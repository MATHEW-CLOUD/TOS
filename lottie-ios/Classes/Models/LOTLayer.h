--- conflicted
+++ resolved
@@ -18,11 +18,7 @@
 @class LOTAnimatableScaleValue;
 
 typedef enum : NSInteger {
-<<<<<<< HEAD
-  LOTLayerTypeNone = 0, // bodymovin calls this a "PreComp"
-=======
   LOTLayerTypePrecomp,
->>>>>>> 17128c51
   LOTLayerTypeSolid,
   LOTLayerTypeImage,
   LOTLayerTypeNull,
