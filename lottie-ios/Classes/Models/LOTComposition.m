//
//  LOTScene.m
//  LottieAnimator
//
//  Created by Brandon Withrow on 12/14/15.
//  Copyright © 2015 Brandon Withrow. All rights reserved.
//

#import "LOTComposition.h"
#import "LOTLayer.h"
#import "LOTAssetGroup.h"
#import "LOTLayerGroup.h"

@implementation LOTComposition

- (instancetype)initWithJSON:(NSDictionary *)jsonDictionary {
  self = [super init];
  if (self) {
    [self _mapFromJSON:jsonDictionary];
  }
  return self;
}

- (void)_mapFromJSON:(NSDictionary *)jsonDictionary {
  NSNumber *width = jsonDictionary[@"w"];
  NSNumber *height = jsonDictionary[@"h"];
  if (width && height) {
    CGRect bounds = CGRectMake(0, 0, width.floatValue, height.floatValue);
    _compBounds = bounds;
  }
  
  _startFrame = [jsonDictionary[@"ip"] copy];
  _endFrame = [jsonDictionary[@"op"] copy];
  _framerate = [jsonDictionary[@"fr"] copy];
  
  if (_startFrame && _endFrame && _framerate) {
    NSInteger frameDuration = _endFrame.integerValue - _startFrame.integerValue;
    NSTimeInterval timeDuration = frameDuration / _framerate.floatValue;
    _timeDuration = timeDuration;
  }
  
  NSArray *assetArray = jsonDictionary[@"assets"];
  if (assetArray.count) {
    _assetGroup = [[LOTAssetGroup alloc] initWithJSON:assetArray];
  }
  
  NSArray *layersJSON = jsonDictionary[@"layers"];
  if (layersJSON) {
    _layerGroup = [[LOTLayerGroup alloc] initWithLayerJSON:layersJSON
                                                withBounds:_compBounds
                                             withFramerate:_framerate
                                            withAssetGroup:_assetGroup];
  }
  
<<<<<<< HEAD
  NSArray *assets = jsonDictionary[@"assets"];
  if (assets && assets.count > 0) {
    NSLog(@"%s: Warning: images and precomps are not supported.", __PRETTY_FUNCTION__);
  }

  NSString *version = jsonDictionary[@"v"];
  NSString *supportedVersion = @"4.5.0";
  
  if ([supportedVersion compare:version options:NSNumericSearch] == NSOrderedDescending) {
    NSLog(@"%s: Warning: version (%@) is lower than supported version (%@)", __PRETTY_FUNCTION__, version, supportedVersion);
  }
  
  _modelMap = modelMap;
  _layers = layers;
}

- (LOTLayer *)layerModelForID:(NSNumber *)layerID {
  return _modelMap[layerID];
=======
  [_assetGroup finalizeInitialization];
>>>>>>> 17128c51
}

@end<|MERGE_RESOLUTION|>--- conflicted
+++ resolved
@@ -51,12 +51,6 @@
                                              withFramerate:_framerate
                                             withAssetGroup:_assetGroup];
   }
-  
-<<<<<<< HEAD
-  NSArray *assets = jsonDictionary[@"assets"];
-  if (assets && assets.count > 0) {
-    NSLog(@"%s: Warning: images and precomps are not supported.", __PRETTY_FUNCTION__);
-  }
 
   NSString *version = jsonDictionary[@"v"];
   NSString *supportedVersion = @"4.5.0";
@@ -65,15 +59,8 @@
     NSLog(@"%s: Warning: version (%@) is lower than supported version (%@)", __PRETTY_FUNCTION__, version, supportedVersion);
   }
   
-  _modelMap = modelMap;
-  _layers = layers;
-}
+  [_assetGroup finalizeInitialization];
 
-- (LOTLayer *)layerModelForID:(NSNumber *)layerID {
-  return _modelMap[layerID];
-=======
-  [_assetGroup finalizeInitialization];
->>>>>>> 17128c51
 }
 
 @end