--- conflicted
+++ resolved
@@ -43,10 +43,6 @@
 
 @end
 
-<<<<<<< HEAD
-@end
+NS_ASSUME_NONNULL_END
 
-#endif
-=======
-NS_ASSUME_NONNULL_END
->>>>>>> 131619de
+#endif