--- conflicted
+++ resolved
@@ -173,11 +173,7 @@
     
     let state: MultipartUploadState
     
-<<<<<<< HEAD
-    init(headerSize: Int32, data: Signal<MultipartUploadData, NoError>, encryptionKey: SecretFileEncryptionKey?, hintFileSize: Int?, hintFileIsLarge: Bool, uploadPart: @escaping (UploadPart) -> Signal<Void, NoError>, progress: @escaping (Float) -> Void, completed: @escaping (MultipartIntermediateResult?) -> Void) {
-=======
-    init(headerSize: Int32, data: Signal<MultipartUploadData, NoError>, encryptionKey: SecretFileEncryptionKey?, hintFileSize: Int?, uploadPart: @escaping (UploadPart) -> Signal<Void, UploadPartError>, progress: @escaping (Float) -> Void, completed: @escaping (MultipartIntermediateResult?) -> Void) {
->>>>>>> cf4f84a1
+    init(headerSize: Int32, data: Signal<MultipartUploadData, NoError>, encryptionKey: SecretFileEncryptionKey?, hintFileSize: Int?, hintFileIsLarge: Bool, uploadPart: @escaping (UploadPart) -> Signal<Void, UploadPartError>, progress: @escaping (Float) -> Void, completed: @escaping (MultipartIntermediateResult?) -> Void) {
         self.dataSignal = data
         
         var fileId: Int64 = 0
@@ -248,7 +244,6 @@
         }
         
         if let resourceData = self.resourceData, resourceData.complete, self.committedOffset >= resourceData.size {
-<<<<<<< HEAD
             switch self.headerPartState {
                 case .ready:
                     let effectiveSize = self.state.finalize()
@@ -268,37 +263,6 @@
                             fileData = try? Data(contentsOf: URL(fileURLWithPath: data.path), options: [.alwaysMapped])
                         case let .data(data):
                             fileData = data
-=======
-            if self.headerPartReady {
-                let effectiveSize = self.state.finalize()
-                let effectivePartCount = Int32(effectiveSize / self.defaultPartSize + (effectiveSize % self.defaultPartSize == 0 ? 0 : 1))
-                self.completed(MultipartIntermediateResult(id: self.fileId, partCount: effectivePartCount, md5Digest: "", size: Int32(resourceData.size), bigTotalParts: self.bigTotalParts))
-            } else {
-                let partOffset = 0
-                let partSize = min(resourceData.size - partOffset, self.defaultPartSize)
-                let partIndex = partOffset / self.defaultPartSize
-                let fileData: Data?
-                switch resourceData {
-                    case let .resourceData(data):
-                        fileData = try? Data(contentsOf: URL(fileURLWithPath: data.path), options: [.alwaysMapped])
-                    case let .data(data):
-                        fileData = data
-                }
-                let partData = fileData!.subdata(in: partOffset ..< (partOffset + partSize))
-                var currentBigTotalParts = self.bigTotalParts
-                if let _ = self.bigTotalParts {
-                    currentBigTotalParts = (resourceData.size / self.defaultPartSize) + (resourceData.size % self.defaultPartSize == 0 ? 0 : 1)
-                }
-                let part = self.uploadPart(UploadPart(fileId: self.fileId, index: partIndex, data: partData, bigTotalParts: currentBigTotalParts))
-                    |> deliverOn(self.queue)
-                self.uploadingParts[0] = (partSize, part.start(error: { [weak self] error in
-                    self?.completed(nil)
-                }, completed: { [weak self] in
-                    if let strongSelf = self {
-                        let _ = strongSelf.uploadingParts.removeValue(forKey: 0)
-                        strongSelf.headerPartReady = true
-                        strongSelf.checkState()
->>>>>>> cf4f84a1
                     }
                     let partData = self.state.transformHeader(data: fileData!.subdata(in: partOffset ..< (partOffset + partSize)))
                     var currentBigTotalParts: Int? = nil
@@ -309,7 +273,9 @@
                     self.headerPartState = .uploading
                     let part = self.uploadPart(UploadPart(fileId: self.fileId, index: partIndex, data: partData, bigTotalParts: currentBigTotalParts, bigPart: self.bigParts))
                         |> deliverOn(self.queue)
-                    self.uploadingParts[0] = (partSize, part.start(completed: { [weak self] in
+                    self.uploadingParts[0] = (partSize, part.start(error: { [weak self] _ in
+                        self?.completed(nil)
+                    }, completed: { [weak self] in
                         if let strongSelf = self {
                             let _ = strongSelf.uploadingParts.removeValue(forKey: 0)
                             strongSelf.headerPartState = .ready
@@ -365,24 +331,10 @@
                                 case .ready, .uploading:
                                     break
                             }
-<<<<<<< HEAD
-=======
-                            let part = self.uploadPart(UploadPart(fileId: self.fileId, index: partIndex, data: partData, bigTotalParts: currentBigTotalParts))
-                                |> deliverOn(self.queue)
-                            self.uploadingParts[nextOffset] = (partSize, part.start(error: { [weak self] error in
-                                self?.completed(nil)
-                            }, completed: { [weak self] in
-                                if let strongSelf = self {
-                                    let _ = strongSelf.uploadingParts.removeValue(forKey: nextOffset)
-                                    strongSelf.uploadedParts[partOffset] = partSize
-                                    strongSelf.checkState()
-                                }
-                            }))
-                        } else {
-                            self.completed(nil)
->>>>>>> cf4f84a1
                         }
-                        self.uploadingParts[nextOffset] = (partSize, part.start(completed: { [weak self] in
+                        self.uploadingParts[nextOffset] = (partSize, part.start(error: { [weak self] _ in
+                            self?.completed(nil)
+                        }, completed: { [weak self] in
                             if let strongSelf = self {
                                 let _ = strongSelf.uploadingParts.removeValue(forKey: nextOffset)
                                 strongSelf.uploadedParts[partOffset] = partSize
