import Foundation
#if os(macOS)
    import PostboxMac
    import SwiftSignalKitMac
    import MtProtoKitMac
#else
    import Postbox
    import SwiftSignalKit
    import MtProtoKitDynamic
#endif

public enum StandaloneMedia {
    case image(Data)
    case file(data: Data, mimeType: String, attributes: [TelegramMediaFileAttribute])
}

private enum StandaloneMessageContent {
    case text(String)
    case media(Api.InputMedia)
}

public func standaloneSendMessage(account: Account, peerId: PeerId, text: String, attributes: [MessageAttribute], media: StandaloneMedia?, replyToMessageId: MessageId?) -> Signal<Void, NoError> {
    let content: Signal<StandaloneMessageContent, NoError>
    if let media = media {
        switch media {
            case let .image(data):
                content = uploadedImage(account: account, text: text, data: data)
                    |> map { next -> StandaloneMessageContent in
                        return .media(next)
                    }
            case let .file(data, mimeType, attributes):
                content = uploadedFile(account: account, text: text, data: data, mimeType: mimeType, attributes: attributes)
                    |> map { next -> StandaloneMessageContent in
                        return .media(next)
                    }
        }
    } else {
        content = .single(.text(text))
    }
    
    return content
        |> mapToSignal { content -> Signal<Void, NoError> in
            return sendMessageContent(account: account, peerId: peerId, attributes: attributes, content: content)
        }
}

private func sendMessageContent(account: Account, peerId: PeerId, attributes: [MessageAttribute], content: StandaloneMessageContent) -> Signal<Void, NoError> {
    return account.postbox.modify { modifier -> Signal<Void, NoError> in
        if peerId.namespace == Namespaces.Peer.SecretChat {
            return .complete()
        } else if let peer = modifier.getPeer(peerId), let inputPeer = apiInputPeer(peer) {
<<<<<<< HEAD
            var uniqueId: Int64 = 0
            //var forwardSourceInfoAttribute: ForwardSourceInfoAttribute?
=======
            var uniqueId: Int64 = arc4random64()
            var forwardSourceInfoAttribute: ForwardSourceInfoAttribute?
>>>>>>> ee1cb8fd
            var messageEntities: [Api.MessageEntity]?
            var replyMessageId: Int32?
            
            var flags: Int32 = 0
            
            flags |= (1 << 7)
            
            for attribute in attributes {
                if let replyAttribute = attribute as? ReplyMessageAttribute {
                    replyMessageId = replyAttribute.messageId.id
                } else if let outgoingInfo = attribute as? OutgoingMessageInfoAttribute {
                    uniqueId = outgoingInfo.uniqueId
                } else if let _ = attribute as? ForwardSourceInfoAttribute {
                    //forwardSourceInfoAttribute = attribute
                } else if let attribute = attribute as? TextEntitiesMessageAttribute {
                    messageEntities = apiTextAttributeEntities(attribute, associatedPeers: SimpleDictionary())
                } else if let attribute = attribute as? OutgoingContentInfoMessageAttribute {
                    if attribute.flags.contains(.disableLinkPreviews) {
                        flags |= Int32(1 << 1)
                    }
                }
            }
            
            if let _ = replyMessageId {
                flags |= Int32(1 << 0)
            }
            if let _ = messageEntities {
                flags |= Int32(1 << 3)
            }
            
            let sendMessageRequest: Signal<Api.Updates, NoError>
            switch content {
                case let .text(text):
                    sendMessageRequest = account.network.request(Api.functions.messages.sendMessage(flags: flags, peer: inputPeer, replyToMsgId: replyMessageId, message: text, randomId: uniqueId, replyMarkup: nil, entities: messageEntities))
                        |> mapError { _ -> NoError in
                            return NoError()
                    }
                case let .media(inputMedia):
                    sendMessageRequest = account.network.request(Api.functions.messages.sendMedia(flags: flags, peer: inputPeer, replyToMsgId: replyMessageId, media: inputMedia, randomId: uniqueId, replyMarkup: nil))
                        |> mapError { _ -> NoError in
                            return NoError()
                    }
            }
            
            return sendMessageRequest
                |> mapToSignal { result -> Signal<Void, NoError> in
                    return .complete()
                    /*if let strongSelf = self {
                        return strongSelf.applySentMessage(postbox: postbox, stateManager: stateManager, message: message, result: result)
                    } else {
                        return .never()
                    }*/
                }
                |> `catch` { _ -> Signal<Void, NoError> in
                    return .complete()
                }
        } else {
            return .complete()
        }
    } |> switchToLatest
}

private func uploadedImage(account: Account, text: String, data: Data) -> Signal<Api.InputMedia, NoError> {
    return multipartUpload(network: account.network, postbox: account.postbox, source: .data(data), encrypt: false)
        |> mapToSignal { next -> Signal<Api.InputMedia, NoError> in
            switch next {
                case let .inputFile(inputFile):
                    return .single(Api.InputMedia.inputMediaUploadedPhoto(flags: 0, file: inputFile, caption: text, stickers: nil))
                case .inputSecretFile, .progress:
                    return .complete()
            }
        }
}

private func uploadedFile(account: Account, text: String, data: Data, mimeType: String, attributes: [TelegramMediaFileAttribute]) -> Signal<Api.InputMedia, NoError> {
    return multipartUpload(network: account.network, postbox: account.postbox, source: .data(data), encrypt: false)
        |> mapToSignal { next -> Signal<Api.InputMedia, NoError> in
            switch next {
                case let .inputFile(inputFile):
                    return .single(Api.InputMedia.inputMediaUploadedDocument(flags: 0, file: inputFile, mimeType: mimeType, attributes: inputDocumentAttributesFromFileAttributes(attributes), caption: text, stickers: nil))
                case .inputSecretFile, .progress:
                    return .complete()
            }
    }
}<|MERGE_RESOLUTION|>--- conflicted
+++ resolved
@@ -49,13 +49,8 @@
         if peerId.namespace == Namespaces.Peer.SecretChat {
             return .complete()
         } else if let peer = modifier.getPeer(peerId), let inputPeer = apiInputPeer(peer) {
-<<<<<<< HEAD
-            var uniqueId: Int64 = 0
+            var uniqueId: Int64 = arc4random64()
             //var forwardSourceInfoAttribute: ForwardSourceInfoAttribute?
-=======
-            var uniqueId: Int64 = arc4random64()
-            var forwardSourceInfoAttribute: ForwardSourceInfoAttribute?
->>>>>>> ee1cb8fd
             var messageEntities: [Api.MessageEntity]?
             var replyMessageId: Int32?
             
