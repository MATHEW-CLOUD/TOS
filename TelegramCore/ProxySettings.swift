--- conflicted
+++ resolved
@@ -14,13 +14,8 @@
     public let port: Int32
     public let username: String?
     public let password: String?
-<<<<<<< HEAD
-    public let useForCalls: Bool
-    public init(host: String, port: Int32, username: String?, password: String?, useForCalls: Bool) {
-=======
     
     public init(host: String, port: Int32, username: String?, password: String?) {
->>>>>>> 54bf8761
         self.host = host
         self.port = port
         self.username = username
@@ -88,37 +83,6 @@
         
         return self == to
     }
-<<<<<<< HEAD
-    
-    public static func ==(lhs: ProxySettings, rhs: ProxySettings) -> Bool {
-        if lhs.host != rhs.host {
-            return false
-        }
-        if lhs.port != rhs.port {
-            return false
-        }
-        if lhs.username != rhs.username {
-            return false
-        }
-        if lhs.password != rhs.password {
-            return false
-        }
-        if lhs.useForCalls != rhs.useForCalls {
-            return false
-        }
-        return true
-    }
-
-}
-
-public func updateProxySettings(postbox:Postbox, _ f: @escaping (ProxySettings?)->ProxySettings?) -> Signal<Void, Void> {
-    return postbox.modify { modifier -> Void in
-        modifier.updatePreferencesEntry(key: PreferencesKeys.proxySettings, { current in
-            return f(current as? ProxySettings)
-        })
-    }
-=======
->>>>>>> 54bf8761
 }
 
 public func updateProxySettingsInteractively(postbox: Postbox, network: Network, _ f: @escaping (ProxySettings) -> ProxySettings) -> Signal<Void, NoError> {
@@ -135,19 +99,12 @@
             return updated
         })
         
-<<<<<<< HEAD
-        network.context.updateApiEnvironment { current in
-            return current?.withUpdatedSocksProxySettings(settings.flatMap { proxySettings -> MTSocksProxySettings? in
-                return MTSocksProxySettings(ip: proxySettings.host, port: UInt16(proxySettings.port), username: proxySettings.username, password: proxySettings.password)
-            })
-=======
         if updateNetwork, let updatedSettings = updatedSettings {
             network.context.updateApiEnvironment { current in
                 return current?.withUpdatedSocksProxySettings(updatedSettings.activeServer.flatMap { activeServer -> MTSocksProxySettings? in
                     return MTSocksProxySettings(ip: activeServer.host, port: UInt16(activeServer.port), username: activeServer.username, password: activeServer.password)
                 })
             }
->>>>>>> 54bf8761
         }
     }
 }