--- conflicted
+++ resolved
@@ -14,48 +14,6 @@
         import MtProtoKitDynamic
     #endif
 #endif
-
-public enum GroupManagementType {
-    case restrictedToAdmins
-    case unrestricted
-}
-
-public enum UpdateGroupManagementTypeError {
-    case generic
-}
-
-public func updateGroupManagementType(account: Account, peerId: PeerId, type: GroupManagementType) -> Signal<Void, UpdateGroupManagementTypeError> {
-    return .complete()
-    /*return account.postbox.transaction { transaction -> Signal<Void, UpdateGroupManagementTypeError> in
-        if let peer = transaction.getPeer(peerId) {
-            if let channel = peer as? TelegramChannel, let inputChannel = apiInputChannel(channel) {
-                return account.network.request(Api.functions.channels.toggleInvites(channel: inputChannel, enabled: type == .unrestricted ? .boolTrue : .boolFalse))
-                |> mapError { _ -> UpdateGroupManagementTypeError in
-                    return .generic
-                }
-                |> mapToSignal { result -> Signal<Void, UpdateGroupManagementTypeError> in
-                account.stateManager.addUpdates(result)
-                    return .complete()
-                }
-            } else if let group = peer as? TelegramGroup {
-                return account.network.request(Api.functions.messages.toggleChatAdmins(chatId: group.id.id, enabled: type == .restrictedToAdmins ? .boolTrue : .boolFalse))
-                |> mapError { _ -> UpdateGroupManagementTypeError in
-                    return .generic
-                }
-                |> mapToSignal { result -> Signal<Void, UpdateGroupManagementTypeError> in
-                    account.stateManager.addUpdates(result)
-                    return .complete()
-                }
-            } else {
-                return .complete()
-            }
-        } else {
-            return .complete()
-        }
-    }
-    |> introduceError(UpdateGroupManagementTypeError.self)
-    |> switchToLatest*/
-}
 
 public enum RemoveGroupAdminError {
     case generic
@@ -224,11 +182,7 @@
                         }
                         updatedParticipant = ChannelParticipant.member(id: adminId, invitedAt: Int32(Date().timeIntervalSince1970), adminInfo: adminInfo, banInfo: nil, rank: rank)
                     }
-<<<<<<< HEAD
                     return account.network.request(Api.functions.channels.editAdmin(channel: inputChannel, userId: inputUser, adminRights: rights.apiAdminRights, rank: rank ?? ""))
-=======
-                    return account.network.request(Api.functions.channels.editAdmin(channel: inputChannel, userId: inputUser, adminRights: rights.apiAdminRights, rank: ""))
->>>>>>> 8a71de37
                     |> map { [$0] }
                     |> `catch` { error -> Signal<[Api.Updates], UpdateChannelAdminRightsError> in
                         if error.errorDescription == "USER_NOT_PARTICIPANT" {
@@ -239,18 +193,13 @@
                             |> mapError { error -> UpdateChannelAdminRightsError in
                                 return .addMemberError(error)
                             }
-<<<<<<< HEAD
-                            |> then(account.network.request(Api.functions.channels.editAdmin(channel: inputChannel, userId: inputUser, adminRights: rights.apiAdminRights, rank: rank ?? ""))
-                            |> mapError { error -> UpdateChannelAdminRightsError in
-                                return .generic
-                            }
-=======
-                            |> then(account.network.request(Api.functions.channels.editAdmin(channel: inputChannel, userId: inputUser, adminRights: rights.apiAdminRights, rank: ""))
+                            |> then(
+                                account.network.request(Api.functions.channels.editAdmin(channel: inputChannel, userId: inputUser, adminRights: rights.apiAdminRights, rank: rank ?? ""))
                                 |> mapError { error -> UpdateChannelAdminRightsError in
                                     return .generic
                                 }
->>>>>>> 8a71de37
-                            |> map { [$0] })
+                                |> map { [$0] }
+                            )
                         } else if error.errorDescription == "USER_PRIVACY_RESTRICTED" {
                             return .fail(.addMemberError(.restricted))
                         }
