import Foundation
import Postbox
import SwiftSignalKit
import TelegramApi
import MtProtoKit

private func reactionGeneratedEvent(_ previousReactions: ReactionsMessageAttribute?, _ updatedReactions: ReactionsMessageAttribute?, message: Message, transaction: Transaction) -> (reactionAuthor: Peer, reaction: MessageReaction.Reaction, message: Message, timestamp: Int32)? {
    if let updatedReactions = updatedReactions, !message.flags.contains(.Incoming), message.id.peerId.namespace == Namespaces.Peer.CloudUser {
        let prev = previousReactions?.reactions ?? []
        
        let updated = updatedReactions.reactions.filter { value in
            return !prev.contains(where: {
                $0.value == value.value && $0.count == value.count
            })
        }
        let myUpdated = updatedReactions.reactions.filter { value in
            return value.chosenOrder != nil
        }.first
        let myPrevious = prev.filter { value in
            return value.chosenOrder != nil
        }.first
        
        let previousCount = prev.reduce(0, {
            $0 + $1.count
        })
        let updatedCount = updatedReactions.reactions.reduce(0, {
            $0 + $1.count
        })
        
        let newReaction = updated.filter {
            $0.chosenOrder == nil
        }.first?.value
        
        if !updated.isEmpty && myUpdated == myPrevious, updatedCount >= previousCount, let value = newReaction {
            if let reactionAuthor = transaction.getPeer(message.id.peerId) {
                return (reactionAuthor: reactionAuthor, reaction: value, message: message, timestamp: Int32(Date().timeIntervalSince1970))
            }
        }
    }
    return nil
}


private func peerIdsFromUpdateGroups(_ groups: [UpdateGroup]) -> Set<PeerId> {
    var peerIds = Set<PeerId>()
    
    for group in groups {
        for update in group.updates {
            for peerId in update.peerIds {
                peerIds.insert(peerId)
            }
        }
        for user in group.users {
            peerIds.insert(user.peerId)
        }
        for chat in group.chats {
            peerIds.insert(chat.peerId)
        }
        switch group {
            case let .updateChannelPts(channelId, _, _):
                peerIds.insert(PeerId(namespace: Namespaces.Peer.CloudChannel, id: PeerId.Id._internalFromInt64Value(channelId)))
            default:
                break
        }
    }
    
    return peerIds
}

private func activeChannelsFromUpdateGroups(_ groups: [UpdateGroup]) -> Set<PeerId> {
    var peerIds = Set<PeerId>()
    
    for group in groups {
        for chat in group.chats {
            switch chat {
                case .channel:
                    if let channel = parseTelegramGroupOrChannel(chat: chat) as? TelegramChannel {
                        if channel.participationStatus == .member {
                            peerIds.insert(channel.id)
                        }
                    }
                default:
                    break
            }
        }
    }
    
    return peerIds.intersection(peerIdsRequiringLocalChatStateFromUpdateGroups(groups))
}

private func associatedMessageIdsFromUpdateGroups(_ groups: [UpdateGroup]) -> Set<MessageId> {
    var messageIds = Set<MessageId>()
    
    for group in groups {
        for update in group.updates {
            if let associatedMessageIds = update.associatedMessageIds {
                for messageId in associatedMessageIds {
                    messageIds.insert(messageId)
                }
            }
        }
    }
    
    return messageIds
}

private func peerIdsRequiringLocalChatStateFromUpdates(_ updates: [Api.Update]) -> Set<PeerId> {
    var peerIds = Set<PeerId>()
    for update in updates {
        if let messageId = update.messageId {
            peerIds.insert(messageId.peerId)
        }
        switch update {
            case let .updateChannelTooLong(_, channelId, _):
                let peerId = PeerId(namespace: Namespaces.Peer.CloudChannel, id: PeerId.Id._internalFromInt64Value(channelId))
                peerIds.insert(peerId)
            case let .updateFolderPeers(folderPeers, _, _):
                for peer in folderPeers {
                    switch peer {
                        case let .folderPeer(peer, _):
                            peerIds.insert(peer.peerId)
                    }
                }
            case let .updateReadChannelInbox(_, _, channelId, _, _, _):
                peerIds.insert(PeerId(namespace: Namespaces.Peer.CloudChannel, id: PeerId.Id._internalFromInt64Value(channelId)))
            case let .updateReadHistoryInbox(_, _, peer, _, _, _, _):
                peerIds.insert(peer.peerId)
            case let .updateDraftMessage(peer, draft):
                switch draft {
                    case .draftMessage:
                        peerIds.insert(peer.peerId)
                    case .draftMessageEmpty:
                        break
                }
            default:
                break
        }
    }
    return peerIds
}

private func peerIdsRequiringLocalChatStateFromUpdateGroups(_ groups: [UpdateGroup]) -> Set<PeerId> {
    var peerIds = Set<PeerId>()
    
    for group in groups {
        peerIds.formUnion(peerIdsRequiringLocalChatStateFromUpdates(group.updates))

        var channelUpdates = Set<PeerId>()
        for update in group.updates {
            switch update {
            case let .updateChannel(channelId):
                channelUpdates.insert(PeerId(namespace: Namespaces.Peer.CloudChannel, id: PeerId.Id._internalFromInt64Value(channelId)))
            default:
                break
            }
        }
        for chat in group.chats {
            if let channel = parseTelegramGroupOrChannel(chat: chat) as? TelegramChannel, channelUpdates.contains(channel.id) {
                if let accessHash = channel.accessHash, case .personal = accessHash {
                    if case .member = channel.participationStatus {
                        peerIds.insert(channel.id)
                    }
                }
            }
        }
        
        switch group {
        case let .ensurePeerHasLocalState(peerId):
            peerIds.insert(peerId)
        default:
            break
        }
    }
    
    return peerIds
}

private func locallyGeneratedMessageTimestampsFromUpdateGroups(_ groups: [UpdateGroup]) -> [PeerId: [(MessageId.Namespace, Int32)]] {
    var messageTimestamps: [PeerId: [(MessageId.Namespace, Int32)]] = [:]
    for group in groups {
        for update in group.updates {
            switch update {
                case let .updateServiceNotification(_, date, _, _, _, _):
                    if let date = date {
                        let peerId = PeerId(namespace: Namespaces.Peer.CloudUser, id: PeerId.Id._internalFromInt64Value(777000))
                        if messageTimestamps[peerId] == nil {
                            messageTimestamps[peerId] = [(Namespaces.Message.Local, date)]
                        } else {
                            messageTimestamps[peerId]!.append((Namespaces.Message.Local, date))
                        }
                    }
                default:
                    break
            }
        }
    }
    
    return messageTimestamps
}

private func peerIdsFromDifference(_ difference: Api.updates.Difference) -> Set<PeerId> {
    var peerIds = Set<PeerId>()
    
    switch difference {
        case let .difference(newMessages, _, otherUpdates, chats, users, _):
            for message in newMessages {
                for peerId in apiMessagePeerIds(message) {
                    peerIds.insert(peerId)
                }
            }
            for user in users {
                peerIds.insert(user.peerId)
            }
            for chat in chats {
                peerIds.insert(chat.peerId)
            }
            for update in otherUpdates {
                for peerId in update.peerIds {
                    peerIds.insert(peerId)
                }
            }
        case .differenceEmpty:
            break
        case let .differenceSlice(newMessages, _, otherUpdates, chats, users, _):
            for message in newMessages {
                for peerId in apiMessagePeerIds(message) {
                    peerIds.insert(peerId)
                }
            }
            for user in users {
                peerIds.insert(user.peerId)
            }
            for chat in chats {
                peerIds.insert(chat.peerId)
            }
            for update in otherUpdates {
                for peerId in update.peerIds {
                    peerIds.insert(peerId)
                }
            }
        case .differenceTooLong:
            assertionFailure()
            break
    }
    
    return peerIds
}

private func activeChannelsFromDifference(_ difference: Api.updates.Difference) -> Set<PeerId> {
    var peerIds = Set<PeerId>()
    
    var chats: [Api.Chat] = []
    switch difference {
        case let .difference(_, _, _, differenceChats, _, _):
            chats = differenceChats
        case .differenceEmpty:
            break
        case let .differenceSlice(_, _, _, differenceChats, _, _):
            chats = differenceChats
        case .differenceTooLong:
            break
    }
    
    for chat in chats {
        switch chat {
            case .channel:
                if let channel = parseTelegramGroupOrChannel(chat: chat) as? TelegramChannel {
                    if channel.participationStatus == .member {
                        peerIds.insert(channel.id)
                    }
                }
            default:
                break
        }
    }
    
    return peerIds
}

private func associatedMessageIdsFromDifference(_ difference: Api.updates.Difference) -> Set<MessageId> {
    var messageIds = Set<MessageId>()
    
    switch difference {
        case let .difference(newMessages, _, otherUpdates, _, _, _):
            for message in newMessages {
                if let associatedMessageIds = apiMessageAssociatedMessageIds(message) {
                    for messageId in associatedMessageIds {
                        messageIds.insert(messageId)
                    }
                }
            }
            for update in otherUpdates {
                if let associatedMessageIds = update.associatedMessageIds {
                    for messageId in associatedMessageIds {
                        messageIds.insert(messageId)
                    }
                }
            }
        case .differenceEmpty:
            break
        case let .differenceSlice(newMessages, _, otherUpdates, _, _, _):
            for message in newMessages {
                if let associatedMessageIds = apiMessageAssociatedMessageIds(message) {
                    for messageId in associatedMessageIds {
                        messageIds.insert(messageId)
                    }
                }
            }
            
            for update in otherUpdates {
                if let associatedMessageIds = update.associatedMessageIds {
                    for messageId in associatedMessageIds {
                        messageIds.insert(messageId)
                    }
                }
            }
        case .differenceTooLong:
            break
    }
    
    return messageIds
}

private func peerIdsRequiringLocalChatStateFromDifference(_ difference: Api.updates.Difference) -> Set<PeerId> {
    var peerIds = Set<PeerId>()
    
    switch difference {
        case let .difference(newMessages, _, otherUpdates, _, _, _):
            for message in newMessages {
                if let messageId = message.id() {
                    peerIds.insert(messageId.peerId)
                }
            }
            peerIds.formUnion(peerIdsRequiringLocalChatStateFromUpdates(otherUpdates))
            for update in otherUpdates {
                if let messageId = update.messageId {
                    peerIds.insert(messageId.peerId)
                }
                switch update {
                    case let .updateChannelTooLong(_, channelId, _):
                        let peerId = PeerId(namespace: Namespaces.Peer.CloudChannel, id: PeerId.Id._internalFromInt64Value(channelId))
                        peerIds.insert(peerId)
                    default:
                        break
                }
            }
        case .differenceEmpty:
            break
        case let .differenceSlice(newMessages, _, otherUpdates, _, _, _):
            for message in newMessages {
                if let messageId = message.id() {
                    peerIds.insert(messageId.peerId)
                }
            }
            
            peerIds.formUnion(peerIdsRequiringLocalChatStateFromUpdates(otherUpdates))
            for update in otherUpdates {
                if let messageId = update.messageId {
                    peerIds.insert(messageId.peerId)
                }
                switch update {
                    case let .updateChannelTooLong(_, channelId, _):
                        let peerId = PeerId(namespace: Namespaces.Peer.CloudChannel, id: PeerId.Id._internalFromInt64Value(channelId))
                        peerIds.insert(peerId)
                    default:
                        break
                }
            }
        case .differenceTooLong:
            break
    }
    
    return peerIds
}

private func locallyGeneratedMessageTimestampsFromDifference(_ difference: Api.updates.Difference) -> [PeerId: [(MessageId.Namespace, Int32)]] {
    var messageTimestamps: [PeerId: [(MessageId.Namespace, Int32)]] = [:]
    
    var otherUpdates: [Api.Update]?
    switch difference {
        case let .difference(_, _, apiOtherUpdates, _, _, _):
            otherUpdates = apiOtherUpdates
        case .differenceEmpty:
            break
        case let .differenceSlice(_, _, apiOtherUpdates, _, _, _):
            otherUpdates = apiOtherUpdates
        case .differenceTooLong:
            break
    }
    
    if let otherUpdates = otherUpdates {
        for update in otherUpdates {
            switch update {
                case let .updateServiceNotification(_, date, _, _, _, _):
                    if let date = date {
                        let peerId = PeerId(namespace: Namespaces.Peer.CloudUser, id: PeerId.Id._internalFromInt64Value(777000))
                        if messageTimestamps[peerId] == nil {
                            messageTimestamps[peerId] = [(Namespaces.Message.Local, date)]
                        } else {
                            messageTimestamps[peerId]!.append((Namespaces.Message.Local, date))
                        }
                    }
                default:
                    break
            }
        }
    }
    
    return messageTimestamps
}

private func initialStateWithPeerIds(_ transaction: Transaction, peerIds: Set<PeerId>, activeChannelIds: Set<PeerId>, associatedMessageIds: Set<MessageId>, peerIdsRequiringLocalChatState: Set<PeerId>, locallyGeneratedMessageTimestamps: [PeerId: [(MessageId.Namespace, Int32)]]) -> AccountMutableState {
    var peers: [PeerId: Peer] = [:]
    var channelStates: [PeerId: AccountStateChannelState] = [:]
    
    var channelsToPollExplicitely = Set<PeerId>()
    
    for peerId in peerIds {
        if let peer = transaction.getPeer(peerId) {
            peers[peerId] = peer
        }
        
        if peerId.namespace == Namespaces.Peer.CloudChannel {
            if let channelState = transaction.getPeerChatState(peerId) as? ChannelState {
                channelStates[peerId] = AccountStateChannelState(pts: channelState.pts)
            }
        } else if peerId.namespace == Namespaces.Peer.CloudUser || peerId.namespace == Namespaces.Peer.CloudGroup {
            if let _ = transaction.getPeerChatState(peerId) as? RegularChatState {
                //chatStates[peerId] = chatState
            }
        }
    }
    
    for peerId in activeChannelIds {
        if transaction.getTopPeerMessageIndex(peerId: peerId, namespace: Namespaces.Message.Cloud) == nil {
            channelsToPollExplicitely.insert(peerId)
        } else if let channel = transaction.getPeer(peerId) as? TelegramChannel, channel.participationStatus != .member {
            channelsToPollExplicitely.insert(peerId)
        }
    }
    
    let storedMessages = transaction.filterStoredMessageIds(associatedMessageIds)
    var storedMessagesByPeerIdAndTimestamp: [PeerId: Set<MessageIndex>] = [:]
    if !locallyGeneratedMessageTimestamps.isEmpty {
        for (peerId, namespacesAndTimestamps) in locallyGeneratedMessageTimestamps {
            for (namespace, timestamp) in namespacesAndTimestamps {
                if let messageId = transaction.storedMessageId(peerId: peerId, namespace: namespace, timestamp: timestamp) {
                    if storedMessagesByPeerIdAndTimestamp[peerId] == nil {
                        storedMessagesByPeerIdAndTimestamp[peerId] = Set([MessageIndex(id: messageId, timestamp: timestamp)])
                    } else {
                        storedMessagesByPeerIdAndTimestamp[peerId]!.insert(MessageIndex(id: messageId, timestamp: timestamp))
                    }
                }
            }
        }
    }
    
    var peerChatInfos: [PeerId: PeerChatInfo] = [:]
    var readInboxMaxIds: [PeerId: MessageId] = [:]
    var cloudReadStates: [PeerId: PeerReadState] = [:]
    
    for peerId in peerIdsRequiringLocalChatState {
        let inclusion = transaction.getPeerChatListInclusion(peerId)
        var hasValidInclusion = false
        switch inclusion {
            case .ifHasMessagesOrOneOf:
                hasValidInclusion = true
            case .notIncluded:
                hasValidInclusion = false
        }
        if hasValidInclusion {
            if let notificationSettings = transaction.getPeerNotificationSettings(peerId) {
                peerChatInfos[peerId] = PeerChatInfo(notificationSettings: notificationSettings)
            }
        } else {
            if let peer = transaction.getPeer(peerId) {
                if let channel = peer as? TelegramChannel, channel.participationStatus != .member {
                    if let notificationSettings = transaction.getPeerNotificationSettings(peerId) {
                        peerChatInfos[peerId] = PeerChatInfo(notificationSettings: notificationSettings)
                        Logger.shared.log("State", "Peer \(peerId) (\(peer.debugDisplayTitle) has no stored inclusion, using synthesized one")
                    }
                } else {
                    Logger.shared.log("State", "Peer \(peerId) has no valid inclusion")
                }
            } else {
                Logger.shared.log("State", "Peer \(peerId) has no valid inclusion")
            }
        }
        if let readStates = transaction.getPeerReadStates(peerId) {
            for (namespace, state) in readStates {
                if namespace == Namespaces.Message.Cloud {
                    cloudReadStates[peerId] = state
                    switch state {
                        case let .idBased(maxIncomingReadId, _, _, _, _):
                            readInboxMaxIds[peerId] = MessageId(peerId: peerId, namespace: Namespaces.Message.Cloud, id: maxIncomingReadId)
                        case .indexBased:
                            break
                    }
                    break
                }
            }
        }
    }
    
    let state = AccountMutableState(initialState: AccountInitialState(state: (transaction.getState() as? AuthorizedAccountState)!.state!, peerIds: peerIds, peerIdsRequiringLocalChatState: peerIdsRequiringLocalChatState, channelStates: channelStates, peerChatInfos: peerChatInfos, locallyGeneratedMessageTimestamps: locallyGeneratedMessageTimestamps, cloudReadStates: cloudReadStates, channelsToPollExplicitely: channelsToPollExplicitely), initialPeers: peers, initialReferencedMessageIds: associatedMessageIds, initialStoredMessages: storedMessages, initialReadInboxMaxIds: readInboxMaxIds, storedMessagesByPeerIdAndTimestamp: storedMessagesByPeerIdAndTimestamp)
    return state
}

func initialStateWithUpdateGroups(postbox: Postbox, groups: [UpdateGroup]) -> Signal<AccountMutableState, NoError> {
    return postbox.transaction { transaction -> AccountMutableState in
        let peerIds = peerIdsFromUpdateGroups(groups)
        let activeChannelIds = activeChannelsFromUpdateGroups(groups)
        let associatedMessageIds = associatedMessageIdsFromUpdateGroups(groups)
        let peerIdsRequiringLocalChatState = peerIdsRequiringLocalChatStateFromUpdateGroups(groups)
        
        return initialStateWithPeerIds(transaction, peerIds: peerIds, activeChannelIds: activeChannelIds, associatedMessageIds: associatedMessageIds, peerIdsRequiringLocalChatState: peerIdsRequiringLocalChatState, locallyGeneratedMessageTimestamps: locallyGeneratedMessageTimestampsFromUpdateGroups(groups))
    }
}

func initialStateWithDifference(postbox: Postbox, difference: Api.updates.Difference) -> Signal<AccountMutableState, NoError> {
    return postbox.transaction { transaction -> AccountMutableState in
        let peerIds = peerIdsFromDifference(difference)
        let activeChannelIds = activeChannelsFromDifference(difference)
        let associatedMessageIds = associatedMessageIdsFromDifference(difference)
        let peerIdsRequiringLocalChatState = peerIdsRequiringLocalChatStateFromDifference(difference)
        return initialStateWithPeerIds(transaction, peerIds: peerIds, activeChannelIds: activeChannelIds, associatedMessageIds: associatedMessageIds, peerIdsRequiringLocalChatState: peerIdsRequiringLocalChatState, locallyGeneratedMessageTimestamps: locallyGeneratedMessageTimestampsFromDifference(difference))
    }
}

func finalStateWithUpdateGroups(postbox: Postbox, network: Network, state: AccountMutableState, groups: [UpdateGroup]) -> Signal<AccountFinalState, NoError> {
    var updatedState = state
    
    var hadReset = false
    var ptsUpdatesAfterHole: [PtsUpdate] = []
    var qtsUpdatesAfterHole: [QtsUpdate] = []
    var seqGroupsAfterHole: [SeqUpdates] = []
    
    for case .reset in groups {
        hadReset = true
        break
    }
    
    var currentPtsUpdates = ptsUpdates(groups)
    currentPtsUpdates.sort(by: { $0.ptsRange.0 < $1.ptsRange.0 })
    
    var currentQtsUpdates = qtsUpdates(groups)
    currentQtsUpdates.sort(by: { $0.qtsRange.0 < $1.qtsRange.0 })
    
    var currentSeqGroups = seqGroups(groups)
    currentSeqGroups.sort(by: { $0.seqRange.0 < $1.seqRange.0 })
    
    var collectedUpdates: [Api.Update] = []
    
    for update in currentPtsUpdates {
        if updatedState.state.pts >= update.ptsRange.0 {
            if let update = update.update, case .updateWebPage = update {
                collectedUpdates.append(update)
            }
            //skip old update
        }
        else if ptsUpdatesAfterHole.count == 0 && updatedState.state.pts == update.ptsRange.0 - update.ptsRange.1 {
            //TODO: apply pts update
            
            updatedState.mergeChats(update.chats)
            updatedState.mergeUsers(update.users)
            
            if let ptsUpdate = update.update {
                collectedUpdates.append(ptsUpdate)
            }
            
            updatedState.updateState(AuthorizedAccountState.State(pts: update.ptsRange.0, qts: updatedState.state.qts, date: updatedState.state.date, seq: updatedState.state.seq))
        } else {
            if ptsUpdatesAfterHole.count == 0 {
                Logger.shared.log("State", "update pts hole: \(update.ptsRange.0) != \(updatedState.state.pts) + \(update.ptsRange.1)")
            }
            ptsUpdatesAfterHole.append(update)
        }
    }
    
    for update in currentQtsUpdates {
        if updatedState.state.qts >= update.qtsRange.0 + update.qtsRange.1 {
            //skip old update
        } else if qtsUpdatesAfterHole.count == 0 && updatedState.state.qts == update.qtsRange.0 - update.qtsRange.1 {
            //TODO apply qts update
            
            updatedState.mergeChats(update.chats)
            updatedState.mergeUsers(update.users)
            
            collectedUpdates.append(update.update)
            
            updatedState.updateState(AuthorizedAccountState.State(pts: updatedState.state.pts, qts: update.qtsRange.0, date: updatedState.state.date, seq: updatedState.state.seq))
        } else {
            if qtsUpdatesAfterHole.count == 0 {
                Logger.shared.log("State", "update qts hole: \(update.qtsRange.0) != \(updatedState.state.qts) + \(update.qtsRange.1)")
            }
            qtsUpdatesAfterHole.append(update)
        }
    }
    
    for group in currentSeqGroups {
        if updatedState.state.seq >= group.seqRange.0 + group.seqRange.1 {
            //skip old update
        } else if seqGroupsAfterHole.count == 0 && updatedState.state.seq == group.seqRange.0 - group.seqRange.1 {
            collectedUpdates.append(contentsOf: group.updates)
            
            updatedState.mergeChats(group.chats)
            updatedState.mergeUsers(group.users)
            
            updatedState.updateState(AuthorizedAccountState.State(pts: updatedState.state.pts, qts: updatedState.state.qts, date: group.date, seq: group.seqRange.0))
        } else {
            if seqGroupsAfterHole.count == 0 {
                Logger.shared.log("State", "update seq hole: \(group.seqRange.0) != \(updatedState.state.seq) + \(group.seqRange.1)")
            }
            seqGroupsAfterHole.append(group)
        }
    }
    
    var currentDateGroups = dateGroups(groups)
    currentDateGroups.sort(by: { group1, group2 -> Bool in
        switch group1 {
            case let .withDate(_, date1, _, _):
                switch group2 {
                    case let .withDate(_, date2, _, _):
                        return date1 < date2
                    default:
                        return false
                }
            default:
                return false
        }
    })
    
    var updatesDate: Int32?
    
    for group in currentDateGroups {
        switch group {
            case let .withDate(updates, date, users, chats):
                collectedUpdates.append(contentsOf: updates)
                
                updatedState.mergeChats(chats)
                updatedState.mergeUsers(users)
                if updatesDate == nil {
                    updatesDate = date
                }
            default:
                break
        }
    }
    
    for case let .updateChannelPts(channelId, pts, ptsCount) in groups {
        collectedUpdates.append(Api.Update.updateDeleteChannelMessages(channelId: channelId, messages: [], pts: pts, ptsCount: ptsCount))
    }
    
    return finalStateWithUpdates(postbox: postbox, network: network, state: updatedState, updates: collectedUpdates, shouldPoll: hadReset, missingUpdates: !ptsUpdatesAfterHole.isEmpty || !qtsUpdatesAfterHole.isEmpty || !seqGroupsAfterHole.isEmpty, shouldResetChannels: false, updatesDate: updatesDate)
}

func finalStateWithDifference(postbox: Postbox, network: Network, state: AccountMutableState, difference: Api.updates.Difference) -> Signal<AccountFinalState, NoError> {
    var updatedState = state
    
    var messages: [Api.Message] = []
    var encryptedMessages: [Api.EncryptedMessage] = []
    var updates: [Api.Update] = []
    var chats: [Api.Chat] = []
    var users: [Api.User] = []
    
    switch difference {
        case let .difference(newMessages, newEncryptedMessages, otherUpdates, apiChats, apiUsers, apiState):
            messages = newMessages
            encryptedMessages = newEncryptedMessages
            updates = otherUpdates
            chats = apiChats
            users = apiUsers
            switch apiState {
                case let .state(pts, qts, date, seq, _):
                    updatedState.updateState(AuthorizedAccountState.State(pts: pts, qts: qts, date: date, seq: seq))
            }
        case let .differenceEmpty(date, seq):
            updatedState.updateState(AuthorizedAccountState.State(pts: updatedState.state.pts, qts: updatedState.state.qts, date: date, seq: seq))
        case let .differenceSlice(newMessages, newEncryptedMessages, otherUpdates, apiChats, apiUsers, apiState):
            messages = newMessages
            encryptedMessages = newEncryptedMessages
            updates = otherUpdates
            chats = apiChats
            users = apiUsers
            switch apiState {
                case let .state(pts, qts, date, seq, _):
                    updatedState.updateState(AuthorizedAccountState.State(pts: pts, qts: qts, date: date, seq: seq))
            }
        case .differenceTooLong:
            assertionFailure()
            break
    }
    
    updatedState.mergeChats(chats)
    updatedState.mergeUsers(users)
    
    for message in messages {
        if let preCachedResources = message.preCachedResources {
            for (resource, data) in preCachedResources {
                updatedState.addPreCachedResource(resource, data: data)
            }
        }
        if let message = StoreMessage(apiMessage: message) {
            updatedState.addMessages([message], location: .UpperHistoryBlock)
        }
    }
    
    if !encryptedMessages.isEmpty {
        updatedState.addSecretMessages(encryptedMessages)
    }
    
    return finalStateWithUpdates(postbox: postbox, network: network, state: updatedState, updates: updates, shouldPoll: false, missingUpdates: false, shouldResetChannels: true, updatesDate: nil)
}

private func sortedUpdates(_ updates: [Api.Update]) -> [Api.Update] {
    var otherUpdates: [Api.Update] = []
    var updatesByChannel: [PeerId: [Api.Update]] = [:]
    
    for update in updates {
        switch update {
            case let .updateChannelTooLong(_, channelId, _):
                let peerId = PeerId(namespace: Namespaces.Peer.CloudChannel, id: PeerId.Id._internalFromInt64Value(channelId))
                if updatesByChannel[peerId] == nil {
                    updatesByChannel[peerId] = [update]
                } else {
                    updatesByChannel[peerId]!.append(update)
                }
            case let .updateDeleteChannelMessages(channelId, _, _, _):
                let peerId = PeerId(namespace: Namespaces.Peer.CloudChannel, id: PeerId.Id._internalFromInt64Value(channelId))
                if updatesByChannel[peerId] == nil {
                    updatesByChannel[peerId] = [update]
                } else {
                    updatesByChannel[peerId]!.append(update)
                }
            case let .updatePinnedChannelMessages(_, channelId, _, _, _):
                let peerId = PeerId(namespace: Namespaces.Peer.CloudChannel, id: PeerId.Id._internalFromInt64Value(channelId))
                if updatesByChannel[peerId] == nil {
                    updatesByChannel[peerId] = [update]
                } else {
                    updatesByChannel[peerId]!.append(update)
                }
            case let .updateNewChannelMessage(message, _, _):
                if let peerId = apiMessagePeerId(message) {
                    if updatesByChannel[peerId] == nil {
                        updatesByChannel[peerId] = [update]
                    } else {
                        updatesByChannel[peerId]!.append(update)
                    }
                } else {
                    otherUpdates.append(update)
                }
            case let .updateEditChannelMessage(message, _, _):
                if let peerId = apiMessagePeerId(message) {
                    if updatesByChannel[peerId] == nil {
                        updatesByChannel[peerId] = [update]
                    } else {
                        updatesByChannel[peerId]!.append(update)
                    }
                } else {
                    otherUpdates.append(update)
                }
            case let .updateChannelWebPage(channelId, _, _, _):
                let peerId = PeerId(namespace: Namespaces.Peer.CloudChannel, id: PeerId.Id._internalFromInt64Value(channelId))
                if updatesByChannel[peerId] == nil {
                    updatesByChannel[peerId] = [update]
                } else {
                    updatesByChannel[peerId]!.append(update)
                }
            case let .updateChannelAvailableMessages(channelId, _):
                let peerId = PeerId(namespace: Namespaces.Peer.CloudChannel, id: PeerId.Id._internalFromInt64Value(channelId))
                if updatesByChannel[peerId] == nil {
                    updatesByChannel[peerId] = [update]
                } else {
                    updatesByChannel[peerId]!.append(update)
                }
            default:
                otherUpdates.append(update)
        }
    }
    
    var result: [Api.Update] = []
    
    for (_, updates) in updatesByChannel {
        let sortedUpdates = updates.sorted(by: { lhs, rhs in
            var lhsPts: Int32?
            var rhsPts: Int32?
            
            switch lhs {
                case let .updateDeleteChannelMessages(_, _, pts, _):
                    lhsPts = pts
                case let .updateNewChannelMessage(_, pts, _):
                    lhsPts = pts
                case let .updateChannelWebPage(_, _, pts, _):
                    lhsPts = pts
                case let .updateEditChannelMessage(_, pts, _):
                    lhsPts = pts
                case let .updatePinnedChannelMessages(_, _, _, pts, _):
                    lhsPts = pts
                default:
                    break
            }
            
            switch rhs {
                case let .updateDeleteChannelMessages(_, _, pts, _):
                    rhsPts = pts
                case let .updateNewChannelMessage(_, pts, _):
                    rhsPts = pts
                case let .updateChannelWebPage(_, _, pts, _):
                    rhsPts = pts
                case let .updateEditChannelMessage(_, pts, _):
                    rhsPts = pts
                case let .updatePinnedChannelMessages(_, _, _, pts, _):
                    rhsPts = pts
                default:
                    break
            }
            
            if let lhsPts = lhsPts, let rhsPts = rhsPts {
                return lhsPts < rhsPts
            } else if let _ = lhsPts {
                return true
            } else {
                return false
            }
        })
        result.append(contentsOf: sortedUpdates)
    }
    result.append(contentsOf: otherUpdates)
    
    return result
}

private func finalStateWithUpdates(postbox: Postbox, network: Network, state: AccountMutableState, updates: [Api.Update], shouldPoll: Bool, missingUpdates: Bool, shouldResetChannels: Bool, updatesDate: Int32?) -> Signal<AccountFinalState, NoError> {
    return network.currentGlobalTime
    |> take(1)
    |> mapToSignal { serverTime -> Signal<AccountFinalState, NoError> in
        return finalStateWithUpdatesAndServerTime(postbox: postbox, network: network, state: state, updates: updates, shouldPoll: shouldPoll, missingUpdates: missingUpdates, shouldResetChannels: shouldResetChannels, updatesDate: updatesDate, serverTime: Int32(serverTime))
    }
}
    
private func finalStateWithUpdatesAndServerTime(postbox: Postbox, network: Network, state: AccountMutableState, updates: [Api.Update], shouldPoll: Bool, missingUpdates: Bool, shouldResetChannels: Bool, updatesDate: Int32?, serverTime: Int32) -> Signal<AccountFinalState, NoError> {
    var updatedState = state
    
    var channelsToPoll = Set<PeerId>()
    
    if !updatedState.initialState.channelsToPollExplicitely.isEmpty {
        channelsToPoll.formUnion(updatedState.initialState.channelsToPollExplicitely)
    }
    
    var missingUpdatesFromChannels = Set<PeerId>()
    
    for update in sortedUpdates(updates) {
        switch update {
            case let .updateChannelTooLong(_, channelId, channelPts):
                let peerId = PeerId(namespace: Namespaces.Peer.CloudChannel, id: PeerId.Id._internalFromInt64Value(channelId))
                if !channelsToPoll.contains(peerId) {
                    if let channelPts = channelPts, let channelState = state.channelStates[peerId], channelState.pts >= channelPts {
                        Logger.shared.log("State", "channel \(peerId) (\((updatedState.peers[peerId] as? TelegramChannel)?.title ?? "nil")) skip updateChannelTooLong by pts")
                    } else {
                        channelsToPoll.insert(peerId)
                    }
                }
            case let .updateDeleteChannelMessages(channelId, messages, pts: pts, ptsCount):
                let peerId = PeerId(namespace: Namespaces.Peer.CloudChannel, id: PeerId.Id._internalFromInt64Value(channelId))
                if let previousState = updatedState.channelStates[peerId] {
                    if previousState.pts >= pts {
                        Logger.shared.log("State", "channel \(peerId) (\((updatedState.peers[peerId] as? TelegramChannel)?.title ?? "nil")) skip old delete update")
                    } else if previousState.pts + ptsCount == pts {
                        updatedState.deleteMessages(messages.map({ MessageId(peerId: peerId, namespace: Namespaces.Message.Cloud, id: $0) }))
                        updatedState.updateChannelState(peerId, pts: pts)
                    } else {
                        if !missingUpdatesFromChannels.contains(peerId) {
                            Logger.shared.log("State", "channel \(peerId) (\((updatedState.peers[peerId] as? TelegramChannel)?.title ?? "nil")) delete pts hole \(previousState.pts) + \(ptsCount) != \(pts)")
                            missingUpdatesFromChannels.insert(peerId)
                        }
                    }
                } else {
                    if !channelsToPoll.contains(peerId) {
                        //Logger.shared.log("State", "channel \(peerId) (\((updatedState.peers[peerId] as? TelegramChannel)?.title ?? "nil")) state unknown")
                        channelsToPoll.insert(peerId)
                    }
                }
            case let .updateEditChannelMessage(apiMessage, pts, ptsCount):
                if let message = StoreMessage(apiMessage: apiMessage), case let .Id(messageId) = message.id {
                    let peerId = messageId.peerId
                    if let previousState = updatedState.channelStates[peerId] {
                        if previousState.pts >= pts {
                            Logger.shared.log("State", "channel \(peerId) (\((updatedState.peers[peerId] as? TelegramChannel)?.title ?? "nil")) skip old edit update")
                        } else if previousState.pts + ptsCount == pts {
                            if let preCachedResources = apiMessage.preCachedResources {
                                for (resource, data) in preCachedResources {
                                    updatedState.addPreCachedResource(resource, data: data)
                                }
                            }
                            var attributes = message.attributes
                            attributes.append(ChannelMessageStateVersionAttribute(pts: pts))
                            updatedState.editMessage(messageId, message: message.withUpdatedAttributes(attributes))
                            updatedState.updateChannelState(peerId, pts: pts)
                        } else {
                            if !missingUpdatesFromChannels.contains(peerId) {
                                Logger.shared.log("State", "channel \(peerId) (\((updatedState.peers[peerId] as? TelegramChannel)?.title ?? "nil")) edit message pts hole \(previousState.pts) + \(ptsCount) != \(pts)")
                                missingUpdatesFromChannels.insert(peerId)
                            }
                        }
                    } else {
                        if !channelsToPoll.contains(peerId) {
                            //Logger.shared.log("State", "channel \(peerId) (\((updatedState.peers[peerId] as? TelegramChannel)?.title ?? "nil")) state unknown")
                            channelsToPoll.insert(peerId)
                        }
                    }
                } else {
                    Logger.shared.log("State", "Invalid updateEditChannelMessage")
                }
            case let .updateChannelWebPage(channelId, apiWebpage, pts, ptsCount):
                let peerId = PeerId(namespace: Namespaces.Peer.CloudChannel, id: PeerId.Id._internalFromInt64Value(channelId))
                if let previousState = updatedState.channelStates[peerId] {
                    if previousState.pts >= pts {
                    } else if previousState.pts + ptsCount == pts {
                        switch apiWebpage {
                            case let .webPageEmpty(id):
                                updatedState.updateMedia(MediaId(namespace: Namespaces.Media.CloudWebpage, id: id), media: nil)
                            default:
                                if let webpage = telegramMediaWebpageFromApiWebpage(apiWebpage, url: nil) {
                                    updatedState.updateMedia(webpage.webpageId, media: webpage)
                                }
                        }
                        
                        updatedState.updateChannelState(peerId, pts: pts)
                    } else {
                        if !channelsToPoll.contains(peerId) {
                            Logger.shared.log("State", "channel \(peerId) (\((updatedState.peers[peerId] as? TelegramChannel)?.title ?? "nil")) updateWebPage pts hole \(previousState.pts) + \(ptsCount) != \(pts)")
                            channelsToPoll.insert(peerId)
                        }
                    }
                } else {
                    if !channelsToPoll.contains(peerId) {
                        channelsToPoll.insert(peerId)
                    }
                }
            case let .updateChannelAvailableMessages(channelId, minId):
                let peerId = PeerId(namespace: Namespaces.Peer.CloudChannel, id: PeerId.Id._internalFromInt64Value(channelId))
                updatedState.updateMinAvailableMessage(MessageId(peerId: peerId, namespace: Namespaces.Message.Cloud, id: minId))
            case let .updateDeleteMessages(messages, _, _):
                updatedState.deleteMessagesWithGlobalIds(messages)
            case let .updatePinnedMessages(flags, peer, messages, _, _):
                let peerId = peer.peerId
                updatedState.updateMessagesPinned(ids: messages.map { id in
                    MessageId(peerId: peerId, namespace: Namespaces.Message.Cloud, id: id)
                }, pinned: (flags & (1 << 0)) != 0)
            case let .updateEditMessage(apiMessage, _, _):
                if let message = StoreMessage(apiMessage: apiMessage), case let .Id(messageId) = message.id {
                    if let preCachedResources = apiMessage.preCachedResources {
                        for (resource, data) in preCachedResources {
                            updatedState.addPreCachedResource(resource, data: data)
                        }
                    }
                    updatedState.editMessage(messageId, message: message)
                    for media in message.media {
                        if let media = media as? TelegramMediaAction {
                            if case .historyCleared = media.action {
                                updatedState.readInbox(messageId)
                            }
                        }
                    }
                }
            case let .updateNewChannelMessage(apiMessage, pts, ptsCount):
                if let message = StoreMessage(apiMessage: apiMessage) {
                    if let previousState = updatedState.channelStates[message.id.peerId] {
                        if previousState.pts >= pts {
                            let messageText: String
                            if Logger.shared.redactSensitiveData {
                                messageText = "[[redacted]]"
                            } else {
                                messageText = message.text
                            }
                        Logger.shared.log("State", "channel \(message.id.peerId) (\((updatedState.peers[message.id.peerId] as? TelegramChannel)?.title ?? "nil")) skip old message \(message.id) (\(messageText))")
                        } else if previousState.pts + ptsCount == pts {
                            if let preCachedResources = apiMessage.preCachedResources {
                                for (resource, data) in preCachedResources {
                                    updatedState.addPreCachedResource(resource, data: data)
                                }
                            }
                            var attributes = message.attributes
                            attributes.append(ChannelMessageStateVersionAttribute(pts: pts))
                            updatedState.addMessages([message.withUpdatedAttributes(attributes)], location: .UpperHistoryBlock)
                            updatedState.updateChannelState(message.id.peerId, pts: pts)
                            if case let .Id(id) = message.id {
                                updatedState.updateChannelSynchronizedUntilMessage(id.peerId, id: id.id)
                            }
                        } else {
                            if !missingUpdatesFromChannels.contains(message.id.peerId) {
                                Logger.shared.log("State", "channel \(message.id.peerId) (\((updatedState.peers[message.id.peerId] as? TelegramChannel)?.title ?? "nil")) message pts hole \(previousState.pts) + \(ptsCount) != \(pts)")
                                ;
                                missingUpdatesFromChannels.insert(message.id.peerId)
                            }
                        }
                    } else {
                        if !channelsToPoll.contains(message.id.peerId) {
                            Logger.shared.log("State", "channel \(message.id.peerId) (\((updatedState.peers[message.id.peerId] as? TelegramChannel)?.title ?? "nil")) state unknown")
                            channelsToPoll.insert(message.id.peerId)
                        }
                    }
                }
            case let .updateNewMessage(apiMessage, _, _):
                if let message = StoreMessage(apiMessage: apiMessage) {
                    if let preCachedResources = apiMessage.preCachedResources {
                        for (resource, data) in preCachedResources {
                            updatedState.addPreCachedResource(resource, data: data)
                        }
                    }
                    updatedState.addMessages([message], location: .UpperHistoryBlock)
                }
            case let .updateServiceNotification(flags, date, type, text, media, entities):
                let popup = (flags & (1 << 0)) != 0
                if popup {
                    updatedState.addDisplayAlert(text, isDropAuth: type.hasPrefix("AUTH_KEY_DROP_"))
                } else if let date = date {
                    let peerId = PeerId(namespace: Namespaces.Peer.CloudUser, id: PeerId.Id._internalFromInt64Value(777000))
                    
                    if updatedState.peers[peerId] == nil {
                        updatedState.updatePeer(peerId, { peer in
                            if peer == nil {
<<<<<<< HEAD
                                return TelegramUser(id: peerId, accessHash: nil, firstName: "Telegram Notifications", lastName: nil, username: nil, phone: nil, photo: [], botInfo: BotUserInfo(flags: [], inlinePlaceholder: nil), restrictionInfo: nil, flags: [.isVerified], emojiStatus: nil, usernames: [])
=======
                                return TelegramUser(id: peerId, accessHash: nil, firstName: "Telegram Notifications", lastName: nil, username: nil, phone: nil, photo: [], botInfo: BotUserInfo(flags: [], inlinePlaceholder: nil), restrictionInfo: nil, flags: [.isVerified], emojiStatus: nil, usernames: nil)
>>>>>>> 4f973162
                            } else {
                                return peer
                            }
                        })
                    }
                    
                    var alreadyStored = false
                    if let storedMessages = updatedState.storedMessagesByPeerIdAndTimestamp[peerId] {
                        for index in storedMessages {
                            if index.timestamp == date {
                                alreadyStored = true
                                break
                            }
                        }
                    }
                    
                    if alreadyStored {
                        Logger.shared.log("State", "skipping message at \(date) for \(peerId): already stored")
                    } else {
                        var attributes: [MessageAttribute] = []
                        if !entities.isEmpty {
                            attributes.append(TextEntitiesMessageAttribute(entities: messageTextEntitiesFromApiEntities(entities)))
                        }
                        let messageText = text
                        var medias: [Media] = []
                        
                        let (mediaValue, expirationTimer, nonPremium) = textMediaAndExpirationTimerFromApiMedia(media, peerId)
                        if let mediaValue = mediaValue {
                            medias.append(mediaValue)
                        }
                        if let expirationTimer = expirationTimer {
                            attributes.append(AutoclearTimeoutMessageAttribute(timeout: expirationTimer, countdownBeginTime: nil))
                        }
                        
                        if let nonPremium = nonPremium, nonPremium {
                            attributes.append(NonPremiumMessageAttribute())
                        }
                        
                        if type.hasPrefix("auth") {
                            updatedState.authorizationListUpdated = true
                        }
                        
                        let message = StoreMessage(peerId: peerId, namespace: Namespaces.Message.Local, globallyUniqueId: nil, groupingKey: nil, threadId: nil, timestamp: date, flags: [.Incoming], tags: [], globalTags: [], localTags: [], forwardInfo: nil, authorId: peerId, text: messageText, attributes: attributes, media: medias)
                        updatedState.addMessages([message], location: .UpperHistoryBlock)
                    }
                }
            case let .updateReadChannelInbox(_, folderId, channelId, maxId, stillUnreadCount, pts):
                updatedState.resetIncomingReadState(groupId: PeerGroupId(rawValue: folderId ?? 0), peerId: PeerId(namespace: Namespaces.Peer.CloudChannel, id: PeerId.Id._internalFromInt64Value(channelId)), namespace: Namespaces.Message.Cloud, maxIncomingReadId: maxId, count: stillUnreadCount, pts: pts)
            case let .updateReadChannelOutbox(channelId, maxId):
                updatedState.readOutbox(MessageId(peerId: PeerId(namespace: Namespaces.Peer.CloudChannel, id: PeerId.Id._internalFromInt64Value(channelId)), namespace: Namespaces.Message.Cloud, id: maxId), timestamp: nil)
            case let .updateChannel(channelId):
                updatedState.addExternallyUpdatedPeerId(PeerId(namespace: Namespaces.Peer.CloudChannel, id: PeerId.Id._internalFromInt64Value(channelId)))
            case let .updateChat(chatId):
                updatedState.addExternallyUpdatedPeerId(PeerId(namespace: Namespaces.Peer.CloudGroup, id: PeerId.Id._internalFromInt64Value(chatId)))
            case let .updateReadHistoryInbox(_, folderId, peer, maxId, stillUnreadCount, pts, _):
                updatedState.resetIncomingReadState(groupId: PeerGroupId(rawValue: folderId ?? 0), peerId: peer.peerId, namespace: Namespaces.Message.Cloud, maxIncomingReadId: maxId, count: stillUnreadCount, pts: pts)
            case let .updateReadHistoryOutbox(peer, maxId, _, _):
                updatedState.readOutbox(MessageId(peerId: peer.peerId, namespace: Namespaces.Message.Cloud, id: maxId), timestamp: updatesDate)
            case let .updateReadChannelDiscussionInbox(_, channelId, topMsgId, readMaxId, mainChannelId, mainChannelPost):
                var mainChannelMessage: MessageId?
                if let mainChannelId = mainChannelId, let mainChannelPost = mainChannelPost {
                    mainChannelMessage = MessageId(peerId: PeerId(namespace: Namespaces.Peer.CloudChannel, id: PeerId.Id._internalFromInt64Value(mainChannelId)), namespace: Namespaces.Message.Cloud, id: mainChannelPost)
                }
                updatedState.readThread(threadMessageId: MessageId(peerId: PeerId(namespace: Namespaces.Peer.CloudChannel, id: PeerId.Id._internalFromInt64Value(channelId)), namespace: Namespaces.Message.Cloud, id: topMsgId), readMaxId: readMaxId, isIncoming: true, mainChannelMessage: mainChannelMessage)
            case let .updateReadChannelDiscussionOutbox(channelId, topMsgId, readMaxId):
                updatedState.readThread(threadMessageId: MessageId(peerId: PeerId(namespace: Namespaces.Peer.CloudChannel, id: PeerId.Id._internalFromInt64Value(channelId)), namespace: Namespaces.Message.Cloud, id: topMsgId), readMaxId: readMaxId, isIncoming: false, mainChannelMessage: nil)
            case let .updateDialogUnreadMark(flags, peer):
                switch peer {
                    case let .dialogPeer(peer):
                        let peerId = peer.peerId
                        updatedState.updatePeerChatUnreadMark(peerId, namespace: Namespaces.Message.Cloud, value: (flags & (1 << 0)) != 0)
                    case .dialogPeerFolder:
                        break
                }
            case let .updateWebPage(apiWebpage, _, _):
                switch apiWebpage {
                    case let .webPageEmpty(id):
                        updatedState.updateMedia(MediaId(namespace: Namespaces.Media.CloudWebpage, id: id), media: nil)
                    default:
                        if let webpage = telegramMediaWebpageFromApiWebpage(apiWebpage, url: nil) {
                            updatedState.updateMedia(webpage.webpageId, media: webpage)
                        }
                }
            case let .updateTranscribedAudio(flags, peer, msgId, transcriptionId, text):
                let isPending = (flags & (1 << 0)) != 0
                updatedState.updateAudioTranscription(messageId: MessageId(peerId: peer.peerId, namespace: Namespaces.Message.Cloud, id: msgId), id: transcriptionId, isPending: isPending, text: text)
            case let .updateNotifySettings(apiPeer, apiNotificationSettings):
                switch apiPeer {
                    case let .notifyPeer(peer):
                        let notificationSettings = TelegramPeerNotificationSettings(apiSettings: apiNotificationSettings)
                        updatedState.updateNotificationSettings(.peer(peer.peerId), notificationSettings: notificationSettings)
                    case .notifyUsers:
                        updatedState.updateGlobalNotificationSettings(.privateChats, notificationSettings: MessageNotificationSettings(apiSettings: apiNotificationSettings))
                    case .notifyChats:
                        updatedState.updateGlobalNotificationSettings(.groups, notificationSettings: MessageNotificationSettings(apiSettings: apiNotificationSettings))
                    case .notifyBroadcasts:
                        updatedState.updateGlobalNotificationSettings(.channels, notificationSettings: MessageNotificationSettings(apiSettings: apiNotificationSettings))
                }
            case let .updateChatParticipants(participants):
                let groupPeerId: PeerId
                switch participants {
                    case let .chatParticipants(chatId, _, _):
                        groupPeerId = PeerId(namespace: Namespaces.Peer.CloudGroup, id: PeerId.Id._internalFromInt64Value(chatId))
                    case let .chatParticipantsForbidden(_, chatId, _):
                        groupPeerId = PeerId(namespace: Namespaces.Peer.CloudGroup, id: PeerId.Id._internalFromInt64Value(chatId))
                }
                updatedState.updateCachedPeerData(groupPeerId, { current in
                    let previous: CachedGroupData
                    if let current = current as? CachedGroupData {
                        previous = current
                    } else {
                        previous = CachedGroupData()
                    }
                    return previous.withUpdatedParticipants(CachedGroupParticipants(apiParticipants: participants))
                })
            case let .updateChatParticipantAdd(chatId, userId, inviterId, date, _):
                let groupPeerId = PeerId(namespace: Namespaces.Peer.CloudGroup, id: PeerId.Id._internalFromInt64Value(chatId))
                let userPeerId = PeerId(namespace: Namespaces.Peer.CloudUser, id: PeerId.Id._internalFromInt64Value(userId))
                let inviterPeerId = PeerId(namespace: Namespaces.Peer.CloudUser, id: PeerId.Id._internalFromInt64Value(inviterId))
                updatedState.updateCachedPeerData(groupPeerId, { current in
                    if let current = current as? CachedGroupData, let participants = current.participants {
                        var updatedParticipants = participants.participants
                        if updatedParticipants.firstIndex(where: { $0.peerId == userPeerId }) == nil {
                            updatedParticipants.append(.member(id: userPeerId, invitedBy: inviterPeerId, invitedAt: date))
                        }
                        return current.withUpdatedParticipants(CachedGroupParticipants(participants: updatedParticipants, version: participants.version))
                    } else {
                        return current
                    }
                })
            case let .updateChatParticipantDelete(chatId, userId, _):
                let groupPeerId = PeerId(namespace: Namespaces.Peer.CloudGroup, id: PeerId.Id._internalFromInt64Value(chatId))
                let userPeerId = PeerId(namespace: Namespaces.Peer.CloudUser, id: PeerId.Id._internalFromInt64Value(userId))
                updatedState.updateCachedPeerData(groupPeerId, { current in
                    if let current = current as? CachedGroupData, let participants = current.participants {
                        var updatedParticipants = participants.participants
                        if let index = updatedParticipants.firstIndex(where: { $0.peerId == userPeerId }) {
                            updatedParticipants.remove(at: index)
                        }
                        return current.withUpdatedParticipants(CachedGroupParticipants(participants: updatedParticipants, version: participants.version))
                    } else {
                        return current
                    }
                })
            case let .updateChatParticipantAdmin(chatId, userId, isAdmin, _):
                let groupPeerId = PeerId(namespace: Namespaces.Peer.CloudGroup, id: PeerId.Id._internalFromInt64Value(chatId))
                let userPeerId = PeerId(namespace: Namespaces.Peer.CloudUser, id: PeerId.Id._internalFromInt64Value(userId))
                updatedState.updateCachedPeerData(groupPeerId, { current in
                    if let current = current as? CachedGroupData, let participants = current.participants {
                        var updatedParticipants = participants.participants
                        if let index = updatedParticipants.firstIndex(where: { $0.peerId == userPeerId }) {
                            if isAdmin == .boolTrue {
                                if case let .member(id, invitedBy, invitedAt) = updatedParticipants[index] {
                                    updatedParticipants[index] = .admin(id: id, invitedBy: invitedBy, invitedAt: invitedAt)
                                }
                            } else {
                                if case let .admin(id, invitedBy, invitedAt) = updatedParticipants[index] {
                                    updatedParticipants[index] = .member(id: id, invitedBy: invitedBy, invitedAt: invitedAt)
                                }
                            }
                        }
                        return current.withUpdatedParticipants(CachedGroupParticipants(participants: updatedParticipants, version: participants.version))
                    } else {
                        return current
                    }
                })
            case let .updateChatDefaultBannedRights(peer, defaultBannedRights, version):
                updatedState.updatePeer(peer.peerId, { peer in
                    if let group = peer as? TelegramGroup {//, group.version == version - 1 {
                        return group.updateDefaultBannedRights(TelegramChatBannedRights(apiBannedRights: defaultBannedRights), version: max(group.version, Int(version)))
                    } else if let channel = peer as? TelegramChannel {//, group.version == version - 1 {
                        return channel.withUpdatedDefaultBannedRights(TelegramChatBannedRights(apiBannedRights: defaultBannedRights))
                    } else {
                        return peer
                    }
                })
            case let .updatePinnedChannelMessages(flags, channelId, messages, pts, ptsCount):
                let peerId = PeerId(namespace: Namespaces.Peer.CloudChannel, id: PeerId.Id._internalFromInt64Value(channelId))
                if let previousState = updatedState.channelStates[peerId] {
                    if previousState.pts >= pts {
                        Logger.shared.log("State", "channel \(peerId) (\((updatedState.peers[peerId] as? TelegramChannel)?.title ?? "nil")) skip old pinned messages update")
                    } else if previousState.pts + ptsCount == pts {
                        let channelPeerId = PeerId(namespace: Namespaces.Peer.CloudChannel, id: PeerId.Id._internalFromInt64Value(channelId))
                        updatedState.updateMessagesPinned(ids: messages.map { id in
                            MessageId(peerId: channelPeerId, namespace: Namespaces.Message.Cloud, id: id)
                        }, pinned: (flags & (1 << 0)) != 0)
                        updatedState.updateChannelState(peerId, pts: pts)
                    } else {
                        if !missingUpdatesFromChannels.contains(peerId) {
                            Logger.shared.log("State", "channel \(peerId) (\((updatedState.peers[peerId] as? TelegramChannel)?.title ?? "nil")) pinned messages pts hole \(previousState.pts) + \(ptsCount) != \(pts)")
                            missingUpdatesFromChannels.insert(peerId)
                        }
                    }
                } else {
                    if !channelsToPoll.contains(peerId) {
                        //Logger.shared.log("State", "channel \(peerId) (\((updatedState.peers[peerId] as? TelegramChannel)?.title ?? "nil")) state unknown")
                        channelsToPoll.insert(peerId)
                    }
                }
            case let .updatePeerBlocked(peerId, blocked):
                let userPeerId = peerId.peerId
                updatedState.updateCachedPeerData(userPeerId, { current in
                    let previous: CachedUserData
                    if let current = current as? CachedUserData {
                        previous = current
                    } else {
                        previous = CachedUserData()
                    }
                    return previous.withUpdatedIsBlocked(blocked == .boolTrue)
                })
            case let .updateUserStatus(userId, status):
                updatedState.mergePeerPresences([PeerId(namespace: Namespaces.Peer.CloudUser, id: PeerId.Id._internalFromInt64Value(userId)): status], explicit: true)
            case let .updateUserName(userId, _, _, username):
                //TODO add contact checking for apply first and last name
                updatedState.updatePeer(PeerId(namespace: Namespaces.Peer.CloudUser, id: PeerId.Id._internalFromInt64Value(userId)), { peer in
                    if let user = peer as? TelegramUser {
                        return user.withUpdatedUsername(username)
                    } else {
                        return peer
                    }
                })
            case let .updateUserPhoto(userId, _, photo, _):
                updatedState.updatePeer(PeerId(namespace: Namespaces.Peer.CloudUser, id: PeerId.Id._internalFromInt64Value(userId)), { peer in
                    if let user = peer as? TelegramUser {
                        return user.withUpdatedPhoto(parsedTelegramProfilePhoto(photo))
                    } else {
                        return peer
                    }
                })
            case let .updateUserPhone(userId, phone):
                updatedState.updatePeer(PeerId(namespace: Namespaces.Peer.CloudUser, id: PeerId.Id._internalFromInt64Value(userId)), { peer in
                    if let user = peer as? TelegramUser {
                        return user.withUpdatedPhone(phone.isEmpty ? nil : phone)
                    } else {
                        return peer
                    }
                })
            case let .updateUserEmojiStatus(userId, emojiStatus):
                updatedState.updatePeer(PeerId(namespace: Namespaces.Peer.CloudUser, id: PeerId.Id._internalFromInt64Value(userId)), { peer in
                    if let user = peer as? TelegramUser {
                        return user.withUpdatedEmojiStatus(PeerEmojiStatus(apiStatus: emojiStatus))
                    } else {
                        return peer
                    }
                })
            case let .updatePeerSettings(peer, settings):
                let peerStatusSettings = PeerStatusSettings(apiSettings: settings)
                updatedState.updateCachedPeerData(peer.peerId, { current in
                    if peer.peerId.namespace == Namespaces.Peer.CloudUser {
                        let previous: CachedUserData
                        if let current = current as? CachedUserData {
                            previous = current
                        } else {
                            previous = CachedUserData()
                        }
                        return previous.withUpdatedPeerStatusSettings(peerStatusSettings)
                    } else if peer.peerId.namespace == Namespaces.Peer.CloudGroup {
                        let previous: CachedGroupData
                        if let current = current as? CachedGroupData {
                            previous = current
                        } else {
                            previous = CachedGroupData()
                        }
                        return previous.withUpdatedPeerStatusSettings(peerStatusSettings)
                    } else if peer.peerId.namespace == Namespaces.Peer.CloudChannel {
                        let previous: CachedChannelData
                        if let current = current as? CachedChannelData {
                            previous = current
                        } else {
                            previous = CachedChannelData()
                        }
                        return previous.withUpdatedPeerStatusSettings(peerStatusSettings)
                    } else {
                        return current
                    }
                })
            case let .updateEncryption(chat, date):
                updatedState.updateSecretChat(chat: chat, timestamp: date)
            case let .updateNewEncryptedMessage(message, _):
                updatedState.addSecretMessages([message])
            case let .updateEncryptedMessagesRead(chatId, maxDate, date):
                updatedState.readSecretOutbox(peerId: PeerId(namespace: Namespaces.Peer.SecretChat, id: PeerId.Id._internalFromInt64Value(Int64(chatId))), timestamp: maxDate, actionTimestamp: date)
            case let .updateUserTyping(userId, type):
                if let date = updatesDate, date + 60 > serverTime {
                    let activity = PeerInputActivity(apiType: type, peerId: PeerId(namespace: Namespaces.Peer.CloudUser, id: PeerId.Id._internalFromInt64Value(userId)), timestamp: date)
                    var category: PeerActivitySpace.Category = .global
                    if case .speakingInGroupCall = activity {
                        category = .voiceChat
                    }
                    
                    updatedState.addPeerInputActivity(chatPeerId: PeerActivitySpace(peerId: PeerId(namespace: Namespaces.Peer.CloudUser, id: PeerId.Id._internalFromInt64Value(userId)), category: category), peerId: PeerId(namespace: Namespaces.Peer.CloudUser, id: PeerId.Id._internalFromInt64Value(userId)), activity: activity)
                }
            case let .updateChatUserTyping(chatId, userId, type):
                if let date = updatesDate, date + 60 > serverTime {
                    let activity = PeerInputActivity(apiType: type, peerId: nil, timestamp: date)
                    var category: PeerActivitySpace.Category = .global
                    if case .speakingInGroupCall = activity {
                        category = .voiceChat
                    }
                    
                    updatedState.addPeerInputActivity(chatPeerId: PeerActivitySpace(peerId: PeerId(namespace: Namespaces.Peer.CloudGroup, id: PeerId.Id._internalFromInt64Value(chatId)), category: category), peerId: userId.peerId, activity: activity)
                }
            case let .updateChannelUserTyping(_, channelId, topMsgId, userId, type):
                if let date = updatesDate, date + 60 > serverTime {
                    let channelPeerId = PeerId(namespace: Namespaces.Peer.CloudChannel, id: PeerId.Id._internalFromInt64Value(channelId))
                    let threadId = topMsgId.flatMap { makeMessageThreadId(MessageId(peerId: channelPeerId, namespace: Namespaces.Message.Cloud, id: $0)) }
                    
                    let activity = PeerInputActivity(apiType: type, peerId: nil, timestamp: date)
                    var category: PeerActivitySpace.Category = .global
                    if case .speakingInGroupCall = activity {
                        category = .voiceChat
                    } else if let threadId = threadId {
                        category = .thread(threadId)
                    }
                    
                    updatedState.addPeerInputActivity(chatPeerId: PeerActivitySpace(peerId: channelPeerId, category: category), peerId: userId.peerId, activity: activity)
                }
            case let .updateEncryptedChatTyping(chatId):
                if let date = updatesDate, date + 60 > serverTime {
                    updatedState.addPeerInputActivity(chatPeerId: PeerActivitySpace(peerId: PeerId(namespace: Namespaces.Peer.SecretChat, id: PeerId.Id._internalFromInt64Value(Int64(chatId))), category: .global), peerId: nil, activity: .typingText)
                }
            case let .updateDialogPinned(flags, folderId, peer):
                let groupId: PeerGroupId = folderId.flatMap(PeerGroupId.init(rawValue:)) ?? .root
                let item: PinnedItemId
                switch peer {
                    case let .dialogPeer(peer):
                        item = .peer(peer.peerId)
                    case .dialogPeerFolder:
                        preconditionFailure()
                }
                if (flags & (1 << 0)) != 0 {
                    updatedState.addUpdatePinnedItemIds(groupId: groupId, operation: .pin(item))
                } else {
                    updatedState.addUpdatePinnedItemIds(groupId: groupId, operation: .unpin(item))
                }
            case let .updatePinnedDialogs(_, folderId, order):
                let groupId: PeerGroupId = folderId.flatMap(PeerGroupId.init(rawValue:)) ?? .root
                if let order = order {
                    updatedState.addUpdatePinnedItemIds(groupId: groupId, operation: .reorder(order.map {
                        let item: PinnedItemId
                        switch $0 {
                            case let .dialogPeer(peer):
                                item = .peer(peer.peerId)
                            case .dialogPeerFolder:
                                preconditionFailure()
                        }
                        return item
                    }))
                } else {
                    updatedState.addUpdatePinnedItemIds(groupId: groupId, operation: .sync)
                }
            case let .updateReadMessagesContents(messages, _, _):
                updatedState.addReadMessagesContents((nil, messages))
            case let .updateChannelReadMessagesContents(channelId, messages):
                updatedState.addReadMessagesContents((PeerId(namespace: Namespaces.Peer.CloudChannel, id: PeerId.Id._internalFromInt64Value(channelId)), messages))
            case let .updateChannelMessageViews(channelId, id, views):
                updatedState.addUpdateMessageImpressionCount(id: MessageId(peerId: PeerId(namespace: Namespaces.Peer.CloudChannel, id: PeerId.Id._internalFromInt64Value(channelId)), namespace: Namespaces.Message.Cloud, id: id), count: views)
            /*case let .updateChannelMessageForwards(channelId, id, forwards):
                updatedState.addUpdateMessageForwardsCount(id: MessageId(peerId: PeerId(namespace: Namespaces.Peer.CloudChannel, id: channelId), namespace: Namespaces.Message.Cloud, id: id), count: forwards)*/
            case let .updateNewStickerSet(stickerset):
                updatedState.addUpdateInstalledStickerPacks(.add(stickerset))
            case let .updateStickerSetsOrder(flags, order):
                let namespace: SynchronizeInstalledStickerPacksOperationNamespace
                if (flags & (1 << 0)) != 0 {
                    namespace = .masks
                } else if (flags & (1 << 1)) != 0 {
                    namespace = .emoji
                } else {
                    namespace = .stickers
                }
                updatedState.addUpdateInstalledStickerPacks(.reorder(namespace, order))
            case let .updateMoveStickerSetToTop(flags, stickerset):
                let namespace: SynchronizeInstalledStickerPacksOperationNamespace
                if (flags & (1 << 0)) != 0 {
                    namespace = .masks
                } else if (flags & (1 << 1)) != 0 {
                    namespace = .emoji
                } else {
                    namespace = .stickers
                }
                updatedState.addUpdateInstalledStickerPacks(.reorderToTop(namespace, [stickerset]))
            case .updateStickerSets:
                updatedState.addUpdateInstalledStickerPacks(.sync)
            case .updateSavedGifs:
                updatedState.addUpdateRecentGifs()
            case let .updateDraftMessage(peer, draft):
                let inputState: SynchronizeableChatInputState?
                switch draft {
                    case .draftMessageEmpty:
                        inputState = nil
                    case let .draftMessage(_, replyToMsgId, message, entities, date):
                        var replyToMessageId: MessageId?
                        if let replyToMsgId = replyToMsgId {
                            replyToMessageId = MessageId(peerId: peer.peerId, namespace: Namespaces.Message.Cloud, id: replyToMsgId)
                        }
                        inputState = SynchronizeableChatInputState(replyToMessageId: replyToMessageId, text: message, entities: messageTextEntitiesFromApiEntities(entities ?? []), timestamp: date, textSelection: nil)
                }
                updatedState.addUpdateChatInputState(peerId: peer.peerId, state: inputState)
            case let .updatePhoneCall(phoneCall):
                updatedState.addUpdateCall(phoneCall)
            case let .updatePhoneCallSignalingData(phoneCallId, data):
                updatedState.addCallSignalingData(callId: phoneCallId, data: data.makeData())
            case let .updateGroupCallParticipants(call, participants, version):
                switch call {
                case let .inputGroupCall(id, accessHash):
                    updatedState.updateGroupCallParticipants(id: id, accessHash: accessHash, participants: participants, version: version)
                }
            case let .updateGroupCall(channelId, call):
                updatedState.updateGroupCall(peerId: PeerId(namespace: Namespaces.Peer.CloudChannel, id: PeerId.Id._internalFromInt64Value(channelId)), call: call)
                updatedState.updateGroupCall(peerId: PeerId(namespace: Namespaces.Peer.CloudGroup, id: PeerId.Id._internalFromInt64Value(channelId)), call: call)
            case let .updatePeerHistoryTTL(_, peer, ttl):
                updatedState.updateAutoremoveTimeout(peer: peer, value: CachedPeerAutoremoveTimeout.Value(ttl))
            case let .updateLangPackTooLong(langCode):
                updatedState.updateLangPack(langCode: langCode, difference: nil)
            case let .updateLangPack(difference):
                let langCode: String
                switch difference {
                    case let .langPackDifference(langCodeValue, _, _, _):
                        langCode = langCodeValue
                }
                updatedState.updateLangPack(langCode: langCode, difference: difference)
            case let .updateMessagePoll(_, pollId, poll, results):
                updatedState.updateMessagePoll(MediaId(namespace: Namespaces.Media.CloudPoll, id: pollId), poll: poll, results: results)
            case let .updateFolderPeers(folderPeers, _, _):
                for folderPeer in folderPeers {
                    switch folderPeer {
                        case let .folderPeer(peer, folderId):
                            updatedState.updatePeerChatInclusion(peerId: peer.peerId, groupId: PeerGroupId(rawValue: folderId), changedGroup: true)
                    }
                }
            case let .updatePeerLocated(peers):
                var peersNearby: [PeerNearby] = []
                for peer in peers {
                    switch peer {
                        case let .peerLocated(peer, expires, distance):
                            peersNearby.append(.peer(id: peer.peerId, expires: expires, distance: distance))
                        case let .peerSelfLocated(expires):
                            peersNearby.append(.selfPeer(expires: expires))
                    }
                }
                updatedState.updatePeersNearby(peersNearby)
            case let .updateNewScheduledMessage(apiMessage):
                if let message = StoreMessage(apiMessage: apiMessage, namespace: Namespaces.Message.ScheduledCloud) {
                    updatedState.addScheduledMessages([message])
                }
            case let .updateDeleteScheduledMessages(peer, messages):
                var messageIds: [MessageId] = []
                for message in messages {
                    messageIds.append(MessageId(peerId: peer.peerId, namespace: Namespaces.Message.ScheduledCloud, id: message))
                }
                updatedState.deleteMessages(messageIds)
            case let .updateTheme(theme):
                updatedState.updateTheme(TelegramTheme(apiTheme: theme))
            case let .updateMessageID(id, randomId):
                updatedState.updatedOutgoingUniqueMessageIds[randomId] = id
            case .updateDialogFilters:
                updatedState.addSyncChatListFilters()
            case let .updateDialogFilterOrder(order):
                updatedState.addUpdateChatListFilterOrder(order: order)
            case let .updateDialogFilter(_, id, filter):
                updatedState.addUpdateChatListFilter(id: id, filter: filter)
            case let .updateBotCommands(peer, botId, apiCommands):
                let botPeerId = PeerId(namespace: Namespaces.Peer.CloudUser, id: PeerId.Id._internalFromInt64Value(botId))
                let commands: [BotCommand] = apiCommands.map { command in
                    switch command {
                    case let .botCommand(command, description):
                        return BotCommand(text: command, description: description)
                    }
                }
                updatedState.updateCachedPeerData(peer.peerId, { current in
                    if peer.peerId.namespace == Namespaces.Peer.CloudUser, let previous = current as? CachedUserData {
                        if let botInfo = previous.botInfo {
                            return previous.withUpdatedBotInfo(BotInfo(description: botInfo.description, photo: botInfo.photo, video: botInfo.video, commands: commands, menuButton: botInfo.menuButton))
                        }
                    } else if peer.peerId.namespace == Namespaces.Peer.CloudGroup, let previous = current as? CachedGroupData {
                        if let index = previous.botInfos.firstIndex(where: { $0.peerId == botPeerId }) {
                            var updatedBotInfos = previous.botInfos
                            let previousBotInfo = updatedBotInfos[index]
                            updatedBotInfos.remove(at: index)
                            updatedBotInfos.insert(CachedPeerBotInfo(peerId: botPeerId, botInfo: BotInfo(description: previousBotInfo.botInfo.description, photo: previousBotInfo.botInfo.photo, video: previousBotInfo.botInfo.video, commands: commands, menuButton: previousBotInfo.botInfo.menuButton)), at: index)
                            return previous.withUpdatedBotInfos(updatedBotInfos)
                        }
                    } else if peer.peerId.namespace == Namespaces.Peer.CloudChannel, let previous = current as? CachedChannelData {
                        if let index = previous.botInfos.firstIndex(where: { $0.peerId == botPeerId }) {
                            var updatedBotInfos = previous.botInfos
                            let previousBotInfo = updatedBotInfos[index]
                            updatedBotInfos.remove(at: index)
                            updatedBotInfos.insert(CachedPeerBotInfo(peerId: botPeerId, botInfo: BotInfo(description: previousBotInfo.botInfo.description, photo: previousBotInfo.botInfo.photo, video: previousBotInfo.botInfo.video, commands: commands, menuButton: previousBotInfo.botInfo.menuButton)), at: index)
                            return previous.withUpdatedBotInfos(updatedBotInfos)
                        }
                    }
                    return current
                })
            case let .updateBotMenuButton(botId, button):
                let botPeerId = PeerId(namespace: Namespaces.Peer.CloudUser, id: PeerId.Id._internalFromInt64Value(botId))
                let menuButton = BotMenuButton(apiBotMenuButton: button)
                updatedState.updateCachedPeerData(botPeerId, { current in
                    if let previous = current as? CachedUserData {
                        if let botInfo = previous.botInfo {
                            return previous.withUpdatedBotInfo(BotInfo(description: botInfo.description, photo: botInfo.photo, video: botInfo.video, commands: botInfo.commands, menuButton: menuButton))
                        }
                    }
                    return current
                })
            case let .updatePendingJoinRequests(peer, requestsPending, _):
                updatedState.updateCachedPeerData(peer.peerId, { current in
                    if peer.peerId.namespace == Namespaces.Peer.CloudGroup {
                        let previous: CachedGroupData
                        if let current = current as? CachedGroupData {
                            previous = current
                        } else {
                            previous = CachedGroupData()
                        }
                        return previous.withUpdatedInviteRequestsPending(requestsPending)
                    } else if peer.peerId.namespace == Namespaces.Peer.CloudChannel {
                        let previous: CachedChannelData
                        if let current = current as? CachedChannelData {
                            previous = current
                        } else {
                            previous = CachedChannelData()
                        }
                        return previous.withUpdatedInviteRequestsPending(requestsPending)
                    } else {
                        return current
                    }
                })
            case let .updateMessageReactions(peer, msgId, reactions):
                updatedState.updateMessageReactions(MessageId(peerId: peer.peerId, namespace: Namespaces.Message.Cloud, id: msgId), reactions: reactions, eventTimestamp: updatesDate)
            case .updateAttachMenuBots:
                updatedState.addUpdateAttachMenuBots()
            case let .updateWebViewResultSent(queryId):
                updatedState.addDismissWebView(queryId)
            case .updateConfig:
                updatedState.reloadConfig()
            case let .updateMessageExtendedMedia(peer, msgId, extendedMedia):
                updatedState.updateExtendedMedia(MessageId(peerId: peer.peerId, namespace: Namespaces.Message.Cloud, id: msgId), extendedMedia: extendedMedia)
            default:
                break
        }
    }
    
    var pollChannelSignals: [Signal<(AccountMutableState, Bool, Int32?), NoError>] = []
    if channelsToPoll.isEmpty && missingUpdatesFromChannels.isEmpty {
        pollChannelSignals = []
    } else if shouldResetChannels {
        var channelPeers: [Peer] = []
        for peerId in channelsToPoll.union(missingUpdatesFromChannels) {
            if let peer = updatedState.peers[peerId] {
                channelPeers.append(peer)
            } else {
                Logger.shared.log("State", "can't reset channel \(peerId): no peer found")
            }
        }
        if !channelPeers.isEmpty {
            let resetSignal = resetChannels(postbox: postbox, network: network, peers: channelPeers, state: updatedState)
            |> map { resultState -> (AccountMutableState, Bool, Int32?) in
                return (resultState, true, nil)
            }
            pollChannelSignals = [resetSignal]
        } else {
            pollChannelSignals = []
        }
    } else {
        for peerId in channelsToPoll.union(missingUpdatesFromChannels) {
            if let peer = updatedState.peers[peerId] {
                pollChannelSignals.append(pollChannel(postbox: postbox, network: network, peer: peer, state: updatedState.branch()))
            } else {
                Logger.shared.log("State", "can't poll channel \(peerId): no peer found")
            }
        }
    }
    
    return combineLatest(pollChannelSignals)
    |> mapToSignal { states -> Signal<AccountFinalState, NoError> in
        var finalState: AccountMutableState = updatedState
        var hadError = false
        
        if shouldResetChannels && states.count != 0 {
            assert(states.count == 1)
            finalState = states[0].0
        } else {
            for (state, success, _) in states {
                finalState.merge(state)
                if !success {
                    hadError = true
                }
            }
        }
        
        return resolveForumThreads(postbox: postbox, network: network, state: finalState)
        |> mapToSignal { finalState in
            return resolveAssociatedMessages(postbox: postbox, network: network, state: finalState)
            |> mapToSignal { resultingState -> Signal<AccountFinalState, NoError> in
                return resolveMissingPeerChatInfos(network: network, state: resultingState)
                |> map { resultingState, resolveError -> AccountFinalState in
                    return AccountFinalState(state: resultingState, shouldPoll: shouldPoll || hadError || resolveError, incomplete: missingUpdates, missingUpdatesFromChannels: Set(), discard: resolveError)
                }
            }
        }
    }
}

func resolveForumThreads(postbox: Postbox, network: Network, state: AccountMutableState) -> Signal<AccountMutableState, NoError> {
    var forumThreadIds = Set<MessageId>()
    
    for operation in state.operations {
        switch operation {
        case let .AddMessages(messages, _):
            for message in messages {
                if let threadId = message.threadId {
                    if let channel = state.peers[message.id.peerId] as? TelegramChannel, case .group = channel.info, channel.flags.contains(.isForum) {
                        forumThreadIds.insert(MessageId(peerId: message.id.peerId, namespace: message.id.namespace, id: Int32(clamping: threadId)))
                    }
                }
            }
        default:
            break
        }
    }
    
    if forumThreadIds.isEmpty {
        return .single(state)
    } else {
        return postbox.transaction { transaction -> Signal<AccountMutableState, NoError> in
            var missingForumThreadIds: [PeerId: [Int32]] = [:]
            for threadId in forumThreadIds {
                if let _ = transaction.getMessageHistoryThreadInfo(peerId: threadId.peerId, threadId: Int64(threadId.id)) {
                } else {
                    missingForumThreadIds[threadId.peerId, default: []].append(threadId.id)
                }
            }
            
            if missingForumThreadIds.isEmpty {
                return .single(state)
            } else {
                var signals: [Signal<(PeerId, Api.messages.ForumTopics)?, NoError>] = []
                for (peerId, threadIds) in missingForumThreadIds {
                    guard let inputChannel = transaction.getPeer(peerId).flatMap(apiInputChannel) else {
                        Logger.shared.log("State", "can't fetch thread infos \(threadIds) for peer \(peerId): can't create inputChannel")
                        continue
                    }
                    let signal = network.request(Api.functions.channels.getForumTopicsByID(channel: inputChannel, topics: threadIds))
                    |> map { result -> (PeerId, Api.messages.ForumTopics)? in
                        return (peerId, result)
                    }
                    |> `catch` { _ -> Signal<(PeerId, Api.messages.ForumTopics)?, NoError> in
                        return .single(nil)
                    }
                    signals.append(signal)
                }
                
                return combineLatest(signals)
                |> map { results -> AccountMutableState in
                    var state = state
                    
                    var storeMessages: [StoreMessage] = []
                    
                    for maybeResult in results {
                        if let (peerId, result) = maybeResult {
                            switch result {
                            case let .forumTopics(_, _, topics, messages, chats, users, pts):
                                state.mergeChats(chats)
                                state.mergeUsers(users)
                                
                                for message in messages {
                                    if let message = StoreMessage(apiMessage: message) {
                                        storeMessages.append(message)
                                    }
                                }
                                
                                for topic in topics {
                                    switch topic {
                                    case let .forumTopic(_, id, _, title, iconEmojiId, topMessage, readInboxMaxId, readOutboxMaxId, unreadCount):
                                        state.operations.append(.ResetForumTopic(topicId: MessageId(peerId: peerId, namespace: Namespaces.Message.Cloud, id: id), data: MessageHistoryThreadData(
                                            info: EngineMessageHistoryThread.Info(
                                                title: title,
                                                icon: iconEmojiId
                                            ),
                                            incomingUnreadCount: unreadCount,
                                            maxIncomingReadId: readInboxMaxId,
                                            maxKnownMessageId: topMessage,
                                            maxOutgoingReadId: readOutboxMaxId
                                        ), pts: pts))
                                    }
                                }
                            }
                        }
                    }
                    
                    state.addMessages(storeMessages, location: .Random)
                    
                    return state
                }
            }
        }
        |> switchToLatest
    }
}

func resolveForumThreads(postbox: Postbox, network: Network, fetchedChatList: FetchedChatList) -> Signal<FetchedChatList, NoError> {
    var forumThreadIds = Set<MessageId>()
    
    for message in fetchedChatList.storeMessages {
        if let threadId = message.threadId {
            if let channel = fetchedChatList.peers.first(where: { $0.id == message.id.peerId }) as? TelegramChannel, case .group = channel.info, channel.flags.contains(.isForum) {
                forumThreadIds.insert(MessageId(peerId: message.id.peerId, namespace: message.id.namespace, id: Int32(clamping: threadId)))
            }
        }
    }
    
    if forumThreadIds.isEmpty {
        return .single(fetchedChatList)
    } else {
        return postbox.transaction { transaction -> Signal<FetchedChatList, NoError> in
            var missingForumThreadIds: [PeerId: [Int32]] = [:]
            for threadId in forumThreadIds {
                if let _ = transaction.getMessageHistoryThreadInfo(peerId: threadId.peerId, threadId: Int64(threadId.id)) {
                } else {
                    missingForumThreadIds[threadId.peerId, default: []].append(threadId.id)
                }
            }
            
            if missingForumThreadIds.isEmpty {
                return .single(fetchedChatList)
            } else {
                var signals: [Signal<(PeerId, Api.messages.ForumTopics)?, NoError>] = []
                for (peerId, threadIds) in missingForumThreadIds {
                    guard let inputChannel = fetchedChatList.peers.first(where: { $0.id == peerId }).flatMap(apiInputChannel) else {
                        Logger.shared.log("resolveForumThreads", "can't fetch thread infos \(threadIds) for peer \(peerId): can't create inputChannel")
                        continue
                    }
                    let signal = network.request(Api.functions.channels.getForumTopicsByID(channel: inputChannel, topics: threadIds))
                    |> map { result -> (PeerId, Api.messages.ForumTopics)? in
                        return (peerId, result)
                    }
                    |> `catch` { _ -> Signal<(PeerId, Api.messages.ForumTopics)?, NoError> in
                        return .single(nil)
                    }
                    signals.append(signal)
                }
                
                return combineLatest(signals)
                |> map { results -> FetchedChatList in
                    var fetchedChatList = fetchedChatList
                    
                    for maybeResult in results {
                        if let (peerId, result) = maybeResult {
                            switch result {
                            case let .forumTopics(_, _, topics, messages, chats, users, _):
                                fetchedChatList.peers.append(contentsOf: chats.compactMap { chat in
                                    return parseTelegramGroupOrChannel(chat: chat)
                                })
                                fetchedChatList.peers.append(contentsOf: users.compactMap { user in
                                    return TelegramUser(user: user)
                                })
                                
                                for message in messages {
                                    if let message = StoreMessage(apiMessage: message) {
                                        fetchedChatList.storeMessages.append(message)
                                    }
                                }
                                
                                for topic in topics {
                                    switch topic {
                                    case let .forumTopic(_, id, _, title, iconEmojiId, topMessage, readInboxMaxId, readOutboxMaxId, unreadCount):
                                        fetchedChatList.threadInfos[MessageId(peerId: peerId, namespace: Namespaces.Message.Cloud, id: id)] = MessageHistoryThreadData(
                                            info: EngineMessageHistoryThread.Info(
                                                title: title,
                                                icon: iconEmojiId
                                            ),
                                            incomingUnreadCount: unreadCount,
                                            maxIncomingReadId: readInboxMaxId,
                                            maxKnownMessageId: topMessage,
                                            maxOutgoingReadId: readOutboxMaxId
                                        )
                                    }
                                }
                            }
                        }
                    }
                    
                    return fetchedChatList
                }
            }
        }
        |> switchToLatest
    }
}

func extractEmojiFileIds(message: StoreMessage, fileIds: inout Set<Int64>) {
    for attribute in message.attributes {
        if let attribute = attribute as? TextEntitiesMessageAttribute {
            for entity in attribute.entities {
                switch entity.type {
                case let .CustomEmoji(_, fileId):
                    fileIds.insert(fileId)
                default:
                    break
                }
            }
        } else if let attribute = attribute as? ReactionsMessageAttribute {
            for reaction in attribute.reactions {
                switch reaction.value {
                case let .custom(fileId):
                    fileIds.insert(fileId)
                default:
                    break
                }
            }
        }
    }
}

private func messagesFromOperations(state: AccountMutableState) -> [StoreMessage] {
    var messages: [StoreMessage] = []
    for operation in state.operations {
        switch operation {
        case let .AddMessages(messagesValue, _):
            messages.append(contentsOf: messagesValue)
        case let .EditMessage(_, message):
            messages.append(message)
        default:
            break
        }
    }
    return messages
}

private func reactionsFromState(_ state: AccountMutableState) -> [MessageReaction.Reaction] {
    var result: [MessageReaction.Reaction] = []
    for operation in state.operations {
        if case let .UpdateMessageReactions(_, reactions, _) = operation {
            for reaction in ReactionsMessageAttribute(apiReactions: reactions).reactions {
                result.append(reaction.value)
            }
        }
    }
    return result
}

private func resolveAssociatedMessages(postbox: Postbox, network: Network, state: AccountMutableState) -> Signal<AccountMutableState, NoError> {
    let missingMessageIds = state.referencedMessageIds.subtracting(state.storedMessages)
    if missingMessageIds.isEmpty {
        return resolveUnknownEmojiFiles(postbox: postbox, source: .network(network), messages: messagesFromOperations(state: state), reactions: reactionsFromState(state), result: state)
        |> mapToSignal { state in
            return resolveForumThreads(postbox: postbox, network: network, state: state)
        }
    } else {
        var missingPeers = false
        let _ = missingPeers
        
        var signals: [Signal<([Api.Message], [Api.Chat], [Api.User]), NoError>] = []
        for (peerId, messageIds) in messagesIdsGroupedByPeerId(missingMessageIds) {
            if let peer = state.peers[peerId] {
                var signal: Signal<Api.messages.Messages, MTRpcError>?
                if peerId.namespace == Namespaces.Peer.CloudUser || peerId.namespace == Namespaces.Peer.CloudGroup {
                    signal = network.request(Api.functions.messages.getMessages(id: messageIds.map({ Api.InputMessage.inputMessageID(id: $0.id) })))
                } else if peerId.namespace == Namespaces.Peer.CloudChannel {
                    if let inputChannel = apiInputChannel(peer) {
                        signal = network.request(Api.functions.channels.getMessages(channel: inputChannel, id: messageIds.map({ Api.InputMessage.inputMessageID(id: $0.id) })))
                    }
                }
                if let signal = signal {
                    signals.append(signal |> map { result in
                        switch result {
                            case let .messages(messages, chats, users):
                                return (messages, chats, users)
                            case let .messagesSlice(_, _, _, _, messages, chats, users):
                                return (messages, chats, users)
                            case let .channelMessages(_, _, _, _, messages, chats, users):
                                return (messages, chats, users)
                            case .messagesNotModified:
                                return ([], [], [])
                        }
                    } |> `catch` { _ in
                        return Signal<([Api.Message], [Api.Chat], [Api.User]), NoError>.single(([], [], []))
                    })
                }
            } else {
                missingPeers = true
            }
        }
        
        let fetchMessages = combineLatest(signals)
        
        return fetchMessages
        |> map { results in
            var updatedState = state
            for (messages, chats, users) in results {
                if !messages.isEmpty {
                    var storeMessages: [StoreMessage] = []
                    for message in messages {
                        if let message = StoreMessage(apiMessage: message) {
                            storeMessages.append(message)
                        }
                    }
                    updatedState.addMessages(storeMessages, location: .Random)
                }
                if !chats.isEmpty {
                    updatedState.mergeChats(chats)
                }
                if !users.isEmpty {
                    updatedState.mergeUsers(users)
                }
            }
            return updatedState
        }
        |> mapToSignal { updatedState -> Signal<AccountMutableState, NoError> in
            return resolveUnknownEmojiFiles(postbox: postbox, source: .network(network), messages: messagesFromOperations(state: updatedState), reactions: reactionsFromState(updatedState), result: updatedState)
            |> mapToSignal { state in
                return resolveForumThreads(postbox: postbox, network: network, state: state)
            }
        }
    }
}

private func resolveMissingPeerChatInfos(network: Network, state: AccountMutableState) -> Signal<(AccountMutableState, Bool), NoError> {
    var missingPeers: [PeerId: Api.InputPeer] = [:]
    var hadError = false
    
    for peerId in state.initialState.peerIdsRequiringLocalChatState {
        if state.peerChatInfos[peerId] == nil {
            if let peer = state.peers[peerId], let inputPeer = apiInputPeer(peer) {
                missingPeers[peerId] = inputPeer
            } else {
                hadError = true
                Logger.shared.log("State", "can't fetch chat info for peer \(peerId): can't create inputPeer")
            }
        }
    }
    
    if missingPeers.isEmpty {
        return .single((state, hadError))
    } else {
        Logger.shared.log("State", "will fetch chat info for \(missingPeers.count) peers")
        let signal = network.request(Api.functions.messages.getPeerDialogs(peers: missingPeers.values.map(Api.InputDialogPeer.inputDialogPeer(peer:))))
        |> map(Optional.init)
        
        return signal
        |> `catch` { _ -> Signal<Api.messages.PeerDialogs?, NoError> in
            return .single(nil)
        }
        |> map { result -> (AccountMutableState, Bool) in
            guard let result = result else {
                return (state, hadError)
            }
            
            var channelStates: [PeerId: ChannelState] = [:]
            
            var updatedState = state
            switch result {
                case let .peerDialogs(dialogs, messages, chats, users, _):
                    updatedState.mergeChats(chats)
                    updatedState.mergeUsers(users)
                    
                    var topMessageIds = Set<MessageId>()
                    
                    for dialog in dialogs {
                        switch dialog {
                            case let .dialog(_, peer, topMessage, readInboxMaxId, readOutboxMaxId, unreadCount, unreadMentionsCount, unreadReactionsCount, notifySettings, pts, _, folderId):
                                let peerId = peer.peerId
                                
                                updatedState.setNeedsHoleFromPreviousState(peerId: peerId, namespace: Namespaces.Message.Cloud, validateChannelPts: pts)
                                
                                if topMessage != 0 {
                                    topMessageIds.insert(MessageId(peerId: peerId, namespace: Namespaces.Message.Cloud, id: topMessage))
                                }
                                
                                var isExcludedFromChatList = false
                                for chat in chats {
                                    if chat.peerId == peerId {
                                        if let groupOrChannel = parseTelegramGroupOrChannel(chat: chat) {
                                            if let group = groupOrChannel as? TelegramGroup {
                                                if group.flags.contains(.deactivated) {
                                                    isExcludedFromChatList = true
                                                } else {
                                                    switch group.membership {
                                                        case .Member:
                                                            break
                                                        default:
                                                            isExcludedFromChatList = true
                                                    }
                                                }
                                            } else if let channel = groupOrChannel as? TelegramChannel {
                                                switch channel.participationStatus {
                                                    case .member:
                                                        break
                                                    default:
                                                        isExcludedFromChatList = true
                                                }
                                            }
                                        }
                                        break
                                    }
                                }
                                
                                if !isExcludedFromChatList {
                                    updatedState.updatePeerChatInclusion(peerId: peerId, groupId: PeerGroupId(rawValue: folderId ?? 0), changedGroup: false)
                                }
                                
                                let notificationSettings = TelegramPeerNotificationSettings(apiSettings: notifySettings)
                                updatedState.updateNotificationSettings(.peer(peer.peerId), notificationSettings: notificationSettings)
                                
                                updatedState.resetReadState(peer.peerId, namespace: Namespaces.Message.Cloud, maxIncomingReadId: readInboxMaxId, maxOutgoingReadId: readOutboxMaxId, maxKnownId: topMessage, count: unreadCount, markedUnread: nil)
                                updatedState.resetMessageTagSummary(peer.peerId, tag: .unseenPersonalMessage, namespace: Namespaces.Message.Cloud, count: unreadMentionsCount, range: MessageHistoryTagNamespaceCountValidityRange(maxId: topMessage))
                                updatedState.resetMessageTagSummary(peer.peerId, tag: .unseenReaction, namespace: Namespaces.Message.Cloud, count: unreadReactionsCount, range: MessageHistoryTagNamespaceCountValidityRange(maxId: topMessage))
                                updatedState.peerChatInfos[peer.peerId] = PeerChatInfo(notificationSettings: notificationSettings)
                                if let pts = pts {
                                    channelStates[peer.peerId] = ChannelState(pts: pts, invalidatedPts: pts, synchronizedUntilMessageId: nil)
                                }
                            case .dialogFolder:
                                assertionFailure()
                                break
                        }
                    }
                    
                    var storeMessages: [StoreMessage] = []
                    for message in messages {
                        if let storeMessage = StoreMessage(apiMessage: message) {
                            var updatedStoreMessage = storeMessage
                            if case let .Id(id) = storeMessage.id {
                                if let channelState = channelStates[id.peerId] {
                                    var updatedAttributes = storeMessage.attributes
                                    updatedAttributes.append(ChannelMessageStateVersionAttribute(pts: channelState.pts))
                                    updatedStoreMessage = updatedStoreMessage.withUpdatedAttributes(updatedAttributes)
                                }
                            }
                            storeMessages.append(updatedStoreMessage)
                        }
                    }
                
                    for message in storeMessages {
                        if case let .Id(id) = message.id {
                            updatedState.addMessages([message], location: topMessageIds.contains(id) ? .UpperHistoryBlock : .Random)
                        }
                    }
            }
            return (updatedState, hadError)
        }
    }
}

func pollChannelOnce(postbox: Postbox, network: Network, peerId: PeerId, stateManager: AccountStateManager, delayCompletion: Bool) -> Signal<Int32, NoError> {
    return postbox.transaction { transaction -> Signal<Int32, NoError> in
        guard let accountState = (transaction.getState() as? AuthorizedAccountState)?.state, let peer = transaction.getPeer(peerId) else {
            if delayCompletion {
                return .complete()
                |> delay(30.0, queue: Queue.concurrentDefaultQueue())
            } else {
                return .complete()
            }
        }

        var channelStates: [PeerId: AccountStateChannelState] = [:]
        if let channelState = transaction.getPeerChatState(peerId) as? ChannelState {
            channelStates[peerId] = AccountStateChannelState(pts: channelState.pts)
        }
        let initialPeers: [PeerId: Peer] = [peerId: peer]
        var peerChatInfos: [PeerId: PeerChatInfo] = [:]
        let inclusion = transaction.getPeerChatListInclusion(peerId)
        var hasValidInclusion = false
        switch inclusion {
            case .ifHasMessagesOrOneOf:
                hasValidInclusion = true
            case .notIncluded:
                hasValidInclusion = false
        }
        if hasValidInclusion {
            if let notificationSettings = transaction.getPeerNotificationSettings(peerId) as? TelegramPeerNotificationSettings {
                peerChatInfos[peerId] = PeerChatInfo(notificationSettings: notificationSettings)
            }
        }
        let initialState = AccountMutableState(initialState: AccountInitialState(state: accountState, peerIds: Set(), peerIdsRequiringLocalChatState: Set(), channelStates: channelStates, peerChatInfos: peerChatInfos, locallyGeneratedMessageTimestamps: [:], cloudReadStates: [:], channelsToPollExplicitely: Set()), initialPeers: initialPeers, initialReferencedMessageIds: Set(), initialStoredMessages: Set(), initialReadInboxMaxIds: [:], storedMessagesByPeerIdAndTimestamp: [:])
        return pollChannel(postbox: postbox, network: network, peer: peer, state: initialState)
        |> mapToSignal { (finalState, _, timeout) -> Signal<Int32, NoError> in
            return resolveAssociatedMessages(postbox: postbox, network: network, state: finalState)
            |> mapToSignal { resultingState -> Signal<AccountFinalState, NoError> in
                return resolveMissingPeerChatInfos(network: network, state: resultingState)
                |> map { resultingState, _ -> AccountFinalState in
                    return AccountFinalState(state: resultingState, shouldPoll: false, incomplete: false, missingUpdatesFromChannels: Set(), discard: false)
                }
            }
            |> mapToSignal { finalState -> Signal<Int32, NoError> in
                return stateManager.addReplayAsynchronouslyBuiltFinalState(finalState)
                |> mapToSignal { _ -> Signal<Int32, NoError> in
                    if delayCompletion {
                        return .single(timeout ?? 30)
                        |> then(
                            .complete()
                            |> delay(Double(timeout ?? 30), queue: Queue.concurrentDefaultQueue())
                        )
                    } else {
                        return .single(timeout ?? 30)
                    }
                }
            }
        }
    }
    |> switchToLatest
}

public func standalonePollChannelOnce(postbox: Postbox, network: Network, peerId: PeerId, stateManager: AccountStateManager) -> Signal<Never, NoError> {
    return postbox.transaction { transaction -> Signal<Never, NoError> in
        guard let accountState = (transaction.getState() as? AuthorizedAccountState)?.state, let peer = transaction.getPeer(peerId) else {
            return .complete()
        }

        var channelStates: [PeerId: AccountStateChannelState] = [:]
        if let channelState = transaction.getPeerChatState(peerId) as? ChannelState {
            channelStates[peerId] = AccountStateChannelState(pts: channelState.pts)
        }
        let initialPeers: [PeerId: Peer] = [peerId: peer]
        var peerChatInfos: [PeerId: PeerChatInfo] = [:]
        let inclusion = transaction.getPeerChatListInclusion(peerId)
        var hasValidInclusion = false
        switch inclusion {
        case .ifHasMessagesOrOneOf:
            hasValidInclusion = true
        case .notIncluded:
            hasValidInclusion = false
        }
        if hasValidInclusion {
            if let notificationSettings = transaction.getPeerNotificationSettings(peerId) as? TelegramPeerNotificationSettings {
                peerChatInfos[peerId] = PeerChatInfo(notificationSettings: notificationSettings)
            }
        }
        let initialState = AccountMutableState(initialState: AccountInitialState(state: accountState, peerIds: Set(), peerIdsRequiringLocalChatState: Set(), channelStates: channelStates, peerChatInfos: peerChatInfos, locallyGeneratedMessageTimestamps: [:], cloudReadStates: [:], channelsToPollExplicitely: Set()), initialPeers: initialPeers, initialReferencedMessageIds: Set(), initialStoredMessages: Set(), initialReadInboxMaxIds: [:], storedMessagesByPeerIdAndTimestamp: [:])
        return pollChannel(postbox: postbox, network: network, peer: peer, state: initialState)
        |> mapToSignal { (finalState, _, timeout) -> Signal<Never, NoError> in
            return resolveAssociatedMessages(postbox: postbox, network: network, state: finalState)
            |> mapToSignal { resultingState -> Signal<AccountFinalState, NoError> in
                return resolveMissingPeerChatInfos(network: network, state: resultingState)
                |> map { resultingState, _ -> AccountFinalState in
                    return AccountFinalState(state: resultingState, shouldPoll: false, incomplete: false, missingUpdatesFromChannels: Set(), discard: false)
                }
            }
            |> mapToSignal { finalState -> Signal<Never, NoError> in
                return stateManager.standaloneReplayAsynchronouslyBuiltFinalState(finalState: finalState)
            }
        }
    }
    |> switchToLatest
}

func keepPollingChannel(postbox: Postbox, network: Network, peerId: PeerId, stateManager: AccountStateManager) -> Signal<Int32, NoError> {
    return pollChannelOnce(postbox: postbox, network: network, peerId: peerId, stateManager: stateManager, delayCompletion: true)
    |> restart
    |> delay(1.0, queue: .concurrentDefaultQueue())
}

private func resetChannels(postbox: Postbox, network: Network, peers: [Peer], state: AccountMutableState) -> Signal<AccountMutableState, NoError> {
    var inputPeers: [Api.InputDialogPeer] = []
    for peer in peers {
        if let inputPeer = apiInputPeer(peer) {
            inputPeers.append(.inputDialogPeer(peer: inputPeer))
        }
    }
    return network.request(Api.functions.messages.getPeerDialogs(peers: inputPeers))
    |> map(Optional.init)
    |> `catch` { error -> Signal<Api.messages.PeerDialogs?, NoError> in
        if error.errorDescription == "CHANNEL_PRIVATE" && inputPeers.count == 1 {
            return .single(nil)
        } else {
            return .single(nil)
        }
    }
    |> mapToSignal { result -> Signal<AccountMutableState, NoError> in
        var updatedState = state
        
        var dialogsChats: [Api.Chat] = []
        var dialogsUsers: [Api.User] = []
        
        var storeMessages: [StoreMessage] = []
        var readStates: [PeerId: [MessageId.Namespace: PeerReadState]] = [:]
        var mentionTagSummaries: [PeerId: (tag: MessageTags, summary: MessageHistoryTagNamespaceSummary)] = [:]
        var channelStates: [PeerId: AccountStateChannelState] = [:]
        var invalidateChannelStates: [PeerId: Int32] = [:]
        var channelSynchronizedUntilMessage: [PeerId: MessageId.Id] = [:]
        var notificationSettings: [PeerId: PeerNotificationSettings] = [:]
        
        if let result = result {
            switch result {
                case let .peerDialogs(dialogs, messages, chats, users, _):
                    dialogsChats.append(contentsOf: chats)
                    dialogsUsers.append(contentsOf: users)
                    
                    loop: for dialog in dialogs {
                        let apiPeer: Api.Peer
                        let apiReadInboxMaxId: Int32
                        let apiReadOutboxMaxId: Int32
                        let apiTopMessage: Int32
                        let apiUnreadCount: Int32
                        let apiUnreadMentionsCount: Int32
                        let apiUnreadReactionsCount: Int32
                        var apiChannelPts: Int32?
                        let apiNotificationSettings: Api.PeerNotifySettings
                        let apiMarkedUnread: Bool
                        let groupId: PeerGroupId
                        switch dialog {
                            case let .dialog(flags, peer, topMessage, readInboxMaxId, readOutboxMaxId, unreadCount, unreadMentionsCount, unreadReactionsCount, peerNotificationSettings, pts, _, folderId):
                                apiPeer = peer
                                apiTopMessage = topMessage
                                apiReadInboxMaxId = readInboxMaxId
                                apiReadOutboxMaxId = readOutboxMaxId
                                apiUnreadCount = unreadCount
                                apiMarkedUnread = (flags & (1 << 3)) != 0
                                apiUnreadMentionsCount = unreadMentionsCount
                                apiUnreadReactionsCount = unreadReactionsCount
                                apiNotificationSettings = peerNotificationSettings
                                apiChannelPts = pts
                                groupId = PeerGroupId(rawValue: folderId ?? 0)
                            case .dialogFolder:
                                assertionFailure()
                                continue loop
                        }
                        
                        let peerId: PeerId = apiPeer.peerId
                        
                        if readStates[peerId] == nil {
                            readStates[peerId] = [:]
                        }
                        readStates[peerId]![Namespaces.Message.Cloud] = .idBased(maxIncomingReadId: apiReadInboxMaxId, maxOutgoingReadId: apiReadOutboxMaxId, maxKnownId: apiTopMessage, count: apiUnreadCount, markedUnread: apiMarkedUnread)
                        
                        if apiTopMessage != 0 {
                            mentionTagSummaries[peerId] = (MessageTags.unseenPersonalMessage, MessageHistoryTagNamespaceSummary(version: 1, count: apiUnreadMentionsCount, range: MessageHistoryTagNamespaceCountValidityRange(maxId: apiTopMessage)))
                            mentionTagSummaries[peerId] = (MessageTags.unseenReaction, MessageHistoryTagNamespaceSummary(version: 1, count: apiUnreadReactionsCount, range: MessageHistoryTagNamespaceCountValidityRange(maxId: apiTopMessage)))
                        }
                        
                        if let apiChannelPts = apiChannelPts {
                            channelStates[peerId] = AccountStateChannelState(pts: apiChannelPts)
                            invalidateChannelStates[peerId] = apiChannelPts
                        }
                        
                        notificationSettings[peerId] = TelegramPeerNotificationSettings(apiSettings: apiNotificationSettings)
                        
                        updatedState.updatePeerChatInclusion(peerId: peerId, groupId: groupId, changedGroup: false)
                    }
                    
                    for message in messages {
                        if let storeMessage = StoreMessage(apiMessage: message) {
                            var updatedStoreMessage = storeMessage
                            if case let .Id(id) = storeMessage.id {
                                if let channelState = channelStates[id.peerId] {
                                    var updatedAttributes = storeMessage.attributes
                                    updatedAttributes.append(ChannelMessageStateVersionAttribute(pts: channelState.pts))
                                    updatedStoreMessage = updatedStoreMessage.withUpdatedAttributes(updatedAttributes)
                                }
                            }
                            storeMessages.append(updatedStoreMessage)
                        }
                    }
            }
        }
        
        updatedState.mergeChats(dialogsChats)
        updatedState.mergeUsers(dialogsUsers)
        
        for message in storeMessages {
            if case let .Id(id) = message.id, id.namespace == Namespaces.Message.Cloud {
                var channelPts: Int32?
                if let state = channelStates[id.peerId] {
                    channelPts = state.pts
                }
                updatedState.setNeedsHoleFromPreviousState(peerId: id.peerId, namespace: id.namespace, validateChannelPts: channelPts)
                channelSynchronizedUntilMessage[id.peerId] = id.id
            }
        }
        
        updatedState.addMessages(storeMessages, location: .UpperHistoryBlock)
        
        for (peerId, peerReadStates) in readStates {
            for (namespace, state) in peerReadStates {
                switch state {
                    case let .idBased(maxIncomingReadId, maxOutgoingReadId, maxKnownId, count, markedUnread):
                        updatedState.resetReadState(peerId, namespace: namespace, maxIncomingReadId: maxIncomingReadId, maxOutgoingReadId: maxOutgoingReadId, maxKnownId: maxKnownId, count: count, markedUnread: markedUnread)
                    default:
                        assertionFailure()
                        break
                }
            }
        }
        
        for (peerId, tagSummary) in mentionTagSummaries {
            updatedState.resetMessageTagSummary(peerId, tag: tagSummary.tag, namespace: Namespaces.Message.Cloud, count: tagSummary.summary.count, range: tagSummary.summary.range)
        }
        
        for (peerId, channelState) in channelStates {
            updatedState.updateChannelState(peerId, pts: channelState.pts)
        }
        for (peerId, pts) in invalidateChannelStates {
            updatedState.updateChannelInvalidationPts(peerId, invalidationPts: pts)
        }
        for (peerId, id) in channelSynchronizedUntilMessage {
            updatedState.updateChannelSynchronizedUntilMessage(peerId, id: id)
        }
        
        for (peerId, settings) in notificationSettings {
            updatedState.updateNotificationSettings(.peer(peerId), notificationSettings: settings)
        }
        
        // TODO: delete messages later than top
        
        return resolveAssociatedMessages(postbox: postbox, network: network, state: updatedState)
        |> mapToSignal { resultingState -> Signal<AccountMutableState, NoError> in
            return .single(resultingState)
        }
    }
}

private func pollChannel(postbox: Postbox, network: Network, peer: Peer, state: AccountMutableState) -> Signal<(AccountMutableState, Bool, Int32?), NoError> {
    if let inputChannel = apiInputChannel(peer) {
        let limit: Int32
        limit = 100
        
        let pollPts: Int32
        if let channelState = state.channelStates[peer.id] {
            pollPts = channelState.pts
        } else {
            pollPts = 1
        }
        return (network.request(Api.functions.updates.getChannelDifference(flags: 0, channel: inputChannel, filter: .channelMessagesFilterEmpty, pts: max(pollPts, 1), limit: limit))
        |> map(Optional.init)
        |> `catch` { error -> Signal<Api.updates.ChannelDifference?, MTRpcError> in
            switch error.errorDescription {
            case "CHANNEL_PRIVATE", "CHANNEL_INVALID":
                return .single(nil)
            default:
                return .fail(error)
            }
        })
        |> retryRequest
        |> mapToSignal { difference -> Signal<(AccountMutableState, Bool, Int32?), NoError> in
            guard let difference = difference else {
                return .single((state, false, nil))
            }
            
            switch difference {
            case let .channelDifference(_, pts, timeout, newMessages, otherUpdates, chats, users):
                var updatedState = state
                var apiTimeout: Int32?
                
                apiTimeout = timeout
                let channelPts: Int32
                if let _ = updatedState.channelStates[peer.id] {
                    channelPts = pts
                } else {
                    channelPts = pts
                }
                updatedState.updateChannelState(peer.id, pts: channelPts)
                
                updatedState.mergeChats(chats)
                updatedState.mergeUsers(users)
                
                var forumThreadIds = Set<MessageId>()
                
                for apiMessage in newMessages {
                    if var message = StoreMessage(apiMessage: apiMessage) {
                        var attributes = message.attributes
                        attributes.append(ChannelMessageStateVersionAttribute(pts: pts))
                        message = message.withUpdatedAttributes(attributes)
                        
                        if let preCachedResources = apiMessage.preCachedResources {
                            for (resource, data) in preCachedResources {
                                updatedState.addPreCachedResource(resource, data: data)
                            }
                        }
                        updatedState.addMessages([message], location: .UpperHistoryBlock)
                        if case let .Id(id) = message.id {
                            updatedState.updateChannelSynchronizedUntilMessage(id.peerId, id: id.id)
                            
                            if let threadId = message.threadId {
                                if let channel = updatedState.peers[message.id.peerId] as? TelegramChannel, case .group = channel.info, channel.flags.contains(.isForum) {
                                    forumThreadIds.insert(MessageId(peerId: message.id.peerId, namespace: message.id.namespace, id: Int32(clamping: threadId)))
                                }
                            }
                        }
                    }
                }
                
                for update in otherUpdates {
                    switch update {
                    case let .updateDeleteChannelMessages(_, messages, _, _):
                        let peerId = peer.id
                        updatedState.deleteMessages(messages.map({ MessageId(peerId: peerId, namespace: Namespaces.Message.Cloud, id: $0) }))
                    case let .updateEditChannelMessage(apiMessage, _, _):
                        if let message = StoreMessage(apiMessage: apiMessage), case let .Id(messageId) = message.id, messageId.peerId == peer.id {
                            if let preCachedResources = apiMessage.preCachedResources {
                                for (resource, data) in preCachedResources {
                                    updatedState.addPreCachedResource(resource, data: data)
                                }
                            }
                            var attributes = message.attributes
                            attributes.append(ChannelMessageStateVersionAttribute(pts: pts))
                            updatedState.editMessage(messageId, message: message.withUpdatedAttributes(attributes))
                            
                            if let threadId = message.threadId {
                                if let channel = updatedState.peers[message.id.peerId] as? TelegramChannel, case .group = channel.info, channel.flags.contains(.isForum) {
                                    forumThreadIds.insert(MessageId(peerId: message.id.peerId, namespace: message.id.namespace, id: Int32(clamping: threadId)))
                                }
                            }
                        } else {
                            Logger.shared.log("State", "Invalid updateEditChannelMessage")
                        }
                    case let .updatePinnedChannelMessages(flags, channelId, messages, _, _):
                        let channelPeerId = PeerId(namespace: Namespaces.Peer.CloudChannel, id: PeerId.Id._internalFromInt64Value(channelId))
                        updatedState.updateMessagesPinned(ids: messages.map { id in
                            MessageId(peerId: channelPeerId, namespace: Namespaces.Message.Cloud, id: id)
                        }, pinned: (flags & (1 << 0)) != 0)
                    case let .updateChannelReadMessagesContents(_, messages):
                        updatedState.addReadMessagesContents((peer.id, messages))
                    case let .updateChannelMessageViews(_, id, views):
                        updatedState.addUpdateMessageImpressionCount(id: MessageId(peerId: peer.id, namespace: Namespaces.Message.Cloud, id: id), count: views)
                    case let .updateChannelWebPage(_, apiWebpage, _, _):
                        switch apiWebpage {
                        case let .webPageEmpty(id):
                            updatedState.updateMedia(MediaId(namespace: Namespaces.Media.CloudWebpage, id: id), media: nil)
                        default:
                            if let webpage = telegramMediaWebpageFromApiWebpage(apiWebpage, url: nil) {
                                updatedState.updateMedia(webpage.webpageId, media: webpage)
                            }
                        }
                    case let .updateChannelAvailableMessages(_, minId):
                        let messageId = MessageId(peerId: peer.id, namespace: Namespaces.Message.Cloud, id: minId)
                        updatedState.updateMinAvailableMessage(messageId)
                        updatedState.updateCachedPeerData(peer.id, { current in
                            let previous: CachedChannelData
                            if let current = current as? CachedChannelData {
                                previous = current
                            } else {
                                previous = CachedChannelData()
                            }
                            return previous.withUpdatedMinAvailableMessageId(messageId)
                        })
                    default:
                        break
                    }
                }
                
                return resolveForumThreads(postbox: postbox, network: network, state: updatedState)
                |> map { updatedState -> (AccountMutableState, Bool, Int32?) in
                    return (updatedState, true, apiTimeout)
                }
            case let .channelDifferenceEmpty(_, pts, timeout):
                var updatedState = state
                var apiTimeout: Int32?
                
                apiTimeout = timeout
                
                let channelPts: Int32
                if let _ = updatedState.channelStates[peer.id] {
                    channelPts = pts
                } else {
                    channelPts = pts
                }
                updatedState.updateChannelState(peer.id, pts: channelPts)
                
                return .single((updatedState, true, apiTimeout))
            case let .channelDifferenceTooLong(_, timeout, dialog, messages, chats, users):
                var updatedState = state
                var apiTimeout: Int32?
                
                apiTimeout = timeout
                
                var parameters: (peer: Api.Peer, pts: Int32, topMessage: Int32, readInboxMaxId: Int32, readOutboxMaxId: Int32, unreadCount: Int32, unreadMentionsCount: Int32, unreadReactionsCount: Int32)?
                
                switch dialog {
                case let .dialog(_, peer, topMessage, readInboxMaxId, readOutboxMaxId, unreadCount, unreadMentionsCount, unreadReactionsCount, _, pts, _, _):
                    if let pts = pts {
                        parameters = (peer, pts, topMessage, readInboxMaxId, readOutboxMaxId, unreadCount, unreadMentionsCount, unreadReactionsCount)
                    }
                case .dialogFolder:
                    break
                }
                
                if let (peer, pts, topMessage, readInboxMaxId, readOutboxMaxId, unreadCount, unreadMentionsCount, unreadReactionsCount) = parameters {
                    updatedState.updateChannelState(peer.peerId, pts: pts)
                    updatedState.updateChannelInvalidationPts(peer.peerId, invalidationPts: pts)
                    
                    updatedState.mergeChats(chats)
                    updatedState.mergeUsers(users)
                    
                    updatedState.setNeedsHoleFromPreviousState(peerId: peer.peerId, namespace: Namespaces.Message.Cloud, validateChannelPts: pts)
                    
                    for apiMessage in messages {
                        if var message = StoreMessage(apiMessage: apiMessage) {
                            var attributes = message.attributes
                            attributes.append(ChannelMessageStateVersionAttribute(pts: pts))
                            message = message.withUpdatedAttributes(attributes)
                            
                            if let preCachedResources = apiMessage.preCachedResources {
                                for (resource, data) in preCachedResources {
                                    updatedState.addPreCachedResource(resource, data: data)
                                }
                            }
                            
                            let location: AddMessagesLocation
                            if case let .Id(id) = message.id, id.id == topMessage {
                                location = .UpperHistoryBlock
                                updatedState.updateChannelSynchronizedUntilMessage(id.peerId, id: id.id)
                            } else {
                                location = .Random
                            }
                            updatedState.addMessages([message], location: location)
                        }
                    }
                    
                    updatedState.resetReadState(peer.peerId, namespace: Namespaces.Message.Cloud, maxIncomingReadId: readInboxMaxId, maxOutgoingReadId: readOutboxMaxId, maxKnownId: topMessage, count: unreadCount, markedUnread: nil)
                    
                    updatedState.resetMessageTagSummary(peer.peerId, tag: .unseenPersonalMessage, namespace: Namespaces.Message.Cloud, count: unreadMentionsCount, range: MessageHistoryTagNamespaceCountValidityRange(maxId: topMessage))
                    updatedState.resetMessageTagSummary(peer.peerId, tag: .unseenReaction, namespace: Namespaces.Message.Cloud, count: unreadReactionsCount, range: MessageHistoryTagNamespaceCountValidityRange(maxId: topMessage))
                } else {
                    assertionFailure()
                }
                
                return .single((updatedState, true, apiTimeout))
            }
        }
    } else {
        Logger.shared.log("State", "can't poll channel \(peer.id): can't create inputChannel")
        return single((state, true, nil), NoError.self)
    }
}

private func verifyTransaction(_ transaction: Transaction, finalState: AccountMutableState) -> Bool {
    var hadUpdateState = false
    var channelsWithUpdatedStates = Set<PeerId>()
    
    var missingPeerIds: [PeerId] = []
    for peerId in finalState.initialState.peerIds {
        if finalState.peers[peerId] == nil {
            missingPeerIds.append(peerId)
        }
    }
    
    if !missingPeerIds.isEmpty {
        Logger.shared.log("State", "missing peers \(missingPeerIds)")
        return false
    }
    
    for operation in finalState.operations {
        switch operation {
            case let .UpdateChannelState(peerId, _):
                channelsWithUpdatedStates.insert(peerId)
            case .UpdateState:
                hadUpdateState = true
            default:
                break
        }
    }
    
    var failed = false
    
    if hadUpdateState {
        var previousStateMatches = false
        let currentState = (transaction.getState() as? AuthorizedAccountState)?.state
        let previousState = finalState.initialState.state
        if let currentState = currentState {
            previousStateMatches = previousState == currentState
        } else {
            previousStateMatches = false
        }
        
        if !previousStateMatches {
            Logger.shared.log("State", ".UpdateState previous state \(previousState) doesn't match current state \(String(describing: currentState))")
            failed = true
        }
    }
    
    for peerId in channelsWithUpdatedStates {
        let currentState = transaction.getPeerChatState(peerId)
        var previousStateMatches = false
        let previousState = finalState.initialState.channelStates[peerId]
        if let currentState = currentState as? ChannelState, let previousState = previousState {
            if currentState.pts == previousState.pts {
                previousStateMatches = true
            }
        } else if currentState == nil && previousState == nil {
            previousStateMatches = true
        }
        if !previousStateMatches {
            Logger.shared.log("State", ".UpdateChannelState for \(peerId), previous state \(String(describing: previousState)) doesn't match current state \(String(describing: currentState))")
            failed = true
        }
    }
    
    return !failed
}

private final class OptimizeAddMessagesState {
    var messages: [StoreMessage]
    var location: AddMessagesLocation
    
    init(messages: [StoreMessage], location: AddMessagesLocation) {
        self.messages = messages
        self.location = location
    }
}

private func optimizedOperations(_ operations: [AccountStateMutationOperation]) -> [AccountStateMutationOperation] {
    var result: [AccountStateMutationOperation] = []
    
    var updatedState: AuthorizedAccountState.State?
    var updatedChannelStates: [PeerId: AccountStateChannelState] = [:]
    var invalidateChannelPts: [PeerId: Int32] = [:]
    var updateChannelSynchronizedUntilMessage: [PeerId: MessageId.Id] = [:]
    
    var currentAddMessages: OptimizeAddMessagesState?
    var currentAddScheduledMessages: OptimizeAddMessagesState?
    for operation in operations {
        switch operation {
        case .DeleteMessages, .DeleteMessagesWithGlobalIds, .EditMessage, .UpdateMessagePoll, .UpdateMessageReactions, .UpdateMedia, .MergeApiChats, .MergeApiUsers, .MergePeerPresences, .UpdatePeer, .ReadInbox, .ReadOutbox, .ReadGroupFeedInbox, .ResetReadState, .ResetIncomingReadState, .UpdatePeerChatUnreadMark, .ResetMessageTagSummary, .UpdateNotificationSettings, .UpdateGlobalNotificationSettings, .UpdateSecretChat, .AddSecretMessages, .ReadSecretOutbox, .AddPeerInputActivity, .UpdateCachedPeerData, .UpdatePinnedItemIds, .ReadMessageContents, .UpdateMessageImpressionCount, .UpdateMessageForwardsCount, .UpdateInstalledStickerPacks, .UpdateRecentGifs, .UpdateChatInputState, .UpdateCall, .AddCallSignalingData, .UpdateLangPack, .UpdateMinAvailableMessage, .UpdateIsContact, .UpdatePeerChatInclusion, .UpdatePeersNearby, .UpdateTheme, .SyncChatListFilters, .UpdateChatListFilter, .UpdateChatListFilterOrder, .UpdateReadThread, .UpdateMessagesPinned, .UpdateGroupCallParticipants, .UpdateGroupCall, .UpdateAutoremoveTimeout, .UpdateAttachMenuBots, .UpdateAudioTranscription, .UpdateConfig, .UpdateExtendedMedia, .ResetForumTopic:
                if let currentAddMessages = currentAddMessages, !currentAddMessages.messages.isEmpty {
                    result.append(.AddMessages(currentAddMessages.messages, currentAddMessages.location))
                }
                if let currentAddScheduledMessages = currentAddScheduledMessages, !currentAddScheduledMessages.messages.isEmpty {
                    result.append(.AddScheduledMessages(currentAddScheduledMessages.messages))
                }
                currentAddMessages = nil
                result.append(operation)
            case let .UpdateState(state):
                updatedState = state
            case let .UpdateChannelState(peerId, pts):
                updatedChannelStates[peerId] = AccountStateChannelState(pts: pts)
            case let .UpdateChannelInvalidationPts(peerId, pts):
                invalidateChannelPts[peerId] = pts
            case let .UpdateChannelSynchronizedUntilMessage(peerId, id):
                updateChannelSynchronizedUntilMessage[peerId] = id
            case let .AddMessages(messages, location):
                if let currentAddMessages = currentAddMessages, currentAddMessages.location == location {
                    currentAddMessages.messages.append(contentsOf: messages)
                } else {
                    if let currentAddMessages = currentAddMessages, !currentAddMessages.messages.isEmpty {
                        result.append(.AddMessages(currentAddMessages.messages, currentAddMessages.location))
                    }
                    currentAddMessages = OptimizeAddMessagesState(messages: messages, location: location)
                }
            case let .AddScheduledMessages(messages):
                if let currentAddScheduledMessages = currentAddScheduledMessages {
                    currentAddScheduledMessages.messages.append(contentsOf: messages)
                } else {
                    currentAddScheduledMessages = OptimizeAddMessagesState(messages: messages, location: .Random)
                }
        }
    }
    if let currentAddMessages = currentAddMessages, !currentAddMessages.messages.isEmpty {
        result.append(.AddMessages(currentAddMessages.messages, currentAddMessages.location))
    }
    
    if let currentAddScheduledMessages = currentAddScheduledMessages, !currentAddScheduledMessages.messages.isEmpty {
        result.append(.AddScheduledMessages(currentAddScheduledMessages.messages))
    }
    
    if let updatedState = updatedState {
        result.append(.UpdateState(updatedState))
    }
    
    for (peerId, state) in updatedChannelStates {
        result.append(.UpdateChannelState(peerId, state.pts))
    }
    
    for (peerId, pts) in invalidateChannelPts {
        result.append(.UpdateChannelInvalidationPts(peerId, pts))
    }
    
    for (peerId, id) in updateChannelSynchronizedUntilMessage {
        result.append(.UpdateChannelSynchronizedUntilMessage(peerId, id))
    }
    
    return result
}

private func recordPeerActivityTimestamp(peerId: PeerId, timestamp: Int32, into timestamps: inout [PeerId: Int32]) {
    if let current = timestamps[peerId] {
        if current < timestamp {
            timestamps[peerId] = timestamp
        }
    } else {
        timestamps[peerId] = timestamp
    }
}

func replayFinalState(
    accountManager: AccountManager<TelegramAccountManagerTypes>,
    postbox: Postbox,
    accountPeerId: PeerId,
    mediaBox: MediaBox,
    encryptionProvider: EncryptionProvider,
    transaction: Transaction,
    auxiliaryMethods: AccountAuxiliaryMethods,
    finalState: AccountFinalState,
    removePossiblyDeliveredMessagesUniqueIds: [Int64: PeerId],
    ignoreDate: Bool
) -> AccountReplayedFinalState? {
    let verified = verifyTransaction(transaction, finalState: finalState.state)
    if !verified {
        Logger.shared.log("State", "failed to verify final state")
        return nil
    }
    
    var peerIdsWithAddedSecretMessages = Set<PeerId>()
    
    var updatedTypingActivities: [PeerActivitySpace: [PeerId: PeerInputActivity?]] = [:]
    var updatedIncomingThreadReadStates: [MessageId: MessageId.Id] = [:]
    var updatedOutgoingThreadReadStates: [MessageId: MessageId.Id] = [:]
    var updatedSecretChatTypingActivities = Set<PeerId>()
    var updatedWebpages: [MediaId: TelegramMediaWebpage] = [:]
    var updatedCalls: [Api.PhoneCall] = []
    var addedCallSignalingData: [(Int64, Data)] = []
    var updatedGroupCallParticipants: [(Int64, GroupCallParticipantsContext.Update)] = []
    var updatedPeersNearby: [PeerNearby]?
    var isContactUpdates: [(PeerId, Bool)] = []
    var stickerPackOperations: [AccountStateUpdateStickerPacksOperation] = []
    var recentlyUsedStickers: [MediaId: (MessageIndex, TelegramMediaFile)] = [:]
    var slowModeLastMessageTimeouts:[PeerId : Int32] = [:]
    var recentlyUsedGifs: [MediaId: (MessageIndex, TelegramMediaFile)] = [:]
    var syncRecentGifs = false
    var langPackDifferences: [String: [Api.LangPackDifference]] = [:]
    var pollLangPacks = Set<String>()
    var updatedThemes: [Int64: TelegramTheme] = [:]
    var delayNotificatonsUntil: Int32?
    var peerActivityTimestamps: [PeerId: Int32] = [:]
    var syncChatListFilters = false
    var deletedMessageIds: [DeletedMessageId] = []
    var syncAttachMenuBots = false
    var updateConfig = false
    
    var holesFromPreviousStateMessageIds: [MessageId] = []
    var clearHolesFromPreviousStateForChannelMessagesWithPts: [PeerIdAndMessageNamespace: Int32] = [:]
    
    for (peerId, namespaces) in finalState.state.namespacesWithHolesFromPreviousState {
        for (namespace, namespaceState) in namespaces {
            if let pts = namespaceState.validateChannelPts {
                clearHolesFromPreviousStateForChannelMessagesWithPts[PeerIdAndMessageNamespace(peerId: peerId, namespace: namespace)] = pts
            }
            
            var topId: Int32?
            if namespace == Namespaces.Message.Cloud, let channelState = transaction.getPeerChatState(peerId) as? ChannelState {
                if let synchronizedUntilMessageId = channelState.synchronizedUntilMessageId {
                    topId = synchronizedUntilMessageId
                }
            }
            if topId == nil {
                topId = transaction.getTopPeerMessageId(peerId: peerId, namespace: namespace)?.id
            }
            
            if let id = topId {
                holesFromPreviousStateMessageIds.append(MessageId(peerId: peerId, namespace: namespace, id: id + 1))
            } else {
                holesFromPreviousStateMessageIds.append(MessageId(peerId: peerId, namespace: namespace, id: 1))
            }
        }
    }
    
    var wasOperationScheduledMessageIds: [MessageId] = []
    
    var addedOperationIncomingMessageIds: [MessageId] = []
    for operation in finalState.state.operations {
        switch operation {
            case let .AddMessages(messages, location):
                if case .UpperHistoryBlock = location {
                    for message in messages {
                        if case let .Id(id) = message.id {
                            if message.flags.contains(.Incoming) {
                                addedOperationIncomingMessageIds.append(id)
                                if let authorId = message.authorId {
                                    recordPeerActivityTimestamp(peerId: authorId, timestamp: message.timestamp, into: &peerActivityTimestamps)
                                }
                            }
                            if message.flags.contains(.WasScheduled) {
                                wasOperationScheduledMessageIds.append(id)
                            }
                        }
                    }
                }
            default:
                break
        }
    }
    var wasScheduledMessageIds:[MessageId] = []
    var addedIncomingMessageIds: [MessageId] = []
    var addedReactionEvents: [(reactionAuthor: Peer, reaction: MessageReaction.Reaction, message: Message, timestamp: Int32)] = []
    
    if !wasOperationScheduledMessageIds.isEmpty {
        let existingIds = transaction.filterStoredMessageIds(Set(wasOperationScheduledMessageIds))
        for id in wasOperationScheduledMessageIds {
            if !existingIds.contains(id) {
                wasScheduledMessageIds.append(id)
            }
        }
    }
    if !addedOperationIncomingMessageIds.isEmpty {
        let existingIds = transaction.filterStoredMessageIds(Set(addedOperationIncomingMessageIds))
        for id in addedOperationIncomingMessageIds {
            if !existingIds.contains(id) {
                addedIncomingMessageIds.append(id)
            }
        }
    }
    
    var invalidateGroupStats = Set<PeerGroupId>()
    
    struct PeerIdAndMessageNamespace: Hashable {
        let peerId: PeerId
        let namespace: MessageId.Namespace
    }
    
    var topUpperHistoryBlockMessages: [PeerIdAndMessageNamespace: MessageId.Id] = [:]
    
    final class MessageThreadStatsRecord {
        var removedCount: Int = 0
        var peers: [ReplyThreadUserMessage] = []
    }
    var messageThreadStatsDifferences: [MessageId: MessageThreadStatsRecord] = [:]
    func addMessageThreadStatsDifference(threadMessageId: MessageId, remove: Int, addedMessagePeer: PeerId?, addedMessageId: MessageId?, isOutgoing: Bool) {
        if let value = messageThreadStatsDifferences[threadMessageId] {
            value.removedCount += remove
            if let addedMessagePeer = addedMessagePeer, let addedMessageId = addedMessageId {
                value.peers.append(ReplyThreadUserMessage(id: addedMessagePeer, messageId: addedMessageId, isOutgoing: isOutgoing))
            }
        } else {
            let value = MessageThreadStatsRecord()
            messageThreadStatsDifferences[threadMessageId] = value
            value.removedCount = remove
            if let addedMessagePeer = addedMessagePeer, let addedMessageId = addedMessageId {
                value.peers.append(ReplyThreadUserMessage(id: addedMessagePeer, messageId: addedMessageId, isOutgoing: isOutgoing))
            }
        }
    }
    
    var isPremiumUpdated = false
    
    for operation in optimizedOperations(finalState.state.operations) {
        switch operation {
            case let .AddMessages(messages, location):
                if case .UpperHistoryBlock = location {
                    for message in messages {
                        if case let .Id(id) = message.id {
                            if let threadId = message.threadId {
                                for media in message.media {
                                    if let action = media as? TelegramMediaAction {
                                        switch action.action {
                                        case let .topicEditTitle(title):
                                            if var data = transaction.getMessageHistoryThreadInfo(peerId: id.peerId, threadId: threadId)?.get(MessageHistoryThreadData.self) {
                                                data.info = EngineMessageHistoryThread.Info(title: title, icon: data.info.icon)
                                                if let entry = CodableEntry(data) {
                                                    transaction.setMessageHistoryThreadInfo(peerId: id.peerId, threadId: threadId, info: entry)
                                                }
                                            }
                                        case let .topicEditIcon(fileId):
                                            if var data = transaction.getMessageHistoryThreadInfo(peerId: id.peerId, threadId: threadId)?.get(MessageHistoryThreadData.self) {
                                                data.info = EngineMessageHistoryThread.Info(title: data.info.title, icon: fileId == 0 ? nil : fileId)
                                                if let entry = CodableEntry(data) {
                                                    transaction.setMessageHistoryThreadInfo(peerId: id.peerId, threadId: threadId, info: entry)
                                                }
                                            }
                                        default:
                                            break
                                        }
                                    }
                                }
                                
                                let messageThreadId = makeThreadIdMessageId(peerId: message.id.peerId, threadId: threadId)
                                if id.peerId.namespace == Namespaces.Peer.CloudChannel {
                                    if !transaction.messageExists(id: id) {
                                        addMessageThreadStatsDifference(threadMessageId: messageThreadId, remove: 0, addedMessagePeer: message.authorId, addedMessageId: id, isOutgoing: !message.flags.contains(.Incoming))
                                    }
                                }
                                
                                if message.flags.contains(.Incoming) {
                                    if var data = transaction.getMessageHistoryThreadInfo(peerId: id.peerId, threadId: threadId)?.get(MessageHistoryThreadData.self) {
                                        if id.id >= data.maxKnownMessageId {
                                            data.maxKnownMessageId = id.id
                                            data.incomingUnreadCount += 1
                                            
                                            if let entry = CodableEntry(data) {
                                                transaction.setMessageHistoryThreadInfo(peerId: id.peerId, threadId: threadId, info: entry)
                                            }
                                        }
                                    }
                                }
                            }
                        }
                    }
                }
                let _ = transaction.addMessages(messages, location: location)
                if case .UpperHistoryBlock = location {
                    for message in messages {
                        let chatPeerId = message.id.peerId
                        if let authorId = message.authorId {
                            let activityValue: PeerInputActivity? = nil
                            if updatedTypingActivities[PeerActivitySpace(peerId: chatPeerId, category: .global)] == nil {
                                updatedTypingActivities[PeerActivitySpace(peerId: chatPeerId, category: .global)] = [authorId: activityValue]
                            } else {
                                updatedTypingActivities[PeerActivitySpace(peerId: chatPeerId, category: .global)]![authorId] = activityValue
                            }
                            if let threadId = message.threadId {
                                if updatedTypingActivities[PeerActivitySpace(peerId: chatPeerId, category: .thread(threadId))] == nil {
                                    updatedTypingActivities[PeerActivitySpace(peerId: chatPeerId, category: .thread(threadId))] = [authorId: activityValue]
                                } else {
                                    updatedTypingActivities[PeerActivitySpace(peerId: chatPeerId, category: .thread(threadId))]![authorId] = activityValue
                                }
                            }
                        }
                        
                        if case let .Id(id) = message.id {
                            let peerIdAndMessageNamespace = PeerIdAndMessageNamespace(peerId: id.peerId, namespace: id.namespace)
                            
                            if let currentId = topUpperHistoryBlockMessages[peerIdAndMessageNamespace] {
                                if currentId < id.id {
                                    topUpperHistoryBlockMessages[peerIdAndMessageNamespace] = id.id
                                }
                            } else {
                                topUpperHistoryBlockMessages[peerIdAndMessageNamespace] = id.id
                            }
                            
                            for media in message.media {
                                if let action = media as? TelegramMediaAction {
                                    if message.id.peerId.namespace == Namespaces.Peer.CloudGroup, case let .groupMigratedToChannel(channelId) = action.action {
                                        transaction.updatePeerCachedData(peerIds: [channelId], update: { peerId, current in
                                            var current = current as? CachedChannelData ?? CachedChannelData()
                                            if current.associatedHistoryMessageId == nil {
                                                current = current.withUpdatedMigrationReference(ChannelMigrationReference(maxMessageId: id))
                                            }
                                            return current
                                        })
                                    }
                                    switch action.action {
                                        case let .setChatTheme(emoticon):
                                            transaction.updatePeerCachedData(peerIds: [message.id.peerId], update: { peerId, current in
                                                var current = current
                                                if current == nil {
                                                    if peerId.namespace == Namespaces.Peer.CloudUser {
                                                        current = CachedUserData()
                                                    } else if peerId.namespace == Namespaces.Peer.CloudGroup {
                                                        current = CachedGroupData()
                                                    } else if peerId.namespace == Namespaces.Peer.CloudChannel {
                                                        current = CachedChannelData()
                                                    }
                                                }
                                                if let cachedData = current as? CachedUserData {
                                                    return cachedData.withUpdatedThemeEmoticon(!emoticon.isEmpty ? emoticon : nil)
                                                } else if let cachedData = current as? CachedGroupData {
                                                    return cachedData.withUpdatedThemeEmoticon(!emoticon.isEmpty ? emoticon : nil)
                                                } else if let cachedData = current as? CachedChannelData {
                                                    return cachedData.withUpdatedThemeEmoticon(!emoticon.isEmpty ? emoticon : nil)
                                                } else {
                                                    return current
                                                }
                                            })
                                        case .groupCreated, .channelMigratedFromGroup:
                                            let holesAtHistoryStart = transaction.getHole(containing: MessageId(peerId: chatPeerId, namespace: Namespaces.Message.Cloud, id: id.id - 1))
                                            for (space, _) in holesAtHistoryStart {
                                                transaction.removeHole(peerId: chatPeerId, namespace: Namespaces.Message.Cloud, space: space, range: 1 ... id.id)
                                            }
                                        default:
                                            break
                                    }
                                }
                            }
                        }
                        if !message.flags.contains(.Incoming) && !message.flags.contains(.Unsent) {
                            if message.id.peerId.namespace == Namespaces.Peer.CloudChannel {
                                slowModeLastMessageTimeouts[message.id.peerId] = max(slowModeLastMessageTimeouts[message.id.peerId] ?? 0, message.timestamp)
                            }
                        }
                        
                        if !message.flags.contains(.Incoming), message.forwardInfo == nil {
                            if [Namespaces.Peer.CloudGroup, Namespaces.Peer.CloudChannel].contains(message.id.peerId.namespace), let peer = transaction.getPeer(message.id.peerId), peer.isCopyProtectionEnabled {
                                
                            } else {
                                inner: for media in message.media {
                                    if let file = media as? TelegramMediaFile {
                                        for attribute in file.attributes {
                                            switch attribute {
                                                case let .Sticker(_, packReference, _):
                                                    if let index = message.index, packReference != nil {
                                                        if let (currentIndex, _) = recentlyUsedStickers[file.fileId] {
                                                            if currentIndex < index {
                                                                recentlyUsedStickers[file.fileId] = (index, file)
                                                            }
                                                        } else {
                                                            recentlyUsedStickers[file.fileId] = (index, file)
                                                        }
                                                    }
                                                case .Animated:
                                                    if let index = message.index {
                                                        if let (currentIndex, _) = recentlyUsedGifs[file.fileId] {
                                                            if currentIndex < index {
                                                                recentlyUsedGifs[file.fileId] = (index, file)
                                                            }
                                                        } else {
                                                            recentlyUsedGifs[file.fileId] = (index, file)
                                                        }
                                                    }
                                                default:
                                                    break
                                            }
                                        }
                                        break inner
                                    }
                                }
                            }
                        }
                    }
                }
            case let .AddScheduledMessages(messages):
                for message in messages {
                    if case let .Id(id) = message.id, let _ = transaction.getMessage(id) {
                        transaction.updateMessage(id) { _ -> PostboxUpdateMessage in
                            return .update(message)
                        }
                    } else {
                        let _ = transaction.addMessages(messages, location: .Random)
                    }
                }
            case let .DeleteMessagesWithGlobalIds(ids):
                var resourceIds: [MediaResourceId] = []
                transaction.deleteMessagesWithGlobalIds(ids, forEachMedia: { media in
                    addMessageMediaResourceIdsToRemove(media: media, resourceIds: &resourceIds)
                })
                if !resourceIds.isEmpty {
                    let _ = mediaBox.removeCachedResources(Set(resourceIds), force: true).start()
                }
                deletedMessageIds.append(contentsOf: ids.map { .global($0) })
            case let .DeleteMessages(ids):
                _internal_deleteMessages(transaction: transaction, mediaBox: mediaBox, ids: ids, manualAddMessageThreadStatsDifference: { id, add, remove in
                    addMessageThreadStatsDifference(threadMessageId: id, remove: remove, addedMessagePeer: nil, addedMessageId: nil, isOutgoing: false)
                })
                deletedMessageIds.append(contentsOf: ids.map { .messageId($0) })
            case let .UpdateMinAvailableMessage(id):
                if let message = transaction.getMessage(id) {
                    updatePeerChatInclusionWithMinTimestamp(transaction: transaction, id: id.peerId, minTimestamp: message.timestamp, forceRootGroupIfNotExists: false)
                }
                var resourceIds: [MediaResourceId] = []
                transaction.deleteMessagesInRange(peerId: id.peerId, namespace: id.namespace, minId: 1, maxId: id.id, forEachMedia: { media in
                    addMessageMediaResourceIdsToRemove(media: media, resourceIds: &resourceIds)
                })
                if !resourceIds.isEmpty {
                    let _ = mediaBox.removeCachedResources(Set(resourceIds), force: true).start()
                }
            case let .UpdatePeerChatInclusion(peerId, groupId, changedGroup):
                let currentInclusion = transaction.getPeerChatListInclusion(peerId)
                var currentPinningIndex: UInt16?
                var currentMinTimestamp: Int32?
                switch currentInclusion {
                    case let .ifHasMessagesOrOneOf(currentGroupId, pinningIndex, minTimestamp):
                        if currentGroupId == groupId {
                            currentPinningIndex = pinningIndex
                        }
                        currentMinTimestamp = minTimestamp
                    default:
                        break
                }
                transaction.updatePeerChatListInclusion(peerId, inclusion: .ifHasMessagesOrOneOf(groupId: groupId, pinningIndex: currentPinningIndex, minTimestamp: currentMinTimestamp))
                if changedGroup {
                    invalidateGroupStats.insert(Namespaces.PeerGroup.archive)
                }
            case let .EditMessage(id, message):
                var generatedEvent: (reactionAuthor: Peer, reaction: MessageReaction.Reaction, message: Message, timestamp: Int32)?
                transaction.updateMessage(id, update: { previousMessage in
                    var updatedFlags = message.flags
                    var updatedLocalTags = message.localTags
                    if previousMessage.localTags.contains(.OutgoingLiveLocation) {
                        updatedLocalTags.insert(.OutgoingLiveLocation)
                    }
                    if previousMessage.flags.contains(.Incoming) {
                        updatedFlags.insert(.Incoming)
                    } else {
                        updatedFlags.remove(.Incoming)
                    }
                    
                    let peers: [PeerId:Peer] = previousMessage.peers.reduce([:], { current, value in
                        var current = current
                        current[value.0] = value.1
                        return current
                    })
                    
                    if let message = locallyRenderedMessage(message: message, peers: peers) {
                        generatedEvent = reactionGeneratedEvent(previousMessage.reactionsAttribute, message.reactionsAttribute, message: message, transaction: transaction)
                    }
                    return .update(message.withUpdatedLocalTags(updatedLocalTags).withUpdatedFlags(updatedFlags))
                })
                if let generatedEvent = generatedEvent {
                    addedReactionEvents.append(generatedEvent)
                }
            case let .UpdateMessagePoll(pollId, apiPoll, results):
                if let poll = transaction.getMedia(pollId) as? TelegramMediaPoll {
                    var updatedPoll = poll
                    let resultsMin: Bool
                    switch results {
                    case let .pollResults(flags, _, _, _, _, _):
                        resultsMin = (flags & (1 << 0)) != 0
                    }
                    if let apiPoll = apiPoll {
                        switch apiPoll {
                        case let .poll(id, flags, question, answers, closePeriod, _):
                            let publicity: TelegramMediaPollPublicity
                            if (flags & (1 << 1)) != 0 {
                                publicity = .public
                            } else {
                                publicity = .anonymous
                            }
                            let kind: TelegramMediaPollKind
                            if (flags & (1 << 3)) != 0 {
                                kind = .quiz
                            } else {
                                kind = .poll(multipleAnswers: (flags & (1 << 2)) != 0)
                            }
                            updatedPoll = TelegramMediaPoll(pollId: MediaId(namespace: Namespaces.Media.CloudPoll, id: id), publicity: publicity, kind: kind, text: question, options: answers.map(TelegramMediaPollOption.init(apiOption:)), correctAnswers: nil, results: poll.results, isClosed: (flags & (1 << 0)) != 0, deadlineTimeout: closePeriod)
                        }
                    }
                    updatedPoll = updatedPoll.withUpdatedResults(TelegramMediaPollResults(apiResults: results), min: resultsMin)
                    updateMessageMedia(transaction: transaction, id: pollId, media: updatedPoll)
                }
            case let .UpdateMedia(id, media):
                if let media = media as? TelegramMediaWebpage {
                    updatedWebpages[id] = media
                }
                updateMessageMedia(transaction: transaction, id: id, media: media)
            case let .ReadInbox(messageId):
                transaction.applyIncomingReadMaxId(messageId)
            case let .ReadOutbox(messageId, timestamp):
                transaction.applyOutgoingReadMaxId(messageId)
                if messageId.peerId != accountPeerId, messageId.peerId.namespace == Namespaces.Peer.CloudUser, let timestamp = timestamp {
                    recordPeerActivityTimestamp(peerId: messageId.peerId, timestamp: timestamp, into: &peerActivityTimestamps)
                }
            case .ReadGroupFeedInbox:
                break
            case let .UpdateReadThread(threadMessageId, readMaxId, isIncoming, mainChannelMessage):
                if isIncoming {
                    if let currentId = updatedIncomingThreadReadStates[threadMessageId] {
                        if currentId < readMaxId {
                            updatedIncomingThreadReadStates[threadMessageId] = readMaxId
                        }
                    } else {
                        updatedIncomingThreadReadStates[threadMessageId] = readMaxId
                    }
                    if let channel = transaction.getPeer(threadMessageId.peerId) as? TelegramChannel, case .group = channel.info, channel.flags.contains(.isForum) {
                        if var data = transaction.getMessageHistoryThreadInfo(peerId: threadMessageId.peerId, threadId: Int64(threadMessageId.id))?.get(MessageHistoryThreadData.self) {
                            if readMaxId > data.maxIncomingReadId {
                                if let toIndex = transaction.getMessage(MessageId(peerId: threadMessageId.peerId, namespace: threadMessageId.namespace, id: readMaxId))?.index {
                                    if let count = transaction.getThreadMessageCount(peerId: threadMessageId.peerId, threadId: Int64(threadMessageId.id), namespace: threadMessageId.namespace, fromIdExclusive: data.maxIncomingReadId, toIndex: toIndex) {
                                        data.incomingUnreadCount = max(0, data.incomingUnreadCount - Int32(count))
                                    }
                                }
                                
                                data.maxKnownMessageId = max(data.maxKnownMessageId, readMaxId)
                                
                                if let entry = CodableEntry(data) {
                                    transaction.setMessageHistoryThreadInfo(peerId: threadMessageId.peerId, threadId: Int64(threadMessageId.id), info: entry)
                                }
                            }
                        }
                    }
                    if let mainChannelMessage = mainChannelMessage {
                        transaction.updateMessage(mainChannelMessage, update: { currentMessage in
                            let storeForwardInfo = currentMessage.forwardInfo.flatMap(StoreMessageForwardInfo.init)
                            var attributes = currentMessage.attributes
                            loop: for j in 0 ..< attributes.count {
                                if let attribute = attributes[j] as? ReplyThreadMessageAttribute {
                                    if let maxReadMessageId = attribute.maxReadMessageId, maxReadMessageId > readMaxId {
                                        return .skip
                                    }
                                    attributes[j] = ReplyThreadMessageAttribute(count: attribute.count, latestUsers: attribute.latestUsers, commentsPeerId: attribute.commentsPeerId, maxMessageId: attribute.maxMessageId, maxReadMessageId: readMaxId)
                                    return .update(StoreMessage(id: currentMessage.id, globallyUniqueId: currentMessage.globallyUniqueId, groupingKey: currentMessage.groupingKey, threadId: currentMessage.threadId, timestamp: currentMessage.timestamp, flags: StoreMessageFlags(currentMessage.flags), tags: currentMessage.tags, globalTags: currentMessage.globalTags, localTags: currentMessage.localTags, forwardInfo: storeForwardInfo, authorId: currentMessage.author?.id, text: currentMessage.text, attributes: attributes, media: currentMessage.media))
                                }
                            }
                            return .skip
                        })
                    }
                } else {
                    if let currentId = updatedOutgoingThreadReadStates[threadMessageId] {
                        if currentId < readMaxId {
                            updatedOutgoingThreadReadStates[threadMessageId] = readMaxId
                        }
                    } else {
                        updatedOutgoingThreadReadStates[threadMessageId] = readMaxId
                    }
                    if let channel = transaction.getPeer(threadMessageId.peerId) as? TelegramChannel, case .group = channel.info, channel.flags.contains(.isForum) {
                        if var data = transaction.getMessageHistoryThreadInfo(peerId: threadMessageId.peerId, threadId: Int64(threadMessageId.id))?.get(MessageHistoryThreadData.self) {
                            if readMaxId >= data.maxOutgoingReadId {
                                data.maxOutgoingReadId = readMaxId
                                
                                if let entry = CodableEntry(data) {
                                    transaction.setMessageHistoryThreadInfo(peerId: threadMessageId.peerId, threadId: Int64(threadMessageId.id), info: entry)
                                }
                            }
                        }
                    }
                }
            case let .ResetReadState(peerId, namespace, maxIncomingReadId, maxOutgoingReadId, maxKnownId, count, markedUnread):
                var markedUnreadValue: Bool = false
                if let markedUnread = markedUnread {
                    markedUnreadValue = markedUnread
                } else if let states = transaction.getPeerReadStates(peerId) {
                    inner: for (stateNamespace, stateValue) in states {
                        if stateNamespace == namespace {
                            markedUnreadValue = stateValue.markedUnread
                            break inner
                        }
                    }
                }
                
                var ignore = false
                if let currentReadState = transaction.getCombinedPeerReadState(peerId) {
                    loop: for (currentNamespace, currentState) in currentReadState.states {
                        if namespace == currentNamespace {
                            switch currentState {
                            case let .idBased(localMaxIncomingReadId, _, _, localCount, localMarkedUnread):
                                if count != 0 || markedUnreadValue {
                                    if localMaxIncomingReadId > maxIncomingReadId {
                                        transaction.setNeedsIncomingReadStateSynchronization(peerId)
                                        
                                        transaction.resetIncomingReadStates([peerId: [namespace: .idBased(maxIncomingReadId: localMaxIncomingReadId, maxOutgoingReadId: maxOutgoingReadId, maxKnownId: maxKnownId, count: localCount, markedUnread: localMarkedUnread)]])
                                        
                                        Logger.shared.log("State", "not applying incoming read state for \(peerId): \(localMaxIncomingReadId) > \(maxIncomingReadId)")
                                        ignore = true
                                    }
                                }
                            default:
                                break
                            }
                            break loop
                        }
                    }
                }
                if !ignore {
                    transaction.resetIncomingReadStates([peerId: [namespace: .idBased(maxIncomingReadId: maxIncomingReadId, maxOutgoingReadId: maxOutgoingReadId, maxKnownId: maxKnownId, count: count, markedUnread: markedUnreadValue)]])
                }
            case let .ResetIncomingReadState(groupId, peerId, namespace, maxIncomingReadId, count, pts):
                var ptsMatchesState = false
                if peerId.namespace == Namespaces.Peer.CloudUser || peerId.namespace == Namespaces.Peer.CloudGroup {
                    if let state = transaction.getState() as? AuthorizedAccountState {
                        if state.state?.pts == pts {
                            ptsMatchesState = true
                        }
                    }
                } else if peerId.namespace == Namespaces.Peer.CloudChannel {
                    if let state = transaction.getPeerChatState(peerId) as? ChannelState {
                        if state.pts == pts {
                            ptsMatchesState = true
                        }
                    }
                }
                
                if ptsMatchesState {
                    var updatedStates: [(MessageId.Namespace, PeerReadState)] = transaction.getPeerReadStates(peerId) ?? []
                    var foundState = false
                    for i in 0 ..< updatedStates.count {
                        if updatedStates[i].0 == namespace {
                            switch updatedStates[i].1 {
                                case let .idBased(currentMaxIncomingReadId, maxOutgoingReadId, maxKnownId, _, markedUnread):
                                    updatedStates[i].1 = .idBased(maxIncomingReadId: max(currentMaxIncomingReadId, maxIncomingReadId), maxOutgoingReadId: maxOutgoingReadId, maxKnownId: max(maxKnownId, maxIncomingReadId), count: count, markedUnread: markedUnread)
                                    foundState = true
                                case .indexBased:
                                    assertionFailure()
                                    break
                            }
                            break
                        }
                    }
                    if !foundState {
                        updatedStates.append((namespace, .idBased(maxIncomingReadId: maxIncomingReadId, maxOutgoingReadId: maxIncomingReadId, maxKnownId: maxIncomingReadId, count: count, markedUnread: false)))
                        invalidateGroupStats.insert(groupId)
                    }
                    let stateDict = Dictionary(updatedStates, uniquingKeysWith: { lhs, _ in lhs })
                    transaction.resetIncomingReadStates([peerId: stateDict])
                } else {
                    transaction.applyIncomingReadMaxId(MessageId(peerId: peerId, namespace: namespace, id: maxIncomingReadId))
                    transaction.setNeedsIncomingReadStateSynchronization(peerId)
                    invalidateGroupStats.insert(groupId)
                }
            case let .UpdatePeerChatUnreadMark(peerId, namespace, value):
                transaction.applyMarkUnread(peerId: peerId, namespace: namespace, value: value, interactive: false)
            case let .ResetMessageTagSummary(peerId, tag, namespace, count, range):
                transaction.replaceMessageTagSummary(peerId: peerId, tagMask: tag, namespace: namespace, count: count, maxId: range.maxId)
                if count == 0 {
                    transaction.removeHole(peerId: peerId, namespace: namespace, space: .tag(tag), range: 1 ... (Int32.max - 1))
                    if tag == .unseenPersonalMessage {
                        let ids = transaction.getMessageIndicesWithTag(peerId: peerId, namespace: namespace, tag: tag).map({ $0.id })
                        Logger.shared.log("State", "will call markUnseenPersonalMessage for \(ids.count) messages")
                        for id in ids {
                            markUnseenPersonalMessage(transaction: transaction, id: id, addSynchronizeAction: false)
                        }
                    }
                }
            case let .UpdateState(innerState):
                let currentState = transaction.getState() as! AuthorizedAccountState
                var updatedInnerState = innerState
                if ignoreDate, let previousInnerState = currentState.state {
                    updatedInnerState = AuthorizedAccountState.State(pts: updatedInnerState.pts, qts: updatedInnerState.qts, date: previousInnerState.date, seq: updatedInnerState.seq)
                }
                transaction.setState(currentState.changedState(updatedInnerState))
                Logger.shared.log("State", "apply state \(updatedInnerState)")
            case let .UpdateChannelState(peerId, pts):
                var state = (transaction.getPeerChatState(peerId) as? ChannelState) ?? ChannelState(pts: pts, invalidatedPts: nil, synchronizedUntilMessageId: nil)
                state = state.withUpdatedPts(pts)
                transaction.setPeerChatState(peerId, state: state)
                Logger.shared.log("State", "apply channel state \(peerId): \(state)")
            case let .UpdateChannelInvalidationPts(peerId, pts):
                var state = (transaction.getPeerChatState(peerId) as? ChannelState) ?? ChannelState(pts: 0, invalidatedPts: pts, synchronizedUntilMessageId: nil)
                state = state.withUpdatedInvalidatedPts(pts)
                transaction.setPeerChatState(peerId, state: state)
                Logger.shared.log("State", "apply channel invalidation pts \(peerId): \(state)")
            case let .UpdateChannelSynchronizedUntilMessage(peerId, id):
                var state = (transaction.getPeerChatState(peerId) as? ChannelState) ?? ChannelState(pts: 0, invalidatedPts: nil, synchronizedUntilMessageId: id)
                state = state.withUpdatedSynchronizedUntilMessageId(id)
                transaction.setPeerChatState(peerId, state: state)
                Logger.shared.log("State", "apply channel synchronized until message \(peerId): \(state)")
            case let .UpdateNotificationSettings(subject, notificationSettings):
                switch subject {
                    case let .peer(peerId):
                        transaction.updateCurrentPeerNotificationSettings([peerId: notificationSettings])
                }
            case let .UpdateGlobalNotificationSettings(subject, notificationSettings):
                switch subject {
                    case .privateChats:
                        transaction.updatePreferencesEntry(key: PreferencesKeys.globalNotifications, { current in
                            var updated: GlobalNotificationSettings
                            if let current = current?.get(GlobalNotificationSettings.self) {
                                updated = current
                            } else {
                                updated = GlobalNotificationSettings.defaultSettings
                            }
                            updated.remote.privateChats = notificationSettings
                            return PreferencesEntry(updated)
                        })
                        transaction.globalNotificationSettingsUpdated()
                    case .groups:
                        transaction.updatePreferencesEntry(key: PreferencesKeys.globalNotifications, { current in
                            var updated: GlobalNotificationSettings
                            if let current = current?.get(GlobalNotificationSettings.self) {
                                updated = current
                            } else {
                                updated = GlobalNotificationSettings.defaultSettings
                            }
                            updated.remote.groupChats = notificationSettings
                            return PreferencesEntry(updated)
                        })
                        transaction.globalNotificationSettingsUpdated()
                    case .channels:
                        transaction.updatePreferencesEntry(key: PreferencesKeys.globalNotifications, { current in
                            var updated: GlobalNotificationSettings
                            if let current = current?.get(GlobalNotificationSettings.self) {
                                updated = current
                            } else {
                                updated = GlobalNotificationSettings.defaultSettings
                            }
                            updated.remote.channels = notificationSettings
                            return PreferencesEntry(updated)
                        })
                        transaction.globalNotificationSettingsUpdated()
                }
            case let .MergeApiChats(chats):
                var peers: [Peer] = []
                for chat in chats {
                    if let groupOrChannel = mergeGroupOrChannel(lhs: transaction.getPeer(chat.peerId), rhs: chat) {
                        peers.append(groupOrChannel)
                    }
                }
                updatePeers(transaction: transaction, peers: peers, update: { _, updated in
                    return updated
                })
            case let .MergeApiUsers(users):
                var peers: [Peer] = []
                for user in users {
                    if let telegramUser = TelegramUser.merge(transaction.getPeer(user.peerId) as? TelegramUser, rhs: user) {
                        peers.append(telegramUser)
                    }
                }
            
                if let updatedAccountPeer = peers.first(where: { $0.id == accountPeerId }) as? TelegramUser, let previousAccountPeer = transaction.getPeer(accountPeerId) as? TelegramUser {
                    if updatedAccountPeer.isPremium != previousAccountPeer.isPremium {
                        isPremiumUpdated = true
                    }
                }
            
                updatePeers(transaction: transaction, peers: peers, update: { _, updated in
                    return updated
                })
                updateContacts(transaction: transaction, apiUsers: users)
            case let .UpdatePeer(id, f):
                if let peer = f(transaction.getPeer(id)) {
                    if id == accountPeerId, let updatedAccountPeer = peer as? TelegramUser, let previousAccountPeer = transaction.getPeer(accountPeerId) as? TelegramUser {
                        if updatedAccountPeer.isPremium != previousAccountPeer.isPremium {
                            isPremiumUpdated = true
                        }
                    }
                    
                    updatePeers(transaction: transaction, peers: [peer], update: { _, updated in
                        return updated
                    })
                }
            case let .UpdateCachedPeerData(id, f):
                transaction.updatePeerCachedData(peerIds: Set([id]), update: { _, current in
                    return f(current)
                })
            case let .UpdateMessagesPinned(messageIds, pinned):
                for id in messageIds {
                    transaction.updateMessage(id, update: { currentMessage in
                        var storeForwardInfo: StoreMessageForwardInfo?
                        if let forwardInfo = currentMessage.forwardInfo {
                            storeForwardInfo = StoreMessageForwardInfo(forwardInfo)
                        }
                        
                        var tags = currentMessage.tags
                        let attributes = currentMessage.attributes
                        if pinned {
                            tags.insert(.pinned)
                        } else {
                            tags.remove(.pinned)
                        }
                        
                        if tags == currentMessage.tags {
                            return .skip
                        }
                        
                        return .update(StoreMessage(id: currentMessage.id, globallyUniqueId: currentMessage.globallyUniqueId, groupingKey: currentMessage.groupingKey, threadId: currentMessage.threadId, timestamp: currentMessage.timestamp, flags: StoreMessageFlags(currentMessage.flags), tags: tags, globalTags: currentMessage.globalTags, localTags: currentMessage.localTags, forwardInfo: storeForwardInfo, authorId: currentMessage.author?.id, text: currentMessage.text, attributes: attributes, media: currentMessage.media))
                    })
                }
            case let .MergePeerPresences(statuses, explicit):
                var presences: [PeerId: PeerPresence] = [:]
                for (peerId, status) in statuses {
                    if peerId == accountPeerId {
                        if explicit {
                            switch status {
                                case let .userStatusOnline(timestamp):
                                    delayNotificatonsUntil = timestamp + 30
                                case let .userStatusOffline(timestamp):
                                    delayNotificatonsUntil = timestamp
                                default:
                                    break
                            }
                        }
                    } else {
                        let presence = TelegramUserPresence(apiStatus: status)
                        presences[peerId] = presence
                    }
                    
                }
                updatePeerPresencesClean(transaction: transaction, accountPeerId: accountPeerId, peerPresences: presences)
            case let .UpdateSecretChat(chat, _):
                updateSecretChat(encryptionProvider: encryptionProvider, accountPeerId: accountPeerId, transaction: transaction, mediaBox: mediaBox, chat: chat, requestData: nil)
            case let .AddSecretMessages(messages):
                for message in messages {
                    let peerId = message.peerId
                    transaction.operationLogAddEntry(peerId: peerId, tag: OperationLogTags.SecretIncomingEncrypted, tagLocalIndex: .automatic, tagMergedIndex: .none, contents: SecretChatIncomingEncryptedOperation(message: message))
                    peerIdsWithAddedSecretMessages.insert(peerId)
                }
            case let .ReadSecretOutbox(peerId, maxTimestamp, actionTimestamp):
                applyOutgoingReadMaxIndex(transaction: transaction, index: MessageIndex.upperBound(peerId: peerId, timestamp: maxTimestamp, namespace: Namespaces.Message.Local), beginCountdownAt: actionTimestamp)
            case let .AddPeerInputActivity(chatPeerId, peerId, activity):
                if let peerId = peerId {
                    if updatedTypingActivities[chatPeerId] == nil {
                        updatedTypingActivities[chatPeerId] = [peerId: activity]
                    } else {
                        updatedTypingActivities[chatPeerId]![peerId] = activity
                    }
                } else if chatPeerId.peerId.namespace == Namespaces.Peer.SecretChat {
                    updatedSecretChatTypingActivities.insert(chatPeerId.peerId)
                }
            case let .UpdatePinnedItemIds(groupId, pinnedOperation):
                switch pinnedOperation {
                    case let .pin(itemId):
                        switch itemId {
                            case let .peer(peerId):
                                if transaction.getPeer(peerId) == nil || transaction.getPeerChatListInclusion(peerId) == .notIncluded {
                                    addSynchronizePinnedChatsOperation(transaction: transaction, groupId: groupId)
                                } else {
                                    var currentItemIds = transaction.getPinnedItemIds(groupId: groupId)
                                    if !currentItemIds.contains(.peer(peerId)) {
                                        currentItemIds.insert(.peer(peerId), at: 0)
                                        transaction.setPinnedItemIds(groupId: groupId, itemIds: currentItemIds)
                                    }
                                }
                        }
                    case let .unpin(itemId):
                        switch itemId {
                            case let .peer(peerId):
                                var currentItemIds = transaction.getPinnedItemIds(groupId: groupId)
                                if let index = currentItemIds.firstIndex(of: .peer(peerId)) {
                                    currentItemIds.remove(at: index)
                                    transaction.setPinnedItemIds(groupId: groupId, itemIds: currentItemIds)
                                } else {
                                    addSynchronizePinnedChatsOperation(transaction: transaction, groupId: groupId)
                                }
                        }
                    case let .reorder(itemIds):
                        let currentItemIds = transaction.getPinnedItemIds(groupId: groupId)
                        if Set(itemIds) == Set(currentItemIds) {
                            transaction.setPinnedItemIds(groupId: groupId, itemIds: itemIds)
                        } else {
                            addSynchronizePinnedChatsOperation(transaction: transaction, groupId: groupId)
                        }
                    case .sync:
                        addSynchronizePinnedChatsOperation(transaction: transaction, groupId: groupId)
                }
            case let .ReadMessageContents(peerIdAndMessageIds):
                let (peerId, messageIds) = peerIdAndMessageIds

                if let peerId = peerId {
                    for id in messageIds {
                        markMessageContentAsConsumedRemotely(transaction: transaction, messageId: MessageId(peerId: peerId, namespace: Namespaces.Message.Cloud, id: id))
                    }
                } else {
                    for messageId in transaction.messageIdsForGlobalIds(messageIds) {
                        markMessageContentAsConsumedRemotely(transaction: transaction, messageId: messageId)
                    }
                }
            case let .UpdateMessageImpressionCount(id, count):
                transaction.updateMessage(id, update: { currentMessage in
                    var storeForwardInfo: StoreMessageForwardInfo?
                    if let forwardInfo = currentMessage.forwardInfo {
                        storeForwardInfo = StoreMessageForwardInfo(authorId: forwardInfo.author?.id, sourceId: forwardInfo.source?.id, sourceMessageId: forwardInfo.sourceMessageId, date: forwardInfo.date, authorSignature: forwardInfo.authorSignature, psaType: forwardInfo.psaType, flags: forwardInfo.flags)
                    }
                    var attributes = currentMessage.attributes
                    loop: for j in 0 ..< attributes.count {
                        if let attribute = attributes[j] as? ViewCountMessageAttribute {
                            attributes[j] = ViewCountMessageAttribute(count: max(attribute.count, Int(count)))
                            break loop
                        }
                    }
                    return .update(StoreMessage(id: currentMessage.id, globallyUniqueId: currentMessage.globallyUniqueId, groupingKey: currentMessage.groupingKey, threadId: currentMessage.threadId, timestamp: currentMessage.timestamp, flags: StoreMessageFlags(currentMessage.flags), tags: currentMessage.tags, globalTags: currentMessage.globalTags, localTags: currentMessage.localTags, forwardInfo: storeForwardInfo, authorId: currentMessage.author?.id, text: currentMessage.text, attributes: attributes, media: currentMessage.media))
                })
            case let .UpdateMessageForwardsCount(id, count):
                transaction.updateMessage(id, update: { currentMessage in
                    var storeForwardInfo: StoreMessageForwardInfo?
                    if let forwardInfo = currentMessage.forwardInfo {
                        storeForwardInfo = StoreMessageForwardInfo(authorId: forwardInfo.author?.id, sourceId: forwardInfo.source?.id, sourceMessageId: forwardInfo.sourceMessageId, date: forwardInfo.date, authorSignature: forwardInfo.authorSignature, psaType: forwardInfo.psaType, flags: forwardInfo.flags)
                    }
                    var attributes = currentMessage.attributes
                    loop: for j in 0 ..< attributes.count {
                        if let attribute = attributes[j] as? ForwardCountMessageAttribute {
                            attributes[j] = ForwardCountMessageAttribute(count: max(attribute.count, Int(count)))
                            break loop
                        }
                    }
                    return .update(StoreMessage(id: currentMessage.id, globallyUniqueId: currentMessage.globallyUniqueId, groupingKey: currentMessage.groupingKey, threadId: currentMessage.threadId, timestamp: currentMessage.timestamp, flags: StoreMessageFlags(currentMessage.flags), tags: currentMessage.tags, globalTags: currentMessage.globalTags, localTags: currentMessage.localTags, forwardInfo: storeForwardInfo, authorId: currentMessage.author?.id, text: currentMessage.text, attributes: attributes, media: currentMessage.media))
                })
            case let .UpdateInstalledStickerPacks(operation):
                stickerPackOperations.append(operation)
            case .UpdateRecentGifs:
                syncRecentGifs = true
            case let .UpdateChatInputState(peerId, inputState):
                _internal_updateChatInputState(transaction: transaction, peerId: peerId, inputState: inputState)
            case let .UpdateCall(call):
                updatedCalls.append(call)
            case let .AddCallSignalingData(callId, data):
                addedCallSignalingData.append((callId, data))
            case let .UpdateGroupCallParticipants(callId, _, participants, version):
                updatedGroupCallParticipants.append((
                    callId,
                    .state(update: GroupCallParticipantsContext.Update.StateUpdate(participants: participants, version: version))
                ))
            case let .UpdateGroupCall(peerId, call):
                switch call {
                case .groupCall:
                    if let info = GroupCallInfo(call) {
                        transaction.updatePeerCachedData(peerIds: Set([peerId]), update: { _, current in
                            if let current = current as? CachedChannelData {
                                return current.withUpdatedActiveCall(CachedChannelData.ActiveCall(id: info.id, accessHash: info.accessHash, title: info.title, scheduleTimestamp: info.scheduleTimestamp, subscribedToScheduled: info.subscribedToScheduled, isStream: info.isStream))
                            } else if let current = current as? CachedGroupData {
                                return current.withUpdatedActiveCall(CachedChannelData.ActiveCall(id: info.id, accessHash: info.accessHash, title: info.title, scheduleTimestamp: info.scheduleTimestamp, subscribedToScheduled: info.subscribedToScheduled, isStream: info.isStream))
                            } else {
                                return current
                            }
                        })
                        
                        switch call {
                        case let .groupCall(flags, _, _, participantsCount, title, _, recordStartDate, scheduleDate, _, _, _):
                            let isMuted = (flags & (1 << 1)) != 0
                            let canChange = (flags & (1 << 2)) != 0
                            let isVideoEnabled = (flags & (1 << 9)) != 0
                            let defaultParticipantsAreMuted = GroupCallParticipantsContext.State.DefaultParticipantsAreMuted(isMuted: isMuted, canChange: canChange)
                            updatedGroupCallParticipants.append((
                                info.id,
                                .call(isTerminated: false, defaultParticipantsAreMuted: defaultParticipantsAreMuted, title: title, recordingStartTimestamp: recordStartDate, scheduleTimestamp: scheduleDate, isVideoEnabled: isVideoEnabled, participantCount: Int(participantsCount))
                            ))
                        default:
                            break
                        }
                    }
                case let .groupCallDiscarded(callId, _, _):
                    updatedGroupCallParticipants.append((
                        callId,
                        .call(isTerminated: true, defaultParticipantsAreMuted: GroupCallParticipantsContext.State.DefaultParticipantsAreMuted(isMuted: false, canChange: false), title: nil, recordingStartTimestamp: nil, scheduleTimestamp: nil, isVideoEnabled: false, participantCount: nil)
                    ))
                    
                    transaction.updatePeerCachedData(peerIds: Set([peerId]), update: { _, current in
                        if let current = current as? CachedChannelData {
                            if let activeCall = current.activeCall, activeCall.id == callId {
                                return current.withUpdatedActiveCall(nil)
                            } else {
                                return current
                            }
                        } else if let current = current as? CachedGroupData {
                            if let activeCall = current.activeCall, activeCall.id == callId {
                                return current.withUpdatedActiveCall(nil)
                            } else {
                                return current
                            }
                        } else {
                            return current
                        }
                    })
                }
            case let .UpdateAutoremoveTimeout(peer, value):
                transaction.updatePeerCachedData(peerIds: Set([peer.peerId]), update: { _, current in
                    if let current = current as? CachedUserData {
                        return current.withUpdatedAutoremoveTimeout(.known(value))
                    } else if let current = current as? CachedGroupData {
                        return current.withUpdatedAutoremoveTimeout(.known(value))
                    } else if let current = current as? CachedChannelData {
                        return current.withUpdatedAutoremoveTimeout(.known(value))
                    } else {
                        return current
                    }
                })
            case let .UpdateLangPack(langCode, difference):
                if let difference = difference {
                    if langPackDifferences[langCode] == nil {
                        langPackDifferences[langCode] = []
                    }
                    langPackDifferences[langCode]!.append(difference)
                } else {
                    pollLangPacks.insert(langCode)
                }
            case let .UpdateIsContact(peerId, value):
                isContactUpdates.append((peerId, value))
            case let .UpdatePeersNearby(peersNearby):
                updatedPeersNearby = peersNearby
            case let .UpdateTheme(theme):
                updatedThemes[theme.id] = theme
            case .SyncChatListFilters:
                syncChatListFilters = true
            case let .UpdateChatListFilterOrder(order):
                if !syncChatListFilters {
                    let _ = updateChatListFiltersState(transaction: transaction, { state in
                        var state = state
                        if Set(state.filters.map { $0.id }) == Set(order) {
                            var updatedFilters: [ChatListFilter] = []
                            for id in order {
                                if let filter = state.filters.first(where: { $0.id == id }) {
                                    updatedFilters.append(filter)
                                } else {
                                    assertionFailure()
                                }
                            }
                            state.filters = updatedFilters
                            state.remoteFilters = state.filters
                        } else {
                            syncChatListFilters = true
                        }
                        return state
                    })
                }
            case let .UpdateChatListFilter(id, filter):
                if !syncChatListFilters {
                    let _ = updateChatListFiltersState(transaction: transaction, { state in
                        var state = state
                        if let index = state.filters.firstIndex(where: { $0.id == id }) {
                            if let filter = filter {
                                state.filters[index] = ChatListFilter(apiFilter: filter)
                            } else {
                                state.filters.remove(at: index)
                            }
                            state.remoteFilters = state.filters
                        } else {
                            syncChatListFilters = true
                        }
                        return state
                    })
                }
            case let .UpdateMessageReactions(messageId, reactions, _):
                transaction.updateMessage(messageId, update: { currentMessage in
                    var updatedReactions = ReactionsMessageAttribute(apiReactions: reactions)
                    
                    let storeForwardInfo = currentMessage.forwardInfo.flatMap(StoreMessageForwardInfo.init)
                    var attributes = currentMessage.attributes
                    var previousReactions: ReactionsMessageAttribute?
                    let _ = previousReactions
                    var added = false
                    loop: for j in 0 ..< attributes.count {
                        if let attribute = attributes[j] as? ReactionsMessageAttribute {
                            added = true
                            previousReactions = attribute
                            updatedReactions = attribute.withUpdatedResults(reactions)
                            
                            if updatedReactions == attribute {
                                return .skip
                            }
                            attributes[j] = updatedReactions
                            break loop
                        }
                    }
                    if !added {
                        attributes.append(updatedReactions)
                    }
                    
                    var tags = currentMessage.tags
                    if updatedReactions.hasUnseen {
                        tags.insert(.unseenReaction)
                    } else {
                        tags.remove(.unseenReaction)
                    }
                    
                    return .update(StoreMessage(id: currentMessage.id, globallyUniqueId: currentMessage.globallyUniqueId, groupingKey: currentMessage.groupingKey, threadId: currentMessage.threadId, timestamp: currentMessage.timestamp, flags: StoreMessageFlags(currentMessage.flags), tags: tags, globalTags: currentMessage.globalTags, localTags: currentMessage.localTags, forwardInfo: storeForwardInfo, authorId: currentMessage.author?.id, text: currentMessage.text, attributes: attributes, media: currentMessage.media))
                })
            case .UpdateAttachMenuBots:
                syncAttachMenuBots = true
            case let .UpdateAudioTranscription(messageId, id, isPending, text):
                transaction.updateMessage(messageId, update: { currentMessage in
                    var storeForwardInfo: StoreMessageForwardInfo?
                    if let forwardInfo = currentMessage.forwardInfo {
                        storeForwardInfo = StoreMessageForwardInfo(authorId: forwardInfo.author?.id, sourceId: forwardInfo.source?.id, sourceMessageId: forwardInfo.sourceMessageId, date: forwardInfo.date, authorSignature: forwardInfo.authorSignature, psaType: forwardInfo.psaType, flags: forwardInfo.flags)
                    }
                    var attributes = currentMessage.attributes
                    var found = false
                    loop: for j in 0 ..< attributes.count {
                        if let attribute = attributes[j] as? AudioTranscriptionMessageAttribute {
                            attributes[j] = AudioTranscriptionMessageAttribute(id: id, text: text, isPending: isPending, didRate: attribute.didRate, error: nil)
                            found = true
                            break loop
                        }
                    }
                    if !found {
                        attributes.append(AudioTranscriptionMessageAttribute(id: id, text: text, isPending: isPending, didRate: false, error: nil))
                    }
                    
                    return .update(StoreMessage(
                        id: currentMessage.id,
                        globallyUniqueId: currentMessage.globallyUniqueId,
                        groupingKey: currentMessage.groupingKey,
                        threadId: currentMessage.threadId,
                        timestamp: currentMessage.timestamp,
                        flags: StoreMessageFlags(currentMessage.flags),
                        tags: currentMessage.tags,
                        globalTags: currentMessage.globalTags,
                        localTags: currentMessage.localTags,
                        forwardInfo: storeForwardInfo,
                        authorId: currentMessage.author?.id,
                        text: currentMessage.text,
                        attributes: attributes,
                        media: currentMessage.media
                    ))
                })
            case .UpdateConfig:
                updateConfig = true
            case let .UpdateExtendedMedia(messageId, apiExtendedMedia):
                transaction.updateMessage(messageId, update: { currentMessage in
                    var media = currentMessage.media
                    let invoice = media.first(where: { $0 is TelegramMediaInvoice }) as? TelegramMediaInvoice
                    let currentExtendedMedia = invoice?.extendedMedia
                    
                    var storeForwardInfo: StoreMessageForwardInfo?
                    if let forwardInfo = currentMessage.forwardInfo {
                        storeForwardInfo = StoreMessageForwardInfo(authorId: forwardInfo.author?.id, sourceId: forwardInfo.source?.id, sourceMessageId: forwardInfo.sourceMessageId, date: forwardInfo.date, authorSignature: forwardInfo.authorSignature, psaType: forwardInfo.psaType, flags: forwardInfo.flags)
                    }
                    
                    let updatedExtendedMedia: TelegramExtendedMedia?
                    switch apiExtendedMedia {
                        case let .messageExtendedMediaPreview(_, width, height, thumb, videoDuration):
                            var dimensions: PixelDimensions?
                            if let width = width, let height = height {
                                dimensions = PixelDimensions(width: width, height: height)
                            }
                            var immediateThumbnailData: Data?
                            if let thumb = thumb, case let .photoStrippedSize(_, bytes) = thumb {
                                immediateThumbnailData = bytes.makeData()
                            }
                            updatedExtendedMedia = .preview(dimensions: dimensions, immediateThumbnailData: immediateThumbnailData, videoDuration: videoDuration)
                        case let .messageExtendedMedia(apiMedia):
                            let (media, _, _) = textMediaAndExpirationTimerFromApiMedia(apiMedia, currentMessage.id.peerId)
                            if let media = media {
                                updatedExtendedMedia = .full(media: media)
                            } else {
                                updatedExtendedMedia = currentExtendedMedia
                            }
                    }
                    
                    if let updatedExtendedMedia = updatedExtendedMedia, var invoice = invoice {
                        if let currentExtendedMedia = currentExtendedMedia, case .full = currentExtendedMedia, case .preview = updatedExtendedMedia {
                            
                        } else   {
                            media = media.filter { !($0 is TelegramMediaInvoice) }
                            invoice = invoice.withUpdatedExtendedMedia(updatedExtendedMedia)
                            media.append(invoice)
                        }
                    }
                    
                    return .update(StoreMessage(id: currentMessage.id, globallyUniqueId: currentMessage.globallyUniqueId, groupingKey: currentMessage.groupingKey, threadId: currentMessage.threadId, timestamp: currentMessage.timestamp, flags: StoreMessageFlags(currentMessage.flags), tags: currentMessage.tags, globalTags: currentMessage.globalTags, localTags: currentMessage.localTags, forwardInfo: storeForwardInfo, authorId: currentMessage.author?.id, text: currentMessage.text, attributes: currentMessage.attributes, media: media))
                })
            case let .ResetForumTopic(topicId, data, pts):
                if finalState.state.resetForumTopicLists[topicId.peerId] == nil {
                    let _ = pts
                    if let entry = CodableEntry(data) {
                        transaction.setMessageHistoryThreadInfo(peerId: topicId.peerId, threadId: Int64(topicId.id), info: entry)
                    } else {
                        assertionFailure()
                    }
                }
        }
    }
    
    for messageId in holesFromPreviousStateMessageIds {
        let upperId: MessageId.Id
        if let value = topUpperHistoryBlockMessages[PeerIdAndMessageNamespace(peerId: messageId.peerId, namespace: messageId.namespace)], value < Int32.max {
            upperId = value - 1
        } else {
            upperId = Int32.max
        }
        if upperId >= messageId.id {
            transaction.addHole(peerId: messageId.peerId, namespace: messageId.namespace, space: .everywhere, range: messageId.id ... upperId)
            
            transaction.addHole(peerId: messageId.peerId, namespace: messageId.namespace, space: .tag(.pinned), range: 1 ... upperId)
            
            Logger.shared.log("State", "adding hole for peer \(messageId.peerId), \(messageId.id) ... \(upperId)")
        } else {
            Logger.shared.log("State", "not adding hole for peer \(messageId.peerId), \(upperId) >= \(messageId.id) = false")
        }
    }
//TODO Please do not forget fix holes space.
    
    // could be the reason for unbounded slowdown, needs investigation
//    for (peerIdAndNamespace, pts) in clearHolesFromPreviousStateForChannelMessagesWithPts {
//        var upperMessageId: Int32?
//        var lowerMessageId: Int32?
//        transaction.scanMessageAttributes(peerId: peerIdAndNamespace.peerId, namespace: peerIdAndNamespace.namespace, limit: 200, { id, attributes in
//            for attribute in attributes {
//                if let attribute = attribute as? ChannelMessageStateVersionAttribute {
//                    if attribute.pts >= pts {
//                        if upperMessageId == nil {
//                            upperMessageId = id.id
//                        }
//                        if let lowerMessageIdValue = lowerMessageId {
//                            lowerMessageId = min(id.id, lowerMessageIdValue)
//                        } else {
//                            lowerMessageId = id.id
//                        }
//                        return true
//                    } else {
//                        return false
//                    }
//                }
//            }
//            return false
//        })
//        if let upperMessageId = upperMessageId, let lowerMessageId = lowerMessageId {
//            if upperMessageId != lowerMessageId {
//                transaction.removeHole(peerId: peerIdAndNamespace.peerId, namespace: peerIdAndNamespace.namespace, space: .everywhere, range: lowerMessageId ... upperMessageId)
//            }
//        }
//    }
    
    for (threadMessageId, difference) in messageThreadStatsDifferences {
        updateMessageThreadStats(transaction: transaction, threadMessageId: threadMessageId, removedCount: difference.removedCount, addedMessagePeers: difference.peers)
    }
    
    if !peerActivityTimestamps.isEmpty {
        updatePeerPresenceLastActivities(transaction: transaction, accountPeerId: accountPeerId, activities: peerActivityTimestamps)
    }
    
    if !stickerPackOperations.isEmpty {
        if stickerPackOperations.contains(where: {
            if case .sync = $0 {
                return true
            } else {
                return false
            }
        }) {
            addSynchronizeInstalledStickerPacksOperation(transaction: transaction, namespace: .stickers, content: .sync, noDelay: false)
            addSynchronizeInstalledStickerPacksOperation(transaction: transaction, namespace: .masks, content: .sync, noDelay: false)
            addSynchronizeInstalledStickerPacksOperation(transaction: transaction, namespace: .emoji, content: .sync, noDelay: false)
        } else {
            var syncStickers = false
            var syncMasks = false
            var syncEmoji = false
            loop: for operation in stickerPackOperations {
                switch operation {
                    case let .add(apiSet):
                        let namespace: ItemCollectionId.Namespace
                        var items: [ItemCollectionItem] = []
                        let info: StickerPackCollectionInfo
                        if case let .stickerSet(set, packs, keywords, documents) = apiSet {
                            var indexKeysByFile: [MediaId: [MemoryBuffer]] = [:]
                            for pack in packs {
                                switch pack {
                                case let .stickerPack(text, fileIds):
                                    let key = ValueBoxKey(text).toMemoryBuffer()
                                    for fileId in fileIds {
                                        let mediaId = MediaId(namespace: Namespaces.Media.CloudFile, id: fileId)
                                        if indexKeysByFile[mediaId] == nil {
                                            indexKeysByFile[mediaId] = [key]
                                        } else {
                                            indexKeysByFile[mediaId]!.append(key)
                                        }
                                    }
                                    break
                                }
                            }
                            for keyword in keywords {
                                switch keyword {
                                case let .stickerKeyword(documentId, texts):
                                    for text in texts {
                                        let key = ValueBoxKey(text).toMemoryBuffer()
                                        let mediaId = MediaId(namespace: Namespaces.Media.CloudFile, id: documentId)
                                        if indexKeysByFile[mediaId] == nil {
                                            indexKeysByFile[mediaId] = [key]
                                        } else {
                                            indexKeysByFile[mediaId]!.append(key)
                                        }
                                    }
                                }
                            }
                            
                            for apiDocument in documents {
                                if let file = telegramMediaFileFromApiDocument(apiDocument), let id = file.id {
                                    let fileIndexKeys: [MemoryBuffer]
                                    if let indexKeys = indexKeysByFile[id] {
                                        fileIndexKeys = indexKeys
                                    } else {
                                        fileIndexKeys = []
                                    }
                                    items.append(StickerPackItem(index: ItemCollectionItemIndex(index: Int32(items.count), id: id.id), file: file, indexKeys: fileIndexKeys))
                                }
                            }
                            switch set {
                                case let .stickerSet(flags, _, _, _, _, _, _, _, _, _, _, _):
                                    if (flags & (1 << 3)) != 0 {
                                        namespace = Namespaces.ItemCollection.CloudMaskPacks
                                    } else if (flags & (1 << 7)) != 0 {
                                        namespace = Namespaces.ItemCollection.CloudEmojiPacks
                                    } else {
                                        namespace = Namespaces.ItemCollection.CloudStickerPacks
                                    }
                            }
                            
                            info = StickerPackCollectionInfo(apiSet: set, namespace: namespace)
                        
                            if namespace == Namespaces.ItemCollection.CloudMaskPacks && syncMasks {
                                continue loop
                            } else if namespace == Namespaces.ItemCollection.CloudStickerPacks && syncStickers {
                                continue loop
                            } else if namespace == Namespaces.ItemCollection.CloudEmojiPacks && syncEmoji {
                                continue loop
                            }
                            
                            var updatedInfos = transaction.getItemCollectionsInfos(namespace: info.id.namespace).map { $0.1 as! StickerPackCollectionInfo }
                            if let index = updatedInfos.firstIndex(where: { $0.id == info.id }) {
                                let currentInfo = updatedInfos[index]
                                updatedInfos.remove(at: index)
                                updatedInfos.insert(currentInfo, at: 0)
                            } else {
                                updatedInfos.insert(info, at: 0)
                                transaction.replaceItemCollectionItems(collectionId: info.id, items: items)
                            }
                            transaction.replaceItemCollectionInfos(namespace: info.id.namespace, itemCollectionInfos: updatedInfos.map { ($0.id, $0) })
                        }
                    case let .reorder(namespace, ids):
                        let collectionNamespace: ItemCollectionId.Namespace
                        switch namespace {
                            case .stickers:
                                collectionNamespace = Namespaces.ItemCollection.CloudStickerPacks
                            case .masks:
                                collectionNamespace = Namespaces.ItemCollection.CloudMaskPacks
                            case .emoji:
                                collectionNamespace = Namespaces.ItemCollection.CloudEmojiPacks
                        }
                        let currentInfos = transaction.getItemCollectionsInfos(namespace: collectionNamespace).map { $0.1 as! StickerPackCollectionInfo }
                        if Set(currentInfos.map { $0.id.id }) != Set(ids) {
                            switch namespace {
                                case .stickers:
                                    syncStickers = true
                                case .masks:
                                    syncMasks = true
                                case .emoji:
                                    syncEmoji = true
                            }
                        } else {
                            var currentDict: [ItemCollectionId: StickerPackCollectionInfo] = [:]
                            for info in currentInfos {
                                currentDict[info.id] = info
                            }
                            var updatedInfos: [StickerPackCollectionInfo] = []
                            for id in ids {
                                let currentInfo = currentDict[ItemCollectionId(namespace: collectionNamespace, id: id)]!
                                updatedInfos.append(currentInfo)
                            }
                            transaction.replaceItemCollectionInfos(namespace: collectionNamespace, itemCollectionInfos: updatedInfos.map { ($0.id, $0) })
                        }
                    case let .reorderToTop(namespace, ids):
                        let collectionNamespace: ItemCollectionId.Namespace
                        switch namespace {
                        case .stickers:
                            collectionNamespace = Namespaces.ItemCollection.CloudStickerPacks
                        case .masks:
                            collectionNamespace = Namespaces.ItemCollection.CloudMaskPacks
                        case .emoji:
                            collectionNamespace = Namespaces.ItemCollection.CloudEmojiPacks
                        }
                        let currentInfos = transaction.getItemCollectionsInfos(namespace: collectionNamespace).map { $0.1 as! StickerPackCollectionInfo }
                        
                        var currentDict: [ItemCollectionId: StickerPackCollectionInfo] = [:]
                        for info in currentInfos {
                            currentDict[info.id] = info
                        }
                        var updatedInfos: [StickerPackCollectionInfo] = []
                        for id in ids {
                            if let currentInfo = currentDict[ItemCollectionId(namespace: collectionNamespace, id: id)] {
                                updatedInfos.append(currentInfo)
                            }
                        }
                        for info in currentInfos {
                            if !updatedInfos.contains(where: { $0.id == info.id }) {
                                updatedInfos.append(info)
                            }
                        }
                        transaction.replaceItemCollectionInfos(namespace: collectionNamespace, itemCollectionInfos: updatedInfos.map { ($0.id, $0) })
                    case .sync:
                        syncStickers = true
                        syncMasks = true
                        syncEmoji = true
                        break loop
                }
            }
            if syncStickers {
                addSynchronizeInstalledStickerPacksOperation(transaction: transaction, namespace: .stickers, content: .sync, noDelay: false)
            }
            if syncMasks {
                addSynchronizeInstalledStickerPacksOperation(transaction: transaction, namespace: .masks, content: .sync, noDelay: false)
            }
            if syncEmoji {
                addSynchronizeInstalledStickerPacksOperation(transaction: transaction, namespace: .emoji, content: .sync, noDelay: false)
            }
        }
    }
    
    if !recentlyUsedStickers.isEmpty {
        let stickerFiles: [TelegramMediaFile] = recentlyUsedStickers.values.sorted(by: {
            return $0.0 < $1.0
        }).map({ $0.1 })
        for file in stickerFiles {
            if let entry = CodableEntry(RecentMediaItem(file)) {
                transaction.addOrMoveToFirstPositionOrderedItemListItem(collectionId: Namespaces.OrderedItemList.CloudRecentStickers, item: OrderedItemListEntry(id: RecentMediaItemId(file.fileId).rawValue, contents: entry), removeTailIfCountExceeds: 20)
            }
        }
    }
    
    if !slowModeLastMessageTimeouts.isEmpty {
        var peerIds:Set<PeerId> = Set()
        var cachedDatas:[PeerId : CachedChannelData] = [:]
        for (peerId, timeout) in slowModeLastMessageTimeouts {
            if let peer = transaction.getPeer(peerId) {
                if let peer = peer as? TelegramChannel {
                    inner: switch peer.info {
                    case let .group(info):
                        if info.flags.contains(.slowModeEnabled), peer.adminRights == nil && !peer.flags.contains(.isCreator)  {
                            var cachedData = transaction.getPeerCachedData(peerId: peerId) as? CachedChannelData ?? CachedChannelData()
                            if let slowModeTimeout = cachedData.slowModeTimeout {
                                cachedData = cachedData.withUpdatedSlowModeValidUntilTimestamp(timeout + slowModeTimeout)
                                peerIds.insert(peerId)
                                cachedDatas[peerId] = cachedData
                            }
                        }
                    default:
                        break inner
                    }
                }
            }
        }
        transaction.updatePeerCachedData(peerIds: peerIds, update: { peerId, current in
            return cachedDatas[peerId] ?? current
        })
    }
    
    if syncRecentGifs {
        addSynchronizeSavedGifsOperation(transaction: transaction, operation: .sync)
    } else {
        let gifFiles: [TelegramMediaFile] = recentlyUsedGifs.values.sorted(by: {
            return $0.0 < $1.0
        }).map({ $0.1 })
        for file in gifFiles {
            if !file.hasLinkedStickers {
                if let entry = CodableEntry(RecentMediaItem(file)) {
                    transaction.addOrMoveToFirstPositionOrderedItemListItem(collectionId: Namespaces.OrderedItemList.CloudRecentGifs, item: OrderedItemListEntry(id: RecentMediaItemId(file.fileId).rawValue, contents: entry), removeTailIfCountExceeds: 200)
                }
            }
        }
    }
    
    if syncAttachMenuBots {
//        addSynchronizeAttachMenuBotsOperation(transaction: transaction)
    }
    
    for groupId in invalidateGroupStats {
        transaction.setNeedsPeerGroupMessageStatsSynchronization(groupId: groupId, namespace: Namespaces.Message.Cloud)
    }
    
    for chatPeerId in updatedSecretChatTypingActivities {
        if let peer = transaction.getPeer(chatPeerId) as? TelegramSecretChat {
            let authorId = peer.regularPeerId
            let activityValue: PeerInputActivity? = .typingText
            if updatedTypingActivities[PeerActivitySpace(peerId: chatPeerId, category: .global)] == nil {
                updatedTypingActivities[PeerActivitySpace(peerId: chatPeerId, category: .global)] = [authorId: activityValue]
            } else {
                updatedTypingActivities[PeerActivitySpace(peerId: chatPeerId, category: .global)]![authorId] = activityValue
            }
        }
    }
    
    var addedSecretMessageIds: [MessageId] = []
    var addedSecretMessageAuthorIds: [PeerId: PeerId] = [:]
    
    for peerId in peerIdsWithAddedSecretMessages {
        inner: while true {
            let keychain = (transaction.getPeerChatState(peerId) as? SecretChatState)?.keychain
            if processSecretChatIncomingEncryptedOperations(transaction: transaction, peerId: peerId) {
                let processResult = processSecretChatIncomingDecryptedOperations(encryptionProvider: encryptionProvider, mediaBox: mediaBox, transaction: transaction, peerId: peerId)
                if !processResult.addedMessages.isEmpty {
                    let currentInclusion = transaction.getPeerChatListInclusion(peerId)
                    if let groupId = currentInclusion.groupId, groupId == Namespaces.PeerGroup.archive {
                        if let peer = transaction.getPeer(peerId) as? TelegramSecretChat {
                            let isRemovedFromTotalUnreadCount = resolvedIsRemovedFromTotalUnreadCount(globalSettings: transaction.getGlobalNotificationSettings(), peer: peer, peerSettings: transaction.getPeerNotificationSettings(peer.regularPeerId))
                            
                            if !isRemovedFromTotalUnreadCount {
                                transaction.updatePeerChatListInclusion(peerId, inclusion: currentInclusion.withGroupId(groupId: .root))
                            }
                        }
                    }
                    for message in processResult.addedMessages {
                        if case let .Id(id) = message.id {
                            addedSecretMessageIds.append(id)
                            if let authorId = message.authorId {
                                if addedSecretMessageAuthorIds[peerId] == nil {
                                    addedSecretMessageAuthorIds[peerId] = authorId
                                }
                            }
                        }
                    }
                }
            }
            let updatedKeychain = (transaction.getPeerChatState(peerId) as? SecretChatState)?.keychain
            if updatedKeychain == keychain {
                break inner
            }
        }
    }
    
    for (chatPeerId, authorId) in addedSecretMessageAuthorIds {
        let activityValue: PeerInputActivity? = nil
        if updatedTypingActivities[PeerActivitySpace(peerId: chatPeerId, category: .global)] == nil {
            updatedTypingActivities[PeerActivitySpace(peerId: chatPeerId, category: .global)] = [authorId: activityValue]
        } else {
            updatedTypingActivities[PeerActivitySpace(peerId: chatPeerId, category: .global)]![authorId] = activityValue
        }
    }
    
    if !pollLangPacks.isEmpty {
        addSynchronizeLocalizationUpdatesOperation(transaction: transaction)
    } else {
        let _ = (accountManager.transaction { transaction -> Void in
            outer: for (langCode, langPackDifference) in langPackDifferences {
                if !langPackDifference.isEmpty {
                    let sortedLangPackDifference = langPackDifference.sorted(by: { lhs, rhs in
                        let lhsVersion: Int32
                        switch lhs {
                            case let .langPackDifference(_, fromVersion, _, _):
                                lhsVersion = fromVersion
                        }
                        let rhsVersion: Int32
                        switch rhs {
                            case let .langPackDifference(_, fromVersion, _, _):
                                rhsVersion = fromVersion
                        }
                        return lhsVersion < rhsVersion
                    })
                
                    for difference in sortedLangPackDifference {
                        if !tryApplyingLanguageDifference(transaction: transaction, langCode: langCode, difference: difference) {
                            let _ = (postbox.transaction { transaction -> Void in
                                addSynchronizeLocalizationUpdatesOperation(transaction: transaction)
                            }).start()
                            break outer
                        }
                    }
                }
            }
        }).start()
    }
    
    if !updatedThemes.isEmpty {
        let entries = transaction.getOrderedListItems(collectionId: Namespaces.OrderedItemList.CloudThemes)
        let themes = entries.map { entry -> TelegramTheme in
            let theme = entry.contents.get(TelegramThemeNativeCodable.self)!
            if let updatedTheme = updatedThemes[theme.value.id] {
                return updatedTheme
            } else {
                return theme.value
            }
        }
        var updatedEntries: [OrderedItemListEntry] = []
        for theme in themes {
            var intValue = Int32(updatedEntries.count)
            let id = MemoryBuffer(data: Data(bytes: &intValue, count: 4))
            if let entry = CodableEntry(TelegramThemeNativeCodable(theme)) {
                updatedEntries.append(OrderedItemListEntry(id: id, contents: entry))
            }
        }
        transaction.replaceOrderedItemListItems(collectionId: Namespaces.OrderedItemList.CloudThemes, items: updatedEntries)
        let _ = accountManager.transaction { transaction in
            transaction.updateSharedData(SharedDataKeys.themeSettings, { current in
                if let current = current?.get(ThemeSettings.self), let theme = current.currentTheme, let updatedTheme = updatedThemes[theme.id] {
                    return PreferencesEntry(ThemeSettings(currentTheme: updatedTheme))
                }
                return current
            })
        }.start()
    }
    
    addedIncomingMessageIds.append(contentsOf: addedSecretMessageIds)
    
    for (uniqueId, messageIdValue) in finalState.state.updatedOutgoingUniqueMessageIds {
        if let peerId = removePossiblyDeliveredMessagesUniqueIds[uniqueId] {
            let messageId = MessageId(peerId: peerId, namespace: Namespaces.Message.Cloud, id: messageIdValue)
            deleteMessagesInteractively(transaction: transaction, stateManager: nil, postbox: postbox, messageIds: [messageId], type: .forEveryone, deleteAllInGroup: false, removeIfPossiblyDelivered: false)
        }
    }
    
    if syncChatListFilters {
        requestChatListFiltersSync(transaction: transaction)
    }
    
    return AccountReplayedFinalState(state: finalState, addedIncomingMessageIds: addedIncomingMessageIds, addedReactionEvents: addedReactionEvents, wasScheduledMessageIds: wasScheduledMessageIds, addedSecretMessageIds: addedSecretMessageIds, deletedMessageIds: deletedMessageIds, updatedTypingActivities: updatedTypingActivities, updatedWebpages: updatedWebpages, updatedCalls: updatedCalls, addedCallSignalingData: addedCallSignalingData, updatedGroupCallParticipants: updatedGroupCallParticipants, updatedPeersNearby: updatedPeersNearby, isContactUpdates: isContactUpdates, delayNotificatonsUntil: delayNotificatonsUntil, updatedIncomingThreadReadStates: updatedIncomingThreadReadStates, updatedOutgoingThreadReadStates: updatedOutgoingThreadReadStates, updateConfig: updateConfig, isPremiumUpdated: isPremiumUpdated)
}<|MERGE_RESOLUTION|>--- conflicted
+++ resolved
@@ -1020,11 +1020,7 @@
                     if updatedState.peers[peerId] == nil {
                         updatedState.updatePeer(peerId, { peer in
                             if peer == nil {
-<<<<<<< HEAD
                                 return TelegramUser(id: peerId, accessHash: nil, firstName: "Telegram Notifications", lastName: nil, username: nil, phone: nil, photo: [], botInfo: BotUserInfo(flags: [], inlinePlaceholder: nil), restrictionInfo: nil, flags: [.isVerified], emojiStatus: nil, usernames: [])
-=======
-                                return TelegramUser(id: peerId, accessHash: nil, firstName: "Telegram Notifications", lastName: nil, username: nil, phone: nil, photo: [], botInfo: BotUserInfo(flags: [], inlinePlaceholder: nil), restrictionInfo: nil, flags: [.isVerified], emojiStatus: nil, usernames: nil)
->>>>>>> 4f973162
                             } else {
                                 return peer
                             }
