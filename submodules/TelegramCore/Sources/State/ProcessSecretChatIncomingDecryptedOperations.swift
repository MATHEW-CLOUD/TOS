import Foundation
import Postbox
import TelegramApi

import EncryptionProvider

private enum MessageParsingError: Error {
    case contentParsingError
    case unsupportedLayer
    case invalidChatState
    case alreadyProcessedMessageInSequenceBasedLayer
    case holesInSequenceBasedLayer
    case secretChatCorruption
}

enum SecretChatRekeyServiceAction {
    case pfsRequestKey(rekeySessionId: Int64, gA: MemoryBuffer)
    case pfsAcceptKey(rekeySessionId: Int64, gB: MemoryBuffer, keyFingerprint: Int64)
    case pfsAbortSession(rekeySessionId: Int64)
    case pfsCommitKey(rekeySessionId: Int64, keyFingerprint: Int64)
}

private enum SecretChatServiceAction {
    case deleteMessages(globallyUniqueIds: [Int64])
    case clearHistory
    case reportLayerSupport(Int32)
    case markMessagesContentAsConsumed(globallyUniqueIds: [Int64])
    case setMessageAutoremoveTimeout(Int32)
    case resendOperations(fromSeq: Int32, toSeq: Int32)
    case rekeyAction(SecretChatRekeyServiceAction)
}

private func parsedServiceAction(_ operation: SecretChatIncomingDecryptedOperation) -> SecretChatServiceAction? {
    guard let parsedLayer = SecretChatLayer(rawValue: operation.layer) else {
        return nil
    }
    
    switch parsedLayer {
        case .layer8:
            if let parsedObject = SecretApi8.parse(Buffer(bufferNoCopy: operation.contents)), let apiMessage = parsedObject as? SecretApi8.DecryptedMessage {
                return SecretChatServiceAction(apiMessage)
            }
        case .layer46:
            if let parsedObject = SecretApi46.parse(Buffer(bufferNoCopy: operation.contents)), let apiMessage = parsedObject as? SecretApi46.DecryptedMessage {
                return SecretChatServiceAction(apiMessage)
            }
        case .layer73:
            if let parsedObject = SecretApi73.parse(Buffer(bufferNoCopy: operation.contents)), let apiMessage = parsedObject as? SecretApi73.DecryptedMessage {
                return SecretChatServiceAction(apiMessage)
            }
        case .layer101:
            if let parsedObject = SecretApi101.parse(Buffer(bufferNoCopy: operation.contents)), let apiMessage = parsedObject as? SecretApi101.DecryptedMessage {
                return SecretChatServiceAction(apiMessage)
            }
        case .layer144:
            if let parsedObject = SecretApi144.parse(Buffer(bufferNoCopy: operation.contents)), let apiMessage = parsedObject as? SecretApi144.DecryptedMessage {
                return SecretChatServiceAction(apiMessage)
            }
    }
    return nil
}

struct SecretChatOperationProcessResult {
    let addedMessages: [StoreMessage]
}

func processSecretChatIncomingDecryptedOperations(encryptionProvider: EncryptionProvider, mediaBox: MediaBox, transaction: Transaction, peerId: PeerId) -> SecretChatOperationProcessResult {
    if let state = transaction.getPeerChatState(peerId) as? SecretChatState, let peer = transaction.getPeer(peerId) as? TelegramSecretChat {
        var removeTagLocalIndices: [Int32] = []
        var updatedState = state
        var couldNotResendRequestedMessages = false
        var maxAcknowledgedCanonicalOperationIndex: Int32?
        var updatedPeer = peer
        var addedMessages: [StoreMessage] = []
        
        transaction.operationLogEnumerateEntries(peerId: peerId, tag: OperationLogTags.SecretIncomingDecrypted, { entry in
            if let operation = entry.contents as? SecretChatIncomingDecryptedOperation, let serviceAction = parsedServiceAction(operation), case let .resendOperations(fromSeq, toSeq) = serviceAction {
                switch updatedState.role {
                    case .creator:
                        if fromSeq < 0 || toSeq < 0 || (fromSeq & 1) == 0 || (toSeq & 1) == 0 {
                            return true
                        }
                    case .participant:
                        if fromSeq < 0 || toSeq < 0 || (fromSeq & 1) != 0 || (toSeq & 1) != 0 {
                            return true
                        }
                }
                switch updatedState.embeddedState {
                    case let .sequenceBasedLayer(sequenceState):
                        let fromOperationIndex = sequenceState.outgoingOperationIndexFromCanonicalOperationIndex(fromSeq / 2)
                        let toOperationIndex = sequenceState.outgoingOperationIndexFromCanonicalOperationIndex(toSeq / 2)
                        if fromOperationIndex <= toOperationIndex {
                            for index in fromOperationIndex ... toOperationIndex {
                                var notFound = false
                                transaction.operationLogUpdateEntry(peerId: peerId, tag: OperationLogTags.SecretOutgoing, tagLocalIndex: index, { entry in
                                    if let _ = entry {                                                        return PeerOperationLogEntryUpdate(mergedIndex: .newAutomatic, contents: .none)
                                    } else {
                                        notFound = true
                                        return PeerOperationLogEntryUpdate(mergedIndex: .none, contents: .none)
                                    }
                                })
                                if notFound {
                                    couldNotResendRequestedMessages = true
                                    return false
                                }
                            }
                        }
                    default:
                        break
                }
            }
            return true
        })
        
        if !couldNotResendRequestedMessages {
            transaction.operationLogEnumerateEntries(peerId: peerId, tag: OperationLogTags.SecretIncomingDecrypted, { entry in
                if let operation = entry.contents as? SecretChatIncomingDecryptedOperation {
                    do {
                        var message: StoreMessage?
                        var contentParsingError = false
                        var resources: [(MediaResource, Data)] = []
                        var serviceAction: SecretChatServiceAction?
                        
                        guard let parsedLayer = SecretChatLayer(rawValue: operation.layer) else {
                            throw MessageParsingError.unsupportedLayer
                        }
                        
                        switch parsedLayer {
                            case .layer8:
                                if let parsedObject = SecretApi8.parse(Buffer(bufferNoCopy: operation.contents)), let apiMessage = parsedObject as? SecretApi8.DecryptedMessage {
                                    message = StoreMessage(peerId: peerId, authorId: updatedPeer.regularPeerId, tagLocalIndex: entry.tagLocalIndex, timestamp: operation.timestamp, apiMessage: apiMessage, file: operation.file)
                                    serviceAction = SecretChatServiceAction(apiMessage)
                                } else {
                                    throw MessageParsingError.contentParsingError
                                }
                            case .layer46:
                                if let parsedObject = SecretApi46.parse(Buffer(bufferNoCopy: operation.contents)), let apiMessage = parsedObject as? SecretApi46.DecryptedMessage {
                                    if let (parsedMessage, parsedResources) = parseMessage(peerId: peerId, authorId: updatedPeer.regularPeerId, tagLocalIndex: entry.tagLocalIndex, timestamp: operation.timestamp, apiMessage: apiMessage, file: operation.file, messageIdForGloballyUniqueMessageId: { id in
                                        return transaction.messageIdForGloballyUniqueMessageId(peerId: peerId, id: id)
                                    }) {
                                        message = parsedMessage
                                        resources = parsedResources
                                    }
                                    serviceAction = SecretChatServiceAction(apiMessage)
                                } else {
                                    throw MessageParsingError.contentParsingError
                                }
                            case .layer73:
                                if let parsedObject = SecretApi73.parse(Buffer(bufferNoCopy: operation.contents)), let apiMessage = parsedObject as? SecretApi73.DecryptedMessage {
                                    if let (parsedMessage, parsedResources) = parseMessage(peerId: peerId, authorId: updatedPeer.regularPeerId, tagLocalIndex: entry.tagLocalIndex, timestamp: operation.timestamp, apiMessage: apiMessage, file: operation.file, messageIdForGloballyUniqueMessageId: { id in
                                        return transaction.messageIdForGloballyUniqueMessageId(peerId: peerId, id: id)
                                    }) {
                                        message = parsedMessage
                                        resources = parsedResources
                                    }
                                    serviceAction = SecretChatServiceAction(apiMessage)
                                } else {
                                    contentParsingError = true
                                }
                            case .layer101:
                                if let parsedObject = SecretApi101.parse(Buffer(bufferNoCopy: operation.contents)), let apiMessage = parsedObject as? SecretApi101.DecryptedMessage {
                                    if let (parsedMessage, parsedResources) = parseMessage(peerId: peerId, authorId: updatedPeer.regularPeerId, tagLocalIndex: entry.tagLocalIndex, timestamp: operation.timestamp, apiMessage: apiMessage, file: operation.file, messageIdForGloballyUniqueMessageId: { id in
                                        return transaction.messageIdForGloballyUniqueMessageId(peerId: peerId, id: id)
                                    }) {
                                        message = parsedMessage
                                        resources = parsedResources
                                    }
                                    serviceAction = SecretChatServiceAction(apiMessage)
                                } else {
                                    contentParsingError = true
                                }
                            case .layer144:
                                if let parsedObject = SecretApi144.parse(Buffer(bufferNoCopy: operation.contents)), let apiMessage = parsedObject as? SecretApi144.DecryptedMessage {
                                    if let (parsedMessage, parsedResources) = parseMessage(peerId: peerId, authorId: updatedPeer.regularPeerId, tagLocalIndex: entry.tagLocalIndex, timestamp: operation.timestamp, apiMessage: apiMessage, file: operation.file, messageIdForGloballyUniqueMessageId: { id in
                                        return transaction.messageIdForGloballyUniqueMessageId(peerId: peerId, id: id)
                                    }) {
                                        message = parsedMessage
                                        resources = parsedResources
                                    }
                                    serviceAction = SecretChatServiceAction(apiMessage)
                                } else {
                                    contentParsingError = true
                                }
                        }
                        
                        switch updatedState.embeddedState {
                            case .terminated:
                                throw MessageParsingError.invalidChatState
                            case .handshake:
                                throw MessageParsingError.invalidChatState
                            case .basicLayer:
                                if parsedLayer != .layer8 {
                                    throw MessageParsingError.contentParsingError
                                }
                            case let .sequenceBasedLayer(sequenceState):
                                if let sequenceInfo = operation.sequenceInfo {
                                    let canonicalIncomingIndex = sequenceState.canonicalIncomingOperationIndex(entry.tagLocalIndex)
                                    assert(canonicalIncomingIndex == sequenceInfo.operationIndex)
                                    if let topProcessedCanonicalIncomingOperationIndex = sequenceState.topProcessedCanonicalIncomingOperationIndex {
                                        if canonicalIncomingIndex != topProcessedCanonicalIncomingOperationIndex + 1 {
                                            if canonicalIncomingIndex <= topProcessedCanonicalIncomingOperationIndex {
                                                throw MessageParsingError.alreadyProcessedMessageInSequenceBasedLayer
                                            } else {
                                                if let layer = SecretChatSequenceBasedLayer(rawValue: parsedLayer.rawValue) {
                                                    let role = updatedState.role
                                                    let fromSeqNo: Int32 = (topProcessedCanonicalIncomingOperationIndex + 1) * 2 + (role == .creator ? 0 : 1)
                                                    let toSeqNo: Int32 = (canonicalIncomingIndex - 1) * 2 + (role == .creator ? 0 : 1)
                                                    updatedState = addSecretChatOutgoingOperation(transaction: transaction, peerId: peerId, operation: SecretChatOutgoingOperationContents.resendOperations(layer: layer, actionGloballyUniqueId: Int64.random(in: Int64.min ... Int64.max), fromSeqNo: fromSeqNo, toSeqNo: toSeqNo), state: updatedState)
                                                } else {
                                                    assertionFailure()
                                                }
                                                throw MessageParsingError.holesInSequenceBasedLayer
                                            }
                                        }
                                    } else {
                                        
                                        if canonicalIncomingIndex != 0 && canonicalIncomingIndex != 1 {
                                            if let layer = SecretChatSequenceBasedLayer(rawValue: parsedLayer.rawValue) {
                                                let role = updatedState.role
                                                let fromSeqNo: Int32 = Int32(0 * 2) + (role == .creator ? Int32(0) : Int32(1))
                                                let toSeqNo: Int32 = (canonicalIncomingIndex - 1) * 2 + (role == .creator ? 0 : 1)
                                                updatedState = addSecretChatOutgoingOperation(transaction: transaction, peerId: peerId, operation: SecretChatOutgoingOperationContents.resendOperations(layer: layer, actionGloballyUniqueId: Int64.random(in: Int64.min ... Int64.max), fromSeqNo: fromSeqNo, toSeqNo: toSeqNo), state: updatedState)
                                            } else {
                                                assertionFailure()
                                            }
                                            throw MessageParsingError.holesInSequenceBasedLayer
                                        }
                                    }
                                    
                                    updatedState = updatedState.withUpdatedEmbeddedState(.sequenceBasedLayer(sequenceState.withUpdatedTopProcessedCanonicalIncomingOperationIndex(canonicalIncomingIndex)))
                                } else {
                                    throw MessageParsingError.contentParsingError
                                }
                        }
                        
                        if let serviceAction = serviceAction {
                            switch serviceAction {
                                case let .reportLayerSupport(layerSupport):
                                    switch updatedState.embeddedState {
                                        case .terminated:
                                            throw MessageParsingError.invalidChatState
                                        case .handshake:
                                            throw MessageParsingError.invalidChatState
                                        case .basicLayer:
                                            if layerSupport >= 144 {
                                                let sequenceBasedLayerState = SecretChatSequenceBasedLayerState(layerNegotiationState: SecretChatLayerNegotiationState(activeLayer: .layer144, locallyRequestedLayer: 144, remotelyRequestedLayer: layerSupport), rekeyState: nil, baseIncomingOperationIndex: entry.tagLocalIndex, baseOutgoingOperationIndex: transaction.operationLogGetNextEntryLocalIndex(peerId: peerId, tag: OperationLogTags.SecretOutgoing), topProcessedCanonicalIncomingOperationIndex: nil)
                                                updatedState = updatedState.withUpdatedEmbeddedState(.sequenceBasedLayer(sequenceBasedLayerState))
                                                updatedState = addSecretChatOutgoingOperation(transaction: transaction, peerId: peerId, operation: .reportLayerSupport(layer: .layer144, actionGloballyUniqueId: Int64.random(in: Int64.min ... Int64.max), layerSupport: 144), state: updatedState)
                                            } else if layerSupport >= 101 {
                                                let sequenceBasedLayerState = SecretChatSequenceBasedLayerState(layerNegotiationState: SecretChatLayerNegotiationState(activeLayer: .layer101, locallyRequestedLayer: 101, remotelyRequestedLayer: layerSupport), rekeyState: nil, baseIncomingOperationIndex: entry.tagLocalIndex, baseOutgoingOperationIndex: transaction.operationLogGetNextEntryLocalIndex(peerId: peerId, tag: OperationLogTags.SecretOutgoing), topProcessedCanonicalIncomingOperationIndex: nil)
                                                updatedState = updatedState.withUpdatedEmbeddedState(.sequenceBasedLayer(sequenceBasedLayerState))
                                                updatedState = addSecretChatOutgoingOperation(transaction: transaction, peerId: peerId, operation: .reportLayerSupport(layer: .layer101, actionGloballyUniqueId: Int64.random(in: Int64.min ... Int64.max), layerSupport: 101), state: updatedState)
                                            } else if layerSupport >= 73 {
                                                let sequenceBasedLayerState = SecretChatSequenceBasedLayerState(layerNegotiationState: SecretChatLayerNegotiationState(activeLayer: .layer73, locallyRequestedLayer: 73, remotelyRequestedLayer: layerSupport), rekeyState: nil, baseIncomingOperationIndex: entry.tagLocalIndex, baseOutgoingOperationIndex: transaction.operationLogGetNextEntryLocalIndex(peerId: peerId, tag: OperationLogTags.SecretOutgoing), topProcessedCanonicalIncomingOperationIndex: nil)
                                                updatedState = updatedState.withUpdatedEmbeddedState(.sequenceBasedLayer(sequenceBasedLayerState))
                                                updatedState = addSecretChatOutgoingOperation(transaction: transaction, peerId: peerId, operation: .reportLayerSupport(layer: .layer73, actionGloballyUniqueId: Int64.random(in: Int64.min ... Int64.max), layerSupport: 144), state: updatedState)
                                            } else if layerSupport >= 46 {
                                                let sequenceBasedLayerState = SecretChatSequenceBasedLayerState(layerNegotiationState: SecretChatLayerNegotiationState(activeLayer: .layer73, locallyRequestedLayer: 46, remotelyRequestedLayer: layerSupport), rekeyState: nil, baseIncomingOperationIndex: entry.tagLocalIndex, baseOutgoingOperationIndex: transaction.operationLogGetNextEntryLocalIndex(peerId: peerId, tag: OperationLogTags.SecretOutgoing), topProcessedCanonicalIncomingOperationIndex: nil)
                                                updatedState = updatedState.withUpdatedEmbeddedState(.sequenceBasedLayer(sequenceBasedLayerState))
                                                updatedState = addSecretChatOutgoingOperation(transaction: transaction, peerId: peerId, operation: .reportLayerSupport(layer: .layer73, actionGloballyUniqueId: Int64.random(in: Int64.min ... Int64.max), layerSupport: 144), state: updatedState)
                                            } else {
                                                throw MessageParsingError.contentParsingError
                                            }
                                        case let .sequenceBasedLayer(sequenceState):
                                            if sequenceState.layerNegotiationState.remotelyRequestedLayer != layerSupport {
                                                let updatedNegotiationState = sequenceState.layerNegotiationState.withUpdatedRemotelyRequestedLayer(layerSupport)
                                                updatedState = updatedState.withUpdatedEmbeddedState(.sequenceBasedLayer(sequenceState.withUpdatedLayerNegotiationState(updatedNegotiationState)))
                                                
                                                updatedState = secretChatCheckLayerNegotiationIfNeeded(transaction: transaction, peerId: peerId, state: updatedState)
                                            }
                                    }
                                case let .setMessageAutoremoveTimeout(timeout):
                                    updatedPeer = updatedPeer.withUpdatedMessageAutoremoveTimeout(timeout == 0 ? nil : timeout)
                                    updatedState = updatedState.withUpdatedMessageAutoremoveTimeout(timeout == 0 ? nil : timeout)
                                case let .rekeyAction(action):
                                    updatedState = secretChatAdvanceRekeySessionIfNeeded(encryptionProvider: encryptionProvider, transaction: transaction, peerId: peerId, state: updatedState, action: action)
                                case let .deleteMessages(globallyUniqueIds):
                                    var messageIds: [MessageId] = []
                                    for id in globallyUniqueIds {
                                        if let messageId = transaction.messageIdForGloballyUniqueMessageId(peerId: peerId, id: id) {
                                            messageIds.append(messageId)
                                        }
                                    }
                                    if !messageIds.isEmpty {
                                        var filteredMessageIds = messageIds
                                        outer: for i in (0 ..< filteredMessageIds.count).reversed() {
                                            if let message = transaction.getMessage(filteredMessageIds[i]) {
                                                for media in message.media {
                                                    if let media = media as? TelegramMediaAction {
                                                        if case .historyScreenshot = media.action {
                                                            filteredMessageIds.remove(at: i)
                                                            continue outer
                                                        }
                                                    }
                                                }
                                            }
                                        }
                                        _internal_deleteMessages(transaction: transaction, mediaBox: mediaBox, ids: filteredMessageIds)
                                    }
                                case .clearHistory:
                                    _internal_clearHistory(transaction: transaction, mediaBox: mediaBox, peerId: peerId, threadId: nil, namespaces: .all)
                                case let .markMessagesContentAsConsumed(globallyUniqueIds):
                                    var messageIds: [MessageId] = []
                                    for id in globallyUniqueIds {
                                        if let messageId = transaction.messageIdForGloballyUniqueMessageId(peerId: peerId, id: id) {
                                            messageIds.append(messageId)
                                        }
                                    }
                                    for messageId in messageIds {
                                        markMessageContentAsConsumedRemotely(transaction: transaction, messageId: messageId)
                                    }
                                default:
                                    break
                            }
                        }
                        
                        removeTagLocalIndices.append(entry.tagLocalIndex)
                        
                        if let sequenceInfo = operation.sequenceInfo {
                            if maxAcknowledgedCanonicalOperationIndex == nil || maxAcknowledgedCanonicalOperationIndex! < sequenceInfo.topReceivedOperationIndex {
                                maxAcknowledgedCanonicalOperationIndex = sequenceInfo.topReceivedOperationIndex
                            }
                        }
                        
                        if let message = message {
                            for (resource, data) in resources {
                                mediaBox.storeResourceData(resource.id, data: data)
                            }
                            let _ = transaction.addMessages([message], location: .Random)
                            addedMessages.append(message)
                        } else if contentParsingError {
                            Logger.shared.log("SecretChat", "Couldn't parse secret message content")
                        }
                    } catch let error {
                        if let error = error as? MessageParsingError {
                            switch error {
                                case .contentParsingError:
                                    Logger.shared.log("SecretChat", "Couldn't parse secret message payload")
                                    removeTagLocalIndices.append(entry.tagLocalIndex)
                                    return true
                                case .unsupportedLayer:
                                    return false
                                case .invalidChatState:
                                    removeTagLocalIndices.append(entry.tagLocalIndex)
                                    return false
                                case .alreadyProcessedMessageInSequenceBasedLayer:
                                    removeTagLocalIndices.append(entry.tagLocalIndex)
                                    return true
                                case .holesInSequenceBasedLayer:
                                    Logger.shared.log("SecretChat", "Found holes in incoming operation sequence")
                                    return false
                                case .secretChatCorruption:
                                    Logger.shared.log("SecretChat", "Secret chat corrupted")
                                    return false
                            }
                        } else {
                            assertionFailure()
                        }
                    }
                } else {
                    assertionFailure()
                }
                return true
            })
        }
        for index in removeTagLocalIndices {
            let removed = transaction.operationLogRemoveEntry(peerId: peerId, tag: OperationLogTags.SecretIncomingDecrypted, tagLocalIndex: index)
            assert(removed)
        }
        if let maxAcknowledgedCanonicalOperationIndex = maxAcknowledgedCanonicalOperationIndex {
            switch updatedState.embeddedState {
                case let .sequenceBasedLayer(sequenceState):
                    let tagLocalIndex = max(-1, sequenceState.outgoingOperationIndexFromCanonicalOperationIndex(maxAcknowledgedCanonicalOperationIndex) - 1)
                    if tagLocalIndex >= 0 {
                        Logger.shared.log("SecretChat", "peer \(peerId) dropping acknowledged operations <= \(tagLocalIndex)")
                        transaction.operationLogRemoveEntries(peerId: peerId, tag: OperationLogTags.SecretOutgoing, withTagLocalIndicesEqualToOrLowerThan: tagLocalIndex)
                    }
                default:
                    break
            }
        }
        if updatedState != state {
            transaction.setPeerChatState(peerId, state: updatedState)
            updatedPeer = updatedPeer.withUpdatedEmbeddedState(updatedState.embeddedState.peerState)
        }
        if !peer.isEqual(updatedPeer) {
            updatePeers(transaction: transaction, peers: [updatedPeer], update: { _, updated in
                return updated
            })
        }
        return SecretChatOperationProcessResult(addedMessages: addedMessages)
    } else {
        assertionFailure()
        return SecretChatOperationProcessResult(addedMessages: [])
    }
}

extension SecretChatServiceAction {
    init?(_ apiMessage: SecretApi8.DecryptedMessage) {
        switch apiMessage {
            case .decryptedMessage:
                return nil
            case let .decryptedMessageService(_, _, action):
                switch action {
                    case let .decryptedMessageActionDeleteMessages(randomIds):
                        self = .deleteMessages(globallyUniqueIds: randomIds)
                    case .decryptedMessageActionFlushHistory:
                        self = .clearHistory
                    case let .decryptedMessageActionNotifyLayer(layer):
                        self = .reportLayerSupport(layer)
                    case let .decryptedMessageActionReadMessages(randomIds):
                        self = .markMessagesContentAsConsumed(globallyUniqueIds: randomIds)
                    case .decryptedMessageActionScreenshotMessages:
                        return nil
                    case let .decryptedMessageActionSetMessageTTL(ttlSeconds):
                        self = .setMessageAutoremoveTimeout(ttlSeconds)
                }
        }
    }
}

extension SecretChatServiceAction {
    init?(_ apiMessage: SecretApi46.DecryptedMessage) {
        switch apiMessage {
            case .decryptedMessage:
                return nil
            case let .decryptedMessageService(_, action):
                switch action {
                    case let .decryptedMessageActionDeleteMessages(randomIds):
                        self = .deleteMessages(globallyUniqueIds: randomIds)
                    case .decryptedMessageActionFlushHistory:
                        self = .clearHistory
                    case let .decryptedMessageActionNotifyLayer(layer):
                        self = .reportLayerSupport(layer)
                    case let .decryptedMessageActionReadMessages(randomIds):
                        self = .markMessagesContentAsConsumed(globallyUniqueIds: randomIds)
                    case .decryptedMessageActionScreenshotMessages:
                        return nil
                    case let .decryptedMessageActionSetMessageTTL(ttlSeconds):
                        self = .setMessageAutoremoveTimeout(ttlSeconds)
                    case let .decryptedMessageActionResend(startSeqNo, endSeqNo):
                        self = .resendOperations(fromSeq: startSeqNo, toSeq: endSeqNo)
                    case let .decryptedMessageActionRequestKey(exchangeId, gA):
                        self = .rekeyAction(.pfsRequestKey(rekeySessionId: exchangeId, gA: MemoryBuffer(gA)))
                    case let .decryptedMessageActionAcceptKey(exchangeId, gB, keyFingerprint):
                        self = .rekeyAction(.pfsAcceptKey(rekeySessionId: exchangeId, gB: MemoryBuffer(gB), keyFingerprint: keyFingerprint))
                    case let .decryptedMessageActionCommitKey(exchangeId, keyFingerprint):
                        self = .rekeyAction(.pfsCommitKey(rekeySessionId: exchangeId, keyFingerprint: keyFingerprint))
                    case let .decryptedMessageActionAbortKey(exchangeId):
                        self = .rekeyAction(.pfsAbortSession(rekeySessionId: exchangeId))
                    case .decryptedMessageActionNoop:
                        return nil
                }
        }
    }
}

extension SecretChatServiceAction {
    init?(_ apiMessage: SecretApi73.DecryptedMessage) {
        switch apiMessage {
            case .decryptedMessage:
                return nil
            case let .decryptedMessageService(_, action):
                switch action {
                case let .decryptedMessageActionDeleteMessages(randomIds):
                    self = .deleteMessages(globallyUniqueIds: randomIds)
                case .decryptedMessageActionFlushHistory:
                    self = .clearHistory
                case let .decryptedMessageActionNotifyLayer(layer):
                    self = .reportLayerSupport(layer)
                case let .decryptedMessageActionReadMessages(randomIds):
                    self = .markMessagesContentAsConsumed(globallyUniqueIds: randomIds)
                case .decryptedMessageActionScreenshotMessages:
                    return nil
                case let .decryptedMessageActionSetMessageTTL(ttlSeconds):
                    self = .setMessageAutoremoveTimeout(ttlSeconds)
                case let .decryptedMessageActionResend(startSeqNo, endSeqNo):
                    self = .resendOperations(fromSeq: startSeqNo, toSeq: endSeqNo)
                case let .decryptedMessageActionRequestKey(exchangeId, gA):
                    self = .rekeyAction(.pfsRequestKey(rekeySessionId: exchangeId, gA: MemoryBuffer(gA)))
                case let .decryptedMessageActionAcceptKey(exchangeId, gB, keyFingerprint):
                    self = .rekeyAction(.pfsAcceptKey(rekeySessionId: exchangeId, gB: MemoryBuffer(gB), keyFingerprint: keyFingerprint))
                case let .decryptedMessageActionCommitKey(exchangeId, keyFingerprint):
                    self = .rekeyAction(.pfsCommitKey(rekeySessionId: exchangeId, keyFingerprint: keyFingerprint))
                case let .decryptedMessageActionAbortKey(exchangeId):
                    self = .rekeyAction(.pfsAbortSession(rekeySessionId: exchangeId))
                case .decryptedMessageActionNoop:
                    return nil
            }
        }
    }
}

extension SecretChatServiceAction {
    init?(_ apiMessage: SecretApi101.DecryptedMessage) {
        switch apiMessage {
            case .decryptedMessage:
                return nil
            case let .decryptedMessageService(_, action):
                switch action {
                case let .decryptedMessageActionDeleteMessages(randomIds):
                    self = .deleteMessages(globallyUniqueIds: randomIds)
                case .decryptedMessageActionFlushHistory:
                    self = .clearHistory
                case let .decryptedMessageActionNotifyLayer(layer):
                    self = .reportLayerSupport(layer)
                case let .decryptedMessageActionReadMessages(randomIds):
                    self = .markMessagesContentAsConsumed(globallyUniqueIds: randomIds)
                case .decryptedMessageActionScreenshotMessages:
                    return nil
                case let .decryptedMessageActionSetMessageTTL(ttlSeconds):
                    self = .setMessageAutoremoveTimeout(ttlSeconds)
                case let .decryptedMessageActionResend(startSeqNo, endSeqNo):
                    self = .resendOperations(fromSeq: startSeqNo, toSeq: endSeqNo)
                case let .decryptedMessageActionRequestKey(exchangeId, gA):
                    self = .rekeyAction(.pfsRequestKey(rekeySessionId: exchangeId, gA: MemoryBuffer(gA)))
                case let .decryptedMessageActionAcceptKey(exchangeId, gB, keyFingerprint):
                    self = .rekeyAction(.pfsAcceptKey(rekeySessionId: exchangeId, gB: MemoryBuffer(gB), keyFingerprint: keyFingerprint))
                case let .decryptedMessageActionCommitKey(exchangeId, keyFingerprint):
                    self = .rekeyAction(.pfsCommitKey(rekeySessionId: exchangeId, keyFingerprint: keyFingerprint))
                case let .decryptedMessageActionAbortKey(exchangeId):
                    self = .rekeyAction(.pfsAbortSession(rekeySessionId: exchangeId))
                case .decryptedMessageActionNoop:
                    return nil
            }
        }
    }
}

extension SecretChatServiceAction {
    init?(_ apiMessage: SecretApi144.DecryptedMessage) {
        switch apiMessage {
            case .decryptedMessage:
                return nil
            case let .decryptedMessageService(_, action):
                switch action {
                case let .decryptedMessageActionDeleteMessages(randomIds):
                    self = .deleteMessages(globallyUniqueIds: randomIds)
                case .decryptedMessageActionFlushHistory:
                    self = .clearHistory
                case let .decryptedMessageActionNotifyLayer(layer):
                    self = .reportLayerSupport(layer)
                case let .decryptedMessageActionReadMessages(randomIds):
                    self = .markMessagesContentAsConsumed(globallyUniqueIds: randomIds)
                case .decryptedMessageActionScreenshotMessages:
                    return nil
                case let .decryptedMessageActionSetMessageTTL(ttlSeconds):
                    self = .setMessageAutoremoveTimeout(ttlSeconds)
                case let .decryptedMessageActionResend(startSeqNo, endSeqNo):
                    self = .resendOperations(fromSeq: startSeqNo, toSeq: endSeqNo)
                case let .decryptedMessageActionRequestKey(exchangeId, gA):
                    self = .rekeyAction(.pfsRequestKey(rekeySessionId: exchangeId, gA: MemoryBuffer(gA)))
                case let .decryptedMessageActionAcceptKey(exchangeId, gB, keyFingerprint):
                    self = .rekeyAction(.pfsAcceptKey(rekeySessionId: exchangeId, gB: MemoryBuffer(gB), keyFingerprint: keyFingerprint))
                case let .decryptedMessageActionCommitKey(exchangeId, keyFingerprint):
                    self = .rekeyAction(.pfsCommitKey(rekeySessionId: exchangeId, keyFingerprint: keyFingerprint))
                case let .decryptedMessageActionAbortKey(exchangeId):
                    self = .rekeyAction(.pfsAbortSession(rekeySessionId: exchangeId))
                case .decryptedMessageActionNoop:
                    return nil
            }
        }
    }
}

extension StoreMessage {
    convenience init?(peerId: PeerId, authorId: PeerId, tagLocalIndex: Int32, timestamp: Int32, apiMessage: SecretApi8.DecryptedMessage, file: SecretChatFileReference?) {
        switch apiMessage {
            case let .decryptedMessage(randomId, _, message, _):
                self.init(id: MessageId(peerId: peerId, namespace: Namespaces.Message.SecretIncoming, id: tagLocalIndex), globallyUniqueId: randomId, groupingKey: nil, threadId: nil, timestamp: timestamp, flags: [.Incoming], tags: [], globalTags: [], localTags: [], forwardInfo: nil, authorId: authorId, text: message, attributes: [], media: [])
            case let .decryptedMessageService(randomId, _, action):
                switch action {
                    case .decryptedMessageActionDeleteMessages:
                        return nil
                    case .decryptedMessageActionFlushHistory:
                        return nil
                    case .decryptedMessageActionNotifyLayer:
                        return nil
                    case .decryptedMessageActionReadMessages:
                        return nil
                    case .decryptedMessageActionScreenshotMessages:
                        self.init(id: MessageId(peerId: peerId, namespace: Namespaces.Message.SecretIncoming, id: tagLocalIndex), globallyUniqueId: randomId, groupingKey: nil, threadId: nil, timestamp: timestamp, flags: [.Incoming], tags: [], globalTags: [], localTags: [], forwardInfo: nil, authorId: authorId, text: "", attributes: [], media: [TelegramMediaAction(action: .historyScreenshot)])
                    case let .decryptedMessageActionSetMessageTTL(ttlSeconds):
                        self.init(id: MessageId(peerId: peerId, namespace: Namespaces.Message.SecretIncoming, id: tagLocalIndex), globallyUniqueId: randomId, groupingKey: nil, threadId: nil, timestamp: timestamp, flags: [.Incoming], tags: [], globalTags: [], localTags: [], forwardInfo: nil, authorId: authorId, text: "", attributes: [], media: [TelegramMediaAction(action: .messageAutoremoveTimeoutUpdated(ttlSeconds))])
                }
        }
    }
}

extension TelegramMediaFileAttribute {
    init?(_ apiAttribute: SecretApi46.DocumentAttribute) {
        switch apiAttribute {
            case .documentAttributeAnimated:
                self = .Animated
            case let .documentAttributeAudio(flags, duration, title, performer, waveform):
                let isVoice = (flags & (1 << 10)) != 0
                let waveformBuffer: Data? = waveform?.makeData()
                self = .Audio(isVoice: isVoice, duration: Int(duration), title: title, performer: performer, waveform: waveformBuffer)
            case let .documentAttributeFilename(fileName):
                self = .FileName(fileName: fileName)
            case let .documentAttributeImageSize(w, h):
                self = .ImageSize(size: PixelDimensions(width: w, height: h))
            case let .documentAttributeSticker(alt, stickerset):
                let packReference: StickerPackReference?
                switch stickerset {
                    case .inputStickerSetEmpty:
                        packReference = nil
                    case let .inputStickerSetShortName(shortName):
                        packReference = .name(shortName)
                }
                self = .Sticker(displayText: alt, packReference: packReference, maskData: nil)
            case let .documentAttributeVideo(duration, w, h):
                self = .Video(duration: Int(duration), size: PixelDimensions(width: w, height: h), flags: [])
        }
    }
}

extension TelegramMediaFileAttribute {
    init?(_ apiAttribute: SecretApi73.DocumentAttribute) {
        switch apiAttribute {
            case .documentAttributeAnimated:
                self = .Animated
            case let .documentAttributeAudio(flags, duration, title, performer, waveform):
                let isVoice = (flags & (1 << 10)) != 0
                let waveformBuffer: Data? = waveform?.makeData()
                self = .Audio(isVoice: isVoice, duration: Int(duration), title: title, performer: performer, waveform: waveformBuffer)
            case let .documentAttributeFilename(fileName):
                self = .FileName(fileName: fileName)
            case let .documentAttributeImageSize(w, h):
                self = .ImageSize(size: PixelDimensions(width: w, height: h))
            case let .documentAttributeSticker(alt, stickerset):
                let packReference: StickerPackReference?
                switch stickerset {
                case .inputStickerSetEmpty:
                    packReference = nil
                case let .inputStickerSetShortName(shortName):
                    packReference = .name(shortName)
                }
                self = .Sticker(displayText: alt, packReference: packReference, maskData: nil)
            case let .documentAttributeVideo(flags, duration, w, h):
                var videoFlags: TelegramMediaVideoFlags = []
                if (flags & (1 << 0)) != 0 {
                    videoFlags.insert(.instantRoundVideo)
                }
                self = .Video(duration: Int(duration), size: PixelDimensions(width: w, height: h), flags: videoFlags)
        }
    }
}

extension TelegramMediaFileAttribute {
    init?(_ apiAttribute: SecretApi101.DocumentAttribute) {
        switch apiAttribute {
            case .documentAttributeAnimated:
                self = .Animated
            case let .documentAttributeAudio(flags, duration, title, performer, waveform):
                let isVoice = (flags & (1 << 10)) != 0
                let waveformBuffer: Data? = waveform?.makeData()
                self = .Audio(isVoice: isVoice, duration: Int(duration), title: title, performer: performer, waveform: waveformBuffer)
            case let .documentAttributeFilename(fileName):
                self = .FileName(fileName: fileName)
            case let .documentAttributeImageSize(w, h):
                self = .ImageSize(size: PixelDimensions(width: w, height: h))
            case let .documentAttributeSticker(alt, stickerset):
                let packReference: StickerPackReference?
                switch stickerset {
                case .inputStickerSetEmpty:
                    packReference = nil
                case let .inputStickerSetShortName(shortName):
                    packReference = .name(shortName)
                }
                self = .Sticker(displayText: alt, packReference: packReference, maskData: nil)
            case let .documentAttributeVideo(flags, duration, w, h):
                var videoFlags: TelegramMediaVideoFlags = []
                if (flags & (1 << 0)) != 0 {
                    videoFlags.insert(.instantRoundVideo)
                }
                self = .Video(duration: Int(duration), size: PixelDimensions(width: w, height: h), flags: videoFlags)
        }
    }
}

extension TelegramMediaFileAttribute {
    init?(_ apiAttribute: SecretApi144.DocumentAttribute) {
        switch apiAttribute {
            case .documentAttributeAnimated:
                self = .Animated
            case let .documentAttributeAudio(flags, duration, title, performer, waveform):
                let isVoice = (flags & (1 << 10)) != 0
                let waveformBuffer: Data? = waveform?.makeData()
                self = .Audio(isVoice: isVoice, duration: Int(duration), title: title, performer: performer, waveform: waveformBuffer)
            case let .documentAttributeFilename(fileName):
                self = .FileName(fileName: fileName)
            case let .documentAttributeImageSize(w, h):
                self = .ImageSize(size: PixelDimensions(width: w, height: h))
            case let .documentAttributeSticker(alt, stickerset):
                let packReference: StickerPackReference?
                switch stickerset {
                case .inputStickerSetEmpty:
                    packReference = nil
                case let .inputStickerSetShortName(shortName):
                    packReference = .name(shortName)
                }
                self = .Sticker(displayText: alt, packReference: packReference, maskData: nil)
            case let .documentAttributeVideo(flags, duration, w, h):
                var videoFlags: TelegramMediaVideoFlags = []
                if (flags & (1 << 0)) != 0 {
                    videoFlags.insert(.instantRoundVideo)
                }
                self = .Video(duration: Int(duration), size: PixelDimensions(width: w, height: h), flags: videoFlags)
        }
    }
}

private func parseEntities(_ entities: [SecretApi46.MessageEntity]?) -> TextEntitiesMessageAttribute {
    var result: [MessageTextEntity] = []
    if let entities = entities {
        for entity in entities {
            switch entity {
                case let .messageEntityMention(offset, length):
                    result.append(MessageTextEntity(range: Int(offset) ..< Int(offset + length), type: .Mention))
                case let .messageEntityHashtag(offset, length):
                    result.append(MessageTextEntity(range: Int(offset) ..< Int(offset + length), type: .Hashtag))
                case let .messageEntityBotCommand(offset, length):
                    result.append(MessageTextEntity(range: Int(offset) ..< Int(offset + length), type: .BotCommand))
                case let .messageEntityUrl(offset, length):
                    result.append(MessageTextEntity(range: Int(offset) ..< Int(offset + length), type: .Url))
                case let .messageEntityEmail(offset, length):
                    result.append(MessageTextEntity(range: Int(offset) ..< Int(offset + length), type: .Email))
                case let .messageEntityBold(offset, length):
                    result.append(MessageTextEntity(range: Int(offset) ..< Int(offset + length), type: .Bold))
                case let .messageEntityItalic(offset, length):
                    result.append(MessageTextEntity(range: Int(offset) ..< Int(offset + length), type: .Italic))
                case let .messageEntityCode(offset, length):
                    result.append(MessageTextEntity(range: Int(offset) ..< Int(offset + length), type: .Code))
                case let .messageEntityPre(offset, length, _):
                    result.append(MessageTextEntity(range: Int(offset) ..< Int(offset + length), type: .Pre))
                case let .messageEntityTextUrl(offset, length, url):
                    result.append(MessageTextEntity(range: Int(offset) ..< Int(offset + length), type: .TextUrl(url: url)))
                case .messageEntityUnknown:
                    break
            }
        }
    }
    return TextEntitiesMessageAttribute(entities: result)
}

private func maximumMediaAutoremoveTimeout(_ media: [Media]) -> Int32 {
    var maxDuration: Int32 = 0
    for media in media {
        if let file = media as? TelegramMediaFile {
            if let duration = file.duration {
                maxDuration = max(maxDuration, duration)
            }
        }
    }
    return maxDuration
}

private func parseMessage(peerId: PeerId, authorId: PeerId, tagLocalIndex: Int32, timestamp: Int32, apiMessage: SecretApi46.DecryptedMessage, file: SecretChatFileReference?, messageIdForGloballyUniqueMessageId: (Int64) -> MessageId?) -> (StoreMessage, [(MediaResource, Data)])? {
    switch apiMessage {
        case let .decryptedMessage(flags, randomId, ttl, message, media, entities, viaBotName, replyToRandomId):
            var text = message
            var parsedMedia: [Media] = []
            var attributes: [MessageAttribute] = []
            var resources: [(MediaResource, Data)] = []
            
            attributes.append(parseEntities(entities))
            
            if let viaBotName = viaBotName, !viaBotName.isEmpty {
                attributes.append(InlineBotMessageAttribute(peerId: nil, title: viaBotName))
            }
            
            if (flags & 1 << 5) != 0 {
                attributes.append(NotificationInfoMessageAttribute(flags: .muted))
            }
            
            if let media = media {
                switch media {
                    case let .decryptedMessageMediaPhoto(thumb, thumbW, thumbH, w, h, size, key, iv, caption):
                        if !caption.isEmpty {
                            text = caption
                        }
                        if let file = file {
                            var representations: [TelegramMediaImageRepresentation] = []
                            if thumb.size != 0 {
<<<<<<< HEAD
                                let resource = LocalFileMediaResource(fileId: Int64.random(in: Int64.min ... Int64.max), thumbSecretChatId: peerId.id)
                                representations.append(TelegramMediaImageRepresentation(dimensions: PixelDimensions(width: thumbW, height: thumbH), resource: resource, progressiveSizes: [], immediateThumbnailData: nil))
=======
                                let resource = LocalFileMediaResource(fileId: Int64.random(in: Int64.min ... Int64.max))
                                representations.append(TelegramMediaImageRepresentation(dimensions: PixelDimensions(width: thumbW, height: thumbH), resource: resource, progressiveSizes: [], immediateThumbnailData: nil, hasVideo: false))
>>>>>>> 7d335e81
                                resources.append((resource, thumb.makeData()))
                            }
                            representations.append(TelegramMediaImageRepresentation(dimensions: PixelDimensions(width: w, height: h), resource: file.resource(key: SecretFileEncryptionKey(aesKey: key.makeData(), aesIv: iv.makeData()), decryptedSize: Int64(size)), progressiveSizes: [], immediateThumbnailData: nil, hasVideo: false))
                            let image = TelegramMediaImage(imageId: MediaId(namespace: Namespaces.Media.CloudSecretImage, id: file.id), representations: representations, immediateThumbnailData: nil, reference: nil, partialReference: nil, flags: [])
                            parsedMedia.append(image)
                        }
                    case let .decryptedMessageMediaAudio(duration, mimeType, size, key, iv):
                        if let file = file {
                            let fileMedia = TelegramMediaFile(fileId: MediaId(namespace: Namespaces.Media.CloudSecretFile, id: file.id), partialReference: nil, resource: file.resource(key: SecretFileEncryptionKey(aesKey: key.makeData(), aesIv: iv.makeData()), decryptedSize: Int64(size)), previewRepresentations: [], videoThumbnails: [], immediateThumbnailData: nil, mimeType: mimeType, size: Int64(size), attributes: [TelegramMediaFileAttribute.Audio(isVoice: true, duration: Int(duration), title: nil, performer: nil, waveform: nil)])
                            parsedMedia.append(fileMedia)
                        }
                    case let .decryptedMessageMediaDocument(thumb, thumbW, thumbH, mimeType, size, key, iv, attributes, caption):
                        if !caption.isEmpty {
                            text = caption
                        }
                        if let file = file {
                            var parsedAttributes: [TelegramMediaFileAttribute] = []
                            for attribute in attributes {
                                if let parsedAttribute = TelegramMediaFileAttribute(attribute) {
                                    parsedAttributes.append(parsedAttribute)
                                }
                            }
                            var previewRepresentations: [TelegramMediaImageRepresentation] = []
                            if thumb.size != 0 {
<<<<<<< HEAD
                                let resource = LocalFileMediaResource(fileId: Int64.random(in: Int64.min ... Int64.max), thumbSecretChatId: peerId.id)
                                previewRepresentations.append(TelegramMediaImageRepresentation(dimensions: PixelDimensions(width: thumbW, height: thumbH), resource: resource, progressiveSizes: [], immediateThumbnailData: nil))
=======
                                let resource = LocalFileMediaResource(fileId: Int64.random(in: Int64.min ... Int64.max))
                                previewRepresentations.append(TelegramMediaImageRepresentation(dimensions: PixelDimensions(width: thumbW, height: thumbH), resource: resource, progressiveSizes: [], immediateThumbnailData: nil, hasVideo: false))
>>>>>>> 7d335e81
                                resources.append((resource, thumb.makeData()))
                            }
                            let fileMedia = TelegramMediaFile(fileId: MediaId(namespace: Namespaces.Media.CloudSecretFile, id: file.id), partialReference: nil, resource: file.resource(key: SecretFileEncryptionKey(aesKey: key.makeData(), aesIv: iv.makeData()), decryptedSize: Int64(size)), previewRepresentations: previewRepresentations, videoThumbnails: [], immediateThumbnailData: nil, mimeType: mimeType, size: Int64(size), attributes: parsedAttributes)
                            parsedMedia.append(fileMedia)
                        }
                    case let .decryptedMessageMediaVideo(thumb, thumbW, thumbH, duration, mimeType, w, h, size, key, iv, caption):
                        if !caption.isEmpty {
                            text = caption
                        }
                        if let file = file {
                            let parsedAttributes: [TelegramMediaFileAttribute] = [.Video(duration: Int(duration), size: PixelDimensions(width: w, height: h), flags: []), .FileName(fileName: "video.mov")]
                            var previewRepresentations: [TelegramMediaImageRepresentation] = []
                            if thumb.size != 0 {
<<<<<<< HEAD
                                let resource = LocalFileMediaResource(fileId: Int64.random(in: Int64.min ... Int64.max), thumbSecretChatId: peerId.id)
                                previewRepresentations.append(TelegramMediaImageRepresentation(dimensions: PixelDimensions(width: thumbW, height: thumbH), resource: resource, progressiveSizes: [], immediateThumbnailData: nil))
=======
                                let resource = LocalFileMediaResource(fileId: Int64.random(in: Int64.min ... Int64.max))
                                previewRepresentations.append(TelegramMediaImageRepresentation(dimensions: PixelDimensions(width: thumbW, height: thumbH), resource: resource, progressiveSizes: [], immediateThumbnailData: nil, hasVideo: false))
>>>>>>> 7d335e81
                                resources.append((resource, thumb.makeData()))
                            }
                            let fileMedia = TelegramMediaFile(fileId: MediaId(namespace: Namespaces.Media.CloudSecretFile, id: file.id), partialReference: nil, resource: file.resource(key: SecretFileEncryptionKey(aesKey: key.makeData(), aesIv: iv.makeData()), decryptedSize: Int64(size)), previewRepresentations: previewRepresentations, videoThumbnails: [], immediateThumbnailData: nil, mimeType: mimeType, size: Int64(size), attributes: parsedAttributes)
                            parsedMedia.append(fileMedia)
                        }
                    case let .decryptedMessageMediaExternalDocument(id, accessHash, _, mimeType, size, thumb, dcId, attributes):
                        var parsedAttributes: [TelegramMediaFileAttribute] = []
                        for attribute in attributes {
                            if let parsedAttribute = TelegramMediaFileAttribute(attribute) {
                                parsedAttributes.append(parsedAttribute)
                            }
                        }
                        var previewRepresentations: [TelegramMediaImageRepresentation] = []
                        switch thumb {
                            case let .photoSize(_, location, w, h, size):
                                switch location {
                                    case let .fileLocation(dcId, volumeId, localId, secret):
                                        previewRepresentations.append(TelegramMediaImageRepresentation(dimensions: PixelDimensions(width: w, height: h), resource: CloudFileMediaResource(datacenterId: Int(dcId), volumeId: volumeId, localId: localId, secret: secret, size: size == 0 ? nil : Int64(size), fileReference: nil), progressiveSizes: [], immediateThumbnailData: nil, hasVideo: false))
                                    case .fileLocationUnavailable:
                                        break
                                }
                            case let .photoCachedSize(_, location, w, h, bytes):
                                if bytes.size > 0 {
                                    switch location {
                                        case let .fileLocation(dcId, volumeId, localId, secret):
                                           let resource = CloudFileMediaResource(datacenterId: Int(dcId), volumeId: volumeId, localId: localId, secret: secret, size: Int64(bytes.size), fileReference: nil)
                                           resources.append((resource, bytes.makeData()))
                                           previewRepresentations.append(TelegramMediaImageRepresentation(dimensions: PixelDimensions(width: w, height: h), resource: resource, progressiveSizes: [], immediateThumbnailData: nil, hasVideo: false))
                                        case .fileLocationUnavailable:
                                            break
                                    }
                                }
                            default:
                                break
                        }
                        let fileMedia = TelegramMediaFile(fileId: MediaId(namespace: Namespaces.Media.CloudFile, id: id), partialReference: nil, resource: CloudDocumentMediaResource(datacenterId: Int(dcId), fileId: id, accessHash: accessHash, size: Int64(size), fileReference: nil, fileName: nil), previewRepresentations: previewRepresentations, videoThumbnails: [], immediateThumbnailData: nil, mimeType: mimeType, size: Int64(size), attributes: parsedAttributes)
                        parsedMedia.append(fileMedia)
                    case let .decryptedMessageMediaWebPage(url):
                        parsedMedia.append(TelegramMediaWebpage(webpageId: MediaId(namespace: Namespaces.Media.LocalWebpage, id: Int64.random(in: Int64.min ... Int64.max)), content: .Pending(0, url)))
                    case let .decryptedMessageMediaGeoPoint(lat, long):
                        parsedMedia.append(TelegramMediaMap(latitude: lat, longitude: long, heading: nil, accuracyRadius: nil, geoPlace: nil, venue: nil, liveBroadcastingTimeout: nil, liveProximityNotificationRadius: nil))
                    case let .decryptedMessageMediaContact(phoneNumber, firstName, lastName, userId):
                        parsedMedia.append(TelegramMediaContact(firstName: firstName, lastName: lastName, phoneNumber: phoneNumber, peerId: userId == 0 ? nil : PeerId(namespace: Namespaces.Peer.CloudUser, id: PeerId.Id._internalFromInt64Value(Int64(userId))), vCardData: nil))
                    case let .decryptedMessageMediaVenue(lat, long, title, address, provider, venueId):
                        parsedMedia.append(TelegramMediaMap(latitude: lat, longitude: long, heading: nil, accuracyRadius: nil, geoPlace: nil, venue: MapVenue(title: title, address: address, provider: provider, id: venueId, type: nil), liveBroadcastingTimeout: nil, liveProximityNotificationRadius: nil))
                    case .decryptedMessageMediaEmpty:
                        break
                }
            }
            
            if ttl > 0 {
                attributes.append(AutoremoveTimeoutMessageAttribute(timeout: ttl, countdownBeginTime: nil))
            }
            
            if let replyToRandomId = replyToRandomId, let replyMessageId = messageIdForGloballyUniqueMessageId(replyToRandomId) {
                attributes.append(ReplyMessageAttribute(messageId: replyMessageId, threadMessageId: nil))
            }

            var entitiesAttribute: TextEntitiesMessageAttribute?
            for attribute in attributes {
                if let attribute = attribute as? TextEntitiesMessageAttribute {
                    entitiesAttribute = attribute
                    break
                }
            }
            
            let (tags, globalTags) = tagsForStoreMessage(incoming: true, attributes: attributes, media: parsedMedia, textEntities: entitiesAttribute?.entities, isPinned: false)

            return (StoreMessage(id: MessageId(peerId: peerId, namespace: Namespaces.Message.SecretIncoming, id: tagLocalIndex), globallyUniqueId: randomId, groupingKey: nil, threadId: nil, timestamp: timestamp, flags: [.Incoming], tags: tags, globalTags: globalTags, localTags: [], forwardInfo: nil, authorId: authorId, text: text, attributes: attributes, media: parsedMedia), resources)
        case let .decryptedMessageService(randomId, action):
            switch action {
                case .decryptedMessageActionDeleteMessages:
                    return nil
                case .decryptedMessageActionFlushHistory:
                    return nil
                case .decryptedMessageActionNotifyLayer:
                    return nil
                case .decryptedMessageActionReadMessages:
                    return nil
                case .decryptedMessageActionScreenshotMessages:
                    return (StoreMessage(id: MessageId(peerId: peerId, namespace: Namespaces.Message.SecretIncoming, id: tagLocalIndex), globallyUniqueId: randomId, groupingKey: nil, threadId: nil, timestamp: timestamp, flags: [.Incoming], tags: [], globalTags: [], localTags: [], forwardInfo: nil, authorId: authorId, text: "", attributes: [], media: [TelegramMediaAction(action: .historyScreenshot)]), [])
                case let .decryptedMessageActionSetMessageTTL(ttlSeconds):
                    return (StoreMessage(id: MessageId(peerId: peerId, namespace: Namespaces.Message.SecretIncoming, id: tagLocalIndex), globallyUniqueId: randomId, groupingKey: nil, threadId: nil, timestamp: timestamp, flags: [.Incoming], tags: [], globalTags: [], localTags: [], forwardInfo: nil, authorId: authorId, text: "", attributes: [], media: [TelegramMediaAction(action: .messageAutoremoveTimeoutUpdated(ttlSeconds))]), [])
                case .decryptedMessageActionResend:
                    return nil
                case .decryptedMessageActionRequestKey:
                    return nil
                case .decryptedMessageActionAcceptKey:
                    return nil
                case .decryptedMessageActionCommitKey:
                    return nil
                case .decryptedMessageActionAbortKey:
                    return nil
                case .decryptedMessageActionNoop:
                    return nil
            }
    }
}

private func parseEntities(_ entities: [SecretApi73.MessageEntity]) -> TextEntitiesMessageAttribute {
    var result: [MessageTextEntity] = []
    for entity in entities {
        switch entity {
            case let .messageEntityMention(offset, length):
                result.append(MessageTextEntity(range: Int(offset) ..< Int(offset + length), type: .Mention))
            case let .messageEntityHashtag(offset, length):
                result.append(MessageTextEntity(range: Int(offset) ..< Int(offset + length), type: .Hashtag))
            case let .messageEntityBotCommand(offset, length):
                result.append(MessageTextEntity(range: Int(offset) ..< Int(offset + length), type: .BotCommand))
            case let .messageEntityUrl(offset, length):
                result.append(MessageTextEntity(range: Int(offset) ..< Int(offset + length), type: .Url))
            case let .messageEntityEmail(offset, length):
                result.append(MessageTextEntity(range: Int(offset) ..< Int(offset + length), type: .Email))
            case let .messageEntityBold(offset, length):
                result.append(MessageTextEntity(range: Int(offset) ..< Int(offset + length), type: .Bold))
            case let .messageEntityItalic(offset, length):
                result.append(MessageTextEntity(range: Int(offset) ..< Int(offset + length), type: .Italic))
            case let .messageEntityCode(offset, length):
                result.append(MessageTextEntity(range: Int(offset) ..< Int(offset + length), type: .Code))
            case let .messageEntityPre(offset, length, _):
                result.append(MessageTextEntity(range: Int(offset) ..< Int(offset + length), type: .Pre))
            case let .messageEntityTextUrl(offset, length, url):
                result.append(MessageTextEntity(range: Int(offset) ..< Int(offset + length), type: .TextUrl(url: url)))
            case .messageEntityUnknown:
                break
        }
    }
    return TextEntitiesMessageAttribute(entities: result)
}

private func parseMessage(peerId: PeerId, authorId: PeerId, tagLocalIndex: Int32, timestamp: Int32, apiMessage: SecretApi73.DecryptedMessage, file: SecretChatFileReference?, messageIdForGloballyUniqueMessageId: (Int64) -> MessageId?) -> (StoreMessage, [(MediaResource, Data)])? {
    switch apiMessage {
        case let .decryptedMessage(flags, randomId, ttl, message, media, entities, viaBotName, replyToRandomId, groupedId):
            var text = message
            var parsedMedia: [Media] = []
            var attributes: [MessageAttribute] = []
            var resources: [(MediaResource, Data)] = []
            
            if let entitiesAttribute = entities.flatMap(parseEntities) {
                attributes.append(entitiesAttribute)
            }
            
            if let viaBotName = viaBotName, !viaBotName.isEmpty {
                attributes.append(InlineBotMessageAttribute(peerId: nil, title: viaBotName))
            }
            
            if (flags & 1 << 5) != 0 {
                attributes.append(NotificationInfoMessageAttribute(flags: .muted))
            }
            
            if let media = media {
                switch media {
                    case let .decryptedMessageMediaPhoto(thumb, thumbW, thumbH, w, h, size, key, iv, caption):
                        if !caption.isEmpty {
                            text = caption
                        }
                        if let file = file {
                            var representations: [TelegramMediaImageRepresentation] = []
                            if thumb.size != 0 {
<<<<<<< HEAD
                                let resource = LocalFileMediaResource(fileId: Int64.random(in: Int64.min ... Int64.max), thumbSecretChatId: peerId.id)
                                representations.append(TelegramMediaImageRepresentation(dimensions: PixelDimensions(width: thumbW, height: thumbH), resource: resource, progressiveSizes: [], immediateThumbnailData: nil))
=======
                                let resource = LocalFileMediaResource(fileId: Int64.random(in: Int64.min ... Int64.max))
                                representations.append(TelegramMediaImageRepresentation(dimensions: PixelDimensions(width: thumbW, height: thumbH), resource: resource, progressiveSizes: [], immediateThumbnailData: nil, hasVideo: false))
>>>>>>> 7d335e81
                                resources.append((resource, thumb.makeData()))
                            }
                            representations.append(TelegramMediaImageRepresentation(dimensions: PixelDimensions(width: w, height: h), resource: file.resource(key: SecretFileEncryptionKey(aesKey: key.makeData(), aesIv: iv.makeData()), decryptedSize: Int64(size)), progressiveSizes: [], immediateThumbnailData: nil, hasVideo: false))
                            let image = TelegramMediaImage(imageId: MediaId(namespace: Namespaces.Media.CloudSecretImage, id: file.id), representations: representations, immediateThumbnailData: nil, reference: nil, partialReference: nil, flags: [])
                            parsedMedia.append(image)
                        }
                    case let .decryptedMessageMediaAudio(duration, mimeType, size, key, iv):
                        if let file = file {
                            let fileMedia = TelegramMediaFile(fileId: MediaId(namespace: Namespaces.Media.CloudSecretFile, id: file.id), partialReference: nil, resource: file.resource(key: SecretFileEncryptionKey(aesKey: key.makeData(), aesIv: iv.makeData()), decryptedSize: Int64(size)), previewRepresentations: [], videoThumbnails: [], immediateThumbnailData: nil, mimeType: mimeType, size: Int64(size), attributes: [TelegramMediaFileAttribute.Audio(isVoice: true, duration: Int(duration), title: nil, performer: nil, waveform: nil)])
                            parsedMedia.append(fileMedia)
                            attributes.append(ConsumableContentMessageAttribute(consumed: false))
                        }
                    case let .decryptedMessageMediaDocument(thumb, thumbW, thumbH, mimeType, size, key, iv, decryptedAttributes, caption):
                        if !caption.isEmpty {
                            text = caption
                        }
                        if let file = file {
                            var parsedAttributes: [TelegramMediaFileAttribute] = []
                            for attribute in decryptedAttributes {
                                if let parsedAttribute = TelegramMediaFileAttribute(attribute) {
                                    parsedAttributes.append(parsedAttribute)
                                }
                            }
                            var previewRepresentations: [TelegramMediaImageRepresentation] = []
                            if thumb.size != 0 {
<<<<<<< HEAD
                                let resource = LocalFileMediaResource(fileId: Int64.random(in: Int64.min ... Int64.max), thumbSecretChatId: peerId.id)
                                previewRepresentations.append(TelegramMediaImageRepresentation(dimensions: PixelDimensions(width: thumbW, height: thumbH), resource: resource, progressiveSizes: [], immediateThumbnailData: nil))
=======
                                let resource = LocalFileMediaResource(fileId: Int64.random(in: Int64.min ... Int64.max))
                                previewRepresentations.append(TelegramMediaImageRepresentation(dimensions: PixelDimensions(width: thumbW, height: thumbH), resource: resource, progressiveSizes: [], immediateThumbnailData: nil, hasVideo: false))
>>>>>>> 7d335e81
                                resources.append((resource, thumb.makeData()))
                            }
                            let fileMedia = TelegramMediaFile(fileId: MediaId(namespace: Namespaces.Media.CloudSecretFile, id: file.id), partialReference: nil, resource: file.resource(key: SecretFileEncryptionKey(aesKey: key.makeData(), aesIv: iv.makeData()), decryptedSize: Int64(size)), previewRepresentations: previewRepresentations, videoThumbnails: [], immediateThumbnailData: nil, mimeType: mimeType, size: Int64(size), attributes: parsedAttributes)
                            parsedMedia.append(fileMedia)
                            
                            loop: for attr in parsedAttributes {
                                switch attr {
                                case let .Video(_, _, flags):
                                    if flags.contains(.instantRoundVideo) {
                                        attributes.append(ConsumableContentMessageAttribute(consumed: false))
                                    }
                                    break loop
                                case let .Audio(isVoice, _, _, _, _):
                                    if isVoice {
                                        attributes.append(ConsumableContentMessageAttribute(consumed: false))
                                    }
                                default:
                                    break
                                }
                            }
                        }
                    case let .decryptedMessageMediaVideo(thumb, thumbW, thumbH, duration, mimeType, w, h, size, key, iv, caption):
                        if !caption.isEmpty {
                            text = caption
                        }
                        if let file = file {
                            let parsedAttributes: [TelegramMediaFileAttribute] = [.Video(duration: Int(duration), size: PixelDimensions(width: w, height: h), flags: []), .FileName(fileName: "video.mov")]
                            var previewRepresentations: [TelegramMediaImageRepresentation] = []
                            if thumb.size != 0 {
<<<<<<< HEAD
                                let resource = LocalFileMediaResource(fileId: Int64.random(in: Int64.min ... Int64.max), thumbSecretChatId: peerId.id)
                                previewRepresentations.append(TelegramMediaImageRepresentation(dimensions: PixelDimensions(width: thumbW, height: thumbH), resource: resource, progressiveSizes: [], immediateThumbnailData: nil))
=======
                                let resource = LocalFileMediaResource(fileId: Int64.random(in: Int64.min ... Int64.max))
                                previewRepresentations.append(TelegramMediaImageRepresentation(dimensions: PixelDimensions(width: thumbW, height: thumbH), resource: resource, progressiveSizes: [], immediateThumbnailData: nil, hasVideo: false))
>>>>>>> 7d335e81
                                resources.append((resource, thumb.makeData()))
                            }
                            let fileMedia = TelegramMediaFile(fileId: MediaId(namespace: Namespaces.Media.CloudSecretFile, id: file.id), partialReference: nil, resource: file.resource(key: SecretFileEncryptionKey(aesKey: key.makeData(), aesIv: iv.makeData()), decryptedSize: Int64(size)), previewRepresentations: previewRepresentations, videoThumbnails: [], immediateThumbnailData: nil, mimeType: mimeType, size: Int64(size), attributes: parsedAttributes)
                            parsedMedia.append(fileMedia)
                        }
                    case let .decryptedMessageMediaExternalDocument(id, accessHash, _, mimeType, size, thumb, dcId, attributes):
                        var parsedAttributes: [TelegramMediaFileAttribute] = []
                        for attribute in attributes {
                            if let parsedAttribute = TelegramMediaFileAttribute(attribute) {
                                parsedAttributes.append(parsedAttribute)
                            }
                        }
                        var previewRepresentations: [TelegramMediaImageRepresentation] = []
                        switch thumb {
                            case let .photoSize(_, location, w, h, size):
                                switch location {
                                    case let .fileLocation(dcId, volumeId, localId, secret):
                                        previewRepresentations.append(TelegramMediaImageRepresentation(dimensions: PixelDimensions(width: w, height: h), resource: CloudFileMediaResource(datacenterId: Int(dcId), volumeId: volumeId, localId: localId, secret: secret, size: size == 0 ? nil : Int64(size), fileReference: nil), progressiveSizes: [], immediateThumbnailData: nil, hasVideo: false))
                                    case .fileLocationUnavailable:
                                        break
                                }
                            case let .photoCachedSize(_, location, w, h, bytes):
                                if bytes.size > 0 {
                                    switch location {
                                        case let .fileLocation(dcId, volumeId, localId, secret):
                                            let resource = CloudFileMediaResource(datacenterId: Int(dcId), volumeId: volumeId, localId: localId, secret: secret, size: Int64(bytes.size), fileReference: nil)
                                            resources.append((resource, bytes.makeData()))
                                            previewRepresentations.append(TelegramMediaImageRepresentation(dimensions: PixelDimensions(width: w, height: h), resource: resource, progressiveSizes: [], immediateThumbnailData: nil, hasVideo: false))
                                        case .fileLocationUnavailable:
                                            break
                                    }
                                }
                            default:
                                break
                        }
                        let fileMedia = TelegramMediaFile(fileId: MediaId(namespace: Namespaces.Media.CloudFile, id: id), partialReference: nil, resource: CloudDocumentMediaResource(datacenterId: Int(dcId), fileId: id, accessHash: accessHash, size: Int64(size), fileReference: nil, fileName: nil), previewRepresentations: [], videoThumbnails: [], immediateThumbnailData: nil, mimeType: mimeType, size: Int64(size), attributes: parsedAttributes)
                        parsedMedia.append(fileMedia)
                    case let .decryptedMessageMediaWebPage(url):
                        parsedMedia.append(TelegramMediaWebpage(webpageId: MediaId(namespace: Namespaces.Media.LocalWebpage, id: Int64.random(in: Int64.min ... Int64.max)), content: .Pending(0, url)))
                    case let .decryptedMessageMediaGeoPoint(lat, long):
                        parsedMedia.append(TelegramMediaMap(latitude: lat, longitude: long, heading: nil, accuracyRadius: nil, geoPlace: nil, venue: nil, liveBroadcastingTimeout: nil, liveProximityNotificationRadius: nil))
                    case let .decryptedMessageMediaContact(phoneNumber, firstName, lastName, userId):
                        parsedMedia.append(TelegramMediaContact(firstName: firstName, lastName: lastName, phoneNumber: phoneNumber, peerId: userId == 0 ? nil : PeerId(namespace: Namespaces.Peer.CloudUser, id: PeerId.Id._internalFromInt64Value(Int64(userId))), vCardData: nil))
                    case let .decryptedMessageMediaVenue(lat, long, title, address, provider, venueId):
                        parsedMedia.append(TelegramMediaMap(latitude: lat, longitude: long, heading: nil, accuracyRadius: nil, geoPlace: nil, venue: MapVenue(title: title, address: address, provider: provider, id: venueId, type: nil), liveBroadcastingTimeout: nil, liveProximityNotificationRadius: nil))
                    case .decryptedMessageMediaEmpty:
                        break
                }
            }
            
            if ttl > 0 {
                attributes.append(AutoremoveTimeoutMessageAttribute(timeout: ttl, countdownBeginTime: nil))
            }
            
            var groupingKey: Int64?
            if let groupedId = groupedId {
                inner: for media in parsedMedia {
                    if let _ = media as? TelegramMediaImage {
                        groupingKey = groupedId
                        break inner
                    } else if let _ = media as? TelegramMediaFile {
                        groupingKey = groupedId
                        break inner
                    }
                }
            }
            
            if let replyToRandomId = replyToRandomId, let replyMessageId = messageIdForGloballyUniqueMessageId(replyToRandomId) {
                attributes.append(ReplyMessageAttribute(messageId: replyMessageId, threadMessageId: nil))
            }
            
            var entitiesAttribute: TextEntitiesMessageAttribute?
            for attribute in attributes {
                if let attribute = attribute as? TextEntitiesMessageAttribute {
                    entitiesAttribute = attribute
                    break
                }
            }
            
            let (tags, globalTags) = tagsForStoreMessage(incoming: true, attributes: attributes, media: parsedMedia, textEntities: entitiesAttribute?.entities, isPinned: false)
            
            return (StoreMessage(id: MessageId(peerId: peerId, namespace: Namespaces.Message.SecretIncoming, id: tagLocalIndex), globallyUniqueId: randomId, groupingKey: groupingKey, threadId: nil, timestamp: timestamp, flags: [.Incoming], tags: tags, globalTags: globalTags, localTags: [], forwardInfo: nil, authorId: authorId, text: text, attributes: attributes, media: parsedMedia), resources)
        case let .decryptedMessageService(randomId, action):
            switch action {
                case .decryptedMessageActionDeleteMessages:
                    return nil
                case .decryptedMessageActionFlushHistory:
                    return nil
                case .decryptedMessageActionNotifyLayer:
                    return nil
                case .decryptedMessageActionReadMessages:
                    return nil
                case .decryptedMessageActionScreenshotMessages:
                    return (StoreMessage(id: MessageId(peerId: peerId, namespace: Namespaces.Message.SecretIncoming, id: tagLocalIndex), globallyUniqueId: randomId, groupingKey: nil, threadId: nil, timestamp: timestamp, flags: [.Incoming], tags: [], globalTags: [], localTags: [], forwardInfo: nil, authorId: authorId, text: "", attributes: [], media: [TelegramMediaAction(action: .historyScreenshot)]), [])
                case let .decryptedMessageActionSetMessageTTL(ttlSeconds):
                    return (StoreMessage(id: MessageId(peerId: peerId, namespace: Namespaces.Message.SecretIncoming, id: tagLocalIndex), globallyUniqueId: randomId, groupingKey: nil, threadId: nil, timestamp: timestamp, flags: [.Incoming], tags: [], globalTags: [], localTags: [], forwardInfo: nil, authorId: authorId, text: "", attributes: [], media: [TelegramMediaAction(action: .messageAutoremoveTimeoutUpdated(ttlSeconds))]), [])
                case .decryptedMessageActionResend:
                    return nil
                case .decryptedMessageActionRequestKey:
                    return nil
                case .decryptedMessageActionAcceptKey:
                    return nil
                case .decryptedMessageActionCommitKey:
                    return nil
                case .decryptedMessageActionAbortKey:
                    return nil
                case .decryptedMessageActionNoop:
                    return nil
            }
    }
}

private func parseEntities(_ entities: [SecretApi101.MessageEntity]) -> TextEntitiesMessageAttribute {
    var result: [MessageTextEntity] = []
    for entity in entities {
        switch entity {
        case let .messageEntityMention(offset, length):
            result.append(MessageTextEntity(range: Int(offset) ..< Int(offset + length), type: .Mention))
        case let .messageEntityHashtag(offset, length):
            result.append(MessageTextEntity(range: Int(offset) ..< Int(offset + length), type: .Hashtag))
        case let .messageEntityBotCommand(offset, length):
            result.append(MessageTextEntity(range: Int(offset) ..< Int(offset + length), type: .BotCommand))
        case let .messageEntityUrl(offset, length):
            result.append(MessageTextEntity(range: Int(offset) ..< Int(offset + length), type: .Url))
        case let .messageEntityEmail(offset, length):
            result.append(MessageTextEntity(range: Int(offset) ..< Int(offset + length), type: .Email))
        case let .messageEntityBold(offset, length):
            result.append(MessageTextEntity(range: Int(offset) ..< Int(offset + length), type: .Bold))
        case let .messageEntityItalic(offset, length):
            result.append(MessageTextEntity(range: Int(offset) ..< Int(offset + length), type: .Italic))
        case let .messageEntityCode(offset, length):
            result.append(MessageTextEntity(range: Int(offset) ..< Int(offset + length), type: .Code))
        case let .messageEntityPre(offset, length, _):
            result.append(MessageTextEntity(range: Int(offset) ..< Int(offset + length), type: .Pre))
        case let .messageEntityTextUrl(offset, length, url):
            result.append(MessageTextEntity(range: Int(offset) ..< Int(offset + length), type: .TextUrl(url: url)))
        case let .messageEntityStrike(offset, length):
            result.append(MessageTextEntity(range: Int(offset) ..< Int(offset + length), type: .Strikethrough))
        case let .messageEntityUnderline(offset, length):
            result.append(MessageTextEntity(range: Int(offset) ..< Int(offset + length), type: .Underline))
        case let .messageEntityBlockquote(offset, length):
            result.append(MessageTextEntity(range: Int(offset) ..< Int(offset + length), type: .BlockQuote))
        case .messageEntityUnknown:
            break
        }
    }
    return TextEntitiesMessageAttribute(entities: result)
}

private func parseEntities(_ entities: [SecretApi144.MessageEntity]) -> TextEntitiesMessageAttribute {
    var result: [MessageTextEntity] = []
    for entity in entities {
        switch entity {
        case let .messageEntityMention(offset, length):
            result.append(MessageTextEntity(range: Int(offset) ..< Int(offset + length), type: .Mention))
        case let .messageEntityHashtag(offset, length):
            result.append(MessageTextEntity(range: Int(offset) ..< Int(offset + length), type: .Hashtag))
        case let .messageEntityBotCommand(offset, length):
            result.append(MessageTextEntity(range: Int(offset) ..< Int(offset + length), type: .BotCommand))
        case let .messageEntityUrl(offset, length):
            result.append(MessageTextEntity(range: Int(offset) ..< Int(offset + length), type: .Url))
        case let .messageEntityEmail(offset, length):
            result.append(MessageTextEntity(range: Int(offset) ..< Int(offset + length), type: .Email))
        case let .messageEntityBold(offset, length):
            result.append(MessageTextEntity(range: Int(offset) ..< Int(offset + length), type: .Bold))
        case let .messageEntityItalic(offset, length):
            result.append(MessageTextEntity(range: Int(offset) ..< Int(offset + length), type: .Italic))
        case let .messageEntityCode(offset, length):
            result.append(MessageTextEntity(range: Int(offset) ..< Int(offset + length), type: .Code))
        case let .messageEntityPre(offset, length, _):
            result.append(MessageTextEntity(range: Int(offset) ..< Int(offset + length), type: .Pre))
        case let .messageEntityTextUrl(offset, length, url):
            result.append(MessageTextEntity(range: Int(offset) ..< Int(offset + length), type: .TextUrl(url: url)))
        case let .messageEntityStrike(offset, length):
            result.append(MessageTextEntity(range: Int(offset) ..< Int(offset + length), type: .Strikethrough))
        case let .messageEntityUnderline(offset, length):
            result.append(MessageTextEntity(range: Int(offset) ..< Int(offset + length), type: .Underline))
        case let .messageEntityBlockquote(offset, length):
            result.append(MessageTextEntity(range: Int(offset) ..< Int(offset + length), type: .BlockQuote))
        case let .messageEntitySpoiler(offset, length):
            result.append(MessageTextEntity(range: Int(offset) ..< Int(offset + length), type: .Spoiler))
        case let .messageEntityCustomEmoji(offset, length, documentId):
            result.append(MessageTextEntity(range: Int(offset) ..< Int(offset + length), type: .CustomEmoji(stickerPack: nil, fileId: documentId)))
        case .messageEntityUnknown:
            break
        }
    }
    return TextEntitiesMessageAttribute(entities: result)
}

private func parseMessage(peerId: PeerId, authorId: PeerId, tagLocalIndex: Int32, timestamp: Int32, apiMessage: SecretApi101.DecryptedMessage, file: SecretChatFileReference?, messageIdForGloballyUniqueMessageId: (Int64) -> MessageId?) -> (StoreMessage, [(MediaResource, Data)])? {
    switch apiMessage {
        case let .decryptedMessage(flags, randomId, ttl, message, media, entities, viaBotName, replyToRandomId, groupedId):
            var text = message
            var parsedMedia: [Media] = []
            var attributes: [MessageAttribute] = []
            var resources: [(MediaResource, Data)] = []
            
            if let entitiesAttribute = entities.flatMap(parseEntities) {
                attributes.append(entitiesAttribute)
            }
            
            if let viaBotName = viaBotName, !viaBotName.isEmpty {
                attributes.append(InlineBotMessageAttribute(peerId: nil, title: viaBotName))
            }
            
            if (flags & 1 << 5) != 0 {
                attributes.append(NotificationInfoMessageAttribute(flags: .muted))
            }
            
            if let media = media {
                switch media {
                    case let .decryptedMessageMediaPhoto(thumb, thumbW, thumbH, w, h, size, key, iv, caption):
                        if !caption.isEmpty {
                            text = caption
                        }
                        if let file = file {
                            var representations: [TelegramMediaImageRepresentation] = []
                            if thumb.size != 0 {
<<<<<<< HEAD
                                let resource = LocalFileMediaResource(fileId: Int64.random(in: Int64.min ... Int64.max), thumbSecretChatId: peerId.id)
                                representations.append(TelegramMediaImageRepresentation(dimensions: PixelDimensions(width: thumbW, height: thumbH), resource: resource, progressiveSizes: [], immediateThumbnailData: nil))
=======
                                let resource = LocalFileMediaResource(fileId: Int64.random(in: Int64.min ... Int64.max))
                                representations.append(TelegramMediaImageRepresentation(dimensions: PixelDimensions(width: thumbW, height: thumbH), resource: resource, progressiveSizes: [], immediateThumbnailData: nil, hasVideo: false))
>>>>>>> 7d335e81
                                resources.append((resource, thumb.makeData()))
                            }
                            representations.append(TelegramMediaImageRepresentation(dimensions: PixelDimensions(width: w, height: h), resource: file.resource(key: SecretFileEncryptionKey(aesKey: key.makeData(), aesIv: iv.makeData()), decryptedSize: Int64(size)), progressiveSizes: [], immediateThumbnailData: nil, hasVideo: false))
                            let image = TelegramMediaImage(imageId: MediaId(namespace: Namespaces.Media.CloudSecretImage, id: file.id), representations: representations, immediateThumbnailData: nil, reference: nil, partialReference: nil, flags: [])
                            parsedMedia.append(image)
                        }
                    case let .decryptedMessageMediaAudio(duration, mimeType, size, key, iv):
                        if let file = file {
                            let fileMedia = TelegramMediaFile(fileId: MediaId(namespace: Namespaces.Media.CloudSecretFile, id: file.id), partialReference: nil, resource: file.resource(key: SecretFileEncryptionKey(aesKey: key.makeData(), aesIv: iv.makeData()), decryptedSize: Int64(size)), previewRepresentations: [], videoThumbnails: [], immediateThumbnailData: nil, mimeType: mimeType, size: Int64(size), attributes: [TelegramMediaFileAttribute.Audio(isVoice: true, duration: Int(duration), title: nil, performer: nil, waveform: nil)])
                            parsedMedia.append(fileMedia)
                            attributes.append(ConsumableContentMessageAttribute(consumed: false))
                        }
                    case let .decryptedMessageMediaDocument(thumb, thumbW, thumbH, mimeType, size, key, iv, decryptedAttributes, caption):
                        if !caption.isEmpty {
                            text = caption
                        }
                        if let file = file {
                            var parsedAttributes: [TelegramMediaFileAttribute] = []
                            for attribute in decryptedAttributes {
                                if let parsedAttribute = TelegramMediaFileAttribute(attribute) {
                                    parsedAttributes.append(parsedAttribute)
                                }
                            }
                            var previewRepresentations: [TelegramMediaImageRepresentation] = []
                            if thumb.size != 0 {
<<<<<<< HEAD
                                let resource = LocalFileMediaResource(fileId: Int64.random(in: Int64.min ... Int64.max), thumbSecretChatId: peerId.id)
                                previewRepresentations.append(TelegramMediaImageRepresentation(dimensions: PixelDimensions(width: thumbW, height: thumbH), resource: resource, progressiveSizes: [], immediateThumbnailData: nil))
=======
                                let resource = LocalFileMediaResource(fileId: Int64.random(in: Int64.min ... Int64.max))
                                previewRepresentations.append(TelegramMediaImageRepresentation(dimensions: PixelDimensions(width: thumbW, height: thumbH), resource: resource, progressiveSizes: [], immediateThumbnailData: nil, hasVideo: false))
>>>>>>> 7d335e81
                                resources.append((resource, thumb.makeData()))
                            }
                            let fileMedia = TelegramMediaFile(fileId: MediaId(namespace: Namespaces.Media.CloudSecretFile, id: file.id), partialReference: nil, resource: file.resource(key: SecretFileEncryptionKey(aesKey: key.makeData(), aesIv: iv.makeData()), decryptedSize: Int64(size)), previewRepresentations: previewRepresentations, videoThumbnails: [], immediateThumbnailData: nil, mimeType: mimeType, size: Int64(size), attributes: parsedAttributes)
                            parsedMedia.append(fileMedia)
                            
                            loop: for attr in parsedAttributes {
                                switch attr {
                                case let .Video(_, _, flags):
                                    if flags.contains(.instantRoundVideo) {
                                        attributes.append(ConsumableContentMessageAttribute(consumed: false))
                                    }
                                    break loop
                                case let .Audio(isVoice, _, _, _, _):
                                    if isVoice {
                                        attributes.append(ConsumableContentMessageAttribute(consumed: false))
                                    }
                                default:
                                    break
                                }
                            }
                        }
                    case let .decryptedMessageMediaVideo(thumb, thumbW, thumbH, duration, mimeType, w, h, size, key, iv, caption):
                        if !caption.isEmpty {
                            text = caption
                        }
                        if let file = file {
                            let parsedAttributes: [TelegramMediaFileAttribute] = [.Video(duration: Int(duration), size: PixelDimensions(width: w, height: h), flags: []), .FileName(fileName: "video.mov")]
                            var previewRepresentations: [TelegramMediaImageRepresentation] = []
                            if thumb.size != 0 {
<<<<<<< HEAD
                                let resource = LocalFileMediaResource(fileId: Int64.random(in: Int64.min ... Int64.max), thumbSecretChatId: peerId.id)
                                previewRepresentations.append(TelegramMediaImageRepresentation(dimensions: PixelDimensions(width: thumbW, height: thumbH), resource: resource, progressiveSizes: [], immediateThumbnailData: nil))
=======
                                let resource = LocalFileMediaResource(fileId: Int64.random(in: Int64.min ... Int64.max))
                                previewRepresentations.append(TelegramMediaImageRepresentation(dimensions: PixelDimensions(width: thumbW, height: thumbH), resource: resource, progressiveSizes: [], immediateThumbnailData: nil, hasVideo: false))
>>>>>>> 7d335e81
                                resources.append((resource, thumb.makeData()))
                            }
                            let fileMedia = TelegramMediaFile(fileId: MediaId(namespace: Namespaces.Media.CloudSecretFile, id: file.id), partialReference: nil, resource: file.resource(key: SecretFileEncryptionKey(aesKey: key.makeData(), aesIv: iv.makeData()), decryptedSize: Int64(size)), previewRepresentations: previewRepresentations, videoThumbnails: [], immediateThumbnailData: nil, mimeType: mimeType, size: Int64(size), attributes: parsedAttributes)
                            parsedMedia.append(fileMedia)
                        }
                    case let .decryptedMessageMediaExternalDocument(id, accessHash, _, mimeType, size, thumb, dcId, attributes):
                        var parsedAttributes: [TelegramMediaFileAttribute] = []
                        for attribute in attributes {
                            if let parsedAttribute = TelegramMediaFileAttribute(attribute) {
                                parsedAttributes.append(parsedAttribute)
                            }
                        }
                        var previewRepresentations: [TelegramMediaImageRepresentation] = []
                        switch thumb {
                        case let .photoSize(_, location, w, h, size):
                            switch location {
                            case let .fileLocation(dcId, volumeId, localId, secret):
                                previewRepresentations.append(TelegramMediaImageRepresentation(dimensions: PixelDimensions(width: w, height: h), resource: CloudFileMediaResource(datacenterId: Int(dcId), volumeId: volumeId, localId: localId, secret: secret, size: size == 0 ? nil : Int64(size), fileReference: nil), progressiveSizes: [], immediateThumbnailData: nil, hasVideo: false))
                            case .fileLocationUnavailable:
                                break
                            }
                        case let .photoCachedSize(_, location, w, h, bytes):
                            if bytes.size > 0 {
                                switch location {
                                case let .fileLocation(dcId, volumeId, localId, secret):
                                    let resource = CloudFileMediaResource(datacenterId: Int(dcId), volumeId: volumeId, localId: localId, secret: secret, size: Int64(bytes.size), fileReference: nil)
                                    resources.append((resource, bytes.makeData()))
                                    previewRepresentations.append(TelegramMediaImageRepresentation(dimensions: PixelDimensions(width: w, height: h), resource: resource, progressiveSizes: [], immediateThumbnailData: nil, hasVideo: false))
                                case .fileLocationUnavailable:
                                    break
                                }
                            }
                        default:
                            break
                    }
                    let fileMedia = TelegramMediaFile(fileId: MediaId(namespace: Namespaces.Media.CloudFile, id: id), partialReference: nil, resource: CloudDocumentMediaResource(datacenterId: Int(dcId), fileId: id, accessHash: accessHash, size: Int64(size), fileReference: nil, fileName: nil), previewRepresentations: [], videoThumbnails: [], immediateThumbnailData: nil, mimeType: mimeType, size: Int64(size), attributes: parsedAttributes)
                    parsedMedia.append(fileMedia)
                case let .decryptedMessageMediaWebPage(url):
                    parsedMedia.append(TelegramMediaWebpage(webpageId: MediaId(namespace: Namespaces.Media.LocalWebpage, id: Int64.random(in: Int64.min ... Int64.max)), content: .Pending(0, url)))
                case let .decryptedMessageMediaGeoPoint(lat, long):
                    parsedMedia.append(TelegramMediaMap(latitude: lat, longitude: long, heading: nil, accuracyRadius: nil, geoPlace: nil, venue: nil, liveBroadcastingTimeout: nil, liveProximityNotificationRadius: nil))
                case let .decryptedMessageMediaContact(phoneNumber, firstName, lastName, userId):
                    parsedMedia.append(TelegramMediaContact(firstName: firstName, lastName: lastName, phoneNumber: phoneNumber, peerId: userId == 0 ? nil : PeerId(namespace: Namespaces.Peer.CloudUser, id: PeerId.Id._internalFromInt64Value(Int64(userId))), vCardData: nil))
                case let .decryptedMessageMediaVenue(lat, long, title, address, provider, venueId):
                    parsedMedia.append(TelegramMediaMap(latitude: lat, longitude: long, heading: nil, accuracyRadius: nil, geoPlace: nil, venue: MapVenue(title: title, address: address, provider: provider, id: venueId, type: nil), liveBroadcastingTimeout: nil, liveProximityNotificationRadius: nil))
                case .decryptedMessageMediaEmpty:
                    break
                }
            }
            
            if ttl > 0 {
                attributes.append(AutoremoveTimeoutMessageAttribute(timeout: ttl, countdownBeginTime: nil))
            }
            
            var groupingKey: Int64?
            if let groupedId = groupedId {
                inner: for media in parsedMedia {
                    if let _ = media as? TelegramMediaImage {
                        groupingKey = groupedId
                        break inner
                    } else if let _ = media as? TelegramMediaFile {
                        groupingKey = groupedId
                        break inner
                    }
                }
            }
            
            if let replyToRandomId = replyToRandomId, let replyMessageId = messageIdForGloballyUniqueMessageId(replyToRandomId) {
                attributes.append(ReplyMessageAttribute(messageId: replyMessageId, threadMessageId: nil))
            }
            
            var entitiesAttribute: TextEntitiesMessageAttribute?
            for attribute in attributes {
                if let attribute = attribute as? TextEntitiesMessageAttribute {
                    entitiesAttribute = attribute
                    break
                }
            }
            
            let (tags, globalTags) = tagsForStoreMessage(incoming: true, attributes: attributes, media: parsedMedia, textEntities: entitiesAttribute?.entities, isPinned: false)
            
            return (StoreMessage(id: MessageId(peerId: peerId, namespace: Namespaces.Message.SecretIncoming, id: tagLocalIndex), globallyUniqueId: randomId, groupingKey: groupingKey, threadId: nil, timestamp: timestamp, flags: [.Incoming], tags: tags, globalTags: globalTags, localTags: [], forwardInfo: nil, authorId: authorId, text: text, attributes: attributes, media: parsedMedia), resources)
        case let .decryptedMessageService(randomId, action):
            switch action {
                case .decryptedMessageActionDeleteMessages:
                    return nil
                case .decryptedMessageActionFlushHistory:
                    return nil
                case .decryptedMessageActionNotifyLayer:
                    return nil
                case .decryptedMessageActionReadMessages:
                    return nil
                case .decryptedMessageActionScreenshotMessages:
                    return (StoreMessage(id: MessageId(peerId: peerId, namespace: Namespaces.Message.SecretIncoming, id: tagLocalIndex), globallyUniqueId: randomId, groupingKey: nil, threadId: nil, timestamp: timestamp, flags: [.Incoming], tags: [], globalTags: [], localTags: [], forwardInfo: nil, authorId: authorId, text: "", attributes: [], media: [TelegramMediaAction(action: .historyScreenshot)]), [])
                case let .decryptedMessageActionSetMessageTTL(ttlSeconds):
                    return (StoreMessage(id: MessageId(peerId: peerId, namespace: Namespaces.Message.SecretIncoming, id: tagLocalIndex), globallyUniqueId: randomId, groupingKey: nil, threadId: nil, timestamp: timestamp, flags: [.Incoming], tags: [], globalTags: [], localTags: [], forwardInfo: nil, authorId: authorId, text: "", attributes: [], media: [TelegramMediaAction(action: .messageAutoremoveTimeoutUpdated(ttlSeconds))]), [])
                case .decryptedMessageActionResend:
                    return nil
                case .decryptedMessageActionRequestKey:
                    return nil
                case .decryptedMessageActionAcceptKey:
                    return nil
                case .decryptedMessageActionCommitKey:
                    return nil
                case .decryptedMessageActionAbortKey:
                    return nil
                case .decryptedMessageActionNoop:
                    return nil
        }
    }
}

private func parseMessage(peerId: PeerId, authorId: PeerId, tagLocalIndex: Int32, timestamp: Int32, apiMessage: SecretApi144.DecryptedMessage, file: SecretChatFileReference?, messageIdForGloballyUniqueMessageId: (Int64) -> MessageId?) -> (StoreMessage, [(MediaResource, Data)])? {
    switch apiMessage {
        case let .decryptedMessage(flags, randomId, ttl, message, media, entities, viaBotName, replyToRandomId, groupedId):
            var text = message
            var parsedMedia: [Media] = []
            var attributes: [MessageAttribute] = []
            var resources: [(MediaResource, Data)] = []
            
            if let entitiesAttribute = entities.flatMap(parseEntities) {
                attributes.append(entitiesAttribute)
            }
            
            if let viaBotName = viaBotName, !viaBotName.isEmpty {
                attributes.append(InlineBotMessageAttribute(peerId: nil, title: viaBotName))
            }
            
            if (flags & 1 << 5) != 0 {
                attributes.append(NotificationInfoMessageAttribute(flags: .muted))
            }
            
            if let media = media {
                switch media {
                    case let .decryptedMessageMediaPhoto(thumb, thumbW, thumbH, w, h, size, key, iv, caption):
                        if !caption.isEmpty {
                            text = caption
                        }
                        if let file = file {
                            var representations: [TelegramMediaImageRepresentation] = []
                            if thumb.size != 0 {
<<<<<<< HEAD
                                let resource = LocalFileMediaResource(fileId: Int64.random(in: Int64.min ... Int64.max), thumbSecretChatId: peerId.id)
                                representations.append(TelegramMediaImageRepresentation(dimensions: PixelDimensions(width: thumbW, height: thumbH), resource: resource, progressiveSizes: [], immediateThumbnailData: nil))
=======
                                let resource = LocalFileMediaResource(fileId: Int64.random(in: Int64.min ... Int64.max))
                                representations.append(TelegramMediaImageRepresentation(dimensions: PixelDimensions(width: thumbW, height: thumbH), resource: resource, progressiveSizes: [], immediateThumbnailData: nil, hasVideo: false))
>>>>>>> 7d335e81
                                resources.append((resource, thumb.makeData()))
                            }
                            representations.append(TelegramMediaImageRepresentation(dimensions: PixelDimensions(width: w, height: h), resource: file.resource(key: SecretFileEncryptionKey(aesKey: key.makeData(), aesIv: iv.makeData()), decryptedSize: Int64(size)), progressiveSizes: [], immediateThumbnailData: nil, hasVideo: false))
                            let image = TelegramMediaImage(imageId: MediaId(namespace: Namespaces.Media.CloudSecretImage, id: file.id), representations: representations, immediateThumbnailData: nil, reference: nil, partialReference: nil, flags: [])
                            parsedMedia.append(image)
                        }
                    case let .decryptedMessageMediaAudio(duration, mimeType, size, key, iv):
                        if let file = file {
                            let fileMedia = TelegramMediaFile(fileId: MediaId(namespace: Namespaces.Media.CloudSecretFile, id: file.id), partialReference: nil, resource: file.resource(key: SecretFileEncryptionKey(aesKey: key.makeData(), aesIv: iv.makeData()), decryptedSize: Int64(size)), previewRepresentations: [], videoThumbnails: [], immediateThumbnailData: nil, mimeType: mimeType, size: Int64(size), attributes: [TelegramMediaFileAttribute.Audio(isVoice: true, duration: Int(duration), title: nil, performer: nil, waveform: nil)])
                            parsedMedia.append(fileMedia)
                            attributes.append(ConsumableContentMessageAttribute(consumed: false))
                        }
                    case let .decryptedMessageMediaDocument(thumb, thumbW, thumbH, mimeType, size, key, iv, decryptedAttributes, caption):
                        if !caption.isEmpty {
                            text = caption
                        }
                        if let file = file {
                            var parsedAttributes: [TelegramMediaFileAttribute] = []
                            for attribute in decryptedAttributes {
                                if let parsedAttribute = TelegramMediaFileAttribute(attribute) {
                                    parsedAttributes.append(parsedAttribute)
                                }
                            }
                            var previewRepresentations: [TelegramMediaImageRepresentation] = []
                            if thumb.size != 0 {
<<<<<<< HEAD
                                let resource = LocalFileMediaResource(fileId: Int64.random(in: Int64.min ... Int64.max), thumbSecretChatId: peerId.id)
                                previewRepresentations.append(TelegramMediaImageRepresentation(dimensions: PixelDimensions(width: thumbW, height: thumbH), resource: resource, progressiveSizes: [], immediateThumbnailData: nil))
=======
                                let resource = LocalFileMediaResource(fileId: Int64.random(in: Int64.min ... Int64.max))
                                previewRepresentations.append(TelegramMediaImageRepresentation(dimensions: PixelDimensions(width: thumbW, height: thumbH), resource: resource, progressiveSizes: [], immediateThumbnailData: nil, hasVideo: false))
>>>>>>> 7d335e81
                                resources.append((resource, thumb.makeData()))
                            }
                            let fileMedia = TelegramMediaFile(fileId: MediaId(namespace: Namespaces.Media.CloudSecretFile, id: file.id), partialReference: nil, resource: file.resource(key: SecretFileEncryptionKey(aesKey: key.makeData(), aesIv: iv.makeData()), decryptedSize: size), previewRepresentations: previewRepresentations, videoThumbnails: [], immediateThumbnailData: nil, mimeType: mimeType, size: Int64(size), attributes: parsedAttributes)
                            parsedMedia.append(fileMedia)
                            
                            loop: for attr in parsedAttributes {
                                switch attr {
                                case let .Video(_, _, flags):
                                    if flags.contains(.instantRoundVideo) {
                                        attributes.append(ConsumableContentMessageAttribute(consumed: false))
                                    }
                                    break loop
                                case let .Audio(isVoice, _, _, _, _):
                                    if isVoice {
                                        attributes.append(ConsumableContentMessageAttribute(consumed: false))
                                    }
                                default:
                                    break
                                }
                            }
                        }
                    case let .decryptedMessageMediaVideo(thumb, thumbW, thumbH, duration, mimeType, w, h, size, key, iv, caption):
                        if !caption.isEmpty {
                            text = caption
                        }
                        if let file = file {
                            let parsedAttributes: [TelegramMediaFileAttribute] = [.Video(duration: Int(duration), size: PixelDimensions(width: w, height: h), flags: []), .FileName(fileName: "video.mov")]
                            var previewRepresentations: [TelegramMediaImageRepresentation] = []
                            if thumb.size != 0 {
<<<<<<< HEAD
                                let resource = LocalFileMediaResource(fileId: Int64.random(in: Int64.min ... Int64.max), thumbSecretChatId: peerId.id)
                                previewRepresentations.append(TelegramMediaImageRepresentation(dimensions: PixelDimensions(width: thumbW, height: thumbH), resource: resource, progressiveSizes: [], immediateThumbnailData: nil))
=======
                                let resource = LocalFileMediaResource(fileId: Int64.random(in: Int64.min ... Int64.max))
                                previewRepresentations.append(TelegramMediaImageRepresentation(dimensions: PixelDimensions(width: thumbW, height: thumbH), resource: resource, progressiveSizes: [], immediateThumbnailData: nil, hasVideo: false))
>>>>>>> 7d335e81
                                resources.append((resource, thumb.makeData()))
                            }
                            let fileMedia = TelegramMediaFile(fileId: MediaId(namespace: Namespaces.Media.CloudSecretFile, id: file.id), partialReference: nil, resource: file.resource(key: SecretFileEncryptionKey(aesKey: key.makeData(), aesIv: iv.makeData()), decryptedSize: Int64(size)), previewRepresentations: previewRepresentations, videoThumbnails: [], immediateThumbnailData: nil, mimeType: mimeType, size: Int64(size), attributes: parsedAttributes)
                            parsedMedia.append(fileMedia)
                        }
                    case let .decryptedMessageMediaExternalDocument(id, accessHash, _, mimeType, size, thumb, dcId, attributes):
                        var parsedAttributes: [TelegramMediaFileAttribute] = []
                        for attribute in attributes {
                            if let parsedAttribute = TelegramMediaFileAttribute(attribute) {
                                parsedAttributes.append(parsedAttribute)
                            }
                        }
                        var previewRepresentations: [TelegramMediaImageRepresentation] = []
                        switch thumb {
                        case let .photoSize(_, location, w, h, size):
                            switch location {
                            case let .fileLocation(dcId, volumeId, localId, secret):
                                previewRepresentations.append(TelegramMediaImageRepresentation(dimensions: PixelDimensions(width: w, height: h), resource: CloudFileMediaResource(datacenterId: Int(dcId), volumeId: volumeId, localId: localId, secret: secret, size: size == 0 ? nil : Int64(size), fileReference: nil), progressiveSizes: [], immediateThumbnailData: nil, hasVideo: false))
                            case .fileLocationUnavailable:
                                break
                            }
                        case let .photoCachedSize(_, location, w, h, bytes):
                            if bytes.size > 0 {
                                switch location {
                                case let .fileLocation(dcId, volumeId, localId, secret):
                                    let resource = CloudFileMediaResource(datacenterId: Int(dcId), volumeId: volumeId, localId: localId, secret: secret, size: Int64(bytes.size), fileReference: nil)
                                    resources.append((resource, bytes.makeData()))
                                    previewRepresentations.append(TelegramMediaImageRepresentation(dimensions: PixelDimensions(width: w, height: h), resource: resource, progressiveSizes: [], immediateThumbnailData: nil, hasVideo: false))
                                case .fileLocationUnavailable:
                                    break
                                }
                            }
                        default:
                            break
                    }
                    let fileMedia = TelegramMediaFile(fileId: MediaId(namespace: Namespaces.Media.CloudFile, id: id), partialReference: nil, resource: CloudDocumentMediaResource(datacenterId: Int(dcId), fileId: id, accessHash: accessHash, size: Int64(size), fileReference: nil, fileName: nil), previewRepresentations: [], videoThumbnails: [], immediateThumbnailData: nil, mimeType: mimeType, size: Int64(size), attributes: parsedAttributes)
                    parsedMedia.append(fileMedia)
                case let .decryptedMessageMediaWebPage(url):
                    parsedMedia.append(TelegramMediaWebpage(webpageId: MediaId(namespace: Namespaces.Media.LocalWebpage, id: Int64.random(in: Int64.min ... Int64.max)), content: .Pending(0, url)))
                case let .decryptedMessageMediaGeoPoint(lat, long):
                    parsedMedia.append(TelegramMediaMap(latitude: lat, longitude: long, heading: nil, accuracyRadius: nil, geoPlace: nil, venue: nil, liveBroadcastingTimeout: nil, liveProximityNotificationRadius: nil))
                case let .decryptedMessageMediaContact(phoneNumber, firstName, lastName, userId):
                    parsedMedia.append(TelegramMediaContact(firstName: firstName, lastName: lastName, phoneNumber: phoneNumber, peerId: userId == 0 ? nil : PeerId(namespace: Namespaces.Peer.CloudUser, id: PeerId.Id._internalFromInt64Value(Int64(userId))), vCardData: nil))
                case let .decryptedMessageMediaVenue(lat, long, title, address, provider, venueId):
                    parsedMedia.append(TelegramMediaMap(latitude: lat, longitude: long, heading: nil, accuracyRadius: nil, geoPlace: nil, venue: MapVenue(title: title, address: address, provider: provider, id: venueId, type: nil), liveBroadcastingTimeout: nil, liveProximityNotificationRadius: nil))
                case .decryptedMessageMediaEmpty:
                    break
                }
            }
            
            if ttl > 0 {
                attributes.append(AutoremoveTimeoutMessageAttribute(timeout: ttl, countdownBeginTime: nil))
            }
            
            var groupingKey: Int64?
            if let groupedId = groupedId {
                inner: for media in parsedMedia {
                    if let _ = media as? TelegramMediaImage {
                        groupingKey = groupedId
                        break inner
                    } else if let _ = media as? TelegramMediaFile {
                        groupingKey = groupedId
                        break inner
                    }
                }
            }
            
            if let replyToRandomId = replyToRandomId, let replyMessageId = messageIdForGloballyUniqueMessageId(replyToRandomId) {
                attributes.append(ReplyMessageAttribute(messageId: replyMessageId, threadMessageId: nil))
            }
            
            var entitiesAttribute: TextEntitiesMessageAttribute?
            for attribute in attributes {
                if let attribute = attribute as? TextEntitiesMessageAttribute {
                    entitiesAttribute = attribute
                    break
                }
            }
            
            let (tags, globalTags) = tagsForStoreMessage(incoming: true, attributes: attributes, media: parsedMedia, textEntities: entitiesAttribute?.entities, isPinned: false)
            
            return (StoreMessage(id: MessageId(peerId: peerId, namespace: Namespaces.Message.SecretIncoming, id: tagLocalIndex), globallyUniqueId: randomId, groupingKey: groupingKey, threadId: nil, timestamp: timestamp, flags: [.Incoming], tags: tags, globalTags: globalTags, localTags: [], forwardInfo: nil, authorId: authorId, text: text, attributes: attributes, media: parsedMedia), resources)
        case let .decryptedMessageService(randomId, action):
            switch action {
                case .decryptedMessageActionDeleteMessages:
                    return nil
                case .decryptedMessageActionFlushHistory:
                    return nil
                case .decryptedMessageActionNotifyLayer:
                    return nil
                case .decryptedMessageActionReadMessages:
                    return nil
                case .decryptedMessageActionScreenshotMessages:
                    return (StoreMessage(id: MessageId(peerId: peerId, namespace: Namespaces.Message.SecretIncoming, id: tagLocalIndex), globallyUniqueId: randomId, groupingKey: nil, threadId: nil, timestamp: timestamp, flags: [.Incoming], tags: [], globalTags: [], localTags: [], forwardInfo: nil, authorId: authorId, text: "", attributes: [], media: [TelegramMediaAction(action: .historyScreenshot)]), [])
                case let .decryptedMessageActionSetMessageTTL(ttlSeconds):
                    return (StoreMessage(id: MessageId(peerId: peerId, namespace: Namespaces.Message.SecretIncoming, id: tagLocalIndex), globallyUniqueId: randomId, groupingKey: nil, threadId: nil, timestamp: timestamp, flags: [.Incoming], tags: [], globalTags: [], localTags: [], forwardInfo: nil, authorId: authorId, text: "", attributes: [], media: [TelegramMediaAction(action: .messageAutoremoveTimeoutUpdated(ttlSeconds))]), [])
                case .decryptedMessageActionResend:
                    return nil
                case .decryptedMessageActionRequestKey:
                    return nil
                case .decryptedMessageActionAcceptKey:
                    return nil
                case .decryptedMessageActionCommitKey:
                    return nil
                case .decryptedMessageActionAbortKey:
                    return nil
                case .decryptedMessageActionNoop:
                    return nil
        }
    }
}<|MERGE_RESOLUTION|>--- conflicted
+++ resolved
@@ -783,13 +783,8 @@
                         if let file = file {
                             var representations: [TelegramMediaImageRepresentation] = []
                             if thumb.size != 0 {
-<<<<<<< HEAD
                                 let resource = LocalFileMediaResource(fileId: Int64.random(in: Int64.min ... Int64.max), thumbSecretChatId: peerId.id)
-                                representations.append(TelegramMediaImageRepresentation(dimensions: PixelDimensions(width: thumbW, height: thumbH), resource: resource, progressiveSizes: [], immediateThumbnailData: nil))
-=======
-                                let resource = LocalFileMediaResource(fileId: Int64.random(in: Int64.min ... Int64.max))
                                 representations.append(TelegramMediaImageRepresentation(dimensions: PixelDimensions(width: thumbW, height: thumbH), resource: resource, progressiveSizes: [], immediateThumbnailData: nil, hasVideo: false))
->>>>>>> 7d335e81
                                 resources.append((resource, thumb.makeData()))
                             }
                             representations.append(TelegramMediaImageRepresentation(dimensions: PixelDimensions(width: w, height: h), resource: file.resource(key: SecretFileEncryptionKey(aesKey: key.makeData(), aesIv: iv.makeData()), decryptedSize: Int64(size)), progressiveSizes: [], immediateThumbnailData: nil, hasVideo: false))
@@ -814,13 +809,8 @@
                             }
                             var previewRepresentations: [TelegramMediaImageRepresentation] = []
                             if thumb.size != 0 {
-<<<<<<< HEAD
                                 let resource = LocalFileMediaResource(fileId: Int64.random(in: Int64.min ... Int64.max), thumbSecretChatId: peerId.id)
-                                previewRepresentations.append(TelegramMediaImageRepresentation(dimensions: PixelDimensions(width: thumbW, height: thumbH), resource: resource, progressiveSizes: [], immediateThumbnailData: nil))
-=======
-                                let resource = LocalFileMediaResource(fileId: Int64.random(in: Int64.min ... Int64.max))
                                 previewRepresentations.append(TelegramMediaImageRepresentation(dimensions: PixelDimensions(width: thumbW, height: thumbH), resource: resource, progressiveSizes: [], immediateThumbnailData: nil, hasVideo: false))
->>>>>>> 7d335e81
                                 resources.append((resource, thumb.makeData()))
                             }
                             let fileMedia = TelegramMediaFile(fileId: MediaId(namespace: Namespaces.Media.CloudSecretFile, id: file.id), partialReference: nil, resource: file.resource(key: SecretFileEncryptionKey(aesKey: key.makeData(), aesIv: iv.makeData()), decryptedSize: Int64(size)), previewRepresentations: previewRepresentations, videoThumbnails: [], immediateThumbnailData: nil, mimeType: mimeType, size: Int64(size), attributes: parsedAttributes)
@@ -834,13 +824,8 @@
                             let parsedAttributes: [TelegramMediaFileAttribute] = [.Video(duration: Int(duration), size: PixelDimensions(width: w, height: h), flags: []), .FileName(fileName: "video.mov")]
                             var previewRepresentations: [TelegramMediaImageRepresentation] = []
                             if thumb.size != 0 {
-<<<<<<< HEAD
                                 let resource = LocalFileMediaResource(fileId: Int64.random(in: Int64.min ... Int64.max), thumbSecretChatId: peerId.id)
-                                previewRepresentations.append(TelegramMediaImageRepresentation(dimensions: PixelDimensions(width: thumbW, height: thumbH), resource: resource, progressiveSizes: [], immediateThumbnailData: nil))
-=======
-                                let resource = LocalFileMediaResource(fileId: Int64.random(in: Int64.min ... Int64.max))
                                 previewRepresentations.append(TelegramMediaImageRepresentation(dimensions: PixelDimensions(width: thumbW, height: thumbH), resource: resource, progressiveSizes: [], immediateThumbnailData: nil, hasVideo: false))
->>>>>>> 7d335e81
                                 resources.append((resource, thumb.makeData()))
                             }
                             let fileMedia = TelegramMediaFile(fileId: MediaId(namespace: Namespaces.Media.CloudSecretFile, id: file.id), partialReference: nil, resource: file.resource(key: SecretFileEncryptionKey(aesKey: key.makeData(), aesIv: iv.makeData()), decryptedSize: Int64(size)), previewRepresentations: previewRepresentations, videoThumbnails: [], immediateThumbnailData: nil, mimeType: mimeType, size: Int64(size), attributes: parsedAttributes)
@@ -1000,13 +985,8 @@
                         if let file = file {
                             var representations: [TelegramMediaImageRepresentation] = []
                             if thumb.size != 0 {
-<<<<<<< HEAD
                                 let resource = LocalFileMediaResource(fileId: Int64.random(in: Int64.min ... Int64.max), thumbSecretChatId: peerId.id)
-                                representations.append(TelegramMediaImageRepresentation(dimensions: PixelDimensions(width: thumbW, height: thumbH), resource: resource, progressiveSizes: [], immediateThumbnailData: nil))
-=======
-                                let resource = LocalFileMediaResource(fileId: Int64.random(in: Int64.min ... Int64.max))
                                 representations.append(TelegramMediaImageRepresentation(dimensions: PixelDimensions(width: thumbW, height: thumbH), resource: resource, progressiveSizes: [], immediateThumbnailData: nil, hasVideo: false))
->>>>>>> 7d335e81
                                 resources.append((resource, thumb.makeData()))
                             }
                             representations.append(TelegramMediaImageRepresentation(dimensions: PixelDimensions(width: w, height: h), resource: file.resource(key: SecretFileEncryptionKey(aesKey: key.makeData(), aesIv: iv.makeData()), decryptedSize: Int64(size)), progressiveSizes: [], immediateThumbnailData: nil, hasVideo: false))
@@ -1032,13 +1012,8 @@
                             }
                             var previewRepresentations: [TelegramMediaImageRepresentation] = []
                             if thumb.size != 0 {
-<<<<<<< HEAD
                                 let resource = LocalFileMediaResource(fileId: Int64.random(in: Int64.min ... Int64.max), thumbSecretChatId: peerId.id)
-                                previewRepresentations.append(TelegramMediaImageRepresentation(dimensions: PixelDimensions(width: thumbW, height: thumbH), resource: resource, progressiveSizes: [], immediateThumbnailData: nil))
-=======
-                                let resource = LocalFileMediaResource(fileId: Int64.random(in: Int64.min ... Int64.max))
                                 previewRepresentations.append(TelegramMediaImageRepresentation(dimensions: PixelDimensions(width: thumbW, height: thumbH), resource: resource, progressiveSizes: [], immediateThumbnailData: nil, hasVideo: false))
->>>>>>> 7d335e81
                                 resources.append((resource, thumb.makeData()))
                             }
                             let fileMedia = TelegramMediaFile(fileId: MediaId(namespace: Namespaces.Media.CloudSecretFile, id: file.id), partialReference: nil, resource: file.resource(key: SecretFileEncryptionKey(aesKey: key.makeData(), aesIv: iv.makeData()), decryptedSize: Int64(size)), previewRepresentations: previewRepresentations, videoThumbnails: [], immediateThumbnailData: nil, mimeType: mimeType, size: Int64(size), attributes: parsedAttributes)
@@ -1068,13 +1043,8 @@
                             let parsedAttributes: [TelegramMediaFileAttribute] = [.Video(duration: Int(duration), size: PixelDimensions(width: w, height: h), flags: []), .FileName(fileName: "video.mov")]
                             var previewRepresentations: [TelegramMediaImageRepresentation] = []
                             if thumb.size != 0 {
-<<<<<<< HEAD
                                 let resource = LocalFileMediaResource(fileId: Int64.random(in: Int64.min ... Int64.max), thumbSecretChatId: peerId.id)
-                                previewRepresentations.append(TelegramMediaImageRepresentation(dimensions: PixelDimensions(width: thumbW, height: thumbH), resource: resource, progressiveSizes: [], immediateThumbnailData: nil))
-=======
-                                let resource = LocalFileMediaResource(fileId: Int64.random(in: Int64.min ... Int64.max))
                                 previewRepresentations.append(TelegramMediaImageRepresentation(dimensions: PixelDimensions(width: thumbW, height: thumbH), resource: resource, progressiveSizes: [], immediateThumbnailData: nil, hasVideo: false))
->>>>>>> 7d335e81
                                 resources.append((resource, thumb.makeData()))
                             }
                             let fileMedia = TelegramMediaFile(fileId: MediaId(namespace: Namespaces.Media.CloudSecretFile, id: file.id), partialReference: nil, resource: file.resource(key: SecretFileEncryptionKey(aesKey: key.makeData(), aesIv: iv.makeData()), decryptedSize: Int64(size)), previewRepresentations: previewRepresentations, videoThumbnails: [], immediateThumbnailData: nil, mimeType: mimeType, size: Int64(size), attributes: parsedAttributes)
@@ -1294,13 +1264,8 @@
                         if let file = file {
                             var representations: [TelegramMediaImageRepresentation] = []
                             if thumb.size != 0 {
-<<<<<<< HEAD
                                 let resource = LocalFileMediaResource(fileId: Int64.random(in: Int64.min ... Int64.max), thumbSecretChatId: peerId.id)
-                                representations.append(TelegramMediaImageRepresentation(dimensions: PixelDimensions(width: thumbW, height: thumbH), resource: resource, progressiveSizes: [], immediateThumbnailData: nil))
-=======
-                                let resource = LocalFileMediaResource(fileId: Int64.random(in: Int64.min ... Int64.max))
                                 representations.append(TelegramMediaImageRepresentation(dimensions: PixelDimensions(width: thumbW, height: thumbH), resource: resource, progressiveSizes: [], immediateThumbnailData: nil, hasVideo: false))
->>>>>>> 7d335e81
                                 resources.append((resource, thumb.makeData()))
                             }
                             representations.append(TelegramMediaImageRepresentation(dimensions: PixelDimensions(width: w, height: h), resource: file.resource(key: SecretFileEncryptionKey(aesKey: key.makeData(), aesIv: iv.makeData()), decryptedSize: Int64(size)), progressiveSizes: [], immediateThumbnailData: nil, hasVideo: false))
@@ -1326,13 +1291,8 @@
                             }
                             var previewRepresentations: [TelegramMediaImageRepresentation] = []
                             if thumb.size != 0 {
-<<<<<<< HEAD
                                 let resource = LocalFileMediaResource(fileId: Int64.random(in: Int64.min ... Int64.max), thumbSecretChatId: peerId.id)
-                                previewRepresentations.append(TelegramMediaImageRepresentation(dimensions: PixelDimensions(width: thumbW, height: thumbH), resource: resource, progressiveSizes: [], immediateThumbnailData: nil))
-=======
-                                let resource = LocalFileMediaResource(fileId: Int64.random(in: Int64.min ... Int64.max))
                                 previewRepresentations.append(TelegramMediaImageRepresentation(dimensions: PixelDimensions(width: thumbW, height: thumbH), resource: resource, progressiveSizes: [], immediateThumbnailData: nil, hasVideo: false))
->>>>>>> 7d335e81
                                 resources.append((resource, thumb.makeData()))
                             }
                             let fileMedia = TelegramMediaFile(fileId: MediaId(namespace: Namespaces.Media.CloudSecretFile, id: file.id), partialReference: nil, resource: file.resource(key: SecretFileEncryptionKey(aesKey: key.makeData(), aesIv: iv.makeData()), decryptedSize: Int64(size)), previewRepresentations: previewRepresentations, videoThumbnails: [], immediateThumbnailData: nil, mimeType: mimeType, size: Int64(size), attributes: parsedAttributes)
@@ -1362,13 +1322,8 @@
                             let parsedAttributes: [TelegramMediaFileAttribute] = [.Video(duration: Int(duration), size: PixelDimensions(width: w, height: h), flags: []), .FileName(fileName: "video.mov")]
                             var previewRepresentations: [TelegramMediaImageRepresentation] = []
                             if thumb.size != 0 {
-<<<<<<< HEAD
                                 let resource = LocalFileMediaResource(fileId: Int64.random(in: Int64.min ... Int64.max), thumbSecretChatId: peerId.id)
-                                previewRepresentations.append(TelegramMediaImageRepresentation(dimensions: PixelDimensions(width: thumbW, height: thumbH), resource: resource, progressiveSizes: [], immediateThumbnailData: nil))
-=======
-                                let resource = LocalFileMediaResource(fileId: Int64.random(in: Int64.min ... Int64.max))
                                 previewRepresentations.append(TelegramMediaImageRepresentation(dimensions: PixelDimensions(width: thumbW, height: thumbH), resource: resource, progressiveSizes: [], immediateThumbnailData: nil, hasVideo: false))
->>>>>>> 7d335e81
                                 resources.append((resource, thumb.makeData()))
                             }
                             let fileMedia = TelegramMediaFile(fileId: MediaId(namespace: Namespaces.Media.CloudSecretFile, id: file.id), partialReference: nil, resource: file.resource(key: SecretFileEncryptionKey(aesKey: key.makeData(), aesIv: iv.makeData()), decryptedSize: Int64(size)), previewRepresentations: previewRepresentations, videoThumbnails: [], immediateThumbnailData: nil, mimeType: mimeType, size: Int64(size), attributes: parsedAttributes)
@@ -1510,13 +1465,8 @@
                         if let file = file {
                             var representations: [TelegramMediaImageRepresentation] = []
                             if thumb.size != 0 {
-<<<<<<< HEAD
                                 let resource = LocalFileMediaResource(fileId: Int64.random(in: Int64.min ... Int64.max), thumbSecretChatId: peerId.id)
-                                representations.append(TelegramMediaImageRepresentation(dimensions: PixelDimensions(width: thumbW, height: thumbH), resource: resource, progressiveSizes: [], immediateThumbnailData: nil))
-=======
-                                let resource = LocalFileMediaResource(fileId: Int64.random(in: Int64.min ... Int64.max))
                                 representations.append(TelegramMediaImageRepresentation(dimensions: PixelDimensions(width: thumbW, height: thumbH), resource: resource, progressiveSizes: [], immediateThumbnailData: nil, hasVideo: false))
->>>>>>> 7d335e81
                                 resources.append((resource, thumb.makeData()))
                             }
                             representations.append(TelegramMediaImageRepresentation(dimensions: PixelDimensions(width: w, height: h), resource: file.resource(key: SecretFileEncryptionKey(aesKey: key.makeData(), aesIv: iv.makeData()), decryptedSize: Int64(size)), progressiveSizes: [], immediateThumbnailData: nil, hasVideo: false))
@@ -1542,13 +1492,8 @@
                             }
                             var previewRepresentations: [TelegramMediaImageRepresentation] = []
                             if thumb.size != 0 {
-<<<<<<< HEAD
                                 let resource = LocalFileMediaResource(fileId: Int64.random(in: Int64.min ... Int64.max), thumbSecretChatId: peerId.id)
-                                previewRepresentations.append(TelegramMediaImageRepresentation(dimensions: PixelDimensions(width: thumbW, height: thumbH), resource: resource, progressiveSizes: [], immediateThumbnailData: nil))
-=======
-                                let resource = LocalFileMediaResource(fileId: Int64.random(in: Int64.min ... Int64.max))
                                 previewRepresentations.append(TelegramMediaImageRepresentation(dimensions: PixelDimensions(width: thumbW, height: thumbH), resource: resource, progressiveSizes: [], immediateThumbnailData: nil, hasVideo: false))
->>>>>>> 7d335e81
                                 resources.append((resource, thumb.makeData()))
                             }
                             let fileMedia = TelegramMediaFile(fileId: MediaId(namespace: Namespaces.Media.CloudSecretFile, id: file.id), partialReference: nil, resource: file.resource(key: SecretFileEncryptionKey(aesKey: key.makeData(), aesIv: iv.makeData()), decryptedSize: size), previewRepresentations: previewRepresentations, videoThumbnails: [], immediateThumbnailData: nil, mimeType: mimeType, size: Int64(size), attributes: parsedAttributes)
@@ -1578,13 +1523,8 @@
                             let parsedAttributes: [TelegramMediaFileAttribute] = [.Video(duration: Int(duration), size: PixelDimensions(width: w, height: h), flags: []), .FileName(fileName: "video.mov")]
                             var previewRepresentations: [TelegramMediaImageRepresentation] = []
                             if thumb.size != 0 {
-<<<<<<< HEAD
                                 let resource = LocalFileMediaResource(fileId: Int64.random(in: Int64.min ... Int64.max), thumbSecretChatId: peerId.id)
-                                previewRepresentations.append(TelegramMediaImageRepresentation(dimensions: PixelDimensions(width: thumbW, height: thumbH), resource: resource, progressiveSizes: [], immediateThumbnailData: nil))
-=======
-                                let resource = LocalFileMediaResource(fileId: Int64.random(in: Int64.min ... Int64.max))
                                 previewRepresentations.append(TelegramMediaImageRepresentation(dimensions: PixelDimensions(width: thumbW, height: thumbH), resource: resource, progressiveSizes: [], immediateThumbnailData: nil, hasVideo: false))
->>>>>>> 7d335e81
                                 resources.append((resource, thumb.makeData()))
                             }
                             let fileMedia = TelegramMediaFile(fileId: MediaId(namespace: Namespaces.Media.CloudSecretFile, id: file.id), partialReference: nil, resource: file.resource(key: SecretFileEncryptionKey(aesKey: key.makeData(), aesIv: iv.makeData()), decryptedSize: Int64(size)), previewRepresentations: previewRepresentations, videoThumbnails: [], immediateThumbnailData: nil, mimeType: mimeType, size: Int64(size), attributes: parsedAttributes)
