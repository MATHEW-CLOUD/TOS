--- conflicted
+++ resolved
@@ -982,11 +982,7 @@
                                     } else {
                                         var storeForwardInfo: StoreMessageForwardInfo?
                                         if let forwardInfo = currentMessage.forwardInfo {
-<<<<<<< HEAD
-                                            storeForwardInfo = StoreMessageForwardInfo(authorId: forwardInfo.author?.id, sourceId: forwardInfo.source?.id, sourceMessageId: forwardInfo.sourceMessageId, date: forwardInfo.date, authorSignature: forwardInfo.authorSignature, psaType: forwardInfo.psaType)
-=======
                                             storeForwardInfo = StoreMessageForwardInfo(authorId: forwardInfo.author?.id, sourceId: forwardInfo.source?.id, sourceMessageId: forwardInfo.sourceMessageId, date: forwardInfo.date, authorSignature: forwardInfo.authorSignature, psaType: forwardInfo.psaType, flags: forwardInfo.flags)
->>>>>>> e18b6736
                                         }
                                         var attributes = currentMessage.attributes
                                         if let channelPts = channelPts {
