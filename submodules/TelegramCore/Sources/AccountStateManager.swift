import Foundation
import Postbox
import SwiftSignalKit
import TelegramApi
import MtProtoKit

import SyncCore

private enum AccountStateManagerOperationContent {
    case pollDifference(AccountFinalStateEvents)
    case collectUpdateGroups([UpdateGroup], Double)
    case processUpdateGroups([UpdateGroup])
    case custom(Int32, Signal<Void, NoError>)
    case pollCompletion(Int32, [MessageId], [(Int32, ([MessageId]) -> Void)])
    case processEvents(Int32, AccountFinalStateEvents)
    case replayAsynchronouslyBuiltFinalState(AccountFinalState, () -> Void)
}

private final class AccountStateManagerOperation {
    var isRunning: Bool = false
    let content: AccountStateManagerOperationContent
    
    init(content: AccountStateManagerOperationContent) {
        self.content = content
    }
}

private enum AccountStateManagerAddOperationPosition {
    case first
    case last
}

private typealias SignalKitTimer = SwiftSignalKit.Timer

private enum CustomOperationEvent<T, E> {
    case Next(T)
    case Error(E)
    case Completion
}

private final class UpdatedWebpageSubscriberContext {
    let subscribers = Bag<(TelegramMediaWebpage) -> Void>()
}

private final class UpdatedPeersNearbySubscriberContext {
    let subscribers = Bag<([PeerNearby]) -> Void>()
}

public enum DeletedMessageId: Hashable {
    case global(Int32)
    case messageId(MessageId)
}

public final class AccountStateManager {
    private let queue = Queue()
    private let accountPeerId: PeerId
    private let accountManager: AccountManager
    private let postbox: Postbox
    private let network: Network
    private let callSessionManager: CallSessionManager
    private let addIsContactUpdates: ([(PeerId, Bool)]) -> Void
    private let shouldKeepOnlinePresence: Signal<Bool, NoError>
    
    private let peerInputActivityManager: PeerInputActivityManager
    let auxiliaryMethods: AccountAuxiliaryMethods
    var transformOutgoingMessageMedia: TransformOutgoingMessageMedia?
    
    private var updateService: UpdateMessageService?
    private let updateServiceDisposable = MetaDisposable()
    
    private var operations_: [AccountStateManagerOperation] = []
    private var operations: [AccountStateManagerOperation] {
        get {
            assert(self.queue.isCurrent())
            return self.operations_
        } set(value) {
            assert(self.queue.isCurrent())
            self.operations_ = value
        }
    }
    private let operationDisposable = MetaDisposable()
    private var operationTimer: SignalKitTimer?
    
    private var removePossiblyDeliveredMessagesUniqueIds: [Int64: PeerId] = [:]
    
    private var nextId: Int32 = 0
    private func getNextId() -> Int32 {
        self.nextId += 1
        return self.nextId
    }
    
    private let isUpdatingValue = ValuePromise<Bool>(false)
    private var currentIsUpdatingValue = false {
        didSet {
            if self.currentIsUpdatingValue != oldValue {
                self.isUpdatingValue.set(self.currentIsUpdatingValue)
            }
        }
    }
    public var isUpdating: Signal<Bool, NoError> {
        return self.isUpdatingValue.get()
    }
    
    private let notificationMessagesPipe = ValuePipe<[([Message], PeerGroupId, Bool)]>()
    public var notificationMessages: Signal<[([Message], PeerGroupId, Bool)], NoError> {
        return self.notificationMessagesPipe.signal()
    }
    
    private let displayAlertsPipe = ValuePipe<[(text: String, isDropAuth: Bool)]>()
    public var displayAlerts: Signal<[(text: String, isDropAuth: Bool)], NoError> {
        return self.displayAlertsPipe.signal()
    }
    
    private let externallyUpdatedPeerIdsPipe = ValuePipe<[PeerId]>()
    var externallyUpdatedPeerIds: Signal<[PeerId], NoError> {
        return self.externallyUpdatedPeerIdsPipe.signal()
    }
    
    private let termsOfServiceUpdateValue = Atomic<TermsOfServiceUpdate?>(value: nil)
    private let termsOfServiceUpdatePromise = Promise<TermsOfServiceUpdate?>(nil)
    public var termsOfServiceUpdate: Signal<TermsOfServiceUpdate?, NoError> {
        return self.termsOfServiceUpdatePromise.get()
    }
    
    private let appUpdateInfoValue = Atomic<AppUpdateInfo?>(value: nil)
    private let appUpdateInfoPromise = Promise<AppUpdateInfo?>(nil)
    public var appUpdateInfo: Signal<AppUpdateInfo?, NoError> {
        return self.appUpdateInfoPromise.get()
    }
    
    private let appliedIncomingReadMessagesPipe = ValuePipe<[MessageId]>()
    public var appliedIncomingReadMessages: Signal<[MessageId], NoError> {
        return self.appliedIncomingReadMessagesPipe.signal()
    }
    
    private let significantStateUpdateCompletedPipe = ValuePipe<Void>()
    var significantStateUpdateCompleted: Signal<Void, NoError> {
        return self.significantStateUpdateCompletedPipe.signal()
    }
    
    private let authorizationListUpdatesPipe = ValuePipe<Void>()
    var authorizationListUpdates: Signal<Void, NoError> {
        return self.authorizationListUpdatesPipe.signal()
    }
    
    private let threadReadStateUpdatesPipe = ValuePipe<(incoming: [MessageId: MessageId.Id], outgoing: [MessageId: MessageId.Id])>()
    var threadReadStateUpdates: Signal<(incoming: [MessageId: MessageId.Id], outgoing: [MessageId: MessageId.Id]), NoError> {
        return self.threadReadStateUpdatesPipe.signal()
    }
    
<<<<<<< HEAD
=======
    private let groupCallParticipantUpdatesPipe = ValuePipe<[(Int64, GroupCallParticipantsContext.Update)]>()
    public var groupCallParticipantUpdates: Signal<[(Int64, GroupCallParticipantsContext.Update)], NoError> {
        return self.groupCallParticipantUpdatesPipe.signal()
    }
    
>>>>>>> e18b6736
    private let deletedMessagesPipe = ValuePipe<[DeletedMessageId]>()
    public var deletedMessages: Signal<[DeletedMessageId], NoError> {
        return self.deletedMessagesPipe.signal()
    }
    
    private var updatedWebpageContexts: [MediaId: UpdatedWebpageSubscriberContext] = [:]
    private var updatedPeersNearbyContext = UpdatedPeersNearbySubscriberContext()
    
    private let delayNotificatonsUntil = Atomic<Int32?>(value: nil)
    private let appliedMaxMessageIdPromise = Promise<Int32?>(nil)
    private let appliedMaxMessageIdDisposable = MetaDisposable()
    private let appliedQtsPromise = Promise<Int32?>(nil)
    private let appliedQtsDisposable = MetaDisposable()
    
    init(accountPeerId: PeerId, accountManager: AccountManager, postbox: Postbox, network: Network, callSessionManager: CallSessionManager, addIsContactUpdates: @escaping ([(PeerId, Bool)]) -> Void, shouldKeepOnlinePresence: Signal<Bool, NoError>, peerInputActivityManager: PeerInputActivityManager, auxiliaryMethods: AccountAuxiliaryMethods) {
        self.accountPeerId = accountPeerId
        self.accountManager = accountManager
        self.postbox = postbox
        self.network = network
        self.callSessionManager = callSessionManager
        self.addIsContactUpdates = addIsContactUpdates
        self.shouldKeepOnlinePresence = shouldKeepOnlinePresence
        self.peerInputActivityManager = peerInputActivityManager
        self.auxiliaryMethods = auxiliaryMethods
    }
    
    deinit {
        self.updateServiceDisposable.dispose()
        self.operationDisposable.dispose()
        self.appliedMaxMessageIdDisposable.dispose()
        self.appliedQtsDisposable.dispose()
    }
    
    func reset() {
        self.queue.async {
            if self.updateService == nil {
                self.updateService = UpdateMessageService(peerId: self.accountPeerId)
                self.updateServiceDisposable.set(self.updateService!.pipe.signal().start(next: { [weak self] groups in
                    if let strongSelf = self {
                        strongSelf.addUpdateGroups(groups)
                    }
                }))
                self.network.mtProto.add(self.updateService)
            }
            self.operationDisposable.set(nil)
            self.replaceOperations(with: .pollDifference(AccountFinalStateEvents()))
            self.startFirstOperation()
            
            let appliedValues: [(MetaDisposable, Signal<Int32?, NoError>, Bool)] = [
                (self.appliedMaxMessageIdDisposable, self.appliedMaxMessageIdPromise.get(), true),
                (self.appliedQtsDisposable, self.appliedQtsPromise.get(), false)
            ]
            
            for (disposable, value, isMaxMessageId) in appliedValues {
                let network = self.network
                disposable.set((combineLatest(queue: self.queue, self.shouldKeepOnlinePresence, value)
                |> mapToSignal { shouldKeepOnlinePresence, value -> Signal<Int32, NoError> in
                    guard let value = value else {
                        return .complete()
                    }
                    if !shouldKeepOnlinePresence {
                        return .complete()
                    }
                    return .single(value)
                }
                |> distinctUntilChanged
                |> mapToSignal { value -> Signal<Never, NoError> in
                    if isMaxMessageId {
                        return network.request(Api.functions.messages.receivedMessages(maxId: value))
                        |> ignoreValues
                        |> `catch` { _ -> Signal<Never, NoError> in
                            return .complete()
                        }
                    } else {
                        if value == 0 {
                            return .complete()
                        } else {
                            return network.request(Api.functions.messages.receivedQueue(maxQts: value))
                            |> ignoreValues
                            |> `catch` { _ -> Signal<Never, NoError> in
                                return .complete()
                            }
                        }
                    }
                }).start())
            }
        }
    }
    
    func addUpdates(_ updates: Api.Updates) {
        self.queue.async {
            self.updateService?.addUpdates(updates)
        }
    }
    
    func addUpdateGroups(_ groups: [UpdateGroup]) {
        self.queue.async {
            if let last = self.operations.last {
                switch last.content {
                    case .pollDifference, .processUpdateGroups, .custom, .pollCompletion, .processEvents, .replayAsynchronouslyBuiltFinalState:
                        self.addOperation(.collectUpdateGroups(groups, 0.0), position: .last)
                    case let .collectUpdateGroups(currentGroups, timeout):
                        let operation = AccountStateManagerOperation(content: .collectUpdateGroups(currentGroups + groups, timeout))
                        operation.isRunning = last.isRunning
                        self.operations[self.operations.count - 1] = operation
                        self.startFirstOperation()
                }
            } else {
                self.addOperation(.collectUpdateGroups(groups, 0.0), position: .last)
            }
        }
    }
    
    func addReplayAsynchronouslyBuiltFinalState(_ finalState: AccountFinalState) -> Signal<Bool, NoError> {
        return Signal { subscriber in
            self.queue.async {
                self.addOperation(.replayAsynchronouslyBuiltFinalState(finalState, {
                    subscriber.putNext(true)
                    subscriber.putCompletion()
                }), position: .last)
            }
            return EmptyDisposable
        }
    }
    
    func addCustomOperation<T, E>(_ f: Signal<T, E>) -> Signal<T, E> {
        let pipe = ValuePipe<CustomOperationEvent<T, E>>()
        return Signal<T, E> { subscriber in
            let disposable = pipe.signal().start(next: { event in
                switch event {
                    case let .Next(next):
                        subscriber.putNext(next)
                    case let .Error(error):
                        subscriber.putError(error)
                    case .Completion:
                        subscriber.putCompletion()
                }
            })
            
            let signal = Signal<Void, NoError> { subscriber in
                return f.start(next: { next in
                    pipe.putNext(.Next(next))
                }, error: { error in
                    pipe.putNext(.Error(error))
                    subscriber.putCompletion()
                }, completed: {
                    pipe.putNext(.Completion)
                    subscriber.putCompletion()
                })
            }
            
            self.addOperation(.custom(self.getNextId(), signal), position: .last)
            
            return disposable
        } |> runOn(self.queue)
    }
    
    private func replaceOperations(with content: AccountStateManagerOperationContent) {
        var collectedProcessUpdateGroups: [AccountStateManagerOperationContent] = []
        var collectedMessageIds: [MessageId] = []
        var collectedPollCompletionSubscribers: [(Int32, ([MessageId]) -> Void)] = []
        var collectedReplayAsynchronouslyBuiltFinalState: [(AccountFinalState, () -> Void)] = []
        var processEvents: [(Int32, AccountFinalStateEvents)] = []
        var customOperations: [(Int32, Signal<Void, NoError>)] = []
        
        var replacedOperations: [AccountStateManagerOperation] = []
        
        for i in 0 ..< self.operations.count {
            if self.operations[i].isRunning {
                replacedOperations.append(self.operations[i])
            } else {
                switch self.operations[i].content {
                    case .processUpdateGroups:
                        collectedProcessUpdateGroups.append(self.operations[i].content)
                    case let .pollCompletion(_, messageIds, subscribers):
                        collectedMessageIds.append(contentsOf: messageIds)
                        collectedPollCompletionSubscribers.append(contentsOf: subscribers)
                    case let .replayAsynchronouslyBuiltFinalState(finalState, completion):
                        collectedReplayAsynchronouslyBuiltFinalState.append((finalState, completion))
                    case let .processEvents(operationId, events):
                        processEvents.append((operationId, events))
                    case let .custom(operationId, customSignal):
                        customOperations.append((operationId, customSignal))
                    default:
                        break
                }
            }
        }
        
        replacedOperations.append(contentsOf: collectedProcessUpdateGroups.map { AccountStateManagerOperation(content: $0) })
        
        replacedOperations.append(AccountStateManagerOperation(content: content))
        
        if !collectedPollCompletionSubscribers.isEmpty || !collectedMessageIds.isEmpty {
            replacedOperations.append(AccountStateManagerOperation(content: .pollCompletion(self.getNextId(), collectedMessageIds, collectedPollCompletionSubscribers)))
        }
        
        for (finalState, completion) in collectedReplayAsynchronouslyBuiltFinalState {
            replacedOperations.append(AccountStateManagerOperation(content: .replayAsynchronouslyBuiltFinalState(finalState, completion)))
        }
        
        for (operationId, events) in processEvents {
            replacedOperations.append(AccountStateManagerOperation(content: .processEvents(operationId, events)))
        }
        
        for (operationId, customSignal) in customOperations {
            replacedOperations.append(AccountStateManagerOperation(content: .custom(operationId, customSignal)))
        }
        
        self.operations.removeAll()
        self.operations.append(contentsOf: replacedOperations)
    }
    
    private func addOperation(_ content: AccountStateManagerOperationContent, position: AccountStateManagerAddOperationPosition) {
        self.queue.async {
            let operation = AccountStateManagerOperation(content: content)
            switch position {
                case .first:
                    if self.operations.isEmpty || !self.operations[0].isRunning {
                        self.operations.insert(operation, at: 0)
                        self.startFirstOperation()
                    } else {
                        self.operations.insert(operation, at: 1)
                    }
                case .last:
                    let begin = self.operations.isEmpty
                    self.operations.append(operation)
                    if begin {
                        self.startFirstOperation()
                    }
            }
        }
    }
    
    private func startFirstOperation() {
        guard let operation = self.operations.first else {
            return
        }
        guard !operation.isRunning else {
            return
        }
        operation.isRunning = true
        switch operation.content {
            case let .pollDifference(currentEvents):
                self.operationTimer?.invalidate()
                self.currentIsUpdatingValue = true
                let queue = self.queue
                let accountManager = self.accountManager
                let postbox = self.postbox
                let network = self.network
                let mediaBox = postbox.mediaBox
                let accountPeerId = self.accountPeerId
                let auxiliaryMethods = self.auxiliaryMethods
                let signal = postbox.stateView()
                |> mapToSignal { view -> Signal<AuthorizedAccountState, NoError> in
                    if let state = view.state as? AuthorizedAccountState {
                        return .single(state)
                    } else {
                        return .complete()
                    }
                }
                |> take(1)
                |> mapToSignal { [weak self] state -> Signal<(difference: Api.updates.Difference?, finalStatte: AccountReplayedFinalState?, skipBecauseOfError: Bool), NoError> in
                    if let authorizedState = state.state {
                        var flags: Int32 = 0
                        var ptsTotalLimit: Int32? = nil
                        #if DEBUG
                        //flags = 1 << 0
                        //ptsTotalLimit = 1000
                        #endif
                        let request = network.request(Api.functions.updates.getDifference(flags: flags, pts: authorizedState.pts, ptsTotalLimit: ptsTotalLimit, date: authorizedState.date, qts: authorizedState.qts))
                        |> map(Optional.init)
                        |> `catch` { error -> Signal<Api.updates.Difference?, MTRpcError> in
                            if error.errorCode == 406 && error.errorDescription == "AUTH_KEY_DUPLICATED" {
                                return .single(nil)
                            } else {
                                return .fail(error)
                            }
                        }
                        |> retryRequest
                        
                        return request
                        |> mapToSignal { difference -> Signal<(difference: Api.updates.Difference?, finalStatte: AccountReplayedFinalState?, skipBecauseOfError: Bool), NoError> in
                            guard let difference = difference else {
                                return .single((nil, nil, true))
                            }
                            switch difference {
                                case .differenceTooLong:
                                    preconditionFailure()
                                    /*return accountStateReset(postbox: postbox, network: network, accountPeerId: accountPeerId) |> mapToSignal { _ -> Signal<(Api.updates.Difference?, AccountReplayedFinalState?), NoError> in
                                        return .complete()
                                    }
                                    |> then(.single((nil, nil)))*/
                                default:
                                    return initialStateWithDifference(postbox: postbox, difference: difference)
                                    |> mapToSignal { state -> Signal<(difference: Api.updates.Difference?, finalStatte: AccountReplayedFinalState?, skipBecauseOfError: Bool), NoError> in
                                        if state.initialState.state != authorizedState {
                                            Logger.shared.log("State", "pollDifference initial state \(authorizedState) != current state \(state.initialState.state)")
                                            return .single((nil, nil, false))
                                        } else {
                                            return finalStateWithDifference(postbox: postbox, network: network, state: state, difference: difference)
                                                |> deliverOn(queue)
                                                |> mapToSignal { finalState -> Signal<(difference: Api.updates.Difference?, finalStatte: AccountReplayedFinalState?, skipBecauseOfError: Bool), NoError> in
                                                    if !finalState.state.preCachedResources.isEmpty {
                                                        for (resource, data) in finalState.state.preCachedResources {
                                                            mediaBox.storeResourceData(resource.id, data: data)
                                                        }
                                                    }
                                                    let removePossiblyDeliveredMessagesUniqueIds = self?.removePossiblyDeliveredMessagesUniqueIds ?? Dictionary()
                                                    return postbox.transaction { transaction -> (difference: Api.updates.Difference?, finalStatte: AccountReplayedFinalState?, skipBecauseOfError: Bool) in
                                                        let startTime = CFAbsoluteTimeGetCurrent()
                                                        let replayedState = replayFinalState(accountManager: accountManager, postbox: postbox, accountPeerId: accountPeerId, mediaBox: mediaBox, encryptionProvider: network.encryptionProvider, transaction: transaction, auxiliaryMethods: auxiliaryMethods, finalState: finalState, removePossiblyDeliveredMessagesUniqueIds: removePossiblyDeliveredMessagesUniqueIds)
                                                        let deltaTime = CFAbsoluteTimeGetCurrent() - startTime
                                                        if deltaTime > 1.0 {
                                                            Logger.shared.log("State", "replayFinalState took \(deltaTime)s")
                                                        }
                                                        
                                                        if let replayedState = replayedState {
                                                            return (difference, replayedState, false)
                                                        } else {
                                                            return (nil, nil, false)
                                                        }
                                                    }
                                            }
                                        }
                                    }
                            }
                        }
                    } else {
                        let appliedState = network.request(Api.functions.updates.getState())
                        |> retryRequest
                        |> mapToSignal { state in
                            return postbox.transaction { transaction -> (difference: Api.updates.Difference?, finalStatte: AccountReplayedFinalState?, skipBecauseOfError: Bool) in
                                if let currentState = transaction.getState() as? AuthorizedAccountState {
                                    switch state {
                                        case let .state(pts, qts, date, seq, _):
                                            transaction.setState(currentState.changedState(AuthorizedAccountState.State(pts: pts, qts: qts, date: date, seq: seq)))
                                    }
                                }
                                return (nil, nil, false)
                            }
                        }
                        return appliedState
                    }
                }
                |> deliverOn(self.queue)
                let _ = signal.start(next: { [weak self] difference, finalState, skipBecauseOfError in
                    if let strongSelf = self {
                        if case .pollDifference = strongSelf.operations.removeFirst().content {
                            let events: AccountFinalStateEvents
                            if let finalState = finalState {
                                events = currentEvents.union(with: AccountFinalStateEvents(state: finalState))
                            } else {
                                events = currentEvents
                            }
                            if let difference = difference {
                                switch difference {
                                    case .differenceSlice:
                                    strongSelf.addOperation(.pollDifference(events), position: .first)
                                    default:
                                        if !events.isEmpty {
                                            strongSelf.insertProcessEvents(events)
                                        }
                                        strongSelf.currentIsUpdatingValue = false
                                    strongSelf.significantStateUpdateCompletedPipe.putNext(Void())
                                }
                            } else if skipBecauseOfError {
                                if !events.isEmpty {
                                    strongSelf.insertProcessEvents(events)
                                }
                            } else {
                                if !events.isEmpty {
                                    strongSelf.insertProcessEvents(events)
                                }
                                strongSelf.replaceOperations(with: .pollDifference(AccountFinalStateEvents()))
                            }
                            strongSelf.startFirstOperation()
                        } else {
                            assertionFailure()
                        }
                    }
                }, error: { _ in
                    assertionFailure()
                    Logger.shared.log("AccountStateManager", "processUpdateGroups signal completed with error")
                })
            case let .collectUpdateGroups(_, timeout):
                self.operationTimer?.invalidate()
                let operationTimer = SignalKitTimer(timeout: timeout, repeat: false, completion: { [weak self] in
                    if let strongSelf = self {
                        let firstOperation = strongSelf.operations.removeFirst()
                        if case let .collectUpdateGroups(groups, _) = firstOperation.content {
                            if timeout.isEqual(to: 0.0) {
                                strongSelf.addOperation(.processUpdateGroups(groups), position: .first)
                            } else {
                                Logger.shared.log("AccountStateManager", "timeout while waiting for updates")
                                strongSelf.replaceOperations(with: .pollDifference(AccountFinalStateEvents()))
                            }
                            strongSelf.startFirstOperation()
                        } else {
                            assertionFailure()
                        }
                    }
                }, queue: self.queue)
                self.operationTimer = operationTimer
                operationTimer.start()
            case let .processUpdateGroups(groups):
                self.operationTimer?.invalidate()
                let accountManager = self.accountManager
                let postbox = self.postbox
                let network = self.network
                let auxiliaryMethods = self.auxiliaryMethods
                let accountPeerId = self.accountPeerId
                let mediaBox = postbox.mediaBox
                let queue = self.queue
                let signal = initialStateWithUpdateGroups(postbox: postbox, groups: groups)
                |> mapToSignal { [weak self] state -> Signal<(AccountReplayedFinalState?, AccountFinalState), NoError> in
                    return finalStateWithUpdateGroups(postbox: postbox, network: network, state: state, groups: groups)
                    |> deliverOn(queue)
                    |> mapToSignal { finalState in
                        if !finalState.discard && !finalState.state.preCachedResources.isEmpty {
                            for (resource, data) in finalState.state.preCachedResources {
                                postbox.mediaBox.storeResourceData(resource.id, data: data)
                            }
                        }
                        
                        let removePossiblyDeliveredMessagesUniqueIds = self?.removePossiblyDeliveredMessagesUniqueIds ?? Dictionary()
                        
                        return postbox.transaction { transaction -> AccountReplayedFinalState? in
                            if finalState.discard {
                                return nil
                            } else {
                                let startTime = CFAbsoluteTimeGetCurrent()
                                let result = replayFinalState(accountManager: accountManager, postbox: postbox, accountPeerId: accountPeerId, mediaBox: mediaBox, encryptionProvider: network.encryptionProvider, transaction: transaction, auxiliaryMethods: auxiliaryMethods, finalState: finalState, removePossiblyDeliveredMessagesUniqueIds: removePossiblyDeliveredMessagesUniqueIds)
                                let deltaTime = CFAbsoluteTimeGetCurrent() - startTime
                                if deltaTime > 1.0 {
                                    Logger.shared.log("State", "replayFinalState took \(deltaTime)s")
                                }
                                return result
                            }
                        }
                        |> map({ ($0, finalState) })
                        |> deliverOn(queue)
                    }
                }
                let _ = signal.start(next: { [weak self] replayedState, finalState in
                    if let strongSelf = self {
                        if case let .processUpdateGroups(groups) = strongSelf.operations.removeFirst().content {
                            if let replayedState = replayedState, !finalState.shouldPoll {
                                let events = AccountFinalStateEvents(state: replayedState)
                                if !events.isEmpty {
                                    strongSelf.insertProcessEvents(events)
                                }
                                if finalState.incomplete || !finalState.missingUpdatesFromChannels.isEmpty {
                                    strongSelf.addOperation(.collectUpdateGroups(groups, 2.0), position: .last)
                                }
                            } else {
                                if let replayedState = replayedState {
                                    let events = AccountFinalStateEvents(state: replayedState)
                                    if !events.displayAlerts.isEmpty {
                                        strongSelf.insertProcessEvents(AccountFinalStateEvents(displayAlerts: events.displayAlerts))
                                    }
                                }
                                strongSelf.replaceOperations(with: .pollDifference(AccountFinalStateEvents()))
                            }
                            strongSelf.startFirstOperation()
                        } else {
                            assertionFailure()
                        }
                    }
                })
            case let .custom(operationId, signal):
                self.operationTimer?.invalidate()
                let completed: () -> Void = { [weak self] in
                    if let strongSelf = self {
                        let topOperation = strongSelf.operations.removeFirst()
                        if case .custom(operationId, _) = topOperation.content {
                            strongSelf.startFirstOperation()
                        } else {
                            assertionFailure()
                        }
                    }
                }
                let _ = (signal |> deliverOn(self.queue)).start(error: { _ in
                    completed()
                }, completed: {
                    completed()
                })
            case let .processEvents(operationId, events):
                self.operationTimer?.invalidate()
                let completed: () -> Void = { [weak self] in
                    if let strongSelf = self {
                        let topOperation = strongSelf.operations.removeFirst()
                        if case .processEvents(operationId, _) = topOperation.content {
                            if !events.updatedTypingActivities.isEmpty {
                                strongSelf.peerInputActivityManager.transaction { manager in
                                    for (chatPeerId, peerActivities) in events.updatedTypingActivities {
                                        for (peerId, activity) in peerActivities {
                                            if let activity = activity {
                                                manager.addActivity(chatPeerId: chatPeerId, peerId: peerId, activity: activity)
                                            } else {
                                                manager.removeAllActivities(chatPeerId: chatPeerId, peerId: peerId)
                                            }
                                        }
                                    }
                                }
                            }
                            if !events.updatedWebpages.isEmpty {
                                strongSelf.notifyUpdatedWebpages(events.updatedWebpages)
                            }
                            if let updatedPeersNearby = events.updatedPeersNearby {
                                strongSelf.notifyUpdatedPeersNearby(updatedPeersNearby)
                            }
                            if !events.updatedCalls.isEmpty {
                                for call in events.updatedCalls {
                                    strongSelf.callSessionManager.updateSession(call, completion: { _ in })
                                }
                            }
                            if !events.addedCallSignalingData.isEmpty {
                                for (id, data) in events.addedCallSignalingData {
                                    strongSelf.callSessionManager.addCallSignalingData(id: id, data: data)
                                }
                            }
<<<<<<< HEAD
=======
                            if !events.updatedGroupCallParticipants.isEmpty {
                                strongSelf.groupCallParticipantUpdatesPipe.putNext(events.updatedGroupCallParticipants)
                            }
>>>>>>> e18b6736
                            if !events.updatedIncomingThreadReadStates.isEmpty || !events.updatedOutgoingThreadReadStates.isEmpty {
                                strongSelf.threadReadStateUpdatesPipe.putNext((events.updatedIncomingThreadReadStates, events.updatedOutgoingThreadReadStates))
                            }
                            if !events.isContactUpdates.isEmpty {
                                strongSelf.addIsContactUpdates(events.isContactUpdates)
                            }
                            if let updatedMaxMessageId = events.updatedMaxMessageId {
                                strongSelf.appliedMaxMessageIdPromise.set(.single(updatedMaxMessageId))
                            }
                            if let updatedQts = events.updatedQts {
                                strongSelf.appliedQtsPromise.set(.single(updatedQts))
                            }
                            var pollCount = 0
                            for i in 0 ..< strongSelf.operations.count {
                                if case let .pollCompletion(pollId, messageIds, subscribers) = strongSelf.operations[i].content {
                                    pollCount += 1
                                    var updatedMessageIds = messageIds
                                    updatedMessageIds.append(contentsOf: events.addedIncomingMessageIds)
                                    let operation = AccountStateManagerOperation(content: .pollCompletion(pollId, updatedMessageIds, subscribers))
                                    operation.isRunning = strongSelf.operations[i].isRunning
                                    strongSelf.operations[i] = operation
                                }
                            }
                            assert(pollCount <= 1)
                            strongSelf.startFirstOperation()
                        } else {
                            assertionFailure()
                        }
                    }
                }
                
                if events.delayNotificatonsUntil != nil {
                    let _ = self.delayNotificatonsUntil.swap(events.delayNotificatonsUntil)
                }
                
                let signal = self.postbox.transaction { transaction -> [([Message], PeerGroupId, Bool)] in
                    var messageList: [([Message], PeerGroupId, Bool)] = []
                    for id in events.addedIncomingMessageIds {
                        let (messages, notify, _, _) = messagesForNotification(transaction: transaction, id: id, alwaysReturnMessage: false)
                        if !messages.isEmpty {
                            messageList.append((messages, .root, notify))
                        }
                    }
                    var wasScheduledMessages: [Message] = []
                    for id in events.wasScheduledMessageIds {
                        if let message = transaction.getMessage(id) {
                             wasScheduledMessages.append(message)
                        }
                    }
                    if !wasScheduledMessages.isEmpty {
                        messageList.append((wasScheduledMessages, .root, true))
                    }
                    return messageList
                }
                
                let _ = (signal
                |> deliverOn(self.queue)).start(next: { [weak self] messages in
                    if let strongSelf = self {
                        strongSelf.notificationMessagesPipe.putNext(messages)
                    }
                }, error: { _ in
                    completed()
                }, completed: {
                    completed()
                })
            
                if !events.displayAlerts.isEmpty {
                    self.displayAlertsPipe.putNext(events.displayAlerts)
                }
            
                if !events.externallyUpdatedPeerId.isEmpty {
                    self.externallyUpdatedPeerIdsPipe.putNext(Array(events.externallyUpdatedPeerId))
                }
            
                if events.authorizationListUpdated {
                    self.authorizationListUpdatesPipe.putNext(Void())
                }
                
                if !events.deletedMessageIds.isEmpty {
                    self.deletedMessagesPipe.putNext(events.deletedMessageIds)
                }
            case let .pollCompletion(pollId, preMessageIds, preSubscribers):
                if self.operations.count > 1 {
                    self.operations.removeFirst()
                    self.postponePollCompletionOperation(messageIds: preMessageIds, subscribers: preSubscribers)
                    self.startFirstOperation()
                } else {
                    self.operationTimer?.invalidate()
                    let signal = self.network.request(Api.functions.help.test())
                    |> deliverOn(self.queue)
                    let completed: () -> Void = { [weak self] in
                        if let strongSelf = self {
                            let topOperation = strongSelf.operations.removeFirst()
                            if case let .pollCompletion(topPollId, messageIds, subscribers) = topOperation.content {
                                assert(topPollId == pollId)
                                
                                if strongSelf.operations.isEmpty {
                                    for (_, f) in subscribers {
                                        f(messageIds)
                                    }
                                } else {
                                    strongSelf.postponePollCompletionOperation(messageIds: messageIds, subscribers: subscribers)
                                }
                                strongSelf.startFirstOperation()
                            } else {
                                assertionFailure()
                            }
                        }
                    }
                    let _ = (signal |> deliverOn(self.queue)).start(error: { _ in
                        completed()
                    }, completed: {
                        completed()
                    })
                }
            case let .replayAsynchronouslyBuiltFinalState(finalState, completion):
                if !finalState.state.preCachedResources.isEmpty {
                    for (resource, data) in finalState.state.preCachedResources {
                        self.postbox.mediaBox.storeResourceData(resource.id, data: data)
                    }
                }
                
                let accountPeerId = self.accountPeerId
                let accountManager = self.accountManager
                let postbox = self.postbox
                let mediaBox = self.postbox.mediaBox
                let network = self.network
                let auxiliaryMethods = self.auxiliaryMethods
                let removePossiblyDeliveredMessagesUniqueIds = self.removePossiblyDeliveredMessagesUniqueIds
                let signal = self.postbox.transaction { transaction -> AccountReplayedFinalState? in
                    let startTime = CFAbsoluteTimeGetCurrent()
                    let result = replayFinalState(accountManager: accountManager, postbox: postbox, accountPeerId: accountPeerId, mediaBox: mediaBox, encryptionProvider: network.encryptionProvider, transaction: transaction, auxiliaryMethods: auxiliaryMethods, finalState: finalState, removePossiblyDeliveredMessagesUniqueIds: removePossiblyDeliveredMessagesUniqueIds)
                    let deltaTime = CFAbsoluteTimeGetCurrent() - startTime
                    if deltaTime > 1.0 {
                        Logger.shared.log("State", "replayFinalState took \(deltaTime)s")
                    }
                    return result
                }
                |> map({ ($0, finalState) })
                |> deliverOn(self.queue)
                
                let _ = signal.start(next: { [weak self] replayedState, finalState in
                    if let strongSelf = self {
                        if case .replayAsynchronouslyBuiltFinalState = strongSelf.operations.removeFirst().content {
                            if let replayedState = replayedState {
                                let events = AccountFinalStateEvents(state: replayedState)
                                if !events.isEmpty {
                                    strongSelf.insertProcessEvents(events)
                                }
                            }
                            strongSelf.startFirstOperation()
                        } else {
                            assertionFailure()
                        }
                        completion()
                    }
                }, error: { _ in
                    assertionFailure()
                    Logger.shared.log("AccountStateManager", "processUpdateGroups signal completed with error")
                    completion()
                })
        }
    }
    
    private func insertProcessEvents(_ events: AccountFinalStateEvents) {
        if !events.isEmpty {
            let operation = AccountStateManagerOperation(content: .processEvents(self.getNextId(), events))
            var inserted = false
            for i in 0 ..< self.operations.count {
                if self.operations[i].isRunning {
                    continue
                }
                if case .processEvents = self.operations[i].content {
                    continue
                }
                self.operations.insert(operation, at: i)
                inserted = true
                break
            }
            if !inserted {
                self.operations.append(operation)
            }
        }
    }
    
    private func postponePollCompletionOperation(messageIds: [MessageId], subscribers: [(Int32, ([MessageId]) -> Void)]) {
        self.addOperation(.pollCompletion(self.getNextId(), messageIds, subscribers), position: .last)
        
        for i in 0 ..< self.operations.count {
            if case .pollCompletion = self.operations[i].content {
                if i != self.operations.count - 1 {
                    assertionFailure()
                }
            }
        }
    }
    
    private func addPollCompletion(_ f: @escaping ([MessageId]) -> Void) -> Int32 {
        assert(self.queue.isCurrent())
        
        let updatedId: Int32 = self.getNextId()
        
        for i in 0 ..< self.operations.count {
            if case let .pollCompletion(pollId, messageIds, subscribers) = self.operations[i].content {
                var subscribers = subscribers
                subscribers.append((updatedId, f))
                let operation = AccountStateManagerOperation(content: .pollCompletion(pollId, messageIds, subscribers))
                operation.isRunning = self.operations[i].isRunning
                self.operations[i] = operation
                return updatedId
            }
        }
        
        self.addOperation(.pollCompletion(self.getNextId(), [], [(updatedId, f)]), position: .last)
        
        return updatedId
    }
    
    private func removePollCompletion(_ id: Int32) {
        for i in 0 ..< self.operations.count {
            if case let .pollCompletion(pollId, messages, subscribers) = self.operations[i].content {
                for j in 0 ..< subscribers.count {
                    if subscribers[j].0 == id {
                        var subscribers = subscribers
                        subscribers.remove(at: j)
                        let operation = AccountStateManagerOperation(content: .pollCompletion(pollId, messages, subscribers))
                        operation.isRunning = self.operations[i].isRunning
                        self.operations[i] = operation
                        break
                    }
                }
            }
        }
    }
    
    public func pollStateUpdateCompletion() -> Signal<[MessageId], NoError> {
        return Signal { [weak self] subscriber in
            let disposable = MetaDisposable()
            if let strongSelf = self {
                strongSelf.queue.async {
                    let id = strongSelf.addPollCompletion({ messageIds in
                        subscriber.putNext(messageIds)
                        subscriber.putCompletion()
                    })
                    
                    disposable.set(ActionDisposable {
                        if let strongSelf = self {
                            strongSelf.queue.async {
                                strongSelf.removePollCompletion(id)
                            }
                        }
                    })
                }
            }
            return disposable
        }
    }
    
    public func updatedWebpage(_ webpageId: MediaId) -> Signal<TelegramMediaWebpage, NoError> {
        let queue = self.queue
        return Signal { [weak self] subscriber in
            let disposable = MetaDisposable()
            queue.async {
                if let strongSelf = self {
                    let context: UpdatedWebpageSubscriberContext
                    if let current = strongSelf.updatedWebpageContexts[webpageId] {
                        context = current
                    } else {
                        context = UpdatedWebpageSubscriberContext()
                        strongSelf.updatedWebpageContexts[webpageId] = context
                    }
                    
                    let index = context.subscribers.add({ media in
                        subscriber.putNext(media)
                    })
                    
                    disposable.set(ActionDisposable {
                        if let strongSelf = self {
                            if let context = strongSelf.updatedWebpageContexts[webpageId] {
                                context.subscribers.remove(index)
                                if context.subscribers.isEmpty {
                                    strongSelf.updatedWebpageContexts.removeValue(forKey: webpageId)
                                }
                            }
                        }
                    })
                }
            }
            return disposable
        }
    }
    
    private func notifyUpdatedWebpages(_ updatedWebpages: [MediaId: TelegramMediaWebpage]) {
        for (id, context) in self.updatedWebpageContexts {
            if let media = updatedWebpages[id] {
                for subscriber in context.subscribers.copyItems() {
                    subscriber(media)
                }
            }
        }
    }
    
    func notifyAppliedIncomingReadMessages(_ ids: [MessageId]) {
        self.appliedIncomingReadMessagesPipe.putNext(ids)
    }
    
    public func getDelayNotificatonsUntil() -> Int32? {
        return self.delayNotificatonsUntil.with { $0 }
    }
    
    func modifyTermsOfServiceUpdate(_ f: @escaping (TermsOfServiceUpdate?) -> (TermsOfServiceUpdate?)) {
        self.queue.async {
            let current = self.termsOfServiceUpdateValue.with { $0 }
            let updated = f(current)
            if (current != updated) {
                let _ = self.termsOfServiceUpdateValue.swap(updated)
                self.termsOfServiceUpdatePromise.set(.single(updated))
            }
        }
    }
    
    func modifyAppUpdateInfo(_ f: @escaping (AppUpdateInfo?) -> (AppUpdateInfo?)) {
        self.queue.async {
            let current = self.appUpdateInfoValue.with { $0 }
            let updated = f(current)
            if (current != updated) {
                let _ = self.appUpdateInfoValue.swap(updated)
                self.appUpdateInfoPromise.set(.single(updated))
            }
        }
    }
    
    public func updatedPeersNearby() -> Signal<[PeerNearby], NoError> {
        let queue = self.queue
        return Signal { [weak self] subscriber in
            let disposable = MetaDisposable()
            queue.async {
                if let strongSelf = self {
                    let index = strongSelf.updatedPeersNearbyContext.subscribers.add({ peersNearby in
                        subscriber.putNext(peersNearby)
                    })
                    
                    disposable.set(ActionDisposable {
                        if let strongSelf = self {
                            strongSelf.updatedPeersNearbyContext.subscribers.remove(index)
                        }
                    })
                }
            }
            return disposable
        }
    }
    
    private func notifyUpdatedPeersNearby(_ updatedPeersNearby: [PeerNearby]) {
        for subscriber in self.updatedPeersNearbyContext.subscribers.copyItems() {
            subscriber(updatedPeersNearby)
        }
    }
    
    func notifyDeletedMessages(messageIds: [MessageId]) {
        self.deletedMessagesPipe.putNext(messageIds.map { .messageId($0) })
    }
    
    public func processIncomingCallUpdate(data: Data, completion: @escaping ((CallSessionRingingState, CallSession)?) -> Void) {
        var rawData = data
        let reader = BufferReader(Buffer(data: data))
        if let signature = reader.readInt32(), signature == 0x3072cfa1 {
            if let compressedData = parseBytes(reader) {
                if let decompressedData = MTGzip.decompress(compressedData.makeData()) {
                    rawData = decompressedData
                }
            }
        }
        
        if let updates = Api.parse(Buffer(data: rawData)) as? Api.Updates {
            switch updates {
            case let .updates(updates, users, chats, date, seq):
                for update in updates {
                    switch update {
                    case let .updatePhoneCall(phoneCall):
                        self.callSessionManager.updateSession(phoneCall, completion: { result in
                            completion(result)
                        })
                        return
                    default:
                        break
                    }
                }
            default:
                break
            }
        }
        completion(nil)
    }
    
    func removePossiblyDeliveredMessages(uniqueIds: [Int64: PeerId]) {
        self.queue.async {
            self.removePossiblyDeliveredMessagesUniqueIds.merge(uniqueIds, uniquingKeysWith: { _, rhs in rhs })
        }
    }
}

public func messagesForNotification(transaction: Transaction, id: MessageId, alwaysReturnMessage: Bool) -> (messages: [Message], notify: Bool, sound: PeerMessageSound, displayContents: Bool) {
    guard let message = transaction.getMessage(id) else {
        Logger.shared.log("AccountStateManager", "notification message doesn't exist")
        return ([], false, .bundledModern(id: 0), false)
    }

    var notify = true
    var sound: PeerMessageSound = .bundledModern(id: 0)
    var muted = false
    var displayContents = true
    
    for attribute in message.attributes {
        if let attribute = attribute as? NotificationInfoMessageAttribute {
            if attribute.flags.contains(.muted) {
                muted = true
            }
        }
    }
    for media in message.media {
        if let action = media as? TelegramMediaAction {
            switch action.action {
                case .groupMigratedToChannel, .channelMigratedFromGroup:
                    notify = false
                default:
                    break
            }
        }
    }
    
    let timestamp = Int32(CFAbsoluteTimeGetCurrent() + NSTimeIntervalSince1970)
    
    var notificationPeerId = id.peerId
    let peer = transaction.getPeer(id.peerId)
    if let peer = peer, let associatedPeerId = peer.associatedPeerId {
        notificationPeerId = associatedPeerId
    }
    if message.personal, let author = message.author {
        notificationPeerId = author.id
    }
    
    if let notificationSettings = transaction.getPeerNotificationSettings(notificationPeerId) as? TelegramPeerNotificationSettings {
        var defaultSound: PeerMessageSound = .bundledModern(id: 0)
        var defaultNotify: Bool = true
        if let globalNotificationSettings = transaction.getPreferencesEntry(key: PreferencesKeys.globalNotifications) as? GlobalNotificationSettings {
            if id.peerId.namespace == Namespaces.Peer.CloudUser {
                defaultNotify = globalNotificationSettings.effective.privateChats.enabled
                defaultSound = globalNotificationSettings.effective.privateChats.sound
                displayContents = globalNotificationSettings.effective.privateChats.displayPreviews
            } else if id.peerId.namespace == Namespaces.Peer.SecretChat {
                defaultNotify = globalNotificationSettings.effective.privateChats.enabled
                defaultSound = globalNotificationSettings.effective.privateChats.sound
                displayContents = false
            } else if id.peerId.namespace == Namespaces.Peer.CloudChannel, let peer = peer as? TelegramChannel, case .broadcast = peer.info {
                defaultNotify = globalNotificationSettings.effective.channels.enabled
                defaultSound = globalNotificationSettings.effective.channels.sound
                displayContents = globalNotificationSettings.effective.channels.displayPreviews
            } else {
                defaultNotify = globalNotificationSettings.effective.groupChats.enabled
                defaultSound = globalNotificationSettings.effective.groupChats.sound
                displayContents = globalNotificationSettings.effective.groupChats.displayPreviews
            }
        }
        switch notificationSettings.muteState {
            case .default:
                if !defaultNotify {
                    notify = false
                }
            case let .muted(until):
                if until >= timestamp {
                    notify = false
                }
            case .unmuted:
                break
        }
        if case .default = notificationSettings.messageSound {
            sound = defaultSound
        } else {
            sound = notificationSettings.messageSound
        }
    } else {
        Logger.shared.log("AccountStateManager", "notification settings for \(notificationPeerId) are undefined")
    }
    
    if muted {
        sound = .none
    }
    
    if let channel = message.peers[message.id.peerId] as? TelegramChannel {
        switch channel.participationStatus {
            case .kicked, .left:
                return ([], false, sound, false)
            case .member:
                break
        }
    }
    
    var foundReadState = false
    var isUnread = true
    if let readState = transaction.getCombinedPeerReadState(id.peerId) {
        if readState.isIncomingMessageIndexRead(message.index) {
            isUnread = false
        }
        foundReadState = true
    }
    
    if !foundReadState {
        Logger.shared.log("AccountStateManager", "read state for \(id.peerId) is undefined")
    }
    
    var resultMessages: [Message] = [message]
    
    var messageGroup: [Message]?
    if message.forwardInfo != nil && message.sourceReference == nil {
        messageGroup = transaction.getMessageForwardedGroup(message.id)
    } else if message.groupingKey != nil {
        messageGroup = transaction.getMessageGroup(message.id)
    }
    if let messageGroup = messageGroup {
        resultMessages.append(contentsOf: messageGroup.filter({ $0.id != message.id }))
    }
    
    if notify {
        return (resultMessages, isUnread, sound, displayContents)
    } else {
        return (alwaysReturnMessage ? resultMessages : [], false, sound, displayContents)
    }
}<|MERGE_RESOLUTION|>--- conflicted
+++ resolved
@@ -148,14 +148,11 @@
         return self.threadReadStateUpdatesPipe.signal()
     }
     
-<<<<<<< HEAD
-=======
     private let groupCallParticipantUpdatesPipe = ValuePipe<[(Int64, GroupCallParticipantsContext.Update)]>()
     public var groupCallParticipantUpdates: Signal<[(Int64, GroupCallParticipantsContext.Update)], NoError> {
         return self.groupCallParticipantUpdatesPipe.signal()
     }
     
->>>>>>> e18b6736
     private let deletedMessagesPipe = ValuePipe<[DeletedMessageId]>()
     public var deletedMessages: Signal<[DeletedMessageId], NoError> {
         return self.deletedMessagesPipe.signal()
@@ -678,12 +675,9 @@
                                     strongSelf.callSessionManager.addCallSignalingData(id: id, data: data)
                                 }
                             }
-<<<<<<< HEAD
-=======
                             if !events.updatedGroupCallParticipants.isEmpty {
                                 strongSelf.groupCallParticipantUpdatesPipe.putNext(events.updatedGroupCallParticipants)
                             }
->>>>>>> e18b6736
                             if !events.updatedIncomingThreadReadStates.isEmpty || !events.updatedOutgoingThreadReadStates.isEmpty {
                                 strongSelf.threadReadStateUpdatesPipe.putNext((events.updatedIncomingThreadReadStates, events.updatedOutgoingThreadReadStates))
                             }
