import Foundation
import Postbox
import SwiftSignalKit
import TelegramApi
import MtProtoKit

import SyncCore

public enum CallListViewType {
    case all
    case missed
}

public enum CallListViewEntry {
    case message(Message, [Message])
    case hole(MessageIndex)
}

public final class CallListView {
    public let entries: [CallListViewEntry]
    public let earlier: MessageIndex?
    public let later: MessageIndex?
    
    init(entries: [CallListViewEntry], earlier: MessageIndex?, later: MessageIndex?) {
        self.entries = entries
        self.earlier = earlier
        self.later = later
    }
}

private func pendingWebpages(entries: [MessageHistoryEntry]) -> (Set<MessageId>, [MessageId: (MediaId, String)]) {
    var messageIds = Set<MessageId>()
    var localWebpages: [MessageId: (MediaId, String)] = [:]
    for entry in entries {
        for media in entry.message.media {
            if let media = media as? TelegramMediaWebpage {
                if case let .Pending(_, url) = media.content {
                    messageIds.insert(entry.message.id)
                    if let url = url, media.webpageId.namespace == Namespaces.Media.LocalWebpage {
                        localWebpages[entry.message.id] = (media.webpageId, url)
                    }
                }
                break
            }
        }
    }
    return (messageIds, localWebpages)
}

private func pollMessages(entries: [MessageHistoryEntry]) -> (Set<MessageId>, [MessageId: Message]) {
    var messageIds = Set<MessageId>()
    var messages: [MessageId: Message] = [:]
    for entry in entries {
        for media in entry.message.media {
            if let poll = media as? TelegramMediaPoll, poll.pollId.namespace == Namespaces.Media.CloudPoll, entry.message.id.namespace == Namespaces.Message.Cloud, !poll.isClosed {
                messageIds.insert(entry.message.id)
                messages[entry.message.id] = entry.message
                break
            }
        }
    }
    return (messageIds, messages)
}

private func fetchWebpage(account: Account, messageId: MessageId) -> Signal<Void, NoError> {
    return account.postbox.loadedPeerWithId(messageId.peerId)
    |> take(1)
    |> mapToSignal { peer in
        if let inputPeer = apiInputPeer(peer) {
            let isScheduledMessage = Namespaces.Message.allScheduled.contains(messageId.namespace)
            let messages: Signal<Api.messages.Messages, MTRpcError>
            if isScheduledMessage {
                messages = account.network.request(Api.functions.messages.getScheduledMessages(peer: inputPeer, id: [messageId.id]))
            } else {
                switch inputPeer {
                    case let .inputPeerChannel(channelId, accessHash):
                        messages = account.network.request(Api.functions.channels.getMessages(channel: Api.InputChannel.inputChannel(channelId: channelId, accessHash: accessHash), id: [Api.InputMessage.inputMessageID(id: messageId.id)]))
                    default:
                        messages = account.network.request(Api.functions.messages.getMessages(id: [Api.InputMessage.inputMessageID(id: messageId.id)]))
                }
            }
            return messages
            |> retryRequest
            |> mapToSignal { result in
                let messages: [Api.Message]
                let chats: [Api.Chat]
                let users: [Api.User]
                switch result {
                    case let .messages(messages: apiMessages, chats: apiChats, users: apiUsers):
                        messages = apiMessages
                        chats = apiChats
                        users = apiUsers
                    case let .messagesSlice(_, _, _, _, messages: apiMessages, chats: apiChats, users: apiUsers):
                        messages = apiMessages
                        chats = apiChats
                        users = apiUsers
                    case let .channelMessages(_, _, _, _, apiMessages, apiChats, apiUsers):
                        messages = apiMessages
                        chats = apiChats
                        users = apiUsers
                    case .messagesNotModified:
                        messages = []
                        chats = []
                        users = []
                }
                
                return account.postbox.transaction { transaction -> Void in
                    var peers: [Peer] = []
                    var peerPresences: [PeerId: PeerPresence] = [:]
                    for chat in chats {
                        if let groupOrChannel = mergeGroupOrChannel(lhs: transaction.getPeer(chat.peerId), rhs: chat) {
                            peers.append(groupOrChannel)
                        }
                    }
                    for apiUser in users {
                        if let user = TelegramUser.merge(transaction.getPeer(apiUser.peerId) as? TelegramUser, rhs: apiUser) {
                            peers.append(user)
                            if let presence = TelegramUserPresence(apiUser: apiUser) {
                                peerPresences[user.id] = presence
                            }
                        }
                    }
                    
                    for message in messages {
                        if let storeMessage = StoreMessage(apiMessage: message, namespace: isScheduledMessage ? Namespaces.Message.ScheduledCloud : Namespaces.Message.Cloud) {
                            var webpage: TelegramMediaWebpage?
                            for media in storeMessage.media {
                                if let media = media as? TelegramMediaWebpage {
                                    webpage = media
                                }
                            }
                            
                            if let webpage = webpage {
                                updateMessageMedia(transaction: transaction, id: webpage.webpageId, media: webpage)
                            } else {
                                if let previousMessage = transaction.getMessage(messageId) {
                                    for media in previousMessage.media {
                                        if let media = media as? TelegramMediaWebpage {
                                            updateMessageMedia(transaction: transaction, id: media.webpageId, media: nil)
                                            
                                            break
                                        }
                                    }
                                }
                            }
                            break
                        }
                    }
                    
                    updatePeers(transaction: transaction, peers: peers, update: { _, updated -> Peer in
                        return updated
                    })
                    
                    updatePeerPresences(transaction: transaction, accountPeerId: account.peerId, peerPresences: peerPresences)
                }
            }
        } else {
            return .complete()
        }
    }
}

private func fetchPoll(account: Account, messageId: MessageId) -> Signal<Void, NoError> {
    return account.postbox.loadedPeerWithId(messageId.peerId)
    |> take(1)
    |> mapToSignal { peer -> Signal<Void, NoError> in
        guard let inputPeer = apiInputPeer(peer) else {
            return .complete()
        }
        return account.network.request(Api.functions.messages.getPollResults(peer: inputPeer, msgId: messageId.id))
        |> map(Optional.init)
        |> `catch` { _ -> Signal<Api.Updates?, NoError> in
            return .single(nil)
        }
        |> mapToSignal { updates -> Signal<Void, NoError> in
            if let updates = updates {
                account.stateManager.addUpdates(updates)
            }
            return .complete()
        }
    }
}

private func wrappedHistoryViewAdditionalData(chatLocation: ChatLocationInput, additionalData: [AdditionalMessageHistoryViewData]) -> [AdditionalMessageHistoryViewData] {
    var result = additionalData
    switch chatLocation {
        case let .peer(peerId):
            if peerId.namespace == Namespaces.Peer.CloudChannel {
                if result.firstIndex(where: { if case .peerChatState = $0 { return true } else { return false } }) == nil {
                    result.append(.peerChatState(peerId))
                }
            }
        case let .external(peerId, _, _):
            if peerId.namespace == Namespaces.Peer.CloudChannel {
                if result.firstIndex(where: { if case .peerChatState = $0 { return true } else { return false } }) == nil {
                    result.append(.peerChatState(peerId))
                }
            }
    }
    return result
}

private final class PeerCachedDataContext {
    var viewIds = Set<Int32>()
    var timestamp: Double?
    var hasCachedData: Bool = false
    let disposable = MetaDisposable()
    
    deinit {
        self.disposable.dispose()
    }
}

private final class CachedChannelParticipantsContext {
    var subscribers = Bag<Int32>()
    var timestamp: Double?
    let disposable = MetaDisposable()
    
    deinit {
        self.disposable.dispose()
    }
}

private final class ChannelPollingContext {
    var subscribers = Bag<Void>()
    let disposable = MetaDisposable()
    
    deinit {
        self.disposable.dispose()
    }
}

private final class FeaturedStickerPacksContext {
    var subscribers = Bag<Void>()
    let disposable = MetaDisposable()
    var timestamp: Double?
    
    deinit {
        self.disposable.dispose()
    }
}

private struct ViewCountContextState {
    struct ReplyInfo {
        var commentsPeerId: PeerId?
        var maxReadIncomingMessageId: MessageId?
        var maxMessageId: MessageId?
    }
    
    var timestamp: Int32
    var clientId: Int32
    var result: ReplyInfo?
    
    func isStillValidFor(_ other: ViewCountContextState) -> Bool {
        if other.timestamp > self.timestamp + 30 {
            return false
        }
        if other.clientId > self.clientId {
            return false
        }
        return true
    }
}

public final class AccountViewTracker {
    weak var account: Account?
    private let queue = Queue()
    private var nextViewId: Int32 = 0
    
    private var viewPendingWebpageMessageIds: [Int32: Set<MessageId>] = [:]
    private var viewPollMessageIds: [Int32: Set<MessageId>] = [:]
    private var pendingWebpageMessageIds: [MessageId: Int] = [:]
    private var pollMessageIds: [MessageId: Int] = [:]
    private var webpageDisposables: [MessageId: Disposable] = [:]
    private var pollDisposables: [MessageId: Disposable] = [:]
    
    private var viewVisibleCallListHoleIds: [Int32: Set<MessageIndex>] = [:]
    private var visibleCallListHoleIds: [MessageIndex: Int] = [:]
    private var visibleCallListHoleDisposables: [MessageIndex: Disposable] = [:]
    
    private var updatedViewCountMessageIdsAndTimestamps: [MessageId: ViewCountContextState] = [:]
    private var nextUpdatedViewCountDisposableId: Int32 = 0
    private var updatedViewCountDisposables = DisposableDict<Int32>()
    
    private var updatedReactionsMessageIdsAndTimestamps: [MessageId: Int32] = [:]
    private var nextUpdatedReactionsDisposableId: Int32 = 0
    private var updatedReactionsDisposables = DisposableDict<Int32>()
    
    private var updatedSeenLiveLocationMessageIdsAndTimestamps: [MessageId: Int32] = [:]
    private var nextSeenLiveLocationDisposableId: Int32 = 0
    private var seenLiveLocationDisposables = DisposableDict<Int32>()
    
    private var updatedUnsupportedMediaMessageIdsAndTimestamps: [MessageId: Int32] = [:]
    private var refreshSecretChatMediaMessageIdsAndTimestamps: [MessageId: Int32] = [:]
    private var nextUpdatedUnsupportedMediaDisposableId: Int32 = 0
    private var updatedUnsupportedMediaDisposables = DisposableDict<Int32>()
    
    private var updatedSeenPersonalMessageIds = Set<MessageId>()
    
    private var cachedDataContexts: [PeerId: PeerCachedDataContext] = [:]
    private var cachedChannelParticipantsContexts: [PeerId: CachedChannelParticipantsContext] = [:]
    
    private var channelPollingContexts: [PeerId: ChannelPollingContext] = [:]
    private var featuredStickerPacksContext: FeaturedStickerPacksContext?
    
    let chatHistoryPreloadManager: ChatHistoryPreloadManager
    
    private let historyViewStateValidationContexts: HistoryViewStateValidationContexts
    
    public var orderedPreloadMedia: Signal<[ChatHistoryPreloadMediaItem], NoError> {
        return self.chatHistoryPreloadManager.orderedMedia
    }
    
    private let externallyUpdatedPeerIdDisposable = MetaDisposable()
    
    public let chatListPreloadItems = Promise<[ChatHistoryPreloadItem]>([])
    
    init(account: Account) {
        self.account = account
        
        self.historyViewStateValidationContexts = HistoryViewStateValidationContexts(queue: self.queue, postbox: account.postbox, network: account.network, accountPeerId: account.peerId)
        
        self.chatHistoryPreloadManager = ChatHistoryPreloadManager(postbox: account.postbox, network: account.network, accountPeerId: account.peerId, networkState: account.networkState, preloadItemsSignal: self.chatListPreloadItems.get() |> distinctUntilChanged)
        
        self.externallyUpdatedPeerIdDisposable.set((account.stateManager.externallyUpdatedPeerIds
        |> deliverOn(self.queue)).start(next: { [weak self] peerIds in
            guard let strongSelf = self else {
                return
            }
            for (peerId, _) in strongSelf.cachedDataContexts {
                if peerIds.contains(peerId) {
                    strongSelf.forceUpdateCachedPeerData(peerId: peerId)
                }
            }
        }))
    }
    
    deinit {
        self.updatedViewCountDisposables.dispose()
        self.updatedReactionsDisposables.dispose()
        self.externallyUpdatedPeerIdDisposable.dispose()
    }
    
    func reset() {
        self.queue.async {
            self.cachedDataContexts.removeAll()
        }
    }
    
    private func updatePendingWebpages(viewId: Int32, messageIds: Set<MessageId>, localWebpages: [MessageId: (MediaId, String)]) {
        self.queue.async {
            var addedMessageIds: [MessageId] = []
            var removedMessageIds: [MessageId] = []
            
            let viewMessageIds: Set<MessageId> = self.viewPendingWebpageMessageIds[viewId] ?? Set()
            
            let viewAddedMessageIds = messageIds.subtracting(viewMessageIds)
            let viewRemovedMessageIds = viewMessageIds.subtracting(messageIds)
            for messageId in viewAddedMessageIds {
                if let count = self.pendingWebpageMessageIds[messageId] {
                    self.pendingWebpageMessageIds[messageId] = count + 1
                } else {
                    self.pendingWebpageMessageIds[messageId] = 1
                    addedMessageIds.append(messageId)
                }
            }
            for messageId in viewRemovedMessageIds {
                if let count = self.pendingWebpageMessageIds[messageId] {
                    if count == 1 {
                        self.pendingWebpageMessageIds.removeValue(forKey: messageId)
                        removedMessageIds.append(messageId)
                    } else {
                        self.pendingWebpageMessageIds[messageId] = count - 1
                    }
                } else {
                    assertionFailure()
                }
            }
            
            if messageIds.isEmpty {
                self.viewPendingWebpageMessageIds.removeValue(forKey: viewId)
            } else {
                self.viewPendingWebpageMessageIds[viewId] = messageIds
            }
            
            for messageId in removedMessageIds {
                if let disposable = self.webpageDisposables.removeValue(forKey: messageId) {
                    disposable.dispose()
                }
            }
            
            if let account = self.account {
                for messageId in addedMessageIds {
                    if self.webpageDisposables[messageId] == nil {
                        if let (_, url) = localWebpages[messageId] {
                            self.webpageDisposables[messageId] = (webpagePreview(account: account, url: url) |> mapToSignal { webpage -> Signal<Void, NoError> in
                                return account.postbox.transaction { transaction -> Void in
                                    if let webpage = webpage {
                                        transaction.updateMessage(messageId, update: { currentMessage in
                                            let storeForwardInfo = currentMessage.forwardInfo.flatMap(StoreMessageForwardInfo.init)
                                            var media = currentMessage.media
                                            for i in 0 ..< media.count {
                                                if let _ = media[i] as? TelegramMediaWebpage {
                                                    media[i] = webpage
                                                    break
                                                }
                                            }
                                            return .update(StoreMessage(id: currentMessage.id, globallyUniqueId: currentMessage.globallyUniqueId, groupingKey: currentMessage.groupingKey, threadId: currentMessage.threadId, timestamp: currentMessage.timestamp, flags: StoreMessageFlags(currentMessage.flags), tags: currentMessage.tags, globalTags: currentMessage.globalTags, localTags: currentMessage.localTags, forwardInfo: storeForwardInfo, authorId: currentMessage.author?.id, text: currentMessage.text, attributes: currentMessage.attributes, media: media))
                                        })
                                    }
                                }
                            }).start(completed: { [weak self] in
                                if let strongSelf = self {
                                    strongSelf.queue.async {
                                        strongSelf.webpageDisposables.removeValue(forKey: messageId)
                                    }
                                }
                            })
                        } else if messageId.namespace == Namespaces.Message.Cloud {
                            self.webpageDisposables[messageId] = fetchWebpage(account: account, messageId: messageId).start(completed: { [weak self] in
                                if let strongSelf = self {
                                    strongSelf.queue.async {
                                        strongSelf.webpageDisposables.removeValue(forKey: messageId)
                                    }
                                }
                            })
                        }
                    } else {
                        assertionFailure()
                    }
                }
            }
        }
    }
    
    private func updatePolls(viewId: Int32, messageIds: Set<MessageId>, messages: [MessageId: Message]) {
        let queue = self.queue
        self.queue.async {
            var addedMessageIds: [MessageId] = []
            var removedMessageIds: [MessageId] = []
            
            let viewMessageIds: Set<MessageId> = self.viewPollMessageIds[viewId] ?? Set()
            
            let viewAddedMessageIds = messageIds.subtracting(viewMessageIds)
            let viewRemovedMessageIds = viewMessageIds.subtracting(messageIds)
            for messageId in viewAddedMessageIds {
                if let count = self.pollMessageIds[messageId] {
                    self.pollMessageIds[messageId] = count + 1
                } else {
                    self.pollMessageIds[messageId] = 1
                    addedMessageIds.append(messageId)
                }
            }
            for messageId in viewRemovedMessageIds {
                if let count = self.pollMessageIds[messageId] {
                    if count == 1 {
                        self.pollMessageIds.removeValue(forKey: messageId)
                        removedMessageIds.append(messageId)
                    } else {
                        self.pollMessageIds[messageId] = count - 1
                    }
                } else {
                    assertionFailure()
                }
            }
            
            if messageIds.isEmpty {
                self.viewPollMessageIds.removeValue(forKey: viewId)
            } else {
                self.viewPollMessageIds[viewId] = messageIds
            }
            
            for messageId in removedMessageIds {
                if let disposable = self.pollDisposables.removeValue(forKey: messageId) {
                    disposable.dispose()
                }
            }
            
            if let account = self.account {
                for messageId in addedMessageIds {
                    if self.pollDisposables[messageId] == nil {
                        var deadlineTimer: Signal<Bool, NoError> = .single(false)
                        
                        if let message = messages[messageId] {
                            for media in message.media {
                                if let poll = media as? TelegramMediaPoll {
                                    if let _ = poll.deadlineTimeout, message.id.namespace == Namespaces.Message.Cloud {
                                        let startDate: Int32
                                        if let forwardInfo = message.forwardInfo {
                                            startDate = forwardInfo.date
                                        } else {
                                            startDate = message.timestamp
                                        }
                                        let timestamp = Int32(CFAbsoluteTimeGetCurrent() + NSTimeIntervalSince1970)
                                        let remainingTime = timestamp - startDate - 1
                                        
                                        if remainingTime > 0 {
                                            deadlineTimer = .single(false)
                                            |> then(
                                                .single(true)
                                                |> suspendAwareDelay(Double(remainingTime), queue: queue)
                                            )
                                        } else {
                                            deadlineTimer = .single(true)
                                        }
                                    }
                                }
                            }
                        }
                        
                        let pollSignal: Signal<Never, NoError> = deadlineTimer
                        |> distinctUntilChanged
                        |> mapToSignal { reachedDeadline -> Signal<Never, NoError> in
                            if reachedDeadline {
                                var signal = fetchPoll(account: account, messageId: messageId)
                                |> ignoreValues
                                signal = (signal |> then(
                                    .complete()
                                    |> delay(0.5, queue: Queue.concurrentDefaultQueue())
                                ))
                                |> restart
                                return signal
                            } else {
                                var signal = fetchPoll(account: account, messageId: messageId)
                                |> ignoreValues
                                signal = (signal |> then(
                                    .complete()
                                    |> delay(30.0, queue: Queue.concurrentDefaultQueue())
                                ))
                                |> restart
                                return signal
                            }
                        }
                        self.pollDisposables[messageId] = pollSignal.start()
                    } else {
                        assertionFailure()
                    }
                }
            }
        }
    }
    
    private func updateVisibleCallListHoles(viewId: Int32, holeIds: Set<MessageIndex>) {
        self.queue.async {
            var addedHoleIds: [MessageIndex] = []
            var removedHoleIds: [MessageIndex] = []
            
            let viewHoleIds: Set<MessageIndex> = self.viewVisibleCallListHoleIds[viewId] ?? Set()
            
            let viewAddedHoleIds = holeIds.subtracting(viewHoleIds)
            let viewRemovedHoleIds = viewHoleIds.subtracting(holeIds)
            for holeId in viewAddedHoleIds {
                if let count = self.visibleCallListHoleIds[holeId] {
                    self.visibleCallListHoleIds[holeId] = count + 1
                } else {
                    self.visibleCallListHoleIds[holeId] = 1
                    addedHoleIds.append(holeId)
                }
            }
            for holeId in viewRemovedHoleIds {
                if let count = self.visibleCallListHoleIds[holeId] {
                    if count == 1 {
                        self.visibleCallListHoleIds.removeValue(forKey: holeId)
                        removedHoleIds.append(holeId)
                    } else {
                        self.visibleCallListHoleIds[holeId] = count - 1
                    }
                } else {
                    assertionFailure()
                }
            }
            
            if holeIds.isEmpty {
                self.viewVisibleCallListHoleIds.removeValue(forKey: viewId)
            } else {
                self.viewVisibleCallListHoleIds[viewId] = holeIds
            }
            
            for holeId in removedHoleIds {
                if let disposable = self.visibleCallListHoleDisposables.removeValue(forKey: holeId) {
                    disposable.dispose()
                }
            }
            
            if let account = self.account {
                for holeId in addedHoleIds {
                    if self.visibleCallListHoleDisposables[holeId] == nil {
                        self.visibleCallListHoleDisposables[holeId] = fetchCallListHole(network: account.network, postbox: account.postbox, accountPeerId: account.peerId, holeIndex: holeId).start(completed: { [weak self] in
                            if let strongSelf = self {
                                strongSelf.queue.async {
                                    strongSelf.visibleCallListHoleDisposables.removeValue(forKey: holeId)
                                }
                            }
                        })
                    } else {
                        assertionFailure()
                    }
                }
            }
        }
    }
    
    public struct UpdatedMessageReplyInfo {
        var timestamp: Int32
        var commentsPeerId: PeerId
        var maxReadIncomingMessageId: MessageId?
        var maxMessageId: MessageId?
    }
    
    func applyMaxReadIncomingMessageIdForReplyInfo(id: MessageId, maxReadIncomingMessageId: MessageId) {
        self.queue.async {
            if var state = self.updatedViewCountMessageIdsAndTimestamps[id], var result = state.result {
                result.maxReadIncomingMessageId = maxReadIncomingMessageId
                state.result = result
                self.updatedViewCountMessageIdsAndTimestamps[id] = state
            }
        }
    }
    
    public func replyInfoForMessageId(_ id: MessageId) -> Signal<UpdatedMessageReplyInfo?, NoError> {
        return Signal { [weak self] subscriber in
            let state = self?.updatedViewCountMessageIdsAndTimestamps[id]
            let result = state?.result
            if let state = state, let result = result, let commentsPeerId = result.commentsPeerId {
                subscriber.putNext(UpdatedMessageReplyInfo(timestamp: state.timestamp, commentsPeerId: commentsPeerId, maxReadIncomingMessageId: result.maxReadIncomingMessageId, maxMessageId: result.maxMessageId))
            } else {
                subscriber.putNext(nil)
            }
            subscriber.putCompletion()
            return EmptyDisposable
        }
        |> runOn(self.queue)
    }
    
    public func updateReplyInfoForMessageId(_ id: MessageId, info: UpdatedMessageReplyInfo) {
        self.queue.async { [weak self] in
            guard let strongSelf = self else {
                return
            }
            guard let current = strongSelf.updatedViewCountMessageIdsAndTimestamps[id] else {
                return
            }
            strongSelf.updatedViewCountMessageIdsAndTimestamps[id] = ViewCountContextState(timestamp: Int32(CFAbsoluteTimeGetCurrent()), clientId: current.clientId, result: ViewCountContextState.ReplyInfo(commentsPeerId: info.commentsPeerId, maxReadIncomingMessageId: info.maxReadIncomingMessageId, maxMessageId: info.maxMessageId))
        }
    }
    
    public func updateViewCountForMessageIds(messageIds: Set<MessageId>, clientId: Int32) {
        self.queue.async {
            var addedMessageIds: [MessageId] = []
            let updatedState = ViewCountContextState(timestamp: Int32(CFAbsoluteTimeGetCurrent()), clientId: clientId, result: nil)
            for messageId in messageIds {
                let messageTimestamp = self.updatedViewCountMessageIdsAndTimestamps[messageId]
                if messageTimestamp == nil || !messageTimestamp!.isStillValidFor(updatedState) {
                    self.updatedViewCountMessageIdsAndTimestamps[messageId] = updatedState
                    addedMessageIds.append(messageId)
                }
            }
            if !addedMessageIds.isEmpty {
                for (peerId, messageIds) in messagesIdsGroupedByPeerId(Set(addedMessageIds)) {
                    let disposableId = self.nextUpdatedViewCountDisposableId
                    self.nextUpdatedViewCountDisposableId += 1
                    
                    if let account = self.account {
                        let signal: Signal<[MessageId: ViewCountContextState], NoError> = (account.postbox.transaction { transaction -> Signal<[MessageId: ViewCountContextState], NoError> in
                            guard let peer = transaction.getPeer(peerId), let inputPeer = apiInputPeer(peer) else {
                                return .complete()
                            }
                            return account.network.request(Api.functions.messages.getMessagesViews(peer: inputPeer, id: messageIds.map { $0.id }, increment: .boolTrue))
                            |> map(Optional.init)
                            |> `catch` { _ -> Signal<Api.messages.MessageViews?, NoError> in
                                return .single(nil)
                            }
                            |> mapToSignal { result -> Signal<[MessageId: ViewCountContextState], NoError> in
                                guard case let .messageViews(viewCounts, chats, users)? = result else {
                                    return .complete()
                                }
                                
                                return account.postbox.transaction { transaction -> [MessageId: ViewCountContextState] in
                                    var peers: [Peer] = []
                                    var peerPresences: [PeerId: PeerPresence] = [:]
                                    
                                    var resultStates: [MessageId: ViewCountContextState] = [:]
                                    
                                    for apiUser in users {
                                        if let user = TelegramUser.merge(transaction.getPeer(apiUser.peerId) as? TelegramUser, rhs: apiUser) {
                                            peers.append(user)
                                            if let presence = TelegramUserPresence(apiUser: apiUser) {
                                                peerPresences[user.id] = presence
                                            }
                                        }
                                    }
                                    for chat in chats {
                                        if let groupOrChannel = mergeGroupOrChannel(lhs: transaction.getPeer(chat.peerId), rhs: chat) {
                                            peers.append(groupOrChannel)
                                        }
                                    }
                                    
                                    updatePeers(transaction: transaction, peers: peers, update: { _, updated -> Peer in
                                        return updated
                                    })
                                    
                                    updatePeerPresences(transaction: transaction, accountPeerId: account.peerId, peerPresences: peerPresences)
                                    
                                    for i in 0 ..< messageIds.count {
                                        if i < viewCounts.count {
                                            if case let .messageViews(_, views, forwards, replies) = viewCounts[i] {
                                                transaction.updateMessage(messageIds[i], update: { currentMessage in
                                                    let storeForwardInfo = currentMessage.forwardInfo.flatMap(StoreMessageForwardInfo.init)
                                                    var attributes = currentMessage.attributes
                                                    var foundReplies = false
                                                    var commentsChannelId: PeerId?
                                                    var recentRepliersPeerIds: [PeerId]?
                                                    var repliesCount: Int32?
                                                    var repliesMaxId: Int32?
                                                    var repliesReadMaxId: Int32?
                                                    if let replies = replies {
                                                        switch replies {
                                                        case let .messageReplies(_, repliesCountValue, _, recentRepliers, channelId, maxId, readMaxId):
                                                            if let channelId = channelId {
                                                                commentsChannelId = PeerId(namespace: Namespaces.Peer.CloudChannel, id: channelId)
                                                            }
                                                            repliesCount = repliesCountValue
                                                            if let recentRepliers = recentRepliers {
                                                                recentRepliersPeerIds = recentRepliers.map { $0.peerId }
                                                            } else {
                                                                recentRepliersPeerIds = nil
                                                            }
                                                            repliesMaxId = maxId
                                                            repliesReadMaxId = readMaxId
                                                        }
                                                    }
                                                    var maxMessageId: MessageId?
                                                    if let commentsChannelId = commentsChannelId {
                                                        if let repliesMaxId = repliesMaxId {
                                                            maxMessageId = MessageId(peerId: commentsChannelId, namespace: Namespaces.Message.Cloud, id: repliesMaxId)
                                                        }
                                                    }
                                                    loop: for j in 0 ..< attributes.count {
                                                        if let attribute = attributes[j] as? ViewCountMessageAttribute {
                                                            if let views = views {
                                                                attributes[j] = ViewCountMessageAttribute(count: max(attribute.count, Int(views)))
                                                            }
                                                        } else if let _ = attributes[j] as? ForwardCountMessageAttribute {
                                                            if let forwards = forwards {
                                                                attributes[j] = ForwardCountMessageAttribute(count: Int(forwards))
                                                            }
                                                        } else if let attribute = attributes[j] as? ReplyThreadMessageAttribute {
                                                            foundReplies = true
                                                            if let repliesCount = repliesCount {
                                                                var resolvedMaxReadMessageId: MessageId.Id?
                                                                if let previousMaxReadMessageId = attribute.maxReadMessageId, let repliesReadMaxIdValue = repliesReadMaxId {
                                                                    resolvedMaxReadMessageId = max(previousMaxReadMessageId, repliesReadMaxIdValue)
                                                                    repliesReadMaxId = resolvedMaxReadMessageId
                                                                } else if let repliesReadMaxIdValue = repliesReadMaxId {
                                                                    resolvedMaxReadMessageId = repliesReadMaxIdValue
                                                                    repliesReadMaxId = resolvedMaxReadMessageId
                                                                } else {
                                                                    resolvedMaxReadMessageId = attribute.maxReadMessageId
                                                                }
                                                                attributes[j] = ReplyThreadMessageAttribute(count: repliesCount, latestUsers: recentRepliersPeerIds ?? [], commentsPeerId: commentsChannelId, maxMessageId: repliesMaxId, maxReadMessageId: resolvedMaxReadMessageId)
                                                            }
                                                        }
                                                    }
                                                    var maxReadIncomingMessageId: MessageId?
                                                    if let commentsChannelId = commentsChannelId {
                                                        if let repliesReadMaxId = repliesReadMaxId {
                                                            maxReadIncomingMessageId = MessageId(peerId: commentsChannelId, namespace: Namespaces.Message.Cloud, id: repliesReadMaxId)
                                                        }
                                                    }
                                                    resultStates[messageIds[i]] = ViewCountContextState(timestamp: Int32(CFAbsoluteTimeGetCurrent()), clientId: clientId, result: ViewCountContextState.ReplyInfo(commentsPeerId: commentsChannelId, maxReadIncomingMessageId: maxReadIncomingMessageId, maxMessageId: maxMessageId))
                                                    if !foundReplies, let repliesCount = repliesCount {
                                                        attributes.append(ReplyThreadMessageAttribute(count: repliesCount, latestUsers: recentRepliersPeerIds ?? [], commentsPeerId: commentsChannelId, maxMessageId: repliesMaxId, maxReadMessageId: repliesReadMaxId))
                                                    }
                                                    return .update(StoreMessage(id: currentMessage.id, globallyUniqueId: currentMessage.globallyUniqueId, groupingKey: currentMessage.groupingKey, threadId: currentMessage.threadId, timestamp: currentMessage.timestamp, flags: StoreMessageFlags(currentMessage.flags), tags: currentMessage.tags, globalTags: currentMessage.globalTags, localTags: currentMessage.localTags, forwardInfo: storeForwardInfo, authorId: currentMessage.author?.id, text: currentMessage.text, attributes: attributes, media: currentMessage.media))
                                                })
                                            }
                                        }
                                    }
                                    return resultStates
                                }
                            }
                        }
                        |> switchToLatest)
                        |> afterDisposed { [weak self] in
                            self?.queue.async {
                                self?.updatedViewCountDisposables.set(nil, forKey: disposableId)
                            }
                        }
                        |> deliverOn(self.queue)
                        self.updatedViewCountDisposables.set(signal.start(next: { [weak self] updatedStates in
                            guard let strongSelf = self else {
                                return
                            }
                            for (id, state) in updatedStates {
                                strongSelf.updatedViewCountMessageIdsAndTimestamps[id] = state
                            }
                        }), forKey: disposableId)
                    }
                }
            }
        }
    }
    
    public func updateReactionsForMessageIds(messageIds: Set<MessageId>) {
        /*self.queue.async {
            var addedMessageIds: [MessageId] = []
            let timestamp = Int32(CFAbsoluteTimeGetCurrent())
            for messageId in messageIds {
                let messageTimestamp = self.updatedReactionsMessageIdsAndTimestamps[messageId]
                if messageTimestamp == nil || messageTimestamp! < timestamp - 5 * 60 {
                    self.updatedReactionsMessageIdsAndTimestamps[messageId] = timestamp
                    addedMessageIds.append(messageId)
                }
            }
            if !addedMessageIds.isEmpty {
                for (peerId, messageIds) in messagesIdsGroupedByPeerId(Set(addedMessageIds)) {
                    let disposableId = self.nextUpdatedReactionsDisposableId
                    self.nextUpdatedReactionsDisposableId += 1
                    
                    if let account = self.account {
                        let signal = (account.postbox.transaction { transaction -> Signal<Void, NoError> in
                            if let peer = transaction.getPeer(peerId), let inputPeer = apiInputPeer(peer) {
                                return account.network.request(Api.functions.messages.getMessagesReactions(peer: inputPeer, id: messageIds.map { $0.id }))
                                |> map(Optional.init)
                                |> `catch` { _ -> Signal<Api.Updates?, NoError> in
                                    return .single(nil)
                                }
                                |> mapToSignal { updates -> Signal<Void, NoError> in
                                    guard let updates = updates else {
                                        return .complete()
                                    }
                                    return account.postbox.transaction { transaction -> Void in
                                        let updateList: [Api.Update]
                                        switch updates {
                                        case let .updates(updates, _, _, _, _):
                                            updateList = updates
                                        case let .updatesCombined(updates, _, _, _, _, _):
                                            updateList = updates
                                        case let .updateShort(update, _):
                                            updateList = [update]
                                        default:
                                            updateList = []
                                        }
                                        for update in updateList {
                                            switch update {
                                            case let .updateMessageReactions(peer, msgId, reactions):
                                                transaction.updateMessage(MessageId(peerId: peer.peerId, namespace: Namespaces.Message.Cloud, id: msgId), update: { currentMessage in
                                                    
                                                    let updatedReactions = ReactionsMessageAttribute(apiReactions: reactions)
                                                    
                                                    let storeForwardInfo = currentMessage.forwardInfo.flatMap(StoreMessageForwardInfo.init)
                                                    var attributes = currentMessage.attributes
                                                    loop: for j in 0 ..< attributes.count {
                                                        if let attribute = attributes[j] as? ReactionsMessageAttribute {
                                                            if updatedReactions.reactions == attribute.reactions {
                                                                return .skip
                                                            }
                                                            attributes[j] = updatedReactions
                                                            break loop
                                                        }
                                                    }
                                                    return .update(StoreMessage(id: currentMessage.id, globallyUniqueId: currentMessage.globallyUniqueId, groupingKey: currentMessage.groupingKey, timestamp: currentMessage.timestamp, flags: StoreMessageFlags(currentMessage.flags), tags: currentMessage.tags, globalTags: currentMessage.globalTags, localTags: currentMessage.localTags, forwardInfo: storeForwardInfo, authorId: currentMessage.author?.id, text: currentMessage.text, attributes: attributes, media: currentMessage.media))
                                                })
                                            default:
                                                break
                                            }
                                        }
                                    }
                                }
                            } else {
                                return .complete()
                            }
                        }
                        |> switchToLatest)
                        |> afterDisposed { [weak self] in
                            self?.queue.async {
                                self?.updatedReactionsDisposables.set(nil, forKey: disposableId)
                            }
                        }
                        self.updatedReactionsDisposables.set(signal.start(), forKey: disposableId)
                    }
                }
            }
        }*/
    }
    
    public func updateSeenLiveLocationForMessageIds(messageIds: Set<MessageId>) {
        self.queue.async {
            var addedMessageIds: [MessageId] = []
            let timestamp = Int32(CFAbsoluteTimeGetCurrent())
            for messageId in messageIds {
                let messageTimestamp = self.updatedSeenLiveLocationMessageIdsAndTimestamps[messageId]
                if messageTimestamp == nil || messageTimestamp! < timestamp - 1 * 60 {
                    self.updatedSeenLiveLocationMessageIdsAndTimestamps[messageId] = timestamp
                    addedMessageIds.append(messageId)
                }
            }
            if !addedMessageIds.isEmpty {
                for (peerId, messageIds) in messagesIdsGroupedByPeerId(Set(addedMessageIds)) {
                    let disposableId = self.nextSeenLiveLocationDisposableId
                    self.nextSeenLiveLocationDisposableId += 1
                    
                    if let account = self.account {
                        let signal = (account.postbox.transaction { transaction -> Signal<Void, NoError> in
                            if let peer = transaction.getPeer(peerId), let inputPeer = apiInputPeer(peer) {
                                let request: Signal<Bool, MTRpcError>
                                switch inputPeer {
                                case .inputPeerChat, .inputPeerSelf, .inputPeerUser:
                                    request = account.network.request(Api.functions.messages.readMessageContents(id: messageIds.map { $0.id }))
                                    |> map { _ in true }
                                case let .inputPeerChannel(channelId, accessHash):
                                    request = account.network.request(Api.functions.channels.readMessageContents(channel: .inputChannel(channelId: channelId, accessHash: accessHash), id: messageIds.map { $0.id }))
                                    |> map { _ in true }
                                default:
                                    return .complete()
                                }
                                
                                return request
                                |> `catch` { _ -> Signal<Bool, NoError> in
                                    return .single(false)
                                }
                                |> mapToSignal { _ -> Signal<Void, NoError> in
                                    return .complete()
                                }
                            } else {
                                return .complete()
                            }
                        }
                        |> switchToLatest)
                        |> afterDisposed { [weak self] in
                            self?.queue.async {
                                self?.seenLiveLocationDisposables.set(nil, forKey: disposableId)
                            }
                        }
                        self.seenLiveLocationDisposables.set(signal.start(), forKey: disposableId)
                    }
                }
            }
        }
    }
    
    public func updateUnsupportedMediaForMessageIds(messageIds: Set<MessageId>) {
        self.queue.async {
            var addedMessageIds: [MessageId] = []
            let timestamp = Int32(CFAbsoluteTimeGetCurrent())
            for messageId in messageIds {
                let messageTimestamp = self.updatedUnsupportedMediaMessageIdsAndTimestamps[messageId]
                if messageTimestamp == nil || messageTimestamp! < timestamp - 10 * 60 * 60 {
                    self.updatedUnsupportedMediaMessageIdsAndTimestamps[messageId] = timestamp
                    addedMessageIds.append(messageId)
                }
            }
            if !addedMessageIds.isEmpty {
                for (peerId, messageIds) in messagesIdsGroupedByPeerId(Set(addedMessageIds)) {
                    let disposableId = self.nextUpdatedUnsupportedMediaDisposableId
                    self.nextUpdatedUnsupportedMediaDisposableId += 1
                    
                    if let account = self.account {
                        let signal = account.postbox.transaction { transaction -> Peer? in
                            if let peer = transaction.getPeer(peerId) {
                                return peer
                            } else {
                                return nil
                            }
                        }
                        |> mapToSignal { peer -> Signal<Void, NoError> in
                            guard let peer = peer else {
                                return .complete()
                            }
                            var fetchSignal: Signal<Api.messages.Messages, MTRpcError>?
                            if let messageId = messageIds.first, messageId.namespace == Namespaces.Message.ScheduledCloud {
                                if let inputPeer = apiInputPeer(peer) {
                                    fetchSignal = account.network.request(Api.functions.messages.getScheduledMessages(peer: inputPeer, id: messageIds.map { $0.id }))
                                }
                            } else if peerId.namespace == Namespaces.Peer.CloudUser || peerId.namespace == Namespaces.Peer.CloudGroup {
                                fetchSignal = account.network.request(Api.functions.messages.getMessages(id: messageIds.map { Api.InputMessage.inputMessageID(id: $0.id) }))
                            } else if peerId.namespace == Namespaces.Peer.CloudChannel {
                                if let inputChannel = apiInputChannel(peer) {
                                    fetchSignal = account.network.request(Api.functions.channels.getMessages(channel: inputChannel, id: messageIds.map { Api.InputMessage.inputMessageID(id: $0.id) }))
                                }
                            }
                            guard let signal = fetchSignal else {
                                return .complete()
                            }
                            
                            return signal
                            |> map { result -> ([Api.Message], [Api.Chat], [Api.User]) in
                                switch result {
                                    case let .messages(messages, chats, users):
                                        return (messages, chats, users)
                                    case let .messagesSlice(_, _, _, _, messages, chats, users):
                                        return (messages, chats, users)
                                    case let .channelMessages(_, _, _, _, messages, chats, users):
                                        return (messages, chats, users)
                                    case .messagesNotModified:
                                        return ([], [], [])
                                }
                            }
                            |> `catch` { _ in
                                return Signal<([Api.Message], [Api.Chat], [Api.User]), NoError>.single(([], [], []))
                            }
                            |> mapToSignal { messages, chats, users -> Signal<Void, NoError> in
                                return account.postbox.transaction { transaction -> Void in
                                    var peers: [Peer] = []
                                    var peerPresences: [PeerId: PeerPresence] = [:]
                                    
                                    for chat in chats {
                                        if let groupOrChannel = mergeGroupOrChannel(lhs: transaction.getPeer(chat.peerId), rhs: chat) {
                                            peers.append(groupOrChannel)
                                        }
                                    }
                                    for apiUser in users {
                                        if let user = TelegramUser.merge(transaction.getPeer(apiUser.peerId) as? TelegramUser, rhs: apiUser) {
                                            peers.append(user)
                                            if let presence = TelegramUserPresence(apiUser: apiUser) {
                                                peerPresences[user.id] = presence
                                            }
                                        }
                                    }
                                    
                                    updatePeers(transaction: transaction, peers: peers, update: { _, updated -> Peer in
                                        return updated
                                    })
                                    
                                    updatePeerPresences(transaction: transaction, accountPeerId: account.peerId, peerPresences: peerPresences)
                                    
                                    for message in messages {
                                        guard let storeMessage = StoreMessage(apiMessage: message) else {
                                            continue
                                        }
                                        guard case let .Id(id) = storeMessage.id else {
                                            continue
                                        }
                                        transaction.updateMessage(id, update: { _ in
                                            return .update(storeMessage)
                                        })
                                    }
                                }
                            }
                        }
                        |> afterDisposed { [weak self] in
                            self?.queue.async {
                                self?.updatedUnsupportedMediaDisposables.set(nil, forKey: disposableId)
                            }
                        }
                        self.updatedUnsupportedMediaDisposables.set(signal.start(), forKey: disposableId)
                    }
                }
            }
        }
    }
    
    public func refreshSecretMediaMediaForMessageIds(messageIds: Set<MessageId>) {
        self.queue.async {
            var addedMessageIds: [MessageId] = []
            let timestamp = Int32(CFAbsoluteTimeGetCurrent())
            for messageId in messageIds {
                let messageTimestamp = self.refreshSecretChatMediaMessageIdsAndTimestamps[messageId]
                if messageTimestamp == nil {
                    self.refreshSecretChatMediaMessageIdsAndTimestamps[messageId] = timestamp
                    addedMessageIds.append(messageId)
                }
            }
            if !addedMessageIds.isEmpty {
                for (_, messageIds) in messagesIdsGroupedByPeerId(Set(addedMessageIds)) {
                    let disposableId = self.nextUpdatedUnsupportedMediaDisposableId
                    self.nextUpdatedUnsupportedMediaDisposableId += 1
                    
                    if let account = self.account {
                        let signal = account.postbox.transaction { transaction -> [TelegramMediaFile] in
                            var result: [TelegramMediaFile] = []
                            for id in messageIds {
                                if let message = transaction.getMessage(id) {
                                    for media in message.media {
                                        if let file = media as? TelegramMediaFile, file.isAnimatedSticker {
                                            result.append(file)
                                        }
                                    }
                                }
                            }
                            return result
                        }
                        |> mapToSignal { files -> Signal<Void, NoError> in
                            guard !files.isEmpty else {
                                return .complete()
                            }
                            
                            var stickerPacks = Set<StickerPackReference>()
                            for file in files {
                                for attribute in file.attributes {
                                    if case let .Sticker(_, packReferenceValue, _) = attribute, let packReference = packReferenceValue {
                                        if case .id = packReference {
                                            stickerPacks.insert(packReference)
                                        }
                                    }
                                }
                            }
                            
                            var requests: [Signal<Api.messages.StickerSet?, NoError>] = []
                            for reference in stickerPacks {
                                if case let .id(id, accessHash) = reference {
                                    requests.append(account.network.request(Api.functions.messages.getStickerSet(stickerset: .inputStickerSetID(id: id, accessHash: accessHash)))
                                    |> map(Optional.init)
                                    |> `catch` { _ -> Signal<Api.messages.StickerSet?, NoError> in
                                        return .single(nil)
                                    })
                                }
                            }
                            if requests.isEmpty {
                                return .complete()
                            }
                            
                            return combineLatest(requests)
                            |> mapToSignal { results -> Signal<Void, NoError> in
                                return account.postbox.transaction { transaction -> Void in
                                    for result in results {
                                        switch result {
                                        case let .stickerSet(_, _, documents)?:
                                            for document in documents {
                                                if let file = telegramMediaFileFromApiDocument(document) {
                                                    if transaction.getMedia(file.fileId) != nil {
                                                        let _ = transaction.updateMedia(file.fileId, update: file)
                                                    }
                                                }
                                            }
                                        default:
                                            break
                                        }
                                    }
                                }
                            }
                        }
                        |> afterDisposed { [weak self] in
                            self?.queue.async {
                                self?.updatedUnsupportedMediaDisposables.set(nil, forKey: disposableId)
                            }
                        }
                        self.updatedUnsupportedMediaDisposables.set(signal.start(), forKey: disposableId)
                    }
                }
            }
        }
    }
    
    public func updateMarkAllMentionsSeen(peerId: PeerId) {
        self.queue.async {
            guard let account = self.account else {
                return
            }
            let _ = (account.postbox.transaction { transaction -> Set<MessageId> in
                let ids = Set(transaction.getMessageIndicesWithTag(peerId: peerId, namespace: Namespaces.Message.Cloud, tag: .unseenPersonalMessage).map({ $0.id }))
                if let summary = transaction.getMessageTagSummary(peerId: peerId, tagMask: .unseenPersonalMessage, namespace: Namespaces.Message.Cloud), summary.count > 0 {
                    var maxId: Int32 = summary.range.maxId
                    if let index = transaction.getTopPeerMessageIndex(peerId: peerId, namespace: Namespaces.Message.Cloud) {
                        maxId = index.id.id
                    }
                    
                    transaction.replaceMessageTagSummary(peerId: peerId, tagMask: .unseenPersonalMessage, namespace: Namespaces.Message.Cloud, count: 0, maxId: maxId)
                    addSynchronizeMarkAllUnseenPersonalMessagesOperation(transaction: transaction, peerId: peerId, maxId: summary.range.maxId)
                }
                
                return ids
            }
            |> deliverOn(self.queue)).start(next: { [weak self] messageIds in
                //self?.updateMarkMentionsSeenForMessageIds(messageIds: messageIds)
            })
        }
    }
    
    public func updateMarkMentionsSeenForMessageIds(messageIds: Set<MessageId>) {
        self.queue.async {
            var addedMessageIds: [MessageId] = []
            for messageId in messageIds {
                if !self.updatedSeenPersonalMessageIds.contains(messageId) {
                    self.updatedSeenPersonalMessageIds.insert(messageId)
                    addedMessageIds.append(messageId)
                }
            }
            if !addedMessageIds.isEmpty {
                if let account = self.account {
                    let _ = (account.postbox.transaction { transaction -> Void in
                        for id in addedMessageIds {
                            if let message = transaction.getMessage(id) {
                                var consume = false
                                inner: for attribute in message.attributes {
                                    if let attribute = attribute as? ConsumablePersonalMentionMessageAttribute, !attribute.consumed, !attribute.pending {
                                        consume = true
                                        break inner
                                    }
                                }
                                if consume {
                                    transaction.updateMessage(id, update: { currentMessage in
                                        var attributes = currentMessage.attributes
                                        loop: for j in 0 ..< attributes.count {
                                            if let attribute = attributes[j] as? ConsumablePersonalMentionMessageAttribute {
                                                attributes[j] = ConsumablePersonalMentionMessageAttribute(consumed: attribute.consumed, pending: true)
                                                break loop
                                            }
                                        }
                                        return .update(StoreMessage(id: currentMessage.id, globallyUniqueId: currentMessage.globallyUniqueId, groupingKey: currentMessage.groupingKey, threadId: currentMessage.threadId, timestamp: currentMessage.timestamp, flags: StoreMessageFlags(currentMessage.flags), tags: currentMessage.tags, globalTags: currentMessage.globalTags, localTags: currentMessage.localTags, forwardInfo: currentMessage.forwardInfo.flatMap(StoreMessageForwardInfo.init), authorId: currentMessage.author?.id, text: currentMessage.text, attributes: attributes, media: currentMessage.media))
                                    })

                                    transaction.setPendingMessageAction(type: .consumeUnseenPersonalMessage, id: id, action: ConsumePersonalMessageAction())
                                }
                            }
                        }
                    }).start()
                }
            }
        }
    }
    
    public func forceUpdateCachedPeerData(peerId: PeerId) {
        self.queue.async {
            let context: PeerCachedDataContext
            if let existingContext = self.cachedDataContexts[peerId] {
                context = existingContext
            } else {
                context = PeerCachedDataContext()
                self.cachedDataContexts[peerId] = context
            }
            context.timestamp = CFAbsoluteTimeGetCurrent()
            guard let account = self.account else {
                return
            }
            let queue = self.queue
            context.disposable.set(combineLatest(fetchAndUpdateSupplementalCachedPeerData(peerId: peerId, network: account.network, postbox: account.postbox), fetchAndUpdateCachedPeerData(accountPeerId: account.peerId, peerId: peerId, network: account.network, postbox: account.postbox)).start(next: { [weak self] supplementalStatus, cachedStatus in
                queue.async {
                    guard let strongSelf = self else {
                        return
                    }
                    if !supplementalStatus || !cachedStatus {
                        if let existingContext = strongSelf.cachedDataContexts[peerId] {
                            existingContext.timestamp = nil
                        }
                    }
                }
            }))
        }
    }
    
    private func updateCachedPeerData(peerId: PeerId, viewId: Int32, hasCachedData: Bool) {
        self.queue.async {
            let context: PeerCachedDataContext
            var dataUpdated = false
            if let existingContext = self.cachedDataContexts[peerId] {
                context = existingContext
                context.hasCachedData = hasCachedData
                if context.timestamp == nil || abs(CFAbsoluteTimeGetCurrent() - context.timestamp!) > 60.0 * 5 {
                    context.timestamp = CFAbsoluteTimeGetCurrent()
                    dataUpdated = true
                }
            } else {
                context = PeerCachedDataContext()
                context.hasCachedData = hasCachedData
                self.cachedDataContexts[peerId] = context
                if !context.hasCachedData || context.timestamp == nil || abs(CFAbsoluteTimeGetCurrent() - context.timestamp!) > 60.0 * 5 {
                    context.timestamp = CFAbsoluteTimeGetCurrent()
                    dataUpdated = true
                }
            }
            context.viewIds.insert(viewId)
            
            if dataUpdated {
                guard let account = self.account else {
                    return
                }
                let queue = self.queue
                context.disposable.set(combineLatest(fetchAndUpdateSupplementalCachedPeerData(peerId: peerId, network: account.network, postbox: account.postbox), fetchAndUpdateCachedPeerData(accountPeerId: account.peerId, peerId: peerId, network: account.network, postbox: account.postbox)).start(next: { [weak self] supplementalStatus, cachedStatus in
                    queue.async {
                        guard let strongSelf = self else {
                            return
                        }
                        if !supplementalStatus || !cachedStatus {
                            if let existingContext = strongSelf.cachedDataContexts[peerId] {
                                existingContext.timestamp = nil
                            }
                        }
                    }
                }))
            }
        }
    }
    
    private func removePeerView(peerId: PeerId, id: Int32) {
        self.queue.async {
            if let context = self.cachedDataContexts[peerId] {
                context.viewIds.remove(id)
                if context.viewIds.isEmpty {
                    context.disposable.set(nil)
                    context.hasCachedData = false
                }
            }
        }
    }
    
    public func polledChannel(peerId: PeerId) -> Signal<Void, NoError> {
        return Signal { subscriber in
            let disposable = MetaDisposable()
            self.queue.async {
                let context: ChannelPollingContext
                if let current = self.channelPollingContexts[peerId] {
                    context = current
                } else {
                    context = ChannelPollingContext()
                    self.channelPollingContexts[peerId] = context
                }
                
                if context.subscribers.isEmpty {
                    if let account = self.account {
                        context.disposable.set(keepPollingChannel(postbox: account.postbox, network: account.network, peerId: peerId, stateManager: account.stateManager).start())
                    }
                }
                
                let index = context.subscribers.add(Void())
                
                disposable.set(ActionDisposable {
                    self.queue.async {
                        if let context = self.channelPollingContexts[peerId] {
                            context.subscribers.remove(index)
                            if context.subscribers.isEmpty {
                                context.disposable.set(nil)
                            }
                        }
                    }
                })
            }
            
            return disposable
        }
    }
    
    func wrappedMessageHistorySignal(chatLocation: ChatLocationInput, signal: Signal<(MessageHistoryView, ViewUpdateType, InitialMessageHistoryData?), NoError>, addHoleIfNeeded: Bool) -> Signal<(MessageHistoryView, ViewUpdateType, InitialMessageHistoryData?), NoError> {
        let history = withState(signal, { [weak self] () -> Int32 in
            if let strongSelf = self {
                return OSAtomicIncrement32(&strongSelf.nextViewId)
            } else {
                return -1
            }
        }, next: { [weak self] next, viewId in
            if let strongSelf = self {
                strongSelf.queue.async {
                    let (messageIds, localWebpages) = pendingWebpages(entries: next.0.entries)
                    strongSelf.updatePendingWebpages(viewId: viewId, messageIds: messageIds, localWebpages: localWebpages)
                    let (pollMessageIds, pollMessageDict) = pollMessages(entries: next.0.entries)
                    strongSelf.updatePolls(viewId: viewId, messageIds: pollMessageIds, messages: pollMessageDict)
                    if case let .peer(peerId) = chatLocation, peerId.namespace == Namespaces.Peer.CloudChannel {
                        strongSelf.historyViewStateValidationContexts.updateView(id: viewId, view: next.0)
                    } else if case let .external(peerId, _, _) = chatLocation, peerId.namespace == Namespaces.Peer.CloudChannel {
                        strongSelf.historyViewStateValidationContexts.updateView(id: viewId, view: next.0, location: chatLocation)
                    }
                }
            }
        }, disposed: { [weak self] viewId in
            if let strongSelf = self {
                strongSelf.queue.async {
                    strongSelf.updatePendingWebpages(viewId: viewId, messageIds: [], localWebpages: [:])
                    strongSelf.updatePolls(viewId: viewId, messageIds: [], messages: [:])
                    switch chatLocation {
                        case let .peer(peerId):
                            if peerId.namespace == Namespaces.Peer.CloudChannel {
                                strongSelf.historyViewStateValidationContexts.updateView(id: viewId, view: nil)
                            }
                        case let .external(peerId, _, _):
                            if peerId.namespace == Namespaces.Peer.CloudChannel {
                                strongSelf.historyViewStateValidationContexts.updateView(id: viewId, view: nil, location: chatLocation)
                            }
                    }
                }
            }
        })
        
        let peerId: PeerId
        switch chatLocation {
        case let .peer(peerIdValue):
            peerId = peerIdValue
        case let .external(peerIdValue, _, _):
            peerId = peerIdValue
        }
        if peerId.namespace == Namespaces.Peer.CloudChannel {
            return Signal { subscriber in
                let combinedDisposable = MetaDisposable()
                self.queue.async {
                    var addHole = false
                    if let context = self.channelPollingContexts[peerId] {
                        if context.subscribers.isEmpty {
                            addHole = true
                        }
                    } else {
                        addHole = true
                    }
                    if addHole {
                        let _ = self.account?.postbox.transaction({ transaction -> Void in
                            if transaction.getPeerChatListIndex(peerId) == nil {
                                if let message = transaction.getTopPeerMessageId(peerId: peerId, namespace: Namespaces.Message.Cloud) {
                                    //transaction.addHole(peerId: peerId, namespace: Namespaces.Message.Cloud, space: .everywhere, range: message.id + 1 ... (Int32.max - 1))
                                }
                            }
                        }).start()
                    }
                    let disposable = history.start(next: { next in
                        subscriber.putNext(next)
                    }, error: { error in
                        subscriber.putError(error)
                    }, completed: {
                        subscriber.putCompletion()
                    })
                    let polled = self.polledChannel(peerId: peerId).start()
                    combinedDisposable.set(ActionDisposable {
                        disposable.dispose()
                        polled.dispose()
                    })
                }
                return combinedDisposable
            }
        } else {
            return history
        }
    }
    
    public func scheduledMessagesViewForLocation(_ chatLocation: ChatLocationInput, additionalData: [AdditionalMessageHistoryViewData] = []) -> Signal<(MessageHistoryView, ViewUpdateType, InitialMessageHistoryData?), NoError> {
        if let account = self.account {
            let signal = account.postbox.aroundMessageHistoryViewForLocation(chatLocation, anchor: .upperBound, count: 200, fixedCombinedReadStates: nil, topTaggedMessageIdNamespaces: [], tagMask: nil, appendMessagesFromTheSameGroup: false, namespaces: .just(Namespaces.Message.allScheduled), orderStatistics: [], additionalData: additionalData)
            return withState(signal, { [weak self] () -> Int32 in
                if let strongSelf = self {
                    return OSAtomicIncrement32(&strongSelf.nextViewId)
                } else {
                    return -1
                }
            }, next: { [weak self] next, viewId in
                if let strongSelf = self {
                    strongSelf.queue.async {
                        let (messageIds, localWebpages) = pendingWebpages(entries: next.0.entries)
                        strongSelf.updatePendingWebpages(viewId: viewId, messageIds: messageIds, localWebpages: localWebpages)
                        strongSelf.historyViewStateValidationContexts.updateView(id: viewId, view: next.0, location: chatLocation)
                    }
                }
            }, disposed: { [weak self] viewId in
                if let strongSelf = self {
                    strongSelf.queue.async {
                        strongSelf.updatePendingWebpages(viewId: viewId, messageIds: [], localWebpages: [:])
                        strongSelf.historyViewStateValidationContexts.updateView(id: viewId, view: nil)
                    }
                }
            })
        } else {
            return .never()
        }
    }
    
<<<<<<< HEAD
    public func aroundMessageOfInterestHistoryViewForLocation(_ chatLocation: ChatLocationInput, count: Int, tagMask: MessageTags? = nil, orderStatistics: MessageHistoryViewOrderStatistics = [], additionalData: [AdditionalMessageHistoryViewData] = []) -> Signal<(MessageHistoryView, ViewUpdateType, InitialMessageHistoryData?), NoError> {
=======
    public func aroundMessageOfInterestHistoryViewForLocation(_ chatLocation: ChatLocationInput, count: Int, tagMask: MessageTags? = nil, appendMessagesFromTheSameGroup: Bool = false, orderStatistics: MessageHistoryViewOrderStatistics = [], additionalData: [AdditionalMessageHistoryViewData] = []) -> Signal<(MessageHistoryView, ViewUpdateType, InitialMessageHistoryData?), NoError> {
>>>>>>> e18b6736
        if let account = self.account {
            let signal = account.postbox.aroundMessageOfInterestHistoryViewForChatLocation(chatLocation, count: count, topTaggedMessageIdNamespaces: [Namespaces.Message.Cloud], tagMask: tagMask, appendMessagesFromTheSameGroup: appendMessagesFromTheSameGroup, namespaces: .not(Namespaces.Message.allScheduled), orderStatistics: orderStatistics, additionalData: wrappedHistoryViewAdditionalData(chatLocation: chatLocation, additionalData: additionalData))
            return wrappedMessageHistorySignal(chatLocation: chatLocation, signal: signal, addHoleIfNeeded: true)
        } else {
            return .never()
        }
    }
    
<<<<<<< HEAD
    public func aroundIdMessageHistoryViewForLocation(_ chatLocation: ChatLocationInput, count: Int, ignoreRelatedChats: Bool, messageId: MessageId, tagMask: MessageTags? = nil, orderStatistics: MessageHistoryViewOrderStatistics = [], additionalData: [AdditionalMessageHistoryViewData] = []) -> Signal<(MessageHistoryView, ViewUpdateType, InitialMessageHistoryData?), NoError> {
        if let account = self.account {
            let signal = account.postbox.aroundIdMessageHistoryViewForLocation(chatLocation, count: count, ignoreRelatedChats: ignoreRelatedChats, messageId: messageId, topTaggedMessageIdNamespaces: [Namespaces.Message.Cloud], tagMask: tagMask, namespaces: .not(Namespaces.Message.allScheduled), orderStatistics: orderStatistics, additionalData: wrappedHistoryViewAdditionalData(chatLocation: chatLocation, additionalData: additionalData))
=======
    public func aroundIdMessageHistoryViewForLocation(_ chatLocation: ChatLocationInput, count: Int, ignoreRelatedChats: Bool, messageId: MessageId, tagMask: MessageTags? = nil, appendMessagesFromTheSameGroup: Bool = false, orderStatistics: MessageHistoryViewOrderStatistics = [], additionalData: [AdditionalMessageHistoryViewData] = []) -> Signal<(MessageHistoryView, ViewUpdateType, InitialMessageHistoryData?), NoError> {
        if let account = self.account {
            let signal = account.postbox.aroundIdMessageHistoryViewForLocation(chatLocation, count: count, ignoreRelatedChats: ignoreRelatedChats, messageId: messageId, topTaggedMessageIdNamespaces: [Namespaces.Message.Cloud], tagMask: tagMask, appendMessagesFromTheSameGroup: appendMessagesFromTheSameGroup, namespaces: .not(Namespaces.Message.allScheduled), orderStatistics: orderStatistics, additionalData: wrappedHistoryViewAdditionalData(chatLocation: chatLocation, additionalData: additionalData))
>>>>>>> e18b6736
            return wrappedMessageHistorySignal(chatLocation: chatLocation, signal: signal, addHoleIfNeeded: false)
        } else {
            return .never()
        }
    }
    
<<<<<<< HEAD
    public func aroundMessageHistoryViewForLocation(_ chatLocation: ChatLocationInput, index: MessageHistoryAnchorIndex, anchorIndex: MessageHistoryAnchorIndex, count: Int, clipHoles: Bool = true, ignoreRelatedChats: Bool = false, fixedCombinedReadStates: MessageHistoryViewReadState?, tagMask: MessageTags? = nil, orderStatistics: MessageHistoryViewOrderStatistics = [], additionalData: [AdditionalMessageHistoryViewData] = []) -> Signal<(MessageHistoryView, ViewUpdateType, InitialMessageHistoryData?), NoError> {
=======
    public func aroundMessageHistoryViewForLocation(_ chatLocation: ChatLocationInput, index: MessageHistoryAnchorIndex, anchorIndex: MessageHistoryAnchorIndex, count: Int, clipHoles: Bool = true, ignoreRelatedChats: Bool = false, fixedCombinedReadStates: MessageHistoryViewReadState?, tagMask: MessageTags? = nil, appendMessagesFromTheSameGroup: Bool = false, orderStatistics: MessageHistoryViewOrderStatistics = [], additionalData: [AdditionalMessageHistoryViewData] = []) -> Signal<(MessageHistoryView, ViewUpdateType, InitialMessageHistoryData?), NoError> {
>>>>>>> e18b6736
        if let account = self.account {
            let inputAnchor: HistoryViewInputAnchor
            switch index {
                case .upperBound:
                    inputAnchor = .upperBound
                case .lowerBound:
                    inputAnchor = .lowerBound
                case let .message(index):
                    inputAnchor = .index(index)
            }
<<<<<<< HEAD
            let signal = account.postbox.aroundMessageHistoryViewForLocation(chatLocation, anchor: inputAnchor, count: count, clipHoles: clipHoles, ignoreRelatedChats: ignoreRelatedChats, fixedCombinedReadStates: fixedCombinedReadStates, topTaggedMessageIdNamespaces: [Namespaces.Message.Cloud], tagMask: tagMask, namespaces: .not(Namespaces.Message.allScheduled), orderStatistics: orderStatistics, additionalData: wrappedHistoryViewAdditionalData(chatLocation: chatLocation, additionalData: additionalData))
=======
            let signal = account.postbox.aroundMessageHistoryViewForLocation(chatLocation, anchor: inputAnchor, count: count, clipHoles: clipHoles, ignoreRelatedChats: ignoreRelatedChats, fixedCombinedReadStates: fixedCombinedReadStates, topTaggedMessageIdNamespaces: [Namespaces.Message.Cloud], tagMask: tagMask, appendMessagesFromTheSameGroup: appendMessagesFromTheSameGroup, namespaces: .not(Namespaces.Message.allScheduled), orderStatistics: orderStatistics, additionalData: wrappedHistoryViewAdditionalData(chatLocation: chatLocation, additionalData: additionalData))
>>>>>>> e18b6736
            return wrappedMessageHistorySignal(chatLocation: chatLocation, signal: signal, addHoleIfNeeded: false)
        } else {
            return .never()
        }
    }
    
    func wrappedPeerViewSignal(peerId: PeerId, signal: Signal<PeerView, NoError>, updateData: Bool) -> Signal<PeerView, NoError> {
        if updateData {
            self.queue.async {
                if let existingContext = self.cachedDataContexts[peerId] {
                    existingContext.timestamp = nil
                }
            }
        }
        return withState(signal, { [weak self] () -> Int32 in
            if let strongSelf = self {
                return OSAtomicIncrement32(&strongSelf.nextViewId)
            } else {
                return -1
            }
        }, next: { [weak self] next, viewId in
            if let strongSelf = self {
                strongSelf.updateCachedPeerData(peerId: peerId, viewId: viewId, hasCachedData: next.cachedData != nil)
            }
        }, disposed: { [weak self] viewId in
            if let strongSelf = self {
                strongSelf.removePeerView(peerId: peerId, id: viewId)
            }
        })
    }
    
    public func peerView(_ peerId: PeerId, updateData: Bool = false) -> Signal<PeerView, NoError> {
        if let account = self.account {
            return wrappedPeerViewSignal(peerId: peerId, signal: account.postbox.peerView(id: peerId), updateData: updateData)
        } else {
            return .never()
        }
    }
    
    public func featuredStickerPacks() -> Signal<[FeaturedStickerPackItem], NoError> {
        return Signal { subscriber in
            if let account = self.account {
                let view = account.postbox.combinedView(keys: [.orderedItemList(id: Namespaces.OrderedItemList.CloudFeaturedStickerPacks)]).start(next: { next in
                    if let view = next.views[.orderedItemList(id: Namespaces.OrderedItemList.CloudFeaturedStickerPacks)] as? OrderedItemListView {
                        subscriber.putNext(view.items.map { $0.contents as! FeaturedStickerPackItem })
                    } else {
                        subscriber.putNext([])
                    }
                }, error: { error in
                    subscriber.putError(error)
                }, completed: {
                    subscriber.putCompletion()
                })
                let disposable = MetaDisposable()
                self.queue.async {
                    let context: FeaturedStickerPacksContext
                    if let current = self.featuredStickerPacksContext {
                        context = current
                    } else {
                        context = FeaturedStickerPacksContext()
                        self.featuredStickerPacksContext = context
                    }
                    
                    let timestamp = CFAbsoluteTimeGetCurrent()
                    if context.timestamp == nil || abs(context.timestamp! - timestamp) > 60.0 * 60.0 {
                        context.timestamp = timestamp
                        context.disposable.set(updatedFeaturedStickerPacks(network: account.network, postbox: account.postbox).start())
                    }
                    
                    let index = context.subscribers.add(Void())
                    
                    disposable.set(ActionDisposable {
                        self.queue.async {
                            if let context = self.featuredStickerPacksContext {
                                context.subscribers.remove(index)
                            }
                        }
                    })
                }
                return ActionDisposable {
                    view.dispose()
                    disposable.dispose()
                }
            } else {
                subscriber.putNext([])
                subscriber.putCompletion()
                return EmptyDisposable
            }
        }
    }
    
    public func callListView(type: CallListViewType, index: MessageIndex, count: Int) -> Signal<CallListView, NoError> {
        if let account = self.account {
            let granularity: Int32 = 60 * 60 * 24
            let timezoneOffset: Int32 = {
                let nowTimestamp = Int32(CFAbsoluteTimeGetCurrent() + NSTimeIntervalSince1970)
                var now: time_t = time_t(nowTimestamp)
                var timeinfoNow: tm = tm()
                localtime_r(&now, &timeinfoNow)
                return Int32(timeinfoNow.tm_gmtoff)
            }()
            
            let groupingPredicate: (Message, Message) -> Bool = { lhs, rhs in
                if lhs.id.peerId != rhs.id.peerId {
                    return false
                }
                let lhsTimestamp = ((lhs.timestamp + timezoneOffset) / (granularity)) * (granularity)
                let rhsTimestamp = ((rhs.timestamp + timezoneOffset) / (granularity)) * (granularity)
                if lhsTimestamp != rhsTimestamp {
                    return false
                }
                var lhsVideo = false
                var lhsMissed = false
                var lhsOther = false
                inner: for media in lhs.media {
                    if let action = media as? TelegramMediaAction {
                        if case let .phoneCall(_, discardReason, _, video) = action.action {
                            lhsVideo = video
                            if lhs.flags.contains(.Incoming), let discardReason = discardReason, case .missed = discardReason {
                                lhsMissed = true
                            } else {
                                lhsOther = true
                            }
                            break inner
                        }
                    }
                }
                var rhsVideo = false
                var rhsMissed = false
                var rhsOther = false
                inner: for media in rhs.media {
                    if let action = media as? TelegramMediaAction {
                        if case let .phoneCall(_, discardReason, _, video) = action.action {
                            rhsVideo = video
                            if rhs.flags.contains(.Incoming), let discardReason = discardReason, case .missed = discardReason {
                                rhsMissed = true
                            } else {
                                rhsOther = true
                            }
                            break inner
                        }
                    }
                }
                if lhsMissed != rhsMissed || lhsOther != rhsOther || lhsVideo != rhsVideo {
                    return false
                }
                return true
            }
            
            let key = PostboxViewKey.globalMessageTags(globalTag: type == .all ? GlobalMessageTags.Calls : GlobalMessageTags.MissedCalls, position: index, count: count, groupingPredicate: groupingPredicate)
            let signal = account.postbox.combinedView(keys: [key]) |> map { view -> GlobalMessageTagsView in
                let messageView = view.views[key] as! GlobalMessageTagsView
                return messageView
            }
            
            let managed = withState(signal, { [weak self] () -> Int32 in
                if let strongSelf = self {
                    return OSAtomicIncrement32(&strongSelf.nextViewId)
                } else {
                    return -1
                }
            }, next: { [weak self] next, viewId in
                if let strongSelf = self {
                    var holes = Set<MessageIndex>()
                    for entry in next.entries {
                        if case let .hole(index) = entry {
                            holes.insert(index)
                        }
                    }
                    strongSelf.updateVisibleCallListHoles(viewId: viewId, holeIds: holes)
                }
            }, disposed: { [weak self] viewId in
                if let strongSelf = self {
                    strongSelf.updateVisibleCallListHoles(viewId: viewId, holeIds: Set())
                }
            })
            
            return managed
            |> map { view -> CallListView in
                var entries: [CallListViewEntry] = []
                if !view.entries.isEmpty {
                    var currentMessages: [Message] = []
                    for entry in view.entries {
                        switch entry {
                            case let .hole(index):
                                if !currentMessages.isEmpty {
                                    entries.append(.message(currentMessages[currentMessages.count - 1], currentMessages))
                                    currentMessages.removeAll()
                                }
                                //entries.append(.hole(index))
                            case let .message(message):
                                if currentMessages.isEmpty || groupingPredicate(message, currentMessages[currentMessages.count - 1]) {
                                    currentMessages.append(message)
                                } else {
                                    if !currentMessages.isEmpty {
                                        entries.append(.message(currentMessages[currentMessages.count - 1], currentMessages))
                                        currentMessages.removeAll()
                                    }
                                    currentMessages.append(message)
                                }
                        }
                    }
                    if !currentMessages.isEmpty {
                        entries.append(.message(currentMessages[currentMessages.count - 1], currentMessages))
                        currentMessages.removeAll()
                    }
                }
                return CallListView(entries: entries, earlier: view.earlier, later: view.later)
            }
        } else {
            return .never()
        }
    }
    
    public func unseenPersonalMessagesCount(peerId: PeerId) -> Signal<Int32, NoError> {
        if let account = self.account {
            let pendingKey: PostboxViewKey = .pendingMessageActionsSummary(type: .consumeUnseenPersonalMessage, peerId: peerId, namespace: Namespaces.Message.Cloud)
            let summaryKey: PostboxViewKey = .historyTagSummaryView(tag: .unseenPersonalMessage, peerId: peerId, namespace: Namespaces.Message.Cloud)
            return account.postbox.combinedView(keys: [pendingKey, summaryKey])
            |> map { views -> Int32 in
                var count: Int32 = 0
                if let view = views.views[pendingKey] as? PendingMessageActionsSummaryView {
                    count -= view.count
                }
                if let view = views.views[summaryKey] as? MessageHistoryTagSummaryView {
                    if let unseenCount = view.count {
                        count += unseenCount
                    }
                }
                return max(0, count)
            } |> distinctUntilChanged
        } else {
            return .never()
        }
    }
    
    private func wrappedChatListView(signal: Signal<(ChatListView, ViewUpdateType), NoError>) -> Signal<(ChatListView, ViewUpdateType), NoError> {
        return withState(signal, { [weak self] () -> Int32 in
            if let strongSelf = self {
                return OSAtomicIncrement32(&strongSelf.nextViewId)
            } else {
                return -1
            }
        }, next: { [weak self] next, viewId in
            if let strongSelf = self {
                strongSelf.queue.async {
                    
                }
            }
        }, disposed: { [weak self] viewId in
            if let strongSelf = self {
                strongSelf.queue.async {
                    
                }
            }
        })
    }
    
    public func tailChatListView(groupId: PeerGroupId, filterPredicate: ChatListFilterPredicate? = nil, count: Int) -> Signal<(ChatListView, ViewUpdateType), NoError> {
        if let account = self.account {
            return self.wrappedChatListView(signal: account.postbox.tailChatListView(groupId: groupId, filterPredicate: filterPredicate, count: count, summaryComponents: ChatListEntrySummaryComponents(tagSummary: ChatListEntryMessageTagSummaryComponent(tag: .unseenPersonalMessage, namespace: Namespaces.Message.Cloud), actionsSummary: ChatListEntryPendingMessageActionsSummaryComponent(type: PendingMessageActionType.consumeUnseenPersonalMessage, namespace: Namespaces.Message.Cloud))))
        } else {
            return .never()
        }
    }
    
    public func aroundChatListView(groupId: PeerGroupId, filterPredicate: ChatListFilterPredicate? = nil, index: ChatListIndex, count: Int) -> Signal<(ChatListView, ViewUpdateType), NoError> {
        if let account = self.account {
            return self.wrappedChatListView(signal: account.postbox.aroundChatListView(groupId: groupId, filterPredicate: filterPredicate, index: index, count: count, summaryComponents: ChatListEntrySummaryComponents(tagSummary: ChatListEntryMessageTagSummaryComponent(tag: .unseenPersonalMessage, namespace: Namespaces.Message.Cloud), actionsSummary: ChatListEntryPendingMessageActionsSummaryComponent(type: PendingMessageActionType.consumeUnseenPersonalMessage, namespace: Namespaces.Message.Cloud))))
        } else {
            return .never()
        }
    }
}<|MERGE_RESOLUTION|>--- conflicted
+++ resolved
@@ -1448,11 +1448,7 @@
         }
     }
     
-<<<<<<< HEAD
-    public func aroundMessageOfInterestHistoryViewForLocation(_ chatLocation: ChatLocationInput, count: Int, tagMask: MessageTags? = nil, orderStatistics: MessageHistoryViewOrderStatistics = [], additionalData: [AdditionalMessageHistoryViewData] = []) -> Signal<(MessageHistoryView, ViewUpdateType, InitialMessageHistoryData?), NoError> {
-=======
     public func aroundMessageOfInterestHistoryViewForLocation(_ chatLocation: ChatLocationInput, count: Int, tagMask: MessageTags? = nil, appendMessagesFromTheSameGroup: Bool = false, orderStatistics: MessageHistoryViewOrderStatistics = [], additionalData: [AdditionalMessageHistoryViewData] = []) -> Signal<(MessageHistoryView, ViewUpdateType, InitialMessageHistoryData?), NoError> {
->>>>>>> e18b6736
         if let account = self.account {
             let signal = account.postbox.aroundMessageOfInterestHistoryViewForChatLocation(chatLocation, count: count, topTaggedMessageIdNamespaces: [Namespaces.Message.Cloud], tagMask: tagMask, appendMessagesFromTheSameGroup: appendMessagesFromTheSameGroup, namespaces: .not(Namespaces.Message.allScheduled), orderStatistics: orderStatistics, additionalData: wrappedHistoryViewAdditionalData(chatLocation: chatLocation, additionalData: additionalData))
             return wrappedMessageHistorySignal(chatLocation: chatLocation, signal: signal, addHoleIfNeeded: true)
@@ -1461,26 +1457,16 @@
         }
     }
     
-<<<<<<< HEAD
-    public func aroundIdMessageHistoryViewForLocation(_ chatLocation: ChatLocationInput, count: Int, ignoreRelatedChats: Bool, messageId: MessageId, tagMask: MessageTags? = nil, orderStatistics: MessageHistoryViewOrderStatistics = [], additionalData: [AdditionalMessageHistoryViewData] = []) -> Signal<(MessageHistoryView, ViewUpdateType, InitialMessageHistoryData?), NoError> {
-        if let account = self.account {
-            let signal = account.postbox.aroundIdMessageHistoryViewForLocation(chatLocation, count: count, ignoreRelatedChats: ignoreRelatedChats, messageId: messageId, topTaggedMessageIdNamespaces: [Namespaces.Message.Cloud], tagMask: tagMask, namespaces: .not(Namespaces.Message.allScheduled), orderStatistics: orderStatistics, additionalData: wrappedHistoryViewAdditionalData(chatLocation: chatLocation, additionalData: additionalData))
-=======
     public func aroundIdMessageHistoryViewForLocation(_ chatLocation: ChatLocationInput, count: Int, ignoreRelatedChats: Bool, messageId: MessageId, tagMask: MessageTags? = nil, appendMessagesFromTheSameGroup: Bool = false, orderStatistics: MessageHistoryViewOrderStatistics = [], additionalData: [AdditionalMessageHistoryViewData] = []) -> Signal<(MessageHistoryView, ViewUpdateType, InitialMessageHistoryData?), NoError> {
         if let account = self.account {
             let signal = account.postbox.aroundIdMessageHistoryViewForLocation(chatLocation, count: count, ignoreRelatedChats: ignoreRelatedChats, messageId: messageId, topTaggedMessageIdNamespaces: [Namespaces.Message.Cloud], tagMask: tagMask, appendMessagesFromTheSameGroup: appendMessagesFromTheSameGroup, namespaces: .not(Namespaces.Message.allScheduled), orderStatistics: orderStatistics, additionalData: wrappedHistoryViewAdditionalData(chatLocation: chatLocation, additionalData: additionalData))
->>>>>>> e18b6736
             return wrappedMessageHistorySignal(chatLocation: chatLocation, signal: signal, addHoleIfNeeded: false)
         } else {
             return .never()
         }
     }
     
-<<<<<<< HEAD
-    public func aroundMessageHistoryViewForLocation(_ chatLocation: ChatLocationInput, index: MessageHistoryAnchorIndex, anchorIndex: MessageHistoryAnchorIndex, count: Int, clipHoles: Bool = true, ignoreRelatedChats: Bool = false, fixedCombinedReadStates: MessageHistoryViewReadState?, tagMask: MessageTags? = nil, orderStatistics: MessageHistoryViewOrderStatistics = [], additionalData: [AdditionalMessageHistoryViewData] = []) -> Signal<(MessageHistoryView, ViewUpdateType, InitialMessageHistoryData?), NoError> {
-=======
     public func aroundMessageHistoryViewForLocation(_ chatLocation: ChatLocationInput, index: MessageHistoryAnchorIndex, anchorIndex: MessageHistoryAnchorIndex, count: Int, clipHoles: Bool = true, ignoreRelatedChats: Bool = false, fixedCombinedReadStates: MessageHistoryViewReadState?, tagMask: MessageTags? = nil, appendMessagesFromTheSameGroup: Bool = false, orderStatistics: MessageHistoryViewOrderStatistics = [], additionalData: [AdditionalMessageHistoryViewData] = []) -> Signal<(MessageHistoryView, ViewUpdateType, InitialMessageHistoryData?), NoError> {
->>>>>>> e18b6736
         if let account = self.account {
             let inputAnchor: HistoryViewInputAnchor
             switch index {
@@ -1491,11 +1477,7 @@
                 case let .message(index):
                     inputAnchor = .index(index)
             }
-<<<<<<< HEAD
-            let signal = account.postbox.aroundMessageHistoryViewForLocation(chatLocation, anchor: inputAnchor, count: count, clipHoles: clipHoles, ignoreRelatedChats: ignoreRelatedChats, fixedCombinedReadStates: fixedCombinedReadStates, topTaggedMessageIdNamespaces: [Namespaces.Message.Cloud], tagMask: tagMask, namespaces: .not(Namespaces.Message.allScheduled), orderStatistics: orderStatistics, additionalData: wrappedHistoryViewAdditionalData(chatLocation: chatLocation, additionalData: additionalData))
-=======
             let signal = account.postbox.aroundMessageHistoryViewForLocation(chatLocation, anchor: inputAnchor, count: count, clipHoles: clipHoles, ignoreRelatedChats: ignoreRelatedChats, fixedCombinedReadStates: fixedCombinedReadStates, topTaggedMessageIdNamespaces: [Namespaces.Message.Cloud], tagMask: tagMask, appendMessagesFromTheSameGroup: appendMessagesFromTheSameGroup, namespaces: .not(Namespaces.Message.allScheduled), orderStatistics: orderStatistics, additionalData: wrappedHistoryViewAdditionalData(chatLocation: chatLocation, additionalData: additionalData))
->>>>>>> e18b6736
             return wrappedMessageHistorySignal(chatLocation: chatLocation, signal: signal, addHoleIfNeeded: false)
         } else {
             return .never()
