--- conflicted
+++ resolved
@@ -89,14 +89,8 @@
                     ))
                 }
                 self.init(title: text, titleWhenForwarded: nil, action: .requestPeer(peerType: mappedPeerType, buttonId: buttonId, maxQuantity: maxQuantity))
-<<<<<<< HEAD
-            case let .keyboardButtonCopy(text, _):
-                //TODO:release
-                self.init(title: text, titleWhenForwarded: nil, action: .text)
-=======
             case let .keyboardButtonCopy(text, payload):
                 self.init(title: text, titleWhenForwarded: nil, action: .copyText(payload: payload))
->>>>>>> f18f337f
         }
     }
 }
