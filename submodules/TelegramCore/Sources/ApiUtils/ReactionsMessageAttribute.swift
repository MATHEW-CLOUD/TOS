--- conflicted
+++ resolved
@@ -6,10 +6,6 @@
     func withUpdatedResults(_ reactions: Api.MessageReactions) -> ReactionsMessageAttribute {
         switch reactions {
         case let .messageReactions(flags, results, recentReactions, topReactors):
-<<<<<<< HEAD
-            let _ = topReactors
-=======
->>>>>>> 2b6636a0
             let min = (flags & (1 << 0)) != 0
             let canViewList = (flags & (1 << 2)) != 0
             let isTags = (flags & (1 << 3)) != 0
@@ -228,10 +224,6 @@
     convenience init(apiReactions: Api.MessageReactions) {
         switch apiReactions {
         case let .messageReactions(flags, results, recentReactions, topReactors):
-<<<<<<< HEAD
-            let _ = topReactors
-=======
->>>>>>> 2b6636a0
             let canViewList = (flags & (1 << 2)) != 0
             let isTags = (flags & (1 << 3)) != 0
             let parsedRecentReactions: [ReactionsMessageAttribute.RecentPeer]
