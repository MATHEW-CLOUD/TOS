--- conflicted
+++ resolved
@@ -40,13 +40,8 @@
             return TelegramMediaAction(action: .phoneCall(callId: callId, discardReason: discardReason, duration: duration, isVideo: isVideo))
         case .messageActionEmpty:
             return nil
-<<<<<<< HEAD
-        case let .messageActionPaymentSent(_, currency, totalAmount, _):
-            return TelegramMediaAction(action: .paymentSent(currency: currency, totalAmount: totalAmount))
-=======
         case let .messageActionPaymentSent(_, currency, totalAmount, invoiceSlug):
             return TelegramMediaAction(action: .paymentSent(currency: currency, totalAmount: totalAmount, invoiceSlug: invoiceSlug))
->>>>>>> 6b3c11a6
         case .messageActionPaymentSentMe:
             return nil
         case .messageActionScreenshotTaken:
