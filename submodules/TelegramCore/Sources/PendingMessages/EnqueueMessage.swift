import Foundation
import Postbox
import TelegramApi
import SwiftSignalKit

public enum EnqueueMessageGrouping {
    case none
    case auto
}

public enum EnqueueMessage {
    case message(text: String, attributes: [MessageAttribute], mediaReference: AnyMediaReference?, replyToMessageId: MessageId?, localGroupingKey: Int64?, correlationId: Int64?)
    case forward(source: MessageId, grouping: EnqueueMessageGrouping, attributes: [MessageAttribute], correlationId: Int64?, asCopy: Bool = false)
    
    public func withUpdatedReplyToMessageId(_ replyToMessageId: MessageId?) -> EnqueueMessage {
        switch self {
            case let .message(text, attributes, mediaReference, _, localGroupingKey, correlationId):
                return .message(text: text, attributes: attributes, mediaReference: mediaReference, replyToMessageId: replyToMessageId, localGroupingKey: localGroupingKey, correlationId: correlationId)
            case .forward:
                return self
        }
    }
    
    public func withUpdatedAttributes(_ f: ([MessageAttribute]) -> [MessageAttribute]) -> EnqueueMessage {
        switch self {
            case let .message(text, attributes, mediaReference, replyToMessageId, localGroupingKey, correlationId):
                return .message(text: text, attributes: f(attributes), mediaReference: mediaReference, replyToMessageId: replyToMessageId, localGroupingKey: localGroupingKey, correlationId: correlationId)
            case let .forward(source, grouping, attributes, correlationId, asCopy):
                return .forward(source: source, grouping: grouping, attributes: f(attributes), correlationId: correlationId, asCopy: asCopy)
        }
    }
    
    public func withUpdatedGroupingKey(_ f: (Int64?) -> Int64?) -> EnqueueMessage {
        switch self {
            case let .message(text, attributes, mediaReference, replyToMessageId, localGroupingKey, correlationId):
                return .message(text: text, attributes: attributes, mediaReference: mediaReference, replyToMessageId: replyToMessageId, localGroupingKey: f(localGroupingKey), correlationId: correlationId)
            case .forward:
                return self
        }
    }

    public func withUpdatedCorrelationId(_ value: Int64?) -> EnqueueMessage {
        switch self {
            case let .message(text, attributes, mediaReference, replyToMessageId, localGroupingKey, _):
                return .message(text: text, attributes: attributes, mediaReference: mediaReference, replyToMessageId: replyToMessageId, localGroupingKey: localGroupingKey, correlationId: value)
            case let .forward(source, grouping, attributes, _, asCopy):
                return .forward(source: source, grouping: grouping, attributes: attributes, correlationId: value, asCopy: asCopy)
        }
    }
}

private extension EnqueueMessage {
    var correlationId: Int64? {
        switch self {
        case let .message(_, _, _, _, _, correlationId):
            return correlationId
        case let .forward(_, _, _, correlationId, _):
            return correlationId
        }
    }
}

func augmentMediaWithReference(_ mediaReference: AnyMediaReference) -> Media {
    if let file = mediaReference.media as? TelegramMediaFile {
        if file.partialReference != nil {
            return file
        } else {
            return file.withUpdatedPartialReference(mediaReference.partial)
        }
    } else if let image = mediaReference.media as? TelegramMediaImage {
        if image.partialReference != nil {
            return image
        } else {
            return image.withUpdatedPartialReference(mediaReference.partial)
        }
    } else {
        return mediaReference.media
    }
}

private func convertForwardedMediaForSecretChat(_ media: Media) -> Media {
    if let file = media as? TelegramMediaFile {
        return TelegramMediaFile(fileId: MediaId(namespace: Namespaces.Media.LocalFile, id: Int64.random(in: Int64.min ... Int64.max)), partialReference: file.partialReference, resource: file.resource, previewRepresentations: file.previewRepresentations, videoThumbnails: file.videoThumbnails, immediateThumbnailData: file.immediateThumbnailData, mimeType: file.mimeType, size: file.size, attributes: file.attributes)
    } else if let image = media as? TelegramMediaImage {
        return TelegramMediaImage(imageId: MediaId(namespace: Namespaces.Media.LocalImage, id: Int64.random(in: Int64.min ... Int64.max)), representations: image.representations, immediateThumbnailData: image.immediateThumbnailData, reference: image.reference, partialReference: image.partialReference, flags: [])
    } else {
        return media
    }
}

private func filterMessageAttributesForOutgoingMessage(_ attributes: [MessageAttribute]) -> [MessageAttribute] {
    return attributes.filter { attribute in
        switch attribute {
            case _ as TextEntitiesMessageAttribute:
                return true
            case _ as InlineBotMessageAttribute:
                return true
            case _ as OutgoingMessageInfoAttribute:
                return false
            case _ as OutgoingContentInfoMessageAttribute:
                return true
            case _ as ReplyMarkupMessageAttribute:
                return true
            case _ as OutgoingChatContextResultMessageAttribute:
                return true
            case _ as AutoremoveTimeoutMessageAttribute:
                return true
            case _ as NotificationInfoMessageAttribute:
                return true
            case _ as OutgoingScheduleInfoMessageAttribute:
                return true
            case _ as EmbeddedMediaStickersMessageAttribute:
                return true
            case _ as EmojiSearchQueryMessageAttribute:
                return true
            case _ as ForwardOptionsMessageAttribute:
                return true
            default:
                return false
        }
    }
}

private func filterMessageAttributesForForwardedMessage(_ attributes: [MessageAttribute]) -> [MessageAttribute] {
    return attributes.filter { attribute in
        switch attribute {
            case _ as TextEntitiesMessageAttribute:
                return true
            case _ as InlineBotMessageAttribute:
                return true
            case _ as NotificationInfoMessageAttribute:
                return true
            case _ as OutgoingScheduleInfoMessageAttribute:
                return true
            case _ as ForwardOptionsMessageAttribute:
                return true
            default:
                return false
        }
    }
}

func opportunisticallyTransformMessageWithMedia(network: Network, postbox: Postbox, transformOutgoingMessageMedia: TransformOutgoingMessageMedia, mediaReference: AnyMediaReference, userInteractive: Bool) -> Signal<AnyMediaReference?, NoError> {
    return transformOutgoingMessageMedia(postbox, network, mediaReference, userInteractive)
    |> timeout(2.0, queue: Queue.concurrentDefaultQueue(), alternate: .single(nil))
}

private func forwardedMessageToBeReuploaded(transaction: Transaction, id: MessageId, asCopy: Bool = false) -> Message? {
    if let message = transaction.getMessage(id) {
        if message.id.namespace != Namespaces.Message.Cloud || asCopy {
            return message
        } else {
            return nil
        }
    } else {
        return nil
    }
}

private func opportunisticallyTransformOutgoingMedia(network: Network, postbox: Postbox, transformOutgoingMessageMedia: TransformOutgoingMessageMedia, messages: [EnqueueMessage], userInteractive: Bool) -> Signal<[(Bool, EnqueueMessage)], NoError> {
    var hasMedia = false
    loop: for message in messages {
        switch message {
            case let .message(_, _, mediaReference, _, _, _):
                if mediaReference != nil {
                    hasMedia = true
                    break loop
                }
            case .forward:
                break
        }
    }
    
    if !hasMedia {
        return .single(messages.map { (true, $0) })
    }
    
    var signals: [Signal<(Bool, EnqueueMessage), NoError>] = []
    for message in messages {
        switch message {
            case let .message(text, attributes, mediaReference, replyToMessageId, localGroupingKey, correlationId):
                if let mediaReference = mediaReference {
                    signals.append(opportunisticallyTransformMessageWithMedia(network: network, postbox: postbox, transformOutgoingMessageMedia: transformOutgoingMessageMedia, mediaReference: mediaReference, userInteractive: userInteractive)
                    |> map { result -> (Bool, EnqueueMessage) in
                        if let result = result {
                            return (true, .message(text: text, attributes: attributes, mediaReference: .standalone(media: result.media), replyToMessageId: replyToMessageId, localGroupingKey: localGroupingKey, correlationId: correlationId))
                        } else {
                            return (false, .message(text: text, attributes: attributes, mediaReference: mediaReference, replyToMessageId: replyToMessageId, localGroupingKey: localGroupingKey, correlationId: correlationId))
                        }
                    })
                } else {
                    signals.append(.single((false, message)))
                }
            case .forward:
                signals.append(.single((false, message)))
        }
    }
    return combineLatest(signals)
}

public func enqueueMessages(account: Account, peerId: PeerId, messages: [EnqueueMessage]) -> Signal<[MessageId?], NoError> {
    let signal: Signal<[(Bool, EnqueueMessage)], NoError>
    if let transformOutgoingMessageMedia = account.transformOutgoingMessageMedia {
        signal = opportunisticallyTransformOutgoingMedia(network: account.network, postbox: account.postbox, transformOutgoingMessageMedia: transformOutgoingMessageMedia, messages: messages, userInteractive: true)
    } else {
        signal = .single(messages.map { (false, $0) })
    }
    return signal
    |> mapToSignal { messages -> Signal<[MessageId?], NoError> in
        return account.postbox.transaction { transaction -> [MessageId?] in
            return enqueueMessages(transaction: transaction, account: account, peerId: peerId, messages: messages)
        }
    }
}

public func enqueueMessagesToMultiplePeers(account: Account, peerIds: [PeerId], messages: [EnqueueMessage]) -> Signal<[MessageId], NoError> {
    let signal: Signal<[(Bool, EnqueueMessage)], NoError>
    if let transformOutgoingMessageMedia = account.transformOutgoingMessageMedia {
        signal = opportunisticallyTransformOutgoingMedia(network: account.network, postbox: account.postbox, transformOutgoingMessageMedia: transformOutgoingMessageMedia, messages: messages, userInteractive: true)
    } else {
        signal = .single(messages.map { (false, $0) })
    }
    return signal
    |> mapToSignal { messages -> Signal<[MessageId], NoError> in
        return account.postbox.transaction { transaction -> [MessageId] in
            var messageIds: [MessageId] = []
            for peerId in peerIds {
                for id in enqueueMessages(transaction: transaction, account: account, peerId: peerId, messages: messages, disableAutoremove: false, transformGroupingKeysWithPeerId: true) {
                    if let id = id {
                        messageIds.append(id)
                    }
                }
            }
            return messageIds
        }
    }
}

public func resendMessages(account: Account, messageIds: [MessageId]) -> Signal<Void, NoError> {
    return account.postbox.transaction { transaction -> Void in
        var removeMessageIds: [MessageId] = []
        for (peerId, ids) in messagesIdsGroupedByPeerId(messageIds) {
            var messages: [EnqueueMessage] = []
            for id in ids {
                if let message = transaction.getMessage(id), !message.flags.contains(.Incoming) {
                    removeMessageIds.append(id)
                    
                    var filteredAttributes: [MessageAttribute] = []
                    var replyToMessageId: MessageId?
                    inner: for attribute in message.attributes {
                        if let attribute = attribute as? ReplyMessageAttribute {
                            replyToMessageId = attribute.messageId
                        } else if attribute is OutgoingMessageInfoAttribute {
                            continue inner
                        } else {
                            filteredAttributes.append(attribute)
                        }
                    }
                    
                    messages.append(.message(text: message.text, attributes: filteredAttributes, mediaReference: message.media.first.flatMap(AnyMediaReference.standalone), replyToMessageId: replyToMessageId, localGroupingKey: message.groupingKey, correlationId: nil))
                }
            }
            let _ = enqueueMessages(transaction: transaction, account: account, peerId: peerId, messages: messages.map { (false, $0) })
        }
        _internal_deleteMessages(transaction: transaction, mediaBox: account.postbox.mediaBox, ids: removeMessageIds, deleteMedia: false)
    }
}

func enqueueMessages(transaction: Transaction, account: Account, peerId: PeerId, messages: [(Bool, EnqueueMessage)], disableAutoremove: Bool = false, transformGroupingKeysWithPeerId: Bool = false) -> [MessageId?] {
    var updatedMessages: [(Bool, EnqueueMessage)] = []
    outer: for (transformedMedia, message) in messages {
        var updatedMessage = message
        if transformGroupingKeysWithPeerId {
            updatedMessage = updatedMessage.withUpdatedGroupingKey { groupingKey -> Int64? in
                if let groupingKey = groupingKey {
                    return groupingKey &+ peerId.toInt64()
                } else {
                    return nil
                }
            }
        }
        switch message {
            case let .message(_, _, _, replyToMessageId, _, _):
                if let replyToMessageId = replyToMessageId, replyToMessageId.peerId != peerId, let replyMessage = transaction.getMessage(replyToMessageId) {
                    var canBeForwarded = true
                    if replyMessage.id.namespace != Namespaces.Message.Cloud {
                        canBeForwarded = false
                    }
                    inner: for media in replyMessage.media {
                        if media is TelegramMediaAction {
                            canBeForwarded = false
                            break inner
                        }
                    }
                    if canBeForwarded {
                        updatedMessages.append((true, .forward(source: replyToMessageId, grouping: .none, attributes: [], correlationId: nil)))
                    }
                }
            case let .forward(sourceId, _, _, _, asCopy):
                if let sourceMessage = forwardedMessageToBeReuploaded(transaction: transaction, id: sourceId, asCopy: asCopy) {
                    var mediaReference: AnyMediaReference?
                    if sourceMessage.id.peerId.namespace == Namespaces.Peer.SecretChat || asCopy {
                        if let media = sourceMessage.media.first {
                            mediaReference = .standalone(media: media)
                        }
                    }
                    let localGroupingKey: Int64? = asCopy ? sourceMessage.groupingKey : nil
                    updatedMessages.append((transformedMedia, .message(text: sourceMessage.text, attributes: sourceMessage.attributes, mediaReference: mediaReference, replyToMessageId: nil, localGroupingKey: localGroupingKey, correlationId: nil)))
                    continue outer
                }
        }
        updatedMessages.append((transformedMedia, updatedMessage))
    }
    
    if let peer = transaction.getPeer(peerId), let accountPeer = transaction.getPeer(account.peerId) {
        let peerPresence = transaction.getPeerPresence(peerId: peerId)
        
        var storeMessages: [StoreMessage] = []
        var timestamp = Int32(account.network.context.globalTime())
        switch peerId.namespace {
            case Namespaces.Peer.CloudChannel, Namespaces.Peer.CloudGroup, Namespaces.Peer.CloudUser:
                if let topIndex = transaction.getTopPeerMessageIndex(peerId: peerId, namespace: Namespaces.Message.Cloud) {
                    timestamp = max(timestamp, topIndex.timestamp)
                }
            default:
                break
        }
        
        var addedHashtags: [String] = []
        
        var localGroupingKeyBySourceKey: [Int64: Int64] = [:]
        
        var globallyUniqueIds: [Int64] = []
        for (transformedMedia, message) in updatedMessages {
            var attributes: [MessageAttribute] = []
            var flags = StoreMessageFlags()
            flags.insert(.Unsent)
            
            var randomId: Int64 = 0
            arc4random_buf(&randomId, 8)
            var infoFlags = OutgoingMessageInfoFlags()
            if transformedMedia {
                infoFlags.insert(.transformedMedia)
            }
            attributes.append(OutgoingMessageInfoAttribute(uniqueId: randomId, flags: infoFlags, acknowledged: false, correlationId: message.correlationId))
            globallyUniqueIds.append(randomId)
            
            switch message {
                case let .message(text, requestedAttributes, mediaReference, replyToMessageId, localGroupingKey, _):
                    var peerAutoremoveTimeout: Int32?
                    if let peer = peer as? TelegramSecretChat {
                        var isAction = false
                        if let _ = mediaReference?.media as? TelegramMediaAction {
                            isAction = true
                        }
                        if !disableAutoremove, let messageAutoremoveTimeout = peer.messageAutoremoveTimeout, !isAction {
                            peerAutoremoveTimeout = messageAutoremoveTimeout
                        }
                    } else if let cachedData = transaction.getPeerCachedData(peerId: peer.id), !disableAutoremove {
                        var isScheduled = false
                        for attribute in requestedAttributes {
                            if let _ = attribute as? OutgoingScheduleInfoMessageAttribute {
                                isScheduled = true
                            }
                        }
                        
                        if !isScheduled {
                            var messageAutoremoveTimeout: Int32?
                            if let cachedData = cachedData as? CachedUserData {
                                if case let .known(value) = cachedData.autoremoveTimeout {
                                    messageAutoremoveTimeout = value?.effectiveValue
                                }
                            } else if let cachedData = cachedData as? CachedGroupData {
                                if case let .known(value) = cachedData.autoremoveTimeout {
                                    messageAutoremoveTimeout = value?.effectiveValue
                                }
                            } else if let cachedData = cachedData as? CachedChannelData {
                                if case let .known(value) = cachedData.autoremoveTimeout {
                                    messageAutoremoveTimeout = value?.effectiveValue
                                }
                            }
                            
                            if let messageAutoremoveTimeout = messageAutoremoveTimeout {
                                peerAutoremoveTimeout = messageAutoremoveTimeout
                            }
                        }
                    }
                    
                    for attribute in filterMessageAttributesForOutgoingMessage(requestedAttributes) {
                        if let attribute = attribute as? AutoremoveTimeoutMessageAttribute {
                            if let _ = peer as? TelegramSecretChat {
                                peerAutoremoveTimeout = nil
                                attributes.append(attribute)
                            } else {
                                attributes.append(AutoclearTimeoutMessageAttribute(timeout: attribute.timeout, countdownBeginTime: nil))
                            }
                        } else {
                            attributes.append(attribute)
                        }
                    }
                    
                    if let peerAutoremoveTimeout = peerAutoremoveTimeout {
                        attributes.append(AutoremoveTimeoutMessageAttribute(timeout: peerAutoremoveTimeout, countdownBeginTime: nil))
                    }
                        
                    if let replyToMessageId = replyToMessageId, replyToMessageId.peerId == peerId {
                        var threadMessageId: MessageId?
                        if let replyMessage = transaction.getMessage(replyToMessageId) {
                            threadMessageId = replyMessage.effectiveReplyThreadMessageId
                        }
                        attributes.append(ReplyMessageAttribute(messageId: replyToMessageId, threadMessageId: threadMessageId))
                    }
                    var mediaList: [Media] = []
                    if let mediaReference = mediaReference {
                        let augmentedMedia = augmentMediaWithReference(mediaReference)
                        mediaList.append(augmentedMedia)
                    }
                    
                    if let file = mediaReference?.media as? TelegramMediaFile, file.isVoice || file.isInstantVideo {
                        if peerId.namespace == Namespaces.Peer.CloudUser || peerId.namespace == Namespaces.Peer.CloudGroup || peerId.namespace == Namespaces.Peer.SecretChat {
                            attributes.append(ConsumableContentMessageAttribute(consumed: false))
                        }
                    }
                    
                    var entitiesAttribute: TextEntitiesMessageAttribute?
                    for attribute in attributes {
                        if let attribute = attribute as? TextEntitiesMessageAttribute {
                            entitiesAttribute = attribute
                            var maybeNsText: NSString?
                            for entity in attribute.entities {
                                if case .Hashtag = entity.type {
                                    let nsText: NSString
                                    if let maybeNsText = maybeNsText {
                                        nsText = maybeNsText
                                    } else {
                                        nsText = text as NSString
                                        maybeNsText = nsText
                                    }
                                    var entityRange = NSRange(location: entity.range.lowerBound, length: entity.range.upperBound - entity.range.lowerBound)
                                    if entityRange.location + entityRange.length > nsText.length {
                                        entityRange.location = max(0, nsText.length - entityRange.length)
                                        entityRange.length = nsText.length - entityRange.location
                                    }
                                    if entityRange.length > 1 {
                                        entityRange.location += 1
                                        entityRange.length -= 1
                                        let hashtag = nsText.substring(with: entityRange)
                                        addedHashtags.append(hashtag)
                                    }
                                }
                            }
                            break
                        }
                    }
                
                    let authorId: PeerId?
                    if let peer = peer as? TelegramChannel {
                        if case .broadcast = peer.info {
                            authorId = peer.id
                        } else if case .group = peer.info, peer.hasPermission(.canBeAnonymous) {
                            authorId = peer.id
                        } else {
                            authorId = account.peerId
                        }
                    }  else {
                        authorId = account.peerId
                    }
                    
                    let (tags, globalTags) = tagsForStoreMessage(incoming: false, attributes: attributes, media: mediaList, textEntities: entitiesAttribute?.entities, isPinned: false)
                    
                    var localTags: LocalMessageTags = []
                    for media in mediaList {
                        if let media = media as? TelegramMediaMap, media.liveBroadcastingTimeout != nil {
                            localTags.insert(.OutgoingLiveLocation)
                        }
                    }
                    
                    var messageNamespace = Namespaces.Message.Local
                    var effectiveTimestamp = timestamp
                    for attribute in attributes {
                        if let attribute = attribute as? OutgoingScheduleInfoMessageAttribute {
                            if attribute.scheduleTime == scheduleWhenOnlineTimestamp, let presence = peerPresence as? TelegramUserPresence, case let .present(statusTimestamp) = presence.status, statusTimestamp >= timestamp {
                            } else {
                                messageNamespace = Namespaces.Message.ScheduledLocal
                                effectiveTimestamp = attribute.scheduleTime
                            }
                            break
                        }
                    }
                    
                    if messageNamespace != Namespaces.Message.ScheduledLocal {
                        attributes.removeAll(where: { $0 is OutgoingScheduleInfoMessageAttribute })
                    }
                                        
                    if let peer = peer as? TelegramChannel {
                        switch peer.info {
                            case let .broadcast(info):
                                if messageNamespace != Namespaces.Message.ScheduledLocal {
                                    attributes.append(ViewCountMessageAttribute(count: 1))
                                }
                                if info.flags.contains(.messagesShouldHaveSignatures) {
                                    attributes.append(AuthorSignatureMessageAttribute(signature: accountPeer.debugDisplayTitle))
                                }
                            case .group:
                                break
                        }
                    }
                    
                    var threadId: Int64?
                    if let replyToMessageId = replyToMessageId {
                        if let message = transaction.getMessage(replyToMessageId) {
                            if let threadIdValue = message.threadId {
                                threadId = threadIdValue
                            } else if let channel = message.peers[message.id.peerId] as? TelegramChannel, case .group = channel.info {
                                threadId = makeMessageThreadId(replyToMessageId)
                            }
                        }
                    }
                    
                    storeMessages.append(StoreMessage(peerId: peerId, namespace: messageNamespace, globallyUniqueId: randomId, groupingKey: localGroupingKey, threadId: threadId, timestamp: effectiveTimestamp, flags: flags, tags: tags, globalTags: globalTags, localTags: localTags, forwardInfo: nil, authorId: authorId, text: text, attributes: attributes, media: mediaList))
<<<<<<< HEAD
            case let .forward(source, grouping, requestedAttributes, correlationId, _):
=======
                case let .forward(source, grouping, requestedAttributes, _):
>>>>>>> 2b2d14f5
                    let sourceMessage = transaction.getMessage(source)
                    if let sourceMessage = sourceMessage, let author = sourceMessage.author ?? sourceMessage.peers[sourceMessage.id.peerId] {
                        var messageText = sourceMessage.text
                        
                        if let peer = peer as? TelegramSecretChat {
                            var isAction = false
                            for media in sourceMessage.media {
                                if let _ = media as? TelegramMediaAction {
                                    isAction = true
                                }
                            }
                            if !disableAutoremove, let messageAutoremoveTimeout = peer.messageAutoremoveTimeout, !isAction {
                                attributes.append(AutoremoveTimeoutMessageAttribute(timeout: messageAutoremoveTimeout, countdownBeginTime: nil))
                            }
                        } else if let cachedData = transaction.getPeerCachedData(peerId: peer.id), !disableAutoremove {
                            var isScheduled = false
                            for attribute in attributes {
                                if let _ = attribute as? OutgoingScheduleInfoMessageAttribute {
                                    isScheduled = true
                                    break
                                }
                            }
                            
                            if !isScheduled {
                                var messageAutoremoveTimeout: Int32?
                                if let cachedData = cachedData as? CachedUserData {
                                    if case let .known(value) = cachedData.autoremoveTimeout {
                                        messageAutoremoveTimeout = value?.effectiveValue
                                    }
                                } else if let cachedData = cachedData as? CachedGroupData {
                                    if case let .known(value) = cachedData.autoremoveTimeout {
                                        messageAutoremoveTimeout = value?.effectiveValue
                                    }
                                } else if let cachedData = cachedData as? CachedChannelData {
                                    if case let .known(value) = cachedData.autoremoveTimeout {
                                        messageAutoremoveTimeout = value?.effectiveValue
                                    }
                                }
                                
                                if let messageAutoremoveTimeout = messageAutoremoveTimeout {
                                    attributes.append(AutoremoveTimeoutMessageAttribute(timeout: messageAutoremoveTimeout, countdownBeginTime: nil))
                                }
                            }
                        }
                        
                        var forwardInfo: StoreMessageForwardInfo?
                        
                        var hideSendersNames = false
                        var hideCaptions = false
                        for attribute in requestedAttributes {
                            if let attribute = attribute as? ForwardOptionsMessageAttribute {
                                hideSendersNames = attribute.hideNames
                                hideCaptions = attribute.hideCaptions
                                break
                            }
                        }
                        
                        if hideCaptions {
                            for media in sourceMessage.media {
                                if media is TelegramMediaImage || media is TelegramMediaFile {
                                    messageText = ""
                                    break
                                }
                            }
                        }
                        
                        if sourceMessage.id.namespace == Namespaces.Message.Cloud && peerId.namespace != Namespaces.Peer.SecretChat {
                            attributes.append(ForwardSourceInfoAttribute(messageId: sourceMessage.id))
                        
                            if peerId == account.peerId {
                                attributes.append(SourceReferenceMessageAttribute(messageId: sourceMessage.id))
                            }
                            
                            attributes.append(contentsOf: filterMessageAttributesForForwardedMessage(requestedAttributes))
                            attributes.append(contentsOf: filterMessageAttributesForForwardedMessage(sourceMessage.attributes))
                            
                            var sourceReplyMarkup: ReplyMarkupMessageAttribute? = nil
                            var sourceSentViaBot = false
                            for attribute in attributes {
                                if let attribute = attribute as? ReplyMarkupMessageAttribute {
                                    sourceReplyMarkup = attribute
                                } else if let _ = attribute as? InlineBotMessageAttribute {
                                    sourceSentViaBot = true
                                }
                            }
                            
                            if let sourceReplyMarkup = sourceReplyMarkup {
                                var rows: [ReplyMarkupRow] = []
                                loop: for row in sourceReplyMarkup.rows {
                                    var buttons: [ReplyMarkupButton] = []
                                    for button in row.buttons {
                                        if case .url = button.action {
                                            buttons.append(button)
                                        } else if case .urlAuth = button.action {
                                            buttons.append(button)
                                        } else if case let .switchInline(samePeer, query) = button.action, sourceSentViaBot {
                                            let samePeer = samePeer && peerId == sourceMessage.id.peerId
                                            let updatedButton = ReplyMarkupButton(title: button.titleWhenForwarded ?? button.title, titleWhenForwarded: button.titleWhenForwarded,  action: .switchInline(samePeer: samePeer, query: query))
                                            buttons.append(updatedButton)
                                        } else {
                                            rows.removeAll()
                                            break loop
                                        }
                                    }
                                    rows.append(ReplyMarkupRow(buttons: buttons))
                                }
                                
                                if !rows.isEmpty {
                                    attributes.append(ReplyMarkupMessageAttribute(rows: rows, flags: sourceReplyMarkup.flags, placeholder: sourceReplyMarkup.placeholder))
                                }
                            }
                            
                            if hideSendersNames {
                                
                            } else if let sourceForwardInfo = sourceMessage.forwardInfo {
                                forwardInfo = StoreMessageForwardInfo(authorId: sourceForwardInfo.author?.id, sourceId: sourceForwardInfo.source?.id, sourceMessageId: sourceForwardInfo.sourceMessageId, date: sourceForwardInfo.date, authorSignature: sourceForwardInfo.authorSignature, psaType: nil, flags: [])
                            } else {
                                if sourceMessage.id.peerId != account.peerId {
                                    var hasHiddenForwardMedia = false
                                    for media in sourceMessage.media {
                                        if let file = media as? TelegramMediaFile {
                                            if file.isMusic {
                                                hasHiddenForwardMedia = true
                                            }
                                        }
                                    }
                                    
                                    if !hasHiddenForwardMedia {
                                        var sourceId: PeerId? = nil
                                        var sourceMessageId: MessageId? = nil
                                        if case let .channel(peer) = messageMainPeer(EngineMessage(sourceMessage)), case .broadcast = peer.info {
                                            sourceId = peer.id
                                            sourceMessageId = sourceMessage.id
                                        }
                                        
                                        var authorSignature: String?
                                        for attribute in sourceMessage.attributes {
                                            if let attribute = attribute as? AuthorSignatureMessageAttribute {
                                                authorSignature = attribute.signature
                                                break
                                            }
                                        }
                                        
                                        let psaType: String? = nil
                                        
                                        forwardInfo = StoreMessageForwardInfo(authorId: author.id, sourceId: sourceId, sourceMessageId: sourceMessageId, date: sourceMessage.timestamp, authorSignature: authorSignature, psaType: psaType, flags: [])
                                    }
                                } else {
                                    forwardInfo = nil
                                }
                            }
                        } else {
                            attributes.append(contentsOf: filterMessageAttributesForOutgoingMessage(sourceMessage.attributes))
                        }
                        
                        let authorId: PeerId?
                        if let peer = peer as? TelegramChannel {
                            if case .broadcast = peer.info {
                                authorId = peer.id
                            } else if case .group = peer.info, peer.hasPermission(.canBeAnonymous) {
                                authorId = peer.id
                            } else {
                                authorId = account.peerId
                            }
                        }  else {
                            authorId = account.peerId
                        }
                        
                        var messageNamespace = Namespaces.Message.Local
                        var entitiesAttribute: TextEntitiesMessageAttribute?
                        var effectiveTimestamp = timestamp
                        var threadId: Int64?
                        for attribute in attributes {
                            if let attribute = attribute as? TextEntitiesMessageAttribute {
                                entitiesAttribute = attribute
                            } else if let attribute = attribute as? OutgoingScheduleInfoMessageAttribute {
                                if attribute.scheduleTime == scheduleWhenOnlineTimestamp, let presence = peerPresence as? TelegramUserPresence, case let .present(statusTimestamp) = presence.status, statusTimestamp >= timestamp {
                                } else {
                                    messageNamespace = Namespaces.Message.ScheduledLocal
                                    effectiveTimestamp = attribute.scheduleTime
                                }
                            } else if let attribute = attribute as? ReplyMessageAttribute {
                                if let threadMessageId = attribute.threadMessageId {
                                    threadId = makeMessageThreadId(threadMessageId)
                                }
                            }
                        }
                        
                        if messageNamespace != Namespaces.Message.ScheduledLocal {
                            attributes.removeAll(where: { $0 is OutgoingScheduleInfoMessageAttribute })
                        }
                        
                        let (tags, globalTags) = tagsForStoreMessage(incoming: false, attributes: attributes, media: sourceMessage.media, textEntities: entitiesAttribute?.entities, isPinned: false)
                        
                        let localGroupingKey: Int64?
                        switch grouping {
                            case .none:
                                localGroupingKey = nil
                            case .auto:
                                if let groupingKey = sourceMessage.groupingKey {
                                    if let generatedKey = localGroupingKeyBySourceKey[groupingKey] {
                                        localGroupingKey = generatedKey
                                    } else {
                                        let generatedKey = Int64.random(in: Int64.min ... Int64.max)
                                        localGroupingKeyBySourceKey[groupingKey] = generatedKey
                                        localGroupingKey = generatedKey
                                    }
                                } else {
                                    localGroupingKey = nil
                                }
                        }
                        
                        var augmentedMediaList = sourceMessage.media.map { media -> Media in
                            return augmentMediaWithReference(.message(message: MessageReference(sourceMessage), media: media))
                        }
                        
                        if peerId.namespace == Namespaces.Peer.SecretChat {
                            augmentedMediaList = augmentedMediaList.map(convertForwardedMediaForSecretChat)
                        }
                                                
                        storeMessages.append(StoreMessage(peerId: peerId, namespace: messageNamespace, globallyUniqueId: randomId, groupingKey: localGroupingKey, threadId: threadId, timestamp: effectiveTimestamp, flags: flags, tags: tags, globalTags: globalTags, localTags: [], forwardInfo: forwardInfo, authorId: authorId, text: messageText, attributes: attributes, media: augmentedMediaList))
                    }
            }
        }
        var messageIds: [MessageId?] = []
        if !storeMessages.isEmpty {
            let globallyUniqueIdToMessageId = transaction.addMessages(storeMessages, location: .Random)
            for globallyUniqueId in globallyUniqueIds {
                messageIds.append(globallyUniqueIdToMessageId[globallyUniqueId])
            }
            
            if peerId.namespace == Namespaces.Peer.CloudUser {
                if case .notIncluded = transaction.getPeerChatListInclusion(peerId) {
                    transaction.updatePeerChatListInclusion(peerId, inclusion: .ifHasMessagesOrOneOf(groupId: .root, pinningIndex: nil, minTimestamp: nil))
                }
            }
        }
        for hashtag in addedHashtags {
            addRecentlyUsedHashtag(transaction: transaction, string: hashtag)
        }
        return messageIds
    } else {
        return []
    }
}<|MERGE_RESOLUTION|>--- conflicted
+++ resolved
@@ -518,11 +518,7 @@
                     }
                     
                     storeMessages.append(StoreMessage(peerId: peerId, namespace: messageNamespace, globallyUniqueId: randomId, groupingKey: localGroupingKey, threadId: threadId, timestamp: effectiveTimestamp, flags: flags, tags: tags, globalTags: globalTags, localTags: localTags, forwardInfo: nil, authorId: authorId, text: text, attributes: attributes, media: mediaList))
-<<<<<<< HEAD
-            case let .forward(source, grouping, requestedAttributes, correlationId, _):
-=======
                 case let .forward(source, grouping, requestedAttributes, _):
->>>>>>> 2b2d14f5
                     let sourceMessage = transaction.getMessage(source)
                     if let sourceMessage = sourceMessage, let author = sourceMessage.author ?? sourceMessage.peers[sourceMessage.id.peerId] {
                         var messageText = sourceMessage.text
