import Foundation
import Postbox
import MtProtoKit
import SwiftSignalKit
import TelegramApi

public struct StarsTopUpOption: Equatable, Codable {
    enum CodingKeys: String, CodingKey {
        case count
        case storeProductId
        case currency
        case amount
        case isExtended
    }
    
    public let count: Int64
    public let storeProductId: String?
    public let currency: String
    public let amount: Int64
    public let isExtended: Bool
    
    public init(count: Int64, storeProductId: String?, currency: String, amount: Int64, isExtended: Bool) {
        self.count = count
        self.storeProductId = storeProductId
        self.currency = currency
        self.amount = amount
        self.isExtended = isExtended
    }
    
    public init(from decoder: Decoder) throws {
        let container = try decoder.container(keyedBy: CodingKeys.self)
        self.count = try container.decode(Int64.self, forKey: .count)
        self.storeProductId = try container.decodeIfPresent(String.self, forKey: .storeProductId)
        self.currency = try container.decode(String.self, forKey: .currency)
        self.amount = try container.decode(Int64.self, forKey: .amount)
        self.isExtended = try container.decodeIfPresent(Bool.self, forKey: .isExtended) ?? false
    }
    
    public func encode(to encoder: Encoder) throws {
        var container = encoder.container(keyedBy: CodingKeys.self)
        try container.encode(self.count, forKey: .count)
        try container.encodeIfPresent(self.storeProductId, forKey: .storeProductId)
        try container.encode(self.currency, forKey: .currency)
        try container.encode(self.amount, forKey: .amount)
        try container.encode(self.isExtended, forKey: .isExtended)
    }
}

extension StarsTopUpOption {
    init(apiStarsTopupOption: Api.StarsTopupOption) {
        switch apiStarsTopupOption {
        case let .starsTopupOption(flags, stars, storeProduct, currency, amount):
            self.init(count: stars, storeProductId: storeProduct, currency: currency, amount: amount, isExtended: (flags & (1 << 1)) != 0)
        }
    }
}

func _internal_starsTopUpOptions(account: Account) -> Signal<[StarsTopUpOption], NoError> {
    return account.network.request(Api.functions.payments.getStarsTopupOptions())
    |> map(Optional.init)
    |> `catch` { _ -> Signal<[Api.StarsTopupOption]?, NoError> in
        return .single(nil)
    }
    |> mapToSignal { results -> Signal<[StarsTopUpOption], NoError> in
        if let results = results {
            return .single(results.map { StarsTopUpOption(apiStarsTopupOption: $0) })
        } else {
            return .single([])
        }
    }
}

public struct StarsGiftOption: Equatable, Codable {
    enum CodingKeys: String, CodingKey {
        case count
        case currency
        case amount
        case storeProductId
        case isExtended
    }
    
    public let count: Int64
    public let currency: String
    public let amount: Int64
    public let storeProductId: String?
    public let isExtended: Bool
    
    public init(count: Int64, storeProductId: String?, currency: String, amount: Int64, isExtended: Bool) {
        self.count = count
        self.currency = currency
        self.amount = amount
        self.storeProductId = storeProductId
        self.isExtended = isExtended
    }
    
    public init(from decoder: Decoder) throws {
        let container = try decoder.container(keyedBy: CodingKeys.self)
        self.count = try container.decode(Int64.self, forKey: .count)
        self.storeProductId = try container.decodeIfPresent(String.self, forKey: .storeProductId)
        self.currency = try container.decode(String.self, forKey: .currency)
        self.amount = try container.decode(Int64.self, forKey: .amount)
        self.isExtended = try container.decodeIfPresent(Bool.self, forKey: .isExtended) ?? false
    }
    
    public func encode(to encoder: Encoder) throws {
        var container = encoder.container(keyedBy: CodingKeys.self)
        try container.encode(self.count, forKey: .count)
        try container.encodeIfPresent(self.storeProductId, forKey: .storeProductId)
        try container.encode(self.currency, forKey: .currency)
        try container.encode(self.amount, forKey: .amount)
        try container.encode(self.isExtended, forKey: .isExtended)
    }
}

extension StarsGiftOption {
    init(apiStarsGiftOption: Api.StarsGiftOption) {
        switch apiStarsGiftOption {
        case let .starsGiftOption(flags, stars, storeProduct, currency, amount):
            self.init(count: stars, storeProductId: storeProduct, currency: currency, amount: amount, isExtended: (flags & (1 << 1)) != 0)
        }
    }
}

func _internal_starsGiftOptions(account: Account, peerId: EnginePeer.Id?) -> Signal<[StarsGiftOption], NoError> {
    return account.postbox.transaction { transaction -> Api.InputUser? in
        return peerId.flatMap { transaction.getPeer($0).flatMap(apiInputUser) }
    }
    |> mapToSignal { inputUser in
        var flags: Int32 = 0
        if let _ = inputUser {
            flags |= (1 << 0)
        }
        return account.network.request(Api.functions.payments.getStarsGiftOptions(flags: flags, userId: inputUser))
        |> map(Optional.init)
        |> `catch` { _ -> Signal<[Api.StarsGiftOption]?, NoError> in
            return .single(nil)
        }
        |> mapToSignal { results -> Signal<[StarsGiftOption], NoError> in
            if let results = results {
                return .single(results.map { StarsGiftOption(apiStarsGiftOption: $0) })
            } else {
                return .single([])
            }
        }
    }
}



public struct StarsGiveawayOption: Equatable, Codable {
    enum CodingKeys: String, CodingKey {
        case count
        case currency
        case amount
        case yearlyBoosts
        case storeProductId
        case winners
        case isExtended
        case isDefault
    }
    
    public struct Winners: Equatable, Codable {
        enum CodingKeys: String, CodingKey {
            case users
            case starsPerUser
            case isDefault
        }
        
        public let users: Int32
        public let starsPerUser: Int64
        public let isDefault: Bool
        
        public init(users: Int32, starsPerUser: Int64, isDefault: Bool) {
            self.users = users
            self.starsPerUser = starsPerUser
            self.isDefault = isDefault
        }
        
        public init(from decoder: Decoder) throws {
            let container = try decoder.container(keyedBy: CodingKeys.self)
            self.users = try container.decode(Int32.self, forKey: .users)
            self.starsPerUser = try container.decode(Int64.self, forKey: .starsPerUser)
            self.isDefault = try container.decodeIfPresent(Bool.self, forKey: .isDefault) ?? false
        }
        
        public func encode(to encoder: Encoder) throws {
            var container = encoder.container(keyedBy: CodingKeys.self)
            try container.encode(self.users, forKey: .users)
            try container.encode(self.starsPerUser, forKey: .starsPerUser)
            try container.encode(self.isDefault, forKey: .isDefault)
        }
    }
    
    public let count: Int64
    public let yearlyBoosts: Int32
    public let currency: String
    public let amount: Int64
    public let storeProductId: String?
    public let winners: [Winners]
    public let isExtended: Bool
    public let isDefault: Bool
    
    public init(count: Int64, yearlyBoosts: Int32, storeProductId: String?, currency: String, amount: Int64, winners: [Winners], isExtended: Bool, isDefault: Bool) {
        self.count = count
        self.yearlyBoosts = yearlyBoosts
        self.currency = currency
        self.amount = amount
        self.storeProductId = storeProductId
        self.winners = winners
        self.isExtended = isExtended
        self.isDefault = isDefault
    }
    
    public init(from decoder: Decoder) throws {
        let container = try decoder.container(keyedBy: CodingKeys.self)
        self.count = try container.decode(Int64.self, forKey: .count)
        self.yearlyBoosts = try container.decode(Int32.self, forKey: .yearlyBoosts)
        self.storeProductId = try container.decodeIfPresent(String.self, forKey: .storeProductId)
        self.currency = try container.decode(String.self, forKey: .currency)
        self.amount = try container.decode(Int64.self, forKey: .amount)
        self.winners = try container.decode([StarsGiveawayOption.Winners].self, forKey: .winners)
        self.isExtended = try container.decodeIfPresent(Bool.self, forKey: .isExtended) ?? false
        self.isDefault = try container.decodeIfPresent(Bool.self, forKey: .isDefault) ?? false
    }
    
    public func encode(to encoder: Encoder) throws {
        var container = encoder.container(keyedBy: CodingKeys.self)
        try container.encode(self.count, forKey: .count)
        try container.encode(self.yearlyBoosts, forKey: .yearlyBoosts)
        try container.encodeIfPresent(self.storeProductId, forKey: .storeProductId)
        try container.encode(self.currency, forKey: .currency)
        try container.encode(self.amount, forKey: .amount)
        try container.encode(self.winners, forKey: .winners)
        try container.encode(self.isExtended, forKey: .isExtended)
        try container.encode(self.isDefault, forKey: .isDefault)
    }
}

extension StarsGiveawayOption.Winners {
    init(apiStarsGiveawayWinnersOption: Api.StarsGiveawayWinnersOption) {
        switch apiStarsGiveawayWinnersOption {
        case let .starsGiveawayWinnersOption(flags, users, starsPerUser):
            self.init(users: users, starsPerUser: starsPerUser, isDefault: (flags & (1 << 0)) != 0)
        }
    }
}

extension StarsGiveawayOption {
    init(apiStarsGiveawayOption: Api.StarsGiveawayOption) {
        switch apiStarsGiveawayOption {
        case let .starsGiveawayOption(flags, stars, yearlyBoosts, storeProduct, currency, amount, winners):
            self.init(count: stars, yearlyBoosts: yearlyBoosts, storeProductId: storeProduct, currency: currency, amount: amount, winners: winners.map { StarsGiveawayOption.Winners(apiStarsGiveawayWinnersOption: $0) }, isExtended: (flags & (1 << 0)) != 0, isDefault: (flags & (1 << 1)) != 0)
        }
    }
}

func _internal_starsGiveawayOptions(account: Account) -> Signal<[StarsGiveawayOption], NoError> {
    return account.network.request(Api.functions.payments.getStarsGiveawayOptions())
    |> map(Optional.init)
    |> `catch` { _ -> Signal<[Api.StarsGiveawayOption]?, NoError> in
        return .single(nil)
    }
    |> mapToSignal { results -> Signal<[StarsGiveawayOption], NoError> in
        if let results = results {
            return .single(results.map { StarsGiveawayOption(apiStarsGiveawayOption: $0) })
        } else {
            return .single([])
        }
    }
}

struct InternalStarsStatus {
    let balance: Int64
    let subscriptionsMissingBalance: Int64?
    let subscriptions: [StarsContext.State.Subscription]
    let nextSubscriptionsOffset: String?
    let transactions: [StarsContext.State.Transaction]
    let nextTransactionsOffset: String?
}

private enum RequestStarsStateError {
    case generic
}

private func _internal_requestStarsState(account: Account, peerId: EnginePeer.Id, mode: StarsTransactionsContext.Mode, subscriptionId: String?, offset: String?, limit: Int32) -> Signal<InternalStarsStatus, RequestStarsStateError> {
    return account.postbox.transaction { transaction -> Peer? in
        return transaction.getPeer(peerId)
    } 
    |> castError(RequestStarsStateError.self)
    |> mapToSignal { peer -> Signal<InternalStarsStatus, RequestStarsStateError> in
        guard let peer, let inputPeer = apiInputPeer(peer) else {
            return .fail(.generic)
        }
                
        let signal: Signal<Api.payments.StarsStatus, MTRpcError>
        if let offset {
            var flags: Int32 = 0
            switch mode {
            case .incoming:
                flags = 1 << 0
            case .outgoing:
                flags = 1 << 1
            default:
                break
            }
            if let _ = subscriptionId {
                flags = 1 << 3
            }
            signal = account.network.request(Api.functions.payments.getStarsTransactions(flags: flags, subscriptionId: subscriptionId, peer: inputPeer, offset: offset, limit: limit))
        } else {
            signal = account.network.request(Api.functions.payments.getStarsStatus(peer: inputPeer))
        }
        
        return signal
        |> retryRequest
        |> castError(RequestStarsStateError.self)
        |> mapToSignal { result -> Signal<InternalStarsStatus, RequestStarsStateError> in
            return account.postbox.transaction { transaction -> InternalStarsStatus in
                switch result {
                case let .starsStatus(_, balance, _, _, subscriptionsMissingBalance, transactions, nextTransactionsOffset, chats, users):
                    let peers = AccumulatedPeers(chats: chats, users: users)
                    updatePeers(transaction: transaction, accountPeerId: account.peerId, peers: peers)
                
                    var parsedTransactions: [StarsContext.State.Transaction] = []
                    if let transactions {
                        for entry in transactions {
                            if let parsedTransaction = StarsContext.State.Transaction(apiTransaction: entry, peerId: peerId != account.peerId ? peerId : nil, transaction: transaction) {
                                parsedTransactions.append(parsedTransaction)
                            }
                        }
                    }
                    return InternalStarsStatus(
                        balance: balance,
                        subscriptionsMissingBalance: subscriptionsMissingBalance,
                        subscriptions: [],
                        nextSubscriptionsOffset: nil,
                        transactions: parsedTransactions,
                        nextTransactionsOffset: nextTransactionsOffset
                    )
                }
            }
            |> castError(RequestStarsStateError.self)
        }
    }
}

private enum RequestStarsSubscriptionsError {
    case generic
}

private func _internal_requestStarsSubscriptions(account: Account, peerId: EnginePeer.Id, offset: String, missingBalance: Bool) -> Signal<InternalStarsStatus, RequestStarsSubscriptionsError> {
    return account.postbox.transaction { transaction -> Peer? in
        return transaction.getPeer(peerId)
    }
    |> castError(RequestStarsSubscriptionsError.self)
    |> mapToSignal { peer -> Signal<InternalStarsStatus, RequestStarsSubscriptionsError> in
        guard let peer, let inputPeer = apiInputPeerOrSelf(peer, accountPeerId: peerId) else {
            return .fail(.generic)
        }
        var flags: Int32 = 0
        if missingBalance {
            flags |= (1 << 0)
        }
        return account.network.request(Api.functions.payments.getStarsSubscriptions(flags: flags, peer: inputPeer, offset: offset))
        |> retryRequest
        |> castError(RequestStarsSubscriptionsError.self)
        |> mapToSignal { result -> Signal<InternalStarsStatus, RequestStarsSubscriptionsError> in
            return account.postbox.transaction { transaction -> InternalStarsStatus in
                switch result {
                case let .starsStatus(_, balance, subscriptions, subscriptionsNextOffset, subscriptionsMissingBalance, _, _, chats, users):
                    let peers = AccumulatedPeers(chats: chats, users: users)
                    updatePeers(transaction: transaction, accountPeerId: account.peerId, peers: peers)
                    
                    var parsedSubscriptions: [StarsContext.State.Subscription] = []
                    if let subscriptions {
                        for entry in subscriptions {
                            if let parsedSubscription = StarsContext.State.Subscription(apiSubscription: entry, transaction: transaction) {
                                if !missingBalance || parsedSubscription.flags.contains(.missingBalance) {
                                    parsedSubscriptions.append(parsedSubscription)
                                }
                            }
                        }
                    }
                    return InternalStarsStatus(
                        balance: balance,
                        subscriptionsMissingBalance: subscriptionsMissingBalance,
                        subscriptions: parsedSubscriptions,
                        nextSubscriptionsOffset: subscriptionsNextOffset,
                        transactions: [],
                        nextTransactionsOffset: nil
                    )
                }
            }
            |> castError(RequestStarsSubscriptionsError.self)
        }
    }
}

private final class StarsContextImpl {
    private let account: Account
    fileprivate let peerId: EnginePeer.Id
    
    fileprivate var _state: StarsContext.State?
    private let _statePromise = Promise<StarsContext.State?>()
    var state: Signal<StarsContext.State?, NoError> {
        return self._statePromise.get()
    }
    
    private let disposable = MetaDisposable()
    private var updateDisposable: Disposable?
    
    init(account: Account) {
        assert(Queue.mainQueue().isCurrent())
        
        self.account = account
        self.peerId = account.peerId
        
        self._state = nil
        self._statePromise.set(.single(nil))
        
        self.load(force: true)
        
        self.updateDisposable = (account.stateManager.updatedStarsBalance()
        |> deliverOnMainQueue).startStrict(next: { [weak self] balances in
            guard let self, let state = self._state, let balance = balances[peerId] else {
                return
            }
            self.updateState(StarsContext.State(flags: [], balance: balance, subscriptions: state.subscriptions, canLoadMoreSubscriptions: state.canLoadMoreSubscriptions, transactions: state.transactions, canLoadMoreTransactions: state.canLoadMoreTransactions, isLoading: false))
            self.load(force: true)
        })
    }
    
    deinit {
        assert(Queue.mainQueue().isCurrent())
        self.disposable.dispose()
        self.updateDisposable?.dispose()
    }
    
    private var previousLoadTimestamp: Double?
    func load(force: Bool) {
        assert(Queue.mainQueue().isCurrent())
        
        let currentTimestamp = CFAbsoluteTimeGetCurrent()
        if let previousLoadTimestamp = self.previousLoadTimestamp, currentTimestamp - previousLoadTimestamp < 60 && !force {
            return
        }
        self.previousLoadTimestamp = currentTimestamp
        
        self.disposable.set((_internal_requestStarsState(account: self.account, peerId: self.peerId, mode: .all, subscriptionId: nil, offset: nil, limit: 5)
        |> deliverOnMainQueue).start(next: { [weak self] status in
            guard let self else {
                return
            }
            self.updateState(StarsContext.State(flags: [], balance: status.balance, subscriptions: status.subscriptions, canLoadMoreSubscriptions: status.nextSubscriptionsOffset != nil, transactions: status.transactions, canLoadMoreTransactions: status.nextTransactionsOffset != nil, isLoading: false))
        }, error: { [weak self] _ in
            guard let self else {
                return
            }
            Queue.mainQueue().after(2.5, {
                self.load(force: true)
            })
        }))
    }
    
    func add(balance: Int64, addTransaction: Bool) {
        guard let state = self._state else {
            return
        }
        var transactions = state.transactions
        if addTransaction {
            transactions.insert(.init(flags: [.isLocal], id: "\(arc4random())", count: balance, date: Int32(Date().timeIntervalSince1970), peer: .appStore, title: nil, description: nil, photo: nil, transactionDate: nil, transactionUrl: nil, paidMessageId: nil, giveawayMessageId: nil, media: [], subscriptionPeriod: nil), at: 0)
        }
        
        self.updateState(StarsContext.State(flags: [.isPendingBalance], balance: max(0, state.balance + balance), subscriptions: state.subscriptions, canLoadMoreSubscriptions: state.canLoadMoreSubscriptions, transactions: transactions, canLoadMoreTransactions: state.canLoadMoreTransactions, isLoading: state.isLoading))
    }
    
    fileprivate func updateBalance(_ balance: Int64, transactions: [StarsContext.State.Transaction]?) {
        guard let state = self._state else {
            return
        }
        self.updateState(StarsContext.State(flags: [], balance: balance, subscriptions: state.subscriptions, canLoadMoreSubscriptions: state.canLoadMoreSubscriptions, transactions: transactions ?? state.transactions, canLoadMoreTransactions: state.canLoadMoreTransactions, isLoading: state.isLoading))
    }
    
    private func updateState(_ state: StarsContext.State) {
        self._state = state
        self._statePromise.set(.single(state))
    }
}

private extension StarsContext.State.Transaction {
    init?(apiTransaction: Api.StarsTransaction, peerId: EnginePeer.Id?, transaction: Transaction) {
        switch apiTransaction {
<<<<<<< HEAD
        case let .starsTransaction(apiFlags, id, stars, date, transactionPeer, title, description, photo, transactionDate, transactionUrl, _, messageId, extendedMedia, subscriptionPeriod, _):
=======
        case let .starsTransaction(apiFlags, id, stars, date, transactionPeer, title, description, photo, transactionDate, transactionUrl, _, messageId, extendedMedia, subscriptionPeriod, giveawayPostId):
>>>>>>> 0f597d45
            let parsedPeer: StarsContext.State.Transaction.Peer
            var paidMessageId: MessageId?
            var giveawayMessageId: MessageId?
           
            switch transactionPeer {
            case .starsTransactionPeerAppStore:
                parsedPeer = .appStore
            case .starsTransactionPeerPlayMarket:
                parsedPeer = .playMarket
            case .starsTransactionPeerFragment:
                parsedPeer = .fragment
            case .starsTransactionPeerPremiumBot:
                parsedPeer = .premiumBot
            case .starsTransactionPeerAds:
                parsedPeer = .ads
            case .starsTransactionPeerUnsupported:
                parsedPeer = .unsupported
            case let .starsTransactionPeer(apiPeer):
                guard let peer = transaction.getPeer(apiPeer.peerId) else {
                    return nil
                }
                parsedPeer = .peer(EnginePeer(peer))
                if let messageId {
                    if let peerId {
                        paidMessageId = MessageId(peerId: peerId, namespace: Namespaces.Message.Cloud, id: messageId)
                    } else {
                        paidMessageId = MessageId(peerId: peer.id, namespace: Namespaces.Message.Cloud, id: messageId)
                    }
                }
                if let giveawayPostId {
                    giveawayMessageId = MessageId(peerId: peer.id, namespace: Namespaces.Message.Cloud, id: giveawayPostId)
                }
            }
            
            var flags: Flags = []
            if (apiFlags & (1 << 3)) != 0 {
                flags.insert(.isRefund)
            }
            if (apiFlags & (1 << 4)) != 0 {
                flags.insert(.isPending)
            }
            if (apiFlags & (1 << 6)) != 0 {
                flags.insert(.isFailed)
            }
            if (apiFlags & (1 << 10)) != 0 {
                flags.insert(.isGift)
            }
            if (apiFlags & (1 << 11)) != 0 {
                flags.insert(.isReaction)
            }
            
            let media = extendedMedia.flatMap({ $0.compactMap { textMediaAndExpirationTimerFromApiMedia($0, PeerId(0)).media } }) ?? []
            let _ = subscriptionPeriod
            self.init(flags: flags, id: id, count: stars, date: date, peer: parsedPeer, title: title, description: description, photo: photo.flatMap(TelegramMediaWebFile.init), transactionDate: transactionDate, transactionUrl: transactionUrl, paidMessageId: paidMessageId, giveawayMessageId: giveawayMessageId, media: media, subscriptionPeriod: subscriptionPeriod)
        }
    }
}

private extension StarsContext.State.Subscription {
    init?(apiSubscription: Api.StarsSubscription, transaction: Transaction) {
        switch apiSubscription {
        case let .starsSubscription(apiFlags, id, apiPeer, untilDate, pricing, inviteHash):
            guard let peer = transaction.getPeer(apiPeer.peerId) else {
                return nil
            }
            var flags: Flags = []
            if (apiFlags & (1 << 0)) != 0 {
                flags.insert(.isCancelled)
            }
            if (apiFlags & (1 << 1)) != 0 {
                flags.insert(.canRefulfill)
            }
            if (apiFlags & (1 << 2)) != 0 {
                flags.insert(.missingBalance)
            }
            self.init(flags: flags, id: id, peer: EnginePeer(peer), untilDate: untilDate, pricing: StarsSubscriptionPricing(apiStarsSubscriptionPricing: pricing), inviteHash: inviteHash)
        }
    }
}

public final class StarsContext {
    public struct State: Equatable {
        public struct Transaction: Equatable {
            public struct Flags: OptionSet {
                public var rawValue: Int32
                
                public init(rawValue: Int32) {
                    self.rawValue = rawValue
                }
                
                public static let isRefund = Flags(rawValue: 1 << 0)
                public static let isLocal = Flags(rawValue: 1 << 1)
                public static let isPending = Flags(rawValue: 1 << 2)
                public static let isFailed = Flags(rawValue: 1 << 3)
                public static let isGift = Flags(rawValue: 1 << 4)
                public static let isReaction = Flags(rawValue: 1 << 5)
            }
            
            public enum Peer: Equatable {
                case appStore
                case playMarket
                case fragment
                case premiumBot
                case ads
                case unsupported
                case peer(EnginePeer)
            }
            
            public let flags: Flags
            public let id: String
            public let count: Int64
            public let date: Int32
            public let peer: Peer
            public let title: String?
            public let description: String?
            public let photo: TelegramMediaWebFile?
            public let transactionDate: Int32?
            public let transactionUrl: String?
            public let paidMessageId: MessageId?
            public let giveawayMessageId: MessageId?
            public let media: [Media]
            public let subscriptionPeriod: Int32?
            
            public init(
                flags: Flags,
                id: String,
                count: Int64,
                date: Int32,
                peer: Peer,
                title: String?,
                description: String?,
                photo: TelegramMediaWebFile?,
                transactionDate: Int32?,
                transactionUrl: String?,
                paidMessageId: MessageId?,
                giveawayMessageId: MessageId?,
                media: [Media],
                subscriptionPeriod: Int32?
            ) {
                self.flags = flags
                self.id = id
                self.count = count
                self.date = date
                self.peer = peer
                self.title = title
                self.description = description
                self.photo = photo
                self.transactionDate = transactionDate
                self.transactionUrl = transactionUrl
                self.paidMessageId = paidMessageId
                self.giveawayMessageId = giveawayMessageId
                self.media = media
                self.subscriptionPeriod = subscriptionPeriod
            }
            
            public static func == (lhs: Transaction, rhs: Transaction) -> Bool {
                if lhs.flags != rhs.flags {
                    return false
                }
                if lhs.id != rhs.id {
                    return false
                }
                if lhs.count != rhs.count {
                    return false
                }
                if lhs.date != rhs.date {
                    return false
                }
                if lhs.peer != rhs.peer {
                    return false
                }
                if lhs.title != rhs.title {
                    return false
                }
                if lhs.description != rhs.description {
                    return false
                }
                if lhs.photo != rhs.photo {
                    return false
                }
                if lhs.transactionDate != rhs.transactionDate {
                    return false
                }
                if lhs.transactionUrl != rhs.transactionUrl {
                    return false
                }
                if lhs.paidMessageId != rhs.paidMessageId {
                    return false
                }
                if lhs.giveawayMessageId != rhs.giveawayMessageId {
                    return false
                }
                if !areMediaArraysEqual(lhs.media, rhs.media) {
                    return false
                }
                if lhs.subscriptionPeriod != rhs.subscriptionPeriod {
                    return false
                }
                return true
            }
        }
        
        public struct Subscription: Equatable {
            public struct Flags: OptionSet {
                public var rawValue: Int32
                
                public init(rawValue: Int32) {
                    self.rawValue = rawValue
                }
                
                public static let isCancelled = Flags(rawValue: 1 << 0)
                public static let canRefulfill = Flags(rawValue: 1 << 1)
                public static let missingBalance = Flags(rawValue: 1 << 2)
            }
            
            public let flags: Flags
            public let id: String
            public let peer: EnginePeer
            public let untilDate: Int32
            public let pricing: StarsSubscriptionPricing
            public let inviteHash: String?
            
            public init(
                flags: Flags,
                id: String,
                peer: EnginePeer,
                untilDate: Int32,
                pricing: StarsSubscriptionPricing,
                inviteHash: String?
            ) {
                self.flags = flags
                self.id = id
                self.peer = peer
                self.untilDate = untilDate
                self.pricing = pricing
                self.inviteHash = inviteHash
            }
            
            public static func == (lhs: Subscription, rhs: Subscription) -> Bool {
                if lhs.flags != rhs.flags {
                    return false
                }
                if lhs.id != rhs.id {
                    return false
                }
                if lhs.peer != rhs.peer {
                    return false
                }
                if lhs.untilDate != rhs.untilDate {
                    return false
                }
                if lhs.pricing != rhs.pricing {
                    return false
                }
                if lhs.inviteHash != rhs.inviteHash {
                    return false
                }
                return true
            }
        }
        
        public struct Flags: OptionSet {
            public var rawValue: Int32
            
            public init(rawValue: Int32) {
                self.rawValue = rawValue
            }
            
            public static let isPendingBalance = Flags(rawValue: 1 << 0)
        }
        
        public var flags: Flags
        public var balance: Int64
        public var subscriptions: [Subscription]
        public var canLoadMoreSubscriptions: Bool
        public var transactions: [Transaction]
        public var canLoadMoreTransactions: Bool
        public var isLoading: Bool
        
        init(flags: Flags, balance: Int64, subscriptions: [Subscription], canLoadMoreSubscriptions: Bool, transactions: [Transaction], canLoadMoreTransactions: Bool, isLoading: Bool) {
            self.flags = flags
            self.balance = balance
            self.subscriptions = subscriptions
            self.canLoadMoreSubscriptions = canLoadMoreSubscriptions
            self.transactions = transactions
            self.canLoadMoreTransactions = canLoadMoreTransactions
            self.isLoading = isLoading
        }
        
        public static func == (lhs: State, rhs: State) -> Bool {
            if lhs.flags != rhs.flags {
                return true
            }
            if lhs.balance != rhs.balance {
                return false
            }
            if lhs.transactions != rhs.transactions {
                return false
            }
            if lhs.subscriptions != rhs.subscriptions {
                return false
            }
            if lhs.canLoadMoreTransactions != rhs.canLoadMoreTransactions {
                return false
            }
            if lhs.isLoading != rhs.isLoading {
                return false
            }
            return true
        }
    }
    
    private let impl: QueueLocalObject<StarsContextImpl>
    
    public var state: Signal<StarsContext.State?, NoError> {
        return Signal { subscriber in
            let disposable = MetaDisposable()
            self.impl.with { impl in
                disposable.set(impl.state.start(next: { value in
                    subscriber.putNext(value)
                }))
            }
            return disposable
        }
    }
    
    var peerId: EnginePeer.Id {
        var peerId: EnginePeer.Id?
        self.impl.syncWith { impl in
            peerId = impl.peerId
        }
        return peerId!
    }
    
    public var currentState: StarsContext.State? {
        var state: StarsContext.State?
        self.impl.syncWith { impl in
            state = impl._state
        }
        return state
    }
    
    public func add(balance: Int64, addTransaction: Bool = true) {
        self.impl.with {
            $0.add(balance: balance, addTransaction: addTransaction)
        }
    }
    
    fileprivate func updateBalance(_ balance: Int64, transactions: [StarsContext.State.Transaction]?) {
        self.impl.with {
            $0.updateBalance(balance, transactions: transactions)
        }
    }
    
    
    public func load(force: Bool) {
        self.impl.with {
            $0.load(force: force)
        }
    }
    
    
    init(account: Account) {
        self.impl = QueueLocalObject(queue: Queue.mainQueue(), generate: {
            return StarsContextImpl(account: account)
        })
    }
}

private final class StarsTransactionsContextImpl {
    private let account: Account
    private weak var starsContext: StarsContext?
    private let peerId: EnginePeer.Id
    private let mode: StarsTransactionsContext.Mode
    
    private var _state: StarsTransactionsContext.State
    private let _statePromise = Promise<StarsTransactionsContext.State>()
    var state: Signal<StarsTransactionsContext.State, NoError> {
        return self._statePromise.get()
    }
    private var nextOffset: String? = ""
    
    private let disposable = MetaDisposable()
    private var stateDisposable: Disposable?
    
    init(account: Account, subject: StarsTransactionsContext.Subject, mode: StarsTransactionsContext.Mode) {
        assert(Queue.mainQueue().isCurrent())
        
        self.account = account
        switch subject {
        case let .starsContext(starsContext):
            self.starsContext = starsContext
            self.peerId = starsContext.peerId
        case let .peer(peerId):
            self.peerId = peerId
        }
        self.mode = mode
        
        let currentTransactions = self.starsContext?.currentState?.transactions ?? []
        let initialTransactions: [StarsContext.State.Transaction]
        switch mode {
        case .all:
            initialTransactions = currentTransactions
        case .incoming:
            initialTransactions = currentTransactions.filter { $0.count > 0 }
        case .outgoing:
            initialTransactions = currentTransactions.filter { $0.count < 0 }
        }
        
        self._state = StarsTransactionsContext.State(transactions: initialTransactions, canLoadMore: true, isLoading: false)
        self._statePromise.set(.single(self._state))
        
        if let starsContext = self.starsContext {
            self.stateDisposable = (starsContext.state
            |> deliverOnMainQueue).start(next: { [weak self] state in
                guard let self, let state else {
                    return
                }
                
                let currentTransactions = state.transactions
                let filteredTransactions: [StarsContext.State.Transaction]
                switch mode {
                case .all:
                    filteredTransactions = currentTransactions
                case .incoming:
                    filteredTransactions = currentTransactions.filter { $0.count > 0 }
                case .outgoing:
                    filteredTransactions = currentTransactions.filter { $0.count < 0 }
                }
                
                if filteredTransactions != initialTransactions {
                    var existingIds = Set<String>()
                    for transaction in self._state.transactions {
                        if !transaction.flags.contains(.isLocal) {
                            existingIds.insert(transaction.id)
                        }
                    }
                    
                    var updatedState = self._state
                    updatedState.transactions.removeAll(where: { $0.flags.contains(.isLocal) })
                    for transaction in filteredTransactions.reversed() {
                        if !existingIds.contains(transaction.id) {
                            updatedState.transactions.insert(transaction, at: 0)
                        }
                    }
                    self.updateState(updatedState)
                }
            })
        }
    }
    
    deinit {
        assert(Queue.mainQueue().isCurrent())
        self.disposable.dispose()
        self.stateDisposable?.dispose()
    }
    
    func loadMore(reload: Bool = false) {
        assert(Queue.mainQueue().isCurrent())
        
        if reload {
            self.nextOffset = ""
        }
        
        guard !self._state.isLoading, let nextOffset = self.nextOffset else {
            return
        }
        
        var updatedState = self._state
        updatedState.isLoading = true
        self.updateState(updatedState)
                
        self.disposable.set((_internal_requestStarsState(account: self.account, peerId: self.peerId, mode: self.mode, subscriptionId: nil, offset: nextOffset, limit: self.nextOffset == "" ? 25 : 50)
        |> deliverOnMainQueue).start(next: { [weak self] status in
            guard let self else {
                return
            }
            self.nextOffset = status.nextTransactionsOffset
            
            var updatedState = self._state
            updatedState.transactions = nextOffset.isEmpty ? status.transactions : updatedState.transactions + status.transactions
            updatedState.isLoading = false
            updatedState.canLoadMore = self.nextOffset != nil
            self.updateState(updatedState)
            
            if case .all = self.mode, nextOffset.isEmpty {
                self.starsContext?.updateBalance(status.balance, transactions: status.transactions)
            } else {
                self.starsContext?.updateBalance(status.balance, transactions: nil)
            }
        }))
    }
    
    private func updateState(_ state: StarsTransactionsContext.State) {
        self._state = state
        self._statePromise.set(.single(state))
    }
}
    
public final class StarsTransactionsContext {
    public struct State: Equatable {
        public var transactions: [StarsContext.State.Transaction]
        public var canLoadMore: Bool
        public var isLoading: Bool
        
        init(transactions: [StarsContext.State.Transaction], canLoadMore: Bool, isLoading: Bool) {
            self.transactions = transactions
            self.canLoadMore = canLoadMore
            self.isLoading = isLoading
        }
    }
    
    fileprivate let impl: QueueLocalObject<StarsTransactionsContextImpl>
    
    public enum Subject {
        case starsContext(StarsContext)
        case peer(EnginePeer.Id)
    }
    
    public enum Mode {
        case all
        case incoming
        case outgoing
    }
    
    public var state: Signal<StarsTransactionsContext.State, NoError> {
        return Signal { subscriber in
            let disposable = MetaDisposable()
            self.impl.with { impl in
                disposable.set(impl.state.start(next: { value in
                    subscriber.putNext(value)
                }))
            }
            return disposable
        }
    }
    
    public func reload() {
        self.impl.with {
            $0.loadMore(reload: true)
        }
    }
    
    public func loadMore() {
        self.impl.with {
            $0.loadMore()
        }
    }
    
    init(account: Account, subject: Subject, mode: Mode) {
        self.impl = QueueLocalObject(queue: Queue.mainQueue(), generate: {
            return StarsTransactionsContextImpl(account: account, subject: subject, mode: mode)
        })
    }
}

private final class StarsSubscriptionsContextImpl {
    private let account: Account
    private let missingBalance: Bool
    
    private var _state: StarsSubscriptionsContext.State
    private let _statePromise = Promise<StarsSubscriptionsContext.State>()
    var state: Signal<StarsSubscriptionsContext.State, NoError> {
        return self._statePromise.get()
    }
    private var nextOffset: String? = ""
    
    private let disposable = MetaDisposable()
    private var stateDisposable: Disposable?
    private let updateDisposable = MetaDisposable()
    
    init(account: Account, starsContext: StarsContext?, missingBalance: Bool) {
        assert(Queue.mainQueue().isCurrent())
        
        self.account = account
        self.missingBalance = missingBalance
        
        let currentSubscriptions = starsContext?.currentState?.subscriptions ?? []
        let canLoadMore = starsContext?.currentState?.canLoadMoreSubscriptions ?? true
        
        self._state = StarsSubscriptionsContext.State(balance: 0, subscriptions: currentSubscriptions, canLoadMore: canLoadMore, isLoading: false)
        self._statePromise.set(.single(self._state))
        
        self.loadMore()
    }
    
    deinit {
        assert(Queue.mainQueue().isCurrent())
        self.disposable.dispose()
        self.stateDisposable?.dispose()
        self.updateDisposable.dispose()
    }
    
    func loadMore() {
        assert(Queue.mainQueue().isCurrent())
        
        guard !self._state.isLoading, let nextOffset = self.nextOffset else {
            return
        }
        
        var updatedState = self._state
        updatedState.isLoading = true
        self.updateState(updatedState)
                
        self.disposable.set((_internal_requestStarsSubscriptions(account: self.account, peerId: self.account.peerId, offset: nextOffset, missingBalance: self.missingBalance)
        |> deliverOnMainQueue).start(next: { [weak self] status in
            guard let self else {
                return
            }

            self.nextOffset = status.nextSubscriptionsOffset
            
            var updatedState = self._state
            updatedState.balance = status.subscriptionsMissingBalance ?? 0
            updatedState.subscriptions = nextOffset.isEmpty ? status.subscriptions : updatedState.subscriptions + status.subscriptions
            updatedState.isLoading = false
            updatedState.canLoadMore = self.nextOffset != nil
            self.updateState(updatedState)
        }))
    }
    
    private func updateState(_ state: StarsSubscriptionsContext.State) {
        self._state = state
        self._statePromise.set(.single(state))
    }
    
    func updateSubscription(id: String, cancel: Bool) {
        var updatedState = self._state
        if let index = updatedState.subscriptions.firstIndex(where: { $0.id == id }) {
            let subscription = updatedState.subscriptions[index]
            var updatedFlags = subscription.flags
            if cancel {
                updatedFlags.insert(.isCancelled)
            } else {
                updatedFlags.remove(.isCancelled)
            }
            let updatedSubscription = StarsContext.State.Subscription(flags: updatedFlags, id: subscription.id, peer: subscription.peer, untilDate: subscription.untilDate, pricing: subscription.pricing, inviteHash: subscription.inviteHash)
            updatedState.subscriptions[index] = updatedSubscription
        }
        self.updateState(updatedState)
        self.updateDisposable.set(_internal_updateStarsSubscription(account: self.account, peerId: self.account.peerId, subscriptionId: id, cancel: cancel).startStrict())
    }
    
    private var previousLoadTimestamp: Double?
    func load(force: Bool) {
        assert(Queue.mainQueue().isCurrent())
        
        guard !self._state.isLoading else {
            return
        }
        
        let currentTimestamp = CFAbsoluteTimeGetCurrent()
        if let previousLoadTimestamp = self.previousLoadTimestamp, currentTimestamp - previousLoadTimestamp < 60 && !force {
            return
        }
        self.previousLoadTimestamp = currentTimestamp
        self._state.isLoading = true
        
        self.disposable.set((_internal_requestStarsSubscriptions(account: self.account, peerId: self.account.peerId, offset: "", missingBalance: self.missingBalance)
        |> deliverOnMainQueue).start(next: { [weak self] status in
            guard let self else {
                return
            }
            self.nextOffset = status.nextSubscriptionsOffset
            
            var updatedState = self._state
            updatedState.subscriptions = status.subscriptions
            updatedState.isLoading = false
            updatedState.canLoadMore = self.nextOffset != nil
            self.updateState(updatedState)
        }))
    }
}
    
public final class StarsSubscriptionsContext {
    public struct State: Equatable {
        public var balance: Int64
        public var subscriptions: [StarsContext.State.Subscription]
        public var canLoadMore: Bool
        public var isLoading: Bool
        
        init(balance: Int64, subscriptions: [StarsContext.State.Subscription], canLoadMore: Bool, isLoading: Bool) {
            self.balance = balance
            self.subscriptions = subscriptions
            self.canLoadMore = canLoadMore
            self.isLoading = isLoading
        }
    }
    
    fileprivate let impl: QueueLocalObject<StarsSubscriptionsContextImpl>
        
    public var state: Signal<StarsSubscriptionsContext.State, NoError> {
        return Signal { subscriber in
            let disposable = MetaDisposable()
            self.impl.with { impl in
                disposable.set(impl.state.start(next: { value in
                    subscriber.putNext(value)
                }))
            }
            return disposable
        }
    }
    
    public func loadMore() {
        self.impl.with {
            $0.loadMore()
        }
    }
    
    init(account: Account, starsContext: StarsContext?, missingBalance: Bool) {
        self.impl = QueueLocalObject(queue: Queue.mainQueue(), generate: {
            return StarsSubscriptionsContextImpl(account: account, starsContext: starsContext, missingBalance: missingBalance)
        })
    }
    
    public func updateSubscription(id: String, cancel: Bool) {
        self.impl.with {
            $0.updateSubscription(id: id, cancel: cancel)
        }
    }
    
    public func load(force: Bool) {
        self.impl.with {
            $0.load(force: force)
        }
    }
}


func _internal_sendStarsPaymentForm(account: Account, formId: Int64, source: BotPaymentInvoiceSource) -> Signal<SendBotPaymentResult, SendBotPaymentFormError> {
    return account.postbox.transaction { transaction -> Api.InputInvoice? in
        return _internal_parseInputInvoice(transaction: transaction, source: source)
    }
    |> castError(SendBotPaymentFormError.self)
    |> mapToSignal { invoice -> Signal<SendBotPaymentResult, SendBotPaymentFormError> in
        guard let invoice = invoice else {
            return .fail(.generic)
        }
        
        let flags: Int32 = 0

        return account.network.request(Api.functions.payments.sendStarsForm(flags: flags, formId: formId, invoice: invoice))
        |> map { result -> SendBotPaymentResult in
            switch result {
                case let .paymentResult(updates):
                    account.stateManager.addUpdates(updates)
                
                    switch source {
                    case .starsChatSubscription:
                        let chats = updates.chats.compactMap { parseTelegramGroupOrChannel(chat: $0) }
                        if let first = chats.first {
                            return .done(receiptMessageId: nil, subscriptionPeerId: first.id)
                        }
                    default:
                        break
                    }
                    var receiptMessageId: MessageId?
                    for apiMessage in updates.messages {
                        if let message = StoreMessage(apiMessage: apiMessage, accountPeerId: account.peerId, peerIsForum: false) {
                            for media in message.media {
                                if let action = media as? TelegramMediaAction {
                                    if case .paymentSent = action.action {
                                        switch source {
                                        case let .slug(slug):
                                            for media in message.media {
                                                if let action = media as? TelegramMediaAction, case let .paymentSent(_, _, invoiceSlug?, _, _) = action.action, invoiceSlug == slug {
                                                    if case let .Id(id) = message.id {
                                                        receiptMessageId = id
                                                    }
                                                }
                                            }
                                        case let .message(messageId):
                                            for attribute in message.attributes {
                                                if let reply = attribute as? ReplyMessageAttribute {
                                                    if reply.messageId == messageId {
                                                        if case let .Id(id) = message.id {
                                                            receiptMessageId = id
                                                        }
                                                    }
                                                }
                                            }
                                        case let .premiumGiveaway(_, _, _, _, _, _, randomId, _, _, _, _):
                                            if message.globallyUniqueId == randomId {
                                                if case let .Id(id) = message.id {
                                                    receiptMessageId = id
                                                }
                                            }
                                        case .giftCode, .stars, .starsGift:
                                            receiptMessageId = nil
                                        case .starsChatSubscription:
                                            receiptMessageId = nil
                                        }
                                    }
                                }
                            }
                        }
                    }
                return .done(receiptMessageId: receiptMessageId, subscriptionPeerId: nil)
                case let .paymentVerificationNeeded(url):
                    return .externalVerificationRequired(url: url)
            }
        }
        |> `catch` { error -> Signal<SendBotPaymentResult, SendBotPaymentFormError> in
            if error.errorDescription == "BOT_PRECHECKOUT_FAILED" {
                return .fail(.precheckoutFailed)
            } else if error.errorDescription == "PAYMENT_FAILED" {
                return .fail(.paymentFailed)
            } else if error.errorDescription == "INVOICE_ALREADY_PAID" {
                return .fail(.alreadyPaid)
            } else if error.errorDescription == "MEDIA_ALREADY_PAID" {
                return .fail(.alreadyPaid)
            }
            return .fail(.generic)
        }
    }
}

public struct StarsTransactionReference: PostboxCoding, Hashable, Equatable {
    public let peerId: EnginePeer.Id
    public let id: String
    public let isRefund: Bool
    
    public init(peerId: EnginePeer.Id,  id: String, isRefund: Bool) {
        self.peerId = peerId
        self.id = id
        self.isRefund = isRefund
    }
    
    public init(decoder: PostboxDecoder) {
        self.peerId = EnginePeer.Id(decoder.decodeInt64ForKey("peerId", orElse: 0))
        self.id = decoder.decodeStringForKey("id", orElse: "")
        self.isRefund = decoder.decodeBoolForKey("refund", orElse: false)
    }
    
    public func encode(_ encoder: PostboxEncoder) {
        encoder.encodeInt64(self.peerId.toInt64(), forKey: "peerId")
        encoder.encodeString(self.id, forKey: "id")
        encoder.encodeBool(self.isRefund, forKey: "refund")
    }
}

func _internal_getStarsTransaction(accountPeerId: PeerId, postbox: Postbox, network: Network, transactionReference: StarsTransactionReference) -> Signal<StarsContext.State.Transaction?, NoError> {
    return postbox.transaction { transaction -> Api.InputPeer? in
        return transaction.getPeer(transactionReference.peerId).flatMap(apiInputPeer)
    }
    |> mapToSignal { inputPeer -> Signal<StarsContext.State.Transaction?, NoError> in
        guard let inputPeer else {
            return .single(nil)
        }
        return network.request(
            Api.functions.payments.getStarsTransactionsByID(
                peer: inputPeer,
                id: [.inputStarsTransaction(flags: transactionReference.isRefund ? (1 << 0) : 0, id: transactionReference.id)]
            )
        )
        |> map(Optional.init)
        |> `catch` { _ -> Signal<Api.payments.StarsStatus?, NoError> in
            return .single(nil)
        }
        |> mapToSignal { result -> Signal<StarsContext.State.Transaction?, NoError> in
            return postbox.transaction { transaction -> StarsContext.State.Transaction? in
                guard let result, case let .starsStatus(_, _, _, _, _, transactions, _, chats, users) = result, let matchingTransaction = transactions?.first else {
                    return nil
                }
                let peers = AccumulatedPeers(chats: chats, users: users)
                updatePeers(transaction: transaction, accountPeerId: accountPeerId, peers: peers)
                
                return StarsContext.State.Transaction(apiTransaction: matchingTransaction, peerId: transactionReference.peerId, transaction: transaction)
            }
        }
    }
}

public struct StarsSubscriptionPricing: Codable, Equatable {
    private enum CodingKeys: String, CodingKey {
        case period
        case amount
    }
    
    public let period: Int32
    public let amount: Int64
    
    public init(period: Int32, amount: Int64) {
        self.period = period
        self.amount = amount
    }
    
    public init(from decoder: Decoder) throws {
        let container = try decoder.container(keyedBy: CodingKeys.self)

        self.period = try container.decode(Int32.self, forKey: .period)
        self.amount = try container.decode(Int64.self, forKey: .amount)
    }
    
    public func encode(to encoder: Encoder) throws {
        var container = encoder.container(keyedBy: CodingKeys.self)
        
        try container.encode(self.period, forKey: .period)
        try container.encode(self.amount, forKey: .amount)
    }
    
    public static let monthPeriod: Int32 = 2592000
    public static let testPeriod: Int32 = 300
}

extension StarsSubscriptionPricing {
    init(apiStarsSubscriptionPricing: Api.StarsSubscriptionPricing) {
        switch apiStarsSubscriptionPricing {
        case let .starsSubscriptionPricing(period, amount):
            self = .init(period: period, amount: amount)
        }
    }
    
    var apiStarsSubscriptionPricing: Api.StarsSubscriptionPricing {
        return .starsSubscriptionPricing(period: self.period, amount: self.amount)
    }
}

public enum UpdateStarsSubsciptionError {
    case generic
}

func _internal_updateStarsSubscription(account: Account, peerId: EnginePeer.Id, subscriptionId: String, cancel: Bool) -> Signal<Never, UpdateStarsSubsciptionError> {
    return account.postbox.transaction { transaction -> Api.InputPeer? in
        return transaction.getPeer(peerId).flatMap(apiInputPeer)
    }
    |> castError(UpdateStarsSubsciptionError.self)
    |> mapToSignal { inputPeer -> Signal<Never, UpdateStarsSubsciptionError> in
        guard let inputPeer else {
            return .complete()
        }
        let flags: Int32 = (1 << 0)
        return account.network.request(Api.functions.payments.changeStarsSubscription(flags: flags, peer: inputPeer, subscriptionId: subscriptionId, canceled: cancel ? .boolTrue : .boolFalse))
        |> mapError { _ -> UpdateStarsSubsciptionError in
            return .generic
        }
        |> ignoreValues
    }
}

public enum FulfillStarsSubsciptionError {
    case generic
}

func _internal_fulfillStarsSubscription(account: Account, peerId: EnginePeer.Id, subscriptionId: String) -> Signal<Never, FulfillStarsSubsciptionError> {
    return account.postbox.transaction { transaction -> Api.InputPeer? in
        return transaction.getPeer(peerId).flatMap(apiInputPeer)
    }
    |> castError(FulfillStarsSubsciptionError.self)
    |> mapToSignal { inputPeer -> Signal<Never, FulfillStarsSubsciptionError> in
        guard let inputPeer else {
            return .complete()
        }
        return account.network.request(Api.functions.payments.fulfillStarsSubscription(peer: inputPeer, subscriptionId: subscriptionId))
        |> mapError { _ -> FulfillStarsSubsciptionError in
            return .generic
        }
        |> ignoreValues
    }
}<|MERGE_RESOLUTION|>--- conflicted
+++ resolved
@@ -490,11 +490,7 @@
 private extension StarsContext.State.Transaction {
     init?(apiTransaction: Api.StarsTransaction, peerId: EnginePeer.Id?, transaction: Transaction) {
         switch apiTransaction {
-<<<<<<< HEAD
-        case let .starsTransaction(apiFlags, id, stars, date, transactionPeer, title, description, photo, transactionDate, transactionUrl, _, messageId, extendedMedia, subscriptionPeriod, _):
-=======
         case let .starsTransaction(apiFlags, id, stars, date, transactionPeer, title, description, photo, transactionDate, transactionUrl, _, messageId, extendedMedia, subscriptionPeriod, giveawayPostId):
->>>>>>> 0f597d45
             let parsedPeer: StarsContext.State.Transaction.Peer
             var paidMessageId: MessageId?
             var giveawayMessageId: MessageId?
