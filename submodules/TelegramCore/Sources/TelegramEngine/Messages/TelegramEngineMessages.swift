import Foundation
import SwiftSignalKit
import Postbox
import TelegramApi

public extension TelegramEngine {
    final class Messages {
        private let account: Account

        init(account: Account) {
            self.account = account
        }

        public func clearCloudDraftsInteractively() -> Signal<Void, NoError> {
        	return _internal_clearCloudDraftsInteractively(postbox: self.account.postbox, network: self.account.network, accountPeerId: self.account.peerId)
        }

        public func applyMaxReadIndexInteractively(index: MessageIndex) -> Signal<Void, NoError> {
            return _internal_applyMaxReadIndexInteractively(postbox: self.account.postbox, stateManager: self.account.stateManager, index: index)
        }

        public func sendScheduledMessageNowInteractively(messageId: MessageId) -> Signal<Never, NoError> {
            return _internal_sendScheduledMessageNowInteractively(postbox: self.account.postbox, messageId: messageId)
        }

        public func requestMessageActionCallbackPasswordCheck(messageId: MessageId, isGame: Bool, data: MemoryBuffer?) -> Signal<Never, MessageActionCallbackError> {
            return _internal_requestMessageActionCallbackPasswordCheck(account: self.account, messageId: messageId, isGame: isGame, data: data)
        }

        public func requestMessageActionCallback(messageId: MessageId, isGame: Bool, password: String?, data: MemoryBuffer?) -> Signal<MessageActionCallbackResult, MessageActionCallbackError> {
            return _internal_requestMessageActionCallback(account: self.account, messageId: messageId, isGame: isGame, password: password, data: data)
        }

        public func requestMessageActionUrlAuth(subject: MessageActionUrlSubject) -> Signal<MessageActionUrlAuthResult, NoError> {
            _internal_requestMessageActionUrlAuth(account: self.account, subject: subject)
        }

        public func acceptMessageActionUrlAuth(subject: MessageActionUrlSubject, allowWriteAccess: Bool) -> Signal<MessageActionUrlAuthResult, NoError> {
            return _internal_acceptMessageActionUrlAuth(account: self.account, subject: subject, allowWriteAccess: allowWriteAccess)
        }

        public func searchMessages(location: SearchMessagesLocation, query: String, state: SearchMessagesState?, limit: Int32 = 100, inactiveSecretChatPeerIds: Set<PeerId>) -> Signal<(SearchMessagesResult, SearchMessagesState), NoError> {
            return _internal_searchMessages(account: self.account, location: location, query: query, state: state, limit: limit, inactiveSecretChatPeerIds: inactiveSecretChatPeerIds)
        }

        public func downloadMessage(messageId: MessageId) -> Signal<Message?, NoError> {
            return _internal_downloadMessage(postbox: self.account.postbox, network: self.account.network, messageId: messageId)
        }

        public func searchMessageIdByTimestamp(peerId: PeerId, threadId: Int64?, timestamp: Int32) -> Signal<MessageId?, NoError> {
            return _internal_searchMessageIdByTimestamp(account: self.account, peerId: peerId, threadId: threadId, timestamp: timestamp)
        }

        public func deleteMessages(transaction: Transaction, ids: [MessageId]) {
            return _internal_deleteMessages(transaction: transaction, mediaBox: self.account.postbox.mediaBox, ids: ids, deleteMedia: true, manualAddMessageThreadStatsDifference: nil)
        }

        public func deleteAllMessagesWithAuthor(peerId: PeerId, authorId: PeerId, namespace: MessageId.Namespace) -> Signal<Never, NoError> {
            return self.account.postbox.transaction { transaction -> Void in
                _internal_deleteAllMessagesWithAuthor(transaction: transaction, mediaBox: self.account.postbox.mediaBox, peerId: peerId, authorId: authorId, namespace: namespace)
            }
            |> ignoreValues
        }

        public func deleteAllMessagesWithForwardAuthor(peerId: EnginePeer.Id, forwardAuthorId: EnginePeer.Id, namespace: MessageId.Namespace) -> Signal<Never, NoError> {
            return self.account.postbox.transaction { transaction -> Void in
                _internal_deleteAllMessagesWithForwardAuthor(transaction: transaction, mediaBox: self.account.postbox.mediaBox, peerId: peerId, forwardAuthorId: forwardAuthorId, namespace: namespace)
            }
            |> ignoreValues
        }

        public func clearCallHistory(forEveryone: Bool) -> Signal<Never, ClearCallHistoryError> {
            return _internal_clearCallHistory(account: self.account, forEveryone: forEveryone)
        }

        public func deleteMessagesInteractively(messageIds: [MessageId], type: InteractiveMessagesDeletionType, deleteAllInGroup: Bool = false) -> Signal<Void, NoError> {
            return _internal_deleteMessagesInteractively(account: self.account, messageIds: messageIds, type: type, deleteAllInGroup: deleteAllInGroup)
        }

        public func clearHistoryInteractively(peerId: PeerId, threadId: Int64?, type: InteractiveHistoryClearingType) -> Signal<Void, NoError> {
            return _internal_clearHistoryInteractively(postbox: self.account.postbox, peerId: peerId, threadId: threadId, type: type)
        }

        public func clearAuthorHistory(peerId: PeerId, memberId: PeerId) -> Signal<Void, NoError> {
            return _internal_clearAuthorHistory(account: self.account, peerId: peerId, memberId: memberId)
        }

        public func requestEditMessage(messageId: MessageId, text: String, media: RequestEditMessageMedia, entities: TextEntitiesMessageAttribute?, inlineStickers: [MediaId: Media], disableUrlPreview: Bool = false, scheduleTime: Int32? = nil) -> Signal<RequestEditMessageResult, RequestEditMessageError> {
            return _internal_requestEditMessage(account: self.account, messageId: messageId, text: text, media: media, entities: entities, inlineStickers: inlineStickers, disableUrlPreview: disableUrlPreview, scheduleTime: scheduleTime)
        }

        public func requestEditLiveLocation(messageId: MessageId, stop: Bool, coordinate: (latitude: Double, longitude: Double, accuracyRadius: Int32?)?, heading: Int32?, proximityNotificationRadius: Int32?) -> Signal<Void, NoError> {
            return _internal_requestEditLiveLocation(postbox: self.account.postbox, network: self.account.network, stateManager: self.account.stateManager, messageId: messageId, stop: stop, coordinate: coordinate, heading: heading, proximityNotificationRadius: proximityNotificationRadius)
        }

        public func addSecretChatMessageScreenshot(peerId: PeerId) -> Signal<Never, NoError> {
            return _internal_addSecretChatMessageScreenshot(account: self.account, peerId: peerId)
            |> ignoreValues
        }

        public func forwardGameWithScore(messageId: MessageId, to peerId: PeerId, threadId: Int64?, as senderPeerId: PeerId?) -> Signal<Void, NoError> {
            return _internal_forwardGameWithScore(account: self.account, messageId: messageId, to: peerId, threadId: threadId, as: senderPeerId)
        }

        public func requestUpdatePinnedMessage(peerId: PeerId, update: PinnedMessageUpdate) -> Signal<Void, UpdatePinnedMessageError> {
            return _internal_requestUpdatePinnedMessage(account: self.account, peerId: peerId, update: update)
        }

        public func requestUnpinAllMessages(peerId: PeerId, threadId: Int64?) -> Signal<Never, UpdatePinnedMessageError> {
            return _internal_requestUnpinAllMessages(account: self.account, peerId: peerId, threadId: threadId)
        }

        public func fetchChannelReplyThreadMessage(messageId: MessageId, atMessageId: MessageId?) -> Signal<ChatReplyThreadMessage, FetchChannelReplyThreadMessageError> {
            return _internal_fetchChannelReplyThreadMessage(account: self.account, messageId: messageId, atMessageId: atMessageId)
        }

        public func requestStartBot(botPeerId: PeerId, payload: String?) -> Signal<Void, NoError> {
            return _internal_requestStartBot(account: self.account, botPeerId: botPeerId, payload: payload)
        }

        public func requestStartBotInGroup(botPeerId: PeerId, groupPeerId: PeerId, payload: String?) -> Signal<StartBotInGroupResult, RequestStartBotInGroupError> {
            return _internal_requestStartBotInGroup(account: self.account, botPeerId: botPeerId, groupPeerId: groupPeerId, payload: payload)
        }

        public func markAllChatsAsRead() -> Signal<Void, NoError> {
            return _internal_markAllChatsAsRead(postbox: self.account.postbox, network: self.account.network, stateManager: self.account.stateManager)
        }

        public func getMessagesLoadIfNecessary(_ messageIds: [MessageId], strategy: GetMessagesStrategy = .cloud(skipLocal: false)) -> Signal <[Message], NoError> {
            return _internal_getMessagesLoadIfNecessary(messageIds, postbox: self.account.postbox, network: self.account.network, accountPeerId: self.account.peerId, strategy: strategy)
        }

        public func markMessageContentAsConsumedInteractively(messageId: MessageId) -> Signal<Void, NoError> {
            return _internal_markMessageContentAsConsumedInteractively(postbox: self.account.postbox, messageId: messageId)
        }

        public func installInteractiveReadMessagesAction(peerId: PeerId) -> Disposable {
            return _internal_installInteractiveReadMessagesAction(postbox: self.account.postbox, stateManager: self.account.stateManager, peerId: peerId)
        }
        
        public func installInteractiveReadReactionsAction(peerId: PeerId, getVisibleRange: @escaping () -> VisibleMessageRange?, didReadReactionsInMessages: @escaping ([MessageId: [ReactionsMessageAttribute.RecentPeer]]) -> Void) -> Disposable {
            return _internal_installInteractiveReadReactionsAction(postbox: self.account.postbox, stateManager: self.account.stateManager, peerId: peerId, getVisibleRange: getVisibleRange, didReadReactionsInMessages: didReadReactionsInMessages)
        }

        public func requestMessageSelectPollOption(messageId: MessageId, opaqueIdentifiers: [Data]) -> Signal<TelegramMediaPoll?, RequestMessageSelectPollOptionError> {
            return _internal_requestMessageSelectPollOption(account: self.account, messageId: messageId, opaqueIdentifiers: opaqueIdentifiers)
        }

        public func requestClosePoll(messageId: MessageId) -> Signal<Void, NoError> {
            return _internal_requestClosePoll(postbox: self.account.postbox, network: self.account.network, stateManager: self.account.stateManager, messageId: messageId)
        }

        public func pollResults(messageId: MessageId, poll: TelegramMediaPoll) -> PollResultsContext {
            return PollResultsContext(account: self.account, messageId: messageId, poll: poll)
        }

        public func earliestUnseenPersonalMentionMessage(peerId: PeerId, threadId: Int64?) -> Signal<EarliestUnseenPersonalMentionMessageResult, NoError> {
            let account = self.account
            return _internal_earliestUnseenPersonalMentionMessage(account: self.account, peerId: peerId, threadId: threadId)
            |> mapToSignal { result -> Signal<EarliestUnseenPersonalMentionMessageResult, NoError> in
                switch result {
                case .loading:
                    return .single(result)
                case let .result(messageId):
                    if messageId == nil {
                        let _ = clearPeerUnseenPersonalMessagesInteractively(account: account, peerId: peerId, threadId: threadId).start()
                    }
                    return .single(result)
                }
            }
        }
        
        public func earliestUnseenPersonalReactionMessage(peerId: PeerId, threadId: Int64?) -> Signal<EarliestUnseenPersonalMentionMessageResult, NoError> {
            let account = self.account
            return _internal_earliestUnseenPersonalReactionMessage(account: self.account, peerId: peerId, threadId: threadId)
            |> mapToSignal { result -> Signal<EarliestUnseenPersonalMentionMessageResult, NoError> in
                switch result {
                case .loading:
                    return .single(result)
                case let .result(messageId):
                    if messageId == nil {
                        let _ = clearPeerUnseenReactionsInteractively(account: account, peerId: peerId, threadId: threadId).start()
                    }
                    return .single(result)
                }
            }
        }

        public func exportMessageLink(peerId: PeerId, messageId: MessageId, isThread: Bool = false) -> Signal<String?, NoError> {
            return _internal_exportMessageLink(account: self.account, peerId: peerId, messageId: messageId, isThread: isThread)
        }

        public func enqueueOutgoingMessageWithChatContextResult(to peerId: PeerId, threadId: Int64?, botId: PeerId, result: ChatContextResult, replyToMessageId: MessageId? = nil, hideVia: Bool = false, silentPosting: Bool = false, scheduleTime: Int32? = nil, correlationId: Int64? = nil) -> Bool {
            return _internal_enqueueOutgoingMessageWithChatContextResult(account: self.account, to: peerId, threadId: threadId, botId: botId, result: result, replyToMessageId: replyToMessageId, hideVia: hideVia, silentPosting: silentPosting, scheduleTime: scheduleTime, correlationId: correlationId)
        }
        
        public func outgoingMessageWithChatContextResult(to peerId: PeerId, threadId: Int64?, botId: PeerId, result: ChatContextResult, replyToMessageId: MessageId?, hideVia: Bool, silentPosting: Bool, scheduleTime: Int32?, correlationId: Int64?) -> EnqueueMessage? {
            return _internal_outgoingMessageWithChatContextResult(to: peerId, threadId: threadId, botId: botId, result: result, replyToMessageId: replyToMessageId, hideVia: hideVia, silentPosting: silentPosting, scheduleTime: scheduleTime, correlationId: correlationId)
        }

        public func requestChatContextResults(botId: PeerId, peerId: PeerId, query: String, location: Signal<(Double, Double)?, NoError> = .single(nil), offset: String, incompleteResults: Bool = false, staleCachedResults: Bool = false) -> Signal<RequestChatContextResultsResult?, RequestChatContextResultsError> {
            return _internal_requestChatContextResults(account: self.account, botId: botId, peerId: peerId, query: query, location: location, offset: offset, incompleteResults: incompleteResults, staleCachedResults: staleCachedResults)
        }

        public func removeRecentlyUsedHashtag(string: String) -> Signal<Void, NoError> {
            return _internal_removeRecentlyUsedHashtag(postbox: self.account.postbox, string: string)
        }

        public func recentlyUsedHashtags() -> Signal<[String], NoError> {
            return _internal_recentlyUsedHashtags(postbox: self.account.postbox)
        }

        public func topPeerActiveLiveLocationMessages(peerId: PeerId) -> Signal<(Peer?, [Message]), NoError> {
            return _internal_topPeerActiveLiveLocationMessages(viewTracker: self.account.viewTracker, accountPeerId: self.account.peerId, peerId: peerId)
        }

        public func chatList(group: EngineChatList.Group, count: Int, inactiveSecretChatPeerIds: Signal<Set<PeerId>, NoError>) -> Signal<EngineChatList, NoError> {
            return self.account.postbox.tailChatListView(groupId: group._asGroup(), count: count, summaryComponents: ChatListEntrySummaryComponents(), inactiveSecretChatPeerIds: inactiveSecretChatPeerIds)
            |> map { view -> EngineChatList in
                return EngineChatList(view.0)
            }
        }

        public func callList(scope: EngineCallList.Scope, index: EngineMessage.Index, itemCount: Int) -> Signal<EngineCallList, NoError> {
            return self.account.viewTracker.callListView(
                type: scope == .all ? .all : .missed,
                index: index,
                count: itemCount
            )
            |> map { view -> EngineCallList in
                return EngineCallList(
                    items: view.entries.map { entry -> EngineCallList.Item in
                        switch entry {
                        case let .message(message, group):
                            return .message(message: EngineMessage(message), group: group.map(EngineMessage.init))
                        case let .hole(index):
                            return .hole(index)
                        }
                    },
                    hasEarlier: view.earlier != nil,
                    hasLater: view.later != nil
                )
            }
        }

        public func adMessages(peerId: PeerId) -> AdMessagesHistoryContext {
            return AdMessagesHistoryContext(account: self.account, peerId: peerId)
        }

        public func messageReadStats(id: MessageId) -> Signal<MessageReadStats?, NoError> {
            return _internal_messageReadStats(account: self.account, id: id)
        }

        public func requestCancelLiveLocation(ids: [MessageId]) -> Signal<Never, NoError> {
            return self.account.postbox.transaction { transaction -> Void in
                for id in ids {
                    transaction.updateMessage(id, update: { currentMessage in
                        var storeForwardInfo: StoreMessageForwardInfo?
                        if let forwardInfo = currentMessage.forwardInfo {
                            storeForwardInfo = StoreMessageForwardInfo(authorId: forwardInfo.author?.id, sourceId: forwardInfo.source?.id, sourceMessageId: forwardInfo.sourceMessageId, date: forwardInfo.date, authorSignature: forwardInfo.authorSignature, psaType: forwardInfo.psaType, flags: forwardInfo.flags)
                        }
                        var updatedMedia = currentMessage.media
                        let timestamp = Int32(CFAbsoluteTimeGetCurrent() + kCFAbsoluteTimeIntervalSince1970)
                        for i in 0 ..< updatedMedia.count {
                            if let media = updatedMedia[i] as? TelegramMediaMap, let _ = media.liveBroadcastingTimeout {
                                updatedMedia[i] = TelegramMediaMap(latitude: media.latitude, longitude: media.longitude, heading: media.heading, accuracyRadius: media.accuracyRadius, geoPlace: media.geoPlace, venue: media.venue, liveBroadcastingTimeout: max(0, timestamp - currentMessage.timestamp - 1), liveProximityNotificationRadius: nil)
                            }
                        }
                        return .update(StoreMessage(id: currentMessage.id, globallyUniqueId: currentMessage.globallyUniqueId, groupingKey: currentMessage.groupingKey, threadId: currentMessage.threadId, timestamp: currentMessage.timestamp, flags: StoreMessageFlags(currentMessage.flags), tags: currentMessage.tags, globalTags: currentMessage.globalTags, localTags: currentMessage.localTags, forwardInfo: storeForwardInfo, authorId: currentMessage.author?.id, text: currentMessage.text, attributes: currentMessage.attributes, media: updatedMedia))
                    })
                }
            }
            |> ignoreValues
        }

        public func activeLiveLocationMessages() -> Signal<[EngineMessage], NoError> {
            let viewKey: PostboxViewKey = .localMessageTag(.OutgoingLiveLocation)
            return self.account.postbox.combinedView(keys: [viewKey])
            |> map { view in
                if let view = view.views[viewKey] as? LocalMessageTagsView {
                    return view.messages.values.map(EngineMessage.init)
                } else {
                    return []
                }
            }
        }

        public func sparseMessageList(peerId: EnginePeer.Id, threadId: Int64?, tag: EngineMessage.Tags) -> SparseMessageList {
            return SparseMessageList(account: self.account, peerId: peerId, threadId: threadId, messageTag: tag)
        }

        public func sparseMessageCalendar(peerId: EnginePeer.Id, threadId: Int64?, tag: EngineMessage.Tags) -> SparseMessageCalendar {
            return SparseMessageCalendar(account: self.account, peerId: peerId, threadId: threadId, messageTag: tag)
        }

        /*public func sparseMessageScrollingContext(peerId: EnginePeer.Id) -> SparseMessageScrollingContext {
            return SparseMessageScrollingContext(account: self.account, peerId: peerId)
        }*/

        public func refreshMessageTagStats(peerId: EnginePeer.Id, threadId: Int64?, tags: [EngineMessage.Tags]) -> Signal<Never, NoError> {
            let account = self.account
            return self.account.postbox.transaction { transaction -> Api.InputPeer? in
                return transaction.getPeer(peerId).flatMap(apiInputPeer)
            }
            |> mapToSignal { inputPeer -> Signal<Never, NoError> in
                guard let inputPeer = inputPeer else {
                    return .complete()
                }
                var signals: [Signal<(count: Int32?, topId: Int32?), NoError>] = []
                for tag in tags {
                    guard let filter = messageFilterForTagMask(tag) else {
                        signals.append(.single((nil, nil)))
                        continue
                    }
                    
                    var flags: Int32 = 0
                    var topMsgId: Int32?
                    if let threadId = threadId {
                        flags |= (1 << 1)
                        topMsgId = Int32(clamping: threadId)
                    }
                    
                    signals.append(self.account.network.request(Api.functions.messages.search(flags: flags, peer: inputPeer, q: "", fromId: nil, topMsgId: topMsgId, filter: filter, minDate: 0, maxDate: 0, offsetId: 0, addOffset: 0, limit: 1, maxId: 0, minId: 0, hash: 0))
                    |> map { result -> (count: Int32?, topId: Int32?) in
                        switch result {
                        case let .messagesSlice(_, count, _, _, messages, _, _):
                            return (count, messages.first?.id(namespace: Namespaces.Message.Cloud)?.id)
                        case let .channelMessages(_, _, count, _, messages, _, _, _):
                            return (count, messages.first?.id(namespace: Namespaces.Message.Cloud)?.id)
                        case let .messages(messages, _, _):
                            return (Int32(messages.count), messages.first?.id(namespace: Namespaces.Message.Cloud)?.id)
                        case .messagesNotModified:
                            return (nil, nil)
                        }
                    }
                    |> `catch` { _ -> Signal<(count: Int32?, topId: Int32?), NoError> in
                        return .single((nil, nil))
                    })
                }
                return combineLatest(signals)
                |> mapToSignal { counts -> Signal<Never, NoError> in
                    return account.postbox.transaction { transaction in
                        for i in 0 ..< tags.count {
                            let (count, maxId) = counts[i]
                            if let count = count {
                                transaction.replaceMessageTagSummary(peerId: peerId, threadId: threadId, tagMask: tags[i], namespace: Namespaces.Message.Cloud, count: count, maxId: maxId ?? 1)
                            }
                        }
                    }
                    |> ignoreValues
                }
            }
        }
        
        public func messageReactionList(message: EngineMessage, readStats: MessageReadStats?, reaction: MessageReaction.Reaction?) -> EngineMessageReactionListContext {
            return EngineMessageReactionListContext(account: self.account, message: message, readStats: readStats, reaction: reaction)
        }
        
        public func translate(text: String, toLang: String) -> Signal<String?, TranslationError> {
            return _internal_translate(network: self.account.network, text: text, toLang: toLang)
        }
        
        public func translateMessages(messageIds: [EngineMessage.Id], toLang: String) -> Signal<Void, TranslationError> {
            return _internal_translateMessages(account: self.account, messageIds: messageIds, toLang: toLang)
        }
        
        public func togglePeerMessagesTranslationHidden(peerId: EnginePeer.Id, hidden: Bool) -> Signal<Never, NoError> {
            return _internal_togglePeerMessagesTranslationHidden(account: self.account, peerId: peerId, hidden: hidden)
        }
        
        public func transcribeAudio(messageId: MessageId) -> Signal<EngineAudioTranscriptionResult, NoError> {
            return _internal_transcribeAudio(postbox: self.account.postbox, network: self.account.network, messageId: messageId)
        }
        
        public func storeLocallyTranscribedAudio(messageId: MessageId, text: String, isFinal: Bool, error: AudioTranscriptionMessageAttribute.TranscriptionError?) -> Signal<Never, NoError> {
            return self.account.postbox.transaction { transaction -> Void in
                transaction.updateMessage(messageId, update: { currentMessage in
                    let storeForwardInfo = currentMessage.forwardInfo.flatMap(StoreMessageForwardInfo.init)
                    var attributes = currentMessage.attributes.filter { !($0 is AudioTranscriptionMessageAttribute) }
                    
                    attributes.append(AudioTranscriptionMessageAttribute(id: 0, text: text, isPending: !isFinal, didRate: false, error: error))
                    
                    return .update(StoreMessage(id: currentMessage.id, globallyUniqueId: currentMessage.globallyUniqueId, groupingKey: currentMessage.groupingKey, threadId: currentMessage.threadId, timestamp: currentMessage.timestamp, flags: StoreMessageFlags(currentMessage.flags), tags: currentMessage.tags, globalTags: currentMessage.globalTags, localTags: currentMessage.localTags, forwardInfo: storeForwardInfo, authorId: currentMessage.author?.id, text: currentMessage.text, attributes: attributes, media: currentMessage.media))
                })
            }
            |> ignoreValues
        }
        
        public func rateAudioTranscription(messageId: MessageId, id: Int64, isGood: Bool) -> Signal<Never, NoError> {
            return _internal_rateAudioTranscription(postbox: self.account.postbox, network: self.account.network, messageId: messageId, id: id, isGood: isGood)
        }
        
        public func requestWebView(peerId: PeerId, botId: PeerId, url: String?, payload: String?, themeParams: [String: Any]?, fromMenu: Bool, replyToMessageId: MessageId?, threadId: Int64?) -> Signal<RequestWebViewResult, RequestWebViewError> {
            return _internal_requestWebView(postbox: self.account.postbox, network: self.account.network, stateManager: self.account.stateManager, peerId: peerId, botId: botId, url: url, payload: payload, themeParams: themeParams, fromMenu: fromMenu, replyToMessageId: replyToMessageId, threadId: threadId)
        }
        
        public func requestSimpleWebView(botId: PeerId, url: String, inline: Bool, themeParams: [String: Any]?) -> Signal<String, RequestSimpleWebViewError> {
            return _internal_requestSimpleWebView(postbox: self.account.postbox, network: self.account.network, botId: botId, url: url, inline: inline, themeParams: themeParams)
        }
        
        public func requestAppWebView(peerId: PeerId, appReference: BotAppReference, payload: String?, themeParams: [String: Any]?, allowWrite: Bool) -> Signal<String, RequestAppWebViewError> {
            return _internal_requestAppWebView(postbox: self.account.postbox, network: self.account.network, stateManager: self.account.stateManager, peerId: peerId, appReference: appReference, payload: payload, themeParams: themeParams, allowWrite: allowWrite)
        }
                
        public func sendWebViewData(botId: PeerId, buttonText: String, data: String) -> Signal<Never, SendWebViewDataError> {
            return _internal_sendWebViewData(postbox: self.account.postbox, network: self.account.network, stateManager: self.account.stateManager, botId: botId, buttonText: buttonText, data: data)
        }
                
        public func addBotToAttachMenu(botId: PeerId, allowWrite: Bool) -> Signal<Bool, AddBotToAttachMenuError> {
            return _internal_addBotToAttachMenu(postbox: self.account.postbox, network: self.account.network, botId: botId, allowWrite: allowWrite)
        }
        
        public func removeBotFromAttachMenu(botId: PeerId) -> Signal<Bool, NoError> {
            return _internal_removeBotFromAttachMenu(postbox: self.account.postbox, network: self.account.network, botId: botId)
        }
        
        public func getAttachMenuBot(botId: PeerId, cached: Bool = false) -> Signal<AttachMenuBot, GetAttachMenuBotError> {
            return _internal_getAttachMenuBot(postbox: self.account.postbox, network: self.account.network, botId: botId, cached: cached)
        }
        
        public func attachMenuBots() -> Signal<[AttachMenuBot], NoError> {
            return _internal_attachMenuBots(postbox: self.account.postbox)
        }
        
        public func getBotApp(botId: PeerId, shortName: String, cached: Bool = false) -> Signal<BotApp, GetBotAppError> {
            return _internal_getBotApp(account: self.account, reference: .shortName(peerId: botId, shortName: shortName))
        }
        
        public func ensureMessagesAreLocallyAvailable(messages: [EngineMessage]) {
            let _ = self.account.postbox.transaction({ transaction in
                for message in messages {
                    _internal_storeMessageFromSearch(transaction: transaction, message: message._asMessage())
                }
            }).start()
        }
        
        public func findRandomMessage(peerId: EnginePeer.Id, namespace: EngineMessage.Id.Namespace, tag: EngineMessage.Tags, ignoreIds: ([EngineMessage.Id], Set<EngineMessage.Id>)) -> Signal<EngineMessage.Index?, NoError> {
            return self.account.postbox.transaction { transaction -> EngineMessage.Index? in
                return transaction.findRandomMessage(peerId: peerId, namespace: namespace, tag: tag, ignoreIds: ignoreIds)
            }
        }
        
        public func failedMessageGroup(id: EngineMessage.Id) -> Signal<[EngineMessage], NoError> {
            return self.account.postbox.transaction { transaction -> [EngineMessage] in
                return transaction.getMessageFailedGroup(id)?.map(EngineMessage.init) ?? []
            }
        }
        
<<<<<<< HEAD
        public func unreadChatListPeerIds(groupId: EngineChatList.Group, filterPredicate: ChatListFilterPredicate?, inactiveSecretChatPeerIds: Signal<Set<PeerId>, NoError>) -> Signal<[EnginePeer.Id], NoError> {
            return inactiveSecretChatPeerIds
            |> take(1)
            |> mapToSignal { inactiveSecretChatPeerIds in
                return self.account.postbox.transaction { transaction -> [EnginePeer.Id] in
                    return transaction.getUnreadChatListPeerIds(groupId: groupId._asGroup(), filterPredicate: filterPredicate, inactiveSecretChatPeerIds: inactiveSecretChatPeerIds)
                }
=======
        public func unreadChatListPeerIds(groupId: EngineChatList.Group, filterPredicate: ChatListFilterPredicate?) -> Signal<[EnginePeer.Id], NoError> {
            return self.account.postbox.transaction { transaction -> [EnginePeer.Id] in
                return transaction.getUnreadChatListPeerIds(groupId: groupId._asGroup(), filterPredicate: filterPredicate, additionalFilter: nil, stopOnFirstMatch: false)
>>>>>>> cb79afd6
            }
        }
        
        public func markAllChatsAsReadInteractively(items: [(groupId: EngineChatList.Group, filterPredicate: ChatListFilterPredicate?)], inactiveSecretChatPeerIds: Signal<Set<PeerId>, NoError>) -> Signal<Never, NoError> {
            let account = self.account
            return inactiveSecretChatPeerIds
            |> take(1)
            |> mapToSignal { inactiveSecretChatPeerIds in
                return self.account.postbox.transaction { transaction -> Void in
                    for (groupId, filterPredicate) in items {
                        _internal_markAllChatsAsReadInteractively(transaction: transaction, network: account.network, viewTracker: account.viewTracker, groupId: groupId._asGroup(), filterPredicate: filterPredicate, inactiveSecretChatPeerIds: inactiveSecretChatPeerIds)
                    }
                }
                |> ignoreValues
            }
        }
        
        public func getRelativeUnreadChatListIndex(filtered: Bool, position: EngineChatList.RelativePosition, groupId: EngineChatList.Group, inactiveSecretChatPeerIds: Signal<Set<PeerId>, NoError>) -> Signal<EngineChatList.Item.Index?, NoError> {
            guard let position = position._asPosition() else {
                return .single(nil)
            }
            return inactiveSecretChatPeerIds
            |> take(1)
            |> mapToSignal { inactiveSecretChatPeerIds in
                return self.account.postbox.transaction { transaction -> EngineChatList.Item.Index? in
                    return transaction.getRelativeUnreadChatListIndex(filtered: filtered, position: position, groupId: groupId._asGroup(), inactiveSecretChatPeerIds: inactiveSecretChatPeerIds).flatMap(EngineChatList.Item.Index.chatList)
                }
            }
        }
        
        public func togglePeersUnreadMarkInteractively(peerIds: [EnginePeer.Id], setToValue: Bool?) -> Signal<Never, NoError> {
            return self.account.postbox.transaction { transaction -> Void in
                for peerId in peerIds {
                    _internal_togglePeerUnreadMarkInteractively(transaction: transaction, network: self.account.network, viewTracker: self.account.viewTracker, peerId: peerId, setToValue: setToValue)
                }
            }
            |> ignoreValues
        }
        
        public func markForumThreadAsRead(peerId: EnginePeer.Id, threadId: Int64) -> Signal<Never, NoError> {
            return self.account.postbox.transaction { transaction -> Void in
                _internal_markForumThreadAsReadInteractively(transaction: transaction, network: self.account.network, viewTracker: self.account.viewTracker, peerId: peerId, threadId: threadId)
            }
            |> ignoreValues
        }
        
        public func markForumThreadsAsRead(peerId: EnginePeer.Id, threadIds: [Int64]) -> Signal<Never, NoError> {
            return self.account.postbox.transaction { transaction -> Void in
                for threadId in threadIds {
                    _internal_markForumThreadAsReadInteractively(transaction: transaction, network: self.account.network, viewTracker: self.account.viewTracker, peerId: peerId, threadId: threadId)
                }
            }
            |> ignoreValues
        }
        
        public func debugAddHoles() -> Signal<Never, NoError> {
            return self.account.postbox.transaction { transaction -> Void in
                transaction.addHolesEverywhere(peerNamespaces: [Namespaces.Peer.CloudUser, Namespaces.Peer.CloudGroup, Namespaces.Peer.CloudChannel], holeNamespace: Namespaces.Message.Cloud)
            }
            |> ignoreValues
        }
        
        public func debugReindexUnreadCounters() -> Signal<Never, NoError> {
            return self.account.postbox.transaction { transaction -> Void in
                transaction.reindexUnreadCounters()
            }
            |> ignoreValues
        }
        
        public func keepMessageCountersSyncrhonized(peerId: EnginePeer.Id, threadId: Int64) -> Signal<Never, NoError> {
            return managedSynchronizeMessageHistoryTagSummaries(postbox: self.account.postbox, network: self.account.network, stateManager: self.account.stateManager, peerId: peerId, threadId: threadId)
            |> ignoreValues
        }
        
        public func getSynchronizeAutosaveItemOperations() -> Signal<[(index: Int32, message: Message, mediaId: MediaId)], NoError> {
            return self.account.postbox.transaction { transaction -> [(index: Int32, message: Message, mediaId: MediaId)] in
                return _internal_getSynchronizeAutosaveItemOperations(transaction: transaction)
            }
        }

        func removeSyncrhonizeAutosaveItemOperations(indices: [Int32]) {
            let _ = (self.account.postbox.transaction { transaction -> Void in
                _internal_removeSyncrhonizeAutosaveItemOperations(transaction: transaction, indices: indices)
            }).start()
        }
    }
}<|MERGE_RESOLUTION|>--- conflicted
+++ resolved
@@ -446,19 +446,13 @@
             }
         }
         
-<<<<<<< HEAD
         public func unreadChatListPeerIds(groupId: EngineChatList.Group, filterPredicate: ChatListFilterPredicate?, inactiveSecretChatPeerIds: Signal<Set<PeerId>, NoError>) -> Signal<[EnginePeer.Id], NoError> {
             return inactiveSecretChatPeerIds
             |> take(1)
             |> mapToSignal { inactiveSecretChatPeerIds in
                 return self.account.postbox.transaction { transaction -> [EnginePeer.Id] in
-                    return transaction.getUnreadChatListPeerIds(groupId: groupId._asGroup(), filterPredicate: filterPredicate, inactiveSecretChatPeerIds: inactiveSecretChatPeerIds)
-                }
-=======
-        public func unreadChatListPeerIds(groupId: EngineChatList.Group, filterPredicate: ChatListFilterPredicate?) -> Signal<[EnginePeer.Id], NoError> {
-            return self.account.postbox.transaction { transaction -> [EnginePeer.Id] in
-                return transaction.getUnreadChatListPeerIds(groupId: groupId._asGroup(), filterPredicate: filterPredicate, additionalFilter: nil, stopOnFirstMatch: false)
->>>>>>> cb79afd6
+                    return transaction.getUnreadChatListPeerIds(groupId: groupId._asGroup(), filterPredicate: filterPredicate, additionalFilter: nil, stopOnFirstMatch: false, inactiveSecretChatPeerIds: inactiveSecretChatPeerIds)
+                }
             }
         }
         
