--- conflicted
+++ resolved
@@ -170,30 +170,6 @@
                 if !pollResults.isEmpty {
                     for (i, poll) in polls.enumerated() {
                         let result = pollResults[i]
-<<<<<<< HEAD
-                        transaction.updateMessage(poll.1, update: { currentMessage in
-                            let storeForwardInfo = currentMessage.forwardInfo.flatMap(StoreMessageForwardInfo.init)
-                            var attributes = currentMessage.attributes.filter { !($0 is TranslationMessageAttribute) }
-                            var attrOptions: [TranslationMessageAttribute.Additional] = []
-                            for (i, _) in poll.0.options.enumerated() {
-                                let translated = result[i + 1]
-                                attrOptions.append(.init(text: translated.0, entities: translated.1))
-                            }
-                            
-                            let solution: TranslationMessageAttribute.Additional?
-                            if result.count > 1 + poll.0.options.count {
-                                solution = .init(text: result[result.count - 1].0, entities: result[result.count - 1].1)
-                            } else {
-                                solution = nil
-                            }
-                            
-                            let updatedAttribute: TranslationMessageAttribute = TranslationMessageAttribute(text: result[0].0, entities: result[0].1, additional: attrOptions, pollSolution: solution, toLang: toLang)
-                            attributes.append(updatedAttribute)
-                            
-                            return .update(StoreMessage(id: currentMessage.id, globallyUniqueId: currentMessage.globallyUniqueId, groupingKey: currentMessage.groupingKey, threadId: currentMessage.threadId, timestamp: currentMessage.timestamp, flags: StoreMessageFlags(currentMessage.flags), tags: currentMessage.tags, globalTags: currentMessage.globalTags, localTags: currentMessage.localTags, forwardInfo: storeForwardInfo, authorId: currentMessage.author?.id, text: currentMessage.text, attributes: attributes, media: currentMessage.media))
-                        })
-
-=======
                         if !result.isEmpty {
                             transaction.updateMessage(poll.1, update: { currentMessage in
                                 let storeForwardInfo = currentMessage.forwardInfo.flatMap(StoreMessageForwardInfo.init)
@@ -222,7 +198,6 @@
                                 return .update(StoreMessage(id: currentMessage.id, globallyUniqueId: currentMessage.globallyUniqueId, groupingKey: currentMessage.groupingKey, threadId: currentMessage.threadId, timestamp: currentMessage.timestamp, flags: StoreMessageFlags(currentMessage.flags), tags: currentMessage.tags, globalTags: currentMessage.globalTags, localTags: currentMessage.localTags, forwardInfo: storeForwardInfo, authorId: currentMessage.author?.id, text: currentMessage.text, attributes: attributes, media: currentMessage.media))
                             })
                         }
->>>>>>> f9f652bf
                     }
                 }
             }
