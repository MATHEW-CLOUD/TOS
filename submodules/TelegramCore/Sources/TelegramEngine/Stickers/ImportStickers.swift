import Foundation
import Postbox
import SwiftSignalKit
import TelegramApi


public enum UploadStickerStatus {
    case progress(Float)
    case complete(CloudDocumentMediaResource, String)
}

public enum UploadStickerError {
    case generic
}

private struct UploadedStickerData {
    fileprivate let resource: MediaResource
    fileprivate let content: UploadedStickerDataContent
}

private enum UploadedStickerDataContent {
    case result(MultipartUploadResult)
    case error
}

private func uploadedSticker(postbox: Postbox, network: Network, resource: MediaResource) -> Signal<UploadedStickerData, NoError> {
    return multipartUpload(network: network, postbox: postbox, source: .resource(.standalone(resource: resource)), encrypt: false, tag: TelegramMediaResourceFetchTag(statsCategory: .file), hintFileSize: nil, hintFileIsLarge: false, forceNoBigParts: false)
    |> map { result -> UploadedStickerData in
        return UploadedStickerData(resource: resource, content: .result(result))
    }
    |> `catch` { _ -> Signal<UploadedStickerData, NoError> in
        return .single(UploadedStickerData(resource: resource, content: .error))
    }
}

func _internal_uploadSticker(account: Account, peer: Peer, resource: MediaResource, alt: String, dimensions: PixelDimensions, isAnimated: Bool) -> Signal<UploadStickerStatus, UploadStickerError> {
    guard let inputPeer = apiInputPeer(peer) else {
        return .fail(.generic)
    }
    return uploadedSticker(postbox: account.postbox, network: account.network, resource: resource)
    |> mapError { _ -> UploadStickerError in }
    |> mapToSignal { result -> Signal<UploadStickerStatus, UploadStickerError> in
        switch result.content {
            case .error:
                return .fail(.generic)
            case let .result(resultData):
                switch resultData {
                    case let .progress(progress):
                        return .single(.progress(progress))
                    case let .inputFile(file):
                        var flags: Int32 = 0
                        flags |= (1 << 4)
                        var attributes: [Api.DocumentAttribute] = []
                        attributes.append(.documentAttributeSticker(flags: 0, alt: alt, stickerset: .inputStickerSetEmpty, maskCoords: nil))
                        attributes.append(.documentAttributeImageSize(w: dimensions.width, h: dimensions.height))
                        return account.network.request(Api.functions.messages.uploadMedia(peer: inputPeer, media: Api.InputMedia.inputMediaUploadedDocument(flags: flags, file: file, thumb: nil, mimeType: isAnimated ? "application/x-tgsticker": "image/png", attributes: attributes, stickers: nil, ttlSeconds: nil)))
                        |> mapError { _ -> UploadStickerError in return .generic }
                        |> mapToSignal { media -> Signal<UploadStickerStatus, UploadStickerError> in
                            switch media {
                                case let .messageMediaDocument(_, document, _):
                                    if let document = document, let file = telegramMediaFileFromApiDocument(document), let resource = file.resource as? CloudDocumentMediaResource {
                                        return .single(.complete(resource, file.mimeType))
                                    }
                                default:
                                    break
                            }
                            return .fail(.generic)
                        }
                    default:
                        return .fail(.generic)
                }
        }
    }
}

public enum CreateStickerSetError {
    case generic
}

public struct ImportSticker {
    public let resource: MediaResource
    let emojis: [String]
    public let dimensions: PixelDimensions
    
    public init(resource: MediaResource, emojis: [String], dimensions: PixelDimensions) {
        self.resource = resource
        self.emojis = emojis
        self.dimensions = dimensions
    }
}

public enum CreateStickerSetStatus {
    case progress(Float, Int32, Int32)
    case complete(StickerPackCollectionInfo, [StickerPackItem])
}

func _internal_createStickerSet(account: Account, title: String, shortName: String, stickers: [ImportSticker], thumbnail: ImportSticker?, isAnimated: Bool, software: String?) -> Signal<CreateStickerSetStatus, CreateStickerSetError> {
    return account.postbox.loadedPeerWithId(account.peerId)
    |> castError(CreateStickerSetError.self)
    |> mapToSignal { peer -> Signal<CreateStickerSetStatus, CreateStickerSetError> in
        guard let inputUser = apiInputUser(peer) else {
            return .fail(.generic)
        }
        var uploadStickers: [Signal<UploadStickerStatus, CreateStickerSetError>] = []
        var stickers = stickers
        if let thumbnail = thumbnail {
            stickers.append(thumbnail)
        }
        for sticker in stickers {
            if let resource = sticker.resource as? CloudDocumentMediaResource {
                uploadStickers.append(.single(.complete(resource, isAnimated ? "application/x-tgsticker": "image/png")))
            } else {
                uploadStickers.append(_internal_uploadSticker(account: account, peer: peer, resource: sticker.resource, alt: sticker.emojis.first ?? "", dimensions: sticker.dimensions, isAnimated: isAnimated)
                |> mapError { _ -> CreateStickerSetError in
                    return .generic
                })
            }
        }
        return combineLatest(uploadStickers)
        |> mapToSignal { uploadedStickers -> Signal<CreateStickerSetStatus, CreateStickerSetError> in
            var resources: [CloudDocumentMediaResource] = []
            for sticker in uploadedStickers {
                if case let .complete(resource, _) = sticker {
                    resources.append(resource)
                }
            }
            if resources.count == stickers.count {
                var flags: Int32 = 0
                if isAnimated {
                    flags |= (1 << 1)
                }
                var inputStickers: [Api.InputStickerSetItem] = []
                let stickerDocuments = thumbnail != nil ? resources.dropLast() : resources
                for i in 0 ..< stickerDocuments.count {
                    let sticker = stickers[i]
                    let resource = resources[i]
                    inputStickers.append(.inputStickerSetItem(flags: 0, document: .inputDocument(id: resource.fileId, accessHash: resource.accessHash, fileReference: Buffer(data: resource.fileReference ?? Data())), emoji: sticker.emojis.first ?? "", maskCoords: nil))
                }
                var thumbnailDocument: Api.InputDocument?
                if thumbnail != nil, let resource = resources.last {
                    flags |= (1 << 2)
                    thumbnailDocument = .inputDocument(id: resource.fileId, accessHash: resource.accessHash, fileReference: Buffer(data: resource.fileReference ?? Data()))
                }
                if let software = software, !software.isEmpty {
                    flags |= (1 << 3)
                }
                return account.network.request(Api.functions.stickers.createStickerSet(flags: flags, userId: inputUser, title: title, shortName: shortName, thumb: thumbnailDocument, stickers: inputStickers, software: software))
                |> mapError { error -> CreateStickerSetError in
                    return .generic
                }
                |> mapToSignal { result -> Signal<CreateStickerSetStatus, CreateStickerSetError> in
                    let info: StickerPackCollectionInfo
                    var items: [StickerPackItem] = []
                    
                    switch result {
                    case .stickerSetNotModified:
<<<<<<< HEAD
                        preconditionFailure()
=======
                        return .complete()
>>>>>>> 15b70879
                    case let .stickerSet(set, packs, documents):
                        let namespace: ItemCollectionId.Namespace
                        switch set {
                            case let .stickerSet(flags, _, _, _, _, _, _, _, _, _, _):
                                if (flags & (1 << 3)) != 0 {
                                    namespace = Namespaces.ItemCollection.CloudMaskPacks
                                } else {
                                    namespace = Namespaces.ItemCollection.CloudStickerPacks
                                }
                        }
                        info = StickerPackCollectionInfo(apiSet: set, namespace: namespace)
                        var indexKeysByFile: [MediaId: [MemoryBuffer]] = [:]
                        for pack in packs {
                            switch pack {
                                case let .stickerPack(text, fileIds):
                                    let key = ValueBoxKey(text).toMemoryBuffer()
                                    for fileId in fileIds {
                                        let mediaId = MediaId(namespace: Namespaces.Media.CloudFile, id: fileId)
                                        if indexKeysByFile[mediaId] == nil {
                                            indexKeysByFile[mediaId] = [key]
                                        } else {
                                            indexKeysByFile[mediaId]!.append(key)
                                        }
                                    }
                            }
                        }
                        
                        for apiDocument in documents {
                            if let file = telegramMediaFileFromApiDocument(apiDocument), let id = file.id {
                                let fileIndexKeys: [MemoryBuffer]
                                if let indexKeys = indexKeysByFile[id] {
                                    fileIndexKeys = indexKeys
                                } else {
                                    fileIndexKeys = []
                                }
                                items.append(StickerPackItem(index: ItemCollectionItemIndex(index: Int32(items.count), id: id.id), file: file, indexKeys: fileIndexKeys))
                            }
                        }
                    }
                    return .single(.complete(info, items))
                }
            } else {
                var totalProgress: Float = 0.0
                var completeCount: Int32 = 0
                for sticker in uploadedStickers {
                    switch sticker {
                        case .complete:
                            totalProgress += 1.0
                            completeCount += 1
                        case let .progress(progress):
                            totalProgress += progress
                            if progress == 1.0 {
                                completeCount += 1
                            }
                    }
                }
                let normalizedProgress = min(1.0, max(0.0, totalProgress / Float(stickers.count)))
                return .single(.progress(normalizedProgress, completeCount, Int32(uploadedStickers.count)))
            }
        }
    }
}

func _internal_getStickerSetShortNameSuggestion(account: Account, title: String) -> Signal<String?, NoError> {
    return account.network.request(Api.functions.stickers.suggestShortName(title: title))
    |> map (Optional.init)
    |> `catch` { _ in
        return .single(nil)
    }
    |> map { result in
        guard let result = result else {
            return nil
        }
        switch result {
            case let .suggestedShortName(shortName):
                return shortName
        }
    }
}

func _internal_stickerSetShortNameAvailability(account: Account, shortName: String) -> Signal<AddressNameAvailability, NoError> {
    return account.network.request(Api.functions.stickers.checkShortName(shortName: shortName))
    |> map { result -> AddressNameAvailability in
        switch result {
            case .boolTrue:
                return .available
            case .boolFalse:
                return .taken
        }
    }
    |> `catch` { error -> Signal<AddressNameAvailability, NoError> in
        if error.errorDescription == "SHORT_NAME_OCCUPIED" {
            return .single(.taken)
        }
        return .single(.invalid)
    }
}<|MERGE_RESOLUTION|>--- conflicted
+++ resolved
@@ -154,11 +154,7 @@
                     
                     switch result {
                     case .stickerSetNotModified:
-<<<<<<< HEAD
-                        preconditionFailure()
-=======
                         return .complete()
->>>>>>> 15b70879
                     case let .stickerSet(set, packs, documents):
                         let namespace: ItemCollectionId.Namespace
                         switch set {
