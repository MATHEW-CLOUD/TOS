import Foundation
import Postbox
import SwiftSignalKit
import MtProtoKit
import DarwinDirStat

public enum PeerCacheUsageCategory: Int32 {
    case image = 0
    case video
    case audio
    case file
}

public struct CacheUsageStats {
    public let media: [PeerId: [PeerCacheUsageCategory: [MediaId: Int64]]]
    public let mediaResourceIds: [MediaId: [MediaResourceId]]
    public let peers: [PeerId: Peer]
    public let otherSize: Int64
    public let otherPaths: [String]
    public let cacheSize: Int64
    public let tempPaths: [String]
    public let tempSize: Int64
    public let immutableSize: Int64
    
    public init(media: [PeerId: [PeerCacheUsageCategory: [MediaId: Int64]]], mediaResourceIds: [MediaId: [MediaResourceId]], peers: [PeerId: Peer], otherSize: Int64, otherPaths: [String], cacheSize: Int64, tempPaths: [String], tempSize: Int64, immutableSize: Int64) {
        self.media = media
        self.mediaResourceIds = mediaResourceIds
        self.peers = peers
        self.otherSize = otherSize
        self.otherPaths = otherPaths
        self.cacheSize = cacheSize
        self.tempPaths = tempPaths
        self.tempSize = tempSize
        self.immutableSize = immutableSize
    }
}

public enum CacheUsageStatsResult {
    case progress(Float)
    case result(CacheUsageStats)
}

private enum CollectCacheUsageStatsError {
    case done(CacheUsageStats)
    case generic
}

private final class CacheUsageStatsState {
    var media: [PeerId: [PeerCacheUsageCategory: [MediaId: Int64]]] = [:]
    var mediaResourceIds: [MediaId: [MediaResourceId]] = [:]
    var allResourceIds = Set<MediaResourceId>()
    var lowerBound: MessageIndex?
    var upperBound: MessageIndex?
}

public final class StorageUsageStats {
    public enum CategoryKey: Hashable {
        case photos
        case videos
        case files
        case music
        case stickers
        case avatars
        case misc
    }
    
    public struct CategoryData {
        public var size: Int64
        public var messages: [EngineMessage.Id: Int64]
        
        public init(size: Int64, messages: [EngineMessage.Id: Int64]) {
            self.size = size
            self.messages = messages
        }
    }
    
    public fileprivate(set) var categories: [CategoryKey: CategoryData]
    
    public init(categories: [CategoryKey: CategoryData]) {
        self.categories = categories
    }
}

public final class AllStorageUsageStats {
    public final class PeerStats {
        public let peer: EnginePeer
        public let stats: StorageUsageStats
        
        public init(peer: EnginePeer, stats: StorageUsageStats) {
            self.peer = peer
            self.stats = stats
        }
    }
    
    public var deviceAvailableSpace: Int64
    public var deviceFreeSpace: Int64
    public fileprivate(set) var totalStats: StorageUsageStats
    public fileprivate(set) var peers: [EnginePeer.Id: PeerStats]
    
    public init(deviceAvailableSpace: Int64, deviceFreeSpace: Int64, totalStats: StorageUsageStats, peers: [EnginePeer.Id: PeerStats]) {
        self.deviceAvailableSpace = deviceAvailableSpace
        self.deviceFreeSpace = deviceFreeSpace
        self.totalStats = totalStats
        self.peers = peers
    }
}

private extension StorageUsageStats {
    convenience init(_ stats: StorageBox.Stats) {
        var mappedCategories: [StorageUsageStats.CategoryKey: StorageUsageStats.CategoryData] = [:]
        for (key, value) in stats.contentTypes {
            let mappedCategory: StorageUsageStats.CategoryKey
            switch key {
            case MediaResourceUserContentType.image.rawValue:
                mappedCategory = .photos
            case MediaResourceUserContentType.video.rawValue:
                mappedCategory = .videos
            case MediaResourceUserContentType.file.rawValue:
                mappedCategory = .files
            case MediaResourceUserContentType.audio.rawValue:
                mappedCategory = .music
            case MediaResourceUserContentType.avatar.rawValue:
                mappedCategory = .avatars
            case MediaResourceUserContentType.sticker.rawValue:
                mappedCategory = .stickers
            case MediaResourceUserContentType.other.rawValue:
                mappedCategory = .misc
            case MediaResourceUserContentType.audioVideoMessage.rawValue:
                mappedCategory = .misc
            default:
                mappedCategory = .misc
            }
            if mappedCategories[mappedCategory] == nil {
                mappedCategories[mappedCategory] = StorageUsageStats.CategoryData(size: value.size, messages: value.messages)
            } else {
                mappedCategories[mappedCategory]?.size += value.size
                mappedCategories[mappedCategory]?.messages.merge(value.messages, uniquingKeysWith: { lhs, _ in lhs})
            }
        }
        
        self.init(categories: mappedCategories)
    }
}

<<<<<<< HEAD
func _internal_collectStorageUsageStats(account: Account, excludePeerIds: Signal<Set<PeerId>, NoError>) -> Signal<AllStorageUsageStats, NoError> {
    let additionalStats = Signal<Int64, NoError> { subscriber in
=======
private func statForDirectory(path: String) -> Int64 {
    if #available(macOS 10.13, *) {
        var s = darwin_dirstat()
        var result = dirstat_np(path, 1, &s, MemoryLayout<darwin_dirstat>.size)
        if result != -1 {
            return Int64(s.total_size)
        } else {
            result = dirstat_np(path, 0, &s, MemoryLayout<darwin_dirstat>.size)
            if result != -1 {
                return Int64(s.total_size)
            } else {
                return 0
            }
        }
    } else {
        let fileManager = FileManager.default
        let folderURL = URL(fileURLWithPath: path)
        var folderSize: Int64 = 0
        if let files = try? fileManager.contentsOfDirectory(at: folderURL, includingPropertiesForKeys: nil, options: []) {
            for file in files {
                folderSize += (fileSize(file.path) ?? 0)
            }
        }
        return folderSize
    }
}

private func collectDirectoryUsageReportRecursive(path: String, indent: String, log: inout String) {
    guard let enumerator = FileManager.default.enumerator(at: URL(fileURLWithPath: path), includingPropertiesForKeys: [.isDirectoryKey, .fileAllocatedSizeKey, .isSymbolicLinkKey], options: .skipsSubdirectoryDescendants) else {
        return
    }
    for url in enumerator {
        guard let url = url as? URL else {
            continue
        }
        if let isDirectoryValue = (try? url.resourceValues(forKeys: Set([.isDirectoryKey])))?.isDirectory, isDirectoryValue {
            let subdirectorySize = statForDirectory(path: url.path)
            log.append("\(indent)+ \(url.lastPathComponent): \(subdirectorySize)\n")
            collectDirectoryUsageReportRecursive(path: url.path, indent: indent + "  ", log: &log)
        } else if let fileSizeValue = (try? url.resourceValues(forKeys: Set([.fileAllocatedSizeKey])))?.fileAllocatedSize {
            if let isSymbolicLinkValue = (try? url.resourceValues(forKeys: Set([.isSymbolicLinkKey])))?.isSymbolicLink, isSymbolicLinkValue {
                log.append("\(indent)\(url.lastPathComponent): SYMLINK\n")
            } else {
                log.append("\(indent)\(url.lastPathComponent): \(fileSizeValue)\n")
            }
        }
    }
}

public func collectRawStorageUsageReport(containerPath: String) -> String {
    var log = ""
    
    let documentsPath = NSSearchPathForDirectoriesInDomains(.documentDirectory, .userDomainMask, true)[0]
    let documentsSize = statForDirectory(path: documentsPath)
    log.append("Documents (\(documentsPath)): \(documentsSize)\n")
    collectDirectoryUsageReportRecursive(path: documentsPath, indent: "  ", log: &log)
    
    let systemCachePath = NSSearchPathForDirectoriesInDomains(.cachesDirectory, .userDomainMask, true)[0]
    let systemCacheSize = statForDirectory(path: systemCachePath)
    log.append("System Cache (\(systemCachePath)): \(systemCacheSize)\n")
    
    let containerSize = statForDirectory(path: containerPath)
    log.append("Container (\(containerPath)): \(containerSize)\n")
    collectDirectoryUsageReportRecursive(path: containerPath, indent: "  ", log: &log)
    
    return log
}

func _internal_collectStorageUsageStats(account: Account) -> Signal<AllStorageUsageStats, NoError> {
    /*let additionalStats = Signal<Int64, NoError> { subscriber in
>>>>>>> 09a60ba5
        DispatchQueue.global().async {
            var totalSize: Int64 = 0
            
            let additionalPaths: [String] = [
                "cache",
                "animation-cache",
                "short-cache",
            ]
            
            func statForDirectory(path: String) -> Int64 {
                var s = darwin_dirstat()
                var result = dirstat_np(path, 1, &s, MemoryLayout<darwin_dirstat>.size)
                if result != -1 {
                    return Int64(s.total_size)
                } else {
                    result = dirstat_np(path, 0, &s, MemoryLayout<darwin_dirstat>.size)
                    if result != -1 {
                        return Int64(s.total_size)
                    } else {
                        return 0
                    }
                }
            }
            
            var delayedDirs: [String] = []
            
            for path in additionalPaths {
                let fullPath: String
                if path.isEmpty {
                    fullPath = account.postbox.mediaBox.basePath
                } else {
                    fullPath = account.postbox.mediaBox.basePath + "/\(path)"
                }
                
                if path == "animation-cache" {
                    if let enumerator = FileManager.default.enumerator(at: URL(fileURLWithPath: fullPath), includingPropertiesForKeys: [.isDirectoryKey], options: .skipsSubdirectoryDescendants) {
                        for url in enumerator {
                            guard let url = url as? URL else {
                                continue
                            }
                            delayedDirs.append(fullPath + "/" + url.lastPathComponent)
                        }
                    }
                } else {
                    totalSize += statForDirectory(path: fullPath)
                }
            }
            
            if !delayedDirs.isEmpty {
                let concurrentSize = Atomic<[Int64]>(value: [])
                
                DispatchQueue.concurrentPerform(iterations: delayedDirs.count, execute: { index in
                    let directorySize = statForDirectory(path: delayedDirs[index])
                    let result = concurrentSize.modify { current in
                        return current + [directorySize]
                    }
                    if result.count == delayedDirs.count {
                        var aggregatedCount: Int64 = 0
                        for item in result {
                            aggregatedCount += item
                        }
                        subscriber.putNext(totalSize + aggregatedCount)
                        subscriber.putCompletion()
                    }
                })
            } else {
                subscriber.putNext(totalSize)
                subscriber.putCompletion()
            }
        }
        
        return EmptyDisposable
    }*/
    
    let additionalStats = account.postbox.mediaBox.cacheStorageBox.totalSize() |> take(1)
    
    return combineLatest(
        additionalStats,
        excludePeerIds
        |> take(1)
        |> mapToSignal { excludePeerIds in
            return account.postbox.mediaBox.storageBox.getAllStats(excludePeerIds: excludePeerIds)
        }
    )
    |> deliverOnMainQueue
    |> mapToSignal { additionalStats, allStats -> Signal<AllStorageUsageStats, NoError> in
        return account.postbox.transaction { transaction -> AllStorageUsageStats in
            let total = StorageUsageStats(allStats.total)
            if additionalStats != 0 {
                if total.categories[.misc] == nil {
                    total.categories[.misc] = StorageUsageStats.CategoryData(size: 0, messages: [:])
                }
                total.categories[.misc]?.size += additionalStats
            }
            
            var peers: [EnginePeer.Id: AllStorageUsageStats.PeerStats] = [:]
            
            for (peerId, peerStats) in allStats.peers {
                if peerId.id._internalGetInt64Value() == 0 {
                    continue
                }
                
                var peerSize: Int64 = 0
                for (_, contentValue) in peerStats.contentTypes {
                    peerSize += contentValue.size
                }
                if peerSize == 0 {
                    continue
                }
                
                if let peer = transaction.getPeer(peerId), transaction.getPeerChatListIndex(peerId) != nil {
                    peers[peerId] = AllStorageUsageStats.PeerStats(
                        peer: EnginePeer(peer),
                        stats: StorageUsageStats(peerStats)
                    )
                }
            }
            
            let systemAttributes = try? FileManager.default.attributesOfFileSystem(forPath: NSHomeDirectory() as String)
            let deviceAvailableSpace = (systemAttributes?[FileAttributeKey.systemSize] as? NSNumber)?.int64Value ?? 0
            let deviceFreeSpace = (systemAttributes?[FileAttributeKey.systemFreeSize] as? NSNumber)?.int64Value ?? 0
            
            return AllStorageUsageStats(
                deviceAvailableSpace: deviceAvailableSpace,
                deviceFreeSpace: deviceFreeSpace,
                totalStats: total,
                peers: peers
            )
        }
    }
}

func _internal_renderStorageUsageStatsMessages(account: Account, stats: StorageUsageStats, categories: [StorageUsageStats.CategoryKey], existingMessages: [EngineMessage.Id: Message]) -> Signal<[EngineMessage.Id: Message], NoError> {
    return account.postbox.transaction { transaction -> [EngineMessage.Id: Message] in
        var result: [EngineMessage.Id: Message] = [:]
        var peerInChatList: [EnginePeer.Id: Bool] = [:]
        for (category, value) in stats.categories {
            if !categories.contains(category) {
                continue
            }
            
            for (id, _) in value.messages.sorted(by: { $0.value >= $1.value }).prefix(1000) {
                if result[id] == nil {
                    if let message = existingMessages[id] {
                        result[id] = message
                    } else {
                        var matches = false
                        if let peerInChatListValue = peerInChatList[id.peerId] {
                            if peerInChatListValue {
                                matches = true
                            }
                        } else {
                            let peerInChatListValue = transaction.getPeerChatListIndex(id.peerId) != nil
                            peerInChatList[id.peerId] = peerInChatListValue
                            if peerInChatListValue {
                                matches = true
                            }
                        }
                        
                        if matches, let message = transaction.getMessage(id) {
                            result[id] = message
                        }
                    }
                }
            }
        }
        
        return result
    }
}

func _internal_clearStorage(account: Account, peerId: EnginePeer.Id?, categories: [StorageUsageStats.CategoryKey], includeMessages: [Message], excludeMessages: [Message]) -> Signal<Float, NoError> {
    let mediaBox = account.postbox.mediaBox
    return Signal { subscriber in
        var includeResourceIds = Set<MediaResourceId>()
        for message in includeMessages {
            extractMediaResourceIds(message: message, resourceIds: &includeResourceIds)
        }
        var includeIds: [Data] = []
        for resourceId in includeResourceIds {
            if let data = resourceId.stringRepresentation.data(using: .utf8) {
                includeIds.append(data)
            }
        }
        
        var excludeResourceIds = Set<MediaResourceId>()
        for message in excludeMessages {
            extractMediaResourceIds(message: message, resourceIds: &excludeResourceIds)
        }
        var excludeIds: [Data] = []
        for resourceId in excludeResourceIds {
            if let data = resourceId.stringRepresentation.data(using: .utf8) {
                excludeIds.append(data)
            }
        }
        
        var mappedContentTypes: [UInt8] = []
        for item in categories {
            switch item {
            case .photos:
                mappedContentTypes.append(MediaResourceUserContentType.image.rawValue)
            case .videos:
                mappedContentTypes.append(MediaResourceUserContentType.video.rawValue)
            case .files:
                mappedContentTypes.append(MediaResourceUserContentType.file.rawValue)
            case .music:
                mappedContentTypes.append(MediaResourceUserContentType.audio.rawValue)
            case .stickers:
                mappedContentTypes.append(MediaResourceUserContentType.sticker.rawValue)
            case .avatars:
                mappedContentTypes.append(MediaResourceUserContentType.avatar.rawValue)
            case .misc:
                mappedContentTypes.append(MediaResourceUserContentType.other.rawValue)
                mappedContentTypes.append(MediaResourceUserContentType.audioVideoMessage.rawValue)
                
                // Legacy value for Gif
                mappedContentTypes.append(5)
            }
        }
        
        mediaBox.storageBox.remove(peerId: peerId, contentTypes: mappedContentTypes, includeIds: includeIds, excludeIds: excludeIds, completion: { ids in
            var resourceIds: [MediaResourceId] = []
            for id in ids {
                if let value = String(data: id, encoding: .utf8) {
                    resourceIds.append(MediaResourceId(value))
                }
            }
            let _ = mediaBox.removeCachedResources(resourceIds).start(next: { progress in
                subscriber.putNext(progress)
            }, completed: {
                if peerId == nil && categories.contains(.misc) {
                    let additionalPaths: [String] = [
                        "cache",
                        "animation-cache",
                        "short-cache",
                    ]
                    
                    for item in additionalPaths {
                        let fullPath = mediaBox.basePath + "/\(item)"
                        if let enumerator = FileManager.default.enumerator(at: URL(fileURLWithPath: fullPath), includingPropertiesForKeys: [.isDirectoryKey], options: .skipsSubdirectoryDescendants) {
                            for url in enumerator {
                                guard let url = url as? URL else {
                                    continue
                                }
                                let _ = try? FileManager.default.removeItem(at: url)
                            }
                        }
                    }
                    
                    mediaBox.cacheStorageBox.reset()
                    
                    subscriber.putCompletion()
                } else {
                    subscriber.putCompletion()
                }
            })
        })
        
        return ActionDisposable {
        }
    }
}

func _internal_clearStorage(account: Account, peerIds: Set<EnginePeer.Id>, includeMessages: [Message], excludeMessages: [Message]) -> Signal<Float, NoError> {
    let mediaBox = account.postbox.mediaBox
    return Signal { subscriber in
        var includeResourceIds = Set<MediaResourceId>()
        for message in includeMessages {
            extractMediaResourceIds(message: message, resourceIds: &includeResourceIds)
        }
        var includeIds: [Data] = []
        for resourceId in includeResourceIds {
            if let data = resourceId.stringRepresentation.data(using: .utf8) {
                includeIds.append(data)
            }
        }
        
        var excludeResourceIds = Set<MediaResourceId>()
        for message in excludeMessages {
            extractMediaResourceIds(message: message, resourceIds: &excludeResourceIds)
        }
        var excludeIds: [Data] = []
        for resourceId in excludeResourceIds {
            if let data = resourceId.stringRepresentation.data(using: .utf8) {
                excludeIds.append(data)
            }
        }
        
        mediaBox.storageBox.remove(peerIds: peerIds, includeIds: includeIds, excludeIds: excludeIds, completion: { ids in
            var resourceIds: [MediaResourceId] = []
            
            for id in ids {
                if let value = String(data: id, encoding: .utf8) {
                    resourceIds.append(MediaResourceId(value))
                }
            }
            let _ = mediaBox.removeCachedResources(resourceIds).start(next: { progress in
                subscriber.putNext(progress)
            }, completed: {
                subscriber.putCompletion()
            })
        })
        
        return ActionDisposable {
        }
    }
}

private func extractMediaResourceIds(message: Message, resourceIds: inout Set<MediaResourceId>) {
    for media in message.media {
        if let image = media as? TelegramMediaImage {
            for representation in image.representations {
                resourceIds.insert(representation.resource.id)
            }
        } else if let file = media as? TelegramMediaFile {
            for representation in file.previewRepresentations {
                resourceIds.insert(representation.resource.id)
            }
            resourceIds.insert(file.resource.id)
        } else if let webpage = media as? TelegramMediaWebpage {
            if case let .Loaded(content) = webpage.content {
                if let image = content.image {
                    for representation in image.representations {
                        resourceIds.insert(representation.resource.id)
                    }
                }
                if let file = content.file {
                    for representation in file.previewRepresentations {
                        resourceIds.insert(representation.resource.id)
                    }
                    resourceIds.insert(file.resource.id)
                }
            }
        } else if let game = media as? TelegramMediaGame {
            if let image = game.image {
                for representation in image.representations {
                    resourceIds.insert(representation.resource.id)
                }
            }
            if let file = game.file {
                for representation in file.previewRepresentations {
                    resourceIds.insert(representation.resource.id)
                }
                resourceIds.insert(file.resource.id)
            }
        }
    }
}

func _internal_clearStorage(account: Account, messages: [Message]) -> Signal<Never, NoError> {
    let mediaBox = account.postbox.mediaBox
    
    return Signal { subscriber in
        DispatchQueue.global().async {
            var resourceIds = Set<MediaResourceId>()
            for message in messages {
                extractMediaResourceIds(message: message, resourceIds: &resourceIds)
            }
            
            var removeIds: [Data] = []
            for resourceId in resourceIds {
                if let id = resourceId.stringRepresentation.data(using: .utf8) {
                    removeIds.append(id)
                }
            }
            
            mediaBox.storageBox.remove(ids: removeIds)
            let _ = mediaBox.removeCachedResources(Array(resourceIds)).start(completed: {
                subscriber.putCompletion()
            })
        }
        
        return ActionDisposable {
        }
    }
}

func _internal_reindexCacheInBackground(account: Account, lowImpact: Bool) -> Signal<Never, NoError> {
    let postbox = account.postbox
    
    let queue = Queue(name: "ReindexCacheInBackground")
    return Signal { subscriber in
        let isCancelled = Atomic<Bool>(value: false)
        
        func process(lowerBound: MessageIndex?) {
            if isCancelled.with({ $0 }) {
                return
            }
            
            let _ = (postbox.transaction { transaction -> (messagesByMediaId: [MediaId: [MessageId]], mediaMap: [MediaId: Media], nextLowerBound: MessageIndex?) in
                return transaction.enumerateMediaMessages(lowerBound: lowerBound, upperBound: nil, limit: 1000)
            }
            |> deliverOn(queue)).start(next: { result in
                Logger.shared.log("ReindexCacheInBackground", "process batch of \(result.mediaMap.count) media")
                
                var storageItems: [(reference: StorageBox.Reference, id: Data, contentType: UInt8, size: Int64)] = []
                
                let mediaBox = postbox.mediaBox
                
                let processResource: ([MessageId], MediaResource, MediaResourceUserContentType) -> Void = { messageIds, resource, contentType in
                    let size = mediaBox.fileSizeForId(resource.id)
                    if size != 0 {
                        if let itemId = resource.id.stringRepresentation.data(using: .utf8) {
                            for messageId in messageIds {
                                storageItems.append((reference: StorageBox.Reference(peerId: messageId.peerId.toInt64(), messageNamespace: UInt8(clamping: messageId.namespace), messageId: messageId.id), id: itemId, contentType: contentType.rawValue, size: size))
                            }
                        }
                    }
                }
                
                for (_, media) in result.mediaMap {
                    guard let mediaId = media.id else {
                        continue
                    }
                    guard let mediaMessages = result.messagesByMediaId[mediaId] else {
                        continue
                    }
                    
                    if let image = media as? TelegramMediaImage {
                        for representation in image.representations {
                            processResource(mediaMessages, representation.resource, .image)
                        }
                    } else if let file = media as? TelegramMediaFile {
                        for representation in file.previewRepresentations {
                            processResource(mediaMessages, representation.resource, MediaResourceUserContentType(file: file))
                        }
                        processResource(mediaMessages, file.resource, MediaResourceUserContentType(file: file))
                    } else if let webpage = media as? TelegramMediaWebpage {
                        if case let .Loaded(content) = webpage.content {
                            if let image = content.image {
                                for representation in image.representations {
                                    processResource(mediaMessages, representation.resource, .image)
                                }
                            }
                            if let file = content.file {
                                for representation in file.previewRepresentations {
                                    processResource(mediaMessages, representation.resource, MediaResourceUserContentType(file: file))
                                }
                                processResource(mediaMessages, file.resource, MediaResourceUserContentType(file: file))
                            }
                        }
                    } else if let game = media as? TelegramMediaGame {
                        if let image = game.image {
                            for representation in image.representations {
                                processResource(mediaMessages, representation.resource, .image)
                            }
                        }
                        if let file = game.file {
                            for representation in file.previewRepresentations {
                                processResource(mediaMessages, representation.resource, MediaResourceUserContentType(file: file))
                            }
                            processResource(mediaMessages, file.resource, MediaResourceUserContentType(file: file))
                        }
                    }
                }
                
                if !storageItems.isEmpty {
                    mediaBox.storageBox.batchAdd(items: storageItems)
                }
                
                if let nextLowerBound = result.nextLowerBound {
                    if lowImpact {
                        queue.after(0.4, {
                            process(lowerBound: nextLowerBound)
                        })
                    } else {
                        process(lowerBound: nextLowerBound)
                    }
                } else {
                    subscriber.putCompletion()
                }
            })
        }
        
        process(lowerBound: nil)
        
        return ActionDisposable {
            let _ = isCancelled.swap(true)
        }
    }
    |> runOn(queue)
}

func _internal_collectCacheUsageStats(account: Account, peerId: PeerId? = nil, additionalCachePaths: [String] = [], logFilesPath: String? = nil) -> Signal<CacheUsageStatsResult, NoError> {
    return account.postbox.mediaBox.storageBox.all()
    |> mapToSignal { entries -> Signal<CacheUsageStatsResult, NoError> in
        final class IncrementalState {
            var startIndex: Int = 0
            
            var media: [PeerId: [PeerCacheUsageCategory: [MediaId: Int64]]] = [:]
            var mediaResourceIds: [MediaId: [MediaResourceId]] = [:]
            var totalSize: Int64 = 0
            var mediaSize: Int64 = 0
            
            var processedResourceIds = Set<String>()
            
            var otherSize: Int64 = 0
            var otherPaths: [String] = []
            
            var peers: [PeerId: Peer] = [:]
        }
        
        let mediaBox = account.postbox.mediaBox
        
        let queue = Queue()
        return Signal<CacheUsageStatsResult, NoError> { subscriber in
            var isCancelled: Bool = false
            
            let state = Atomic<IncrementalState>(value: IncrementalState())
            
            var processNextBatchPtr: (() -> Void)?
            let processNextBatch: () -> Void = {
                if isCancelled {
                    return
                }
                
                let _ = (account.postbox.transaction { transaction -> Void in
                    state.with { state in
                        if state.startIndex >= entries.count {
                            return
                        }
                        
                        let batchCount = 5000
                        let endIndex = min(state.startIndex + batchCount, entries.count)
                        for i in state.startIndex ..< endIndex {
                            let entry = entries[i]
                            
                            guard let resourceIdString = String(data: entry.id, encoding: .utf8) else {
                                continue
                            }
                            let resourceId = MediaResourceId(resourceIdString)
                            if state.processedResourceIds.contains(resourceId.stringRepresentation) {
                                continue
                            }
                            
                            let resourceSize = mediaBox.resourceUsage(id: resourceId)
                            if resourceSize != 0 {
                                state.totalSize += resourceSize
                                
                                for reference in entry.references {
                                    if reference.peerId == 0 {
                                        state.otherSize += resourceSize
                                        
                                        let storePaths = mediaBox.storePathsForId(resourceId)
                                        state.otherPaths.append(storePaths.complete)
                                        state.otherPaths.append(storePaths.partial)
                                        
                                        continue
                                    }
                                    if let message = transaction.getMessage(MessageId(peerId: PeerId(reference.peerId), namespace: MessageId.Namespace(reference.messageNamespace), id: reference.messageId)) {
                                        for mediaItem in message.media {
                                            guard let mediaId = mediaItem.id else {
                                                continue
                                            }
                                            var category: PeerCacheUsageCategory?
                                            if let _ = mediaItem as? TelegramMediaImage {
                                                category = .image
                                            } else if let mediaItem = mediaItem as? TelegramMediaFile {
                                                if mediaItem.isMusic || mediaItem.isVoice {
                                                    category = .audio
                                                } else if mediaItem.isVideo {
                                                    category = .video
                                                } else {
                                                    category = .file
                                                }
                                            }
                                            if let category = category {
                                                state.mediaSize += resourceSize
                                                state.processedResourceIds.insert(resourceId.stringRepresentation)
                                                
                                                state.media[PeerId(reference.peerId), default: [:]][category, default: [:]][mediaId, default: 0] += resourceSize
                                                if let index = state.mediaResourceIds.index(forKey: mediaId) {
                                                    if !state.mediaResourceIds[index].value.contains(resourceId) {
                                                        state.mediaResourceIds[mediaId]?.append(resourceId)
                                                    }
                                                } else {
                                                    state.mediaResourceIds[mediaId] = [resourceId]
                                                }
                                            }
                                        }
                                    }
                                }
                            }
                        }
                        state.startIndex = endIndex
                    }
                }).start(completed: {
                    if isCancelled {
                        return
                    }
                    let isFinished = state.with { state -> Bool in
                        return state.startIndex >= entries.count
                    }
                    if !isFinished {
                        queue.async {
                            processNextBatchPtr?()
                        }
                    } else {
                        let _ = (account.postbox.transaction { transaction -> Void in
                            state.with { state in
                                for peerId in state.media.keys {
                                    if let peer = transaction.getPeer(peerId) {
                                        state.peers[peer.id] = peer
                                    }
                                }
                            }
                        }).start(completed: {
                            queue.async {
                                let state = state.with { $0 }
                                var tempPaths: [String] = []
                                var tempSize: Int64 = 0
                                #if os(iOS)
                                if let enumerator = FileManager.default.enumerator(at: URL(fileURLWithPath: NSTemporaryDirectory()), includingPropertiesForKeys: [.isDirectoryKey, .fileAllocatedSizeKey, .isSymbolicLinkKey]) {
                                    for url in enumerator {
                                        if let url = url as? URL {
                                            if let isDirectoryValue = (try? url.resourceValues(forKeys: Set([.isDirectoryKey])))?.isDirectory, isDirectoryValue {
                                                tempPaths.append(url.path)
                                            } else if let fileSizeValue = (try? url.resourceValues(forKeys: Set([.fileAllocatedSizeKey])))?.fileAllocatedSize {
                                                tempPaths.append(url.path)
                                                
                                                if let isSymbolicLinkValue = (try? url.resourceValues(forKeys: Set([.isSymbolicLinkKey])))?.isSymbolicLink, isSymbolicLinkValue {
                                                } else {
                                                    tempSize += Int64(fileSizeValue)
                                                }
                                            }
                                        }
                                    }
                                }
                                #endif
                                
                                var immutableSize: Int64 = 0
                                if let files = try? FileManager.default.contentsOfDirectory(at: URL(fileURLWithPath: account.basePath + "/postbox/db"), includingPropertiesForKeys: [URLResourceKey.fileSizeKey], options: []) {
                                    for url in files {
                                        if let fileSize = (try? url.resourceValues(forKeys: Set([.fileSizeKey])))?.fileSize {
                                            immutableSize += Int64(fileSize)
                                        }
                                    }
                                }
                                if let logFilesPath = logFilesPath, let files = try? FileManager.default.contentsOfDirectory(at: URL(fileURLWithPath: logFilesPath), includingPropertiesForKeys: [URLResourceKey.fileSizeKey], options: []) {
                                    for url in files {
                                        if let fileSize = (try? url.resourceValues(forKeys: Set([.fileSizeKey])))?.fileSize {
                                            immutableSize += Int64(fileSize)
                                        }
                                    }
                                }
                                
                                for additionalPath in additionalCachePaths {
                                    if let enumerator = FileManager.default.enumerator(at: URL(fileURLWithPath: additionalPath), includingPropertiesForKeys: [.isDirectoryKey, .fileAllocatedSizeKey, .isSymbolicLinkKey]) {
                                        for url in enumerator {
                                            if let url = url as? URL {
                                                if let isDirectoryValue = (try? url.resourceValues(forKeys: Set([.isDirectoryKey])))?.isDirectory, isDirectoryValue {
                                                } else if let fileSizeValue = (try? url.resourceValues(forKeys: Set([.fileAllocatedSizeKey])))?.fileAllocatedSize {
                                                    tempPaths.append(url.path)

                                                    if let isSymbolicLinkValue = (try? url.resourceValues(forKeys: Set([.isSymbolicLinkKey])))?.isSymbolicLink, isSymbolicLinkValue {
                                                    } else {
                                                        tempSize += Int64(fileSizeValue)
                                                    }
                                                }
                                            }
                                        }
                                    }
                                }
                                
                                var cacheSize: Int64 = 0
                                let basePath = account.postbox.mediaBox.basePath
                                if let enumerator = FileManager.default.enumerator(at: URL(fileURLWithPath: basePath + "/cache"), includingPropertiesForKeys: [.fileSizeKey], options: [.skipsHiddenFiles, .skipsSubdirectoryDescendants], errorHandler: nil) {
                                    loop: for url in enumerator {
                                        if let url = url as? URL {
                                            if let value = (try? url.resourceValues(forKeys: Set([.fileSizeKey])))?.fileSize, value != 0 {
                                                state.otherPaths.append("cache/" + url.lastPathComponent)
                                                cacheSize += Int64(value)
                                            }
                                        }
                                    }
                                }
                                
                                func processRecursive(directoryPath: String, subdirectoryPath: String) {
                                    if let enumerator = FileManager.default.enumerator(at: URL(fileURLWithPath: directoryPath), includingPropertiesForKeys: [.fileSizeKey, .isDirectoryKey], options: [.skipsHiddenFiles, .skipsSubdirectoryDescendants], errorHandler: nil) {
                                        loop: for url in enumerator {
                                            if let url = url as? URL {
                                                if let isDirectory = (try? url.resourceValues(forKeys: Set([.isDirectoryKey])))?.isDirectory, isDirectory {
                                                    processRecursive(directoryPath: url.path, subdirectoryPath: subdirectoryPath + "/\(url.lastPathComponent)")
                                                } else if let value = (try? url.resourceValues(forKeys: Set([.fileSizeKey])))?.fileSize, value != 0 {
                                                    state.otherPaths.append("\(subdirectoryPath)/" + url.lastPathComponent)
                                                    cacheSize += Int64(value)
                                                }
                                            }
                                        }
                                    }
                                }
                                
                                processRecursive(directoryPath: basePath + "/animation-cache", subdirectoryPath: "animation-cache")
                                
                                if let enumerator = FileManager.default.enumerator(at: URL(fileURLWithPath: basePath + "/short-cache"), includingPropertiesForKeys: [.fileSizeKey], options: [.skipsHiddenFiles, .skipsSubdirectoryDescendants], errorHandler: nil) {
                                    loop: for url in enumerator {
                                        if let url = url as? URL {
                                            if let value = (try? url.resourceValues(forKeys: Set([.fileSizeKey])))?.fileSize, value != 0 {
                                                state.otherPaths.append("short-cache/" + url.lastPathComponent)
                                                cacheSize += Int64(value)
                                            }
                                        }
                                    }
                                }
                                
                                subscriber.putNext(.result(CacheUsageStats(
                                    media: state.media,
                                    mediaResourceIds: state.mediaResourceIds,
                                    peers: state.peers,
                                    otherSize: state.otherSize,
                                    otherPaths: state.otherPaths,
                                    cacheSize: cacheSize,
                                    tempPaths: tempPaths,
                                    tempSize: tempSize,
                                    immutableSize: immutableSize
                                )))
                                subscriber.putCompletion()
                            }
                        })
                    }
                })
            }
            processNextBatchPtr = {
                processNextBatch()
            }
            
            processNextBatch()
            
            return ActionDisposable {
                isCancelled = true
            }
        }
        |> runOn(queue)
    }
    
    /*let initialState = CacheUsageStatsState()
    if let peerId = peerId {
        initialState.lowerBound = MessageIndex.lowerBound(peerId: peerId)
        initialState.upperBound = MessageIndex.upperBound(peerId: peerId)
    }
    
    let state = Atomic<CacheUsageStatsState>(value: initialState)
    
    let excludeResourceIds = account.postbox.transaction { transaction -> Set<MediaResourceId> in
        var result = Set<MediaResourceId>()
        transaction.enumeratePreferencesEntries({ entry in
            result.formUnion(entry.relatedResources)
            return true
        })
        return result
    }
    
    return excludeResourceIds
    |> mapToSignal { excludeResourceIds -> Signal<CacheUsageStatsResult, NoError> in
        let fetch = account.postbox.transaction { transaction -> ([PeerId : Set<MediaId>], [MediaId : Media], MessageIndex?) in
            return transaction.enumerateMedia(lowerBound: state.with { $0.lowerBound }, upperBound: state.with { $0.upperBound }, limit: 1000)
        }
        |> mapError { _ -> CollectCacheUsageStatsError in }
        
        let process: ([PeerId : Set<MediaId>], [MediaId : Media], MessageIndex?) -> Signal<CacheUsageStatsResult, CollectCacheUsageStatsError> = { mediaByPeer, mediaRefs, updatedLowerBound in
            var mediaIdToPeerId: [MediaId: PeerId] = [:]
            for (peerId, mediaIds) in mediaByPeer {
                for id in mediaIds {
                    mediaIdToPeerId[id] = peerId
                }
            }
            
            var resourceIdToMediaId: [MediaResourceId: (MediaId, PeerCacheUsageCategory)] = [:]
            var mediaResourceIds: [MediaId: [MediaResourceId]] = [:]
            var resourceIds: [MediaResourceId] = []
            for (id, media) in mediaRefs {
                mediaResourceIds[id] = []
                var parsedMedia: [Media] = []
                switch media {
                    case let image as TelegramMediaImage:
                        parsedMedia.append(image)
                    case let file as TelegramMediaFile:
                        parsedMedia.append(file)
                    case let webpage as TelegramMediaWebpage:
                        if case let .Loaded(content) = webpage.content {
                            if let image = content.image {
                                parsedMedia.append(image)
                            }
                            if let file = content.file {
                                parsedMedia.append(file)
                            }
                        }
                    default:
                        break
                }
                for media in parsedMedia {
                    if let image = media as? TelegramMediaImage {
                        for representation in image.representations {
                            resourceIds.append(representation.resource.id)
                            resourceIdToMediaId[representation.resource.id] = (id, .image)
                            mediaResourceIds[id]!.append(representation.resource.id)
                        }
                    } else if let file = media as? TelegramMediaFile {
                        var category: PeerCacheUsageCategory = .file
                        loop: for attribute in file.attributes {
                            switch attribute {
                                case .Video:
                                    category = .video
                                    break loop
                                case .Audio:
                                    category = .audio
                                    break loop
                                default:
                                    break
                            }
                        }
                        for representation in file.previewRepresentations {
                            resourceIds.append(representation.resource.id)
                            resourceIdToMediaId[representation.resource.id] = (id, category)
                            mediaResourceIds[id]!.append(representation.resource.id)
                        }
                        resourceIds.append(file.resource.id)
                        resourceIdToMediaId[file.resource.id] = (id, category)
                        mediaResourceIds[id]!.append(file.resource.id)
                    }
                }
            }
            return account.postbox.mediaBox.collectResourceCacheUsage(resourceIds)
            |> mapError { _ -> CollectCacheUsageStatsError in }
            |> mapToSignal { result -> Signal<CacheUsageStatsResult, CollectCacheUsageStatsError> in
                state.with { state -> Void in
                    state.lowerBound = updatedLowerBound
                    for (wrappedId, size) in result {
                        if let (id, category) = resourceIdToMediaId[wrappedId] {
                            if let peerId = mediaIdToPeerId[id] {
                                if state.media[peerId] == nil {
                                    state.media[peerId] = [:]
                                }
                                if state.media[peerId]![category] == nil {
                                    state.media[peerId]![category] = [:]
                                }
                                var currentSize: Int64 = 0
                                if let current = state.media[peerId]![category]![id] {
                                    currentSize = current
                                }
                                state.media[peerId]![category]![id] = currentSize + size
                            }
                        }
                    }
                    for (id, ids) in mediaResourceIds {
                        state.mediaResourceIds[id] = ids
                        for resourceId in ids {
                            state.allResourceIds.insert(resourceId)
                        }
                    }
                }
                if updatedLowerBound == nil {
                    if peerId != nil {
                        let (finalMedia, finalMediaResourceIds, _) = state.with { state -> ([PeerId: [PeerCacheUsageCategory: [MediaId: Int64]]], [MediaId: [MediaResourceId]], Set<MediaResourceId>) in
                            return (state.media, state.mediaResourceIds, state.allResourceIds)
                        }
                         return account.postbox.transaction { transaction -> CacheUsageStats in
                           var peers: [PeerId: Peer] = [:]
                           for peerId in finalMedia.keys {
                               if let peer = transaction.getPeer(peerId) {
                                   peers[peer.id] = peer
                                   if let associatedPeerId = peer.associatedPeerId, let associatedPeer = transaction.getPeer(associatedPeerId) {
                                       peers[associatedPeer.id] = associatedPeer
                                   }
                               }
                           }
                           return CacheUsageStats(media: finalMedia, mediaResourceIds: finalMediaResourceIds, peers: peers, otherSize: 0, otherPaths: [], cacheSize: 0, tempPaths: [], tempSize: 0, immutableSize: 0)
                       } |> mapError { _ -> CollectCacheUsageStatsError in }
                       |> mapToSignal { stats -> Signal<CacheUsageStatsResult, CollectCacheUsageStatsError> in
                           return .fail(.done(stats))
                       }
                    }
                    
                    let (finalMedia, finalMediaResourceIds, allResourceIds) = state.with { state -> ([PeerId: [PeerCacheUsageCategory: [MediaId: Int64]]], [MediaId: [MediaResourceId]], Set<MediaResourceId>) in
                        return (state.media, state.mediaResourceIds, state.allResourceIds)
                    }
                    
                    return account.postbox.mediaBox.collectOtherResourceUsage(excludeIds: excludeResourceIds, combinedExcludeIds: allResourceIds.union(excludeResourceIds))
                    |> mapError { _ -> CollectCacheUsageStatsError in }
                    |> mapToSignal { otherSize, otherPaths, cacheSize in
                        var tempPaths: [String] = []
                        var tempSize: Int64 = 0
                        #if os(iOS)
                            if let enumerator = FileManager.default.enumerator(at: URL(fileURLWithPath: NSTemporaryDirectory()), includingPropertiesForKeys: [.isDirectoryKey, .fileAllocatedSizeKey, .isSymbolicLinkKey]) {
                                for url in enumerator {
                                    if let url = url as? URL {
                                        if let isDirectoryValue = (try? url.resourceValues(forKeys: Set([.isDirectoryKey])))?.isDirectory, isDirectoryValue {
                                            tempPaths.append(url.path)
                                        } else if let fileSizeValue = (try? url.resourceValues(forKeys: Set([.fileAllocatedSizeKey])))?.fileAllocatedSize {
                                            tempPaths.append(url.path)
                                            
                                            if let isSymbolicLinkValue = (try? url.resourceValues(forKeys: Set([.isSymbolicLinkKey])))?.isSymbolicLink, isSymbolicLinkValue {
                                            } else {
                                                tempSize += Int64(fileSizeValue)
                                            }
                                        }
                                    }
                                }
                            }
                        #endif
                        
                        var immutableSize: Int64 = 0
                        if let files = try? FileManager.default.contentsOfDirectory(at: URL(fileURLWithPath: account.basePath + "/postbox/db"), includingPropertiesForKeys: [URLResourceKey.fileSizeKey], options: []) {
                            for url in files {
                                if let fileSize = (try? url.resourceValues(forKeys: Set([.fileSizeKey])))?.fileSize {
                                    immutableSize += Int64(fileSize)
                                }
                            }
                        }
                        if let logFilesPath = logFilesPath, let files = try? FileManager.default.contentsOfDirectory(at: URL(fileURLWithPath: logFilesPath), includingPropertiesForKeys: [URLResourceKey.fileSizeKey], options: []) {
                            for url in files {
                                if let fileSize = (try? url.resourceValues(forKeys: Set([.fileSizeKey])))?.fileSize {
                                    immutableSize += Int64(fileSize)
                                }
                            }
                        }
                        
                        for additionalPath in additionalCachePaths {
                            if let enumerator = FileManager.default.enumerator(at: URL(fileURLWithPath: additionalPath), includingPropertiesForKeys: [.isDirectoryKey, .fileAllocatedSizeKey, .isSymbolicLinkKey]) {
                                for url in enumerator {
                                    if let url = url as? URL {
                                        if let isDirectoryValue = (try? url.resourceValues(forKeys: Set([.isDirectoryKey])))?.isDirectory, isDirectoryValue {
                                        } else if let fileSizeValue = (try? url.resourceValues(forKeys: Set([.fileAllocatedSizeKey])))?.fileAllocatedSize {
                                            tempPaths.append(url.path)

                                            if let isSymbolicLinkValue = (try? url.resourceValues(forKeys: Set([.isSymbolicLinkKey])))?.isSymbolicLink, isSymbolicLinkValue {
                                            } else {
                                                tempSize += Int64(fileSizeValue)
                                            }
                                        }
                                    }
                                }
                            }
                        }
                        
                        return account.postbox.transaction { transaction -> CacheUsageStats in
                            var peers: [PeerId: Peer] = [:]
                            for peerId in finalMedia.keys {
                                if let peer = transaction.getPeer(peerId) {
                                    peers[peer.id] = peer
                                    if let associatedPeerId = peer.associatedPeerId, let associatedPeer = transaction.getPeer(associatedPeerId) {
                                        peers[associatedPeer.id] = associatedPeer
                                    }
                                }
                            }
                            return CacheUsageStats(media: finalMedia, mediaResourceIds: finalMediaResourceIds, peers: peers, otherSize: otherSize, otherPaths: otherPaths, cacheSize: cacheSize, tempPaths: tempPaths, tempSize: tempSize, immutableSize: immutableSize)
                        } |> mapError { _ -> CollectCacheUsageStatsError in }
                        |> mapToSignal { stats -> Signal<CacheUsageStatsResult, CollectCacheUsageStatsError> in
                            return .fail(.done(stats))
                        }
                    }
                } else {
                    return .complete()
                }
            }
        }
        
        let signal = (fetch |> mapToSignal { mediaByPeer, mediaRefs, updatedLowerBound -> Signal<CacheUsageStatsResult, CollectCacheUsageStatsError> in
            return process(mediaByPeer, mediaRefs, updatedLowerBound)
        })
        |> restart
        
        return signal |> `catch` { error in
            switch error {
                case let .done(result):
                    return .single(.result(result))
                case .generic:
                    return .complete()
            }
        }
    }*/
}

func _internal_clearCachedMediaResources(account: Account, mediaResourceIds: Set<MediaResourceId>) -> Signal<Float, NoError> {
    return account.postbox.mediaBox.removeCachedResources(Array(mediaResourceIds))
}<|MERGE_RESOLUTION|>--- conflicted
+++ resolved
@@ -142,10 +142,6 @@
     }
 }
 
-<<<<<<< HEAD
-func _internal_collectStorageUsageStats(account: Account, excludePeerIds: Signal<Set<PeerId>, NoError>) -> Signal<AllStorageUsageStats, NoError> {
-    let additionalStats = Signal<Int64, NoError> { subscriber in
-=======
 private func statForDirectory(path: String) -> Int64 {
     if #available(macOS 10.13, *) {
         var s = darwin_dirstat()
@@ -197,26 +193,25 @@
 
 public func collectRawStorageUsageReport(containerPath: String) -> String {
     var log = ""
-    
+
     let documentsPath = NSSearchPathForDirectoriesInDomains(.documentDirectory, .userDomainMask, true)[0]
     let documentsSize = statForDirectory(path: documentsPath)
     log.append("Documents (\(documentsPath)): \(documentsSize)\n")
     collectDirectoryUsageReportRecursive(path: documentsPath, indent: "  ", log: &log)
-    
+
     let systemCachePath = NSSearchPathForDirectoriesInDomains(.cachesDirectory, .userDomainMask, true)[0]
     let systemCacheSize = statForDirectory(path: systemCachePath)
     log.append("System Cache (\(systemCachePath)): \(systemCacheSize)\n")
-    
+
     let containerSize = statForDirectory(path: containerPath)
     log.append("Container (\(containerPath)): \(containerSize)\n")
     collectDirectoryUsageReportRecursive(path: containerPath, indent: "  ", log: &log)
-    
+
     return log
 }
 
 func _internal_collectStorageUsageStats(account: Account) -> Signal<AllStorageUsageStats, NoError> {
     /*let additionalStats = Signal<Int64, NoError> { subscriber in
->>>>>>> 09a60ba5
         DispatchQueue.global().async {
             var totalSize: Int64 = 0
             
@@ -290,7 +285,7 @@
         
         return EmptyDisposable
     }*/
-    
+
     let additionalStats = account.postbox.mediaBox.cacheStorageBox.totalSize() |> take(1)
     
     return combineLatest(
@@ -375,7 +370,7 @@
                                 matches = true
                             }
                         }
-                        
+
                         if matches, let message = transaction.getMessage(id) {
                             result[id] = message
                         }
@@ -383,7 +378,7 @@
                 }
             }
         }
-        
+
         return result
     }
 }
@@ -401,7 +396,7 @@
                 includeIds.append(data)
             }
         }
-        
+
         var excludeResourceIds = Set<MediaResourceId>()
         for message in excludeMessages {
             extractMediaResourceIds(message: message, resourceIds: &excludeResourceIds)
@@ -412,7 +407,7 @@
                 excludeIds.append(data)
             }
         }
-        
+
         var mappedContentTypes: [UInt8] = []
         for item in categories {
             switch item {
@@ -431,12 +426,12 @@
             case .misc:
                 mappedContentTypes.append(MediaResourceUserContentType.other.rawValue)
                 mappedContentTypes.append(MediaResourceUserContentType.audioVideoMessage.rawValue)
-                
+
                 // Legacy value for Gif
                 mappedContentTypes.append(5)
             }
         }
-        
+
         mediaBox.storageBox.remove(peerId: peerId, contentTypes: mappedContentTypes, includeIds: includeIds, excludeIds: excludeIds, completion: { ids in
             var resourceIds: [MediaResourceId] = []
             for id in ids {
@@ -467,7 +462,7 @@
                     }
                     
                     mediaBox.cacheStorageBox.reset()
-                    
+
                     subscriber.putCompletion()
                 } else {
                     subscriber.putCompletion()
@@ -493,7 +488,7 @@
                 includeIds.append(data)
             }
         }
-        
+
         var excludeResourceIds = Set<MediaResourceId>()
         for message in excludeMessages {
             extractMediaResourceIds(message: message, resourceIds: &excludeResourceIds)
@@ -504,10 +499,10 @@
                 excludeIds.append(data)
             }
         }
-        
+
         mediaBox.storageBox.remove(peerIds: peerIds, includeIds: includeIds, excludeIds: excludeIds, completion: { ids in
             var resourceIds: [MediaResourceId] = []
-            
+
             for id in ids {
                 if let value = String(data: id, encoding: .utf8) {
                     resourceIds.append(MediaResourceId(value))
@@ -568,14 +563,14 @@
 
 func _internal_clearStorage(account: Account, messages: [Message]) -> Signal<Never, NoError> {
     let mediaBox = account.postbox.mediaBox
-    
+
     return Signal { subscriber in
         DispatchQueue.global().async {
             var resourceIds = Set<MediaResourceId>()
             for message in messages {
                 extractMediaResourceIds(message: message, resourceIds: &resourceIds)
             }
-            
+
             var removeIds: [Data] = []
             for resourceId in resourceIds {
                 if let id = resourceId.stringRepresentation.data(using: .utf8) {
