--- conflicted
+++ resolved
@@ -27,11 +27,7 @@
     
     private let searchBar: SearchBarNode
     private let mode: SearchDisplayControllerMode
-<<<<<<< HEAD
-    private let backgroundNode: ASDisplayNode
-=======
     private let backgroundNode: BackgroundNode
->>>>>>> e18b6736
     public let contentNode: SearchDisplayControllerContentNode
     private var hasSeparator: Bool
     
@@ -43,11 +39,7 @@
     
     public init(presentationData: PresentationData, mode: SearchDisplayControllerMode = .navigation, placeholder: String? = nil, hasSeparator: Bool = false, contentNode: SearchDisplayControllerContentNode, cancel: @escaping () -> Void) {
         self.searchBar = SearchBarNode(theme: SearchBarNodeTheme(theme: presentationData.theme, hasSeparator: hasSeparator), strings: presentationData.strings, fieldStyle: .modern, forceSeparator: hasSeparator)
-<<<<<<< HEAD
-        self.backgroundNode = ASDisplayNode()
-=======
         self.backgroundNode = BackgroundNode()
->>>>>>> e18b6736
         self.backgroundNode.backgroundColor = presentationData.theme.chatList.backgroundColor
         self.backgroundNode.allowsGroupOpacity = true
         
@@ -114,15 +106,10 @@
         
         if self.contentNode.hasDim {
             self.backgroundNode.backgroundColor = .clear
-<<<<<<< HEAD
-        } else {
-            self.backgroundNode.backgroundColor = presentationData.theme.chatList.backgroundColor
-=======
             self.backgroundNode.isTransparent = true
         } else {
             self.backgroundNode.backgroundColor = presentationData.theme.chatList.backgroundColor
             self.backgroundNode.isTransparent = false
->>>>>>> e18b6736
         }
     }
     
@@ -163,11 +150,7 @@
         safeInsets.left += 20.0
         safeInsets.right += 20.0
         
-<<<<<<< HEAD
-        self.contentNode.containerLayoutUpdated(ContainerViewLayout(size: size, metrics: LayoutMetrics(), deviceMetrics: layout.deviceMetrics, intrinsicInsets: layout.intrinsicInsets, safeInsets: safeInsets, statusBarHeight: nil, inputHeight: layout.inputHeight, inputHeightIsInteractivellyChanging: layout.inputHeightIsInteractivellyChanging, inVoiceOver: layout.inVoiceOver), navigationBarHeight: navigationBarHeight, transition: transition)
-=======
         self.contentNode.containerLayoutUpdated(ContainerViewLayout(size: size, metrics: LayoutMetrics(), deviceMetrics: layout.deviceMetrics, intrinsicInsets: layout.intrinsicInsets, safeInsets: safeInsets, additionalInsets: UIEdgeInsets(), statusBarHeight: nil, inputHeight: layout.inputHeight, inputHeightIsInteractivellyChanging: layout.inputHeightIsInteractivellyChanging, inVoiceOver: layout.inVoiceOver), navigationBarHeight: navigationBarHeight, transition: transition)
->>>>>>> e18b6736
     }
     
     public func activate(insertSubnode: @escaping (ASDisplayNode, Bool) -> Void, placeholder: SearchBarPlaceholderNode?) {
@@ -177,18 +160,6 @@
         
         insertSubnode(self.backgroundNode, false)
         self.backgroundNode.addSubnode(self.contentNode)
-<<<<<<< HEAD
-        
-        if self.contentNode.hasDim {
-            self.backgroundNode.backgroundColor = .clear
-        } else {
-            self.backgroundNode.alpha = 0.0
-        }
-        
-        var size = layout.size
-        size.width += 20.0 * 2.0
-        
-=======
         
         if self.contentNode.hasDim {
             self.backgroundNode.backgroundColor = .clear
@@ -201,17 +172,12 @@
         var size = layout.size
         size.width += 20.0 * 2.0
         
->>>>>>> e18b6736
         self.contentNode.frame = CGRect(origin: CGPoint(x: 0.0, y: 20.0), size: size)
         
         var safeInsets = layout.safeInsets
         safeInsets.left += 20.0
         safeInsets.right += 20.0
-<<<<<<< HEAD
-        self.contentNode.containerLayoutUpdated(ContainerViewLayout(size: size, metrics: LayoutMetrics(), deviceMetrics: layout.deviceMetrics, intrinsicInsets: UIEdgeInsets(), safeInsets: safeInsets, statusBarHeight: nil, inputHeight: nil, inputHeightIsInteractivellyChanging: false, inVoiceOver: false), navigationBarHeight: navigationBarHeight, transition: .immediate)
-=======
         self.contentNode.containerLayoutUpdated(ContainerViewLayout(size: size, metrics: LayoutMetrics(), deviceMetrics: layout.deviceMetrics, intrinsicInsets: UIEdgeInsets(), safeInsets: safeInsets, additionalInsets: UIEdgeInsets(), statusBarHeight: nil, inputHeight: nil, inputHeightIsInteractivellyChanging: false, inVoiceOver: false), navigationBarHeight: navigationBarHeight, transition: .immediate)
->>>>>>> e18b6736
         
         var contentNavigationBarHeight = navigationBarHeight
         if layout.statusBarHeight == nil {
