import Foundation
import UIKit
import AsyncDisplayKit
import Display
import TelegramCore
import SwiftSignalKit
import TelegramPresentationData
import AnimationUI
import AppBundle
import AccountContext
import Emoji
import Accelerate
import ComponentFlow
import AvatarStoryIndicatorComponent

private let deletedIcon = UIImage(bundleImageName: "Avatar/DeletedIcon")?.precomposed()
private let phoneIcon = generateTintedImage(image: UIImage(bundleImageName: "Avatar/PhoneIcon"), color: .white)
public let savedMessagesIcon = generateTintedImage(image: UIImage(bundleImageName: "Avatar/SavedMessagesIcon"), color: .white)
private let archivedChatsIcon = UIImage(bundleImageName: "Avatar/ArchiveAvatarIcon")?.precomposed()
private let repliesIcon = generateTintedImage(image: UIImage(bundleImageName: "Avatar/RepliesMessagesIcon"), color: .white)

public func avatarPlaceholderFont(size: CGFloat) -> UIFont {
    return Font.with(size: size, design: .round, weight: .bold)
}

public enum AvatarNodeClipStyle {
    case none
    case round
    case roundedRect
}

private class AvatarNodeParameters: NSObject {
    let theme: PresentationTheme?
    let accountPeerId: EnginePeer.Id?
    let peerId: EnginePeer.Id?
    let colors: [UIColor]
    let letters: [String]
    let font: UIFont
    let icon: AvatarNodeIcon
    let explicitColorIndex: Int?
    let hasImage: Bool
    let clipStyle: AvatarNodeClipStyle
    
    init(theme: PresentationTheme?, accountPeerId: EnginePeer.Id?, peerId: EnginePeer.Id?, colors: [UIColor], letters: [String], font: UIFont, icon: AvatarNodeIcon, explicitColorIndex: Int?, hasImage: Bool, clipStyle: AvatarNodeClipStyle) {
        self.theme = theme
        self.accountPeerId = accountPeerId
        self.peerId = peerId
        self.colors = colors
        self.letters = letters
        self.font = font
        self.icon = icon
        self.explicitColorIndex = explicitColorIndex
        self.hasImage = hasImage
        self.clipStyle = clipStyle
        
        super.init()
    }
    
    func withUpdatedHasImage(_ hasImage: Bool) -> AvatarNodeParameters {
        return AvatarNodeParameters(theme: self.theme, accountPeerId: self.accountPeerId, peerId: self.peerId, colors: self.colors, letters: self.letters, font: self.font, icon: self.icon, explicitColorIndex: self.explicitColorIndex, hasImage: hasImage, clipStyle: self.clipStyle)
    }
}

private func calculateColors(explicitColorIndex: Int?, peerId: EnginePeer.Id?, icon: AvatarNodeIcon, theme: PresentationTheme?) -> [UIColor] {
    let colorIndex: Int
    if let explicitColorIndex = explicitColorIndex {
        colorIndex = explicitColorIndex
    } else {
        if let peerId {
            if peerId.namespace == .max {
                colorIndex = -1
            } else {
                colorIndex = abs(Int(clamping: peerId.id._internalGetInt64Value()))
            }
        } else {
            colorIndex = -1
        }
    }
    
    let colors: [UIColor]
    if icon != .none {
        if case .deletedIcon = icon {
            colors = AvatarNode.grayscaleColors
        } else if case .phoneIcon = icon {
            colors = AvatarNode.grayscaleColors
        } else if case .savedMessagesIcon = icon {
            colors = AvatarNode.savedMessagesColors
        } else if case .repliesIcon = icon {
            colors = AvatarNode.savedMessagesColors
        } else if case .editAvatarIcon = icon, let theme {
            colors = [theme.list.itemAccentColor.withAlphaComponent(0.1), theme.list.itemAccentColor.withAlphaComponent(0.1)]
        } else if case let .archivedChatsIcon(hiddenByDefault) = icon, let theme = theme {
            let backgroundColors: (UIColor, UIColor)
            if hiddenByDefault {
                backgroundColors = theme.chatList.unpinnedArchiveAvatarColor.backgroundColors.colors
            } else {
                backgroundColors = theme.chatList.pinnedArchiveAvatarColor.backgroundColors.colors
            }
            colors = [backgroundColors.1, backgroundColors.0]
        } else {
            colors = AvatarNode.grayscaleColors
        }
    } else if colorIndex == -1 {
        if let theme {
            let backgroundColors = theme.chatList.unpinnedArchiveAvatarColor.backgroundColors.colors
            colors = [backgroundColors.1, backgroundColors.0]
        } else {
            colors = AvatarNode.grayscaleColors
        }
    } else {
        colors = AvatarNode.gradientColors[colorIndex % AvatarNode.gradientColors.count]
    }
    
    return colors
}

public enum AvatarNodeExplicitIcon {
    case phone
}

private enum AvatarNodeState: Equatable {
    case empty
    case peerAvatar(EnginePeer.Id, [String], TelegramMediaImageRepresentation?, AvatarNodeClipStyle)
    case custom(letter: [String], explicitColorIndex: Int?, explicitIcon: AvatarNodeExplicitIcon?)
}

private func ==(lhs: AvatarNodeState, rhs: AvatarNodeState) -> Bool {
    switch (lhs, rhs) {
        case (.empty, .empty):
            return true
        case let (.peerAvatar(lhsPeerId, lhsLetters, lhsPhotoRepresentations, lhsClipStyle), .peerAvatar(rhsPeerId, rhsLetters, rhsPhotoRepresentations, rhsClipStyle)):
            return lhsPeerId == rhsPeerId && lhsLetters == rhsLetters && lhsPhotoRepresentations == rhsPhotoRepresentations && lhsClipStyle == rhsClipStyle
        case let (.custom(lhsLetters, lhsIndex, lhsIcon), .custom(rhsLetters, rhsIndex, rhsIcon)):
            return lhsLetters == rhsLetters && lhsIndex == rhsIndex && lhsIcon == rhsIcon
        default:
            return false
    }
}

private enum AvatarNodeIcon: Equatable {
    case none
    case savedMessagesIcon
    case repliesIcon
    case archivedChatsIcon(hiddenByDefault: Bool)
    case editAvatarIcon
    case deletedIcon
    case phoneIcon
}

public enum AvatarNodeImageOverride: Equatable {
    case none
    case image(TelegramMediaImageRepresentation)
    case savedMessagesIcon
    case repliesIcon
    case archivedChatsIcon(hiddenByDefault: Bool)
    case editAvatarIcon(forceNone: Bool)
    case deletedIcon
    case phoneIcon
}

public enum AvatarNodeColorOverride {
    case blue
}

public final class AvatarEditOverlayNode: ASDisplayNode {
    override public init() {
        super.init()
        
        self.isOpaque = false
        self.displaysAsynchronously = true
    }
    
    @objc override public class func draw(_ bounds: CGRect, withParameters parameters: Any?, isCancelled: () -> Bool, isRasterizing: Bool) {
        assertNotOnMainThread()
        
        let context = UIGraphicsGetCurrentContext()!
        
        if !isRasterizing {
            context.setBlendMode(.copy)
            context.setFillColor(UIColor.clear.cgColor)
            context.fill(bounds)
        }
        
        context.beginPath()
        context.addEllipse(in: CGRect(x: 0.0, y: 0.0, width: bounds.size.width, height:
            bounds.size.height))
        context.clip()
        
        context.setFillColor(UIColor(rgb: 0x000000, alpha: 0.4).cgColor)
        context.fill(bounds)
        
        context.translateBy(x: bounds.size.width / 2.0, y: bounds.size.height / 2.0)
        context.scaleBy(x: 1.0, y: -1.0)
        context.translateBy(x: -bounds.size.width / 2.0, y: -bounds.size.height / 2.0)
        
        context.setBlendMode(.normal)
        
        if bounds.width > 90.0 {
            if let editAvatarIcon = generateTintedImage(image: UIImage(bundleImageName: "Avatar/EditAvatarIconLarge"), color: .white) {
                context.draw(editAvatarIcon.cgImage!, in: CGRect(origin: CGPoint(x: floor((bounds.size.width - editAvatarIcon.size.width) / 2.0) + 0.5, y: floor((bounds.size.height - editAvatarIcon.size.height) / 2.0) + 1.0), size: editAvatarIcon.size))
            }
        } else {
            if let editAvatarIcon = generateTintedImage(image: UIImage(bundleImageName: "Avatar/EditAvatarIcon"), color: .white) {
                context.draw(editAvatarIcon.cgImage!, in: CGRect(origin: CGPoint(x: floor((bounds.size.width - editAvatarIcon.size.width) / 2.0) + 0.5, y: floor((bounds.size.height - editAvatarIcon.size.height) / 2.0) + 1.0), size: editAvatarIcon.size))
            }
        }
    }
}

public final class AvatarNode: ASDisplayNode {
    public static let gradientColors: [[UIColor]] = [
        [UIColor(rgb: 0xff516a), UIColor(rgb: 0xff885e)],
        [UIColor(rgb: 0xffa85c), UIColor(rgb: 0xffcd6a)],
        [UIColor(rgb: 0x665fff), UIColor(rgb: 0x82b1ff)],
        [UIColor(rgb: 0x54cb68), UIColor(rgb: 0xa0de7e)],
        [UIColor(rgb: 0x4acccd), UIColor(rgb: 0x00fcfd)],
        [UIColor(rgb: 0x2a9ef1), UIColor(rgb: 0x72d5fd)],
        [UIColor(rgb: 0xd669ed), UIColor(rgb: 0xe0a2f3)],
    ]
    
    static let grayscaleColors: [UIColor] = [
        UIColor(rgb: 0xb1b1b1), UIColor(rgb: 0xcdcdcd)
    ]
    
    static let savedMessagesColors: [UIColor] = [
        UIColor(rgb: 0x2a9ef1), UIColor(rgb: 0x72d5fd)
    ]
    
    public final class ContentNode: ASDisplayNode {
        public var font: UIFont {
            didSet {
                if oldValue.pointSize != font.pointSize {
                    if let parameters = self.parameters {
                        self.parameters = AvatarNodeParameters(theme: parameters.theme, accountPeerId: parameters.accountPeerId, peerId: parameters.peerId, colors: parameters.colors, letters: parameters.letters, font: self.font, icon: parameters.icon, explicitColorIndex: parameters.explicitColorIndex, hasImage: parameters.hasImage, clipStyle: parameters.clipStyle)
                    }
                    
                    if !self.displaySuspended {
                        self.setNeedsDisplay()
                    }
                }
            }
        }
        private var parameters: AvatarNodeParameters?
        private var theme: PresentationTheme?
        private var overrideImage: AvatarNodeImageOverride?
        public let imageNode: ImageNode
        private var animationBackgroundNode: ImageNode?
        private var animationNode: AnimationNode?
        public var editOverlayNode: AvatarEditOverlayNode?
        
        private let imageReadyDisposable = MetaDisposable()
        fileprivate var state: AvatarNodeState = .empty
        
        public var unroundedImage: UIImage?
        private var currentImage: UIImage?
        
        public var badgeView: AvatarBadgeView? {
            didSet {
                if self.badgeView !== oldValue {
                    if let badgeView = self.badgeView, let parameters = self.parameters {
                        if parameters.hasImage {
                            if let currentImage = self.currentImage {
                                badgeView.update(content: .image(currentImage))
                            }
                        } else {
                            let badgeColor: UIColor
                            if parameters.colors.isEmpty {
                                badgeColor = .white
                            } else {
                                badgeColor = parameters.colors[parameters.colors.count - 1]
                            }
                            badgeView.update(content: .color(badgeColor))
                        }
                    }
                }
            }
        }
        
        private let imageReady = Promise<Bool>(false)
        public var ready: Signal<Void, NoError> {
            let imageReady = self.imageReady
            return Signal { subscriber in
                return imageReady.get().start(next: { next in
                    if next {
                        subscriber.putCompletion()
                    }
                })
            }
        }
        
        public init(font: UIFont) {
            self.font = font
            self.imageNode = ImageNode(enableHasImage: true, enableAnimatedTransition: true)
            
            super.init()
            
            self.isOpaque = false
            self.displaysAsynchronously = true
            self.disableClearContentsOnHide = true
            
            self.imageNode.isLayerBacked = true
            self.addSubnode(self.imageNode)
            
            self.imageNode.contentUpdated = { [weak self] image in
                guard let self else {
                    return
                }
                
                self.currentImage = image
                
                guard let badgeView = self.badgeView, let parameters = self.parameters else {
                    return
                }
                
                if parameters.hasImage, let image {
                    badgeView.update(content: .image(image))
                }
            }
        }
        
        override public func didLoad() {
            super.didLoad()
            
            if #available(iOSApplicationExtension 11.0, iOS 11.0, *), !self.isLayerBacked {
                self.view.accessibilityIgnoresInvertColors = true
            }
        }
        
        public func updateSize(size: CGSize) {
            self.imageNode.frame = CGRect(origin: CGPoint(), size: size)
            self.editOverlayNode?.frame = self.imageNode.frame
            if !self.displaySuspended {
                self.setNeedsDisplay()
                self.editOverlayNode?.setNeedsDisplay()
            }
        }
        
        public func playArchiveAnimation() {
            guard let theme = self.theme else {
                return
            }
            
            var iconColor = theme.chatList.unpinnedArchiveAvatarColor.foregroundColor
            var backgroundColor = theme.chatList.unpinnedArchiveAvatarColor.backgroundColors.topColor
            let animationBackgroundNode = ASImageNode()
            animationBackgroundNode.isUserInteractionEnabled = false
            animationBackgroundNode.frame = self.imageNode.frame
            if let overrideImage = self.overrideImage, case let .archivedChatsIcon(hiddenByDefault) = overrideImage {
                let backgroundColors: (UIColor, UIColor)
                if hiddenByDefault {
                    backgroundColors = theme.chatList.unpinnedArchiveAvatarColor.backgroundColors.colors
                    iconColor = theme.chatList.unpinnedArchiveAvatarColor.foregroundColor
                } else {
                    backgroundColors = theme.chatList.pinnedArchiveAvatarColor.backgroundColors.colors
                    iconColor = theme.chatList.pinnedArchiveAvatarColor.foregroundColor
                }
                let colors: NSArray = [backgroundColors.1.cgColor, backgroundColors.0.cgColor]
                backgroundColor = backgroundColors.1.mixedWith(backgroundColors.0, alpha: 0.5)
                animationBackgroundNode.image = generateGradientFilledCircleImage(diameter: self.imageNode.frame.width, colors: colors)
            }
            
            self.addSubnode(animationBackgroundNode)
            
            let animationNode = AnimationNode(animation: "anim_archiveAvatar", colors: ["box1.box1.Fill 1": iconColor, "box3.box3.Fill 1": iconColor, "box2.box2.Fill 1": backgroundColor], scale: 0.1653828)
            animationNode.isUserInteractionEnabled = false
            animationNode.completion = { [weak animationBackgroundNode, weak self] in
                self?.imageNode.isHidden = false
                animationBackgroundNode?.removeFromSupernode()
            }
            animationBackgroundNode.addSubnode(animationNode)
            
            animationBackgroundNode.layer.animateScale(from: 1.0, to: 1.07, duration: 0.12, removeOnCompletion: false, completion: { [weak animationBackgroundNode] finished in
                animationBackgroundNode?.layer.animateScale(from: 1.07, to: 1.0, duration: 0.12, removeOnCompletion: false)
            })
            
            if var size = animationNode.preferredSize() {
                size = CGSize(width: ceil(size.width), height: ceil(size.height))
                animationNode.frame = CGRect(x: floor((self.bounds.width - size.width) / 2.0), y: floor((self.bounds.height - size.height) / 2.0) + 1.0, width: size.width, height: size.height)
                animationNode.play()
            }
            self.imageNode.isHidden = true
        }
        
        public func setPeer(
            context genericContext: AccountContext,
            account: Account? = nil,
            theme: PresentationTheme,
            peer: EnginePeer?,
            authorOfMessage: MessageReference? = nil,
            overrideImage: AvatarNodeImageOverride? = nil,
            emptyColor: UIColor? = nil,
            clipStyle: AvatarNodeClipStyle = .round,
            synchronousLoad: Bool = false,
            displayDimensions: CGSize = CGSize(width: 60.0, height: 60.0),
            storeUnrounded: Bool = false
        ) {
            var synchronousLoad = synchronousLoad
            var representation: TelegramMediaImageRepresentation?
            var icon = AvatarNodeIcon.none
            if let overrideImage = overrideImage {
                switch overrideImage {
                    case .none:
                        representation = nil
                    case let .image(image):
                        representation = image
                        synchronousLoad = false
                    case .savedMessagesIcon:
                        representation = nil
                        icon = .savedMessagesIcon
                    case .repliesIcon:
                        representation = nil
                        icon = .repliesIcon
                    case let .archivedChatsIcon(hiddenByDefault):
                        representation = nil
                        icon = .archivedChatsIcon(hiddenByDefault: hiddenByDefault)
                    case let .editAvatarIcon(forceNone):
                        representation = forceNone ? nil : peer?.smallProfileImage
                        icon = .editAvatarIcon
                    case .deletedIcon:
                        representation = nil
                        icon = .deletedIcon
                    case .phoneIcon:
                        representation = nil
                        icon = .phoneIcon
                }
            } else if peer?.restrictionText(platform: "ios", contentSettings: genericContext.currentContentSettings.with { $0 }) == nil {
                representation = peer?.smallProfileImage
            }
            let updatedState: AvatarNodeState = .peerAvatar(peer?.id ?? EnginePeer.Id(0), peer?.displayLetters ?? [], representation, clipStyle)
            if updatedState != self.state || overrideImage != self.overrideImage || theme !== self.theme {
                self.state = updatedState
                self.overrideImage = overrideImage
                self.theme = theme
                
                let parameters: AvatarNodeParameters
                
                let account = account ?? genericContext.account
                
                if let peer = peer, let signal = peerAvatarImage(account: account, peerReference: PeerReference(peer._asPeer()), authorOfMessage: authorOfMessage, representation: representation, displayDimensions: displayDimensions, clipStyle: clipStyle, emptyColor: emptyColor, synchronousLoad: synchronousLoad, provideUnrounded: storeUnrounded) {
                    self.contents = nil
                    self.displaySuspended = true
                    self.imageReady.set(self.imageNode.contentReady)
                    self.imageNode.setSignal(signal |> beforeNext { [weak self] next in
                        Queue.mainQueue().async {
                            self?.unroundedImage = next?.1
                        }
                    }
                    |> map { next -> UIImage? in
                        return next?.0
                    })
                    
                    if case .editAvatarIcon = icon {
                        if self.editOverlayNode == nil {
                            let editOverlayNode = AvatarEditOverlayNode()
                            editOverlayNode.frame = self.imageNode.frame
                            editOverlayNode.isUserInteractionEnabled = false
                            self.addSubnode(editOverlayNode)
                            
                            self.editOverlayNode = editOverlayNode
                        }
                        self.editOverlayNode?.isHidden = false
                    } else {
                        self.editOverlayNode?.isHidden = true
                    }
                    
                    parameters = AvatarNodeParameters(theme: theme, accountPeerId: account.peerId, peerId: peer.id, colors: calculateColors(explicitColorIndex: nil, peerId: peer.id, icon: icon, theme: theme), letters: peer.displayLetters, font: self.font, icon: icon, explicitColorIndex: nil, hasImage: true, clipStyle: clipStyle)
                } else {
                    self.imageReady.set(.single(true))
                    self.displaySuspended = false
                    if self.isNodeLoaded {
                        self.imageNode.contents = nil
                    }
                    
                    self.editOverlayNode?.isHidden = true
                    let colors = calculateColors(explicitColorIndex: nil, peerId: peer?.id ?? EnginePeer.Id(0), icon: icon, theme: theme)
                    parameters = AvatarNodeParameters(theme: theme, accountPeerId: account.peerId, peerId: peer?.id ?? EnginePeer.Id(0), colors: colors, letters: peer?.displayLetters ?? [], font: self.font, icon: icon, explicitColorIndex: nil, hasImage: false, clipStyle: clipStyle)
                    
                    if let badgeView = self.badgeView {
                        let badgeColor: UIColor
                        if colors.isEmpty {
                            badgeColor = .white
                        } else {
                            badgeColor = colors[colors.count - 1]
                        }
                        badgeView.update(content: .color(badgeColor))
                    }
                }
                if self.parameters == nil || self.parameters != parameters {
                    self.parameters = parameters
                    self.setNeedsDisplay()
                    if synchronousLoad {
                        self.recursivelyEnsureDisplaySynchronously(true)
                    }
                }
            }
        }
        
        public func setCustomLetters(_ letters: [String], explicitColor: AvatarNodeColorOverride? = nil, icon: AvatarNodeExplicitIcon? = nil) {
            var explicitIndex: Int?
            if let explicitColor = explicitColor {
                switch explicitColor {
                    case .blue:
                        explicitIndex = 5
                }
            }
            let updatedState: AvatarNodeState = .custom(letter: letters, explicitColorIndex: explicitIndex, explicitIcon: icon)
            if updatedState != self.state {
                self.state = updatedState
                
                let parameters: AvatarNodeParameters
                if let icon = icon, case .phone = icon {
                    parameters = AvatarNodeParameters(theme: nil, accountPeerId: nil, peerId: nil, colors: calculateColors(explicitColorIndex: explicitIndex, peerId: nil, icon: .phoneIcon, theme: nil), letters: [], font: self.font, icon: .phoneIcon, explicitColorIndex: explicitIndex, hasImage: false, clipStyle: .round)
                } else {
                    parameters = AvatarNodeParameters(theme: nil, accountPeerId: nil, peerId: nil, colors: calculateColors(explicitColorIndex: explicitIndex, peerId: nil, icon: .none, theme: nil), letters: letters, font: self.font, icon: .none, explicitColorIndex: explicitIndex, hasImage: false, clipStyle: .round)
                }
                
                self.displaySuspended = true
                self.contents = nil
            
                self.imageReady.set(.single(true))
                self.displaySuspended = false
                
                if self.parameters == nil || self.parameters != parameters {
                    self.parameters = parameters
                    self.setNeedsDisplay()
                }
            }
        }
<<<<<<< HEAD
    }
    
    public init(font: UIFont) {
        self.font = font
        self.imageNode = ImageNode(enableHasImage: true, enableAnimatedTransition: true, animateFirstTransition: false)
        
        super.init()
=======
>>>>>>> c4ec7cf6
        
        override public func drawParameters(forAsyncLayer layer: _ASDisplayLayer) -> NSObjectProtocol {
            return parameters ?? NSObject()
        }
        
        @objc override public class func draw(_ bounds: CGRect, withParameters parameters: Any?, isCancelled: () -> Bool, isRasterizing: Bool) {
            assertNotOnMainThread()
            
            let context = UIGraphicsGetCurrentContext()!
            
            if !isRasterizing {
                context.setBlendMode(.copy)
                context.setFillColor(UIColor.clear.cgColor)
                context.fill(bounds)
            }
            
            let colors: [UIColor]
            if let parameters = parameters as? AvatarNodeParameters {
                colors = parameters.colors
                
                if case .round = parameters.clipStyle {
                    context.beginPath()
                    context.addEllipse(in: CGRect(x: 0.0, y: 0.0, width: bounds.size.width, height:
                        bounds.size.height))
                    context.clip()
                } else if case .roundedRect = parameters.clipStyle {
                    context.beginPath()
                    context.addPath(UIBezierPath(roundedRect: CGRect(x: 0.0, y: 0.0, width: bounds.size.width, height: bounds.size.height), cornerRadius: floor(bounds.size.width * 0.25)).cgPath)
                    context.clip()
                }
            } else {
                colors = grayscaleColors
            }
            
            let colorsArray: NSArray = colors.map(\.cgColor) as NSArray
            
            var iconColor = UIColor.white
            if let parameters = parameters as? AvatarNodeParameters, parameters.icon != .none {
                if case let .archivedChatsIcon(hiddenByDefault) = parameters.icon, let theme = parameters.theme {
                    if hiddenByDefault {
                        iconColor = theme.chatList.unpinnedArchiveAvatarColor.foregroundColor
                    } else {
                        iconColor = theme.chatList.pinnedArchiveAvatarColor.foregroundColor
                    }
                }
            }
            
            var locations: [CGFloat] = [1.0, 0.0]
            
            let colorSpace = CGColorSpaceCreateDeviceRGB()
            let gradient = CGGradient(colorsSpace: colorSpace, colors: colorsArray, locations: &locations)!
            
            context.drawLinearGradient(gradient, start: CGPoint(), end: CGPoint(x: 0.0, y: bounds.size.height), options: CGGradientDrawingOptions())
            
            context.setBlendMode(.normal)
            
            if let parameters = parameters as? AvatarNodeParameters {
                if case .deletedIcon = parameters.icon {
                    let factor = bounds.size.width / 60.0
                    context.translateBy(x: bounds.size.width / 2.0, y: bounds.size.height / 2.0)
                    context.scaleBy(x: factor, y: -factor)
                    context.translateBy(x: -bounds.size.width / 2.0, y: -bounds.size.height / 2.0)
                    
                    if let deletedIcon = deletedIcon {
                        context.draw(deletedIcon.cgImage!, in: CGRect(origin: CGPoint(x: floor((bounds.size.width - deletedIcon.size.width) / 2.0), y: floor((bounds.size.height - deletedIcon.size.height) / 2.0)), size: deletedIcon.size))
                    }
                } else if case .phoneIcon = parameters.icon {
                    let factor: CGFloat = 1.0
                    context.translateBy(x: bounds.size.width / 2.0, y: bounds.size.height / 2.0)
                    context.scaleBy(x: factor, y: -factor)
                    context.translateBy(x: -bounds.size.width / 2.0, y: -bounds.size.height / 2.0)
                    
                    if let phoneIcon = phoneIcon {
                        context.draw(phoneIcon.cgImage!, in: CGRect(origin: CGPoint(x: floor((bounds.size.width - phoneIcon.size.width) / 2.0), y: floor((bounds.size.height - phoneIcon.size.height) / 2.0)), size: phoneIcon.size))
                    }
                } else if case .savedMessagesIcon = parameters.icon {
                    let factor = bounds.size.width / 60.0
                    context.translateBy(x: bounds.size.width / 2.0, y: bounds.size.height / 2.0)
                    context.scaleBy(x: factor, y: -factor)
                    context.translateBy(x: -bounds.size.width / 2.0, y: -bounds.size.height / 2.0)
                    
                    if let savedMessagesIcon = savedMessagesIcon {
                        context.draw(savedMessagesIcon.cgImage!, in: CGRect(origin: CGPoint(x: floor((bounds.size.width - savedMessagesIcon.size.width) / 2.0), y: floor((bounds.size.height - savedMessagesIcon.size.height) / 2.0)), size: savedMessagesIcon.size))
                    }
                } else if case .repliesIcon = parameters.icon {
                    let factor = bounds.size.width / 60.0
                    context.translateBy(x: bounds.size.width / 2.0, y: bounds.size.height / 2.0)
                    context.scaleBy(x: factor, y: -factor)
                    context.translateBy(x: -bounds.size.width / 2.0, y: -bounds.size.height / 2.0)
                    
                    if let repliesIcon = repliesIcon {
                        context.draw(repliesIcon.cgImage!, in: CGRect(origin: CGPoint(x: floor((bounds.size.width - repliesIcon.size.width) / 2.0), y: floor((bounds.size.height - repliesIcon.size.height) / 2.0)), size: repliesIcon.size))
                    }
                } else if case .editAvatarIcon = parameters.icon, let theme = parameters.theme, !parameters.hasImage {
                    context.translateBy(x: bounds.size.width / 2.0, y: bounds.size.height / 2.0)
                    context.scaleBy(x: 1.0, y: -1.0)
                    context.translateBy(x: -bounds.size.width / 2.0, y: -bounds.size.height / 2.0)
                    
                    if bounds.width > 90.0, let editAvatarIcon = generateTintedImage(image: UIImage(bundleImageName: "Avatar/EditAvatarIconLarge"), color: theme.list.itemAccentColor) {
                        context.draw(editAvatarIcon.cgImage!, in: CGRect(origin: CGPoint(x: floor((bounds.size.width - editAvatarIcon.size.width) / 2.0) + 0.5, y: floor((bounds.size.height - editAvatarIcon.size.height) / 2.0) + 1.0), size: editAvatarIcon.size))
                    } else if let editAvatarIcon = generateTintedImage(image: UIImage(bundleImageName: "Avatar/EditAvatarIcon"), color: theme.list.itemAccentColor) {
                        context.draw(editAvatarIcon.cgImage!, in: CGRect(origin: CGPoint(x: floor((bounds.size.width - editAvatarIcon.size.width) / 2.0) + 0.5, y: floor((bounds.size.height - editAvatarIcon.size.height) / 2.0) + 1.0), size: editAvatarIcon.size))
                    }
                } else if case .archivedChatsIcon = parameters.icon {
                    let factor = bounds.size.width / 60.0
                    context.translateBy(x: bounds.size.width / 2.0, y: bounds.size.height / 2.0)
                    context.scaleBy(x: factor, y: -factor)
                    context.translateBy(x: -bounds.size.width / 2.0, y: -bounds.size.height / 2.0)
                    
                    if let archivedChatsIcon = generateTintedImage(image: archivedChatsIcon, color: iconColor) {
                        context.draw(archivedChatsIcon.cgImage!, in: CGRect(origin: CGPoint(x: floor((bounds.size.width - archivedChatsIcon.size.width) / 2.0), y: floor((bounds.size.height - archivedChatsIcon.size.height) / 2.0)), size: archivedChatsIcon.size))
                    }
                } else {
                    var letters = parameters.letters
                    if letters.count == 2 && letters[0].isSingleEmoji && letters[1].isSingleEmoji {
                        letters = [letters[0]]
                    }
                    
                    let string = letters.count == 0 ? "" : (letters[0] + (letters.count == 1 ? "" : letters[1]))
                    let attributedString = NSAttributedString(string: string, attributes: [NSAttributedString.Key.font: parameters.font, NSAttributedString.Key.foregroundColor: UIColor.white])
                    
                    let line = CTLineCreateWithAttributedString(attributedString)
                    let lineBounds = CTLineGetBoundsWithOptions(line, .useGlyphPathBounds)
                    
                    let lineOffset = CGPoint(x: string == "B" ? 1.0 : 0.0, y: 0.0)
                    let lineOrigin = CGPoint(x: floorToScreenPixels(-lineBounds.origin.x + (bounds.size.width - lineBounds.size.width) / 2.0) + lineOffset.x, y: floorToScreenPixels(-lineBounds.origin.y + (bounds.size.height - lineBounds.size.height) / 2.0))
                    
                    context.translateBy(x: bounds.size.width / 2.0, y: bounds.size.height / 2.0)
                    context.scaleBy(x: 1.0, y: -1.0)
                    context.translateBy(x: -bounds.size.width / 2.0, y: -bounds.size.height / 2.0)
                    
                    context.translateBy(x: lineOrigin.x, y: lineOrigin.y)
                    CTLineDraw(line, context)
                    context.translateBy(x: -lineOrigin.x, y: -lineOrigin.y)
                }
            }
        }
    }
    
    public let contentNode: ContentNode
    private var storyIndicator: ComponentView<Empty>?
    public private(set) var storyPresentationParams: StoryPresentationParams?
    
    private var loadingStatuses = Bag<Disposable>()
    
    public struct StoryStats: Equatable {
        public var totalCount: Int
        public var unseenCount: Int
        public var hasUnseenCloseFriendsItems: Bool
        
        public init(
            totalCount: Int,
            unseenCount: Int,
            hasUnseenCloseFriendsItems: Bool
        ) {
            self.totalCount = totalCount
            self.unseenCount = unseenCount
            self.hasUnseenCloseFriendsItems = hasUnseenCloseFriendsItems
        }
    }
    
    public private(set) var storyStats: StoryStats?
    
    public var font: UIFont {
        get {
            return self.contentNode.font
        } set(value) {
            self.contentNode.font = value
        }
    }
    
    public var editOverlayNode: AvatarEditOverlayNode? {
        get {
            return self.contentNode.editOverlayNode
        } set(value) {
            self.contentNode.editOverlayNode = value
        }
    }
    
    public var unroundedImage: UIImage? {
        get {
            return self.contentNode.unroundedImage
        } set(value) {
            self.contentNode.unroundedImage = value
        }
    }
    
    public var badgeView: AvatarBadgeView? {
        get {
            return self.contentNode.badgeView
        } set(value) {
            self.contentNode.badgeView = value
        }
    }
    
    public var ready: Signal<Void, NoError> {
        return self.contentNode.ready
    }
    
    public var imageNode: ImageNode {
        return self.contentNode.imageNode
    }
    
    public init(font: UIFont) {
        self.contentNode = ContentNode(font: font)
        
        super.init()
        
        self.onDidLoad { [weak self] _ in
            guard let self else {
                return
            }
            self.updateStoryIndicator(transition: .immediate)
        }
        
        self.addSubnode(self.contentNode)
    }
    
    deinit {
        self.cancelLoading()
    }
    
    override public var frame: CGRect {
        get {
            return super.frame
        } set(value) {
            let updateImage = !value.size.equalTo(super.frame.size)
            super.frame = value
            
            if updateImage {
                self.updateSize(size: value.size)
            }
        }
    }
    
    override public func nodeDidLoad() {
        super.nodeDidLoad()
    }
    
    public func updateSize(size: CGSize) {
        self.contentNode.position = CGRect(origin: CGPoint(), size: size).center
        self.contentNode.bounds = CGRect(origin: CGPoint(), size: size)
        
        self.contentNode.updateSize(size: size)
        
        self.updateStoryIndicator(transition: .immediate)
    }
    
    public func playArchiveAnimation() {
        self.contentNode.playArchiveAnimation()
    }
    
    public func setPeer(
        context: AccountContext,
        account: Account? = nil,
        theme: PresentationTheme,
        peer: EnginePeer?,
        authorOfMessage: MessageReference? = nil,
        overrideImage: AvatarNodeImageOverride? = nil,
        emptyColor: UIColor? = nil,
        clipStyle: AvatarNodeClipStyle = .round,
        synchronousLoad: Bool = false,
        displayDimensions: CGSize = CGSize(width: 60.0, height: 60.0),
        storeUnrounded: Bool = false
    ) {
        self.contentNode.setPeer(
            context: context,
            account: account,
            theme: theme,
            peer: peer,
            authorOfMessage: authorOfMessage,
            overrideImage: overrideImage,
            emptyColor: emptyColor,
            clipStyle: clipStyle,
            synchronousLoad: synchronousLoad,
            displayDimensions: displayDimensions,
            storeUnrounded: storeUnrounded
        )
    }
    
    public func setCustomLetters(_ letters: [String], explicitColor: AvatarNodeColorOverride? = nil, icon: AvatarNodeExplicitIcon? = nil) {
        self.contentNode.setCustomLetters(letters, explicitColor: explicitColor, icon: icon)
    }
    
    public func setStoryStats(storyStats: StoryStats?, presentationParams: StoryPresentationParams, transition: Transition) {
        if self.storyStats != storyStats || self.storyPresentationParams != presentationParams {
            self.storyStats = storyStats
            self.storyPresentationParams = presentationParams
            
            self.updateStoryIndicator(transition: transition)
        }
    }
    
    public struct Colors: Equatable {
        public var unseenColors: [UIColor]
        public var unseenCloseFriendsColors: [UIColor]
        public var seenColors: [UIColor]
        
        public init(
            unseenColors: [UIColor],
            unseenCloseFriendsColors: [UIColor],
            seenColors: [UIColor]
        ) {
            self.unseenColors = unseenColors
            self.unseenCloseFriendsColors = unseenCloseFriendsColors
            self.seenColors = seenColors
        }
        
        public init(theme: PresentationTheme) {
            self.unseenColors = [theme.chatList.storyUnseenColors.topColor, theme.chatList.storyUnseenColors.bottomColor]
            self.unseenCloseFriendsColors = [theme.chatList.storyUnseenPrivateColors.topColor, theme.chatList.storyUnseenPrivateColors.bottomColor]
            self.seenColors = [theme.chatList.storySeenColors.topColor, theme.chatList.storySeenColors.bottomColor]
        }
    }
    
    public struct StoryPresentationParams: Equatable {
        public var colors: Colors
        public var lineWidth: CGFloat
        public var inactiveLineWidth: CGFloat
        
        public init(
            colors: Colors,
            lineWidth: CGFloat,
            inactiveLineWidth: CGFloat
        ) {
            self.colors = colors
            self.lineWidth = lineWidth
            self.inactiveLineWidth = inactiveLineWidth
        }
    }
    
    private func updateStoryIndicator(transition: Transition) {
        if !self.isNodeLoaded {
            return
        }
        if self.bounds.isEmpty {
            return
        }
        guard let storyPresentationParams = self.storyPresentationParams else {
            return
        }
        
        let size = self.bounds.size
        
        if let storyStats = self.storyStats {
            let activeLineWidth = storyPresentationParams.lineWidth
            let inactiveLineWidth = storyPresentationParams.inactiveLineWidth
            let indicatorSize = CGSize(width: size.width - activeLineWidth * 4.0, height: size.height - activeLineWidth * 4.0)
            let avatarScale = (size.width - activeLineWidth * 4.0) / size.width
            
            let storyIndicator: ComponentView<Empty>
            var indicatorTransition = transition
            if let current = self.storyIndicator {
                storyIndicator = current
            } else {
                indicatorTransition = transition.withAnimation(.none)
                storyIndicator = ComponentView()
                self.storyIndicator = storyIndicator
            }
            let _ = storyIndicator.update(
                transition: indicatorTransition,
                component: AnyComponent(AvatarStoryIndicatorComponent(
                    hasUnseen: storyStats.unseenCount != 0,
                    hasUnseenCloseFriendsItems: storyStats.hasUnseenCloseFriendsItems,
                    colors: AvatarStoryIndicatorComponent.Colors(
                        unseenColors: storyPresentationParams.colors.unseenColors,
                        unseenCloseFriendsColors: storyPresentationParams.colors.unseenCloseFriendsColors,
                        seenColors: storyPresentationParams.colors.seenColors
                    ),
                    activeLineWidth: activeLineWidth,
                    inactiveLineWidth: inactiveLineWidth,
                    counters: AvatarStoryIndicatorComponent.Counters(
                        totalCount: storyStats.totalCount,
                        unseenCount: storyStats.unseenCount
                    ),
                    displayProgress: !self.loadingStatuses.isEmpty
                )),
                environment: {},
                containerSize: indicatorSize
            )
            if let storyIndicatorView = storyIndicator.view {
                if storyIndicatorView.superview == nil {
                    self.view.addSubview(storyIndicatorView)
                }
                indicatorTransition.setFrame(view: storyIndicatorView, frame: CGRect(origin: CGPoint(x: (size.width - indicatorSize.width) * 0.5, y: (size.height - indicatorSize.height) * 0.5), size: indicatorSize))
            }
            transition.setScale(view: self.contentNode.view, scale: avatarScale)
        } else {
            transition.setScale(view: self.contentNode.view, scale: 1.0)
            if let storyIndicator = self.storyIndicator {
                self.storyIndicator = nil
                if let storyIndicatorView = storyIndicator.view {
                    transition.setAlpha(view: storyIndicatorView, alpha: 0.0, completion: { [weak storyIndicatorView] _ in
                        storyIndicatorView?.removeFromSuperview()
                    })
                }
            }
        }
    }
    
    public func cancelLoading() {
        for disposable in self.loadingStatuses.copyItems() {
            disposable.dispose()
        }
        self.loadingStatuses.removeAll()
        self.updateStoryIndicator(transition: .immediate)
    }
    
    public func pushLoadingStatus(signal: Signal<Never, NoError>) -> Disposable {
        let disposable = MetaDisposable()
        
        for d in self.loadingStatuses.copyItems() {
            d.dispose()
        }
        self.loadingStatuses.removeAll()
        
        let index = self.loadingStatuses.add(disposable)
        
        DispatchQueue.main.asyncAfter(deadline: DispatchTime.now() + 0.2, execute: { [weak self] in
            self?.updateStoryIndicator(transition: .immediate)
        })
        
        disposable.set(signal.start(completed: { [weak self] in
            Queue.mainQueue().async {
                guard let self else {
                    return
                }
                if let previousDisposable = self.loadingStatuses.copyItemsWithIndices().first(where: { $0.0 == index })?.1 {
                    previousDisposable.dispose()
                }
                self.loadingStatuses.remove(index)
                if self.loadingStatuses.isEmpty {
                    self.updateStoryIndicator(transition: .immediate)
                }
            }
        }))
        
        return ActionDisposable { [weak self] in
            guard let self else {
                return
            }
            if let previousDisposable = self.loadingStatuses.copyItemsWithIndices().first(where: { $0.0 == index })?.1 {
                previousDisposable.dispose()
            }
            self.loadingStatuses.remove(index)
            if self.loadingStatuses.isEmpty {
                self.updateStoryIndicator(transition: .immediate)
            }
        }
    }
}<|MERGE_RESOLUTION|>--- conflicted
+++ resolved
@@ -233,7 +233,7 @@
                     if let parameters = self.parameters {
                         self.parameters = AvatarNodeParameters(theme: parameters.theme, accountPeerId: parameters.accountPeerId, peerId: parameters.peerId, colors: parameters.colors, letters: parameters.letters, font: self.font, icon: parameters.icon, explicitColorIndex: parameters.explicitColorIndex, hasImage: parameters.hasImage, clipStyle: parameters.clipStyle)
                     }
-                    
+
                     if !self.displaySuspended {
                         self.setNeedsDisplay()
                     }
@@ -247,13 +247,13 @@
         private var animationBackgroundNode: ImageNode?
         private var animationNode: AnimationNode?
         public var editOverlayNode: AvatarEditOverlayNode?
-        
+
         private let imageReadyDisposable = MetaDisposable()
         fileprivate var state: AvatarNodeState = .empty
-        
+
         public var unroundedImage: UIImage?
         private var currentImage: UIImage?
-        
+
         public var badgeView: AvatarBadgeView? {
             didSet {
                 if self.badgeView !== oldValue {
@@ -275,7 +275,7 @@
                 }
             }
         }
-        
+
         private let imageReady = Promise<Bool>(false)
         public var ready: Signal<Void, NoError> {
             let imageReady = self.imageReady
@@ -287,45 +287,45 @@
                 })
             }
         }
-        
+
         public init(font: UIFont) {
             self.font = font
-            self.imageNode = ImageNode(enableHasImage: true, enableAnimatedTransition: true)
-            
+            self.imageNode = ImageNode(enableHasImage: true, enableAnimatedTransition: true, animateFirstTransition: false)
+
             super.init()
-            
+
             self.isOpaque = false
             self.displaysAsynchronously = true
             self.disableClearContentsOnHide = true
-            
+
             self.imageNode.isLayerBacked = true
             self.addSubnode(self.imageNode)
-            
+
             self.imageNode.contentUpdated = { [weak self] image in
                 guard let self else {
                     return
                 }
-                
+
                 self.currentImage = image
-                
+
                 guard let badgeView = self.badgeView, let parameters = self.parameters else {
                     return
                 }
-                
+
                 if parameters.hasImage, let image {
                     badgeView.update(content: .image(image))
                 }
             }
         }
-        
+
         override public func didLoad() {
             super.didLoad()
-            
+
             if #available(iOSApplicationExtension 11.0, iOS 11.0, *), !self.isLayerBacked {
                 self.view.accessibilityIgnoresInvertColors = true
             }
         }
-        
+
         public func updateSize(size: CGSize) {
             self.imageNode.frame = CGRect(origin: CGPoint(), size: size)
             self.editOverlayNode?.frame = self.imageNode.frame
@@ -334,12 +334,12 @@
                 self.editOverlayNode?.setNeedsDisplay()
             }
         }
-        
+
         public func playArchiveAnimation() {
             guard let theme = self.theme else {
                 return
             }
-            
+
             var iconColor = theme.chatList.unpinnedArchiveAvatarColor.foregroundColor
             var backgroundColor = theme.chatList.unpinnedArchiveAvatarColor.backgroundColors.topColor
             let animationBackgroundNode = ASImageNode()
@@ -358,9 +358,9 @@
                 backgroundColor = backgroundColors.1.mixedWith(backgroundColors.0, alpha: 0.5)
                 animationBackgroundNode.image = generateGradientFilledCircleImage(diameter: self.imageNode.frame.width, colors: colors)
             }
-            
+
             self.addSubnode(animationBackgroundNode)
-            
+
             let animationNode = AnimationNode(animation: "anim_archiveAvatar", colors: ["box1.box1.Fill 1": iconColor, "box3.box3.Fill 1": iconColor, "box2.box2.Fill 1": backgroundColor], scale: 0.1653828)
             animationNode.isUserInteractionEnabled = false
             animationNode.completion = { [weak animationBackgroundNode, weak self] in
@@ -368,11 +368,11 @@
                 animationBackgroundNode?.removeFromSupernode()
             }
             animationBackgroundNode.addSubnode(animationNode)
-            
+
             animationBackgroundNode.layer.animateScale(from: 1.0, to: 1.07, duration: 0.12, removeOnCompletion: false, completion: { [weak animationBackgroundNode] finished in
                 animationBackgroundNode?.layer.animateScale(from: 1.07, to: 1.0, duration: 0.12, removeOnCompletion: false)
             })
-            
+
             if var size = animationNode.preferredSize() {
                 size = CGSize(width: ceil(size.width), height: ceil(size.height))
                 animationNode.frame = CGRect(x: floor((self.bounds.width - size.width) / 2.0), y: floor((self.bounds.height - size.height) / 2.0) + 1.0, width: size.width, height: size.height)
@@ -380,7 +380,7 @@
             }
             self.imageNode.isHidden = true
         }
-        
+
         public func setPeer(
             context genericContext: AccountContext,
             account: Account? = nil,
@@ -431,11 +431,11 @@
                 self.state = updatedState
                 self.overrideImage = overrideImage
                 self.theme = theme
-                
+
                 let parameters: AvatarNodeParameters
-                
+
                 let account = account ?? genericContext.account
-                
+
                 if let peer = peer, let signal = peerAvatarImage(account: account, peerReference: PeerReference(peer._asPeer()), authorOfMessage: authorOfMessage, representation: representation, displayDimensions: displayDimensions, clipStyle: clipStyle, emptyColor: emptyColor, synchronousLoad: synchronousLoad, provideUnrounded: storeUnrounded) {
                     self.contents = nil
                     self.displaySuspended = true
@@ -448,21 +448,21 @@
                     |> map { next -> UIImage? in
                         return next?.0
                     })
-                    
+
                     if case .editAvatarIcon = icon {
                         if self.editOverlayNode == nil {
                             let editOverlayNode = AvatarEditOverlayNode()
                             editOverlayNode.frame = self.imageNode.frame
                             editOverlayNode.isUserInteractionEnabled = false
                             self.addSubnode(editOverlayNode)
-                            
+
                             self.editOverlayNode = editOverlayNode
                         }
                         self.editOverlayNode?.isHidden = false
                     } else {
                         self.editOverlayNode?.isHidden = true
                     }
-                    
+
                     parameters = AvatarNodeParameters(theme: theme, accountPeerId: account.peerId, peerId: peer.id, colors: calculateColors(explicitColorIndex: nil, peerId: peer.id, icon: icon, theme: theme), letters: peer.displayLetters, font: self.font, icon: icon, explicitColorIndex: nil, hasImage: true, clipStyle: clipStyle)
                 } else {
                     self.imageReady.set(.single(true))
@@ -470,11 +470,11 @@
                     if self.isNodeLoaded {
                         self.imageNode.contents = nil
                     }
-                    
+
                     self.editOverlayNode?.isHidden = true
                     let colors = calculateColors(explicitColorIndex: nil, peerId: peer?.id ?? EnginePeer.Id(0), icon: icon, theme: theme)
                     parameters = AvatarNodeParameters(theme: theme, accountPeerId: account.peerId, peerId: peer?.id ?? EnginePeer.Id(0), colors: colors, letters: peer?.displayLetters ?? [], font: self.font, icon: icon, explicitColorIndex: nil, hasImage: false, clipStyle: clipStyle)
-                    
+
                     if let badgeView = self.badgeView {
                         let badgeColor: UIColor
                         if colors.isEmpty {
@@ -494,7 +494,7 @@
                 }
             }
         }
-        
+
         public func setCustomLetters(_ letters: [String], explicitColor: AvatarNodeColorOverride? = nil, icon: AvatarNodeExplicitIcon? = nil) {
             var explicitIndex: Int?
             if let explicitColor = explicitColor {
@@ -506,56 +506,46 @@
             let updatedState: AvatarNodeState = .custom(letter: letters, explicitColorIndex: explicitIndex, explicitIcon: icon)
             if updatedState != self.state {
                 self.state = updatedState
-                
+
                 let parameters: AvatarNodeParameters
                 if let icon = icon, case .phone = icon {
                     parameters = AvatarNodeParameters(theme: nil, accountPeerId: nil, peerId: nil, colors: calculateColors(explicitColorIndex: explicitIndex, peerId: nil, icon: .phoneIcon, theme: nil), letters: [], font: self.font, icon: .phoneIcon, explicitColorIndex: explicitIndex, hasImage: false, clipStyle: .round)
                 } else {
                     parameters = AvatarNodeParameters(theme: nil, accountPeerId: nil, peerId: nil, colors: calculateColors(explicitColorIndex: explicitIndex, peerId: nil, icon: .none, theme: nil), letters: letters, font: self.font, icon: .none, explicitColorIndex: explicitIndex, hasImage: false, clipStyle: .round)
                 }
-                
+
                 self.displaySuspended = true
                 self.contents = nil
-            
+
                 self.imageReady.set(.single(true))
                 self.displaySuspended = false
-                
+
                 if self.parameters == nil || self.parameters != parameters {
                     self.parameters = parameters
                     self.setNeedsDisplay()
                 }
             }
         }
-<<<<<<< HEAD
-    }
-    
-    public init(font: UIFont) {
-        self.font = font
-        self.imageNode = ImageNode(enableHasImage: true, enableAnimatedTransition: true, animateFirstTransition: false)
-        
-        super.init()
-=======
->>>>>>> c4ec7cf6
-        
+
         override public func drawParameters(forAsyncLayer layer: _ASDisplayLayer) -> NSObjectProtocol {
             return parameters ?? NSObject()
         }
-        
+
         @objc override public class func draw(_ bounds: CGRect, withParameters parameters: Any?, isCancelled: () -> Bool, isRasterizing: Bool) {
             assertNotOnMainThread()
-            
+
             let context = UIGraphicsGetCurrentContext()!
-            
+
             if !isRasterizing {
                 context.setBlendMode(.copy)
                 context.setFillColor(UIColor.clear.cgColor)
                 context.fill(bounds)
             }
-            
+
             let colors: [UIColor]
             if let parameters = parameters as? AvatarNodeParameters {
                 colors = parameters.colors
-                
+
                 if case .round = parameters.clipStyle {
                     context.beginPath()
                     context.addEllipse(in: CGRect(x: 0.0, y: 0.0, width: bounds.size.width, height:
@@ -569,9 +559,9 @@
             } else {
                 colors = grayscaleColors
             }
-            
+
             let colorsArray: NSArray = colors.map(\.cgColor) as NSArray
-            
+
             var iconColor = UIColor.white
             if let parameters = parameters as? AvatarNodeParameters, parameters.icon != .none {
                 if case let .archivedChatsIcon(hiddenByDefault) = parameters.icon, let theme = parameters.theme {
@@ -582,23 +572,23 @@
                     }
                 }
             }
-            
+
             var locations: [CGFloat] = [1.0, 0.0]
-            
+
             let colorSpace = CGColorSpaceCreateDeviceRGB()
             let gradient = CGGradient(colorsSpace: colorSpace, colors: colorsArray, locations: &locations)!
-            
+
             context.drawLinearGradient(gradient, start: CGPoint(), end: CGPoint(x: 0.0, y: bounds.size.height), options: CGGradientDrawingOptions())
-            
+
             context.setBlendMode(.normal)
-            
+
             if let parameters = parameters as? AvatarNodeParameters {
                 if case .deletedIcon = parameters.icon {
                     let factor = bounds.size.width / 60.0
                     context.translateBy(x: bounds.size.width / 2.0, y: bounds.size.height / 2.0)
                     context.scaleBy(x: factor, y: -factor)
                     context.translateBy(x: -bounds.size.width / 2.0, y: -bounds.size.height / 2.0)
-                    
+
                     if let deletedIcon = deletedIcon {
                         context.draw(deletedIcon.cgImage!, in: CGRect(origin: CGPoint(x: floor((bounds.size.width - deletedIcon.size.width) / 2.0), y: floor((bounds.size.height - deletedIcon.size.height) / 2.0)), size: deletedIcon.size))
                     }
@@ -607,7 +597,7 @@
                     context.translateBy(x: bounds.size.width / 2.0, y: bounds.size.height / 2.0)
                     context.scaleBy(x: factor, y: -factor)
                     context.translateBy(x: -bounds.size.width / 2.0, y: -bounds.size.height / 2.0)
-                    
+
                     if let phoneIcon = phoneIcon {
                         context.draw(phoneIcon.cgImage!, in: CGRect(origin: CGPoint(x: floor((bounds.size.width - phoneIcon.size.width) / 2.0), y: floor((bounds.size.height - phoneIcon.size.height) / 2.0)), size: phoneIcon.size))
                     }
@@ -616,7 +606,7 @@
                     context.translateBy(x: bounds.size.width / 2.0, y: bounds.size.height / 2.0)
                     context.scaleBy(x: factor, y: -factor)
                     context.translateBy(x: -bounds.size.width / 2.0, y: -bounds.size.height / 2.0)
-                    
+
                     if let savedMessagesIcon = savedMessagesIcon {
                         context.draw(savedMessagesIcon.cgImage!, in: CGRect(origin: CGPoint(x: floor((bounds.size.width - savedMessagesIcon.size.width) / 2.0), y: floor((bounds.size.height - savedMessagesIcon.size.height) / 2.0)), size: savedMessagesIcon.size))
                     }
@@ -625,7 +615,7 @@
                     context.translateBy(x: bounds.size.width / 2.0, y: bounds.size.height / 2.0)
                     context.scaleBy(x: factor, y: -factor)
                     context.translateBy(x: -bounds.size.width / 2.0, y: -bounds.size.height / 2.0)
-                    
+
                     if let repliesIcon = repliesIcon {
                         context.draw(repliesIcon.cgImage!, in: CGRect(origin: CGPoint(x: floor((bounds.size.width - repliesIcon.size.width) / 2.0), y: floor((bounds.size.height - repliesIcon.size.height) / 2.0)), size: repliesIcon.size))
                     }
@@ -633,7 +623,7 @@
                     context.translateBy(x: bounds.size.width / 2.0, y: bounds.size.height / 2.0)
                     context.scaleBy(x: 1.0, y: -1.0)
                     context.translateBy(x: -bounds.size.width / 2.0, y: -bounds.size.height / 2.0)
-                    
+
                     if bounds.width > 90.0, let editAvatarIcon = generateTintedImage(image: UIImage(bundleImageName: "Avatar/EditAvatarIconLarge"), color: theme.list.itemAccentColor) {
                         context.draw(editAvatarIcon.cgImage!, in: CGRect(origin: CGPoint(x: floor((bounds.size.width - editAvatarIcon.size.width) / 2.0) + 0.5, y: floor((bounds.size.height - editAvatarIcon.size.height) / 2.0) + 1.0), size: editAvatarIcon.size))
                     } else if let editAvatarIcon = generateTintedImage(image: UIImage(bundleImageName: "Avatar/EditAvatarIcon"), color: theme.list.itemAccentColor) {
@@ -644,7 +634,7 @@
                     context.translateBy(x: bounds.size.width / 2.0, y: bounds.size.height / 2.0)
                     context.scaleBy(x: factor, y: -factor)
                     context.translateBy(x: -bounds.size.width / 2.0, y: -bounds.size.height / 2.0)
-                    
+
                     if let archivedChatsIcon = generateTintedImage(image: archivedChatsIcon, color: iconColor) {
                         context.draw(archivedChatsIcon.cgImage!, in: CGRect(origin: CGPoint(x: floor((bounds.size.width - archivedChatsIcon.size.width) / 2.0), y: floor((bounds.size.height - archivedChatsIcon.size.height) / 2.0)), size: archivedChatsIcon.size))
                     }
@@ -653,20 +643,20 @@
                     if letters.count == 2 && letters[0].isSingleEmoji && letters[1].isSingleEmoji {
                         letters = [letters[0]]
                     }
-                    
+
                     let string = letters.count == 0 ? "" : (letters[0] + (letters.count == 1 ? "" : letters[1]))
                     let attributedString = NSAttributedString(string: string, attributes: [NSAttributedString.Key.font: parameters.font, NSAttributedString.Key.foregroundColor: UIColor.white])
-                    
+
                     let line = CTLineCreateWithAttributedString(attributedString)
                     let lineBounds = CTLineGetBoundsWithOptions(line, .useGlyphPathBounds)
-                    
+
                     let lineOffset = CGPoint(x: string == "B" ? 1.0 : 0.0, y: 0.0)
                     let lineOrigin = CGPoint(x: floorToScreenPixels(-lineBounds.origin.x + (bounds.size.width - lineBounds.size.width) / 2.0) + lineOffset.x, y: floorToScreenPixels(-lineBounds.origin.y + (bounds.size.height - lineBounds.size.height) / 2.0))
-                    
+
                     context.translateBy(x: bounds.size.width / 2.0, y: bounds.size.height / 2.0)
                     context.scaleBy(x: 1.0, y: -1.0)
                     context.translateBy(x: -bounds.size.width / 2.0, y: -bounds.size.height / 2.0)
-                    
+
                     context.translateBy(x: lineOrigin.x, y: lineOrigin.y)
                     CTLineDraw(line, context)
                     context.translateBy(x: -lineOrigin.x, y: -lineOrigin.y)
@@ -674,18 +664,18 @@
             }
         }
     }
-    
+
     public let contentNode: ContentNode
     private var storyIndicator: ComponentView<Empty>?
     public private(set) var storyPresentationParams: StoryPresentationParams?
-    
+
     private var loadingStatuses = Bag<Disposable>()
-    
+
     public struct StoryStats: Equatable {
         public var totalCount: Int
         public var unseenCount: Int
         public var hasUnseenCloseFriendsItems: Bool
-        
+
         public init(
             totalCount: Int,
             unseenCount: Int,
@@ -696,9 +686,9 @@
             self.hasUnseenCloseFriendsItems = hasUnseenCloseFriendsItems
         }
     }
-    
+
     public private(set) var storyStats: StoryStats?
-    
+
     public var font: UIFont {
         get {
             return self.contentNode.font
@@ -706,7 +696,7 @@
             self.contentNode.font = value
         }
     }
-    
+
     public var editOverlayNode: AvatarEditOverlayNode? {
         get {
             return self.contentNode.editOverlayNode
@@ -714,7 +704,7 @@
             self.contentNode.editOverlayNode = value
         }
     }
-    
+
     public var unroundedImage: UIImage? {
         get {
             return self.contentNode.unroundedImage
@@ -722,7 +712,7 @@
             self.contentNode.unroundedImage = value
         }
     }
-    
+
     public var badgeView: AvatarBadgeView? {
         get {
             return self.contentNode.badgeView
@@ -730,64 +720,64 @@
             self.contentNode.badgeView = value
         }
     }
-    
+
     public var ready: Signal<Void, NoError> {
         return self.contentNode.ready
     }
-    
+
     public var imageNode: ImageNode {
         return self.contentNode.imageNode
     }
-    
+
     public init(font: UIFont) {
         self.contentNode = ContentNode(font: font)
-        
+
         super.init()
-        
+
         self.onDidLoad { [weak self] _ in
             guard let self else {
                 return
             }
             self.updateStoryIndicator(transition: .immediate)
         }
-        
+
         self.addSubnode(self.contentNode)
     }
-    
+
     deinit {
         self.cancelLoading()
     }
-    
+
     override public var frame: CGRect {
         get {
             return super.frame
         } set(value) {
             let updateImage = !value.size.equalTo(super.frame.size)
             super.frame = value
-            
+
             if updateImage {
                 self.updateSize(size: value.size)
             }
         }
     }
-    
+
     override public func nodeDidLoad() {
         super.nodeDidLoad()
     }
-    
+
     public func updateSize(size: CGSize) {
         self.contentNode.position = CGRect(origin: CGPoint(), size: size).center
         self.contentNode.bounds = CGRect(origin: CGPoint(), size: size)
-        
+
         self.contentNode.updateSize(size: size)
-        
+
         self.updateStoryIndicator(transition: .immediate)
     }
-    
+
     public func playArchiveAnimation() {
         self.contentNode.playArchiveAnimation()
     }
-    
+
     public func setPeer(
         context: AccountContext,
         account: Account? = nil,
@@ -815,7 +805,7 @@
             storeUnrounded: storeUnrounded
         )
     }
-    
+
     public func setCustomLetters(_ letters: [String], explicitColor: AvatarNodeColorOverride? = nil, icon: AvatarNodeExplicitIcon? = nil) {
         self.contentNode.setCustomLetters(letters, explicitColor: explicitColor, icon: icon)
     }
@@ -824,16 +814,16 @@
         if self.storyStats != storyStats || self.storyPresentationParams != presentationParams {
             self.storyStats = storyStats
             self.storyPresentationParams = presentationParams
-            
+
             self.updateStoryIndicator(transition: transition)
         }
     }
-    
+
     public struct Colors: Equatable {
         public var unseenColors: [UIColor]
         public var unseenCloseFriendsColors: [UIColor]
         public var seenColors: [UIColor]
-        
+
         public init(
             unseenColors: [UIColor],
             unseenCloseFriendsColors: [UIColor],
@@ -843,19 +833,19 @@
             self.unseenCloseFriendsColors = unseenCloseFriendsColors
             self.seenColors = seenColors
         }
-        
+
         public init(theme: PresentationTheme) {
             self.unseenColors = [theme.chatList.storyUnseenColors.topColor, theme.chatList.storyUnseenColors.bottomColor]
             self.unseenCloseFriendsColors = [theme.chatList.storyUnseenPrivateColors.topColor, theme.chatList.storyUnseenPrivateColors.bottomColor]
             self.seenColors = [theme.chatList.storySeenColors.topColor, theme.chatList.storySeenColors.bottomColor]
         }
     }
-    
+
     public struct StoryPresentationParams: Equatable {
         public var colors: Colors
         public var lineWidth: CGFloat
         public var inactiveLineWidth: CGFloat
-        
+
         public init(
             colors: Colors,
             lineWidth: CGFloat,
@@ -866,7 +856,7 @@
             self.inactiveLineWidth = inactiveLineWidth
         }
     }
-    
+
     private func updateStoryIndicator(transition: Transition) {
         if !self.isNodeLoaded {
             return
@@ -877,15 +867,15 @@
         guard let storyPresentationParams = self.storyPresentationParams else {
             return
         }
-        
+
         let size = self.bounds.size
-        
+
         if let storyStats = self.storyStats {
             let activeLineWidth = storyPresentationParams.lineWidth
             let inactiveLineWidth = storyPresentationParams.inactiveLineWidth
             let indicatorSize = CGSize(width: size.width - activeLineWidth * 4.0, height: size.height - activeLineWidth * 4.0)
             let avatarScale = (size.width - activeLineWidth * 4.0) / size.width
-            
+
             let storyIndicator: ComponentView<Empty>
             var indicatorTransition = transition
             if let current = self.storyIndicator {
@@ -935,7 +925,7 @@
             }
         }
     }
-    
+
     public func cancelLoading() {
         for disposable in self.loadingStatuses.copyItems() {
             disposable.dispose()
@@ -943,21 +933,21 @@
         self.loadingStatuses.removeAll()
         self.updateStoryIndicator(transition: .immediate)
     }
-    
+
     public func pushLoadingStatus(signal: Signal<Never, NoError>) -> Disposable {
         let disposable = MetaDisposable()
-        
+
         for d in self.loadingStatuses.copyItems() {
             d.dispose()
         }
         self.loadingStatuses.removeAll()
-        
+
         let index = self.loadingStatuses.add(disposable)
-        
+
         DispatchQueue.main.asyncAfter(deadline: DispatchTime.now() + 0.2, execute: { [weak self] in
             self?.updateStoryIndicator(transition: .immediate)
         })
-        
+
         disposable.set(signal.start(completed: { [weak self] in
             Queue.mainQueue().async {
                 guard let self else {
@@ -972,7 +962,7 @@
                 }
             }
         }))
-        
+
         return ActionDisposable { [weak self] in
             guard let self else {
                 return
