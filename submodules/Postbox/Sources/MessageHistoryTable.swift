import Foundation

struct IntermediateMessageHistoryEntry {
    let message: IntermediateMessage
}

struct RenderedMessageHistoryEntry {
    let message: Message
    
    var index: MessageIndex {
        return MessageIndex(id: self.message.id, timestamp: self.message.timestamp)
    }
}

private enum AdjacentEntryGroupInfo {
    case none
    case sameGroup(MessageGroupInfo)
    case otherGroup(MessageGroupInfo)
}

private func getAdjacentEntryGroupInfo(_ entry: IntermediateMessageHistoryEntry?, key: Int64) -> (IntermediateMessageHistoryEntry?, AdjacentEntryGroupInfo) {
    if let entry = entry {
        if let groupingKey = entry.message.groupingKey, let groupInfo = entry.message.groupInfo {
            if groupingKey == key {
<<<<<<< HEAD
                return (entry, .sameGroup(groupInfo))
            } else {
                return (entry, .otherGroup(groupInfo))
=======
                if let groupInfo = entry.message.groupInfo {
                    return (entry, .sameGroup(groupInfo))
                } else {
                    return (entry, .none)
                }
            } else {
                if let groupInfo = entry.message.groupInfo {
                    return (entry, .otherGroup(groupInfo))
                } else {
                    return (entry, .none)
                }
>>>>>>> e18b6736
            }
        } else {
            return (entry, .none)
        }
    } else {
        return (nil, .none)
    }
}

private struct MessageDataFlags: OptionSet {
    var rawValue: Int8
    
    init() {
        self.rawValue = 0
    }
    
    init(rawValue: Int8) {
        self.rawValue = rawValue
    }
    
    static let hasGloballyUniqueId = MessageDataFlags(rawValue: 1 << 0)
    static let hasGlobalTags = MessageDataFlags(rawValue: 1 << 1)
    static let hasGroupingKey = MessageDataFlags(rawValue: 1 << 2)
    static let hasGroupInfo = MessageDataFlags(rawValue: 1 << 3)
    static let hasLocalTags = MessageDataFlags(rawValue: 1 << 4)
    static let hasThreadId = MessageDataFlags(rawValue: 1 << 5)
}

private func extractKey(_ key: ValueBoxKey) -> MessageIndex {
    return MessageIndex(id: MessageId(peerId: PeerId(key.getInt64(0)), namespace: key.getInt32(8), id: key.getInt32(8 + 4 + 4)), timestamp: key.getInt32(8 + 4))
}

final class MessageHistoryTable: Table {
    static func tableSpec(_ id: Int32) -> ValueBoxTable {
        return ValueBoxTable(id: id, keyType: .binary, compactValuesOnCreation: false)
    }
    
    private let seedConfiguration: SeedConfiguration
    
    let messageHistoryIndexTable: MessageHistoryIndexTable
    let messageHistoryHoleIndexTable: MessageHistoryHoleIndexTable
    let messageMediaTable: MessageMediaTable
    let historyMetadataTable: MessageHistoryMetadataTable
    let globallyUniqueMessageIdsTable: MessageGloballyUniqueIdTable
    let unsentTable: MessageHistoryUnsentTable
    let failedTable: MessageHistoryFailedTable
    let tagsTable: MessageHistoryTagsTable
    let threadsTable: MessageHistoryThreadsTable
    let globalTagsTable: GlobalMessageHistoryTagsTable
    let localTagsTable: LocalMessageHistoryTagsTable
    let readStateTable: MessageHistoryReadStateTable
    let synchronizeReadStateTable: MessageHistorySynchronizeReadStateTable
    let textIndexTable: MessageHistoryTextIndexTable
    let summaryTable: MessageHistoryTagsSummaryTable
    let pendingActionsTable: PendingMessageActionsTable
    
    init(valueBox: ValueBox, table: ValueBoxTable, seedConfiguration: SeedConfiguration, messageHistoryIndexTable: MessageHistoryIndexTable, messageHistoryHoleIndexTable: MessageHistoryHoleIndexTable, messageMediaTable: MessageMediaTable, historyMetadataTable: MessageHistoryMetadataTable, globallyUniqueMessageIdsTable: MessageGloballyUniqueIdTable, unsentTable: MessageHistoryUnsentTable, failedTable: MessageHistoryFailedTable, tagsTable: MessageHistoryTagsTable, threadsTable: MessageHistoryThreadsTable, globalTagsTable: GlobalMessageHistoryTagsTable, localTagsTable: LocalMessageHistoryTagsTable, readStateTable: MessageHistoryReadStateTable, synchronizeReadStateTable: MessageHistorySynchronizeReadStateTable, textIndexTable: MessageHistoryTextIndexTable, summaryTable: MessageHistoryTagsSummaryTable, pendingActionsTable: PendingMessageActionsTable) {
        self.seedConfiguration = seedConfiguration
        self.messageHistoryIndexTable = messageHistoryIndexTable
        self.messageHistoryHoleIndexTable = messageHistoryHoleIndexTable
        self.messageMediaTable = messageMediaTable
        self.historyMetadataTable = historyMetadataTable
        self.globallyUniqueMessageIdsTable = globallyUniqueMessageIdsTable
        self.unsentTable = unsentTable
        self.failedTable = failedTable
        self.tagsTable = tagsTable
        self.threadsTable = threadsTable
        self.globalTagsTable = globalTagsTable
        self.localTagsTable = localTagsTable
        self.readStateTable = readStateTable
        self.synchronizeReadStateTable = synchronizeReadStateTable
        self.textIndexTable = textIndexTable
        self.summaryTable = summaryTable
        self.pendingActionsTable = pendingActionsTable
        
        super.init(valueBox: valueBox, table: table)
    }
    
    private func key(_ index: MessageIndex, key: ValueBoxKey = ValueBoxKey(length: 8 + 4 + 4 + 4)) -> ValueBoxKey {
        key.setInt64(0, value: index.id.peerId.toInt64())
        key.setInt32(8, value: index.id.namespace)
        key.setInt32(8 + 4, value: index.timestamp)
        key.setInt32(8 + 4 + 4, value: index.id.id)
        return key
    }
    
    private func lowerBound(peerId: PeerId, namespace: MessageId.Namespace) -> ValueBoxKey {
        let key = ValueBoxKey(length: 8 + 4)
        key.setInt64(0, value: peerId.toInt64())
        key.setInt32(8, value: namespace)
        return key
    }
    
    private func upperBound(peerId: PeerId, namespace: MessageId.Namespace) -> ValueBoxKey {
        return self.lowerBound(peerId: peerId, namespace: namespace).successor
    }
    
    private func messagesGroupedByPeerId(_ messages: [StoreMessage]) -> [PeerId: [StoreMessage]] {
        var dict: [PeerId: [StoreMessage]] = [:]
        
        for message in messages {
            let peerId = message.id.peerId
            if dict[peerId] == nil {
                dict[peerId] = [message]
            } else {
                dict[peerId]!.append(message)
            }
        }
        
        return dict
    }
    
    private func messagesGroupedByPeerId(_ messages: [InternalStoreMessage]) -> [PeerId: [InternalStoreMessage]] {
        var dict: [PeerId: [InternalStoreMessage]] = [:]
        
        for message in messages {
            let peerId = message.id.peerId
            if dict[peerId] == nil {
                dict[peerId] = [message]
            } else {
                dict[peerId]!.append(message)
            }
        }
        
        return dict
    }
    
    private func messageIdsByPeerId(_ ids: [MessageId]) -> [PeerId: [MessageId]] {
        var dict: [PeerId: [MessageId]] = [:]
        
        for id in ids {
            let peerId = id.peerId
            if dict[peerId] == nil {
                dict[peerId] = [id]
            } else {
                dict[peerId]!.append(id)
            }
        }
        
        return dict
    }
    
    private func processIndexOperationsCommitAccumulatedRemoveIndices(peerId: PeerId, accumulatedRemoveIndices: inout [MessageIndex], updatedCombinedState: inout CombinedPeerReadState?, invalidateReadState: inout Bool, unsentMessageOperations: inout [IntermediateMessageHistoryUnsentOperation], outputOperations: inout [MessageHistoryOperation], globalTagsOperations: inout [GlobalMessageHistoryTagsOperation], pendingActionsOperations: inout [PendingMessageActionsOperation], updatedMessageActionsSummaries: inout [PendingMessageActionsSummaryKey: Int32], updatedMessageTagSummaries: inout [MessageHistoryTagsSummaryKey: MessageHistoryTagNamespaceSummary], invalidateMessageTagSummaries: inout [InvalidatedMessageHistoryTagsSummaryEntryOperation], localTagsOperations: inout [IntermediateMessageHistoryLocalTagsOperation]) {
        if !accumulatedRemoveIndices.isEmpty {
            let (combinedState, invalidate) = self.readStateTable.deleteMessages(peerId, indices: accumulatedRemoveIndices, incomingStatsInIndices: { peerId, namespace, indices in
                return self.incomingMessageStatsInIndices(peerId, namespace: namespace, indices: indices)
            })
            if let combinedState = combinedState {
                updatedCombinedState = combinedState
            }
            if invalidate {
                invalidateReadState = true
            }
            
            let buckets = self.continuousIndexIntervalsForRemoving(accumulatedRemoveIndices)
            for bucket in buckets {
                var indicesWithMetadata: [(MessageIndex, MessageTags)] = []
                var globalIndicesWithMetadata: [(GlobalMessageTags, MessageIndex)] = []
                
                for index in bucket {
                    let tagsAndGlobalTags = self.justRemove(index, unsentMessageOperations: &unsentMessageOperations, pendingActionsOperations: &pendingActionsOperations, updatedMessageActionsSummaries: &updatedMessageActionsSummaries, updatedMessageTagSummaries: &updatedMessageTagSummaries, invalidateMessageTagSummaries: &invalidateMessageTagSummaries, localTagsOperations: &localTagsOperations)
                    if let (tags, globalTags) = tagsAndGlobalTags {
                        indicesWithMetadata.append((index, tags))
                        
                        if !globalTags.isEmpty {
                            globalIndicesWithMetadata.append((globalTags, index))
                        }
                    } else {
                        indicesWithMetadata.append((index, MessageTags()))
                    }
                }
                assert(bucket.count == indicesWithMetadata.count)
                outputOperations.append(.Remove(indicesWithMetadata))
                if !globalIndicesWithMetadata.isEmpty {
                    globalTagsOperations.append(.remove(globalIndicesWithMetadata))
                }
                var updatedGroupInfos: [MessageId: MessageGroupInfo] = [:]
                self.maybeCombineGroupsInNamespace(at: bucket[0], updatedGroupInfos: &updatedGroupInfos)
                if !updatedGroupInfos.isEmpty {
                    outputOperations.append(.UpdateGroupInfos(updatedGroupInfos))
                }
            }
            
            accumulatedRemoveIndices.removeAll()
        }
    }
    
    private func processIndexOperations(_ peerId: PeerId, operations: [MessageHistoryIndexOperation], processedOperationsByPeerId: inout [PeerId: [MessageHistoryOperation]], updatedMedia: inout [MediaId: Media?], unsentMessageOperations: inout [IntermediateMessageHistoryUnsentOperation], updatedPeerReadStateOperations: inout [PeerId: PeerReadStateSynchronizationOperation?], globalTagsOperations: inout [GlobalMessageHistoryTagsOperation], pendingActionsOperations: inout [PendingMessageActionsOperation], updatedMessageActionsSummaries: inout [PendingMessageActionsSummaryKey: Int32], updatedMessageTagSummaries: inout [MessageHistoryTagsSummaryKey: MessageHistoryTagNamespaceSummary], invalidateMessageTagSummaries: inout [InvalidatedMessageHistoryTagsSummaryEntryOperation], localTagsOperations: inout [IntermediateMessageHistoryLocalTagsOperation]) {
        let sharedKey = self.key(MessageIndex(id: MessageId(peerId: PeerId(namespace: 0, id: 0), namespace: 0, id: 0), timestamp: 0))
        let sharedBuffer = WriteBuffer()
        let sharedEncoder = PostboxEncoder()
        
        var outputOperations: [MessageHistoryOperation] = []
        var accumulatedRemoveIndices: [(MessageIndex)] = []
        var accumulatedAddedIncomingMessageIndices = Set<MessageIndex>()
        
        var updatedCombinedState: CombinedPeerReadState?
        var invalidateReadState = false
        
        var updateExistingMedia: [MediaId: Media] = [:]
        
        let commitAccumulatedAddedIndices: () -> Void = {
            if !accumulatedAddedIncomingMessageIndices.isEmpty {
                let (combinedState, invalidate) = self.readStateTable.addIncomingMessages(peerId, indices: accumulatedAddedIncomingMessageIndices)
                if let combinedState = combinedState {
                    updatedCombinedState = combinedState
                }
                if invalidate {
                    invalidateReadState = true
                }
                
                accumulatedAddedIncomingMessageIndices.removeAll()
            }
        }
        
        for operation in operations {
            switch operation {
                case let .InsertMessage(storeMessage):
                    processIndexOperationsCommitAccumulatedRemoveIndices(peerId: peerId, accumulatedRemoveIndices: &accumulatedRemoveIndices, updatedCombinedState: &updatedCombinedState, invalidateReadState: &invalidateReadState, unsentMessageOperations: &unsentMessageOperations, outputOperations: &outputOperations, globalTagsOperations: &globalTagsOperations, pendingActionsOperations: &pendingActionsOperations, updatedMessageActionsSummaries: &updatedMessageActionsSummaries, updatedMessageTagSummaries: &updatedMessageTagSummaries, invalidateMessageTagSummaries: &invalidateMessageTagSummaries, localTagsOperations: &localTagsOperations)
                    
                    let (message, updatedGroupInfos) = self.justInsertMessage(storeMessage, sharedKey: sharedKey, sharedBuffer: sharedBuffer, sharedEncoder: sharedEncoder, localTagsOperations: &localTagsOperations, updateExistingMedia: &updateExistingMedia)
                    outputOperations.append(.InsertMessage(message))
                    if !updatedGroupInfos.isEmpty {
                        outputOperations.append(.UpdateGroupInfos(updatedGroupInfos))
                    }
                    
                    if message.flags.contains(.Unsent) && !message.flags.contains(.Failed) {
                        self.unsentTable.add(message.id, operations: &unsentMessageOperations)
                    }
                    if message.flags.contains(.Failed) {
                        self.failedTable.add(message.id)
                    }
                    let tags = message.tags.rawValue
                    if tags != 0 {
                        for i in 0 ..< 32 {
                            let currentTags = tags >> UInt32(i)
                            if currentTags == 0 {
                                break
                            }
                            
                            if (currentTags & 1) != 0 {
                                let tag = MessageTags(rawValue: 1 << UInt32(i))
                                self.tagsTable.add(tags: tag, index: message.index, updatedSummaries: &updatedMessageTagSummaries, invalidateSummaries: &invalidateMessageTagSummaries)
                            }
                        }
                    }
                    if let threadId = message.threadId {
                        self.threadsTable.add(threadId: threadId, index: message.index)
                    }
                    let globalTags = message.globalTags.rawValue
                    if globalTags != 0 {
                        for i in 0 ..< 32 {
                            let currentTags = globalTags >> UInt32(i)
                            if currentTags == 0 {
                                break
                            }
                            
                            if (currentTags & 1) != 0 {
                                let tag = GlobalMessageTags(rawValue: 1 << UInt32(i))
                                if self.globalTagsTable.addMessage(tag, index: message.index) {
                                    globalTagsOperations.append(.insertMessage(tag, message))
                                }
                            }
                        }
                    }
                    if !message.localTags.isEmpty {
                        self.localTagsTable.set(id: message.id, tags: message.localTags, previousTags: [], operations: &localTagsOperations)
                    }
                    if !message.flags.intersection(.IsIncomingMask).isEmpty {
                        accumulatedAddedIncomingMessageIndices.insert(message.index)
                    }
                case let .InsertExistingMessage(storeMessage):
                    commitAccumulatedAddedIndices()
                    processIndexOperationsCommitAccumulatedRemoveIndices(peerId: peerId, accumulatedRemoveIndices: &accumulatedRemoveIndices, updatedCombinedState: &updatedCombinedState, invalidateReadState: &invalidateReadState, unsentMessageOperations: &unsentMessageOperations, outputOperations: &outputOperations, globalTagsOperations: &globalTagsOperations, pendingActionsOperations: &pendingActionsOperations, updatedMessageActionsSummaries: &updatedMessageActionsSummaries, updatedMessageTagSummaries: &updatedMessageTagSummaries, invalidateMessageTagSummaries: &invalidateMessageTagSummaries, localTagsOperations: &localTagsOperations)
                    
                    var updatedGroupInfos: [MessageId: MessageGroupInfo] = [:]
                    if let (message, previousTags) = self.justUpdate(storeMessage.index, message: storeMessage, keepLocalTags: true, sharedKey: sharedKey, sharedBuffer: sharedBuffer, sharedEncoder: sharedEncoder, unsentMessageOperations: &unsentMessageOperations, updatedMessageTagSummaries: &updatedMessageTagSummaries, invalidateMessageTagSummaries: &invalidateMessageTagSummaries, updatedGroupInfos: &updatedGroupInfos, localTagsOperations: &localTagsOperations, updatedMedia: &updatedMedia) {
                        outputOperations.append(.Remove([(storeMessage.index, previousTags)]))
                        outputOperations.append(.InsertMessage(message))
                        if !updatedGroupInfos.isEmpty {
                            outputOperations.append(.UpdateGroupInfos(updatedGroupInfos))
                        }
                }
                case let .Remove(index):
                    commitAccumulatedAddedIndices()
                    accumulatedRemoveIndices.append(index)
                case let .Update(index, storeMessage):
                    commitAccumulatedAddedIndices()
                    processIndexOperationsCommitAccumulatedRemoveIndices(peerId: peerId, accumulatedRemoveIndices: &accumulatedRemoveIndices, updatedCombinedState: &updatedCombinedState, invalidateReadState: &invalidateReadState, unsentMessageOperations: &unsentMessageOperations, outputOperations: &outputOperations, globalTagsOperations: &globalTagsOperations, pendingActionsOperations: &pendingActionsOperations, updatedMessageActionsSummaries: &updatedMessageActionsSummaries, updatedMessageTagSummaries: &updatedMessageTagSummaries, invalidateMessageTagSummaries: &invalidateMessageTagSummaries, localTagsOperations: &localTagsOperations)
                    
                    var updatedGroupInfos: [MessageId: MessageGroupInfo] = [:]
                    if let (message, previousTags) = self.justUpdate(index, message: storeMessage, keepLocalTags: false, sharedKey: sharedKey, sharedBuffer: sharedBuffer, sharedEncoder: sharedEncoder, unsentMessageOperations: &unsentMessageOperations, updatedMessageTagSummaries: &updatedMessageTagSummaries, invalidateMessageTagSummaries: &invalidateMessageTagSummaries, updatedGroupInfos: &updatedGroupInfos, localTagsOperations: &localTagsOperations, updatedMedia: &updatedMedia) {
                        outputOperations.append(.Remove([(index, previousTags)]))
                        outputOperations.append(.InsertMessage(message))
                        if !updatedGroupInfos.isEmpty {
                            outputOperations.append(.UpdateGroupInfos(updatedGroupInfos))
                        }
                        
                        if !message.flags.intersection(.IsIncomingMask).isEmpty {
                            if index != message.index {
                                accumulatedRemoveIndices.append(index)
                                accumulatedAddedIncomingMessageIndices.insert(message.index)
                            }
                        }
                    }
                case let .UpdateTimestamp(index, timestamp):
                    commitAccumulatedAddedIndices()
                    processIndexOperationsCommitAccumulatedRemoveIndices(peerId: peerId, accumulatedRemoveIndices: &accumulatedRemoveIndices, updatedCombinedState: &updatedCombinedState, invalidateReadState: &invalidateReadState, unsentMessageOperations: &unsentMessageOperations, outputOperations: &outputOperations, globalTagsOperations: &globalTagsOperations, pendingActionsOperations: &pendingActionsOperations, updatedMessageActionsSummaries: &updatedMessageActionsSummaries, updatedMessageTagSummaries: &updatedMessageTagSummaries, invalidateMessageTagSummaries: &invalidateMessageTagSummaries, localTagsOperations: &localTagsOperations)
                    
                    var updatedGroupInfos: [MessageId: MessageGroupInfo] = [:]
                    let tagsAndGlobalTags = self.justUpdateTimestamp(index, timestamp: timestamp, unsentMessageOperations: &unsentMessageOperations, updatedMessageTagSummaries: &updatedMessageTagSummaries, invalidateMessageTagSummaries: &invalidateMessageTagSummaries, updatedGroupInfos: &updatedGroupInfos, localTagsOperations: &localTagsOperations, updatedMedia: &updatedMedia)
                    outputOperations.append(.UpdateTimestamp(index, timestamp))
                    if !updatedGroupInfos.isEmpty {
                        outputOperations.append(.UpdateGroupInfos(updatedGroupInfos))
                    }
                    if let (_, globalTags) = tagsAndGlobalTags {
                        if !globalTags.isEmpty {
                            globalTagsOperations.append(.updateTimestamp(globalTags, index, timestamp))
                        }
                    }
            }
        }
        
        commitAccumulatedAddedIndices()
        processIndexOperationsCommitAccumulatedRemoveIndices(peerId: peerId, accumulatedRemoveIndices: &accumulatedRemoveIndices, updatedCombinedState: &updatedCombinedState, invalidateReadState: &invalidateReadState, unsentMessageOperations: &unsentMessageOperations, outputOperations: &outputOperations, globalTagsOperations: &globalTagsOperations, pendingActionsOperations: &pendingActionsOperations, updatedMessageActionsSummaries: &updatedMessageActionsSummaries, updatedMessageTagSummaries: &updatedMessageTagSummaries, invalidateMessageTagSummaries: &invalidateMessageTagSummaries, localTagsOperations: &localTagsOperations)
        
        if let updatedCombinedState = updatedCombinedState {
            outputOperations.append(.UpdateReadState(peerId, updatedCombinedState))
        }
        
        if invalidateReadState {
            self.synchronizeReadStateTable.set(peerId, operation: .Validate, operations: &updatedPeerReadStateOperations)
        }
        
        if processedOperationsByPeerId[peerId] == nil {
            processedOperationsByPeerId[peerId] = outputOperations
        } else {
            processedOperationsByPeerId[peerId]!.append(contentsOf: outputOperations)
        }
        
        for (_, media) in updateExistingMedia {
            if let id = media.id {
                var updatedMessageIndices = Set<MessageIndex>()
                self.updateMedia(id, media: media, operationsByPeerId: &processedOperationsByPeerId, updatedMedia: &updatedMedia, updatedMessageIndices: &updatedMessageIndices)
            }
        }
        
        //self.debugCheckTagIndexIntegrity(peerId: peerId)
    }
    
    func internalStoreMessages(_ messages: [StoreMessage]) -> [InternalStoreMessage] {
        var internalStoreMessages: [InternalStoreMessage] = []
        for message in messages {
            switch message.id {
                case let .Id(id):
                    internalStoreMessages.append(InternalStoreMessage(id: id, timestamp: message.timestamp, globallyUniqueId: message.globallyUniqueId, groupingKey: message.groupingKey, threadId: message.threadId, flags: message.flags, tags: message.tags, globalTags: message.globalTags, localTags: message.localTags, forwardInfo: message.forwardInfo, authorId: message.authorId, text: message.text, attributes: message.attributes, media: message.media))
                case let .Partial(peerId, namespace):
                    let id = self.historyMetadataTable.getNextMessageIdAndIncrement(peerId, namespace: namespace)
                    internalStoreMessages.append(InternalStoreMessage(id: id, timestamp: message.timestamp, globallyUniqueId: message.globallyUniqueId, groupingKey: message.groupingKey, threadId: message.threadId, flags: message.flags, tags: message.tags, globalTags: message.globalTags, localTags: message.localTags, forwardInfo: message.forwardInfo, authorId: message.authorId, text: message.text, attributes: message.attributes, media: message.media))
            }
        }
        return internalStoreMessages
    }
    
    func addMessages(messages: [StoreMessage], operationsByPeerId: inout [PeerId: [MessageHistoryOperation]], updatedMedia: inout [MediaId: Media?], unsentMessageOperations: inout [IntermediateMessageHistoryUnsentOperation], updatedPeerReadStateOperations: inout [PeerId: PeerReadStateSynchronizationOperation?], globalTagsOperations: inout [GlobalMessageHistoryTagsOperation], pendingActionsOperations: inout [PendingMessageActionsOperation], updatedMessageActionsSummaries: inout [PendingMessageActionsSummaryKey: Int32], updatedMessageTagSummaries: inout [MessageHistoryTagsSummaryKey: MessageHistoryTagNamespaceSummary], invalidateMessageTagSummaries: inout [InvalidatedMessageHistoryTagsSummaryEntryOperation], localTagsOperations: inout [IntermediateMessageHistoryLocalTagsOperation], processMessages: (([PeerId : [StoreMessage]]) -> Void)?) -> [Int64: MessageId] {
        let messagesByPeerId = self.messagesGroupedByPeerId(messages)
        var globallyUniqueIdToMessageId: [Int64: MessageId] = [:]
        var globalTagsInitialized = Set<GlobalMessageTags>()
        for (peerId, peerMessages) in messagesByPeerId {
            var operations: [MessageHistoryIndexOperation] = []
            let internalPeerMessages = self.internalStoreMessages(peerMessages)
            for message in internalPeerMessages {
                if let globallyUniqueId = message.globallyUniqueId {
                    globallyUniqueIdToMessageId[globallyUniqueId] = message.id
                }
                if !message.globalTags.isEmpty {
                    for tag in message.globalTags {
                        if !globalTagsInitialized.contains(tag) {
                            self.globalTagsTable.ensureInitialized(tag)
                            globalTagsInitialized.insert(tag)
                        }
                    }
                }
            }
            self.messageHistoryIndexTable.addMessages(internalPeerMessages, operations: &operations)
            
            self.processIndexOperations(peerId, operations: operations, processedOperationsByPeerId: &operationsByPeerId, updatedMedia: &updatedMedia, unsentMessageOperations: &unsentMessageOperations, updatedPeerReadStateOperations: &updatedPeerReadStateOperations, globalTagsOperations: &globalTagsOperations, pendingActionsOperations: &pendingActionsOperations, updatedMessageActionsSummaries: &updatedMessageActionsSummaries, updatedMessageTagSummaries: &updatedMessageTagSummaries, invalidateMessageTagSummaries: &invalidateMessageTagSummaries, localTagsOperations: &localTagsOperations)
        }
        
        processMessages?(messagesByPeerId)
        
        return globallyUniqueIdToMessageId
    }
    
    func removeMessages(_ messageIds: [MessageId], operationsByPeerId: inout [PeerId: [MessageHistoryOperation]], updatedMedia: inout [MediaId: Media?], unsentMessageOperations: inout [IntermediateMessageHistoryUnsentOperation], updatedPeerReadStateOperations: inout [PeerId: PeerReadStateSynchronizationOperation?], globalTagsOperations: inout [GlobalMessageHistoryTagsOperation], pendingActionsOperations: inout [PendingMessageActionsOperation], updatedMessageActionsSummaries: inout [PendingMessageActionsSummaryKey: Int32], updatedMessageTagSummaries: inout [MessageHistoryTagsSummaryKey: MessageHistoryTagNamespaceSummary], invalidateMessageTagSummaries: inout [InvalidatedMessageHistoryTagsSummaryEntryOperation], localTagsOperations: inout [IntermediateMessageHistoryLocalTagsOperation], forEachMedia: (Media) -> Void) {
        for (peerId, messageIds) in self.messageIdsByPeerId(messageIds) {
            var operations: [MessageHistoryIndexOperation] = []
            
            for id in messageIds {
                self.messageHistoryIndexTable.removeMessage(id, operations: &operations)
            }
            for operation in operations {
                if case let .Remove(index) = operation {
                    if let message = self.getMessage(index) {
                        for media in self.renderMessageMedia(referencedMedia: message.referencedMedia, embeddedMediaData: message.embeddedMediaData) {
                            forEachMedia(media)
                        }
                    }
                }
            }
            self.processIndexOperations(peerId, operations: operations, processedOperationsByPeerId: &operationsByPeerId, updatedMedia: &updatedMedia, unsentMessageOperations: &unsentMessageOperations, updatedPeerReadStateOperations: &updatedPeerReadStateOperations, globalTagsOperations: &globalTagsOperations, pendingActionsOperations: &pendingActionsOperations, updatedMessageActionsSummaries: &updatedMessageActionsSummaries, updatedMessageTagSummaries: &updatedMessageTagSummaries, invalidateMessageTagSummaries: &invalidateMessageTagSummaries, localTagsOperations: &localTagsOperations)
        }
    }
    
    func removeMessagesInRange(peerId: PeerId, namespace: MessageId.Namespace, minId: MessageId.Id, maxId: MessageId.Id, operationsByPeerId: inout [PeerId: [MessageHistoryOperation]], updatedMedia: inout [MediaId: Media?], unsentMessageOperations: inout [IntermediateMessageHistoryUnsentOperation], updatedPeerReadStateOperations: inout [PeerId: PeerReadStateSynchronizationOperation?], globalTagsOperations: inout [GlobalMessageHistoryTagsOperation], pendingActionsOperations: inout [PendingMessageActionsOperation], updatedMessageActionsSummaries: inout [PendingMessageActionsSummaryKey: Int32], updatedMessageTagSummaries: inout [MessageHistoryTagsSummaryKey: MessageHistoryTagNamespaceSummary], invalidateMessageTagSummaries: inout [InvalidatedMessageHistoryTagsSummaryEntryOperation], localTagsOperations: inout [IntermediateMessageHistoryLocalTagsOperation], forEachMedia: (Media) -> Void) {
        var operations: [MessageHistoryIndexOperation] = []
        self.messageHistoryIndexTable.removeMessagesInRange(peerId: peerId, namespace: namespace, minId: minId, maxId: maxId, operations: &operations)
        for operation in operations {
            if case let .Remove(index) = operation {
                if let message = self.getMessage(index) {
                    for media in self.renderMessageMedia(referencedMedia: message.referencedMedia, embeddedMediaData: message.embeddedMediaData) {
                        forEachMedia(media)
                    }
                }
            }
        }
        
        self.processIndexOperations(peerId, operations: operations, processedOperationsByPeerId: &operationsByPeerId, updatedMedia: &updatedMedia, unsentMessageOperations: &unsentMessageOperations, updatedPeerReadStateOperations: &updatedPeerReadStateOperations, globalTagsOperations: &globalTagsOperations, pendingActionsOperations: &pendingActionsOperations, updatedMessageActionsSummaries: &updatedMessageActionsSummaries, updatedMessageTagSummaries: &updatedMessageTagSummaries, invalidateMessageTagSummaries: &invalidateMessageTagSummaries, localTagsOperations: &localTagsOperations)
    }
    
    func clearHistory(peerId: PeerId, namespaces: MessageIdNamespaces, operationsByPeerId: inout [PeerId: [MessageHistoryOperation]], updatedMedia: inout [MediaId: Media?], unsentMessageOperations: inout [IntermediateMessageHistoryUnsentOperation], updatedPeerReadStateOperations: inout [PeerId: PeerReadStateSynchronizationOperation?], globalTagsOperations: inout [GlobalMessageHistoryTagsOperation], pendingActionsOperations: inout [PendingMessageActionsOperation], updatedMessageActionsSummaries: inout [PendingMessageActionsSummaryKey: Int32], updatedMessageTagSummaries: inout [MessageHistoryTagsSummaryKey: MessageHistoryTagNamespaceSummary], invalidateMessageTagSummaries: inout [InvalidatedMessageHistoryTagsSummaryEntryOperation], localTagsOperations: inout [IntermediateMessageHistoryLocalTagsOperation], forEachMedia: (Media) -> Void) {
        let indices = self.allMessageIndices(peerId: peerId).filter { namespaces.contains($0.id.namespace) }
        self.removeMessages(indices.map { $0.id }, operationsByPeerId: &operationsByPeerId, updatedMedia: &updatedMedia, unsentMessageOperations: &unsentMessageOperations, updatedPeerReadStateOperations: &updatedPeerReadStateOperations, globalTagsOperations: &globalTagsOperations, pendingActionsOperations: &pendingActionsOperations, updatedMessageActionsSummaries: &updatedMessageActionsSummaries, updatedMessageTagSummaries: &updatedMessageTagSummaries, invalidateMessageTagSummaries: &invalidateMessageTagSummaries, localTagsOperations: &localTagsOperations, forEachMedia: forEachMedia)
    }
    
    func removeAllMessagesWithAuthor(peerId: PeerId, authorId: PeerId, namespace: MessageId.Namespace, operationsByPeerId: inout [PeerId: [MessageHistoryOperation]], updatedMedia: inout [MediaId: Media?], unsentMessageOperations: inout [IntermediateMessageHistoryUnsentOperation], updatedPeerReadStateOperations: inout [PeerId: PeerReadStateSynchronizationOperation?], globalTagsOperations: inout [GlobalMessageHistoryTagsOperation], pendingActionsOperations: inout [PendingMessageActionsOperation], updatedMessageActionsSummaries: inout [PendingMessageActionsSummaryKey: Int32], updatedMessageTagSummaries: inout [MessageHistoryTagsSummaryKey: MessageHistoryTagNamespaceSummary], invalidateMessageTagSummaries: inout [InvalidatedMessageHistoryTagsSummaryEntryOperation], localTagsOperations: inout [IntermediateMessageHistoryLocalTagsOperation], forEachMedia: (Media) -> Void) {
        let indices = self.allIndicesWithAuthor(peerId: peerId, authorId: authorId, namespace: namespace)
        self.removeMessages(indices.map { $0.id }, operationsByPeerId: &operationsByPeerId, updatedMedia: &updatedMedia, unsentMessageOperations: &unsentMessageOperations, updatedPeerReadStateOperations: &updatedPeerReadStateOperations, globalTagsOperations: &globalTagsOperations, pendingActionsOperations: &pendingActionsOperations, updatedMessageActionsSummaries: &updatedMessageActionsSummaries, updatedMessageTagSummaries: &updatedMessageTagSummaries, invalidateMessageTagSummaries: &invalidateMessageTagSummaries, localTagsOperations: &localTagsOperations, forEachMedia: forEachMedia)
    }
    
<<<<<<< HEAD
=======
    func removeAllMessagesWithGlobalTag(tag: GlobalMessageTags, operationsByPeerId: inout [PeerId: [MessageHistoryOperation]], updatedMedia: inout [MediaId: Media?], unsentMessageOperations: inout [IntermediateMessageHistoryUnsentOperation], updatedPeerReadStateOperations: inout [PeerId: PeerReadStateSynchronizationOperation?], globalTagsOperations: inout [GlobalMessageHistoryTagsOperation], pendingActionsOperations: inout [PendingMessageActionsOperation], updatedMessageActionsSummaries: inout [PendingMessageActionsSummaryKey: Int32], updatedMessageTagSummaries: inout [MessageHistoryTagsSummaryKey: MessageHistoryTagNamespaceSummary], invalidateMessageTagSummaries: inout [InvalidatedMessageHistoryTagsSummaryEntryOperation], localTagsOperations: inout [IntermediateMessageHistoryLocalTagsOperation], forEachMedia: (Media) -> Void) {
        var indices: [MessageIndex] = []
        for entry in self.allIndicesWithGlobalTag(tag: tag) {
            switch entry {
            case let .message(index):
                indices.append(index)
            case .hole:
                break
            }
        }
        self.removeMessages(indices.map { $0.id }, operationsByPeerId: &operationsByPeerId, updatedMedia: &updatedMedia, unsentMessageOperations: &unsentMessageOperations, updatedPeerReadStateOperations: &updatedPeerReadStateOperations, globalTagsOperations: &globalTagsOperations, pendingActionsOperations: &pendingActionsOperations, updatedMessageActionsSummaries: &updatedMessageActionsSummaries, updatedMessageTagSummaries: &updatedMessageTagSummaries, invalidateMessageTagSummaries: &invalidateMessageTagSummaries, localTagsOperations: &localTagsOperations, forEachMedia: forEachMedia)
    }
    
>>>>>>> e18b6736
    func removeAllMessagesWithForwardAuthor(peerId: PeerId, forwardAuthorId: PeerId, namespace: MessageId.Namespace, operationsByPeerId: inout [PeerId: [MessageHistoryOperation]], updatedMedia: inout [MediaId: Media?], unsentMessageOperations: inout [IntermediateMessageHistoryUnsentOperation], updatedPeerReadStateOperations: inout [PeerId: PeerReadStateSynchronizationOperation?], globalTagsOperations: inout [GlobalMessageHistoryTagsOperation], pendingActionsOperations: inout [PendingMessageActionsOperation], updatedMessageActionsSummaries: inout [PendingMessageActionsSummaryKey: Int32], updatedMessageTagSummaries: inout [MessageHistoryTagsSummaryKey: MessageHistoryTagNamespaceSummary], invalidateMessageTagSummaries: inout [InvalidatedMessageHistoryTagsSummaryEntryOperation], localTagsOperations: inout [IntermediateMessageHistoryLocalTagsOperation], forEachMedia: (Media) -> Void) {
        let indices = self.allIndicesWithForwardAuthor(peerId: peerId, forwardAuthorId: forwardAuthorId, namespace: namespace)
        self.removeMessages(indices.map { $0.id }, operationsByPeerId: &operationsByPeerId, updatedMedia: &updatedMedia, unsentMessageOperations: &unsentMessageOperations, updatedPeerReadStateOperations: &updatedPeerReadStateOperations, globalTagsOperations: &globalTagsOperations, pendingActionsOperations: &pendingActionsOperations, updatedMessageActionsSummaries: &updatedMessageActionsSummaries, updatedMessageTagSummaries: &updatedMessageTagSummaries, invalidateMessageTagSummaries: &invalidateMessageTagSummaries, localTagsOperations: &localTagsOperations, forEachMedia: forEachMedia)
    }
    
    func updateMessage(_ id: MessageId, message: StoreMessage, operationsByPeerId: inout [PeerId: [MessageHistoryOperation]], updatedMedia: inout [MediaId: Media?], unsentMessageOperations: inout [IntermediateMessageHistoryUnsentOperation], updatedPeerReadStateOperations: inout [PeerId: PeerReadStateSynchronizationOperation?], globalTagsOperations: inout [GlobalMessageHistoryTagsOperation], pendingActionsOperations: inout [PendingMessageActionsOperation], updatedMessageActionsSummaries: inout [PendingMessageActionsSummaryKey: Int32], updatedMessageTagSummaries: inout [MessageHistoryTagsSummaryKey: MessageHistoryTagNamespaceSummary], invalidateMessageTagSummaries: inout [InvalidatedMessageHistoryTagsSummaryEntryOperation], localTagsOperations: inout [IntermediateMessageHistoryLocalTagsOperation]) {
        var operations: [MessageHistoryIndexOperation] = []
        self.messageHistoryIndexTable.updateMessage(id, message: self.internalStoreMessages([message]).first!, operations: &operations)
        self.processIndexOperations(id.peerId, operations: operations, processedOperationsByPeerId: &operationsByPeerId, updatedMedia: &updatedMedia, unsentMessageOperations: &unsentMessageOperations, updatedPeerReadStateOperations: &updatedPeerReadStateOperations, globalTagsOperations: &globalTagsOperations, pendingActionsOperations: &pendingActionsOperations, updatedMessageActionsSummaries: &updatedMessageActionsSummaries, updatedMessageTagSummaries: &updatedMessageTagSummaries, invalidateMessageTagSummaries: &invalidateMessageTagSummaries, localTagsOperations: &localTagsOperations)
    }
    
    func updateMessageTimestamp(_ id: MessageId, timestamp: Int32, operationsByPeerId: inout [PeerId: [MessageHistoryOperation]], updatedMedia: inout [MediaId: Media?], unsentMessageOperations: inout [IntermediateMessageHistoryUnsentOperation], updatedPeerReadStateOperations: inout [PeerId: PeerReadStateSynchronizationOperation?], globalTagsOperations: inout [GlobalMessageHistoryTagsOperation], pendingActionsOperations: inout [PendingMessageActionsOperation], updatedMessageActionsSummaries: inout [PendingMessageActionsSummaryKey: Int32], updatedMessageTagSummaries: inout [MessageHistoryTagsSummaryKey: MessageHistoryTagNamespaceSummary], invalidateMessageTagSummaries: inout [InvalidatedMessageHistoryTagsSummaryEntryOperation], localTagsOperations: inout [IntermediateMessageHistoryLocalTagsOperation]) {
        var operations: [MessageHistoryIndexOperation] = []
        self.messageHistoryIndexTable.updateTimestamp(id, timestamp: timestamp, operations: &operations)
        self.processIndexOperations(id.peerId, operations: operations, processedOperationsByPeerId: &operationsByPeerId, updatedMedia: &updatedMedia, unsentMessageOperations: &unsentMessageOperations, updatedPeerReadStateOperations: &updatedPeerReadStateOperations, globalTagsOperations: &globalTagsOperations, pendingActionsOperations: &pendingActionsOperations, updatedMessageActionsSummaries: &updatedMessageActionsSummaries, updatedMessageTagSummaries: &updatedMessageTagSummaries, invalidateMessageTagSummaries: &invalidateMessageTagSummaries, localTagsOperations: &localTagsOperations)
    }
    
    func updateMedia(_ id: MediaId, media: Media?, operationsByPeerId: inout [PeerId: [MessageHistoryOperation]], updatedMedia: inout [MediaId: Media?], updatedMessageIndices: inout Set<MessageIndex>) {
        if let (previousIndex, previousMedia) = self.messageMediaTable.get(id, embedded: { index, id in
            return self.embeddedMediaForIndex(index, id: id)
        }) {
            if let media = media {
                if !previousMedia.isEqual(to: media) {
                    self.messageMediaTable.update(id, media: media, messageHistoryTable: self, operationsByPeerId: &operationsByPeerId)
                    updatedMedia[id] = media
                    if let previousIndex = previousIndex {
                        updatedMessageIndices.insert(previousIndex)
                    }
                }
            } else {
                updatedMedia[id] = nil
                if case let .Embedded(index) = self.messageMediaTable.removeReference(id) {
                    self.updateEmbeddedMedia(index, operationsByPeerId: &operationsByPeerId, update: { previousMedia in
                        var updated: [Media] = []
                        for previous in previousMedia {
                            if previous.id != id {
                                updated.append(previous)
                            }
                        }
                        return updated
                    })
                    updatedMessageIndices.insert(index)
                }
            }
        }
    }
    
    func getMedia(_ id: MediaId) -> Media? {
        return self.messageMediaTable.get(id, embedded: { index, id in
            return self.embeddedMediaForIndex(index, id: id)
        })?.1
    }
    
    func resetIncomingReadStates(_ states: [PeerId: [MessageId.Namespace: PeerReadState]], operationsByPeerId: inout [PeerId: [MessageHistoryOperation]], updatedPeerReadStateOperations: inout [PeerId: PeerReadStateSynchronizationOperation?]) {
        for (peerId, namespaces) in states {
            if let combinedState = self.readStateTable.resetStates(peerId, namespaces: namespaces) {
                if operationsByPeerId[peerId] == nil {
                    operationsByPeerId[peerId] = [.UpdateReadState(peerId, combinedState)]
                } else {
                    operationsByPeerId[peerId]!.append(.UpdateReadState(peerId, combinedState))
                }
            }
            self.synchronizeReadStateTable.set(peerId, operation: nil, operations: &updatedPeerReadStateOperations)
        }
    }
    

    func applyIncomingReadMaxId(_ messageId: MessageId, operationsByPeerId: inout [PeerId: [MessageHistoryOperation]], updatedPeerReadStateOperations: inout [PeerId: PeerReadStateSynchronizationOperation?]) {
        var topMessageId: (MessageId.Id, Bool)?
        if let index = self.topIndexEntry(peerId: messageId.peerId, namespace: messageId.namespace) {
            if let message = self.getMessage(index) {
                topMessageId = (index.id.id, message.flags.intersection(.IsIncomingMask).isEmpty)
            } else {
                topMessageId = (index.id.id, false)
            }
        }
        
        let (combinedState, invalidated) = self.readStateTable.applyIncomingMaxReadId(messageId, incomingStatsInRange: { namespace, fromId, toId in
            return self.messageHistoryIndexTable.incomingMessageCountInRange(messageId.peerId, namespace: namespace, minId: fromId, maxId: toId)
        }, topMessageId: topMessageId)
        
        if let combinedState = combinedState {
            if operationsByPeerId[messageId.peerId] == nil {
                operationsByPeerId[messageId.peerId] = [.UpdateReadState(messageId.peerId, combinedState)]
            } else {
                operationsByPeerId[messageId.peerId]!.append(.UpdateReadState(messageId.peerId, combinedState))
            }
        }
        
        if invalidated {
            self.synchronizeReadStateTable.set(messageId.peerId, operation: .Validate, operations: &updatedPeerReadStateOperations)
        }
    }
    
    func applyOutgoingReadMaxId(_ messageId: MessageId, operationsByPeerId: inout [PeerId: [MessageHistoryOperation]], updatedPeerReadStateOperations: inout [PeerId: PeerReadStateSynchronizationOperation?]) {
        let (combinedState, invalidated) = self.readStateTable.applyOutgoingMaxReadId(messageId)
        
        if let combinedState = combinedState {
            if operationsByPeerId[messageId.peerId] == nil {
                operationsByPeerId[messageId.peerId] = [.UpdateReadState(messageId.peerId, combinedState)]
            } else {
                operationsByPeerId[messageId.peerId]!.append(.UpdateReadState(messageId.peerId, combinedState))
            }
        }
        
        if invalidated {
            self.synchronizeReadStateTable.set(messageId.peerId, operation: .Validate, operations: &updatedPeerReadStateOperations)
        }
    }
    
    
    func applyOutgoingReadMaxIndex(_ messageIndex: MessageIndex, operationsByPeerId: inout [PeerId: [MessageHistoryOperation]], updatedPeerReadStateOperations: inout [PeerId: PeerReadStateSynchronizationOperation?]) -> [MessageId] {
        let (combinedState, invalidated, messageIds) = self.readStateTable.applyOutgoingMaxReadIndex(messageIndex, outgoingIndexStatsInRange: { fromIndex, toIndex in
            return self.outgoingMessageCountInRange(messageIndex.id.peerId, namespace: messageIndex.id.namespace, fromIndex: fromIndex, toIndex: toIndex)
        })
        
        if let combinedState = combinedState {
            if operationsByPeerId[messageIndex.id.peerId] == nil {
                operationsByPeerId[messageIndex.id.peerId] = [.UpdateReadState(messageIndex.id.peerId, combinedState)]
            } else {
                operationsByPeerId[messageIndex.id.peerId]!.append(.UpdateReadState(messageIndex.id.peerId, combinedState))
            }
        }
        
        if invalidated {
            self.synchronizeReadStateTable.set(messageIndex.id.peerId, operation: .Validate, operations: &updatedPeerReadStateOperations)
        }
        
        return messageIds
    }
    
    func applyInteractiveMaxReadIndex(postbox: Postbox, messageIndex: MessageIndex, operationsByPeerId: inout [PeerId: [MessageHistoryOperation]], updatedPeerReadStateOperations: inout [PeerId: PeerReadStateSynchronizationOperation?]) -> [MessageId] {
        var topMessageId: (MessageId.Id, Bool)?
        if let index = self.topIndexEntry(peerId: messageIndex.id.peerId, namespace: messageIndex.id.namespace) {
            if let message = self.getMessage(index) {
                topMessageId = (index.id.id, message.flags.intersection(.IsIncomingMask).isEmpty)
            } else {
                topMessageId = (index.id.id, false)
            }
        }
        
        let (combinedState, result, messageIds) = self.readStateTable.applyInteractiveMaxReadIndex(postbox: postbox, messageIndex: messageIndex, incomingStatsInRange: { namespace, fromId, toId in
            return self.messageHistoryIndexTable.incomingMessageCountInRange(messageIndex.id.peerId, namespace: namespace, minId: fromId, maxId: toId)
        }, incomingIndexStatsInRange: { fromIndex, toIndex in
            return self.incomingMessageCountInRange(messageIndex.id.peerId, namespace: messageIndex.id.namespace, fromIndex: fromIndex, toIndex: toIndex)
        }, topMessageId: topMessageId, topMessageIndexByNamespace: { namespace in
            if let index = self.topIndexEntry(peerId: messageIndex.id.peerId, namespace: namespace) {
                return index
            } else {
                return nil
            }
        })
        
        if let combinedState = combinedState {
            if operationsByPeerId[messageIndex.id.peerId] == nil {
                operationsByPeerId[messageIndex.id.peerId] = [.UpdateReadState(messageIndex.id.peerId, combinedState)]
            } else {
                operationsByPeerId[messageIndex.id.peerId]!.append(.UpdateReadState(messageIndex.id.peerId, combinedState))
            }
        }
        
        switch result {
            case let .Push(thenSync):
                self.synchronizeReadStateTable.set(messageIndex.id.peerId, operation: .Push(state: self.readStateTable.getCombinedState(messageIndex.id.peerId), thenSync: thenSync), operations: &updatedPeerReadStateOperations)
            case .None:
                break
        }
        
        return messageIds
    }
    
    func topIndex(peerId: PeerId) -> MessageIndex? {
        var topIndex: MessageIndex?
        for namespace in self.messageHistoryIndexTable.existingNamespaces(peerId: peerId) where self.seedConfiguration.chatMessagesNamespaces.contains(namespace) {
            self.valueBox.range(self.table, start: self.upperBound(peerId: peerId, namespace: namespace), end: self.lowerBound(peerId: peerId, namespace: namespace), keys: { key in
                let index = extractKey(key)
                if let topIndexValue = topIndex {
                    if topIndexValue < index {
                        topIndex = index
                    }
                } else {
                    topIndex = index
                }
                return false
            }, limit: 1)
        }
        
        return topIndex
    }
    
    func topMessage(peerId: PeerId) -> IntermediateMessage? {
        return self.topIndex(peerId: peerId).flatMap(self.getMessage)
    }
    
    func exists(index: MessageIndex) -> Bool {
        return self.valueBox.exists(self.table, key: self.key(index))
    }
    
    func topIndexEntry(peerId: PeerId, namespace: MessageId.Namespace) -> MessageIndex? {
        let result = self.messageHistoryIndexTable.top(peerId, namespace: namespace)
        return result
    }
    
    func getMessage(_ index: MessageIndex) -> IntermediateMessage? {
        let key = self.key(index)
        if let value = self.valueBox.get(self.table, key: key) {
            let entry = self.readIntermediateEntry(key, value: value)
            return entry.message
        } else if let updatedIndex = self.messageHistoryIndexTable.getIndex(index.id) {
            let key = self.key(updatedIndex)
            if let value = self.valueBox.get(self.table, key: key) {
                let entry = self.readIntermediateEntry(key, value: value)
                return entry.message
            }
        }
        return nil
    }
    
    private func getMessageGroup(startingAt index: MessageIndex, limit: Int, initialPredicate: (IntermediateMessage) -> Bool, predicate: (IntermediateMessage, IntermediateMessage) -> Bool) -> [IntermediateMessage]? {
        guard let value = self.valueBox.get(self.table, key: self.key(index)) else {
            return nil
        }
        
        let centralMessage = self.readIntermediateEntry(self.key(index), value: value).message
        
        if !initialPredicate(centralMessage) {
            return nil
        }
        
        if !predicate(centralMessage, centralMessage) {
            return [centralMessage]
        }
        
        var result: [IntermediateMessage] = []
       
        var previousIndex = index
        while true {
            var previous: IntermediateMessageHistoryEntry?
            self.valueBox.range(self.table, start: self.key(previousIndex), end: self.lowerBound(peerId: index.id.peerId, namespace: index.id.namespace), values: { key, value in
                previous = readIntermediateEntry(key, value: value)
                return false
            }, limit: 1)
            if let previous = previous, predicate(previous.message, centralMessage) {
                result.insert(previous.message, at: 0)
                if result.count == limit {
                    return result
                }
                previousIndex = previous.message.index
            } else {
                break
            }
        }
        
        result.append(centralMessage)
        if result.count == limit {
            return result
        }
        
        var nextIndex = index
        while true {
            var next: IntermediateMessageHistoryEntry?
            self.valueBox.range(self.table, start: self.key(nextIndex), end: self.upperBound(peerId: index.id.peerId, namespace: index.id.namespace), values: { key, value in
                next = readIntermediateEntry(key, value: value)
                return false
            }, limit: 1)
            if let next = next, predicate(next.message, centralMessage) {
                result.append(next.message)
                if result.count == limit {
                    return result
                }
                nextIndex = next.message.index
            } else {
                break
            }
        }
        return result
    }
    
    func getMessageGroup(at index: MessageIndex, limit: Int) -> [IntermediateMessage]? {
        return self.getMessageGroup(startingAt: index, limit: limit, initialPredicate: { _ in
            return true
        }, predicate: { lhs, rhs in
            guard let lhsGroupingKey = lhs.groupingKey, let rhsGroupingKey = rhs.groupingKey else {
                return false
            }
            return lhsGroupingKey == rhsGroupingKey
        })
    }
    
    func getMessageForwardedGroup(at index: MessageIndex, limit: Int) -> [IntermediateMessage]? {
        return self.getMessageGroup(startingAt: index, limit: limit, initialPredicate: { message in
            return message.forwardInfo != nil
        }, predicate: { lhs, rhs in
            if lhs.forwardInfo == nil {
                return false
            }
            if rhs.forwardInfo == nil {
                return false
            }
            if lhs.authorId != rhs.authorId {
                return false
            }
            if lhs.timestamp != rhs.timestamp {
                return false
            }
            return true
        })
    }
    
    func getMessageFailedGroup(at index: MessageIndex, limit: Int) -> [IntermediateMessage]? {
        return self.getMessageGroup(startingAt: index, limit: limit, initialPredicate: { message in
            return message.flags.contains(.Failed)
        }, predicate: { lhs, rhs in
            if !lhs.flags.contains(.Failed) {
                return false
            }
            if !rhs.flags.contains(.Failed) {
                return false
            }
            if lhs.authorId != rhs.authorId {
                return false
            }
            return true
        })
    }
    
    func offsetPendingMessagesTimestamps(lowerBound: MessageId, excludeIds: Set<MessageId>, timestamp: Int32, operationsByPeerId: inout [PeerId: [MessageHistoryOperation]], updatedMedia: inout [MediaId: Media?], unsentMessageOperations: inout [IntermediateMessageHistoryUnsentOperation],  updatedPeerReadStateOperations: inout [PeerId: PeerReadStateSynchronizationOperation?], globalTagsOperations: inout [GlobalMessageHistoryTagsOperation], pendingActionsOperations: inout [PendingMessageActionsOperation], updatedMessageActionsSummaries: inout [PendingMessageActionsSummaryKey: Int32], updatedMessageTagSummaries: inout [MessageHistoryTagsSummaryKey: MessageHistoryTagNamespaceSummary], invalidateMessageTagSummaries: inout [InvalidatedMessageHistoryTagsSummaryEntryOperation], localTagsOperations: inout [IntermediateMessageHistoryLocalTagsOperation]) {
        var peerMessageIds: [MessageId] = []
        for messageId in self.unsentTable.get() {
            if messageId.peerId == lowerBound.peerId && messageId.namespace == lowerBound.namespace && messageId.id > lowerBound.id {
                if !excludeIds.contains(messageId) {
                    peerMessageIds.append(messageId)
                }
            }
        }
        
        peerMessageIds.sort()
        
        for messageId in peerMessageIds.reversed() {
            self.updateMessageTimestamp(messageId, timestamp: timestamp, operationsByPeerId: &operationsByPeerId, updatedMedia: &updatedMedia, unsentMessageOperations: &unsentMessageOperations, updatedPeerReadStateOperations: &updatedPeerReadStateOperations, globalTagsOperations: &globalTagsOperations, pendingActionsOperations: &pendingActionsOperations, updatedMessageActionsSummaries: &updatedMessageActionsSummaries, updatedMessageTagSummaries: &updatedMessageTagSummaries, invalidateMessageTagSummaries: &invalidateMessageTagSummaries, localTagsOperations: &localTagsOperations)
        }
    }
    
    func updateMessageGroupingKeysAtomically(ids: [MessageId], groupingKey: Int64, operationsByPeerId: inout [PeerId: [MessageHistoryOperation]], updatedMedia: inout [MediaId: Media?], unsentMessageOperations: inout [IntermediateMessageHistoryUnsentOperation],  updatedPeerReadStateOperations: inout [PeerId: PeerReadStateSynchronizationOperation?], globalTagsOperations: inout [GlobalMessageHistoryTagsOperation], pendingActionsOperations: inout [PendingMessageActionsOperation], updatedMessageActionsSummaries: inout [PendingMessageActionsSummaryKey: Int32], updatedMessageTagSummaries: inout [MessageHistoryTagsSummaryKey: MessageHistoryTagNamespaceSummary], invalidateMessageTagSummaries: inout [InvalidatedMessageHistoryTagsSummaryEntryOperation]) {
        if ids.isEmpty {
            return
        }
        
        var indices: [MessageIndex] = []
        for id in ids {
            if let index = self.messageHistoryIndexTable.getIndex(id) {
                indices.append(index)
            }
        }
        indices.sort()
        assert(indices.count == ids.count)
        
        for index in indices {
            if let message = self.getMessage(index), let _ = message.groupInfo {
                let updatedMessage = message.withUpdatedGroupingKey(groupingKey)
                self.storeIntermediateMessage(updatedMessage, sharedKey: self.key(MessageIndex.absoluteLowerBound()))
                
                let operations: [MessageHistoryOperation] = [
                    .Remove([(index, message.tags)]),
                    .InsertMessage(updatedMessage)
                ]
                if operationsByPeerId[message.id.peerId] == nil {
                    operationsByPeerId[message.id.peerId] = operations
                } else {
                    operationsByPeerId[message.id.peerId]!.append(contentsOf: operations)
                }
            } else {
                assertionFailure()
            }
        }
    }
    
    private func adjacentEntriesInNamespace(index: MessageIndex, groupingKey: Int64) -> (lower: (IntermediateMessageHistoryEntry?, AdjacentEntryGroupInfo), upper: (IntermediateMessageHistoryEntry?, AdjacentEntryGroupInfo)) {
        var lower: IntermediateMessageHistoryEntry?
        var upper: IntermediateMessageHistoryEntry?
        
        self.valueBox.range(self.table, start: self.key(index), end: self.lowerBound(peerId: index.id.peerId, namespace: index.id.namespace), values: { key, value in
            lower = self.readIntermediateEntry(key, value: value)
            return false
        }, limit: 1)
        
        self.valueBox.range(self.table, start: self.key(index), end: self.upperBound(peerId: index.id.peerId, namespace: index.id.namespace), values: { key, value in
            upper = self.readIntermediateEntry(key, value: value)
            return false
        }, limit: 1)
        
        return (getAdjacentEntryGroupInfo(lower, key: groupingKey), getAdjacentEntryGroupInfo(upper, key: groupingKey))
    }
    
    private func adjacentMessagesInNamespace(index: MessageIndex) -> (lower: IntermediateMessage?, upper: IntermediateMessage?) {
        var lower: IntermediateMessage?
        var upper: IntermediateMessage?
        
        self.valueBox.range(self.table, start: self.key(index), end: self.lowerBound(peerId: index.id.peerId, namespace: index.id.namespace), values: { key, value in
            lower = self.readIntermediateEntry(key, value: value).message
            return false
        }, limit: 1)
        
        self.valueBox.range(self.table, start: self.key(index), end: self.upperBound(peerId: index.id.peerId, namespace: index.id.namespace), values: { key, value in
            upper = self.readIntermediateEntry(key, value: value).message
            return false
        }, limit: 1)
        
        return (lower, upper)
    }
    
    private func generateNewGroupInfo() -> MessageGroupInfo {
        return MessageGroupInfo(stableId: self.historyMetadataTable.getNextStableMessageIndexId())
    }
    
    private func updateSameGroupInfosInNamespace(lowerBound: MessageIndex, from previousInfo: MessageGroupInfo, to updatedInfo: MessageGroupInfo, updatedGroupInfos: inout [MessageId: MessageGroupInfo]) {
        var index = lowerBound
        while true {
            var entry: IntermediateMessageHistoryEntry?
            self.valueBox.range(self.table, start: self.key(index), end: self.upperBound(peerId: lowerBound.id.peerId, namespace: lowerBound.id.namespace), values: { key, value in
                entry = readIntermediateEntry(key, value: value)
                return false
            }, limit: 1)
            if let entry = entry, entry.message.groupInfo == previousInfo {
                let updatedMessage = entry.message.withUpdatedGroupInfo(updatedInfo)
                self.storeIntermediateMessage(updatedMessage, sharedKey: self.key(entry.message.index))
                updatedGroupInfos[entry.message.id] = updatedInfo
                index = entry.message.index
            } else {
                break
            }
        }
    }
    
    private func maybeSeparateGroupsInNamespace(at index: MessageIndex, updatedGroupInfos: inout [MessageId: MessageGroupInfo]) {
        let (lower, upper) = self.adjacentMessagesInNamespace(index: index)
        if let lower = lower, let upper = upper, let groupInfo = lower.groupInfo, lower.groupInfo == upper.groupInfo {
            self.updateSameGroupInfosInNamespace(lowerBound: index, from: groupInfo, to: self.generateNewGroupInfo(), updatedGroupInfos: &updatedGroupInfos)
        }
    }
    
    private func maybeCombineGroupsInNamespace(at index: MessageIndex, updatedGroupInfos: inout [MessageId: MessageGroupInfo]) {
        let (lower, upper) = self.adjacentMessagesInNamespace(index: index)
        if let lower = lower, let upper = upper, let groupInfo = lower.groupInfo, lower.groupingKey == upper.groupingKey {
            assert(upper.groupInfo != nil)
            if lower.groupInfo != upper.groupInfo {
                if let upperGroupInfo = upper.groupInfo {
                    self.updateSameGroupInfosInNamespace(lowerBound: index, from: groupInfo, to: upperGroupInfo, updatedGroupInfos: &updatedGroupInfos)
                }
            }
        }
    }
    
    private func updateGroupingInfoAroundInsertionInNamespace(index: MessageIndex, groupingKey: Int64?, updatedGroupInfos: inout [MessageId: MessageGroupInfo]) -> MessageGroupInfo? {
        if let groupingKey = groupingKey {
            var groupInfo: MessageGroupInfo?
            
            let (lowerEntryAndGroup, upperEntryAndGroup) = adjacentEntriesInNamespace(index: index, groupingKey: groupingKey)
            
            let (_, lowerGroup) = lowerEntryAndGroup
            let (_, upperGroup) = upperEntryAndGroup
            
            switch (lowerGroup, upperGroup) {
                case (.none, .none):
                    groupInfo = self.generateNewGroupInfo()
                case (.none, .otherGroup):
                    groupInfo = self.generateNewGroupInfo()
                case (.otherGroup, .none):
                    groupInfo = self.generateNewGroupInfo()
                case (.none, .sameGroup(let info)):
                    groupInfo = info
                case (.sameGroup(let info), .none):
                    groupInfo = info
                case (.sameGroup(let info), .sameGroup(let otherInfo)):
                    assert(info == otherInfo)
                    groupInfo = info
                case (.sameGroup(let info), .otherGroup):
                    groupInfo = info
                case (.otherGroup, .sameGroup(let info)):
                    groupInfo = info
                case (.otherGroup(let info), .otherGroup(let otherInfo)):
                    groupInfo = self.generateNewGroupInfo()
                    if info == otherInfo {
                        self.updateSameGroupInfosInNamespace(lowerBound: index, from: otherInfo, to: self.generateNewGroupInfo(), updatedGroupInfos: &updatedGroupInfos)
                    }
            }
            return groupInfo
        } else {
            self.maybeSeparateGroupsInNamespace(at: index, updatedGroupInfos: &updatedGroupInfos)
            return nil
        }
    }
    
    private func justInsertMessage(_ message: InternalStoreMessage, sharedKey: ValueBoxKey, sharedBuffer: WriteBuffer, sharedEncoder: PostboxEncoder, localTagsOperations: inout [IntermediateMessageHistoryLocalTagsOperation], updateExistingMedia: inout [MediaId: Media]) -> (IntermediateMessage, [MessageId: MessageGroupInfo]) {
        var updatedGroupInfos: [MessageId: MessageGroupInfo] = [:]
        
        let groupInfo = self.updateGroupingInfoAroundInsertionInNamespace(index: message.index, groupingKey: message.groupingKey, updatedGroupInfos: &updatedGroupInfos)
        
        sharedBuffer.reset()
        
        var type: Int8 = 0
        sharedBuffer.write(&type, offset: 0, length: 1)
        
        var stableId: UInt32 = self.historyMetadataTable.getNextStableMessageIndexId()
        sharedBuffer.write(&stableId, offset: 0, length: 4)
        
        var stableVersion: UInt32 = 0
        sharedBuffer.write(&stableVersion, offset: 0, length: 4)
        
        var dataFlags: MessageDataFlags = []
        if message.globallyUniqueId != nil {
            dataFlags.insert(.hasGloballyUniqueId)
        }
        if !message.globalTags.isEmpty {
            dataFlags.insert(.hasGlobalTags)
        }
        if message.groupingKey != nil {
            dataFlags.insert(.hasGroupingKey)
        }
        if groupInfo != nil {
            dataFlags.insert(.hasGroupInfo)
        }
        if !message.localTags.isEmpty {
            dataFlags.insert(.hasLocalTags)
        }
        if message.threadId != nil {
            dataFlags.insert(.hasThreadId)
        }
        sharedBuffer.write(&dataFlags, offset: 0, length: 1)
        if let globallyUniqueId = message.globallyUniqueId {
            var globallyUniqueIdValue = globallyUniqueId
            sharedBuffer.write(&globallyUniqueIdValue, offset: 0, length: 8)
            self.globallyUniqueMessageIdsTable.set(peerId: message.id.peerId, globallyUniqueId: globallyUniqueId, id: message.id)
        }
        if !message.globalTags.isEmpty {
            var globalTagsValue: UInt32 = message.globalTags.rawValue
            sharedBuffer.write(&globalTagsValue, offset: 0, length: 4)
        }
        if let groupingKey = message.groupingKey {
            var groupingKeyValue = groupingKey
            sharedBuffer.write(&groupingKeyValue, offset: 0, length: 8)
        }
        if let groupInfo = groupInfo {
            var stableIdValue = groupInfo.stableId
            sharedBuffer.write(&stableIdValue, offset: 0, length: 4)
        }
        if !message.localTags.isEmpty {
            var localTagsValue: UInt32 = message.localTags.rawValue
            sharedBuffer.write(&localTagsValue, offset: 0, length: 4)
        }
        if var threadId = message.threadId {
            sharedBuffer.write(&threadId, length: 8)
        }
        
        if self.seedConfiguration.peerNamespacesRequiringMessageTextIndex.contains(message.id.peerId.namespace) {
            var indexableText = message.text
            for media in message.media {
                if let mediaText = media.indexableText {
                    indexableText.append(" ")
                    indexableText.append(mediaText)
                }
            }
            self.textIndexTable.add(messageId: message.id, text: indexableText, tags: message.tags)
        }
        
        var flags = MessageFlags(message.flags)
        sharedBuffer.write(&flags.rawValue, offset: 0, length: 4)
        
        var tags = message.tags
        sharedBuffer.write(&tags.rawValue, offset: 0, length: 4)
        
        var intermediateForwardInfo: IntermediateMessageForwardInfo?
        if let forwardInfo = message.forwardInfo {
            intermediateForwardInfo = IntermediateMessageForwardInfo(forwardInfo)
            
            var forwardInfoFlags: Int8 = 1 << 0
            if forwardInfo.sourceId != nil {
                forwardInfoFlags |= 1 << 1
            }
            if forwardInfo.sourceMessageId != nil {
                forwardInfoFlags |= 1 << 2
            }
            if forwardInfo.authorSignature != nil {
                forwardInfoFlags |= 1 << 3
            }
            if forwardInfo.psaType != nil {
                forwardInfoFlags |= 1 << 4
            }
            if !forwardInfo.flags.isEmpty {
                forwardInfoFlags |= 1 << 5
            }
            sharedBuffer.write(&forwardInfoFlags, offset: 0, length: 1)
            var forwardAuthorId: Int64 = forwardInfo.authorId?.toInt64() ?? 0
            var forwardDate: Int32 = forwardInfo.date
            sharedBuffer.write(&forwardAuthorId, offset: 0, length: 8)
            sharedBuffer.write(&forwardDate, offset: 0, length: 4)
            
            if let sourceId = forwardInfo.sourceId {
                var sourceIdValue: Int64 = sourceId.toInt64()
                sharedBuffer.write(&sourceIdValue, offset: 0, length: 8)
            }
            
            if let sourceMessageId = forwardInfo.sourceMessageId {
                var sourceMessageIdPeerId: Int64 = sourceMessageId.peerId.toInt64()
                var sourceMessageIdNamespace: Int32 = sourceMessageId.namespace
                var sourceMessageIdId: Int32 = sourceMessageId.id
                sharedBuffer.write(&sourceMessageIdPeerId, offset: 0, length: 8)
                sharedBuffer.write(&sourceMessageIdNamespace, offset: 0, length: 4)
                sharedBuffer.write(&sourceMessageIdId, offset: 0, length: 4)
            }
            
            if let authorSignature = forwardInfo.authorSignature {
                if let data = authorSignature.data(using: .utf8, allowLossyConversion: true) {
                    var length: Int32 = Int32(data.count)
                    sharedBuffer.write(&length, offset: 0, length: 4)
                    sharedBuffer.write(data)
                } else {
                    var length: Int32 = 0
                    sharedBuffer.write(&length, offset: 0, length: 4)
                }
            }
            
            if let psaType = forwardInfo.psaType {
                if let data = psaType.data(using: .utf8, allowLossyConversion: true) {
                    var length: Int32 = Int32(data.count)
                    sharedBuffer.write(&length, offset: 0, length: 4)
                    sharedBuffer.write(data)
                } else {
                    var length: Int32 = 0
                    sharedBuffer.write(&length, offset: 0, length: 4)
                }
            }
            
            if !forwardInfo.flags.isEmpty {
                var value: Int32 = forwardInfo.flags.rawValue
                sharedBuffer.write(&value, offset: 0, length: 4)
            }
        } else {
            var forwardInfoFlags: Int8 = 0
            sharedBuffer.write(&forwardInfoFlags, offset: 0, length: 1)
        }
        
        if let authorId = message.authorId {
            var varAuthorId: Int64 = authorId.toInt64()
            var hasAuthor: Int8 = 1
            sharedBuffer.write(&hasAuthor, offset: 0, length: 1)
            sharedBuffer.write(&varAuthorId, offset: 0, length: 8)
        } else {
            var hasAuthor: Int8 = 0
            sharedBuffer.write(&hasAuthor, offset: 0, length: 1)
        }

        if let data = message.text.data(using: .utf8, allowLossyConversion: true) {
            var length: Int32 = Int32(data.count)
            sharedBuffer.write(&length, offset: 0, length: 4)
            sharedBuffer.write(data)
        } else {
            var length: Int32 = 0
            sharedBuffer.write(&length, offset: 0, length: 4)
        }

        let attributesBuffer = WriteBuffer()
        
        var attributeCount: Int32 = Int32(message.attributes.count)
        attributesBuffer.write(&attributeCount, offset: 0, length: 4)
        for attribute in message.attributes {
            sharedEncoder.reset()
            sharedEncoder.encodeRootObject(attribute)
            let attributeBuffer = sharedEncoder.memoryBuffer()
            var attributeBufferLength = Int32(attributeBuffer.length)
            attributesBuffer.write(&attributeBufferLength, offset: 0, length: 4)
            attributesBuffer.write(attributeBuffer.memory, offset: 0, length: attributeBuffer.length)
        }
        
        sharedBuffer.write(attributesBuffer.memory, offset: 0, length: attributesBuffer.length)
        
        var embeddedMedia: [Media] = []
        var referencedMedia: [MediaId] = []
        for media in message.media {
            if let mediaId = media.id {
                let mediaInsertResult = self.messageMediaTable.set(media, index: message.index, messageHistoryTable: self)
                switch mediaInsertResult {
                    case let .Embed(media):
                        embeddedMedia.append(media)
                    case .Reference:
                        referencedMedia.append(mediaId)
                        if media.isLikelyToBeUpdated() {
                            updateExistingMedia[mediaId] = media
                        }
                }
            } else {
                embeddedMedia.append(media)
            }
        }
        
        let embeddedMediaBuffer = WriteBuffer()
        var embeddedMediaCount: Int32 = Int32(embeddedMedia.count)
        embeddedMediaBuffer.write(&embeddedMediaCount, offset: 0, length: 4)
        for media in embeddedMedia {
            sharedEncoder.reset()
            sharedEncoder.encodeRootObject(media)
            let mediaBuffer = sharedEncoder.memoryBuffer()
            var mediaBufferLength = Int32(mediaBuffer.length)
            embeddedMediaBuffer.write(&mediaBufferLength, offset: 0, length: 4)
            embeddedMediaBuffer.write(mediaBuffer.memory, offset: 0, length: mediaBuffer.length)
        }
        
        sharedBuffer.write(embeddedMediaBuffer.memory, offset: 0, length: embeddedMediaBuffer.length)
        
        var referencedMediaCount: Int32 = Int32(referencedMedia.count)
        sharedBuffer.write(&referencedMediaCount, offset: 0, length: 4)
        for mediaId in referencedMedia {
            var idNamespace: Int32 = mediaId.namespace
            var idId: Int64 = mediaId.id
            sharedBuffer.write(&idNamespace, offset: 0, length: 4)
            sharedBuffer.write(&idId, offset: 0, length: 8)
        }
        
        self.valueBox.set(self.table, key: self.key(message.index, key: sharedKey), value: sharedBuffer)
        
        let result = (IntermediateMessage(stableId: stableId, stableVersion: stableVersion, id: message.id, globallyUniqueId: message.globallyUniqueId, groupingKey: message.groupingKey, groupInfo: groupInfo, threadId: message.threadId, timestamp: message.timestamp, flags: flags, tags: message.tags, globalTags: message.globalTags, localTags: message.localTags, forwardInfo: intermediateForwardInfo, authorId: message.authorId, text: message.text, attributesData: attributesBuffer.makeReadBufferAndReset(), embeddedMediaData: embeddedMediaBuffer.makeReadBufferAndReset(), referencedMedia: referencedMedia), updatedGroupInfos)
        
        return result
    }
    
    private func continuousIndexIntervalsForRemoving(_ indices: [MessageIndex]) -> [[MessageIndex]] {
        guard !indices.isEmpty else {
            return []
        }
        
        if indices.count == 1 {
            return [indices]
        }
        
        let indices = indices.sorted(by: {
            $0 < $1
        })
        var result: [[(MessageIndex)]] = []
        var bucket: [(MessageIndex)] = []
        
        bucket.append(indices[0])
        
        for i in 1 ..< indices.count {
            self.valueBox.range(self.table, start: self.key(indices[i]), end: self.key(bucket[bucket.count - 1]).predecessor, keys: { key in
                let entryIndex = extractKey(key)
                if entryIndex != indices[i - 1] {
                    result.append(bucket)
                    bucket.removeAll()
                }
                return true
            }, limit: 1)
            bucket.append(indices[i])
        }
        
        if !bucket.isEmpty {
            result.append(bucket)
        }
        
        return result
    }
    
    private func justRemove(_ index: MessageIndex, unsentMessageOperations: inout [IntermediateMessageHistoryUnsentOperation], pendingActionsOperations: inout [PendingMessageActionsOperation], updatedMessageActionsSummaries: inout [PendingMessageActionsSummaryKey: Int32], updatedMessageTagSummaries: inout [MessageHistoryTagsSummaryKey: MessageHistoryTagNamespaceSummary], invalidateMessageTagSummaries: inout [InvalidatedMessageHistoryTagsSummaryEntryOperation], localTagsOperations: inout [IntermediateMessageHistoryLocalTagsOperation]) -> (MessageTags, GlobalMessageTags)? {
        let key = self.key(index)
        if let value = self.valueBox.get(self.table, key: key) {
            let resultTags: MessageTags
            let resultGlobalTags: GlobalMessageTags
            let message = self.readIntermediateEntry(key, value: value).message
            let embeddedMediaData = message.embeddedMediaData
            if embeddedMediaData.length > 4 {
                var embeddedMediaCount: Int32 = 0
                embeddedMediaData.read(&embeddedMediaCount, offset: 0, length: 4)
                for _ in 0 ..< embeddedMediaCount {
                    var mediaLength: Int32 = 0
                    embeddedMediaData.read(&mediaLength, offset: 0, length: 4)
                    if let media = PostboxDecoder(buffer: MemoryBuffer(memory: embeddedMediaData.memory + embeddedMediaData.offset, capacity: Int(mediaLength), length: Int(mediaLength), freeWhenDone: false)).decodeRootObject() as? Media {
                        self.messageMediaTable.removeEmbeddedMedia(media)
                    }
                    embeddedMediaData.skip(Int(mediaLength))
                }
            }
        
            if message.flags.contains(.Unsent) && !message.flags.contains(.Failed) {
                self.unsentTable.remove(index.id, operations: &unsentMessageOperations)
            }
            if message.flags.contains(.Failed) {
                self.failedTable.remove(message.id)
            }
        
            if let globallyUniqueId = message.globallyUniqueId {
                self.globallyUniqueMessageIdsTable.remove(peerId: message.id.peerId, globallyUniqueId: globallyUniqueId)
            }
        
            self.pendingActionsTable.removeMessage(id: message.id, operations: &pendingActionsOperations, updatedSummaries: &updatedMessageActionsSummaries)
        
            for tag in message.tags {
                self.tagsTable.remove(tags: tag, index: index, updatedSummaries: &updatedMessageTagSummaries, invalidateSummaries: &invalidateMessageTagSummaries)
            }
            if let threadId = message.threadId {
                self.threadsTable.remove(threadId: threadId, index: index)
            }
            for tag in message.globalTags {
                self.globalTagsTable.remove(tag, index: index)
            }
            if !message.localTags.isEmpty {
                self.localTagsTable.set(id: index.id, tags: [], previousTags: message.localTags, operations: &localTagsOperations)
            }
        
            for mediaId in message.referencedMedia {
                let _ = self.messageMediaTable.removeReference(mediaId)
            }
        
            if self.seedConfiguration.peerNamespacesRequiringMessageTextIndex.contains(message.id.peerId.namespace) {
                self.textIndexTable.remove(messageId: message.id)
            }
        
            resultTags = message.tags
            resultGlobalTags = message.globalTags
            
            self.valueBox.remove(self.table, key: key, secure: true)
            return (resultTags, resultGlobalTags)
        } else {
            return nil
        }
    }
    
    func embeddedMediaForIndex(_ index: MessageIndex, id: MediaId) -> Media? {
        if let message = self.getMessage(index), message.embeddedMediaData.length > 4 {
            var embeddedMediaCount: Int32 = 0
            message.embeddedMediaData.read(&embeddedMediaCount, offset: 0, length: 4)
            
            for _ in 0 ..< embeddedMediaCount {
                var mediaLength: Int32 = 0
                message.embeddedMediaData.read(&mediaLength, offset: 0, length: 4)
                if let readMedia = PostboxDecoder(buffer: MemoryBuffer(memory: message.embeddedMediaData.memory + message.embeddedMediaData.offset, capacity: Int(mediaLength), length: Int(mediaLength), freeWhenDone: false)).decodeRootObject() as? Media {
                    
                    if let readMediaId = readMedia.id, readMediaId == id {
                        return readMedia
                    }
                }
                message.embeddedMediaData.skip(Int(mediaLength))
            }
        }
        
        return nil
    }
    
    func updateEmbeddedMedia(_ index: MessageIndex, operationsByPeerId: inout [PeerId: [MessageHistoryOperation]], update: ([Media]) -> [Media]) {
        if let message = self.getMessage(index) {
            var embeddedMediaCount: Int32 = 0
            message.embeddedMediaData.read(&embeddedMediaCount, offset: 0, length: 4)
            
            var previousMedia: [Media] = []
            for _ in 0 ..< embeddedMediaCount {
                var mediaLength: Int32 = 0
                message.embeddedMediaData.read(&mediaLength, offset: 0, length: 4)
                if let readMedia = PostboxDecoder(buffer: MemoryBuffer(memory: message.embeddedMediaData.memory + message.embeddedMediaData.offset, capacity: Int(mediaLength), length: Int(mediaLength), freeWhenDone: false)).decodeRootObject() as? Media {
                    previousMedia.append(readMedia)
                }
                message.embeddedMediaData.skip(Int(mediaLength))
            }
            
            let updatedMedia = update(previousMedia)
            var updated = false
            if updatedMedia.count != previousMedia.count {
                updated = true
            } else {
                outer: for i in 0 ..< previousMedia.count {
                    if !previousMedia[i].isEqual(to: updatedMedia[i]) {
                        updated = true
                        break outer
                    }
                }
            }
            
            if updated {
                var updatedEmbeddedMediaCount: Int32 = Int32(updatedMedia.count)
                
                let updatedEmbeddedMediaBuffer = WriteBuffer()
                updatedEmbeddedMediaBuffer.write(&updatedEmbeddedMediaCount, offset: 0, length: 4)
                
                let encoder = PostboxEncoder()
                
                for media in updatedMedia {
                    encoder.reset()
                    encoder.encodeRootObject(media)
                    withExtendedLifetime(encoder, {
                        let encodedBuffer = encoder.readBufferNoCopy()
                        var encodedLength: Int32 = Int32(encodedBuffer.length)
                        updatedEmbeddedMediaBuffer.write(&encodedLength, offset: 0, length: 4)
                        updatedEmbeddedMediaBuffer.write(encodedBuffer.memory, offset: 0, length: encodedBuffer.length)
                    })
                }
                
                withExtendedLifetime(updatedEmbeddedMediaBuffer, {
                    self.storeIntermediateMessage(IntermediateMessage(stableId: message.stableId, stableVersion: message.stableVersion, id: message.id, globallyUniqueId: message.globallyUniqueId, groupingKey: message.groupingKey, groupInfo: message.groupInfo, threadId: message.threadId, timestamp: message.timestamp, flags: message.flags, tags: message.tags, globalTags: message.globalTags, localTags: message.localTags, forwardInfo: message.forwardInfo, authorId: message.authorId, text: message.text, attributesData: message.attributesData, embeddedMediaData: updatedEmbeddedMediaBuffer.readBufferNoCopy(), referencedMedia: message.referencedMedia), sharedKey: self.key(index))
                })
                
                let operation: MessageHistoryOperation = .UpdateEmbeddedMedia(index, updatedEmbeddedMediaBuffer.makeReadBufferAndReset())
                if operationsByPeerId[index.id.peerId] == nil {
                    operationsByPeerId[index.id.peerId] = [operation]
                } else {
                    operationsByPeerId[index.id.peerId]!.append(operation)
                }
            }
        }
    }
    
    func updateEmbeddedMedia(_ index: MessageIndex, mediaId: MediaId, media: Media?, operationsByPeerId: inout [PeerId: [MessageHistoryOperation]]) {
        self.updateEmbeddedMedia(index, operationsByPeerId: &operationsByPeerId, update: { previousMedia in
            var updatedMedia: [Media] = []
            for previous in previousMedia {
                if previous.id == mediaId {
                    if let media = media {
                        updatedMedia.append(media)
                    }
                } else {
                    updatedMedia.append(previous)
                }
            }
            return updatedMedia
        })
    }
    
    private func justUpdate(_ index: MessageIndex, message: InternalStoreMessage, keepLocalTags: Bool, sharedKey: ValueBoxKey, sharedBuffer: WriteBuffer, sharedEncoder: PostboxEncoder, unsentMessageOperations: inout [IntermediateMessageHistoryUnsentOperation], updatedMessageTagSummaries: inout [MessageHistoryTagsSummaryKey: MessageHistoryTagNamespaceSummary], invalidateMessageTagSummaries: inout [InvalidatedMessageHistoryTagsSummaryEntryOperation], updatedGroupInfos: inout [MessageId: MessageGroupInfo], localTagsOperations: inout [IntermediateMessageHistoryLocalTagsOperation], updatedMedia: inout [MediaId: Media?]) -> (IntermediateMessage, MessageTags)? {
        if let previousMessage = self.getMessage(index) {
            var mediaToUpdate: [Media] = []
            
            var previousEmbeddedMediaWithIds: [(MediaId, Media)] = []
            if previousMessage.embeddedMediaData.length > 4 {
                var embeddedMediaCount: Int32 = 0
                let previousEmbeddedMediaData = previousMessage.embeddedMediaData
                previousEmbeddedMediaData.read(&embeddedMediaCount, offset: 0, length: 4)
                for _ in 0 ..< embeddedMediaCount {
                    var mediaLength: Int32 = 0
                    previousEmbeddedMediaData.read(&mediaLength, offset: 0, length: 4)
                    if let media = PostboxDecoder(buffer: MemoryBuffer(memory: previousEmbeddedMediaData.memory + previousEmbeddedMediaData.offset, capacity: Int(mediaLength), length: Int(mediaLength), freeWhenDone: false)).decodeRootObject() as? Media {
                        if let mediaId = media.id {
                            previousEmbeddedMediaWithIds.append((mediaId, media))
                        }
                    }
                    previousEmbeddedMediaData.skip(Int(mediaLength))
                }
            }
            
            var previousMediaIds = Set<MediaId>()
            for (mediaId, _) in previousEmbeddedMediaWithIds {
                previousMediaIds.insert(mediaId)
            }
            for mediaId in previousMessage.referencedMedia {
                previousMediaIds.insert(mediaId)
            }
            
            var updatedMediaIds = Set<MediaId>()
            for media in message.media {
                if let mediaId = media.id {
                    updatedMediaIds.insert(mediaId)
                }
            }
            
            if previousMediaIds != updatedMediaIds || index != message.index {
                for (_, media) in previousEmbeddedMediaWithIds {
                    self.messageMediaTable.removeEmbeddedMedia(media)
                }
                for mediaId in previousMessage.referencedMedia {
                    let _ = self.messageMediaTable.removeReference(mediaId)
                }
            }
            
            self.valueBox.remove(self.table, key: self.key(index), secure: true)
            
            let updatedIndex = message.index
            
            let updatedGroupInfo = self.updateMovingGroupInfoInNamespace(index: updatedIndex, updatedIndex: updatedIndex, groupingKey: message.groupingKey, previousInfo: previousMessage.groupInfo, updatedGroupInfos: &updatedGroupInfos)
            
            if previousMessage.tags != message.tags || index != updatedIndex {
                if !previousMessage.tags.isEmpty {
                    self.tagsTable.remove(tags: previousMessage.tags, index: index, updatedSummaries: &updatedMessageTagSummaries, invalidateSummaries: &invalidateMessageTagSummaries)
                }
                if !message.tags.isEmpty {
                    self.tagsTable.add(tags: message.tags, index: message.index, updatedSummaries: &updatedMessageTagSummaries, invalidateSummaries: &invalidateMessageTagSummaries)
                }
            }
            if previousMessage.threadId != message.threadId || index != message.index {
                if let threadId = previousMessage.threadId {
                    self.threadsTable.remove(threadId: threadId, index: index)
                }
                if let threadId = message.threadId {
                    self.threadsTable.add(threadId: threadId, index: message.index)
                }
            }
            
            if !previousMessage.globalTags.isEmpty || !message.globalTags.isEmpty {
                if !previousMessage.globalTags.isEmpty {
                    for tag in previousMessage.globalTags {
                        self.globalTagsTable.remove(tag, index: index)
                    }
                }
                if !message.globalTags.isEmpty {
                    for tag in message.globalTags {
                        let _ = self.globalTagsTable.addMessage(tag, index: message.index)
                    }
                }
            }
            
            let updatedLocalTags = keepLocalTags ? previousMessage.localTags : message.localTags
            
            if previousMessage.id != message.id && (!previousMessage.localTags.isEmpty || !updatedLocalTags.isEmpty) {
                self.localTagsTable.set(id: previousMessage.id, tags: [], previousTags: previousMessage.localTags, operations: &localTagsOperations)
                self.localTagsTable.set(id: message.id, tags: updatedLocalTags, previousTags: [], operations: &localTagsOperations)
            } else if previousMessage.localTags != updatedLocalTags {
                self.localTagsTable.set(id: message.id, tags: updatedLocalTags, previousTags: previousMessage.localTags, operations: &localTagsOperations)
            } else {
                for tag in updatedLocalTags {
                    localTagsOperations.append(.Update(tag, message.id))
                }
            }
            
            if message.globallyUniqueId != previousMessage.globallyUniqueId {
                if let globallyUniqueId = previousMessage.globallyUniqueId {
                    self.globallyUniqueMessageIdsTable.remove(peerId: message.id.peerId, globallyUniqueId: globallyUniqueId)
                }
                if let globallyUniqueId = message.globallyUniqueId {
                    self.globallyUniqueMessageIdsTable.set(peerId: message.id.peerId, globallyUniqueId: globallyUniqueId, id: message.id)
                }
            } else if let globallyUniqueId = message.globallyUniqueId, previousMessage.id != message.id {
                self.globallyUniqueMessageIdsTable.set(peerId: message.id.peerId, globallyUniqueId: globallyUniqueId, id: message.id)
            }
            
            if !message.globalTags.isEmpty || !previousMessage.globalTags.isEmpty {
                //assertionFailure("implement global tags")
                if index != message.index {
                    
                } else if message.globalTags != previousMessage.globalTags {
                    
                }
            }
            
            switch (previousMessage.flags.contains(.Unsent) && !previousMessage.flags.contains(.Failed), message.flags.contains(.Unsent) && !message.flags.contains(.Failed)) {
                case (true, false):
                    self.unsentTable.remove(index.id, operations: &unsentMessageOperations)
                case (false, true):
                    self.unsentTable.add(message.id, operations: &unsentMessageOperations)
                case (true, true):
                    if index != message.index {
                        self.unsentTable.remove(index.id, operations: &unsentMessageOperations)
                        self.unsentTable.add(message.id, operations: &unsentMessageOperations)
                    }
                case (false, false):
                    break
            }
            
            if previousMessage.id != message.id {
                if previousMessage.flags.contains(.Failed) {
                    self.failedTable.remove(previousMessage.id)
                }
                if message.flags.contains(.Failed) {
                    self.failedTable.add(message.id)
                }
            } else {
                if previousMessage.flags.contains(.Failed) != message.flags.contains(.Failed) {
                    if previousMessage.flags.contains(.Failed) {
                        self.failedTable.remove(previousMessage.id)
                    } else {
                        self.failedTable.add(message.id)
                    }
                }
            }
            
            if self.seedConfiguration.peerNamespacesRequiringMessageTextIndex.contains(message.id.peerId.namespace) {
                if previousMessage.id != message.id || previousMessage.text != message.text || previousMessage.tags != message.tags {
                    self.textIndexTable.remove(messageId: previousMessage.id)
                    
                    var indexableText = message.text
                    for media in message.media {
                        if let mediaText = media.indexableText {
                            indexableText.append(" ")
                            indexableText.append(mediaText)
                        }
                    }
                    
                    self.textIndexTable.add(messageId: message.id, text: indexableText, tags: message.tags)
                }
            }
            
            let groupInfo = updatedGroupInfo
            
            sharedBuffer.reset()
            
            var type: Int8 = 0
            sharedBuffer.write(&type, offset: 0, length: 1)
            
            var stableId: UInt32 = previousMessage.stableId
            sharedBuffer.write(&stableId, offset: 0, length: 4)
            
            var stableVersion: UInt32 = previousMessage.stableVersion + 1
            sharedBuffer.write(&stableVersion, offset: 0, length: 4)
            
            var dataFlags: MessageDataFlags = []
            if message.globallyUniqueId != nil {
                dataFlags.insert(.hasGloballyUniqueId)
            }
            if !message.globalTags.isEmpty {
                dataFlags.insert(.hasGlobalTags)
            }
            if message.groupingKey != nil {
                dataFlags.insert(.hasGroupingKey)
            }
            if groupInfo != nil {
                dataFlags.insert(.hasGroupInfo)
            }
            if !updatedLocalTags.isEmpty {
                dataFlags.insert(.hasLocalTags)
            }
            if message.threadId != nil {
                dataFlags.insert(.hasThreadId)
            }
            sharedBuffer.write(&dataFlags, offset: 0, length: 1)
            if let globallyUniqueId = message.globallyUniqueId {
                var globallyUniqueIdValue = globallyUniqueId
                sharedBuffer.write(&globallyUniqueIdValue, offset: 0, length: 8)
                self.globallyUniqueMessageIdsTable.set(peerId: message.id.peerId, globallyUniqueId: globallyUniqueId, id: message.id)
            }
            if !message.globalTags.isEmpty {
                var globalTagsValue: UInt32 = message.globalTags.rawValue
                sharedBuffer.write(&globalTagsValue, offset: 0, length: 4)
            }
            if let groupingKey = message.groupingKey {
                var groupingKeyValue = groupingKey
                sharedBuffer.write(&groupingKeyValue, offset: 0, length: 8)
            }
            if let groupInfo = groupInfo {
                var stableIdValue = groupInfo.stableId
                sharedBuffer.write(&stableIdValue, offset: 0, length: 4)
            }
            if !updatedLocalTags.isEmpty {
                var localTagsValue: UInt32 = updatedLocalTags.rawValue
                sharedBuffer.write(&localTagsValue, offset: 0, length: 4)
            }
            if var threadId = message.threadId {
                sharedBuffer.write(&threadId, length: 8)
            }
            
            var flags = MessageFlags(message.flags)
            sharedBuffer.write(&flags.rawValue, offset: 0, length: 4)
            
            var tags = message.tags
            sharedBuffer.write(&tags.rawValue, offset: 0, length: 4)
            
            var intermediateForwardInfo: IntermediateMessageForwardInfo?
            if let forwardInfo = message.forwardInfo {
                intermediateForwardInfo = IntermediateMessageForwardInfo(forwardInfo)
                
                var forwardInfoFlags: Int8 = 1
                if forwardInfo.sourceId != nil {
                    forwardInfoFlags |= 1 << 1
                }
                if forwardInfo.sourceMessageId != nil {
                    forwardInfoFlags |= 1 << 2
                }
                if forwardInfo.authorSignature != nil {
                    forwardInfoFlags |= 1 << 3
                }
                if forwardInfo.psaType != nil {
                    forwardInfoFlags |= 1 << 4
                }
                if !forwardInfo.flags.isEmpty {
                    forwardInfoFlags |= 1 << 5
                }
                sharedBuffer.write(&forwardInfoFlags, offset: 0, length: 1)
                var forwardAuthorId: Int64 = forwardInfo.authorId?.toInt64() ?? 0
                var forwardDate: Int32 = forwardInfo.date
                sharedBuffer.write(&forwardAuthorId, offset: 0, length: 8)
                sharedBuffer.write(&forwardDate, offset: 0, length: 4)
                
                if let sourceId = forwardInfo.sourceId {
                    var sourceIdValue: Int64 = sourceId.toInt64()
                    sharedBuffer.write(&sourceIdValue, offset: 0, length: 8)
                }
                
                if let sourceMessageId = forwardInfo.sourceMessageId {
                    var sourceMessageIdPeerId: Int64 = sourceMessageId.peerId.toInt64()
                    var sourceMessageIdNamespace: Int32 = sourceMessageId.namespace
                    var sourceMessageIdId: Int32 = sourceMessageId.id
                    sharedBuffer.write(&sourceMessageIdPeerId, offset: 0, length: 8)
                    sharedBuffer.write(&sourceMessageIdNamespace, offset: 0, length: 4)
                    sharedBuffer.write(&sourceMessageIdId, offset: 0, length: 4)
                }
                
                if let authorSignature = forwardInfo.authorSignature {
                    if let data = authorSignature.data(using: .utf8, allowLossyConversion: true) {
                        var length: Int32 = Int32(data.count)
                        sharedBuffer.write(&length, offset: 0, length: 4)
                        sharedBuffer.write(data)
                    } else {
                        var length: Int32 = 0
                        sharedBuffer.write(&length, offset: 0, length: 4)
                    }
                }
                
                if let psaType = forwardInfo.psaType {
                    if let data = psaType.data(using: .utf8, allowLossyConversion: true) {
                        var length: Int32 = Int32(data.count)
                        sharedBuffer.write(&length, offset: 0, length: 4)
                        sharedBuffer.write(data)
                    } else {
                        var length: Int32 = 0
                        sharedBuffer.write(&length, offset: 0, length: 4)
                    }
                }
                
                if !forwardInfo.flags.isEmpty {
                    var value: Int32 = forwardInfo.flags.rawValue
                    sharedBuffer.write(&value, offset: 0, length: 4)
                }
            } else {
                var forwardInfoFlags: Int8 = 0
                sharedBuffer.write(&forwardInfoFlags, offset: 0, length: 1)
            }
            
            if let authorId = message.authorId {
                var varAuthorId: Int64 = authorId.toInt64()
                var hasAuthor: Int8 = 1
                sharedBuffer.write(&hasAuthor, offset: 0, length: 1)
                sharedBuffer.write(&varAuthorId, offset: 0, length: 8)
            } else {
                var hasAuthor: Int8 = 0
                sharedBuffer.write(&hasAuthor, offset: 0, length: 1)
            }
            
            let data = message.text.data(using: .utf8, allowLossyConversion: true)!
            var length: Int32 = Int32(data.count)
            sharedBuffer.write(&length, offset: 0, length: 4)
            sharedBuffer.write(data)
            
            let attributesBuffer = WriteBuffer()
            
            var attributeCount: Int32 = Int32(message.attributes.count)
            attributesBuffer.write(&attributeCount, offset: 0, length: 4)
            for attribute in message.attributes {
                sharedEncoder.reset()
                sharedEncoder.encodeRootObject(attribute)
                let attributeBuffer = sharedEncoder.memoryBuffer()
                var attributeBufferLength = Int32(attributeBuffer.length)
                attributesBuffer.write(&attributeBufferLength, offset: 0, length: 4)
                attributesBuffer.write(attributeBuffer.memory, offset: 0, length: attributeBuffer.length)
            }
            
            sharedBuffer.write(attributesBuffer.memory, offset: 0, length: attributesBuffer.length)
            
            var embeddedMedia: [Media] = []
            var referencedMedia: [MediaId] = []
            for media in message.media {
                if let mediaId = media.id {
                    let mediaInsertResult = self.messageMediaTable.set(media, index: message.index, messageHistoryTable: self)
                    switch mediaInsertResult {
                        case let .Embed(media):
                            embeddedMedia.append(media)
                        case .Reference:
                            referencedMedia.append(mediaId)
                            if let currentMedia = self.messageMediaTable.get(mediaId, embedded: { _, _ in nil })?.1, !currentMedia.isEqual(to: media) {
                                mediaToUpdate.append(media)
                            }
                    }
                } else {
                    embeddedMedia.append(media)
                }
            }
            
            let embeddedMediaBuffer = WriteBuffer()
            var embeddedMediaCount: Int32 = Int32(embeddedMedia.count)
            embeddedMediaBuffer.write(&embeddedMediaCount, offset: 0, length: 4)
            for media in embeddedMedia {
                sharedEncoder.reset()
                sharedEncoder.encodeRootObject(media)
                let mediaBuffer = sharedEncoder.memoryBuffer()
                var mediaBufferLength = Int32(mediaBuffer.length)
                embeddedMediaBuffer.write(&mediaBufferLength, offset: 0, length: 4)
                embeddedMediaBuffer.write(mediaBuffer.memory, offset: 0, length: mediaBuffer.length)
            }
            
            sharedBuffer.write(embeddedMediaBuffer.memory, offset: 0, length: embeddedMediaBuffer.length)
            
            var referencedMediaCount: Int32 = Int32(referencedMedia.count)
            sharedBuffer.write(&referencedMediaCount, offset: 0, length: 4)
            for mediaId in referencedMedia {
                var idNamespace: Int32 = mediaId.namespace
                var idId: Int64 = mediaId.id
                sharedBuffer.write(&idNamespace, offset: 0, length: 4)
                sharedBuffer.write(&idId, offset: 0, length: 8)
            }
            
            self.valueBox.set(self.table, key: self.key(message.index, key: sharedKey), value: sharedBuffer)
            
            let result = (IntermediateMessage(stableId: stableId, stableVersion: stableVersion, id: message.id, globallyUniqueId: message.globallyUniqueId, groupingKey: message.groupingKey, groupInfo: groupInfo, threadId: message.threadId, timestamp: message.timestamp, flags: flags, tags: tags, globalTags: message.globalTags, localTags: updatedLocalTags, forwardInfo: intermediateForwardInfo, authorId: message.authorId, text: message.text, attributesData: attributesBuffer.makeReadBufferAndReset(), embeddedMediaData: embeddedMediaBuffer.makeReadBufferAndReset(), referencedMedia: referencedMedia), previousMessage.tags)
            
            for media in mediaToUpdate {
                if let id = media.id {
                    var updatedMessageIndices = Set<MessageIndex>()
                    var operationsByPeerId: [PeerId: [MessageHistoryOperation]] = [:]
                    self.updateMedia(id, media: media, operationsByPeerId: &operationsByPeerId, updatedMedia: &updatedMedia, updatedMessageIndices: &updatedMessageIndices)
                }
            }
            
            return result
        } else {
            return nil
        }
    }
    
    private func updateMovingGroupInfoInNamespace(index: MessageIndex, updatedIndex: MessageIndex, groupingKey: Int64?, previousInfo: MessageGroupInfo?, updatedGroupInfos: inout [MessageId: MessageGroupInfo]) -> MessageGroupInfo? {
        let (previousLowerMessage, previousUpperMessage) = self.adjacentMessagesInNamespace(index: index)
        let (updatedLowerMessage, updatedUpperMessage) = self.adjacentMessagesInNamespace(index: updatedIndex)
        if previousLowerMessage?.id == updatedLowerMessage?.id && previousUpperMessage?.id == updatedUpperMessage?.id {
            return previousInfo
        } else {
            self.maybeCombineGroupsInNamespace(at: index, updatedGroupInfos: &updatedGroupInfos)
            
            let groupInfo = self.updateGroupingInfoAroundInsertionInNamespace(index: index, groupingKey: groupingKey, updatedGroupInfos: &updatedGroupInfos)
            
            return groupInfo
        }
    }
    
    private func justUpdateTimestamp(_ index: MessageIndex, timestamp: Int32, unsentMessageOperations: inout [IntermediateMessageHistoryUnsentOperation], updatedMessageTagSummaries: inout [MessageHistoryTagsSummaryKey: MessageHistoryTagNamespaceSummary], invalidateMessageTagSummaries: inout [InvalidatedMessageHistoryTagsSummaryEntryOperation], updatedGroupInfos: inout [MessageId: MessageGroupInfo], localTagsOperations: inout [IntermediateMessageHistoryLocalTagsOperation], updatedMedia: inout [MediaId: Media?]) -> (MessageTags, GlobalMessageTags)? {
        if let previousMessage = self.getMessage(index) {
            var storeForwardInfo: StoreMessageForwardInfo?
            if let forwardInfo = previousMessage.forwardInfo {
                storeForwardInfo = StoreMessageForwardInfo(authorId: forwardInfo.authorId, sourceId: forwardInfo.sourceId, sourceMessageId: forwardInfo.sourceMessageId, date: forwardInfo.date, authorSignature: forwardInfo.authorSignature, psaType: forwardInfo.psaType, flags: forwardInfo.flags)
            }
            
            var parsedAttributes: [MessageAttribute] = []
            var parsedMedia: [Media] = []
            
            let attributesData = previousMessage.attributesData.sharedBufferNoCopy()
            if attributesData.length > 4 {
                var attributeCount: Int32 = 0
                attributesData.read(&attributeCount, offset: 0, length: 4)
                for _ in 0 ..< attributeCount {
                    var attributeLength: Int32 = 0
                    attributesData.read(&attributeLength, offset: 0, length: 4)
                    if let attribute = PostboxDecoder(buffer: MemoryBuffer(memory: attributesData.memory + attributesData.offset, capacity: Int(attributeLength), length: Int(attributeLength), freeWhenDone: false)).decodeRootObject() as? MessageAttribute {
                        parsedAttributes.append(attribute)
                    }
                    attributesData.skip(Int(attributeLength))
                }
            }
            
            let embeddedMediaData = previousMessage.embeddedMediaData.sharedBufferNoCopy()
            if embeddedMediaData.length > 4 {
                var embeddedMediaCount: Int32 = 0
                embeddedMediaData.read(&embeddedMediaCount, offset: 0, length: 4)
                for _ in 0 ..< embeddedMediaCount {
                    var mediaLength: Int32 = 0
                    embeddedMediaData.read(&mediaLength, offset: 0, length: 4)
                    if let media = PostboxDecoder(buffer: MemoryBuffer(memory: embeddedMediaData.memory + embeddedMediaData.offset, capacity: Int(mediaLength), length: Int(mediaLength), freeWhenDone: false)).decodeRootObject() as? Media {
                        parsedMedia.append(media)
                    }
                    embeddedMediaData.skip(Int(mediaLength))
                }
            }
            
            for mediaId in previousMessage.referencedMedia {
                if let media = self.messageMediaTable.get(mediaId, embedded: { _, _ in
                    return nil
                })?.1 {
                    parsedMedia.append(media)
                }
            }
            
            let updatedIndex = MessageIndex(id: index.id, timestamp: timestamp)
            
            let _ = self.justUpdate(index, message: InternalStoreMessage(id: previousMessage.id, timestamp: timestamp, globallyUniqueId: previousMessage.globallyUniqueId, groupingKey: previousMessage.groupingKey, threadId: previousMessage.threadId, flags: StoreMessageFlags(previousMessage.flags), tags: previousMessage.tags, globalTags: previousMessage.globalTags, localTags: previousMessage.localTags, forwardInfo: storeForwardInfo, authorId: previousMessage.authorId, text: previousMessage.text, attributes: parsedAttributes, media: parsedMedia), keepLocalTags: false, sharedKey: self.key(updatedIndex), sharedBuffer: WriteBuffer(), sharedEncoder: PostboxEncoder(), unsentMessageOperations: &unsentMessageOperations, updatedMessageTagSummaries: &updatedMessageTagSummaries, invalidateMessageTagSummaries: &invalidateMessageTagSummaries, updatedGroupInfos: &updatedGroupInfos, localTagsOperations: &localTagsOperations, updatedMedia: &updatedMedia)
            return (previousMessage.tags, previousMessage.globalTags)
        } else {
            return nil
        }
    }
    
    func unembedMedia(_ index: MessageIndex, id: MediaId) -> Media? {
        if let message = self.getMessage(index), message.embeddedMediaData.length > 4 {
            var embeddedMediaCount: Int32 = 0
            message.embeddedMediaData.read(&embeddedMediaCount, offset: 0, length: 4)
            
            let updatedEmbeddedMediaBuffer = WriteBuffer()
            var updatedEmbeddedMediaCount = embeddedMediaCount - 1
            updatedEmbeddedMediaBuffer.write(&updatedEmbeddedMediaCount, offset: 0, length: 4)
            
            var extractedMedia: Media?
            
            for _ in 0 ..< embeddedMediaCount {
                let mediaOffset = message.embeddedMediaData.offset
                var mediaLength: Int32 = 0
                var copyMedia = true
                message.embeddedMediaData.read(&mediaLength, offset: 0, length: 4)
                if let media = PostboxDecoder(buffer: MemoryBuffer(memory: message.embeddedMediaData.memory + message.embeddedMediaData.offset, capacity: Int(mediaLength), length: Int(mediaLength), freeWhenDone: false)).decodeRootObject() as? Media {
                    
                    if let mediaId = media.id, mediaId == id {
                        copyMedia = false
                        extractedMedia = media
                    }
                }
                
                if copyMedia {
                    updatedEmbeddedMediaBuffer.write(message.embeddedMediaData.memory.advanced(by: mediaOffset), offset: 0, length: message.embeddedMediaData.offset - mediaOffset)
                }
            }
            
            if let extractedMedia = extractedMedia {
                var updatedReferencedMedia = message.referencedMedia
                updatedReferencedMedia.append(extractedMedia.id!)
                withExtendedLifetime(updatedEmbeddedMediaBuffer, {
                    self.storeIntermediateMessage(IntermediateMessage(stableId: message.stableId, stableVersion: message.stableVersion, id: message.id, globallyUniqueId: message.globallyUniqueId, groupingKey: message.groupingKey, groupInfo: message.groupInfo, threadId: message.threadId, timestamp: message.timestamp, flags: message.flags, tags: message.tags, globalTags: message.globalTags, localTags: message.localTags, forwardInfo: message.forwardInfo, authorId: message.authorId, text: message.text, attributesData: message.attributesData, embeddedMediaData: updatedEmbeddedMediaBuffer.readBufferNoCopy(), referencedMedia: updatedReferencedMedia), sharedKey: self.key(index))
                })
                
                return extractedMedia
            }
        }
        return nil
    }
    
    func storeIntermediateMessage(_ message: IntermediateMessage, sharedKey: ValueBoxKey, sharedBuffer: WriteBuffer = WriteBuffer()) {
        sharedBuffer.reset()
        
        var type: Int8 = 0
        sharedBuffer.write(&type, offset: 0, length: 1)
        
        var stableId: UInt32 = message.stableId
        sharedBuffer.write(&stableId, offset: 0, length: 4)
        
        var stableVersion: UInt32 = message.stableVersion
        sharedBuffer.write(&stableVersion, offset: 0, length: 4)
        
        var dataFlags: MessageDataFlags = []
        if message.globallyUniqueId != nil {
            dataFlags.insert(.hasGloballyUniqueId)
        }
        if !message.globalTags.isEmpty {
            dataFlags.insert(.hasGlobalTags)
        }
        if message.groupingKey != nil {
            dataFlags.insert(.hasGroupingKey)
        }
        if message.groupInfo != nil {
            dataFlags.insert(.hasGroupInfo)
        }
        if !message.localTags.isEmpty {
            dataFlags.insert(.hasLocalTags)
        }
        if message.threadId != nil {
            dataFlags.insert(.hasThreadId)
        }
        sharedBuffer.write(&dataFlags, offset: 0, length: 1)
        if let globallyUniqueId = message.globallyUniqueId {
            var globallyUniqueIdValue = globallyUniqueId
            sharedBuffer.write(&globallyUniqueIdValue, offset: 0, length: 8)
            self.globallyUniqueMessageIdsTable.set(peerId: message.id.peerId, globallyUniqueId: globallyUniqueId, id: message.id)
        }
        if !message.globalTags.isEmpty {
            var globalTagsValue: UInt32 = message.globalTags.rawValue
            sharedBuffer.write(&globalTagsValue, offset: 0, length: 4)
        }
        if let groupingKey = message.groupingKey {
            var groupingKeyValue = groupingKey
            sharedBuffer.write(&groupingKeyValue, offset: 0, length: 8)
        }
        if let groupInfo = message.groupInfo {
            var stableIdValue = groupInfo.stableId
            sharedBuffer.write(&stableIdValue, offset: 0, length: 4)
        }
        if !message.localTags.isEmpty {
            var localTagsValue: UInt32 = message.localTags.rawValue
            sharedBuffer.write(&localTagsValue, offset: 0, length: 4)
        }
        if var threadId = message.threadId {
            sharedBuffer.write(&threadId, length: 8)
        }
        
        var flagsValue: UInt32 = message.flags.rawValue
        sharedBuffer.write(&flagsValue, offset: 0, length: 4)
        
        var tagsValue: UInt32 = message.tags.rawValue
        sharedBuffer.write(&tagsValue, offset: 0, length: 4)
        
        if let forwardInfo = message.forwardInfo {
            var forwardInfoFlags: Int8 = 1
            if forwardInfo.sourceId != nil {
                forwardInfoFlags |= 1 << 1
            }
            if forwardInfo.sourceMessageId != nil {
                forwardInfoFlags |= 1 << 2
            }
            if forwardInfo.authorSignature != nil {
                forwardInfoFlags |= 1 << 3
            }
            if forwardInfo.psaType != nil {
                forwardInfoFlags |= 1 << 4
            }
            sharedBuffer.write(&forwardInfoFlags, offset: 0, length: 1)
            var forwardAuthorId: Int64 = forwardInfo.authorId?.toInt64() ?? 0
            var forwardDate: Int32 = forwardInfo.date
            sharedBuffer.write(&forwardAuthorId, offset: 0, length: 8)
            sharedBuffer.write(&forwardDate, offset: 0, length: 4)
            
            if let sourceId = forwardInfo.sourceId {
                var sourceIdValue: Int64 = sourceId.toInt64()
                sharedBuffer.write(&sourceIdValue, offset: 0, length: 8)
            }
            
            if let sourceMessageId = forwardInfo.sourceMessageId {
                var sourceMessageIdPeerId: Int64 = sourceMessageId.peerId.toInt64()
                var sourceMessageIdNamespace: Int32 = sourceMessageId.namespace
                var sourceMessageIdId: Int32 = sourceMessageId.id
                sharedBuffer.write(&sourceMessageIdPeerId, offset: 0, length: 8)
                sharedBuffer.write(&sourceMessageIdNamespace, offset: 0, length: 4)
                sharedBuffer.write(&sourceMessageIdId, offset: 0, length: 4)
            }
            
            if let authorSignature = forwardInfo.authorSignature {
                if let data = authorSignature.data(using: .utf8, allowLossyConversion: true) {
                    var length: Int32 = Int32(data.count)
                    sharedBuffer.write(&length, offset: 0, length: 4)
                    sharedBuffer.write(data)
                } else {
                    var length: Int32 = 0
                    sharedBuffer.write(&length, offset: 0, length: 4)
                }
            }
            
            if let psaType = forwardInfo.psaType {
                if let data = psaType.data(using: .utf8, allowLossyConversion: true) {
                    var length: Int32 = Int32(data.count)
                    sharedBuffer.write(&length, offset: 0, length: 4)
                    sharedBuffer.write(data)
                } else {
                    var length: Int32 = 0
                    sharedBuffer.write(&length, offset: 0, length: 4)
                }
            }
        } else {
            var forwardInfoFlags: Int8 = 0
            sharedBuffer.write(&forwardInfoFlags, offset: 0, length: 1)
        }

        if let authorId = message.authorId {
            var varAuthorId: Int64 = authorId.toInt64()
            var hasAuthor: Int8 = 1
            sharedBuffer.write(&hasAuthor, offset: 0, length: 1)
            sharedBuffer.write(&varAuthorId, offset: 0, length: 8)
        } else {
            var hasAuthor: Int8 = 0
            sharedBuffer.write(&hasAuthor, offset: 0, length: 1)
        }
        
        let data = message.text.data(using: .utf8, allowLossyConversion: true)!
        var length: Int32 = Int32(data.count)
        sharedBuffer.write(&length, offset: 0, length: 4)
        sharedBuffer.write(data)
        
        sharedBuffer.write(message.attributesData.memory, offset: 0, length: message.attributesData.length)
        sharedBuffer.write(message.embeddedMediaData.memory, offset: 0, length: message.embeddedMediaData.length)
        
        var referencedMediaCount: Int32 = Int32(message.referencedMedia.count)
        sharedBuffer.write(&referencedMediaCount, offset: 0, length: 4)
        for mediaId in message.referencedMedia {
            var idNamespace: Int32 = mediaId.namespace
            var idId: Int64 = mediaId.id
            sharedBuffer.write(&idNamespace, offset: 0, length: 4)
            sharedBuffer.write(&idId, offset: 0, length: 8)
        }
        
        self.valueBox.set(self.table, key: self.key(MessageIndex(id: message.id, timestamp: message.timestamp), key: sharedKey), value: sharedBuffer)
    }
    
    private func extractIntermediateEntryIsMessage(value: ReadBuffer) -> Bool {
        var type: Int8 = 0
        value.read(&type, offset: 0, length: 1)
        if type == 0 {
            return true
        } else {
            return false
        }
    }
    
    private func extractIntermediateEntryAuthor(value: ReadBuffer) -> PeerId? {
        var type: Int8 = 0
        value.read(&type, offset: 0, length: 1)
        if type == 0 {
            value.skip(4) // stableId
            value.skip(4) // stableVersion
            
            var hasGloballyUniqueId: Int8 = 0
            value.read(&hasGloballyUniqueId, offset: 0, length: 1)
            if hasGloballyUniqueId != 0 {
                value.skip(8) // globallyUniqueId
            }
            
            value.skip(4) // flags
            value.skip(4) // tags
            
            var forwardInfoFlags: Int8 = 0
            value.read(&forwardInfoFlags, offset: 0, length: 1)
            if forwardInfoFlags != 0 {
                value.skip(8) // forwardAuthorId
                value.skip(4) // forwardDate
                
                if (forwardInfoFlags & 2) != 0 {
                    value.skip(8) // forwardSourceIdValue
                }
                
                if (forwardInfoFlags & 4) != 0 {
                    value.skip(8) // forwardSourceMessagePeerId
                    value.skip(4) // forwardSourceMessageNamespace
                    value.skip(4) // forwardSourceMessageIdId
                }
            }
            
            var hasAuthor: Int8 = 0
            value.read(&hasAuthor, offset: 0, length: 1)
            if hasAuthor == 1 {
                var varAuthorId: Int64 = 0
                value.read(&varAuthorId, offset: 0, length: 8)
                return PeerId(varAuthorId)
            }
        }
        return nil
    }
    
    private func extractIntermediateEntryForwardAuthor(value: ReadBuffer) -> PeerId? {
        var type: Int8 = 0
        value.read(&type, offset: 0, length: 1)
        if type == 0 {
            value.skip(4) // stableId
            value.skip(4) // stableVersion
            
            var hasGloballyUniqueId: Int8 = 0
            value.read(&hasGloballyUniqueId, offset: 0, length: 1)
            if hasGloballyUniqueId != 0 {
                value.skip(8) // globallyUniqueId
            }
            
            value.skip(4) // flags
            value.skip(4) // tags
            
            var forwardInfoFlags: Int8 = 0
            value.read(&forwardInfoFlags, offset: 0, length: 1)
            if forwardInfoFlags != 0 {
                var forwardAuthorId: Int64 = 0
                value.read(&forwardAuthorId, offset: 0, length: 8)
                return PeerId(forwardAuthorId)
            }
        }
        return nil
    }
    
    private func readIntermediateEntry(_ key: ValueBoxKey, value: ReadBuffer) -> IntermediateMessageHistoryEntry {
        let index = extractKey(key)
        
        var type: Int8 = 0
        value.read(&type, offset: 0, length: 1)
        if type == 0 {
            var stableId: UInt32 = 0
            value.read(&stableId, offset: 0, length: 4)
            
            var stableVersion: UInt32 = 0
            value.read(&stableVersion, offset: 0, length: 4)
            
            var dataFlagsValue: Int8 = 0
            value.read(&dataFlagsValue, offset: 0, length: 1)
            let dataFlags = MessageDataFlags(rawValue: dataFlagsValue)
            
            var globallyUniqueId: Int64?
            if dataFlags.contains(.hasGloballyUniqueId) {
                var globallyUniqueIdValue: Int64 = 0
                value.read(&globallyUniqueIdValue, offset: 0, length: 8)
                globallyUniqueId = globallyUniqueIdValue
            }
            
            var globalTags: GlobalMessageTags = []
            if dataFlags.contains(.hasGlobalTags) {
                var globalTagsValue: UInt32 = 0
                value.read(&globalTagsValue, offset: 0, length: 4)
                globalTags = GlobalMessageTags(rawValue: globalTagsValue)
            }
            
            var groupingKey: Int64?
            if dataFlags.contains(.hasGroupingKey) {
                var groupingKeyValue: Int64 = 0
                value.read(&groupingKeyValue, offset: 0, length: 8)
                groupingKey = groupingKeyValue
            }
            
            var groupInfo: MessageGroupInfo?
            if dataFlags.contains(.hasGroupInfo) {
                var stableIdValue: UInt32 = 0
                value.read(&stableIdValue, offset: 0, length: 4)
                groupInfo = MessageGroupInfo(stableId: stableIdValue)
            }
            
            var localTags: LocalMessageTags = []
            if dataFlags.contains(.hasLocalTags) {
                var localTagsValue: UInt32 = 0
                value.read(&localTagsValue, offset: 0, length: 4)
                localTags = LocalMessageTags(rawValue: localTagsValue)
            }
            
            var threadId: Int64?
            if dataFlags.contains(.hasThreadId) {
                var threadIdValue: Int64 = 0
                value.read(&threadIdValue, offset: 0, length: 8)
                threadId = threadIdValue
            }
            
            var flagsValue: UInt32 = 0
            value.read(&flagsValue, offset: 0, length: 4)
            let flags = MessageFlags(rawValue: flagsValue)
            
            var tagsValue: UInt32 = 0
            value.read(&tagsValue, offset: 0, length: 4)
            let tags = MessageTags(rawValue: tagsValue)
            
            var forwardInfoFlags: Int8 = 0
            value.read(&forwardInfoFlags, offset: 0, length: 1)
            var forwardInfo: IntermediateMessageForwardInfo?
            if forwardInfoFlags != 0 {
                var forwardAuthorId: Int64 = 0
                var forwardDate: Int32 = 0
                var forwardSourceId: PeerId?
                var forwardSourceMessageId: MessageId?
                var authorSignature: String? = nil
                var psaType: String? = nil
                var flags: MessageForwardInfo.Flags = []
                
                value.read(&forwardAuthorId, offset: 0, length: 8)
                value.read(&forwardDate, offset: 0, length: 4)
                
                if (forwardInfoFlags & (1 << 1)) != 0 {
                    var forwardSourceIdValue: Int64 = 0
                    value.read(&forwardSourceIdValue, offset: 0, length: 8)
                    forwardSourceId = PeerId(forwardSourceIdValue)
                }
                
                if (forwardInfoFlags & (1 << 2)) != 0 {
                    var forwardSourceMessagePeerId: Int64 = 0
                    var forwardSourceMessageNamespace: Int32 = 0
                    var forwardSourceMessageIdId: Int32 = 0
                    value.read(&forwardSourceMessagePeerId, offset: 0, length: 8)
                    value.read(&forwardSourceMessageNamespace, offset: 0, length: 4)
                    value.read(&forwardSourceMessageIdId, offset: 0, length: 4)
                    forwardSourceMessageId = MessageId(peerId: PeerId(forwardSourceMessagePeerId), namespace: forwardSourceMessageNamespace, id: forwardSourceMessageIdId)
                }
                
                if (forwardInfoFlags & (1 << 3)) != 0 {
                    var signatureLength: Int32 = 0
                    value.read(&signatureLength, offset: 0, length: 4)
                    authorSignature = String(data: Data(bytes: value.memory.assumingMemoryBound(to: UInt8.self).advanced(by: value.offset), count: Int(signatureLength)), encoding: .utf8)
                    value.skip(Int(signatureLength))
                }
                
                if (forwardInfoFlags & (1 << 4)) != 0 {
                    var psaTypeLength: Int32 = 0
                    value.read(&psaTypeLength, offset: 0, length: 4)
                    psaType = String(data: Data(bytes: value.memory.assumingMemoryBound(to: UInt8.self).advanced(by: value.offset), count: Int(psaTypeLength)), encoding: .utf8)
                    value.skip(Int(psaTypeLength))
                }
                
                if (forwardInfoFlags & (1 << 5)) != 0 {
                    var rawValue: Int32 = 0
                    value.read(&rawValue, offset: 0, length: 4)
                    flags = MessageForwardInfo.Flags(rawValue: rawValue)
                }
                
                forwardInfo = IntermediateMessageForwardInfo(authorId: forwardAuthorId == 0 ? nil : PeerId(forwardAuthorId), sourceId: forwardSourceId, sourceMessageId: forwardSourceMessageId, date: forwardDate, authorSignature: authorSignature, psaType: psaType, flags: flags)
            }
            
            var hasAuthor: Int8 = 0
            value.read(&hasAuthor, offset: 0, length: 1)
            var authorId: PeerId?
            if hasAuthor == 1 {
                var varAuthorId: Int64 = 0
                value.read(&varAuthorId, offset: 0, length: 8)
                authorId = PeerId(varAuthorId)
            }
            
            var textLength: Int32 = 0
            value.read(&textLength, offset: 0, length: 4)
            let text = String(data: Data(bytes: value.memory.assumingMemoryBound(to: UInt8.self).advanced(by: value.offset), count: Int(textLength)), encoding: .utf8) ?? ""
            value.skip(Int(textLength))
            
            let attributesOffset = value.offset
            var attributeCount: Int32 = 0
            value.read(&attributeCount, offset: 0, length: 4)
            for _ in 0 ..< attributeCount {
                var attributeLength: Int32 = 0
                value.read(&attributeLength, offset: 0, length: 4)
                value.skip(Int(attributeLength))
            }
            let attributesLength = value.offset - attributesOffset
            let attributesBytes = malloc(attributesLength)!
            memcpy(attributesBytes, value.memory + attributesOffset, attributesLength)
            let attributesData = ReadBuffer(memory: attributesBytes, length: attributesLength, freeWhenDone: true)
            
            let embeddedMediaOffset = value.offset
            var embeddedMediaCount: Int32 = 0
            value.read(&embeddedMediaCount, offset: 0, length: 4)
            for _ in 0 ..< embeddedMediaCount {
                var mediaLength: Int32 = 0
                value.read(&mediaLength, offset: 0, length: 4)
                value.skip(Int(mediaLength))
            }
            let embeddedMediaLength = value.offset - embeddedMediaOffset
            let embeddedMediaBytes = malloc(embeddedMediaLength)!
            memcpy(embeddedMediaBytes, value.memory + embeddedMediaOffset, embeddedMediaLength)
            let embeddedMediaData = ReadBuffer(memory: embeddedMediaBytes, length: embeddedMediaLength, freeWhenDone: true)
            
            var referencedMediaIds: [MediaId] = []
            var referencedMediaIdsCount: Int32 = 0
            value.read(&referencedMediaIdsCount, offset: 0, length: 4)
            for _ in 0 ..< referencedMediaIdsCount {
                var idNamespace: Int32 = 0
                var idId: Int64 = 0
                value.read(&idNamespace, offset: 0, length: 4)
                value.read(&idId, offset: 0, length: 8)
                referencedMediaIds.append(MediaId(namespace: idNamespace, id: idId))
            }
            
            return IntermediateMessageHistoryEntry(message: IntermediateMessage(stableId: stableId, stableVersion: stableVersion, id: index.id, globallyUniqueId: globallyUniqueId, groupingKey: groupingKey, groupInfo: groupInfo, threadId: threadId, timestamp: index.timestamp, flags: flags, tags: tags, globalTags: globalTags, localTags: localTags, forwardInfo: forwardInfo, authorId: authorId, text: text, attributesData: attributesData, embeddedMediaData: embeddedMediaData, referencedMedia: referencedMediaIds))
        } else {
            preconditionFailure()
        }
    }
    
    static func renderMessageAttributes(_ message: IntermediateMessage) -> [MessageAttribute] {
        var parsedAttributes: [MessageAttribute] = []
        
        let attributesData = message.attributesData.sharedBufferNoCopy()
        if attributesData.length > 4 {
            var attributeCount: Int32 = 0
            attributesData.read(&attributeCount, offset: 0, length: 4)
            for _ in 0 ..< attributeCount {
                var attributeLength: Int32 = 0
                attributesData.read(&attributeLength, offset: 0, length: 4)
                if let attribute = PostboxDecoder(buffer: MemoryBuffer(memory: attributesData.memory + attributesData.offset, capacity: Int(attributeLength), length: Int(attributeLength), freeWhenDone: false)).decodeRootObject() as? MessageAttribute {
                    parsedAttributes.append(attribute)
                }
                attributesData.skip(Int(attributeLength))
            }
        }
        
        return parsedAttributes
    }
    
    func renderMessageMedia(referencedMedia: [MediaId], embeddedMediaData: ReadBuffer) -> [Media] {
        var parsedMedia: [Media] = []
        
        let embeddedMediaData = embeddedMediaData.sharedBufferNoCopy()
        if embeddedMediaData.length > 4 {
            var embeddedMediaCount: Int32 = 0
            embeddedMediaData.read(&embeddedMediaCount, offset: 0, length: 4)
            for _ in 0 ..< embeddedMediaCount {
                var mediaLength: Int32 = 0
                embeddedMediaData.read(&mediaLength, offset: 0, length: 4)
                if let media = PostboxDecoder(buffer: MemoryBuffer(memory: embeddedMediaData.memory + embeddedMediaData.offset, capacity: Int(mediaLength), length: Int(mediaLength), freeWhenDone: false)).decodeRootObject() as? Media {
                    parsedMedia.append(media)
                }
                embeddedMediaData.skip(Int(mediaLength))
            }
        }
        
        for mediaId in referencedMedia {
            if let media = self.messageMediaTable.get(mediaId, embedded: { _, _ in
                return nil
            })?.1 {
                parsedMedia.append(media)
            }
        }
        
        return parsedMedia
    }
    
    func renderMessage(_ message: IntermediateMessage, peerTable: PeerTable, addAssociatedMessages: Bool = true) -> Message {
        var parsedAttributes: [MessageAttribute] = []
        var parsedMedia: [Media] = []
        
        let attributesData = message.attributesData.sharedBufferNoCopy()
        if attributesData.length > 4 {
            var attributeCount: Int32 = 0
            attributesData.read(&attributeCount, offset: 0, length: 4)
            for _ in 0 ..< attributeCount {
                var attributeLength: Int32 = 0
                attributesData.read(&attributeLength, offset: 0, length: 4)
                if let attribute = PostboxDecoder(buffer: MemoryBuffer(memory: attributesData.memory + attributesData.offset, capacity: Int(attributeLength), length: Int(attributeLength), freeWhenDone: false)).decodeRootObject() as? MessageAttribute {
                    parsedAttributes.append(attribute)
                }
                attributesData.skip(Int(attributeLength))
            }
        }
        
        let embeddedMediaData = message.embeddedMediaData.sharedBufferNoCopy()
        if embeddedMediaData.length > 4 {
            var embeddedMediaCount: Int32 = 0
            embeddedMediaData.read(&embeddedMediaCount, offset: 0, length: 4)
            for _ in 0 ..< embeddedMediaCount {
                var mediaLength: Int32 = 0
                embeddedMediaData.read(&mediaLength, offset: 0, length: 4)
                if let media = PostboxDecoder(buffer: MemoryBuffer(memory: embeddedMediaData.memory + embeddedMediaData.offset, capacity: Int(mediaLength), length: Int(mediaLength), freeWhenDone: false)).decodeRootObject() as? Media {
                    parsedMedia.append(media)
                }
                embeddedMediaData.skip(Int(mediaLength))
            }
        }
        
        for mediaId in message.referencedMedia {
            if let media = self.messageMediaTable.get(mediaId, embedded: { _, _ in
                return nil
            })?.1 {
                parsedMedia.append(media)
            }
        }
        
        var forwardInfo: MessageForwardInfo?
        if let internalForwardInfo = message.forwardInfo {
            let forwardAuthor = internalForwardInfo.authorId.flatMap({ peerTable.get($0) })
            var source: Peer?
            
            if let sourceId = internalForwardInfo.sourceId {
                source = peerTable.get(sourceId)
            }
            forwardInfo = MessageForwardInfo(author: forwardAuthor, source: source, sourceMessageId: internalForwardInfo.sourceMessageId, date: internalForwardInfo.date, authorSignature: internalForwardInfo.authorSignature, psaType: internalForwardInfo.psaType, flags: internalForwardInfo.flags)
        }
        
        var author: Peer?
        var peers = SimpleDictionary<PeerId, Peer>()
        if let authorId = message.authorId {
            author = peerTable.get(authorId)
        }
        
        if let chatPeer = peerTable.get(message.id.peerId) {
            peers[chatPeer.id] = chatPeer
            
            if let associatedPeerId = chatPeer.associatedPeerId {
                if let peer = peerTable.get(associatedPeerId) {
                    peers[peer.id] = peer
                }
            }
        }
        
        for media in parsedMedia {
            for peerId in media.peerIds {
                if let peer = peerTable.get(peerId) {
                    peers[peer.id] = peer
                }
            }
        }
        
        var associatedMessageIds: [MessageId] = []
        var associatedMessages = SimpleDictionary<MessageId, Message>()
        for attribute in parsedAttributes {
            for peerId in attribute.associatedPeerIds {
                if let peer = peerTable.get(peerId) {
                    peers[peer.id] = peer
                }
            }
            associatedMessageIds.append(contentsOf: attribute.associatedMessageIds)
            if addAssociatedMessages {
                for messageId in attribute.associatedMessageIds {
                    if let index = self.messageHistoryIndexTable.getIndex(messageId) {
                        if let message = self.getMessage(index) {
                            associatedMessages[messageId] = self.renderMessage(message, peerTable: peerTable, addAssociatedMessages: false)
                        }
                    }
                }
            }
        }
        
        return Message(stableId: message.stableId, stableVersion: message.stableVersion, id: message.id, globallyUniqueId: message.globallyUniqueId, groupingKey: message.groupingKey, groupInfo: message.groupInfo, threadId: message.threadId, timestamp: message.timestamp, flags: message.flags, tags: message.tags, globalTags: message.globalTags, localTags: message.localTags, forwardInfo: forwardInfo, author: author, text: message.text, attributes: parsedAttributes, media: parsedMedia, peers: peers, associatedMessages: associatedMessages, associatedMessageIds: associatedMessageIds)
    }
    
    func renderMessagePeers(_ message: Message, peerTable: PeerTable) -> Message {
        var author: Peer?
        var peers = SimpleDictionary<PeerId, Peer>()
        if let authorId = message.author?.id {
            author = peerTable.get(authorId)
        }
        
        if let chatPeer = peerTable.get(message.id.peerId) {
            peers[chatPeer.id] = chatPeer
            
            if let associatedPeerId = chatPeer.associatedPeerId {
                if let peer = peerTable.get(associatedPeerId) {
                    peers[peer.id] = peer
                }
            }
        }
        
        for media in message.media {
            for peerId in media.peerIds {
                if let peer = peerTable.get(peerId) {
                    peers[peer.id] = peer
                }
            }
        }
        
        for attribute in message.attributes {
            for peerId in attribute.associatedPeerIds {
                if let peer = peerTable.get(peerId) {
                    peers[peer.id] = peer
                }
            }
        }
        
        return message.withUpdatedPeers(peers)
    }
    
    func renderAssociatedMessages(associatedMessageIds: [MessageId], peerTable: PeerTable) -> SimpleDictionary<MessageId, Message> {
        var associatedMessages = SimpleDictionary<MessageId, Message>()
        for messageId in associatedMessageIds {
            if let index = self.messageHistoryIndexTable.getIndex(messageId) {
                if let message = self.getMessage(index) {
                    associatedMessages[messageId] = self.renderMessage(message, peerTable: peerTable, addAssociatedMessages: false)
                }
            }
        }
        return associatedMessages
    }
    
    private func globalTagsIntermediateEntry(_ entry: IntermediateMessageHistoryEntry) -> IntermediateGlobalMessageTagsEntry? {
        return .message(entry.message)
    }
    
    func entriesAround(globalTagMask: GlobalMessageTags, index: MessageIndex, count: Int) -> (entries: [IntermediateGlobalMessageTagsEntry], lower: MessageIndex?, upper: MessageIndex?) {
        self.globalTagsTable.ensureInitialized(globalTagMask)
        
        let (globalEntries, lower, upper) = self.globalTagsTable.entriesAround(globalTagMask, index: index, count: count)
        
        var entries: [IntermediateGlobalMessageTagsEntry] = []
        for entry in globalEntries {
            switch entry {
                case let .hole(index):
                    entries.append(.hole(index))
                case let .message(index):
                    let key = self.key(index)
                    if let value = self.valueBox.get(self.table, key: key) {
                        if let entry = self.globalTagsIntermediateEntry(readIntermediateEntry(key, value: value)) {
                            entries.append(entry)
                        } else {
                            assertionFailure()
                        }
                    } else {
                        assertionFailure()
                    }
            }
        }
        
        return (entries, lower?.index, upper?.index)
    }
    
    func earlierEntries(globalTagMask: GlobalMessageTags, index: MessageIndex?, count: Int) -> [IntermediateGlobalMessageTagsEntry] {
        self.globalTagsTable.ensureInitialized(globalTagMask)
        
        let globalEntries = self.globalTagsTable.earlierEntries(globalTagMask, index: index, count: count)
        
        var entries: [IntermediateGlobalMessageTagsEntry] = []
        for entry in globalEntries {
            switch entry {
                case let .hole(index):
                    entries.append(.hole(index))
                case let .message(index):
                    let key = self.key(index)
                    if let value = self.valueBox.get(self.table, key: key) {
                        if let entry = self.globalTagsIntermediateEntry(readIntermediateEntry(key, value: value)) {
                            entries.append(entry)
                        } else {
                            assertionFailure()
                        }
                    } else {
                        assertionFailure()
                    }
            }
        }
        
        return entries
    }
    
    func laterEntries(globalTagMask: GlobalMessageTags, index: MessageIndex?, count: Int) -> [IntermediateGlobalMessageTagsEntry] {
        self.globalTagsTable.ensureInitialized(globalTagMask)
        
        let globalEntries = self.globalTagsTable.laterEntries(globalTagMask, index: index, count: count)
        
        var entries: [IntermediateGlobalMessageTagsEntry] = []
        for entry in globalEntries {
            switch entry {
                case let .hole(index):
                    entries.append(.hole(index))
                case let .message(index):
                    let key = self.key(index)
                    if let value = self.valueBox.get(self.table, key: key) {
                        if let entry = self.globalTagsIntermediateEntry(readIntermediateEntry(key, value: value)) {
                            entries.append(entry)
                        } else {
                            assertionFailure()
                        }
                    } else {
                        assertionFailure()
                    }
            }
        }
        
        return entries
    }
    
    func findMessageId(peerId: PeerId, namespace: MessageId.Namespace, timestamp: Int32) -> MessageId? {
        var result: MessageId?
        self.valueBox.range(self.table, start: self.key(MessageIndex(id: MessageId(peerId: peerId, namespace: namespace, id: 0), timestamp: timestamp)), end: self.key(MessageIndex(id: MessageId(peerId: peerId, namespace: namespace, id: Int32.max), timestamp: timestamp)), values: { key, value in
            let entry = self.readIntermediateEntry(key, value: value)
            result = entry.message.id
            return false
        }, limit: 1)
        return result
    }
    
    func findClosestMessageIndex(peerId: PeerId, timestamp: Int32) -> MessageIndex? {
        var closestIndex: MessageIndex?
        for namespace in self.messageHistoryIndexTable.existingNamespaces(peerId: peerId) {
            var index: MessageIndex?
            self.valueBox.range(self.table, start: self.key(MessageIndex(id: MessageId(peerId: peerId, namespace: namespace, id: 0), timestamp: timestamp)), end: self.lowerBound(peerId: peerId, namespace: namespace), keys: { key in
                index = extractKey(key)
                return false
            }, limit: 1)
            if index == nil {
                self.valueBox.range(self.table, start: self.key(MessageIndex(id: MessageId(peerId: peerId, namespace: namespace, id: 0), timestamp: timestamp)), end: self.upperBound(peerId: peerId, namespace: namespace), keys: { key in
                    index = extractKey(key)
                    return false
                }, limit: 0)
            }
            if let index = index {
                if let closestIndexValue = closestIndex {
                    if abs(index.timestamp - timestamp) < abs(closestIndexValue.timestamp - timestamp) {
                        closestIndex = index
                    }
                } else {
                    closestIndex = index
                }
            }
        }
        return closestIndex
    }
    
    func findRandomMessage(peerId: PeerId, namespace: MessageId.Namespace, tag: MessageTags, ignoreIds: ([MessageId], Set<MessageId>)) -> MessageIndex? {
        if let index = self.tagsTable.findRandomIndex(peerId: peerId, namespace: namespace, tag: tag, ignoreIds: ignoreIds, isMessage: { index in
            return self.getMessage(index) != nil
        }) {
            return self.getMessage(index).flatMap({ $0.index })
        } else {
            return nil
        }
    }
    
    func incomingMessageStatsInIndices(_ peerId: PeerId, namespace: MessageId.Namespace, indices: [MessageIndex]) -> (Int, Bool) {
        var count: Int = 0
        var holes = false
        
        for index in indices {
            let key = self.key(index)
            if let value = self.valueBox.get(self.table, key: key) {
                let entry = self.readIntermediateEntry(key, value: value)
                if entry.message.id.namespace == namespace && !entry.message.flags.intersection(.IsIncomingMask).isEmpty {
                    count += 1
                }
            } else {
                if !holes {
                    if !self.messageHistoryHoleIndexTable.containing(id: index.id).isEmpty {
                        holes = true
                    }
                }
            }
        }
        return (count, holes)
    }
    
    func incomingMessageCountInRange(_ peerId: PeerId, namespace: MessageId.Namespace, fromIndex: MessageIndex, toIndex: MessageIndex) -> (Int, Bool, [MessageId]) {
        var count: Int = 0
        var messageIds: [MessageId] = []
        var holes = false
        
        if fromIndex <= toIndex {
            self.valueBox.range(self.table, start: self.key(fromIndex).predecessor, end: self.key(toIndex).successor, values: { key, value in
                let entry = self.readIntermediateEntry(key, value: value)
                if entry.message.id.namespace == namespace && !entry.message.flags.intersection(.IsIncomingMask).isEmpty {
                    count += 1
                    messageIds.append(entry.message.id)
                }
                return true
            }, limit: 0)
            
            if fromIndex.id.namespace == namespace && toIndex.id.namespace == namespace && fromIndex.id.id <= toIndex.id.id {
                holes = !self.messageHistoryHoleIndexTable.closest(peerId: peerId, namespace: fromIndex.id.namespace, space: .everywhere, range: fromIndex.id.id ... toIndex.id.id).isEmpty
            }
        }
        
        return (count, holes, messageIds)
    }
    
    func outgoingMessageCountInRange(_ peerId: PeerId, namespace: MessageId.Namespace, fromIndex: MessageIndex, toIndex: MessageIndex) -> [MessageId] {
        var messageIds: [MessageId] = []
        self.valueBox.range(self.table, start: self.key(fromIndex).predecessor, end: self.key(toIndex).successor, values: { key, value in
            let entry = self.readIntermediateEntry(key, value: value)
            if entry.message.flags.intersection(.IsIncomingMask).isEmpty {
                messageIds.append(entry.message.id)
            }
            return true
        }, limit: 0)
        
        return messageIds
    }
    
    func allMessageIndices(peerId: PeerId, namespace: MessageId.Namespace? = nil) -> [MessageIndex] {
        var messages: [MessageIndex] = []
        let start: ValueBoxKey
        let end: ValueBoxKey
        if let namespace = namespace {
            start = self.lowerBound(peerId: peerId, namespace: namespace)
            end = self.upperBound(peerId: peerId, namespace: namespace)
        } else {
            start = self.key(MessageIndex.lowerBound(peerId: peerId)).predecessor
            end = self.key(MessageIndex.upperBound(peerId: peerId)).successor
        }
        self.valueBox.range(self.table, start: start, end: end, keys: { key in
            messages.append(extractKey(key))
            return true
        }, limit: 0)
        return messages
    }
    
    func allIndicesWithAuthor(peerId: PeerId, authorId: PeerId, namespace: MessageId.Namespace) -> [MessageIndex] {
        var indices: [MessageIndex] = []
        self.valueBox.range(self.table, start: self.lowerBound(peerId: peerId, namespace: namespace), end: self.upperBound(peerId: peerId, namespace: namespace), values: { key, value in
            if extractIntermediateEntryAuthor(value: value) == authorId {
                indices.append(extractKey(key))
            }
            return true
        }, limit: 0)
        return indices
    }
    
<<<<<<< HEAD
=======
    func allIndicesWithGlobalTag(tag: GlobalMessageTags) -> [GlobalMessageHistoryTagsTableEntry] {
        return self.globalTagsTable.getAll()
    }
    
>>>>>>> e18b6736
    func allIndicesWithForwardAuthor(peerId: PeerId, forwardAuthorId: PeerId, namespace: MessageId.Namespace) -> [MessageIndex] {
        var indices: [MessageIndex] = []
        self.valueBox.range(self.table, start: self.lowerBound(peerId: peerId, namespace: namespace), end: self.upperBound(peerId: peerId, namespace: namespace), values: { key, value in
            if extractIntermediateEntryForwardAuthor(value: value) == forwardAuthorId {
                indices.append(extractKey(key))
            }
            return true
        }, limit: 0)
        return indices
    }
    
    func getMessageCountInRange(peerId: PeerId, namespace: MessageId.Namespace, tag: MessageTags, lowerBound: MessageIndex, upperBound: MessageIndex) -> Int {
        return self.tagsTable.getMessageCountInRange(tag: tag, peerId: peerId, namespace: namespace, lowerBound: lowerBound, upperBound: upperBound)
    }
    
    func setPendingMessageAction(id: MessageId, type: PendingMessageActionType, action: PendingMessageActionData?, pendingActionsOperations: inout [PendingMessageActionsOperation], updatedMessageActionsSummaries: inout [PendingMessageActionsSummaryKey: Int32]) {
        if let _ = self.messageHistoryIndexTable.getIndex(id) {
            self.pendingActionsTable.setAction(id: id, type: type, action: action, operations: &pendingActionsOperations, updatedSummaries: &updatedMessageActionsSummaries)
        }
    }
    
    func enumerateMedia(lowerBound: MessageIndex?, upperBound: MessageIndex?, limit: Int) -> ([PeerId: Set<MediaId>], [MediaId: Media], MessageIndex?) {
        var mediaRefs: [MediaId: Media] = [:]
        var result: [PeerId: Set<MediaId>] = [:]
        var lastIndex: MessageIndex?
        var count = 0
        self.valueBox.range(self.table, start: self.key(lowerBound == nil ? MessageIndex.absoluteLowerBound() : lowerBound!), end: self.key(upperBound == nil ? MessageIndex.absoluteUpperBound() : upperBound!), values: { key, value in
            count += 1
            
            let entry = self.readIntermediateEntry(key, value: value)
            lastIndex = entry.message.index
            
            let message = entry.message
            
            if let upperBound = upperBound, message.id.peerId != upperBound.id.peerId {
                return true
            }
            
            var parsedMedia: [Media] = []
            
            let embeddedMediaData = message.embeddedMediaData.sharedBufferNoCopy()
            if embeddedMediaData.length > 4 {
                var embeddedMediaCount: Int32 = 0
                embeddedMediaData.read(&embeddedMediaCount, offset: 0, length: 4)
                for _ in 0 ..< embeddedMediaCount {
                    var mediaLength: Int32 = 0
                    embeddedMediaData.read(&mediaLength, offset: 0, length: 4)
                    if let media = PostboxDecoder(buffer: MemoryBuffer(memory: embeddedMediaData.memory + embeddedMediaData.offset, capacity: Int(mediaLength), length: Int(mediaLength), freeWhenDone: false)).decodeRootObject() as? Media {
                        parsedMedia.append(media)
                    }
                    embeddedMediaData.skip(Int(mediaLength))
                }
            }
            
            for mediaId in message.referencedMedia {
                if let media = self.messageMediaTable.get(mediaId, embedded: { _, _ in
                    return nil
                })?.1 {
                    parsedMedia.append(media)
                }
            }
            
            for media in parsedMedia {
                if let id = media.id {
                    mediaRefs[id] = media
                    if result[message.id.peerId] == nil {
                        result[message.id.peerId] = Set()
                    }
                    result[message.id.peerId]!.insert(id)
                }
            }
            return true
        }, limit: limit)
        return (result, mediaRefs, count == 0 ? nil : lastIndex)
    }
    
    func fetch(peerId: PeerId, namespace: MessageId.Namespace, tag: MessageTags?, threadId: Int64?, from fromIndex: MessageIndex, includeFrom: Bool, to toIndex: MessageIndex, limit: Int) -> [IntermediateMessage] {
        precondition(fromIndex.id.peerId == toIndex.id.peerId)
        precondition(fromIndex.id.namespace == toIndex.id.namespace)
        var result: [IntermediateMessage] = []
        if let threadId = threadId {
            var indices: [MessageIndex] = []
            var startIndex = fromIndex
            var localIncludeFrom = includeFrom
            while true {
                let sliceIndices: [MessageIndex]
                if fromIndex < toIndex {
                    sliceIndices = self.threadsTable.laterIndices(threadId: threadId, peerId: peerId, namespace: namespace, index: startIndex, includeFrom: localIncludeFrom, count: limit)
                } else {
                    sliceIndices = self.threadsTable.earlierIndices(threadId: threadId, peerId: peerId, namespace: namespace, index: startIndex, includeFrom: localIncludeFrom, count: limit)
                }
                if sliceIndices.isEmpty {
                    break
                }
                startIndex = sliceIndices[sliceIndices.count - 1]
                localIncludeFrom = false
                
                for index in sliceIndices {
                    if let tag = tag {
                        if self.tagsTable.entryExists(tag: tag, index: index) {
                            indices.append(index)
                        }
                    } else {
                        indices.append(index)
                    }
                }
                if indices.count >= limit {
                    break
                }
            }
            for index in indices {
                if fromIndex < toIndex {
                    if index < fromIndex || index > toIndex {
                        continue
                    }
                } else {
                    if index < toIndex || index > fromIndex {
                        continue
                    }
                }
                if let message = self.getMessage(index) {
                    result.append(message)
                } else {
                    assertionFailure()
                }
            }
        } else if let tag = tag {
            let indices: [MessageIndex]
            if fromIndex < toIndex {
                indices = self.tagsTable.laterIndices(tag: tag, peerId: peerId, namespace: namespace, index: fromIndex, includeFrom: includeFrom, count: limit)
            } else {
                indices = self.tagsTable.earlierIndices(tag: tag, peerId: peerId, namespace: namespace, index: fromIndex, includeFrom: includeFrom, count: limit)
            }
            for index in indices {
                if fromIndex < toIndex {
                    if index < fromIndex || index > toIndex {
                        continue
                    }
                } else {
                    if index < toIndex || index > fromIndex {
                        continue
                    }
                }
                if let message = self.getMessage(index) {
                    result.append(message)
                } else {
                    assertionFailure()
                }
            }
        } else {
            let startKey: ValueBoxKey
            if includeFrom && fromIndex != MessageIndex.upperBound(peerId: peerId, namespace: namespace) {
                if fromIndex < toIndex {
                    startKey = self.key(fromIndex).predecessor
                } else {
                    startKey = self.key(fromIndex).successor
                }
            } else {
                startKey = self.key(fromIndex)
            }
            self.valueBox.range(self.table, start: startKey, end: self.key(toIndex), values: { key, value in
                let message = self.readIntermediateEntry(key, value: value).message
                assert(message.id.peerId == peerId && message.id.namespace == namespace)
                assert(message.index == extractKey(key))
                result.append(message)
                return true
            }, limit: limit)
        }
        return result
    }

    func debugList(tag: MessageTags?, peerId: PeerId, namespace: MessageId.Namespace, peerTable: PeerTable) -> [RenderedMessageHistoryEntry] {
        preconditionFailure()
    }
}<|MERGE_RESOLUTION|>--- conflicted
+++ resolved
@@ -22,11 +22,6 @@
     if let entry = entry {
         if let groupingKey = entry.message.groupingKey, let groupInfo = entry.message.groupInfo {
             if groupingKey == key {
-<<<<<<< HEAD
-                return (entry, .sameGroup(groupInfo))
-            } else {
-                return (entry, .otherGroup(groupInfo))
-=======
                 if let groupInfo = entry.message.groupInfo {
                     return (entry, .sameGroup(groupInfo))
                 } else {
@@ -38,7 +33,6 @@
                 } else {
                     return (entry, .none)
                 }
->>>>>>> e18b6736
             }
         } else {
             return (entry, .none)
@@ -479,8 +473,6 @@
         self.removeMessages(indices.map { $0.id }, operationsByPeerId: &operationsByPeerId, updatedMedia: &updatedMedia, unsentMessageOperations: &unsentMessageOperations, updatedPeerReadStateOperations: &updatedPeerReadStateOperations, globalTagsOperations: &globalTagsOperations, pendingActionsOperations: &pendingActionsOperations, updatedMessageActionsSummaries: &updatedMessageActionsSummaries, updatedMessageTagSummaries: &updatedMessageTagSummaries, invalidateMessageTagSummaries: &invalidateMessageTagSummaries, localTagsOperations: &localTagsOperations, forEachMedia: forEachMedia)
     }
     
-<<<<<<< HEAD
-=======
     func removeAllMessagesWithGlobalTag(tag: GlobalMessageTags, operationsByPeerId: inout [PeerId: [MessageHistoryOperation]], updatedMedia: inout [MediaId: Media?], unsentMessageOperations: inout [IntermediateMessageHistoryUnsentOperation], updatedPeerReadStateOperations: inout [PeerId: PeerReadStateSynchronizationOperation?], globalTagsOperations: inout [GlobalMessageHistoryTagsOperation], pendingActionsOperations: inout [PendingMessageActionsOperation], updatedMessageActionsSummaries: inout [PendingMessageActionsSummaryKey: Int32], updatedMessageTagSummaries: inout [MessageHistoryTagsSummaryKey: MessageHistoryTagNamespaceSummary], invalidateMessageTagSummaries: inout [InvalidatedMessageHistoryTagsSummaryEntryOperation], localTagsOperations: inout [IntermediateMessageHistoryLocalTagsOperation], forEachMedia: (Media) -> Void) {
         var indices: [MessageIndex] = []
         for entry in self.allIndicesWithGlobalTag(tag: tag) {
@@ -494,7 +486,6 @@
         self.removeMessages(indices.map { $0.id }, operationsByPeerId: &operationsByPeerId, updatedMedia: &updatedMedia, unsentMessageOperations: &unsentMessageOperations, updatedPeerReadStateOperations: &updatedPeerReadStateOperations, globalTagsOperations: &globalTagsOperations, pendingActionsOperations: &pendingActionsOperations, updatedMessageActionsSummaries: &updatedMessageActionsSummaries, updatedMessageTagSummaries: &updatedMessageTagSummaries, invalidateMessageTagSummaries: &invalidateMessageTagSummaries, localTagsOperations: &localTagsOperations, forEachMedia: forEachMedia)
     }
     
->>>>>>> e18b6736
     func removeAllMessagesWithForwardAuthor(peerId: PeerId, forwardAuthorId: PeerId, namespace: MessageId.Namespace, operationsByPeerId: inout [PeerId: [MessageHistoryOperation]], updatedMedia: inout [MediaId: Media?], unsentMessageOperations: inout [IntermediateMessageHistoryUnsentOperation], updatedPeerReadStateOperations: inout [PeerId: PeerReadStateSynchronizationOperation?], globalTagsOperations: inout [GlobalMessageHistoryTagsOperation], pendingActionsOperations: inout [PendingMessageActionsOperation], updatedMessageActionsSummaries: inout [PendingMessageActionsSummaryKey: Int32], updatedMessageTagSummaries: inout [MessageHistoryTagsSummaryKey: MessageHistoryTagNamespaceSummary], invalidateMessageTagSummaries: inout [InvalidatedMessageHistoryTagsSummaryEntryOperation], localTagsOperations: inout [IntermediateMessageHistoryLocalTagsOperation], forEachMedia: (Media) -> Void) {
         let indices = self.allIndicesWithForwardAuthor(peerId: peerId, forwardAuthorId: forwardAuthorId, namespace: namespace)
         self.removeMessages(indices.map { $0.id }, operationsByPeerId: &operationsByPeerId, updatedMedia: &updatedMedia, unsentMessageOperations: &unsentMessageOperations, updatedPeerReadStateOperations: &updatedPeerReadStateOperations, globalTagsOperations: &globalTagsOperations, pendingActionsOperations: &pendingActionsOperations, updatedMessageActionsSummaries: &updatedMessageActionsSummaries, updatedMessageTagSummaries: &updatedMessageTagSummaries, invalidateMessageTagSummaries: &invalidateMessageTagSummaries, localTagsOperations: &localTagsOperations, forEachMedia: forEachMedia)
@@ -2739,13 +2730,10 @@
         return indices
     }
     
-<<<<<<< HEAD
-=======
     func allIndicesWithGlobalTag(tag: GlobalMessageTags) -> [GlobalMessageHistoryTagsTableEntry] {
         return self.globalTagsTable.getAll()
     }
     
->>>>>>> e18b6736
     func allIndicesWithForwardAuthor(peerId: PeerId, forwardAuthorId: PeerId, namespace: MessageId.Namespace) -> [MessageIndex] {
         var indices: [MessageIndex] = []
         self.valueBox.range(self.table, start: self.lowerBound(peerId: peerId, namespace: namespace), end: self.upperBound(peerId: peerId, namespace: namespace), values: { key, value in
