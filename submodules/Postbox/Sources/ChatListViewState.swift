
enum ChatListViewSpacePinned {
    case notPinned
    case includePinned
    case includePinnedAsUnpinned
    
    var include: Bool {
        switch self {
        case .notPinned:
            return false
        case .includePinned, .includePinnedAsUnpinned:
            return true
        }
    }
}

enum ChatListViewSpace: Hashable {
    case group(groupId: PeerGroupId, pinned: ChatListViewSpacePinned, predicate: ChatListFilterPredicate?, inactiveSecretChatPeerIds: Set<PeerId>)
    case peers(peerIds: [PeerId], asPinned: Bool)
    
    static func ==(lhs: ChatListViewSpace, rhs: ChatListViewSpace) -> Bool {
        switch lhs {
        case let .group(groupId, pinned, _, inactiveSecretChatPeerIds):
            if case let .group(rhsGroupId, rhsPinned, _, rhsInactiveSecretChatPeerIds) = rhs {
                if groupId != rhsGroupId {
                    return false
                }
                if pinned != rhsPinned {
                    return false
                }
                if inactiveSecretChatPeerIds != rhsInactiveSecretChatPeerIds {
                    return false
                }
                return true
            } else {
                return false
            }
        case let .peers(peerIds, asPinned):
            if case .peers(peerIds, asPinned) = rhs {
                return true
            } else {
                return false
            }
        }
    }
    
    func hash(into hasher: inout Hasher) {
        switch self {
        case let .group(groupId, pinned, _, inactiveSecretChatPeerIds):
            hasher.combine(groupId)
            hasher.combine(pinned)
            hasher.combine(inactiveSecretChatPeerIds)
        case let .peers(peerIds, asPinned):
            hasher.combine(peerIds)
            hasher.combine(asPinned)
        }
    }
}

private func mappedChatListFilterPredicate(postbox: PostboxImpl, currentTransaction: Transaction, groupId: PeerGroupId, predicate: ChatListFilterPredicate?, inactiveSecretChatPeerIds: Set<PeerId>) -> (ChatListIntermediateEntry) -> Bool {
    let globalNotificationSettings = postbox.getGlobalNotificationSettings(transaction: currentTransaction)
    return { entry in
        switch entry {
        case let .message(index, _):
            if inactiveSecretChatPeerIds.contains(index.messageIndex.id.peerId) {
                return false
            }
            if let peer = postbox.peerTable.get(index.messageIndex.id.peerId) {
                guard let predicate = predicate else {
                    return true
                }
                var isUnread: Bool
                if postbox.seedConfiguration.peerSummaryIsThreadBased(peer) {
                    isUnread = (postbox.peerThreadsSummaryTable.get(peerId: peer.id)?.effectiveUnreadCount ?? 0) > 0
                } else {
                    isUnread = postbox.readStateTable.getCombinedState(index.messageIndex.id.peerId)?.isUnread ?? false
                }
                
                let notificationsPeerId = peer.notificationSettingsPeerId ?? peer.id
                let isContact = postbox.contactsTable.isContact(peerId: notificationsPeerId)
                let isRemovedFromTotalUnreadCount = resolvedIsRemovedFromTotalUnreadCount(globalSettings: globalNotificationSettings, peer: peer, peerSettings: postbox.peerNotificationSettingsTable.getEffective(notificationsPeerId))
                let messageTagSummaryResult = resolveChatListMessageTagSummaryResultCalculation(postbox: postbox, peerId: peer.id, threadId: nil, calculation: predicate.messageTagSummary)
                
                if postbox.isChatHidden(peerId: peer.id) {
                    return false
                }
                if predicate.includes(peer: peer, groupId: groupId, isRemovedFromTotalUnreadCount: isRemovedFromTotalUnreadCount, isUnread: isUnread, isContact: isContact, messageTagSummaryResult: messageTagSummaryResult) {
                    return true
                } else {
                    return false
                }
            } else {
                return false
            }
        case .hole:
            return true
        }
    }
}

private func updateMessagePeers(_ message: Message, updatedPeers: [PeerId: Peer]) -> Message? {
    var updated = false
    for (peerId, currentPeer) in message.peers {
        if let updatedPeer = updatedPeers[peerId], !arePeersEqual(currentPeer, updatedPeer) {
            updated = true
            break
        }
    }
    if updated {
        var peers = SimpleDictionary<PeerId, Peer>()
        for (peerId, currentPeer) in message.peers {
            if let updatedPeer = updatedPeers[peerId] {
                peers[peerId] = updatedPeer
            } else {
                peers[peerId] = currentPeer
            }
        }
        return Message(stableId: message.stableId, stableVersion: message.stableVersion, id: message.id, globallyUniqueId: message.globallyUniqueId, groupingKey: message.groupingKey, groupInfo: message.groupInfo, threadId: message.threadId, timestamp: message.timestamp, flags: message.flags, tags: message.tags, globalTags: message.globalTags, localTags: message.localTags, forwardInfo: message.forwardInfo, author: message.author, text: message.text, attributes: message.attributes, media: message.media, peers: peers, associatedMessages: message.associatedMessages, associatedMessageIds: message.associatedMessageIds, associatedMedia: message.associatedMedia, associatedThreadInfo: message.associatedThreadInfo)
    }
    return nil
}

private func updatedRenderedPeer(postbox: PostboxImpl, renderedPeer: RenderedPeer, updatedPeers: [PeerId: Peer]) -> RenderedPeer? {
    var updated = false
    for (peerId, currentPeer) in renderedPeer.peers {
        if let updatedPeer = updatedPeers[peerId], !arePeersEqual(currentPeer, updatedPeer) {
            updated = true
            break
        }
    }
    if updated {
        var peers = SimpleDictionary<PeerId, Peer>()
        for (peerId, currentPeer) in renderedPeer.peers {
            if let updatedPeer = updatedPeers[peerId] {
                peers[peerId] = updatedPeer
            } else {
                peers[peerId] = currentPeer
            }
        }
        return RenderedPeer(peerId: renderedPeer.peerId, peers: peers, associatedMedia: renderAssociatedMediaForPeers(postbox: postbox, peers: peers))
    }
    return nil
}

private final class ChatListViewSpaceState {
    private let space: ChatListViewSpace
    private let anchorIndex: MutableChatListEntryIndex
    private let summaryComponents: ChatListEntrySummaryComponents
    private let halfLimit: Int
    
    var orderedEntries: OrderedChatListViewEntries
    
    init(postbox: PostboxImpl, currentTransaction: Transaction, space: ChatListViewSpace, anchorIndex: MutableChatListEntryIndex, summaryComponents: ChatListEntrySummaryComponents, halfLimit: Int) {
        self.space = space
        self.anchorIndex = anchorIndex
        self.summaryComponents = summaryComponents
        self.halfLimit = halfLimit
        self.orderedEntries = OrderedChatListViewEntries(anchorIndex: anchorIndex.index, lowerOrAtAnchor: [], higherThanAnchor: [])
        self.fillSpace(postbox: postbox, currentTransaction: currentTransaction)
        
        self.checkEntries(postbox: postbox)
    }
    
    private func fillSpace(postbox: PostboxImpl, currentTransaction: Transaction) {
        switch self.space {
        case let .group(groupId, pinned, filterPredicate, inactiveSecretChatPeerIds):
            let lowerBound: MutableChatListEntryIndex
            let upperBound: MutableChatListEntryIndex
            if pinned.include {
                upperBound = .absoluteUpperBound
                lowerBound = MutableChatListEntryIndex(index: ChatListIndex.pinnedLowerBound, isMessage: true)
            } else {
                upperBound = MutableChatListEntryIndex(index: ChatListIndex.pinnedLowerBound.predecessor, isMessage: true)
                lowerBound = .absoluteLowerBound
            }
            let resolvedAnchorIndex = min(upperBound, max(self.anchorIndex, lowerBound))
            
            var lowerOrAtAnchorMessages: [MutableChatListEntry] = self.orderedEntries.lowerOrAtAnchor.reversed()
            var higherThanAnchorMessages: [MutableChatListEntry] = self.orderedEntries.higherThanAnchor
            
            func mapEntry(_ entry: ChatListIntermediateEntry) -> MutableChatListEntry {
                switch entry {
                case let .message(index, messageIndex):
                    var updatedIndex = index
                    if case .includePinnedAsUnpinned = pinned {
                        updatedIndex = ChatListIndex(pinningIndex: nil, messageIndex: index.messageIndex)
                    }
                    return .IntermediateMessageEntry(index: updatedIndex, messageIndex: messageIndex)
                case let .hole(hole):
                    return .HoleEntry(hole)
                }
            }
            
            let predicate: ((ChatListIntermediateEntry) -> Bool)?
            if let filterPredicate = filterPredicate {
                predicate = mappedChatListFilterPredicate(postbox: postbox, currentTransaction: currentTransaction, groupId: groupId, predicate: filterPredicate)
            } else if postbox.hasHiddenChatIds {
                predicate = { entry in
                    if postbox.isChatHidden(peerId: entry.index.messageIndex.id.peerId) {
                        return false
                    } else {
                        return true
                    }
                }
            } else {
                predicate = nil
            }
            
            if case .includePinnedAsUnpinned = pinned {
                let unpinnedLowerBound: MutableChatListEntryIndex
                let unpinnedUpperBound: MutableChatListEntryIndex
                unpinnedUpperBound = .absoluteUpperBound
                unpinnedLowerBound = MutableChatListEntryIndex(index: ChatListIndex.absoluteLowerBound, isMessage: true)
                let resolvedUnpinnedAnchorIndex = min(unpinnedUpperBound, max(self.anchorIndex, unpinnedLowerBound))
                
                if lowerOrAtAnchorMessages.count < self.halfLimit || higherThanAnchorMessages.count < self.halfLimit {
<<<<<<< HEAD
                    let loadedMessages = postbox.chatListTable.entries(groupId: groupId, from: (ChatListIndex.pinnedLowerBound, true), to: (ChatListIndex.absoluteUpperBound, true), peerChatInterfaceStateTable: postbox.peerChatInterfaceStateTable, count: self.halfLimit * 2, predicate: mappedChatListFilterPredicate(postbox: postbox, currentTransaction: currentTransaction, groupId: groupId, predicate: filterPredicate, inactiveSecretChatPeerIds: inactiveSecretChatPeerIds)).map(mapEntry).sorted(by: { $0.entryIndex < $1.entryIndex })
=======
                    let loadedMessages = postbox.chatListTable.entries(groupId: groupId, from: (ChatListIndex.pinnedLowerBound, true), to: (ChatListIndex.absoluteUpperBound, true), peerChatInterfaceStateTable: postbox.peerChatInterfaceStateTable, count: self.halfLimit * 2, predicate: predicate).map(mapEntry).sorted(by: { $0.entryIndex < $1.entryIndex })
>>>>>>> 09a60ba5
                    
                    if lowerOrAtAnchorMessages.count < self.halfLimit {
                        var nextLowerIndex: MutableChatListEntryIndex
                        if let lastMessage = lowerOrAtAnchorMessages.min(by: { $0.entryIndex < $1.entryIndex }) {
                            nextLowerIndex = lastMessage.entryIndex.predecessor
                        } else {
                            nextLowerIndex = min(resolvedUnpinnedAnchorIndex, self.anchorIndex)
                        }
                        var loadedLowerMessages = Array(loadedMessages.filter({ $0.entryIndex <= nextLowerIndex }).reversed())
                        let lowerLimit = self.halfLimit - lowerOrAtAnchorMessages.count
                        if loadedLowerMessages.count > lowerLimit {
                            loadedLowerMessages.removeLast(loadedLowerMessages.count - lowerLimit)
                        }
                        lowerOrAtAnchorMessages.append(contentsOf: loadedLowerMessages)
                    }
                    if higherThanAnchorMessages.count < self.halfLimit {
                        var nextHigherIndex: MutableChatListEntryIndex
                        if let lastMessage = higherThanAnchorMessages.max(by: { $0.entryIndex < $1.entryIndex }) {
                            nextHigherIndex = lastMessage.entryIndex.successor
                        } else {
                            nextHigherIndex = max(resolvedUnpinnedAnchorIndex, self.anchorIndex.successor)
                        }
                        var loadedHigherMessages = loadedMessages.filter({ $0.entryIndex > nextHigherIndex })
                        let higherLimit = self.halfLimit - higherThanAnchorMessages.count
                        if loadedHigherMessages.count > higherLimit {
                            loadedHigherMessages.removeLast(loadedHigherMessages.count - higherLimit)
                        }
                        higherThanAnchorMessages.append(contentsOf: loadedHigherMessages)
                    }
                }
            } else {
                if lowerOrAtAnchorMessages.count < self.halfLimit {
                    var nextLowerIndex: MutableChatListEntryIndex
                    if let lastMessage = lowerOrAtAnchorMessages.min(by: { $0.entryIndex < $1.entryIndex }) {
                        nextLowerIndex = lastMessage.entryIndex
                    } else {
                        nextLowerIndex = resolvedAnchorIndex.successor
                    }
<<<<<<< HEAD
                    let loadedLowerMessages = postbox.chatListTable.entries(groupId: groupId, from: (nextLowerIndex.index, nextLowerIndex.isMessage), to: (lowerBound.index, lowerBound.isMessage), peerChatInterfaceStateTable: postbox.peerChatInterfaceStateTable, count: self.halfLimit - lowerOrAtAnchorMessages.count, predicate: mappedChatListFilterPredicate(postbox: postbox, currentTransaction: currentTransaction, groupId: groupId, predicate: filterPredicate, inactiveSecretChatPeerIds: inactiveSecretChatPeerIds)).map(mapEntry)
=======
                    let loadedLowerMessages = postbox.chatListTable.entries(groupId: groupId, from: (nextLowerIndex.index, nextLowerIndex.isMessage), to: (lowerBound.index, lowerBound.isMessage), peerChatInterfaceStateTable: postbox.peerChatInterfaceStateTable, count: self.halfLimit - lowerOrAtAnchorMessages.count, predicate: predicate).map(mapEntry)
>>>>>>> 09a60ba5
                    lowerOrAtAnchorMessages.append(contentsOf: loadedLowerMessages)
                }
                if higherThanAnchorMessages.count < self.halfLimit {
                    var nextHigherIndex: MutableChatListEntryIndex
                    if let lastMessage = higherThanAnchorMessages.max(by: { $0.entryIndex < $1.entryIndex }) {
                        nextHigherIndex = lastMessage.entryIndex
                    } else {
                        nextHigherIndex = resolvedAnchorIndex
                    }
<<<<<<< HEAD
                    let loadedHigherMessages = postbox.chatListTable.entries(groupId: groupId, from: (nextHigherIndex.index, nextHigherIndex.isMessage), to: (upperBound.index, upperBound.isMessage), peerChatInterfaceStateTable: postbox.peerChatInterfaceStateTable, count: self.halfLimit - higherThanAnchorMessages.count, predicate: mappedChatListFilterPredicate(postbox: postbox, currentTransaction: currentTransaction, groupId: groupId, predicate: filterPredicate, inactiveSecretChatPeerIds: inactiveSecretChatPeerIds)).map(mapEntry)
=======
                    let loadedHigherMessages = postbox.chatListTable.entries(groupId: groupId, from: (nextHigherIndex.index, nextHigherIndex.isMessage), to: (upperBound.index, upperBound.isMessage), peerChatInterfaceStateTable: postbox.peerChatInterfaceStateTable, count: self.halfLimit - higherThanAnchorMessages.count, predicate: predicate).map(mapEntry)
>>>>>>> 09a60ba5
                    higherThanAnchorMessages.append(contentsOf: loadedHigherMessages)
                }
            }
            
            lowerOrAtAnchorMessages.reverse()
            
            assert(lowerOrAtAnchorMessages.count <= self.halfLimit)
            assert(higherThanAnchorMessages.count <= self.halfLimit)
            
            let allIndices = (lowerOrAtAnchorMessages + higherThanAnchorMessages).map { $0.entryIndex }
            let allEntityIds = (lowerOrAtAnchorMessages + higherThanAnchorMessages).map { $0.entityId }
            if Set(allIndices).count != allIndices.count {
                var debugRepeatedIndices = Set<MutableChatListEntryIndex>()
                var existingIndices = Set<MutableChatListEntryIndex>()
                for i in (0 ..< lowerOrAtAnchorMessages.count).reversed() {
                    if !existingIndices.contains(lowerOrAtAnchorMessages[i].entryIndex) {
                        existingIndices.insert(lowerOrAtAnchorMessages[i].entryIndex)
                    } else {
                        debugRepeatedIndices.insert(lowerOrAtAnchorMessages[i].entryIndex)
                        lowerOrAtAnchorMessages.remove(at: i)
                    }
                }
                for i in (0 ..< higherThanAnchorMessages.count).reversed() {
                    if !existingIndices.contains(higherThanAnchorMessages[i].entryIndex) {
                        existingIndices.insert(higherThanAnchorMessages[i].entryIndex)
                    } else {
                        debugRepeatedIndices.insert(higherThanAnchorMessages[i].entryIndex)
                        higherThanAnchorMessages.remove(at: i)
                    }
                }
                postboxLog("allIndices not unique, repeated: \(debugRepeatedIndices)")
                
                //assert(false)
                //preconditionFailure()
            }
            if Set(allEntityIds).count != allEntityIds.count {
                var existingEntityIds = Set<MutableChatListEntryEntityId>()
                for i in (0 ..< lowerOrAtAnchorMessages.count).reversed() {
                    if !existingEntityIds.contains(lowerOrAtAnchorMessages[i].entityId) {
                        existingEntityIds.insert(lowerOrAtAnchorMessages[i].entityId)
                    } else {
                        lowerOrAtAnchorMessages.remove(at: i)
                    }
                }
                for i in (0 ..< higherThanAnchorMessages.count).reversed() {
                    if !existingEntityIds.contains(higherThanAnchorMessages[i].entityId) {
                        existingEntityIds.insert(higherThanAnchorMessages[i].entityId)
                    } else {
                        higherThanAnchorMessages.remove(at: i)
                    }
                }
                
                postboxLog("existingEntityIds not unique: \(allEntityIds)")
                postboxLog("allIndices: \(allIndices)")
                //assert(false)
                //preconditionFailure()
            }
            
            assert(allIndices.sorted() == allIndices)
            
            let entries = OrderedChatListViewEntries(anchorIndex: self.anchorIndex.index, lowerOrAtAnchor: lowerOrAtAnchorMessages, higherThanAnchor: higherThanAnchorMessages)
            self.orderedEntries = entries
        case let .peers(peerIds, asPinned):
            var lowerOrAtAnchorMessages: [MutableChatListEntry] = self.orderedEntries.lowerOrAtAnchor.reversed()
            var higherThanAnchorMessages: [MutableChatListEntry] = self.orderedEntries.higherThanAnchor
            
            let unpinnedLowerBound: MutableChatListEntryIndex
            let unpinnedUpperBound: MutableChatListEntryIndex
            unpinnedUpperBound = .absoluteUpperBound
            unpinnedLowerBound = MutableChatListEntryIndex(index: ChatListIndex.absoluteLowerBound, isMessage: true)
            let resolvedUnpinnedAnchorIndex = min(unpinnedUpperBound, max(self.anchorIndex, unpinnedLowerBound))
            
            if lowerOrAtAnchorMessages.count < self.halfLimit || higherThanAnchorMessages.count < self.halfLimit {
                func mapEntry(_ entry: ChatListIntermediateEntry, pinningIndex: UInt16?) -> MutableChatListEntry {
                    switch entry {
                    case let .message(index, messageIndex):
                        var updatedIndex = index
                        updatedIndex = ChatListIndex(pinningIndex: pinningIndex, messageIndex: index.messageIndex)
                        return .IntermediateMessageEntry(index: updatedIndex, messageIndex: messageIndex)
                    case let .hole(hole):
                        return .HoleEntry(hole)
                    }
                }
                
                var loadedMessages: [MutableChatListEntry] = []
                for i in 0 ..< peerIds.count {
                    let peerId = peerIds[i]
                    if let entry = postbox.chatListTable.getEntry(peerId: peerId, messageHistoryTable: postbox.messageHistoryTable, peerChatInterfaceStateTable: postbox.peerChatInterfaceStateTable) {
                        loadedMessages.append(mapEntry(entry, pinningIndex: asPinned ? UInt16(i) : nil))
                    }
                }
                loadedMessages.sort(by: { $0.entryIndex < $1.entryIndex })
                
                if lowerOrAtAnchorMessages.count < self.halfLimit {
                    var nextLowerIndex: MutableChatListEntryIndex
                    if let lastMessage = lowerOrAtAnchorMessages.min(by: { $0.entryIndex < $1.entryIndex }) {
                        nextLowerIndex = lastMessage.entryIndex.predecessor
                    } else {
                        nextLowerIndex = min(resolvedUnpinnedAnchorIndex, self.anchorIndex)
                    }
                    var loadedLowerMessages = Array(loadedMessages.filter({ $0.entryIndex <= nextLowerIndex }).reversed())
                    let lowerLimit = self.halfLimit - lowerOrAtAnchorMessages.count
                    if loadedLowerMessages.count > lowerLimit {
                        loadedLowerMessages.removeLast(loadedLowerMessages.count - lowerLimit)
                    }
                    lowerOrAtAnchorMessages.append(contentsOf: loadedLowerMessages)
                }
                if higherThanAnchorMessages.count < self.halfLimit {
                    var nextHigherIndex: MutableChatListEntryIndex
                    if let lastMessage = higherThanAnchorMessages.max(by: { $0.entryIndex < $1.entryIndex }) {
                        nextHigherIndex = lastMessage.entryIndex.successor
                    } else {
                        nextHigherIndex = max(resolvedUnpinnedAnchorIndex, self.anchorIndex.successor)
                    }
                    var loadedHigherMessages = loadedMessages.filter({ $0.entryIndex > nextHigherIndex })
                    let higherLimit = self.halfLimit - higherThanAnchorMessages.count
                    if loadedHigherMessages.count > higherLimit {
                        loadedHigherMessages.removeLast(loadedHigherMessages.count - higherLimit)
                    }
                    higherThanAnchorMessages.append(contentsOf: loadedHigherMessages)
                }
                
                lowerOrAtAnchorMessages.reverse()
                
                assert(lowerOrAtAnchorMessages.count <= self.halfLimit)
                assert(higherThanAnchorMessages.count <= self.halfLimit)
                
                let allIndices = (lowerOrAtAnchorMessages + higherThanAnchorMessages).map { $0.entryIndex }
                assert(Set(allIndices).count == allIndices.count)
                assert(allIndices.sorted() == allIndices)
                
                let entries = OrderedChatListViewEntries(anchorIndex: self.anchorIndex.index, lowerOrAtAnchor: lowerOrAtAnchorMessages, higherThanAnchor: higherThanAnchorMessages)
                self.orderedEntries = entries
            }
        }
        
        assert(self.orderedEntries.lowerOrAtAnchor.count <= self.halfLimit)
        assert(self.orderedEntries.higherThanAnchor.count <= self.halfLimit)
    }
    
    func replay(postbox: PostboxImpl, currentTransaction: Transaction, transaction: PostboxTransaction) -> Bool {
        var hasUpdates = false
        var hadRemovals = false
        var globalNotificationSettings: PostboxGlobalNotificationSettings?
        for (groupId, operations) in transaction.chatListOperations {
            inner: for operation in operations {
                switch operation {
                case let .InsertEntry(index, messageIndex):
                    switch self.space {
                    case let .group(spaceGroupId, pinned, filterPredicate, inactiveSecretChatPeerIds):
                        let matchesGroup = groupId == spaceGroupId && (index.pinningIndex != nil) == pinned.include
                        if !matchesGroup {
                            continue inner
                        }
                        
                        if inactiveSecretChatPeerIds.contains(index.messageIndex.id.peerId) {
                            continue inner
                        }
                        
                        var updatedIndex = index
                        if case .includePinnedAsUnpinned = pinned {
                            updatedIndex = ChatListIndex(pinningIndex: nil, messageIndex: index.messageIndex)
                        }
                        if let filterPredicate = filterPredicate {
                            if let peer = postbox.peerTable.get(updatedIndex.messageIndex.id.peerId) {
                                let notificationsPeerId = peer.notificationSettingsPeerId ?? peer.id
                                let globalNotificationSettingsValue: PostboxGlobalNotificationSettings
                                if let current = globalNotificationSettings {
                                    globalNotificationSettingsValue = current
                                } else {
                                    globalNotificationSettingsValue = postbox.getGlobalNotificationSettings(transaction: currentTransaction)
                                    globalNotificationSettings = globalNotificationSettingsValue
                                }
                                
                                let isRemovedFromTotalUnreadCount = resolvedIsRemovedFromTotalUnreadCount(globalSettings: globalNotificationSettingsValue, peer: peer, peerSettings: postbox.peerNotificationSettingsTable.getEffective(notificationsPeerId))
                                
                                let messageTagSummaryResult = resolveChatListMessageTagSummaryResultCalculation(postbox: postbox, peerId: peer.id, threadId: nil, calculation: filterPredicate.messageTagSummary)
                                
                                var isUnread: Bool
                                if postbox.seedConfiguration.peerSummaryIsThreadBased(peer) {
                                    isUnread = (postbox.peerThreadsSummaryTable.get(peerId: peer.id)?.effectiveUnreadCount ?? 0) > 0
                                } else {
                                    isUnread = postbox.readStateTable.getCombinedState(index.messageIndex.id.peerId)?.isUnread ?? false
                                }
                                
                                if !filterPredicate.includes(peer: peer, groupId: groupId, isRemovedFromTotalUnreadCount: isRemovedFromTotalUnreadCount, isUnread: isUnread, isContact: postbox.contactsTable.isContact(peerId: notificationsPeerId), messageTagSummaryResult: messageTagSummaryResult) {
                                    continue inner
                                }
                            } else {
                                continue inner
                            }
                        }
                        if self.add(entry: .IntermediateMessageEntry(index: updatedIndex, messageIndex: messageIndex)) {
                            hasUpdates = true
                        } else {
                            hasUpdates = true
                            hadRemovals = true
                        }
                    case let .peers(peerIds, asPinned):
                        if let peerIndex = peerIds.firstIndex(of: index.messageIndex.id.peerId) {
                            var updatedIndex = index
                            if asPinned {
                                updatedIndex = ChatListIndex(pinningIndex: UInt16(peerIndex), messageIndex: index.messageIndex)
                            }
                            if self.add(entry: .IntermediateMessageEntry(index: updatedIndex, messageIndex: messageIndex)) {
                                hasUpdates = true
                            } else {
                                hasUpdates = true
                                hadRemovals = true
                            }
                        } else {
                            continue inner
                        }
                    }
                case let .InsertHole(hole):
                    switch self.space {
                    case let .group(spaceGroupId, pinned, _, _):
                        if spaceGroupId == groupId && !pinned.include {
                            if self.add(entry: .HoleEntry(hole)) {
                                hasUpdates = true
                            } else {
                                hasUpdates = true
                                hadRemovals = true
                            }
                        }
                    case .peers:
                        break
                    }
                case let .RemoveEntry(indices):
                    switch self.space {
                    case let .group(spaceGroupId, pinned, _, _):
                        if spaceGroupId == groupId {
                            for index in indices {
                                var updatedIndex = index
                                if case .includePinnedAsUnpinned = pinned {
                                    updatedIndex = ChatListIndex(pinningIndex: nil, messageIndex: index.messageIndex)
                                }
                                
                                if self.orderedEntries.remove(index: MutableChatListEntryIndex(index: updatedIndex, isMessage: true)) {
                                    hasUpdates = true
                                    hadRemovals = true
                                }
                            }
                        }
                    case let .peers(peerIds, asPinned):
                        for index in indices {
                            if let peerIndex = peerIds.firstIndex(of: index.messageIndex.id.peerId) {
                                var updatedIndex = index
                                if asPinned {
                                    updatedIndex = ChatListIndex(pinningIndex: UInt16(peerIndex), messageIndex: index.messageIndex)
                                }
                                
                                if self.orderedEntries.remove(index: MutableChatListEntryIndex(index: updatedIndex, isMessage: true)) {
                                    hasUpdates = true
                                    hadRemovals = true
                                }
                            }
                        }
                    }
                case let .RemoveHoles(indices):
                    switch self.space {
                    case let .group(spaceGroupId, pinned, _, _):
                        if spaceGroupId == groupId && !pinned.include {
                            for index in indices {
                                if self.orderedEntries.remove(index: MutableChatListEntryIndex(index: index, isMessage: false)) {
                                    hasUpdates = true
                                    hadRemovals = true
                                }
                            }
                        }
                    case .peers:
                        break
                    }
                }
            }
        }
        
        if (!transaction.currentUpdatedPeerNotificationSettings.isEmpty || !transaction.updatedPeerThreadsSummaries.isEmpty), case let .group(groupId, pinned, maybeFilterPredicate, inactiveSecretChatPeerIds) = self.space, let filterPredicate = maybeFilterPredicate {
            var removeEntryIndices: [MutableChatListEntryIndex] = []
            let _ = self.orderedEntries.mutableScan { entry -> MutableChatListEntry? in
                let entryPeer: Peer
                let entryNotificationsPeerId: PeerId
                switch entry {
                case let .MessageEntry(_, _, _, _, _, _, renderedPeer, _, _, _, _, _, _, _):
                    if let peer = renderedPeer.peer {
                        entryPeer = peer
                        entryNotificationsPeerId = peer.notificationSettingsPeerId ?? peer.id
                    } else {
                        return nil
                    }
                case let .IntermediateMessageEntry(index, _):
                    if let peer = postbox.peerTable.get(index.messageIndex.id.peerId) {
                        entryPeer = peer
                        entryNotificationsPeerId = peer.notificationSettingsPeerId ?? peer.id
                    } else {
                        return nil
                    }
                case .HoleEntry:
                    return nil
                }
                
                assert(!inactiveSecretChatPeerIds.contains(entryPeer.id))
                
                let settingsChange = transaction.currentUpdatedPeerNotificationSettings[entryNotificationsPeerId]
                if settingsChange != nil || transaction.updatedPeerThreadsSummaries.contains(entryNotificationsPeerId) {
                    var isUnread: Bool
                    if postbox.seedConfiguration.peerSummaryIsThreadBased(entryPeer) {
                        isUnread = (postbox.peerThreadsSummaryTable.get(peerId: entryPeer.id)?.effectiveUnreadCount ?? 0) > 0
                    } else {
                        isUnread = postbox.readStateTable.getCombinedState(entryPeer.id)?.isUnread ?? false
                    }
                    
                    let globalNotificationSettingsValue: PostboxGlobalNotificationSettings
                    if let current = globalNotificationSettings {
                        globalNotificationSettingsValue = current
                    } else {
                        globalNotificationSettingsValue = postbox.getGlobalNotificationSettings(transaction: currentTransaction)
                        globalNotificationSettings = globalNotificationSettingsValue
                    }
                    
                    let nowRemovedFromTotalUnreadCount = resolvedIsRemovedFromTotalUnreadCount(globalSettings: globalNotificationSettingsValue, peer: entryPeer, peerSettings: settingsChange?.1 ?? postbox.peerNotificationSettingsTable.getEffective(entryNotificationsPeerId))
                    
                    let messageTagSummaryResult = resolveChatListMessageTagSummaryResultCalculation(postbox: postbox, peerId: entryPeer.id, threadId: nil, calculation: filterPredicate.messageTagSummary)
                    
                    let isIncluded = filterPredicate.includes(peer: entryPeer, groupId: groupId, isRemovedFromTotalUnreadCount: nowRemovedFromTotalUnreadCount, isUnread: isUnread, isContact: postbox.contactsTable.isContact(peerId: entryNotificationsPeerId), messageTagSummaryResult: messageTagSummaryResult)
                    if !isIncluded {
                        removeEntryIndices.append(entry.entryIndex)
                    }
                }
                return nil
            }
            if !removeEntryIndices.isEmpty {
                hasUpdates = true
                hadRemovals = true
                for index in removeEntryIndices {
                    let _ = self.orderedEntries.remove(index: index)
                }
            }
            
            for peerId in transaction.updatedPeerThreadsSummaries.union(transaction.currentUpdatedPeerNotificationSettings.keys) {
                if let mainPeer = postbox.peerTable.get(peerId) {
                    var peers: [Peer] = [mainPeer]
                    for associatedId in postbox.reverseAssociatedPeerTable.get(peerId: mainPeer.id) {
                        if inactiveSecretChatPeerIds.contains(associatedId) {
                            continue
                        }
                        
                        if let associatedPeer = postbox.peerTable.get(associatedId) {
                            peers.append(associatedPeer)
                        }
                    }
                    assert(Set(peers.map { $0.id }).count == peers.count)
                    
                    var isUnread: Bool
                    if postbox.seedConfiguration.peerSummaryIsThreadBased(mainPeer) {
                        isUnread = (postbox.peerThreadsSummaryTable.get(peerId: peerId)?.effectiveUnreadCount ?? 0) > 0
                    } else {
                        isUnread = postbox.readStateTable.getCombinedState(peerId)?.isUnread ?? false
                    }
                    
                    let globalNotificationSettingsValue: PostboxGlobalNotificationSettings
                    if let current = globalNotificationSettings {
                        globalNotificationSettingsValue = current
                    } else {
                        globalNotificationSettingsValue = postbox.getGlobalNotificationSettings(transaction: currentTransaction)
                        globalNotificationSettings = globalNotificationSettingsValue
                    }
                    
                    let nowRemovedFromTotalUnreadCount = resolvedIsRemovedFromTotalUnreadCount(globalSettings: globalNotificationSettingsValue, peer: mainPeer, peerSettings: transaction.currentUpdatedPeerNotificationSettings[mainPeer.id]?.1 ?? postbox.peerNotificationSettingsTable.getEffective(mainPeer.id))
                    
                    let messageTagSummaryResult = resolveChatListMessageTagSummaryResultCalculation(postbox: postbox, peerId: peerId, threadId: nil, calculation: filterPredicate.messageTagSummary)
                    
                    let isIncluded = filterPredicate.includes(peer: mainPeer, groupId: groupId, isRemovedFromTotalUnreadCount: nowRemovedFromTotalUnreadCount, isUnread: isUnread, isContact: postbox.contactsTable.isContact(peerId: peerId), messageTagSummaryResult: messageTagSummaryResult)
                    if isIncluded && self.orderedEntries.indicesForPeerId(mainPeer.id) == nil {
                        for peer in peers {
                            let tableEntry = postbox.chatListTable.getEntry(groupId: groupId, peerId: peer.id, messageHistoryTable: postbox.messageHistoryTable, peerChatInterfaceStateTable: postbox.peerChatInterfaceStateTable)
                            if let entry = tableEntry {
                                if pinned.include == (entry.index.pinningIndex != nil) {
                                    if self.orderedEntries.indicesForPeerId(peer.id) == nil {
                                        switch entry {
                                        case let .message(index, messageIndex):
                                            if self.add(entry: .IntermediateMessageEntry(index: index, messageIndex: messageIndex)) {
                                                hasUpdates = true
                                            } else {
                                                hasUpdates = true
                                                hadRemovals = true
                                            }
                                        default:
                                            break
                                        }
                                    }
                                }
                            }
                        }
                    }
                }
            }
        }
        
        if !transaction.currentUpdatedPeerNotificationSettings.isEmpty {
            let globalNotificationSettings = postbox.getGlobalNotificationSettings(transaction: currentTransaction)
            
            if self.orderedEntries.mutableScan({ entry in
                switch entry {
                case let .MessageEntry(index, messages, readState, _, _, embeddedInterfaceState, renderedPeer, presence, tagSummaryInfo, forumTopicData, topForumTopics, hasFailedMessages, isContact, autoremoveTimeout):
                    if let peer = renderedPeer.peer {
                        let notificationsPeerId = peer.notificationSettingsPeerId ?? peer.id
                        if let (_, updated) = transaction.currentUpdatedPeerNotificationSettings[notificationsPeerId] {
                            let isRemovedFromTotalUnreadCount = resolvedIsRemovedFromTotalUnreadCount(globalSettings: globalNotificationSettings, peer: peer, peerSettings: updated)
                            
                            return .MessageEntry(index: index, messages: messages, readState: readState, notificationSettings: updated, isRemovedFromTotalUnreadCount: isRemovedFromTotalUnreadCount, embeddedInterfaceState: embeddedInterfaceState, renderedPeer: renderedPeer, presence: presence, tagSummaryInfo: tagSummaryInfo, forumTopicData: forumTopicData, topForumTopics: topForumTopics, hasFailedMessages: hasFailedMessages, isContact: isContact, autoremoveTimeout: autoremoveTimeout)
                        } else {
                            return nil
                        }
                    } else {
                        return nil
                    }
                default:
                    return nil
                }
            }) {
                hasUpdates = true
            }
        }
        
        if !transaction.updatedFailedMessagePeerIds.isEmpty {
            if self.orderedEntries.mutableScan({ entry in
                switch entry {
                case let .MessageEntry(index, messages, readState, notificationSettings, isRemovedFromTotalUnreadCount, embeddedInterfaceState, renderedPeer, presence, tagSummaryInfo, forumTopicData, topForumTopics, _, isContact, autoremoveTimeout):
                    if transaction.updatedFailedMessagePeerIds.contains(index.messageIndex.id.peerId) {
                        return .MessageEntry(
                            index: index,
                            messages: messages,
                            readState: readState,
                            notificationSettings: notificationSettings,
                            isRemovedFromTotalUnreadCount: isRemovedFromTotalUnreadCount,
                            embeddedInterfaceState: embeddedInterfaceState,
                            renderedPeer: renderedPeer,
                            presence: presence,
                            tagSummaryInfo: tagSummaryInfo,
                            forumTopicData: forumTopicData,
                            topForumTopics: topForumTopics,
                            hasFailedMessages: postbox.messageHistoryFailedTable.contains(peerId: index.messageIndex.id.peerId),
                            isContact: isContact,
                            autoremoveTimeout: autoremoveTimeout
                        )
                    } else {
                        return nil
                    }
                default:
                    return nil
                }
            }) {
                hasUpdates = true
            }
        }
        
        if !transaction.currentUpdatedPeers.isEmpty {
            if self.orderedEntries.mutableScan({ entry in
                switch entry {
                case let .MessageEntry(index, messages, readState, notificationSettings, isRemovedFromTotalUnreadCount, embeddedInterfaceState, entryRenderedPeer, presence, tagSummaryInfo, forumTopicData, topForumTopics, hasFailedMessages, isContact, autoremoveTimeout):
                    var updatedMessages: [Message] = messages
                    var hasUpdatedMessages = false
                    for i in 0 ..< updatedMessages.count {
                        if let updatedMessage = updateMessagePeers(updatedMessages[i], updatedPeers: transaction.currentUpdatedPeers) {
                            updatedMessages[i] = updatedMessage
                            hasUpdatedMessages = true
                        }
                    }
                    let renderedPeer = updatedRenderedPeer(postbox: postbox, renderedPeer: entryRenderedPeer, updatedPeers: transaction.currentUpdatedPeers)
                    
                    if hasUpdatedMessages || renderedPeer != nil {
                        return .MessageEntry(
                            index: index,
                            messages: updatedMessages,
                            readState: readState,
                            notificationSettings: notificationSettings,
                            isRemovedFromTotalUnreadCount: isRemovedFromTotalUnreadCount,
                            embeddedInterfaceState: embeddedInterfaceState,
                            renderedPeer: renderedPeer ?? entryRenderedPeer,
                            presence: presence,
                            tagSummaryInfo: tagSummaryInfo,
                            forumTopicData: forumTopicData,
                            topForumTopics: topForumTopics,
                            hasFailedMessages: hasFailedMessages,
                            isContact: isContact,
                            autoremoveTimeout: autoremoveTimeout
                        )
                    } else {
                        return nil
                    }
                default:
                    return nil
                }
            }) {
                hasUpdates = true
            }
        }
        
        if !transaction.currentUpdatedPeerPresences.isEmpty {
            if self.orderedEntries.mutableScan({ entry in
                switch entry {
                case let .MessageEntry(index, messages, readState, notificationSettings, isRemovedFromTotalUnreadCount, embeddedInterfaceState, entryRenderedPeer, _, tagSummaryInfo, forumTopicData, topForumTopics, hasFailedMessages, isContact, autoremoveTimeout):
                    var presencePeerId = entryRenderedPeer.peerId
                    if let peer = entryRenderedPeer.peers[entryRenderedPeer.peerId], let associatedPeerId = peer.associatedPeerId {
                        presencePeerId = associatedPeerId
                    }
                    if let presence = transaction.currentUpdatedPeerPresences[presencePeerId] {
                        return .MessageEntry(
                            index: index,
                            messages: messages,
                            readState: readState,
                            notificationSettings: notificationSettings,
                            isRemovedFromTotalUnreadCount: isRemovedFromTotalUnreadCount,
                            embeddedInterfaceState: embeddedInterfaceState,
                            renderedPeer: entryRenderedPeer,
                            presence: presence,
                            tagSummaryInfo: tagSummaryInfo,
                            forumTopicData: forumTopicData,
                            topForumTopics: topForumTopics,
                            hasFailedMessages: hasFailedMessages,
                            isContact: isContact,
                            autoremoveTimeout: autoremoveTimeout
                        )
                    } else {
                        return nil
                    }
                default:
                    return nil
                }
            }) {
                hasUpdates = true
            }
        }
        
        if !transaction.currentUpdatedMessageTagSummaries.isEmpty || !transaction.currentUpdatedMessageActionsSummaries.isEmpty, case let .group(groupId, pinned, maybeFilterPredicate, inactiveSecretChatPeerIds) = self.space, let filterPredicate = maybeFilterPredicate, let filterMessageTagSummary = filterPredicate.messageTagSummary {
            var removeEntryIndices: [MutableChatListEntryIndex] = []
            let _ = self.orderedEntries.mutableScan { entry -> MutableChatListEntry? in
                let entryPeer: Peer
                let entryNotificationsPeerId: PeerId
                switch entry {
                case let .MessageEntry(_, _, _, _, _, _, entryRenderedPeer, _, _, _, _, _, _, _):
                    if let peer = entryRenderedPeer.peer {
                        entryPeer = peer
                        entryNotificationsPeerId = peer.notificationSettingsPeerId ?? peer.id
                    } else {
                        return nil
                    }
                case let .IntermediateMessageEntry(index, _):
                    if let peer = postbox.peerTable.get(index.messageIndex.id.peerId) {
                        entryPeer = peer
                        entryNotificationsPeerId = peer.notificationSettingsPeerId ?? peer.id
                    } else {
                        return nil
                    }
                case .HoleEntry:
                    return nil
                }
                
                assert(!inactiveSecretChatPeerIds.contains(entryPeer.id))
                
                let updatedMessageSummary = transaction.currentUpdatedMessageTagSummaries[MessageHistoryTagsSummaryKey(tag: filterMessageTagSummary.addCount.tag, peerId: entryPeer.id, threadId: nil, namespace: filterMessageTagSummary.addCount.namespace)]
                let updatedActionsSummary = transaction.currentUpdatedMessageActionsSummaries[PendingMessageActionsSummaryKey(type: filterMessageTagSummary.subtractCount.type, peerId: entryPeer.id, namespace: filterMessageTagSummary.subtractCount.namespace)]
                
                if updatedMessageSummary != nil || updatedActionsSummary != nil {
                    var isUnread: Bool
                    if postbox.seedConfiguration.peerSummaryIsThreadBased(entryPeer) {
                        isUnread = (postbox.peerThreadsSummaryTable.get(peerId: entryPeer.id)?.effectiveUnreadCount ?? 0) > 0
                    } else {
                        isUnread = postbox.readStateTable.getCombinedState(entryPeer.id)?.isUnread ?? false
                    }
                    
                    let globalNotificationSettingsValue: PostboxGlobalNotificationSettings
                    if let current = globalNotificationSettings {
                        globalNotificationSettingsValue = current
                    } else {
                        globalNotificationSettingsValue = postbox.getGlobalNotificationSettings(transaction: currentTransaction)
                        globalNotificationSettings = globalNotificationSettingsValue
                    }
                    
                    let nowRemovedFromTotalUnreadCount = resolvedIsRemovedFromTotalUnreadCount(globalSettings: globalNotificationSettingsValue, peer: entryPeer, peerSettings: postbox.peerNotificationSettingsTable.getEffective(entryPeer.id))
                    
                    let messageTagSummaryResult = resolveChatListMessageTagSummaryResultCalculation(postbox: postbox, peerId: entryPeer.id, threadId: nil, calculation: filterPredicate.messageTagSummary)
                    
                    let isIncluded = filterPredicate.includes(peer: entryPeer, groupId: groupId, isRemovedFromTotalUnreadCount: nowRemovedFromTotalUnreadCount, isUnread: isUnread, isContact: postbox.contactsTable.isContact(peerId: entryNotificationsPeerId), messageTagSummaryResult: messageTagSummaryResult)
                    if !isIncluded {
                        removeEntryIndices.append(entry.entryIndex)
                    }
                }
                return nil
            }
            if !removeEntryIndices.isEmpty {
                hasUpdates = true
                hadRemovals = true
                for index in removeEntryIndices {
                    let _ = self.orderedEntries.remove(index: index)
                }
            }
            var changedPeerIds = Set<PeerId>()
            for key in transaction.currentUpdatedMessageTagSummaries.keys {
                changedPeerIds.insert(key.peerId)
            }
            for key in transaction.currentUpdatedMessageTagSummaries.keys {
                changedPeerIds.insert(key.peerId)
            }
            for peerId in changedPeerIds {
                if let mainPeer = postbox.peerTable.get(peerId) {
                    var peers: [Peer] = [mainPeer]
                    for associatedId in postbox.reverseAssociatedPeerTable.get(peerId: mainPeer.id) {
                        if inactiveSecretChatPeerIds.contains(associatedId) {
                            continue
                        }
                        
                        if let associatedPeer = postbox.peerTable.get(associatedId) {
                            peers.append(associatedPeer)
                        }
                    }
                    assert(Set(peers.map { $0.id }).count == peers.count)
                    
                    var isUnread: Bool
                    if postbox.seedConfiguration.peerSummaryIsThreadBased(mainPeer) {
                        isUnread = (postbox.peerThreadsSummaryTable.get(peerId: peerId)?.effectiveUnreadCount ?? 0) > 0
                    } else {
                        isUnread = postbox.readStateTable.getCombinedState(peerId)?.isUnread ?? false
                    }
                    
                    let globalNotificationSettingsValue: PostboxGlobalNotificationSettings
                    if let current = globalNotificationSettings {
                        globalNotificationSettingsValue = current
                    } else {
                        globalNotificationSettingsValue = postbox.getGlobalNotificationSettings(transaction: currentTransaction)
                        globalNotificationSettings = globalNotificationSettingsValue
                    }
                    
                    let nowRemovedFromTotalUnreadCount = resolvedIsRemovedFromTotalUnreadCount(globalSettings: globalNotificationSettingsValue, peer: mainPeer, peerSettings: postbox.peerNotificationSettingsTable.getEffective(mainPeer.id))
                    
                    let messageTagSummaryResult = resolveChatListMessageTagSummaryResultCalculation(postbox: postbox, peerId: peerId, threadId: nil, calculation: filterPredicate.messageTagSummary)
                    
                    let isIncluded = filterPredicate.includes(peer: mainPeer, groupId: groupId, isRemovedFromTotalUnreadCount: nowRemovedFromTotalUnreadCount, isUnread: isUnread, isContact: postbox.contactsTable.isContact(peerId: peerId), messageTagSummaryResult: messageTagSummaryResult)
                    if isIncluded && self.orderedEntries.indicesForPeerId(mainPeer.id) == nil {
                        for peer in peers {
                            let tableEntry = postbox.chatListTable.getEntry(groupId: groupId, peerId: peer.id, messageHistoryTable: postbox.messageHistoryTable, peerChatInterfaceStateTable: postbox.peerChatInterfaceStateTable)
                            if let entry = tableEntry {
                                if pinned.include == (entry.index.pinningIndex != nil) {
                                    if self.orderedEntries.indicesForPeerId(peer.id) == nil {
                                        switch entry {
                                        case let .message(index, messageIndex):
                                            if self.add(entry: .IntermediateMessageEntry(index: index, messageIndex: messageIndex)) {
                                                hasUpdates = true
                                            } else {
                                                hasUpdates = true
                                                hadRemovals = true
                                            }
                                        default:
                                            break
                                        }
                                    }
                                }
                            }
                        }
                    }
                }
            }
        }
        
        var cachedPeerDataUpdated = false
        if !transaction.currentUpdatedCachedPeerData.isEmpty {
            let _ = self.orderedEntries.mutableScan { entry in
                if transaction.currentUpdatedCachedPeerData[entry.index.messageIndex.id.peerId] != nil {
                    cachedPeerDataUpdated = true
                }
                return nil
            }
        }
        
        if !transaction.currentUpdatedMessageTagSummaries.isEmpty || !transaction.currentUpdatedMessageActionsSummaries.isEmpty || !transaction.updatedPeerThreadsSummaries.isEmpty || cachedPeerDataUpdated {
            if self.orderedEntries.mutableScan({ entry in
                switch entry {
                case let .MessageEntry(index, messages, readState, notificationSettings, isRemovedFromTotalUnreadCount, embeddedInterfaceState, entryRenderedPeer, presence, tagSummaryInfo, forumTopicData, topForumTopics, hasFailedMessages, isContact, autoremoveTimeout):
                    var updatedChatListMessageTagSummaryInfo: [ChatListEntryMessageTagSummaryKey: ChatListMessageTagSummaryInfo] = tagSummaryInfo
                    var didUpdateSummaryInfo = false
                    
                    for (key, component) in self.summaryComponents.components {
                        var updatedTagSummaryCount: Int32?
                        if let tagSummary = component.tagSummary {
                            let key = MessageHistoryTagsSummaryKey(tag: key.tag, peerId: index.messageIndex.id.peerId, threadId: nil, namespace: tagSummary.namespace)
                            if let summary = transaction.currentUpdatedMessageTagSummaries[key] {
                                updatedTagSummaryCount = summary.count
                            }
                        }
                        
                        var updatedActionsSummaryCount: Int32?
                        if let actionsSummary = component.actionsSummary {
                            let key = PendingMessageActionsSummaryKey(type: key.actionType, peerId: index.messageIndex.id.peerId, namespace: actionsSummary.namespace)
                            if let count = transaction.currentUpdatedMessageActionsSummaries[key] {
                                updatedActionsSummaryCount = count
                            }
                        }
                        
                        if updatedTagSummaryCount != nil || updatedActionsSummaryCount != nil {
                            updatedChatListMessageTagSummaryInfo[key] = ChatListMessageTagSummaryInfo(
                                tagSummaryCount: updatedTagSummaryCount ?? updatedChatListMessageTagSummaryInfo[key]?.tagSummaryCount,
                                actionsSummaryCount: updatedActionsSummaryCount ?? updatedChatListMessageTagSummaryInfo[key]?.actionsSummaryCount
                            )
                            didUpdateSummaryInfo = true
                        }
                    }
                    
                    var updatedReadState = readState
                    if let peer = postbox.peerTable.get(index.messageIndex.id.peerId), postbox.seedConfiguration.peerSummaryIsThreadBased(peer) {
                        let summary = postbox.peerThreadsSummaryTable.get(peerId: peer.id)
                        
                        var count: Int32 = 0
                        var isMuted: Bool = false
                        if let summary = summary {
                            count = summary.totalUnreadCount
                            if count > 0 {
                                isMuted = !summary.hasUnmutedUnread
                            }
                        }
                        
                        updatedReadState = ChatListViewReadState(state: CombinedPeerReadState(states: [(0, .idBased(maxIncomingReadId: 1, maxOutgoingReadId: 0, maxKnownId: 0, count: count, markedUnread: false))]), isMuted: isMuted)
                    } else {
                        updatedReadState = postbox.readStateTable.getCombinedState(index.messageIndex.id.peerId).flatMap { state in
                            return ChatListViewReadState(state: state, isMuted: false)
                        }
                    }
                    
                    if updatedReadState != readState {
                        didUpdateSummaryInfo = true
                    }
                    
                    var updatedAutoremoveTimeout: Int32?
                    if let cachedData = postbox.cachedPeerDataTable.get(index.messageIndex.id.peerId) {
                        updatedAutoremoveTimeout = postbox.seedConfiguration.decodeAutoremoveTimeout(cachedData)
                        if updatedAutoremoveTimeout != autoremoveTimeout {
                            didUpdateSummaryInfo = true
                        }
                    }
                    
                    if didUpdateSummaryInfo {
                        return .MessageEntry(
                            index: index,
                            messages: messages,
                            readState: updatedReadState,
                            notificationSettings: notificationSettings,
                            isRemovedFromTotalUnreadCount: isRemovedFromTotalUnreadCount,
                            embeddedInterfaceState: embeddedInterfaceState,
                            renderedPeer: entryRenderedPeer,
                            presence: presence,
                            tagSummaryInfo: updatedChatListMessageTagSummaryInfo,
                            forumTopicData: forumTopicData,
                            topForumTopics: topForumTopics,
                            hasFailedMessages: hasFailedMessages,
                            isContact: isContact,
                            autoremoveTimeout: updatedAutoremoveTimeout
                        )
                    } else {
                        return nil
                    }
                default:
                    return nil
                }
            }) {
                hasUpdates = true
            }
        }
        
        if true || hadRemovals {
            self.fillSpace(postbox: postbox, currentTransaction: currentTransaction)
        }
        
        self.checkEntries(postbox: postbox)
        self.checkReplayEntries(postbox: postbox)
        
        return hasUpdates
    }
    
    private func checkEntries(postbox: PostboxImpl) {
        #if DEBUG
        if case .group(.root, .notPinned, nil, []) = self.space {
            let allEntries = self.orderedEntries.lowerOrAtAnchor + self.orderedEntries.higherThanAnchor
            if !allEntries.isEmpty {
                assert(allEntries.sorted(by: { $0.index < $1.index }) == allEntries)
                
                func mapEntry(_ entry: ChatListIntermediateEntry) -> MutableChatListEntry {
                    switch entry {
                    case let .message(index, messageIndex):
                        return .IntermediateMessageEntry(index: index, messageIndex: messageIndex)
                    case let .hole(hole):
                        return .HoleEntry(hole)
                    }
                }
                
                //let loadedEntries = postbox.chatListTable.entries(groupId: .root, from: (allEntries[0].index.predecessor, true), to: (allEntries[allEntries.count - 1].index.successor, true), peerChatInterfaceStateTable: postbox.peerChatInterfaceStateTable, count: 1000, predicate: nil).map(mapEntry)
                
                //assert(loadedEntries.map({ $0.index }) == allEntries.map({ $0.index }))
            }
        }
        #endif
    }
    
    private func checkReplayEntries(postbox: PostboxImpl) {
        #if DEBUG
        //let cleanState = ChatListViewSpaceState(postbox: postbox, space: self.space, anchorIndex: self.anchorIndex, summaryComponents: self.summaryComponents, halfLimit: self.halfLimit)
        //assert(self.orderedEntries.lowerOrAtAnchor.map { $0.index } == cleanState.orderedEntries.lowerOrAtAnchor.map { $0.index })
        //assert(self.orderedEntries.higherThanAnchor.map { $0.index } == cleanState.orderedEntries.higherThanAnchor.map { $0.index })
        #endif
    }
    
    private func add(entry: MutableChatListEntry) -> Bool {
        if self.anchorIndex >= entry.entryIndex {
            let insertionIndex = binaryInsertionIndex(self.orderedEntries.lowerOrAtAnchor, extract: { $0.entryIndex }, searchItem: entry.entryIndex)
            
            if insertionIndex < self.orderedEntries.lowerOrAtAnchor.count {
                if self.orderedEntries.lowerOrAtAnchor[insertionIndex].entryIndex == entry.entryIndex {
                    assertionFailure("Inserting an existing index is not allowed")
                    self.orderedEntries.setLowerOrAtAnchorAtArrayIndex(insertionIndex, to: entry)
                    return true
                }
            }
            
            if insertionIndex == 0 {
                return false
            }
            self.orderedEntries.insertLowerOrAtAnchorAtArrayIndex(insertionIndex, value: entry)
            if self.orderedEntries.lowerOrAtAnchor.count > self.halfLimit {
                self.orderedEntries.removeLowerOrAtAnchorAtArrayIndex(0)
            }
            return true
        } else {
            let insertionIndex = binaryInsertionIndex(orderedEntries.higherThanAnchor, extract: { $0.entryIndex }, searchItem: entry.entryIndex)
            
            if insertionIndex < self.orderedEntries.higherThanAnchor.count {
                if self.orderedEntries.higherThanAnchor[insertionIndex].entryIndex == entry.entryIndex {
                    assertionFailure("Inserting an existing index is not allowed")
                    self.orderedEntries.setHigherThanAnchorAtArrayIndex(insertionIndex, to: entry)
                    return true
                }
            }
            
            if insertionIndex == self.orderedEntries.higherThanAnchor.count {
                return false
            }
            self.orderedEntries.insertHigherThanAnchorAtArrayIndex(insertionIndex, value: entry)
            if self.orderedEntries.higherThanAnchor.count > self.halfLimit {
                self.orderedEntries.removeHigherThanAnchorAtArrayIndex(self.orderedEntries.higherThanAnchor.count - 1)
            }
            return true
        }
    }
}

private struct MutableChatListEntryIndex: Hashable, Comparable {
    var index: ChatListIndex
    var isMessage: Bool
    
    var predecessor: MutableChatListEntryIndex {
        return MutableChatListEntryIndex(index: self.index.predecessor, isMessage: self.isMessage)
    }
    
    var successor: MutableChatListEntryIndex {
        return MutableChatListEntryIndex(index: self.index.successor, isMessage: self.isMessage)
    }
    
    static let absoluteLowerBound = MutableChatListEntryIndex(index: .absoluteLowerBound, isMessage: true)
    static let absoluteUpperBound = MutableChatListEntryIndex(index: .absoluteUpperBound, isMessage: true)
    
    static func <(lhs: MutableChatListEntryIndex, rhs: MutableChatListEntryIndex) -> Bool {
        if lhs.index != rhs.index {
            return lhs.index < rhs.index
        } else if lhs.isMessage != rhs.isMessage {
            return lhs.isMessage
        } else {
            return false
        }
    }
}

private enum MutableChatListEntryEntityId: Hashable {
    case hole(MessageIndex)
    case peer(PeerId)
}

private extension MutableChatListEntry {
    var messagePeerId: PeerId? {
        switch self {
        case let .IntermediateMessageEntry(index, _):
            return index.messageIndex.id.peerId
        case let .MessageEntry(index, _, _, _, _, _, _, _, _, _, _, _, _, _):
            return index.messageIndex.id.peerId
        case .HoleEntry:
            return nil
        }
    }
    
    var entryIndex: MutableChatListEntryIndex {
        switch self {
        case let .IntermediateMessageEntry(index, _):
            return MutableChatListEntryIndex(index: index, isMessage: true)
        case let .MessageEntry(index, _, _, _, _, _, _, _, _, _, _, _, _, _):
            return MutableChatListEntryIndex(index: index, isMessage: true)
        case let .HoleEntry(hole):
            return MutableChatListEntryIndex(index: ChatListIndex(pinningIndex: nil, messageIndex: hole.index), isMessage: false)
        }
    }
    
    var entityId: MutableChatListEntryEntityId {
        switch self {
        case let .IntermediateMessageEntry(index, _):
            return .peer(index.messageIndex.id.peerId)
        case let .MessageEntry(index, _, _, _, _, _, _, _, _, _, _, _, _, _):
            return .peer(index.messageIndex.id.peerId)
        case let .HoleEntry(hole):
            return .hole(hole.index)
        }
    }
}

private struct OrderedChatListViewEntries {
    private let anchorIndex: ChatListIndex
    
    private(set) var lowerOrAtAnchor: [MutableChatListEntry]
    private(set) var higherThanAnchor: [MutableChatListEntry]
    
    private(set) var reverseIndices: [PeerId: [MutableChatListEntryIndex]] = [:]
    
    fileprivate init(anchorIndex: ChatListIndex, lowerOrAtAnchor: [MutableChatListEntry], higherThanAnchor: [MutableChatListEntry]) {
        self.anchorIndex = anchorIndex
        assert(!lowerOrAtAnchor.contains(where: { $0.index > anchorIndex }))
        assert(!higherThanAnchor.contains(where: { $0.index <= anchorIndex }))
        
        self.lowerOrAtAnchor = lowerOrAtAnchor
        self.higherThanAnchor = higherThanAnchor
        
        for entry in lowerOrAtAnchor {
            if let peerId = entry.messagePeerId {
                if self.reverseIndices[peerId] == nil {
                    self.reverseIndices[peerId] = [entry.entryIndex]
                } else {
                    self.reverseIndices[peerId]!.append(entry.entryIndex)
                }
            }
        }
        for entry in higherThanAnchor {
            if let peerId = entry.messagePeerId {
                if self.reverseIndices[peerId] == nil {
                    self.reverseIndices[peerId] = [entry.entryIndex]
                } else {
                    self.reverseIndices[peerId]!.append(entry.entryIndex)
                }
            }
        }
    }
    
    mutating func setLowerOrAtAnchorAtArrayIndex(_ index: Int, to value: MutableChatListEntry) {
        assert(value.index <= self.anchorIndex)
        
        let previousIndex = self.lowerOrAtAnchor[index].entryIndex
        let updatedIndex = value.entryIndex
        let previousPeerId = self.lowerOrAtAnchor[index].messagePeerId
        let updatedPeerId = value.messagePeerId
        
        self.lowerOrAtAnchor[index] = value
        
        if previousPeerId != updatedPeerId {
            if let previousPeerId = previousPeerId {
                self.reverseIndices[previousPeerId]?.removeAll(where: { $0 == previousIndex })
                if let isEmpty = self.reverseIndices[previousPeerId]?.isEmpty, isEmpty {
                    self.reverseIndices.removeValue(forKey: previousPeerId)
                }
            }
            if let updatedPeerId = updatedPeerId {
                if self.reverseIndices[updatedPeerId] == nil {
                    self.reverseIndices[updatedPeerId] = [updatedIndex]
                } else {
                    self.reverseIndices[updatedPeerId]!.append(updatedIndex)
                }
            }
        }
    }
    
    mutating func setHigherThanAnchorAtArrayIndex(_ index: Int, to value: MutableChatListEntry) {
        assert(value.index > self.anchorIndex)
        
        let previousIndex = self.higherThanAnchor[index].entryIndex
        let updatedIndex = value.entryIndex
        let previousPeerId = self.higherThanAnchor[index].messagePeerId
        let updatedPeerId = value.messagePeerId
        
        self.higherThanAnchor[index] = value
        
        if previousPeerId != updatedPeerId {
            if let previousPeerId = previousPeerId {
                self.reverseIndices[previousPeerId]?.removeAll(where: { $0 == previousIndex })
                if let isEmpty = self.reverseIndices[previousPeerId]?.isEmpty, isEmpty {
                    self.reverseIndices.removeValue(forKey: previousPeerId)
                }
            }
            if let updatedPeerId = updatedPeerId {
                if self.reverseIndices[updatedPeerId] == nil {
                    self.reverseIndices[updatedPeerId] = [updatedIndex]
                } else {
                    self.reverseIndices[updatedPeerId]!.append(updatedIndex)
                }
            }
        }
    }
    
    mutating func insertLowerOrAtAnchorAtArrayIndex(_ index: Int, value: MutableChatListEntry) {
        assert(value.index <= self.anchorIndex)
        self.lowerOrAtAnchor.insert(value, at: index)
        
        if let peerId = value.messagePeerId {
            if self.reverseIndices[peerId] == nil {
                self.reverseIndices[peerId] = [value.entryIndex]
            } else {
                self.reverseIndices[peerId]!.append(value.entryIndex)
            }
        }
    }
    
    mutating func insertHigherThanAnchorAtArrayIndex(_ index: Int, value: MutableChatListEntry) {
        assert(value.index > self.anchorIndex)
        self.higherThanAnchor.insert(value, at: index)
        
        if let peerId = value.messagePeerId {
            if self.reverseIndices[peerId] == nil {
                self.reverseIndices[peerId] = [value.entryIndex]
            } else {
                self.reverseIndices[peerId]!.append(value.entryIndex)
            }
        }
    }
    
    mutating func removeLowerOrAtAnchorAtArrayIndex(_ index: Int) {
        let previousIndex = self.lowerOrAtAnchor[index].entryIndex
        if let peerId = self.lowerOrAtAnchor[index].messagePeerId {
            self.reverseIndices[peerId]?.removeAll(where: { $0 == previousIndex })
            if let isEmpty = self.reverseIndices[peerId]?.isEmpty, isEmpty {
                self.reverseIndices.removeValue(forKey: peerId)
            }
        }
        
        self.lowerOrAtAnchor.remove(at: index)
    }
    
    mutating func removeHigherThanAnchorAtArrayIndex(_ index: Int) {
        let previousIndex = self.higherThanAnchor[index].entryIndex
        if let peerId = self.higherThanAnchor[index].messagePeerId {
            self.reverseIndices[peerId]?.removeAll(where: { $0 == previousIndex })
            if let isEmpty = self.reverseIndices[peerId]?.isEmpty, isEmpty {
                self.reverseIndices.removeValue(forKey: peerId)
            }
        }
        
        self.higherThanAnchor.remove(at: index)
    }
    
    func find(index: MutableChatListEntryIndex) -> MutableChatListEntry? {
        if let entryIndex = binarySearch(self.lowerOrAtAnchor, extract: { $0.entryIndex }, searchItem: index) {
            return self.lowerOrAtAnchor[entryIndex]
        } else if let entryIndex = binarySearch(self.higherThanAnchor, extract: { $0.entryIndex }, searchItem: index) {
            return self.higherThanAnchor[entryIndex]
        } else {
            return nil
        }
    }
    
    func indicesForPeerId(_ peerId: PeerId) -> [MutableChatListEntryIndex]? {
        return self.reverseIndices[peerId]
    }
    
    var first: MutableChatListEntry? {
        return self.lowerOrAtAnchor.first ?? self.higherThanAnchor.first
    }
    
    mutating func mutableScan(_ f: (MutableChatListEntry) -> MutableChatListEntry?) -> Bool {
        var anyUpdated = false
        for i in 0 ..< self.lowerOrAtAnchor.count {
            if let updated = f(self.lowerOrAtAnchor[i]) {
                self.setLowerOrAtAnchorAtArrayIndex(i, to: updated)
                anyUpdated = true
            }
        }
        for i in 0 ..< self.higherThanAnchor.count {
            if let updated = f(self.higherThanAnchor[i]) {
                self.setHigherThanAnchorAtArrayIndex(i, to: updated)
                anyUpdated = true
            }
        }
        return anyUpdated
    }
    
    mutating func update(index: MutableChatListEntryIndex, _ f: (MutableChatListEntry) -> MutableChatListEntry?) -> Bool {
        if let entryIndex = binarySearch(self.lowerOrAtAnchor, extract: { $0.entryIndex }, searchItem: index) {
            if let updated = f(self.lowerOrAtAnchor[entryIndex]) {
                assert(updated.index == self.lowerOrAtAnchor[entryIndex].index)
                self.setLowerOrAtAnchorAtArrayIndex(entryIndex, to: updated)
                return true
            }
        } else if let entryIndex = binarySearch(self.higherThanAnchor, extract: { $0.entryIndex }, searchItem: index) {
            if let updated = f(self.higherThanAnchor[entryIndex]) {
                assert(updated.index == self.lowerOrAtAnchor[entryIndex].index)
                self.setHigherThanAnchorAtArrayIndex(entryIndex, to: updated)
                return true
            }
        }
        return false
    }
    
    mutating func remove(index: MutableChatListEntryIndex) -> Bool {
        if let entryIndex = binarySearch(self.lowerOrAtAnchor, extract: { $0.entryIndex }, searchItem: index) {
            self.removeLowerOrAtAnchorAtArrayIndex(entryIndex)
            return true
        } else if let entryIndex = binarySearch(self.higherThanAnchor, extract: { $0.entryIndex }, searchItem: index) {
            self.removeHigherThanAnchorAtArrayIndex(entryIndex)
            return true
        } else {
            return false
        }
    }
}

final class ChatListViewSample {
    let entries: [MutableChatListEntry]
    let lower: MutableChatListEntry?
    let upper: MutableChatListEntry?
    let anchorIndex: ChatListIndex
    let hole: (PeerGroupId, ChatListHole)?
    
    fileprivate init(entries: [MutableChatListEntry], lower: MutableChatListEntry?, upper: MutableChatListEntry?, anchorIndex: ChatListIndex, hole: (PeerGroupId, ChatListHole)?) {
        self.entries = entries
        self.lower = lower
        self.upper = upper
        self.anchorIndex = anchorIndex
        self.hole = hole
    }
}

struct ChatListViewState {
    private let anchorIndex: MutableChatListEntryIndex
    private let summaryComponents: ChatListEntrySummaryComponents
    private let halfLimit: Int
    private var stateBySpace: [ChatListViewSpace: ChatListViewSpaceState] = [:]
    
    init(postbox: PostboxImpl, currentTransaction: Transaction, spaces: [ChatListViewSpace], anchorIndex: ChatListIndex, summaryComponents: ChatListEntrySummaryComponents, halfLimit: Int) {
        self.anchorIndex = MutableChatListEntryIndex(index: anchorIndex, isMessage: true)
        self.summaryComponents = summaryComponents
        self.halfLimit = halfLimit
        
        for space in spaces {
            self.stateBySpace[space] = ChatListViewSpaceState(postbox: postbox, currentTransaction: currentTransaction, space: space, anchorIndex: self.anchorIndex, summaryComponents: summaryComponents, halfLimit: halfLimit)
        }
    }
    
    func replay(postbox: PostboxImpl, currentTransaction: Transaction, transaction: PostboxTransaction) -> Bool {
        var updated = false
        for (_, state) in self.stateBySpace {
            if state.replay(postbox: postbox, currentTransaction: currentTransaction, transaction: transaction) {
                updated = true
            }
        }
        return updated
    }
    
    private func sampleIndices() -> (lowerOrAtAnchor: [(ChatListViewSpace, Int)], higherThanAnchor: [(ChatListViewSpace, Int)]) {
        var previousAnchorIndices: [ChatListViewSpace: Int] = [:]
        var nextAnchorIndices: [ChatListViewSpace: Int] = [:]
        for (space, state) in self.stateBySpace {
            previousAnchorIndices[space] = state.orderedEntries.lowerOrAtAnchor.count - 1
            nextAnchorIndices[space] = 0
        }
        
        var backwardsResult: [(ChatListViewSpace, Int)] = []
        var backwardsResultIndices: [ChatListIndex] = []
        var result: [(ChatListViewSpace, Int)] = []
        var resultIndices: [ChatListIndex] = []
        
        while true {
            var minSpace: ChatListViewSpace?
            for (space, value) in previousAnchorIndices {
                if value != -1 {
                    if let minSpaceValue = minSpace {
                        if self.stateBySpace[space]!.orderedEntries.lowerOrAtAnchor[value].entryIndex > self.stateBySpace[minSpaceValue]!.orderedEntries.lowerOrAtAnchor[previousAnchorIndices[minSpaceValue]!].entryIndex {
                            minSpace = space
                        }
                    } else {
                        minSpace = space
                    }
                }
            }
            if let minSpace = minSpace {
                backwardsResult.append((minSpace, previousAnchorIndices[minSpace]!))
                backwardsResultIndices.append(self.stateBySpace[minSpace]!.orderedEntries.lowerOrAtAnchor[previousAnchorIndices[minSpace]!].index)
                previousAnchorIndices[minSpace]! -= 1
                if backwardsResult.count == self.halfLimit {
                    break
                }
            }
            
            if minSpace == nil {
                break
            }
        }
        
        while true {
            var maxSpace: ChatListViewSpace?
            for (space, value) in nextAnchorIndices {
                if value != self.stateBySpace[space]!.orderedEntries.higherThanAnchor.count {
                    if let maxSpaceValue = maxSpace {
                        if self.stateBySpace[space]!.orderedEntries.higherThanAnchor[value].entryIndex < self.stateBySpace[maxSpaceValue]!.orderedEntries.higherThanAnchor[nextAnchorIndices[maxSpaceValue]!].entryIndex {
                            maxSpace = space
                        }
                    } else {
                        maxSpace = space
                    }
                }
            }
            if let maxSpace = maxSpace {
                result.append((maxSpace, nextAnchorIndices[maxSpace]!))
                resultIndices.append(self.stateBySpace[maxSpace]!.orderedEntries.higherThanAnchor[nextAnchorIndices[maxSpace]!].index)
                nextAnchorIndices[maxSpace]! += 1
                if result.count == self.halfLimit {
                    break
                }
            }
            
            if maxSpace == nil {
                break
            }
        }
        
        backwardsResultIndices.reverse()
        assert(backwardsResultIndices.sorted() == backwardsResultIndices)
        assert(resultIndices.sorted() == resultIndices)
        let combinedIndices = (backwardsResultIndices + resultIndices)
        assert(combinedIndices.sorted() == combinedIndices)
        
        return (backwardsResult.reversed(), result)
    }
    
    func sample(postbox: PostboxImpl, currentTransaction: Transaction) -> ChatListViewSample {
        let combinedSpacesAndIndicesByDirection = self.sampleIndices()
        
        var result: [(ChatListViewSpace, MutableChatListEntry)] = []
        
        var sampledHoleIndices: [Int] = []
        var sampledAnchorBoundaryIndex: Int?
        
        var sampledHoleChatListIndices = Set<ChatListIndex>()
        
        let directions = [combinedSpacesAndIndicesByDirection.lowerOrAtAnchor, combinedSpacesAndIndicesByDirection.higherThanAnchor]
        for directionIndex in 0 ..< directions.count {
            outer: for i in 0 ..< directions[directionIndex].count {
                let (space, listIndex) = directions[directionIndex][i]
                
                let entry: MutableChatListEntry
                if directionIndex == 0 {
                    entry = self.stateBySpace[space]!.orderedEntries.lowerOrAtAnchor[listIndex]
                } else {
                    entry = self.stateBySpace[space]!.orderedEntries.higherThanAnchor[listIndex]
                }
                
                if entry.entryIndex >= self.anchorIndex {
                    sampledAnchorBoundaryIndex = result.count
                }
                
                switch entry {
                case let .IntermediateMessageEntry(index, messageIndex):
                    var peers = SimpleDictionary<PeerId, Peer>()
                    var notificationsPeerId = index.messageIndex.id.peerId
                    var presence: PeerPresence?
                    if let peer = postbox.peerTable.get(index.messageIndex.id.peerId) {
                        peers[peer.id] = peer
                        if let notificationSettingsPeerId = peer.notificationSettingsPeerId {
                            notificationsPeerId = notificationSettingsPeerId
                        }
                        if let associatedPeerId = peer.associatedPeerId {
                            if let associatedPeer = postbox.peerTable.get(associatedPeerId) {
                                peers[associatedPeer.id] = associatedPeer
                            }
                            presence = postbox.peerPresenceTable.get(associatedPeerId)
                        } else {
                            presence = postbox.peerPresenceTable.get(index.messageIndex.id.peerId)
                        }
                    }
                    let renderedPeer = RenderedPeer(peerId: index.messageIndex.id.peerId, peers: peers, associatedMedia: renderAssociatedMediaForPeers(postbox: postbox, peers: peers))
                    
                    var tagSummaryInfo: [ChatListEntryMessageTagSummaryKey: ChatListMessageTagSummaryInfo] = [:]
                    for (key, component) in self.summaryComponents.components {
                        var tagSummaryCount: Int32?
                        var actionsSummaryCount: Int32?
                        
                        if let tagSummary = component.tagSummary {
                            let key = MessageHistoryTagsSummaryKey(tag: key.tag, peerId: index.messageIndex.id.peerId, threadId: nil, namespace: tagSummary.namespace)
                            if let summary = postbox.messageHistoryTagsSummaryTable.get(key) {
                                tagSummaryCount = summary.count
                            }
                        }
                        
                        if let actionsSummary = component.actionsSummary {
                            let key = PendingMessageActionsSummaryKey(type: key.actionType, peerId: index.messageIndex.id.peerId, namespace: actionsSummary.namespace)
                            actionsSummaryCount = postbox.pendingMessageActionsMetadataTable.getCount(.peerNamespaceAction(key.peerId, key.namespace, key.type))
                        }
                        
                        tagSummaryInfo[key] = ChatListMessageTagSummaryInfo(
                            tagSummaryCount: tagSummaryCount,
                            actionsSummaryCount: actionsSummaryCount
                        )
                    }
                    
                    let notificationSettings = postbox.peerNotificationSettingsTable.getEffective(notificationsPeerId)
                    
                    let isRemovedFromTotalUnreadCount: Bool
                    if let peer = renderedPeer.peers[notificationsPeerId] {
                        isRemovedFromTotalUnreadCount = resolvedIsRemovedFromTotalUnreadCount(globalSettings: postbox.getGlobalNotificationSettings(transaction: currentTransaction), peer: peer, peerSettings: notificationSettings)
                    } else {
                        isRemovedFromTotalUnreadCount = false
                    }
                    
                    var renderedMessages: [Message] = []
                    if let messageIndex = messageIndex {
                        if let messageGroup = postbox.messageHistoryTable.getMessageGroup(at: messageIndex, limit: 10) {
                            renderedMessages.append(contentsOf: messageGroup.compactMap(postbox.renderIntermediateMessage))
                        }
                    }
                    
                    var forumTopicData: ChatListForumTopicData?
                    if let message = renderedMessages.first, let threadId = message.threadId {
                        if let info = postbox.messageHistoryThreadIndexTable.get(peerId: message.id.peerId, threadId: threadId) {
                            forumTopicData = ChatListForumTopicData(id: threadId, info: info)
                        }
                    }
                    
                    var topForumTopics: [ChatListForumTopicData] = []
                    let readState: ChatListViewReadState?
                    
                    if let peer = postbox.peerTable.get(index.messageIndex.id.peerId), postbox.seedConfiguration.peerSummaryIsThreadBased(peer) {
                        for item in postbox.messageHistoryThreadIndexTable.fetch(peerId: peer.id, namespace: 0, start: .upperBound, end: .lowerBound, limit: 5) {
                            topForumTopics.append(ChatListForumTopicData(id: item.threadId, info: item.info))
                        }
                        
                        let summary = postbox.peerThreadsSummaryTable.get(peerId: peer.id)
                        
                        var count: Int32 = 0
                        var isMuted: Bool = false
                        if let summary = summary {
                            count = summary.totalUnreadCount
                            if count > 0 {
                                isMuted = !summary.hasUnmutedUnread
                            }
                        }
                        
                        readState = ChatListViewReadState(state: CombinedPeerReadState(states: [(0, .idBased(maxIncomingReadId: 1, maxOutgoingReadId: 0, maxKnownId: 0, count: count, markedUnread: false))]), isMuted: isMuted)
                    } else {
                        readState = postbox.readStateTable.getCombinedState(index.messageIndex.id.peerId).flatMap { state in
                            return ChatListViewReadState(state: state, isMuted: false)
                        }
                    }
                    
                    var autoremoveTimeout: Int32?
                    if let cachedData = postbox.cachedPeerDataTable.get(index.messageIndex.id.peerId) {
                        autoremoveTimeout = postbox.seedConfiguration.decodeAutoremoveTimeout(cachedData)
                    }
                    
                    let updatedEntry: MutableChatListEntry = .MessageEntry(index: index, messages: renderedMessages, readState: readState, notificationSettings: notificationSettings, isRemovedFromTotalUnreadCount: isRemovedFromTotalUnreadCount, embeddedInterfaceState: postbox.peerChatInterfaceStateTable.get(index.messageIndex.id.peerId), renderedPeer: renderedPeer, presence: presence, tagSummaryInfo: tagSummaryInfo, forumTopicData: forumTopicData, topForumTopics: topForumTopics, hasFailedMessages: false, isContact: postbox.contactsTable.isContact(peerId: index.messageIndex.id.peerId), autoremoveTimeout: autoremoveTimeout)
                    if directionIndex == 0 {
                        self.stateBySpace[space]!.orderedEntries.setLowerOrAtAnchorAtArrayIndex(listIndex, to: updatedEntry)
                    } else {
                        self.stateBySpace[space]!.orderedEntries.setHigherThanAnchorAtArrayIndex(listIndex, to: updatedEntry)
                    }
                    result.append((space, updatedEntry))
                case .MessageEntry:
                    result.append((space, entry))
                case .HoleEntry:
                    if !sampledHoleChatListIndices.contains(entry.index) {
                        sampledHoleChatListIndices.insert(entry.index)
                        sampledHoleIndices.append(result.count)
                        
                        result.append((space, entry))
                    }
                }
            }
        }
        
        let allIndices = result.map { $0.1.entryIndex }
        let allIndicesSorted = allIndices.sorted()
        for i in 0 ..< allIndicesSorted.count {
            assert(allIndicesSorted[i] == allIndices[i])
        }
        
        if Set(allIndices).count != allIndices.count {
            var seenIndices = Set<MutableChatListEntryIndex>()
            var updatedResult: [(ChatListViewSpace, MutableChatListEntry)] = []
            for item in result {
                if !seenIndices.contains(item.1.entryIndex) {
                    seenIndices.insert(item.1.entryIndex)
                    updatedResult.append(item)
                }
            }
            result = updatedResult
            
            let allIndices = result.map { $0.1.entryIndex }
            let allIndicesSorted = allIndices.sorted()
            for i in 0 ..< allIndicesSorted.count {
                assert(allIndicesSorted[i] == allIndices[i])
            }
            assert(Set(allIndices).count == allIndices.count)
            
            assert(false)
        }
        
        var sampledHoleIndex: Int?
        if !sampledHoleIndices.isEmpty {
            if let sampledAnchorBoundaryIndex = sampledAnchorBoundaryIndex {
                var found = false
                for i in 0 ..< sampledHoleIndices.count {
                    if i >= sampledAnchorBoundaryIndex {
                        sampledHoleIndex = sampledHoleIndices[i]
                        found = true
                        break
                    }
                }
                if !found {
                    sampledHoleIndex = sampledHoleIndices.first
                }
            } else if let index = sampledHoleIndices.first {
                sampledHoleIndex = index
            }
        }
        
        var sampledHole: (ChatListViewSpace, ChatListHole)?
        if let index = sampledHoleIndex {
            let (space, entry) = result[index]
            if case let .HoleEntry(hole) = entry {
                sampledHole = (space, hole)
            } else {
                assertionFailure()
            }
        }
        
        var lower: MutableChatListEntry?
        if combinedSpacesAndIndicesByDirection.lowerOrAtAnchor.count >= self.halfLimit {
            lower = result[0].1
            result.removeFirst()
        }
        
        var upper: MutableChatListEntry?
        if combinedSpacesAndIndicesByDirection.higherThanAnchor.count >= self.halfLimit {
            upper = result.last?.1
            result.removeLast()
        }
        
        return ChatListViewSample(entries: result.map { $0.1 }, lower: lower, upper: upper, anchorIndex: self.anchorIndex.index, hole: sampledHole.flatMap { space, hole in
            switch space {
            case let .group(groupId, _, _, _):
                return (groupId, hole)
            case .peers:
                return nil
            }
        })
    }
}<|MERGE_RESOLUTION|>--- conflicted
+++ resolved
@@ -57,18 +57,15 @@
     }
 }
 
-private func mappedChatListFilterPredicate(postbox: PostboxImpl, currentTransaction: Transaction, groupId: PeerGroupId, predicate: ChatListFilterPredicate?, inactiveSecretChatPeerIds: Set<PeerId>) -> (ChatListIntermediateEntry) -> Bool {
+private func mappedChatListFilterPredicate(postbox: PostboxImpl, currentTransaction: Transaction, groupId: PeerGroupId, predicate: ChatListFilterPredicate, inactiveSecretChatPeerIds: Set<PeerId>) -> (ChatListIntermediateEntry) -> Bool {
     let globalNotificationSettings = postbox.getGlobalNotificationSettings(transaction: currentTransaction)
     return { entry in
+        if inactiveSecretChatPeerIds.contains(entry.index.messageIndex.id.peerId) {
+            return false
+        }
         switch entry {
         case let .message(index, _):
-            if inactiveSecretChatPeerIds.contains(index.messageIndex.id.peerId) {
-                return false
-            }
             if let peer = postbox.peerTable.get(index.messageIndex.id.peerId) {
-                guard let predicate = predicate else {
-                    return true
-                }
                 var isUnread: Bool
                 if postbox.seedConfiguration.peerSummaryIsThreadBased(peer) {
                     isUnread = (postbox.peerThreadsSummaryTable.get(peerId: peer.id)?.effectiveUnreadCount ?? 0) > 0
@@ -193,9 +190,12 @@
             
             let predicate: ((ChatListIntermediateEntry) -> Bool)?
             if let filterPredicate = filterPredicate {
-                predicate = mappedChatListFilterPredicate(postbox: postbox, currentTransaction: currentTransaction, groupId: groupId, predicate: filterPredicate)
+                predicate = mappedChatListFilterPredicate(postbox: postbox, currentTransaction: currentTransaction, groupId: groupId, predicate: filterPredicate, inactiveSecretChatPeerIds: inactiveSecretChatPeerIds)
             } else if postbox.hasHiddenChatIds {
                 predicate = { entry in
+                    if inactiveSecretChatPeerIds.contains(entry.index.messageIndex.id.peerId) {
+                        return false
+                    }
                     if postbox.isChatHidden(peerId: entry.index.messageIndex.id.peerId) {
                         return false
                     } else {
@@ -203,7 +203,12 @@
                     }
                 }
             } else {
-                predicate = nil
+                predicate = { entry in
+                    if inactiveSecretChatPeerIds.contains(entry.index.messageIndex.id.peerId) {
+                        return false
+                    }
+                    return true
+                }
             }
             
             if case .includePinnedAsUnpinned = pinned {
@@ -214,11 +219,7 @@
                 let resolvedUnpinnedAnchorIndex = min(unpinnedUpperBound, max(self.anchorIndex, unpinnedLowerBound))
                 
                 if lowerOrAtAnchorMessages.count < self.halfLimit || higherThanAnchorMessages.count < self.halfLimit {
-<<<<<<< HEAD
-                    let loadedMessages = postbox.chatListTable.entries(groupId: groupId, from: (ChatListIndex.pinnedLowerBound, true), to: (ChatListIndex.absoluteUpperBound, true), peerChatInterfaceStateTable: postbox.peerChatInterfaceStateTable, count: self.halfLimit * 2, predicate: mappedChatListFilterPredicate(postbox: postbox, currentTransaction: currentTransaction, groupId: groupId, predicate: filterPredicate, inactiveSecretChatPeerIds: inactiveSecretChatPeerIds)).map(mapEntry).sorted(by: { $0.entryIndex < $1.entryIndex })
-=======
                     let loadedMessages = postbox.chatListTable.entries(groupId: groupId, from: (ChatListIndex.pinnedLowerBound, true), to: (ChatListIndex.absoluteUpperBound, true), peerChatInterfaceStateTable: postbox.peerChatInterfaceStateTable, count: self.halfLimit * 2, predicate: predicate).map(mapEntry).sorted(by: { $0.entryIndex < $1.entryIndex })
->>>>>>> 09a60ba5
                     
                     if lowerOrAtAnchorMessages.count < self.halfLimit {
                         var nextLowerIndex: MutableChatListEntryIndex
@@ -257,11 +258,7 @@
                     } else {
                         nextLowerIndex = resolvedAnchorIndex.successor
                     }
-<<<<<<< HEAD
-                    let loadedLowerMessages = postbox.chatListTable.entries(groupId: groupId, from: (nextLowerIndex.index, nextLowerIndex.isMessage), to: (lowerBound.index, lowerBound.isMessage), peerChatInterfaceStateTable: postbox.peerChatInterfaceStateTable, count: self.halfLimit - lowerOrAtAnchorMessages.count, predicate: mappedChatListFilterPredicate(postbox: postbox, currentTransaction: currentTransaction, groupId: groupId, predicate: filterPredicate, inactiveSecretChatPeerIds: inactiveSecretChatPeerIds)).map(mapEntry)
-=======
                     let loadedLowerMessages = postbox.chatListTable.entries(groupId: groupId, from: (nextLowerIndex.index, nextLowerIndex.isMessage), to: (lowerBound.index, lowerBound.isMessage), peerChatInterfaceStateTable: postbox.peerChatInterfaceStateTable, count: self.halfLimit - lowerOrAtAnchorMessages.count, predicate: predicate).map(mapEntry)
->>>>>>> 09a60ba5
                     lowerOrAtAnchorMessages.append(contentsOf: loadedLowerMessages)
                 }
                 if higherThanAnchorMessages.count < self.halfLimit {
@@ -271,11 +268,7 @@
                     } else {
                         nextHigherIndex = resolvedAnchorIndex
                     }
-<<<<<<< HEAD
-                    let loadedHigherMessages = postbox.chatListTable.entries(groupId: groupId, from: (nextHigherIndex.index, nextHigherIndex.isMessage), to: (upperBound.index, upperBound.isMessage), peerChatInterfaceStateTable: postbox.peerChatInterfaceStateTable, count: self.halfLimit - higherThanAnchorMessages.count, predicate: mappedChatListFilterPredicate(postbox: postbox, currentTransaction: currentTransaction, groupId: groupId, predicate: filterPredicate, inactiveSecretChatPeerIds: inactiveSecretChatPeerIds)).map(mapEntry)
-=======
                     let loadedHigherMessages = postbox.chatListTable.entries(groupId: groupId, from: (nextHigherIndex.index, nextHigherIndex.isMessage), to: (upperBound.index, upperBound.isMessage), peerChatInterfaceStateTable: postbox.peerChatInterfaceStateTable, count: self.halfLimit - higherThanAnchorMessages.count, predicate: predicate).map(mapEntry)
->>>>>>> 09a60ba5
                     higherThanAnchorMessages.append(contentsOf: loadedHigherMessages)
                 }
             }
