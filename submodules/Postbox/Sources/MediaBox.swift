--- conflicted
+++ resolved
@@ -196,7 +196,7 @@
         self.cacheStorageBox = StorageBox(logger: StorageBox.Logger(impl: { string in
             postboxLog(string)
         }), basePath: basePath + "/cache-storage")
-        
+
         self.dataFileManager = MediaBoxFileManager(queue: self.dataQueue)
         
         let _ = self.ensureDirectoryCreated
@@ -255,7 +255,7 @@
         }
         #endif*/
     }
-    
+
     public static func idForFileName(name: String) -> String {
         if name.hasSuffix("_partial.meta") {
             return String(name[name.startIndex ..< name.index(name.endIndex, offsetBy: -13)])
@@ -340,7 +340,7 @@
         }
         return "\(self.basePath)/\(cacheString)/\(fileNameForId(id)):\(representationId)"
     }
-    
+
     public func shortLivedResourceCachePathPrefix(_ id: MediaResourceId) -> String {
         let cacheString = "short-cache"
         return "\(self.basePath)/\(cacheString)/\(fileNameForId(id))"
@@ -1397,7 +1397,7 @@
         }
     }
     */
-    
+
     private func updateGeneralResourceIndex(otherResourceContentType: UInt8, lowImpact: Bool, completion: @escaping () -> Void) -> Disposable {
         let basePath = self.basePath
         let storageBox = self.storageBox
@@ -1466,17 +1466,12 @@
                         } else if let value = fileSize(paths.partial) {
                             size = value
                         }
-<<<<<<< HEAD
                         if size != 0 {
                             return (resourceId.data(using: .utf8)!, size)
                         } else {
                             return nil
                         }
-                    }, contentType: MediaResourceUserContentType.other.rawValue, completion: { addedCount in
-=======
-                        return (resourceId.data(using: .utf8)!, size)
                     }, contentType: otherResourceContentType, completion: { addedCount in
->>>>>>> c4ec7cf6
                         if addedCount != 0 {
                             postboxLog("UpdateResourceIndex: added \(addedCount) unreferenced ids")
                         }
@@ -1742,7 +1737,7 @@
         }
     }
     */
-    
+
     public func removeOtherCachedResources(paths: [String]) -> Signal<Float, NoError> {
         return Signal { subscriber in
             self.dataQueue.async {
@@ -1858,7 +1853,7 @@
                 if !pathsToDelete.isEmpty {
                     self.cacheStorageBox.remove(ids: pathsToDelete.compactMap { $0.data(using: .utf8) })
                 }
-                
+
                 if notify {
                     for id in ids {
                         if let context = self.statusContexts[id] {
@@ -1880,7 +1875,7 @@
             return EmptyDisposable
         }
     }
-    
+
     public func cleanAllCache() -> Signal<Never, NoError> {
         return Signal { subscriber in
             self.dataQueue.async {
@@ -1888,13 +1883,13 @@
                     "storage",
                     "cache-storage",
                 ]
-                
+
                 let additionalPaths: [String] = [
                     "cache",
                     "animation-cache",
                     "short-cache",
                 ]
-                
+
                 if let enumerator = FileManager.default.enumerator(at: URL(fileURLWithPath: self.basePath), includingPropertiesForKeys: [.isDirectoryKey], options: .skipsSubdirectoryDescendants) {
                     for case let url as URL in enumerator {
                         if (try? url.resourceValues(forKeys: [.isDirectoryKey]).isDirectory) ?? false {
@@ -1911,22 +1906,22 @@
                         }
                     }
                 }
-                
+
                 self.storageBox.reset()
                 self.cacheStorageBox.reset()
-                
+
                 self.fileContexts.removeAll()
-                
+
                 self.dataQueue.justDispatch {
                     self.didRemoveResourcesPipe.putNext(Void())
                 }
-                
+
                 subscriber.putCompletion()
             }
             return EmptyDisposable
         }
     }
-    
+
     public func removeCachedResourcesWithResult(_ ids: [MediaResourceId], force: Bool = false, notify: Bool = false) -> Signal<[MediaResourceId], NoError> {
         return Signal { subscriber in
             self.dataQueue.async {
