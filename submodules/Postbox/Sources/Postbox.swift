--- conflicted
+++ resolved
@@ -1429,15 +1429,8 @@
     }
 }
 
-<<<<<<< HEAD
-private let sharedQueue = Queue(name: "org.telegram.postbox.Postbox")
-
 public func openPostbox(basePath: String, seedConfiguration: SeedConfiguration, encryptionParameters: ValueBoxEncryptionParameters, timestampForAbsoluteTimeBasedOperations: Int32, isTemporary: Bool, isReadOnly: Bool, useCopy: Bool, useCaches: Bool, removeDatabaseOnError: Bool, initialPeerIdsExcludedFromUnreadCounters: Set<PeerId>) -> Signal<PostboxResult, NoError> {
-    let queue = sharedQueue
-=======
-public func openPostbox(basePath: String, seedConfiguration: SeedConfiguration, encryptionParameters: ValueBoxEncryptionParameters, timestampForAbsoluteTimeBasedOperations: Int32, isTemporary: Bool, isReadOnly: Bool, useCopy: Bool, useCaches: Bool, removeDatabaseOnError: Bool) -> Signal<PostboxResult, NoError> {
     let queue = Postbox.sharedQueue
->>>>>>> c4ec7cf6
     return Signal { subscriber in
         queue.async {
             postboxLog("openPostbox, basePath: \(basePath), useCopy: \(useCopy)")
@@ -2898,14 +2891,10 @@
         var result: [Message] = []
         for messageId in self.textIndexTable.search(peerId: peerId, text: query, tags: tags) {
             if let index = self.messageHistoryIndexTable.getIndex(messageId), let message = self.messageHistoryTable.getMessage(index) {
-<<<<<<< HEAD
                 if inactiveSecretChatPeerIds.contains(messageId.peerId) {
                     continue
                 }
-                result.append(self.messageHistoryTable.renderMessage(message, peerTable: self.peerTable, threadIndexTable: self.messageHistoryThreadIndexTable))
-=======
                 result.append(self.messageHistoryTable.renderMessage(message, peerTable: self.peerTable, threadIndexTable: self.messageHistoryThreadIndexTable, storyTable: self.storyTable))
->>>>>>> c4ec7cf6
             } else {
                 assertionFailure()
             }
