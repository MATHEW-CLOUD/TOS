import Foundation

import SwiftSignalKit

public protocol PeerChatState: PostboxCoding {
    func equals(_ other: PeerChatState) -> Bool
}

public enum PostboxUpdateMessage {
    case update(StoreMessage)
    case skip
}

public final class Transaction {
    private weak var postbox: Postbox?
    var disposed = false
    
    fileprivate init(postbox: Postbox) {
        self.postbox = postbox
    }
    
    public func keychainEntryForKey(_ key: String) -> Data? {
        assert(!self.disposed)
        return self.postbox?.keychainTable.get(key)
    }
    
    public func setKeychainEntry(_ value: Data, forKey key: String) {
        assert(!self.disposed)
        self.postbox?.keychainTable.set(key, value: value)
    }
    
    public func addMessages(_ messages: [StoreMessage], location: AddMessagesLocation) -> [Int64: MessageId] {
        assert(!self.disposed)
        if let postbox = self.postbox {
            return postbox.addMessages(transaction: self, messages: messages, location: location)
        } else {
            return [:]
        }
    }
    
    public func messageExists(id: MessageId) -> Bool {
        if let postbox = self.postbox {
            return postbox.messageHistoryIndexTable.exists(id)
        } else {
            return false
        }
    }
    
    public func countIncomingMessage(id: MessageId) {
        assert(!self.disposed)
        if let postbox = self.postbox {
            postbox.countIncomingMessage(id: id)
        }
    }
    
    public func addHole(peerId: PeerId, namespace: MessageId.Namespace, space: MessageHistoryHoleSpace, range: ClosedRange<MessageId.Id>) {
        assert(!self.disposed)
        self.postbox?.addHole(peerId: peerId, namespace: namespace, space: space, range: range)
    }
    
    public func removeHole(peerId: PeerId, namespace: MessageId.Namespace, space: MessageHistoryHoleSpace, range: ClosedRange<MessageId.Id>) {
        assert(!self.disposed)
        self.postbox?.removeHole(peerId: peerId, namespace: namespace, space: space, range: range)
    }
    
    public func getHole(containing id: MessageId) -> [MessageHistoryHoleSpace: ClosedRange<MessageId.Id>] {
        assert(!self.disposed)
        return self.postbox?.messageHistoryHoleIndexTable.containing(id: id) ?? [:]
    }
    
    public func getHoles(peerId: PeerId, namespace: MessageId.Namespace) -> IndexSet {
        assert(!self.disposed)
        return self.postbox?.messageHistoryHoleIndexTable.closest(peerId: peerId, namespace: namespace, space: .everywhere, range: 1 ... (Int32.max - 1)) ?? IndexSet()
    }
    
    public func addThreadIndexHole(peerId: PeerId, threadId: Int64, namespace: MessageId.Namespace, space: MessageHistoryHoleSpace, range: ClosedRange<MessageId.Id>) {
        assert(!self.disposed)
        self.postbox?.addThreadIndexHole(peerId: peerId, threadId: threadId, namespace: namespace, space: space, range: range)
    }
    
    public func removeThreadIndexHole(peerId: PeerId, threadId: Int64, namespace: MessageId.Namespace, space: MessageHistoryHoleSpace, range: ClosedRange<MessageId.Id>) {
        assert(!self.disposed)
        self.postbox?.removeThreadIndexHole(peerId: peerId, threadId: threadId, namespace: namespace, space: space, range: range)
    }
    
    public func getThreadIndexHoles(peerId: PeerId, threadId: Int64, namespace: MessageId.Namespace) -> IndexSet {
        assert(!self.disposed)
        return self.postbox!.messageHistoryThreadHoleIndexTable.closest(peerId: peerId, threadId: threadId, namespace: namespace, space: .everywhere, range: 1 ... (Int32.max - 1))
    }
    
    public func doesChatListGroupContainHoles(groupId: PeerGroupId) -> Bool {
        assert(!self.disposed)
        return self.postbox?.chatListTable.doesGroupContainHoles(groupId: groupId) ?? false
    }
    
    public func recalculateChatListGroupStats(groupId: PeerGroupId) {
        assert(!self.disposed)
        self.postbox?.recalculateChatListGroupStats(groupId: groupId)
    }
    
    public func replaceChatListHole(groupId: PeerGroupId, index: MessageIndex, hole: ChatListHole?) {
        assert(!self.disposed)
        self.postbox?.replaceChatListHole(groupId: groupId, index: index, hole: hole)
    }
    
    public func deleteMessages(_ messageIds: [MessageId], forEachMedia: (Media) -> Void) {
        assert(!self.disposed)
        self.postbox?.deleteMessages(messageIds, forEachMedia: forEachMedia)
    }
    
    public func deleteMessagesInRange(peerId: PeerId, namespace: MessageId.Namespace, minId: MessageId.Id, maxId: MessageId.Id, forEachMedia: (Media) -> Void) {
        assert(!self.disposed)
        self.postbox?.deleteMessagesInRange(peerId: peerId, namespace: namespace, minId: minId, maxId: maxId, forEachMedia: forEachMedia)
    }
    
    public func withAllMessages(peerId: PeerId, namespace: MessageId.Namespace? = nil, _ f: (Message) -> Bool) {
        self.postbox?.withAllMessages(peerId: peerId, namespace: namespace, f)
    }
    
    public func clearHistory(_ peerId: PeerId, namespaces: MessageIdNamespaces, forEachMedia: (Media) -> Void) {
        assert(!self.disposed)
        self.postbox?.clearHistory(peerId, namespaces: namespaces, forEachMedia: forEachMedia)
    }
    
    public func removeAllMessagesWithAuthor(_ peerId: PeerId, authorId: PeerId, namespace: MessageId.Namespace, forEachMedia: (Media) -> Void) {
        assert(!self.disposed)
        self.postbox?.removeAllMessagesWithAuthor(peerId, authorId: authorId, namespace: namespace, forEachMedia: forEachMedia)
    }
    
<<<<<<< HEAD
=======
    public func removeAllMessagesWithGlobalTag(tag: GlobalMessageTags) {
        assert(!self.disposed)
        self.postbox?.removeAllMessagesWithGlobalTag(tag: tag)
    }
    
>>>>>>> e18b6736
    public func removeAllMessagesWithForwardAuthor(_ peerId: PeerId, forwardAuthorId: PeerId, namespace: MessageId.Namespace, forEachMedia: (Media) -> Void) {
        assert(!self.disposed)
        self.postbox?.removeAllMessagesWithForwardAuthor(peerId, forwardAuthorId: forwardAuthorId, namespace: namespace, forEachMedia: forEachMedia)
    }
    
    public func messageIdsForGlobalIds(_ ids: [Int32]) -> [MessageId] {
        assert(!self.disposed)
        if let postbox = self.postbox {
            return postbox.messageIdsForGlobalIds(ids)
        } else {
            return []
        }
    }
    public func failedMessageIds(for peerId: PeerId) -> [MessageId] {
        assert(!self.disposed)
        if let postbox = self.postbox {
            return postbox.failedMessageIds(for: peerId)
        } else {
            return []
        }
    }
    
    public func deleteMessagesWithGlobalIds(_ ids: [Int32], forEachMedia: (Media) -> Void) {
        assert(!self.disposed)
        if let postbox = self.postbox {
            let messageIds = postbox.messageIdsForGlobalIds(ids)
            postbox.deleteMessages(messageIds, forEachMedia: forEachMedia)
        }
    }
    
    public func messageIdForGloballyUniqueMessageId(peerId: PeerId, id: Int64) -> MessageId? {
        assert(!self.disposed)
        return self.postbox?.messageIdForGloballyUniqueMessageId(peerId: peerId, id: id)
    }
    
    public func resetIncomingReadStates(_ states: [PeerId: [MessageId.Namespace: PeerReadState]]) {
        assert(!self.disposed)
        self.postbox?.resetIncomingReadStates(states)
    }
    
    public func setNeedsIncomingReadStateSynchronization(_ peerId: PeerId) {
        assert(!self.disposed)
        self.postbox?.setNeedsIncomingReadStateSynchronization(peerId)
    }
    
    public func confirmSynchronizedIncomingReadState(_ peerId: PeerId) {
        assert(!self.disposed)
        self.postbox?.confirmSynchronizedIncomingReadState(peerId)
    }
    
    public func applyIncomingReadMaxId(_ messageId: MessageId) {
        assert(!self.disposed)
        self.postbox?.applyIncomingReadMaxId(messageId)
    }
    
    public func applyOutgoingReadMaxId(_ messageId: MessageId) {
        assert(!self.disposed)
        self.postbox?.applyOutgoingReadMaxId(messageId)
    }
    
    public func applyInteractiveReadMaxIndex(_ messageIndex: MessageIndex) -> [MessageId] {
        assert(!self.disposed)
        if let postbox = self.postbox {
            return postbox.applyInteractiveReadMaxIndex(messageIndex)
        } else {
            return []
        }
    }
    
    public func applyMarkUnread(peerId: PeerId, namespace: MessageId.Namespace, value: Bool, interactive: Bool) {
        assert(!self.disposed)
        self.postbox?.applyMarkUnread(peerId: peerId, namespace: namespace, value: value, interactive: interactive)
    }
    
    public func applyOutgoingReadMaxIndex(_ messageIndex: MessageIndex) -> [MessageId] {
        assert(!self.disposed)
        if let postbox = self.postbox {
            return postbox.applyOutgoingReadMaxIndex(messageIndex)
        } else {
            return []
        }
    }
    
    public func resetPeerGroupSummary(groupId: PeerGroupId, namespace: MessageId.Namespace, summary: PeerGroupUnreadCountersSummary) {
        assert(!self.disposed)
        self.postbox?.resetPeerGroupSummary(groupId: groupId, namespace: namespace, summary: summary)
    }
    
    public func setNeedsPeerGroupMessageStatsSynchronization(groupId: PeerGroupId, namespace: MessageId.Namespace) {
        assert(!self.disposed)
        self.postbox?.setNeedsPeerGroupMessageStatsSynchronization(groupId: groupId, namespace: namespace)
    }
    
    public func confirmSynchronizedPeerGroupMessageStats(groupId: PeerGroupId, namespace: MessageId.Namespace) {
        assert(!self.disposed)
        self.postbox?.confirmSynchronizedPeerGroupMessageStats(groupId: groupId, namespace: namespace)
    }
    
    public func getState() -> PostboxCoding? {
        assert(!self.disposed)
        return self.postbox?.getState()
    }
    
    public func setState(_ state: PostboxCoding) {
        assert(!self.disposed)
        self.postbox?.setState(state)
    }
    
    public func getPeerChatState(_ id: PeerId) -> PeerChatState? {
        assert(!self.disposed)
        return self.postbox?.peerChatStateTable.get(id) as? PeerChatState
    }
    
    public func setPeerChatState(_ id: PeerId, state: PeerChatState) {
        assert(!self.disposed)
        self.postbox?.setPeerChatState(id, state: state)
    }
    
    public func getGlobalNotificationSettings() -> PostboxGlobalNotificationSettings {
        assert(!self.disposed)
        if let postbox = self.postbox {
            return postbox.getGlobalNotificationSettings()
        } else {
            preconditionFailure()
        }
    }
    
    /*public func getPeerGroupState(_ id: PeerGroupId) -> PeerGroupState? {
        assert(!self.disposed)
        return self.postbox?.peerGroupStateTable.get(id)
    }
    
    public func setPeerGroupState(_ id: PeerGroupId, state: PeerGroupState) {
        assert(!self.disposed)
        self.postbox?.setPeerGroupState(id, state: state)
    }*/
    
    public func getPeerChatInterfaceState(_ id: PeerId) -> PeerChatInterfaceState? {
        assert(!self.disposed)
        return self.postbox?.peerChatInterfaceStateTable.get(id)
    }
    
    public func updatePeerChatInterfaceState(_ id: PeerId, update: (PeerChatInterfaceState?) -> (PeerChatInterfaceState?)) {
        assert(!self.disposed)
        self.postbox?.updatePeerChatInterfaceState(id, update: update)
    }
    
    public func updatePeerChatThreadInterfaceState(_ id: PeerId, threadId: Int64, update: (PeerChatInterfaceState?) -> (PeerChatInterfaceState?)) {
        assert(!self.disposed)
        self.postbox?.updatePeerChatThreadInterfaceState(id, threadId: threadId, update: update)
    }
    
    public func getPeer(_ id: PeerId) -> Peer? {
        assert(!self.disposed)
        return self.postbox?.peerTable.get(id)
    }
    
    public func getPeerReadStates(_ id: PeerId) -> [(MessageId.Namespace, PeerReadState)]? {
        assert(!self.disposed)
        return self.postbox?.readStateTable.getCombinedState(id)?.states
    }
    
    public func getCombinedPeerReadState(_ id: PeerId) -> CombinedPeerReadState? {
        assert(!self.disposed)
        return self.postbox?.readStateTable.getCombinedState(id)
    }
    
    public func getPeerNotificationSettings(_ id: PeerId) -> PeerNotificationSettings? {
        assert(!self.disposed)
        return self.postbox?.peerNotificationSettingsTable.getEffective(id)
    }
    
    public func getAllPeerNotificationSettings() -> [PeerId : PeerNotificationSettings]? {
        assert(!self.disposed)
        return self.postbox?.peerNotificationSettingsTable.getAll()
    }
    
    public func getPendingPeerNotificationSettings(_ id: PeerId) -> PeerNotificationSettings? {
        assert(!self.disposed)
        return self.postbox?.peerNotificationSettingsTable.getPending(id)
    }
    
    public func updatePeersInternal(_ peers: [Peer], update: (Peer?, Peer) -> Peer?) {
        assert(!self.disposed)
        self.postbox?.updatePeers(peers, update: update)
    }
    
    public func getPeerChatListInclusion(_ id: PeerId) -> PeerChatListInclusion {
        assert(!self.disposed)
        if let postbox = self.postbox {
            return postbox.getPeerChatListInclusion(id)
        }
        return .notIncluded
    }
    
    public func getAssociatedPeerIds(_ id: PeerId) -> Set<PeerId> {
        assert(!self.disposed)
        if let postbox = self.postbox {
            return postbox.reverseAssociatedPeerTable.get(peerId: id)
        }
        return []
    }
    
    public func getTopPeerMessageId(peerId: PeerId, namespace: MessageId.Namespace) -> MessageId? {
        assert(!self.disposed)
        return self.getTopPeerMessageIndex(peerId: peerId, namespace: namespace)?.id
    }
    
    public func getTopPeerMessageIndex(peerId: PeerId, namespace: MessageId.Namespace) -> MessageIndex? {
        assert(!self.disposed)
        return self.postbox?.getTopPeerMessageIndex(peerId: peerId, namespace: namespace)
    }
    
    public func getTopPeerMessageIndex(peerId: PeerId) -> MessageIndex? {
        assert(!self.disposed)
        return self.postbox?.getTopPeerMessageIndex(peerId: peerId)
    }
    
    public func getPeerChatListIndex(_ peerId: PeerId) -> (PeerGroupId, ChatListIndex)? {
        assert(!self.disposed)
        return self.postbox?.chatListTable.getPeerChatListIndex(peerId: peerId)
    }
    
    public func getUnreadChatListPeerIds(groupId: PeerGroupId, filterPredicate: ChatListFilterPredicate?) -> [PeerId] {
        assert(!self.disposed)
        if let postbox = self.postbox {
            return postbox.chatListTable.getUnreadChatListPeerIds(postbox: postbox, groupId: groupId, filterPredicate: filterPredicate)
        } else {
            return []
        }
    }
    
    public func updatePeerChatListInclusion(_ id: PeerId, inclusion: PeerChatListInclusion) {
        assert(!self.disposed)
        self.postbox?.updatePeerChatListInclusion(id, inclusion: inclusion)
    }
    
    public func updateCurrentPeerNotificationSettings(_ notificationSettings: [PeerId: PeerNotificationSettings]) {
        assert(!self.disposed)
        self.postbox?.updateCurrentPeerNotificationSettings(notificationSettings)
    }
    
    public func updatePendingPeerNotificationSettings(peerId: PeerId, settings: PeerNotificationSettings?) {
        assert(!self.disposed)
        self.postbox?.updatePendingPeerNotificationSettings(peerId: peerId, settings: settings)
    }
    
    public func resetAllPeerNotificationSettings(_ notificationSettings: PeerNotificationSettings) {
        assert(!self.disposed)
        self.postbox?.resetAllPeerNotificationSettings(notificationSettings)
    }
    
    public func getPeerIdsAndNotificationSettingsWithBehaviorTimestampLessThanOrEqualTo(_ timestamp: Int32) -> [(PeerId, PeerNotificationSettings)] {
        assert(!self.disposed)
        guard let postbox = self.postbox else {
            return []
        }
        var result: [(PeerId, PeerNotificationSettings)] = []
        for peerId in postbox.peerNotificationSettingsBehaviorTable.getEarlierThanOrEqualTo(timestamp: timestamp) {
            if let notificationSettings = postbox.peerNotificationSettingsTable.getCurrent(peerId) {
                result.append((peerId, notificationSettings))
            }
        }
        return result
    }
    
    public func updatePeerCachedData(peerIds: Set<PeerId>, update: (PeerId, CachedPeerData?) -> CachedPeerData?) {
        assert(!self.disposed)
        self.postbox?.updatePeerCachedData(peerIds: peerIds, update: update)
    }
    
    public func getPeerCachedData(peerId: PeerId) -> CachedPeerData? {
        assert(!self.disposed)
        return self.postbox?.cachedPeerDataTable.get(peerId)
    }
    
    public func updatePeerPresencesInternal(presences: [PeerId: PeerPresence], merge: (PeerPresence, PeerPresence) -> PeerPresence) {
        assert(!self.disposed)
        self.postbox?.updatePeerPresences(presences: presences, merge: merge)
    }
    
    public func updatePeerPresenceInternal(peerId: PeerId, update: (PeerPresence) -> PeerPresence) {
        assert(!self.disposed)
        self.postbox?.updatePeerPresence(peerId: peerId, update: update)
    }
    
    public func getPeerPresence(peerId: PeerId) -> PeerPresence? {
        assert(!self.disposed)
        return self.postbox?.peerPresenceTable.get(peerId)
    }
    
    public func getContactPeerIds() -> Set<PeerId> {
        assert(!self.disposed)
        if let postbox = self.postbox {
            return postbox.contactsTable.get()
        } else {
            return Set()
        }
    }
    
    public func isPeerContact(peerId: PeerId) -> Bool {
        assert(!self.disposed)
        if let postbox = self.postbox {
            return postbox.contactsTable.isContact(peerId: peerId)
        } else {
            return false
        }
    }
    
    public func getRemoteContactCount() -> Int32 {
        assert(!self.disposed)
        return self.postbox?.metadataTable.getRemoteContactCount() ?? 0
    }
    
    public func replaceRemoteContactCount(_ count: Int32) {
        assert(!self.disposed)
        self.postbox?.replaceRemoteContactCount(count)
    }
    
    public func replaceContactPeerIds(_ peerIds: Set<PeerId>) {
        assert(!self.disposed)
        self.postbox?.replaceContactPeerIds(peerIds)
    }
    
    public func replaceAdditionalChatListItems(_ items: [AdditionalChatListItem]) {
        assert(!self.disposed)
        self.postbox?.replaceAdditionalChatListItems(items)
    }
    
    public func getAdditionalChatListItems() -> [AdditionalChatListItem] {
        assert(!self.disposed)
        return self.postbox?.additionalChatListItemsTable.get() ?? []
    }
    
    public func replaceRecentPeerIds(_ peerIds: [PeerId]) {
        assert(!self.disposed)
        self.postbox?.replaceRecentPeerIds(peerIds)
    }
    
    public func getRecentPeerIds() -> [PeerId] {
        assert(!self.disposed)
        if let postbox = self.postbox {
            return postbox.peerRatingTable.get()
        } else {
            return []
        }
    }
    
    public func updateMessage(_ id: MessageId, update: (Message) -> PostboxUpdateMessage) {
        assert(!self.disposed)
        self.postbox?.updateMessage(id, update: update)
    }
    
    public func offsetPendingMessagesTimestamps(lowerBound: MessageId, excludeIds: Set<MessageId>, timestamp: Int32) {
        assert(!self.disposed)
        self.postbox?.offsetPendingMessagesTimestamps(lowerBound: lowerBound, excludeIds: excludeIds, timestamp: timestamp)
    }
    
    public func updateMessageGroupingKeysAtomically(_ ids: [MessageId], groupingKey: Int64) {
        assert(!self.disposed)
        self.postbox?.updateMessageGroupingKeysAtomically(ids, groupingKey: groupingKey)
    }
    
    public func updateMedia(_ id: MediaId, update: Media?) -> Set<MessageIndex> {
        assert(!self.disposed)
        return self.postbox?.updateMedia(id, update: update) ?? Set()
    }
    
    public func replaceItemCollections(namespace: ItemCollectionId.Namespace, itemCollections: [(ItemCollectionId, ItemCollectionInfo, [ItemCollectionItem])]) {
        assert(!self.disposed)
        self.postbox?.replaceItemCollections(namespace: namespace, itemCollections: itemCollections)
    }
    
    public func replaceItemCollectionInfos(namespace: ItemCollectionId.Namespace, itemCollectionInfos: [(ItemCollectionId, ItemCollectionInfo)]) {
        assert(!self.disposed)
        self.postbox?.replaceItemCollectionInfos(namespace: namespace, itemCollectionInfos: itemCollectionInfos)
    }
    
    public func replaceItemCollectionItems(collectionId: ItemCollectionId, items: [ItemCollectionItem]) {
        assert(!self.disposed)
        self.postbox?.replaceItemCollectionItems(collectionId: collectionId, items: items)
    }
    
    public func removeItemCollection(collectionId: ItemCollectionId) {
        assert(!self.disposed)
        self.postbox?.removeItemCollection(collectionId: collectionId)
    }
    
    public func getItemCollectionsInfos(namespace: ItemCollectionId.Namespace) -> [(ItemCollectionId, ItemCollectionInfo)] {
        assert(!self.disposed)
        if let postbox = self.postbox {
            return postbox.itemCollectionInfoTable.getInfos(namespace: namespace).map { ($0.1, $0.2) }
        } else {
            return []
        }
    }
    
    public func getItemCollectionInfo(collectionId: ItemCollectionId) -> ItemCollectionInfo? {
        assert(!self.disposed)
        return self.postbox?.itemCollectionInfoTable.getInfo(id: collectionId)
    }
    
    public func getItemCollectionItems(collectionId: ItemCollectionId) -> [ItemCollectionItem] {
        assert(!self.disposed)
        if let postbox = self.postbox {
            return postbox.itemCollectionItemTable.collectionItems(collectionId: collectionId)
        } else {
            return []
        }
    }
    
    public func getCollectionsItems(namespace: ItemCollectionId.Namespace) -> [(ItemCollectionId, ItemCollectionInfo, [ItemCollectionItem])] {
        assert(!self.disposed)
        if let postbox = postbox {
            let infos = postbox.itemCollectionInfoTable.getInfos(namespace: namespace)
            var result: [(ItemCollectionId, ItemCollectionInfo, [ItemCollectionItem])] = []
            for info in infos {
                let items = getItemCollectionItems(collectionId: info.1)
                result.append((info.1, info.2, items))
            }
            return result
        } else {
            return []
        }
    }
    
    public func getItemCollectionInfoItems(namespace: ItemCollectionId.Namespace, id: ItemCollectionId) -> (ItemCollectionInfo, [ItemCollectionItem])? {
        assert(!self.disposed)
        if let postbox = postbox {
            let infos = postbox.itemCollectionInfoTable.getInfos(namespace: namespace)
            for info in infos {
                if info.1 == id {
                    return (info.2, getItemCollectionItems(collectionId: id))
                }
            }
        }
        
        return nil
    }
    
    
    public func searchItemCollection(namespace: ItemCollectionId.Namespace, query: ItemCollectionSearchQuery) -> [ItemCollectionItem] {
        assert(!self.disposed)
        if let postbox = self.postbox {
            let itemsByCollectionId = postbox.itemCollectionItemTable.searchIndexedItems(namespace: namespace, query: query)
            let infoIds = postbox.itemCollectionInfoTable.getIds(namespace: namespace)
            var infoIndices: [ItemCollectionId: Int] = [:]
            for i in 0 ..< infoIds.count {
                infoIndices[infoIds[i]] = i
            }
            let sortedKeys = itemsByCollectionId.keys.sorted(by: { lhs, rhs in
                if let lhsIndex = infoIndices[lhs], let rhsIndex = infoIndices[rhs] {
                    return lhsIndex < rhsIndex
                } else if let _ = infoIndices[lhs] {
                    return true
                } else {
                    return false
                }
            })
            var result: [ItemCollectionItem] = []
            for key in sortedKeys {
                result.append(contentsOf: itemsByCollectionId[key]!)
            }
            return result
        } else {
            return []
        }
    }
    
    public func replaceOrderedItemListItems(collectionId: Int32, items: [OrderedItemListEntry]) {
        assert(!self.disposed)
        self.postbox?.replaceOrderedItemListItems(collectionId: collectionId, items: items)
    }
    
    public func addOrMoveToFirstPositionOrderedItemListItem(collectionId: Int32, item: OrderedItemListEntry, removeTailIfCountExceeds: Int?) {
        assert(!self.disposed)
        self.postbox?.addOrMoveToFirstPositionOrderedItemListItem(collectionId: collectionId, item: item, removeTailIfCountExceeds: removeTailIfCountExceeds)
    }
    
    public func getOrderedListItemIds(collectionId: Int32) -> [MemoryBuffer] {
        assert(!self.disposed)
        if let postbox = postbox {
            return postbox.getOrderedListItemIds(collectionId: collectionId)
        } else {
            return []
        }
    }
    
    public func getOrderedListItems(collectionId: Int32) -> [OrderedItemListEntry] {
        assert(!self.disposed)
        if let postbox = postbox {
            return postbox.orderedItemListTable.getItems(collectionId: collectionId)
        } else {
            return []
        }
    }
    
    public func getOrderedItemListItem(collectionId: Int32, itemId: MemoryBuffer) -> OrderedItemListEntry? {
        assert(!self.disposed)
        return self.postbox?.getOrderedItemListItem(collectionId: collectionId, itemId: itemId)
    }
    
    public func updateOrderedItemListItem(collectionId: Int32, itemId: MemoryBuffer, item: OrderedItemListEntryContents) {
        assert(!self.disposed)
        self.postbox?.updateOrderedItemListItem(collectionId: collectionId, itemId: itemId, item: item)
    }
    
    public func removeOrderedItemListItem(collectionId: Int32, itemId: MemoryBuffer) {
        assert(!self.disposed)
        self.postbox?.removeOrderedItemListItem(collectionId: collectionId, itemId: itemId)
    }
    
    public func getMessage(_ id: MessageId) -> Message? {
        assert(!self.disposed)
        return self.postbox?.getMessage(id)
    }
    
    public func getMessageGroup(_ id: MessageId) -> [Message]? {
        assert(!self.disposed)
        return self.postbox?.getMessageGroup(at: id)
    }
    
    public func getMessageForwardedGroup(_ id: MessageId) -> [Message]? {
        assert(!self.disposed)
        return self.postbox?.getMessageForwardedGroup(id)
    }
    
    public func getMessageFailedGroup(_ id: MessageId) -> [Message]? {
        assert(!self.disposed)
        return self.postbox?.getMessageFailedGroup(id)
    }
    
    public func getMedia(_ id: MediaId) -> Media? {
        assert(!self.disposed)
        return self.postbox?.messageHistoryTable.getMedia(id)
    }
    
    public func findMessageIdByTimestamp(peerId: PeerId, namespace: MessageId.Namespace, timestamp: Int32) -> MessageId? {
        assert(!self.disposed)
        return self.postbox?.messageHistoryTable.findMessageId(peerId: peerId, namespace: namespace, timestamp: timestamp)
    }
    
    public func findClosestMessageIdByTimestamp(peerId: PeerId, timestamp: Int32) -> MessageId? {
        assert(!self.disposed)
        return self.postbox?.messageHistoryTable.findClosestMessageIndex(peerId: peerId, timestamp: timestamp)?.id
    }
    
    public func findRandomMessage(peerId: PeerId, namespace: MessageId.Namespace, tag: MessageTags, ignoreIds: ([MessageId], Set<MessageId>)) -> MessageIndex? {
        assert(!self.disposed)
        return self.postbox?.messageHistoryTable.findRandomMessage(peerId: peerId, namespace: namespace, tag: tag, ignoreIds: ignoreIds)
    }
    
    public func filterStoredMessageIds(_ messageIds: Set<MessageId>) -> Set<MessageId> {
        assert(!self.disposed)
        if let postbox = self.postbox {
            return postbox.filterStoredMessageIds(messageIds)
        }
        return Set()
    }
    
    public func storedMessageId(peerId: PeerId, namespace: MessageId.Namespace, timestamp: Int32) -> MessageId? {
        assert(!self.disposed)
        return self.postbox?.storedMessageId(peerId: peerId, namespace: namespace, timestamp: timestamp)
    }
    
    public func putItemCacheEntry(id: ItemCacheEntryId, entry: PostboxCoding, collectionSpec: ItemCacheCollectionSpec) {
        assert(!self.disposed)
        self.postbox?.putItemCacheEntry(id: id, entry: entry, collectionSpec: collectionSpec)
    }
    
    public func removeItemCacheEntry(id: ItemCacheEntryId) {
        assert(!self.disposed)
        self.postbox?.removeItemCacheEntry(id: id)
    }
    
    public func retrieveItemCacheEntry(id: ItemCacheEntryId) -> PostboxCoding? {
        assert(!self.disposed)
        return self.postbox?.retrieveItemCacheEntry(id: id)
    }
    
    public func clearItemCacheCollection(collectionId: ItemCacheCollectionId) {
        assert(!self.disposed)
        self.postbox?.clearItemCacheCollection(collectionId: collectionId)
    }
    
    public func operationLogGetNextEntryLocalIndex(peerId: PeerId, tag: PeerOperationLogTag) -> Int32 {
        assert(!self.disposed)
        if let postbox = self.postbox {
            return postbox.operationLogGetNextEntryLocalIndex(peerId: peerId, tag: tag)
        } else {
            return 0
        }
    }
    
    public func operationLogResetIndices(peerId: PeerId, tag: PeerOperationLogTag, nextTagLocalIndex: Int32) {
        assert(!self.disposed)
        self.postbox?.peerOperationLogTable.resetIndices(peerId: peerId, tag: tag, nextTagLocalIndex: nextTagLocalIndex)
    }
    
    public func operationLogAddEntry(peerId: PeerId, tag: PeerOperationLogTag, tagLocalIndex: StorePeerOperationLogEntryTagLocalIndex, tagMergedIndex: StorePeerOperationLogEntryTagMergedIndex, contents: PostboxCoding) {
        assert(!self.disposed)
        self.postbox?.operationLogAddEntry(peerId: peerId, tag: tag, tagLocalIndex: tagLocalIndex, tagMergedIndex: tagMergedIndex, contents: contents)
    }
    
    public func operationLogRemoveEntry(peerId: PeerId, tag: PeerOperationLogTag, tagLocalIndex: Int32) -> Bool {
        assert(!self.disposed)
        if let postbox = self.postbox {
            return postbox.operationLogRemoveEntry(peerId: peerId, tag: tag, tagLocalIndex: tagLocalIndex)
        } else {
            return false
        }
    }
    
    public func operationLogRemoveAllEntries(peerId: PeerId, tag: PeerOperationLogTag) {
        assert(!self.disposed)
        self.postbox?.operationLogRemoveAllEntries(peerId: peerId, tag: tag)
    }
    
    public func operationLogRemoveEntries(peerId: PeerId, tag: PeerOperationLogTag, withTagLocalIndicesEqualToOrLowerThan maxTagLocalIndex: Int32) {
        assert(!self.disposed)
        self.postbox?.operationLogRemoveEntries(peerId: peerId, tag: tag, withTagLocalIndicesEqualToOrLowerThan: maxTagLocalIndex)
    }
    
    public func operationLogUpdateEntry(peerId: PeerId, tag: PeerOperationLogTag, tagLocalIndex: Int32, _ f: (PeerOperationLogEntry?) -> PeerOperationLogEntryUpdate) {
        assert(!self.disposed)
        self.postbox?.operationLogUpdateEntry(peerId: peerId, tag: tag, tagLocalIndex: tagLocalIndex, f)
    }
    
    public func operationLogEnumerateEntries(peerId: PeerId, tag: PeerOperationLogTag, _ f: (PeerOperationLogEntry) -> Bool) {
        assert(!self.disposed)
        self.postbox?.operationLogEnumerateEntries(peerId: peerId, tag: tag, f)
    }
    
    public func addTimestampBasedMessageAttribute(tag: UInt16, timestamp: Int32, messageId: MessageId) {
        assert(!self.disposed)
        self.postbox?.addTimestampBasedMessageAttribute(tag: tag, timestamp: timestamp, messageId: messageId)
    }
    
    public func removeTimestampBasedMessageAttribute(tag: UInt16, messageId: MessageId) {
        assert(!self.disposed)
        self.postbox?.removeTimestampBasedMessageAttribute(tag: tag, messageId: messageId)
    }
    
    public func enumeratePreferencesEntries(_ f: (PreferencesEntry) -> Bool) {
        assert(!self.disposed)
        self.postbox?.enumeratePreferencesEntries(f)
    }
    
    public func getPreferencesEntry(key: ValueBoxKey) -> PreferencesEntry? {
        assert(!self.disposed)
        return self.postbox?.getPreferencesEntry(key: key)
    }
    
    public func setPreferencesEntry(key: ValueBoxKey, value: PreferencesEntry?) {
        assert(!self.disposed)
        self.postbox?.setPreferencesEntry(key: key, value: value)
    }
    
    public func updatePreferencesEntry(key: ValueBoxKey, _ f: (PreferencesEntry?) -> PreferencesEntry?) {
        assert(!self.disposed)
        self.postbox?.setPreferencesEntry(key: key, value: f(self.postbox?.getPreferencesEntry(key: key)))
    }
    
    public func getPinnedItemIds(groupId: PeerGroupId) -> [PinnedItemId] {
        assert(!self.disposed)
        if let postbox = self.postbox {
            return postbox.getPinnedItemIds(groupId: groupId)
        } else {
            return []
        }
    }
    
    public func setPinnedItemIds(groupId: PeerGroupId, itemIds: [PinnedItemId]) {
        assert(!self.disposed)
        if let postbox = self.postbox {
            postbox.setPinnedItemIds(groupId: groupId, itemIds: itemIds)
        }
    }
    
    public func getTotalUnreadState(groupId: PeerGroupId) -> ChatListTotalUnreadState {
        assert(!self.disposed)
        if let postbox = self.postbox {
            return postbox.messageHistoryMetadataTable.getTotalUnreadState(groupId: groupId)
        } else {
            return ChatListTotalUnreadState(absoluteCounters: [:], filteredCounters: [:])
        }
    }
    
    public func getChatCountMatchingPredicate(_ predicate: ChatListFilterPredicate) -> Int {
        assert(!self.disposed)
        guard let postbox = self.postbox else {
            return 0
        }
        var includedPeerIds: [PeerId: Bool] = [:]
        for peerId in predicate.includePeerIds {
            includedPeerIds[peerId] = false
        }
        
        var count = 0
        
        let globalNotificationSettings = self.getGlobalNotificationSettings()
        
        var groupIds: [PeerGroupId] = [.root]
        groupIds.append(contentsOf: predicate.includeAdditionalPeerGroupIds)
        for groupId in groupIds {
            count += postbox.chatListTable.countWithPredicate(groupId: groupId, predicate: { peerId in
                if let peer = postbox.peerTable.get(peerId) {
                    let isUnread = postbox.readStateTable.getCombinedState(peerId)?.isUnread ?? false
                    let notificationsPeerId = peer.notificationSettingsPeerId ?? peerId
                    let isContact = postbox.contactsTable.isContact(peerId: notificationsPeerId)
                    let isRemovedFromTotalUnreadCount = resolvedIsRemovedFromTotalUnreadCount(globalSettings: globalNotificationSettings, peer: peer, peerSettings: postbox.peerNotificationSettingsTable.getEffective(notificationsPeerId))
                    let messageTagSummaryResult = resolveChatListMessageTagSummaryResultCalculation(postbox: postbox, peerId: peer.id, calculation: predicate.messageTagSummary)
                    
                    if predicate.includes(peer: peer, groupId: groupId, isRemovedFromTotalUnreadCount: isRemovedFromTotalUnreadCount, isUnread: isUnread, isContact: isContact, messageTagSummaryResult: messageTagSummaryResult) {
                        includedPeerIds[peer.id] = true
                        return true
                    } else {
                        return false
                    }
                } else {
                    return false
                }
            })
        }
        for (peerId, included) in includedPeerIds {
            if !included {
                if postbox.chatListTable.getPeerChatListIndex(peerId: peerId) != nil {
                    count += 1
                }
            }
        }
        return count
    }
    
    public func legacyGetAccessChallengeData() -> PostboxAccessChallengeData {
        assert(!self.disposed)
        if let postbox = self.postbox {
            return postbox.metadataTable.accessChallengeData()
        } else {
            return .none
        }
    }
    
    public func enumerateMedia(lowerBound: MessageIndex?, upperBound: MessageIndex?, limit: Int) -> ([PeerId: Set<MediaId>], [MediaId: Media], MessageIndex?) {
        assert(!self.disposed)
        if let postbox = self.postbox {
            return postbox.messageHistoryTable.enumerateMedia(lowerBound: lowerBound, upperBound: upperBound, limit: limit)
        } else {
            return ([:], [:], nil)
        }
    }
    
    public func replaceGlobalMessageTagsHole(globalTags: GlobalMessageTags, index: MessageIndex, with updatedIndex: MessageIndex?, messages: [StoreMessage]) {
        assert(!self.disposed)
        self.postbox?.replaceGlobalMessageTagsHole(transaction: self, globalTags: globalTags, index: index, with: updatedIndex, messages: messages)
    }
    
    public func searchMessages(peerId: PeerId?, query: String, tags: MessageTags?) -> [Message] {
        assert(!self.disposed)
        if let postbox = self.postbox {
            return postbox.searchMessages(peerId: peerId, query: query, tags: tags)
        } else {
            return []
        }
    }
    
    public func unorderedItemListScan(tag: UnorderedItemListEntryTag, _ f: (UnorderedItemListEntry) -> Void) {
        if let postbox = self.postbox {
            postbox.unorderedItemListTable.scan(tag: tag, f)
        }
    }
    
    public func unorderedItemListDifference(tag: UnorderedItemListEntryTag, updatedEntryInfos: [ValueBoxKey: UnorderedItemListEntryInfo]) -> (metaInfo: UnorderedItemListTagMetaInfo?, added: [ValueBoxKey], removed: [UnorderedItemListEntry], updated: [UnorderedItemListEntry]) {
        assert(!self.disposed)
        if let postbox = self.postbox {
            return postbox.unorderedItemListTable.difference(tag: tag, updatedEntryInfos: updatedEntryInfos)
        } else {
            return (nil, [], [], [])
        }
    }
    
    public func unorderedItemListApplyDifference(tag: UnorderedItemListEntryTag, previousInfo: UnorderedItemListTagMetaInfo?, updatedInfo: UnorderedItemListTagMetaInfo, setItems: [UnorderedItemListEntry], removeItemIds: [ValueBoxKey]) -> Bool {
        assert(!self.disposed)
        if let postbox = self.postbox {
            return postbox.unorderedItemListTable.applyDifference(tag: tag, previousInfo: previousInfo, updatedInfo: updatedInfo, setItems: setItems, removeItemIds: removeItemIds)
        } else {
            return false
        }
    }
    
    public func getAllNoticeEntries() -> [ValueBoxKey: NoticeEntry] {
        assert(!self.disposed)
        if let postbox = self.postbox {
            return postbox.noticeTable.getAll()
        } else {
            return [:]
        }
    }
    
    public func getNoticeEntry(key: NoticeEntryKey) -> PostboxCoding? {
        assert(!self.disposed)
        if let postbox = self.postbox {
            return postbox.noticeTable.get(key: key)
        } else {
            return nil
        }
    }
    
    public func setNoticeEntry(key: NoticeEntryKey, value: NoticeEntry?) {
        assert(!self.disposed)
        self.postbox?.setNoticeEntry(key: key, value: value)
    }
    
    public func clearNoticeEntries() {
        assert(!self.disposed)
        self.postbox?.clearNoticeEntries()
    }
    
    public func setPendingMessageAction(type: PendingMessageActionType, id: MessageId, action: PendingMessageActionData?) {
        assert(!self.disposed)
        self.postbox?.setPendingMessageAction(type: type, id: id, action: action)
    }
    
    public func getPendingMessageAction(type: PendingMessageActionType, id: MessageId) -> PendingMessageActionData? {
        assert(!self.disposed)
        return self.postbox?.getPendingMessageAction(type: type, id: id)
    }
    
    public func getMessageTagSummary(peerId: PeerId, tagMask: MessageTags, namespace: MessageId.Namespace) -> MessageHistoryTagNamespaceSummary? {
        assert(!self.disposed)
        return self.postbox?.messageHistoryTagsSummaryTable.get(MessageHistoryTagsSummaryKey(tag: tagMask, peerId: peerId, namespace: namespace))
    }
    
    public func replaceMessageTagSummary(peerId: PeerId, tagMask: MessageTags, namespace: MessageId.Namespace, count: Int32, maxId: MessageId.Id) {
        assert(!self.disposed)
        self.postbox?.replaceMessageTagSummary(peerId: peerId, tagMask: tagMask, namespace: namespace, count: count, maxId: maxId)
    }
    
    public func getPendingMessageActionsSummary(peerId: PeerId, type: PendingMessageActionType, namespace: MessageId.Namespace) -> Int32? {
        assert(!self.disposed)
        return self.postbox?.pendingMessageActionsMetadataTable.getCount(.peerNamespaceAction(peerId, namespace, type))
    }
    
    public func getMessageIndicesWithTag(peerId: PeerId, namespace: MessageId.Namespace, tag: MessageTags) -> [MessageIndex] {
        assert(!self.disposed)
        guard let postbox = self.postbox else {
            return []
        }
        return postbox.messageHistoryTagsTable.earlierIndices(tag: tag, peerId: peerId, namespace: namespace, index: nil, includeFrom: false, count: 1000)
    }
    
    public func getMessagesWithThreadId(peerId: PeerId, namespace: MessageId.Namespace, threadId: Int64, from: MessageIndex, includeFrom: Bool, to: MessageIndex, limit: Int) -> [Message] {
        assert(!self.disposed)
        guard let postbox = self.postbox else {
            return []
        }
        return postbox.messageHistoryTable.fetch(peerId: peerId, namespace: namespace, tag: nil, threadId: threadId, from: from, includeFrom: includeFrom, to: to, limit: limit).map(postbox.renderIntermediateMessage(_:))
    }
    
    public func scanMessages(peerId: PeerId, namespace: MessageId.Namespace, tag: MessageTags, _ f: (Message) -> Bool) {
        assert(!self.disposed)
        self.postbox?.scanMessages(peerId: peerId, namespace: namespace, tag: tag, f)
    }
    
    public func scanMessageAttributes(peerId: PeerId, namespace: MessageId.Namespace, limit: Int, _ f: (MessageId, [MessageAttribute]) -> Bool) {
        self.postbox?.scanMessageAttributes(peerId: peerId, namespace: namespace, limit: limit, f)
    }
    
    public func getMessagesHistoryViewState(input: MessageHistoryViewInput, count: Int, clipHoles: Bool, anchor: HistoryViewInputAnchor, namespaces: MessageIdNamespaces) -> MessageHistoryView {
        precondition(!self.disposed)
        guard let postbox = self.postbox else {
            preconditionFailure()
        }
        
        precondition(postbox.queue.isCurrent())
        
        var view: MessageHistoryView?
        
        let subscriber: Subscriber<(MessageHistoryView, ViewUpdateType, InitialMessageHistoryData?), NoError> = Subscriber(next: { next in
            view = next.0
        }, error: { _ in }, completed: {})
        
<<<<<<< HEAD
        let disposable = postbox.syncAroundMessageHistoryViewForPeerId(subscriber: subscriber, peerIds: input, count: count, clipHoles: clipHoles, anchor: anchor, fixedCombinedReadStates: nil, topTaggedMessageIdNamespaces: Set(), tagMask: nil, namespaces: namespaces, orderStatistics: MessageHistoryViewOrderStatistics(), additionalData: [])
=======
        let disposable = postbox.syncAroundMessageHistoryViewForPeerId(subscriber: subscriber, peerIds: input, count: count, clipHoles: clipHoles, anchor: anchor, fixedCombinedReadStates: nil, topTaggedMessageIdNamespaces: Set(), tagMask: nil, appendMessagesFromTheSameGroup: false, namespaces: namespaces, orderStatistics: MessageHistoryViewOrderStatistics(), additionalData: [])
>>>>>>> e18b6736
        disposable.dispose()
        
        return view!
    }
    
    public func invalidateMessageHistoryTagsSummary(peerId: PeerId, namespace: MessageId.Namespace, tagMask: MessageTags) {
        assert(!self.disposed)
        self.postbox?.invalidateMessageHistoryTagsSummary(peerId: peerId, namespace: namespace, tagMask: tagMask)
    }
    
    public func removeInvalidatedMessageHistoryTagsSummaryEntry(_ entry: InvalidatedMessageHistoryTagsSummaryEntry) {
        assert(!self.disposed)
        self.postbox?.removeInvalidatedMessageHistoryTagsSummaryEntry(entry)
    }
    
    public func getRelativeUnreadChatListIndex(filtered: Bool, position: ChatListRelativePosition, groupId: PeerGroupId) -> ChatListIndex? {
        assert(!self.disposed)
        return self.postbox?.getRelativeUnreadChatListIndex(filtered: filtered, position: position, groupId: groupId)
    }
    
    public func getDeviceContactImportInfo(_ identifier: ValueBoxKey) -> PostboxCoding? {
        assert(!self.disposed)
        return self.postbox?.deviceContactImportInfoTable.get(identifier)
    }
    
    public func setDeviceContactImportInfo(_ identifier: ValueBoxKey, value: PostboxCoding?) {
        assert(!self.disposed)
        self.postbox?.deviceContactImportInfoTable.set(identifier, value: value)
    }
    
    public func getDeviceContactImportInfoIdentifiers() -> [ValueBoxKey] {
        assert(!self.disposed)
        return self.postbox?.deviceContactImportInfoTable.getIdentifiers() ?? []
    }
    
    public func clearDeviceContactImportInfoIdentifiers() {
        assert(!self.disposed)
        self.postbox?.clearDeviceContactImportInfoIdentifiers()
    }
    
    public func enumerateDeviceContactImportInfoItems(_ f: (ValueBoxKey, PostboxCoding) -> Bool) {
        assert(!self.disposed)
        self.postbox?.deviceContactImportInfoTable.enumerateDeviceContactImportInfoItems(f)
    }
    
    public func getChatListNamespaceEntries(groupId: PeerGroupId, namespace: MessageId.Namespace, summaryTag: MessageTags?) -> [ChatListNamespaceEntry] {
        assert(!self.disposed)
        guard let postbox = self.postbox else {
            return []
        }
        return postbox.chatListTable.getNamespaceEntries(groupId: groupId, namespace: namespace, summaryTag: summaryTag, messageIndexTable: postbox.messageHistoryIndexTable, messageHistoryTable: postbox.messageHistoryTable, peerChatInterfaceStateTable: postbox.peerChatInterfaceStateTable, readStateTable: postbox.readStateTable, summaryTable: postbox.messageHistoryTagsSummaryTable)
    }
    
    public func addHolesEverywhere(peerNamespaces: [PeerId.Namespace], holeNamespace: MessageId.Namespace) {
        assert(!self.disposed)
        self.postbox?.addHolesEverywhere(peerNamespaces: peerNamespaces, holeNamespace: holeNamespace)
    }
    
    public func reindexUnreadCounters() {
        assert(!self.disposed)
        self.postbox?.reindexUnreadCounters()
    }
}

public enum PostboxResult {
    case upgrading(Float)
    case postbox(Postbox)
}

func debugSaveState(basePath:String, name: String) {
    let path = basePath + name
    let _ = try? FileManager.default.removeItem(atPath: path)
    do {
        try FileManager.default.copyItem(atPath: basePath, toPath: path)
    } catch (let e) {
        print("(Postbox debugSaveState: error \(e))")
    }
}

func debugRestoreState(basePath:String, name: String) {
    let path = basePath + name
    if FileManager.default.fileExists(atPath: path) {
        let _ = try? FileManager.default.removeItem(atPath: basePath)
        do {
            try FileManager.default.copyItem(atPath: path, toPath: basePath)
        } catch (let e) {
            print("(Postbox debugRestoreState: error \(e))")
        }
    } else {
        print("(Postbox debugRestoreState: path doesn't exist")
    }
}

private let sharedQueue = Queue(name: "org.telegram.postbox.Postbox")

<<<<<<< HEAD
public func openPostbox(basePath: String, seedConfiguration: SeedConfiguration, encryptionParameters: ValueBoxEncryptionParameters, timestampForAbsoluteTimeBasedOperations: Int32) -> Signal<PostboxResult, NoError> {
=======
public func openPostbox(basePath: String, seedConfiguration: SeedConfiguration, encryptionParameters: ValueBoxEncryptionParameters, timestampForAbsoluteTimeBasedOperations: Int32, isTemporary: Bool) -> Signal<PostboxResult, NoError> {
>>>>>>> e18b6736
    let queue = sharedQueue
    return Signal { subscriber in
        queue.async {
            let _ = try? FileManager.default.createDirectory(atPath: basePath, withIntermediateDirectories: true, attributes: nil)

            #if DEBUG
            //debugSaveState(basePath: basePath, name: "previous1")
            //debugRestoreState(basePath: basePath, name: "previous1")
            #endif
            
            let startTime = CFAbsoluteTimeGetCurrent()
            
            var valueBox = SqliteValueBox(basePath: basePath + "/db", queue: queue, encryptionParameters: encryptionParameters, upgradeProgress: { progress in
                subscriber.putNext(.upgrading(progress))
            })
            
            loop: while true {
                let metadataTable = MetadataTable(valueBox: valueBox, table: MetadataTable.tableSpec(0))
                
                let userVersion: Int32? = metadataTable.userVersion()
                let currentUserVersion: Int32 = 25
                
                if let userVersion = userVersion {
                    if userVersion != currentUserVersion {
                        if isTemporary {
                            subscriber.putNext(.upgrading(0.0))
                            return
                        } else {
                            if userVersion > currentUserVersion {
                                postboxLog("Version \(userVersion) is newer than supported")
                                assertionFailure("Version \(userVersion) is newer than supported")
                                valueBox.drop()
                                valueBox = SqliteValueBox(basePath: basePath + "/db", queue: queue, encryptionParameters: encryptionParameters, upgradeProgress: { progress in
                                    subscriber.putNext(.upgrading(progress))
                                })
                            } else {
                                if let operation = registeredUpgrades()[userVersion] {
                                    switch operation {
                                        case let .inplace(f):
                                            valueBox.begin()
                                            f(metadataTable, valueBox, { progress in
                                                subscriber.putNext(.upgrading(progress))
                                            })
                                            valueBox.commit()
                                        case let .standalone(f):
                                            let updatedPath = f(queue, basePath, valueBox, encryptionParameters, { progress in
                                                subscriber.putNext(.upgrading(progress))
                                            })
                                            if let updatedPath = updatedPath {
                                                valueBox.internalClose()
                                                let _ = try? FileManager.default.removeItem(atPath: basePath + "/db")
                                                let _ = try? FileManager.default.moveItem(atPath: updatedPath, toPath: basePath + "/db")
                                                valueBox = SqliteValueBox(basePath: basePath + "/db", queue: queue, encryptionParameters: encryptionParameters, upgradeProgress: { progress in
                                                    subscriber.putNext(.upgrading(progress))
                                                })
                                            }
                                    }
                                    continue loop
                                } else {
                                    assertionFailure("Couldn't find any upgrade for \(userVersion)")
                                    postboxLog("Couldn't find any upgrade for \(userVersion)")
                                    valueBox.drop()
                                    valueBox = SqliteValueBox(basePath: basePath + "/db", queue: queue, encryptionParameters: encryptionParameters, upgradeProgress: { progress in
                                        subscriber.putNext(.upgrading(progress))
                                    })
                                }
                            }
                        }
                    }
                } else {
                    metadataTable.setUserVersion(currentUserVersion)
                }
                
                let endTime = CFAbsoluteTimeGetCurrent()
                print("Postbox load took \((endTime - startTime) * 1000.0) ms")
                
<<<<<<< HEAD
                subscriber.putNext(.postbox(Postbox(queue: queue, basePath: basePath, seedConfiguration: seedConfiguration, valueBox: valueBox, timestampForAbsoluteTimeBasedOperations: timestampForAbsoluteTimeBasedOperations)))
=======
                subscriber.putNext(.postbox(Postbox(queue: queue, basePath: basePath, seedConfiguration: seedConfiguration, valueBox: valueBox, timestampForAbsoluteTimeBasedOperations: timestampForAbsoluteTimeBasedOperations, isTemporary: isTemporary)))
>>>>>>> e18b6736
                subscriber.putCompletion()
                break
            }
        }
        
        return EmptyDisposable
    }
}

public final class Postbox {
    public let queue: Queue
    public let seedConfiguration: SeedConfiguration
    private let basePath: String
    let valueBox: SqliteValueBox
    
    private let ipcNotificationsDisposable = MetaDisposable()
    
    private var transactionStateVersion: Int64 = 0
    
    private var viewTracker: ViewTracker!
    private var nextViewId = 0
    
    private var currentUpdatedState: PostboxCoding?
    private var currentOperationsByPeerId: [PeerId: [MessageHistoryOperation]] = [:]
    private var currentUpdatedChatListInclusions: [PeerId: PeerChatListInclusion] = [:]
    private var currentUnsentOperations: [IntermediateMessageHistoryUnsentOperation] = []
    private var currentUpdatedSynchronizeReadStateOperations: [PeerId: PeerReadStateSynchronizationOperation?] = [:]
    private var currentUpdatedGroupSummarySynchronizeOperations: [PeerGroupAndNamespace: Bool] = [:]
    private var currentUpdatedMedia: [MediaId: Media?] = [:]
    private var currentGlobalTagsOperations: [GlobalMessageHistoryTagsOperation] = []
    private var currentLocalTagsOperations: [IntermediateMessageHistoryLocalTagsOperation] = []
    
    private var currentPeerHoleOperations: [MessageHistoryIndexHoleOperationKey: [MessageHistoryIndexHoleOperation]] = [:]
    private var currentUpdatedPeers: [PeerId: Peer] = [:]
    private var currentUpdatedPeerNotificationSettings: [PeerId: (PeerNotificationSettings?, PeerNotificationSettings)] = [:]
    private var currentUpdatedPeerNotificationBehaviorTimestamps: [PeerId: PeerNotificationSettingsBehaviorTimestamp] = [:]
    private var currentUpdatedCachedPeerData: [PeerId: CachedPeerData] = [:]
    private var currentUpdatedPeerPresences: [PeerId: PeerPresence] = [:]
    private var currentUpdatedPeerChatListEmbeddedStates: [PeerId: PeerChatListEmbeddedInterfaceState?] = [:]
    private var currentUpdatedTotalUnreadStates: [PeerGroupId: ChatListTotalUnreadState] = [:]
    private var currentUpdatedGroupTotalUnreadSummaries: [PeerGroupId: PeerGroupUnreadCountersCombinedSummary] = [:]
    private var currentPeerMergedOperationLogOperations: [PeerMergedOperationLogOperation] = []
    private var currentTimestampBasedMessageAttributesOperations: [TimestampBasedMessageAttributesOperation] = []
    private var currentPreferencesOperations: [PreferencesOperation] = []
    private var currentOrderedItemListOperations: [Int32: [OrderedItemListOperation]] = [:]
    private var currentItemCollectionItemsOperations: [ItemCollectionId: [ItemCollectionItemsOperation]] = [:]
    private var currentItemCollectionInfosOperations: [ItemCollectionInfosOperation] = []
    private var currentUpdatedPeerChatStates = Set<PeerId>()
    private var currentPendingMessageActionsOperations: [PendingMessageActionsOperation] = []
    private var currentUpdatedMessageActionsSummaries: [PendingMessageActionsSummaryKey: Int32] = [:]
    private var currentUpdatedMessageTagSummaries: [MessageHistoryTagsSummaryKey : MessageHistoryTagNamespaceSummary] = [:]
    private var currentInvalidateMessageTagSummaries: [InvalidatedMessageHistoryTagsSummaryEntryOperation] = []
    private var currentUpdatedPendingPeerNotificationSettings = Set<PeerId>()
    private var currentGroupIdsWithUpdatedReadStats = Set<PeerGroupId>()
    
    private var currentChatListOperations: [PeerGroupId: [ChatListOperation]] = [:]
    private var currentReplaceRemoteContactCount: Int32?
    private var currentReplacedContactPeerIds: Set<PeerId>?
    private var currentUpdatedMasterClientId: Int64?
    
    private var currentReplacedAdditionalChatListItems: [AdditionalChatListItem]?
    private var currentUpdatedNoticeEntryKeys = Set<NoticeEntryKey>()
    private var currentUpdatedCacheEntryKeys = Set<ItemCacheEntryId>()
    
    private var currentNeedsReindexUnreadCounters: Bool = false
    
    private let statePipe: ValuePipe<PostboxCoding> = ValuePipe()
    private var masterClientId = Promise<Int64>()
    
    private var sessionClientId: Int64 = {
        var value: Int64 = 0
        arc4random_buf(&value, 8)
        return value
    }()
    
    public let mediaBox: MediaBox
    
    private var nextUniqueId: UInt32 = 1
    func takeNextUniqueId() -> UInt32 {
        assert(self.queue.isCurrent())
        let value = self.nextUniqueId
        self.nextUniqueId += 1
        return value
    }
    
    let tables: [Table]
    
    let metadataTable: MetadataTable
    let keychainTable: KeychainTable
    let peerTable: PeerTable
    let peerNotificationSettingsTable: PeerNotificationSettingsTable
    let pendingPeerNotificationSettingsIndexTable: PendingPeerNotificationSettingsIndexTable
    let peerNotificationSettingsBehaviorTable: PeerNotificationSettingsBehaviorTable
    let peerNotificationSettingsBehaviorIndexTable: PeerNotificationSettingsBehaviorIndexTable
    let cachedPeerDataTable: CachedPeerDataTable
    let peerPresenceTable: PeerPresenceTable
    let globalMessageIdsTable: GlobalMessageIdsTable
    let globallyUniqueMessageIdsTable: MessageGloballyUniqueIdTable
    let messageHistoryIndexTable: MessageHistoryIndexTable
    let messageHistoryTable: MessageHistoryTable
    let mediaTable: MessageMediaTable
    let chatListIndexTable: ChatListIndexTable
    let chatListTable: ChatListTable
    let additionalChatListItemsTable: AdditionalChatListItemsTable
    let messageHistoryMetadataTable: MessageHistoryMetadataTable
    let messageHistoryUnsentTable: MessageHistoryUnsentTable
    let messageHistoryFailedTable: MessageHistoryFailedTable
    let messageHistoryTagsTable: MessageHistoryTagsTable
    let messageHistoryThreadsTable: MessageHistoryThreadsTable
    let messageHistoryThreadHoleIndexTable: MessageHistoryThreadHoleIndexTable
    let globalMessageHistoryTagsTable: GlobalMessageHistoryTagsTable
    let localMessageHistoryTagsTable: LocalMessageHistoryTagsTable
    let peerChatStateTable: PeerChatStateTable
    let readStateTable: MessageHistoryReadStateTable
    let synchronizeReadStateTable: MessageHistorySynchronizeReadStateTable
    let synchronizeGroupMessageStatsTable: InvalidatedGroupMessageStatsTable
    let contactsTable: ContactTable
    let itemCollectionInfoTable: ItemCollectionInfoTable
    let itemCollectionItemTable: ItemCollectionItemTable
    let itemCollectionReverseIndexTable: ReverseIndexReferenceTable<ItemCollectionItemReverseIndexReference>
    let peerChatInterfaceStateTable: PeerChatInterfaceStateTable
    let peerChatThreadInterfaceStateTable: PeerChatThreadInterfaceStateTable
    let itemCacheMetaTable: ItemCacheMetaTable
    let itemCacheTable: ItemCacheTable
    let peerNameTokenIndexTable: ReverseIndexReferenceTable<PeerIdReverseIndexReference>
    let peerNameIndexTable: PeerNameIndexTable
    let reverseAssociatedPeerTable: ReverseAssociatedPeerTable
    let peerChatTopTaggedMessageIdsTable: PeerChatTopTaggedMessageIdsTable
    let peerOperationLogMetadataTable: PeerOperationLogMetadataTable
    let peerMergedOperationLogIndexTable: PeerMergedOperationLogIndexTable
    let peerOperationLogTable: PeerOperationLogTable
    let timestampBasedMessageAttributesTable: TimestampBasedMessageAttributesTable
    let timestampBasedMessageAttributesIndexTable: TimestampBasedMessageAttributesIndexTable
    let preferencesTable: PreferencesTable
    let orderedItemListTable: OrderedItemListTable
    let orderedItemListIndexTable: OrderedItemListIndexTable
    let textIndexTable: MessageHistoryTextIndexTable
    let unorderedItemListTable: UnorderedItemListTable
    let noticeTable: NoticeTable
    let messageHistoryTagsSummaryTable: MessageHistoryTagsSummaryTable
    let invalidatedMessageHistoryTagsSummaryTable: InvalidatedMessageHistoryTagsSummaryTable
    let pendingMessageActionsTable: PendingMessageActionsTable
    let pendingMessageActionsMetadataTable: PendingMessageActionsMetadataTable
    let deviceContactImportInfoTable: DeviceContactImportInfoTable
    let messageHistoryHoleIndexTable: MessageHistoryHoleIndexTable
    let groupMessageStatsTable: GroupMessageStatsTable
    
    //temporary
    let peerRatingTable: RatingTable<PeerId>
    
    var installedMessageActionsByPeerId: [PeerId: Bag<([StoreMessage], Transaction) -> Void>] = [:]
    
<<<<<<< HEAD
    init(queue: Queue, basePath: String, seedConfiguration: SeedConfiguration, valueBox: SqliteValueBox, timestampForAbsoluteTimeBasedOperations: Int32) {
=======
    init(queue: Queue, basePath: String, seedConfiguration: SeedConfiguration, valueBox: SqliteValueBox, timestampForAbsoluteTimeBasedOperations: Int32, isTemporary: Bool) {
>>>>>>> e18b6736
        assert(queue.isCurrent())
        
        let startTime = CFAbsoluteTimeGetCurrent()
        
        self.queue = queue
        self.basePath = basePath
        self.seedConfiguration = seedConfiguration
        
        print("MediaBox path: \(self.basePath + "/media")")
        
        self.mediaBox = MediaBox(basePath: self.basePath + "/media")
        self.valueBox = valueBox
        
        /*self.pipeNotifier = PipeNotifier(basePath: basePath, notify: { [weak self] in
            //if let strongSelf = self {
                /*strongSelf.queue.async {
                    if strongSelf.valueBox != nil {
                        let _ = strongSelf.transaction({ _ -> Void in
                        }).start()
                    }
                }*/
            //}
        })*/
        
        self.metadataTable = MetadataTable(valueBox: self.valueBox, table: MetadataTable.tableSpec(0))
        
        self.keychainTable = KeychainTable(valueBox: self.valueBox, table: KeychainTable.tableSpec(1))
        self.reverseAssociatedPeerTable = ReverseAssociatedPeerTable(valueBox: self.valueBox, table:ReverseAssociatedPeerTable.tableSpec(40))
        self.peerTable = PeerTable(valueBox: self.valueBox, table: PeerTable.tableSpec(2), reverseAssociatedTable: self.reverseAssociatedPeerTable)
        self.globalMessageIdsTable = GlobalMessageIdsTable(valueBox: self.valueBox, table: GlobalMessageIdsTable.tableSpec(3), seedConfiguration: seedConfiguration)
        self.globallyUniqueMessageIdsTable = MessageGloballyUniqueIdTable(valueBox: self.valueBox, table: MessageGloballyUniqueIdTable.tableSpec(32))
        self.messageHistoryMetadataTable = MessageHistoryMetadataTable(valueBox: self.valueBox, table: MessageHistoryMetadataTable.tableSpec(10))
        self.messageHistoryHoleIndexTable = MessageHistoryHoleIndexTable(valueBox: self.valueBox, table: MessageHistoryHoleIndexTable.tableSpec(56), metadataTable: self.messageHistoryMetadataTable, seedConfiguration: self.seedConfiguration)
        self.messageHistoryUnsentTable = MessageHistoryUnsentTable(valueBox: self.valueBox, table: MessageHistoryUnsentTable.tableSpec(11))
        self.messageHistoryFailedTable = MessageHistoryFailedTable(valueBox: self.valueBox, table: MessageHistoryFailedTable.tableSpec(49))
        self.invalidatedMessageHistoryTagsSummaryTable = InvalidatedMessageHistoryTagsSummaryTable(valueBox: self.valueBox, table: InvalidatedMessageHistoryTagsSummaryTable.tableSpec(47))
        self.messageHistoryTagsSummaryTable = MessageHistoryTagsSummaryTable(valueBox: self.valueBox, table: MessageHistoryTagsSummaryTable.tableSpec(44), invalidateTable: self.invalidatedMessageHistoryTagsSummaryTable)
        self.pendingMessageActionsMetadataTable = PendingMessageActionsMetadataTable(valueBox: self.valueBox, table: PendingMessageActionsMetadataTable.tableSpec(45))
        self.pendingMessageActionsTable = PendingMessageActionsTable(valueBox: self.valueBox, table: PendingMessageActionsTable.tableSpec(46), metadataTable: self.pendingMessageActionsMetadataTable)
        self.messageHistoryTagsTable = MessageHistoryTagsTable(valueBox: self.valueBox, table: MessageHistoryTagsTable.tableSpec(12), seedConfiguration: self.seedConfiguration, summaryTable: self.messageHistoryTagsSummaryTable)
        self.messageHistoryThreadsTable = MessageHistoryThreadsTable(valueBox: self.valueBox, table: MessageHistoryThreadsTable.tableSpec(62))
        self.messageHistoryThreadHoleIndexTable = MessageHistoryThreadHoleIndexTable(valueBox: self.valueBox, table: MessageHistoryThreadHoleIndexTable.tableSpec(63), metadataTable: self.messageHistoryMetadataTable, seedConfiguration: self.seedConfiguration)
        self.globalMessageHistoryTagsTable = GlobalMessageHistoryTagsTable(valueBox: self.valueBox, table: GlobalMessageHistoryTagsTable.tableSpec(39))
        self.localMessageHistoryTagsTable = LocalMessageHistoryTagsTable(valueBox: self.valueBox, table: GlobalMessageHistoryTagsTable.tableSpec(52))
        self.messageHistoryIndexTable = MessageHistoryIndexTable(valueBox: self.valueBox, table: MessageHistoryIndexTable.tableSpec(4), messageHistoryHoleIndexTable: self.messageHistoryHoleIndexTable, globalMessageIdsTable: self.globalMessageIdsTable, metadataTable: self.messageHistoryMetadataTable, seedConfiguration: self.seedConfiguration)
        self.mediaTable = MessageMediaTable(valueBox: self.valueBox, table: MessageMediaTable.tableSpec(6))
        self.readStateTable = MessageHistoryReadStateTable(valueBox: self.valueBox, table: MessageHistoryReadStateTable.tableSpec(14), seedConfiguration: seedConfiguration)
        self.synchronizeReadStateTable = MessageHistorySynchronizeReadStateTable(valueBox: self.valueBox, table: MessageHistorySynchronizeReadStateTable.tableSpec(15))
        self.synchronizeGroupMessageStatsTable = InvalidatedGroupMessageStatsTable(valueBox: self.valueBox, table: InvalidatedGroupMessageStatsTable.tableSpec(59))
        self.timestampBasedMessageAttributesIndexTable = TimestampBasedMessageAttributesIndexTable(valueBox: self.valueBox, table: TimestampBasedMessageAttributesTable.tableSpec(33))
        self.timestampBasedMessageAttributesTable = TimestampBasedMessageAttributesTable(valueBox: self.valueBox, table: TimestampBasedMessageAttributesTable.tableSpec(34), indexTable: self.timestampBasedMessageAttributesIndexTable)
        self.textIndexTable = MessageHistoryTextIndexTable(valueBox: self.valueBox, table: MessageHistoryTextIndexTable.tableSpec(41))
        self.additionalChatListItemsTable = AdditionalChatListItemsTable(valueBox: self.valueBox, table: AdditionalChatListItemsTable.tableSpec(55))
        self.messageHistoryTable = MessageHistoryTable(valueBox: self.valueBox, table: MessageHistoryTable.tableSpec(7), seedConfiguration: seedConfiguration, messageHistoryIndexTable: self.messageHistoryIndexTable, messageHistoryHoleIndexTable: self.messageHistoryHoleIndexTable, messageMediaTable: self.mediaTable, historyMetadataTable: self.messageHistoryMetadataTable, globallyUniqueMessageIdsTable: self.globallyUniqueMessageIdsTable, unsentTable: self.messageHistoryUnsentTable, failedTable: self.messageHistoryFailedTable, tagsTable: self.messageHistoryTagsTable, threadsTable: self.messageHistoryThreadsTable, globalTagsTable: self.globalMessageHistoryTagsTable, localTagsTable: self.localMessageHistoryTagsTable, readStateTable: self.readStateTable, synchronizeReadStateTable: self.synchronizeReadStateTable, textIndexTable: self.textIndexTable, summaryTable: self.messageHistoryTagsSummaryTable, pendingActionsTable: self.pendingMessageActionsTable)
        self.peerChatStateTable = PeerChatStateTable(valueBox: self.valueBox, table: PeerChatStateTable.tableSpec(13))
        self.peerNameTokenIndexTable = ReverseIndexReferenceTable<PeerIdReverseIndexReference>(valueBox: self.valueBox, table: ReverseIndexReferenceTable<PeerIdReverseIndexReference>.tableSpec(26))
        self.peerNameIndexTable = PeerNameIndexTable(valueBox: self.valueBox, table: PeerNameIndexTable.tableSpec(27), peerTable: self.peerTable, peerNameTokenIndexTable: self.peerNameTokenIndexTable)
        self.contactsTable = ContactTable(valueBox: self.valueBox, table: ContactTable.tableSpec(16), peerNameIndexTable: self.peerNameIndexTable)
        self.peerRatingTable = RatingTable<PeerId>(valueBox: self.valueBox, table: RatingTable<PeerId>.tableSpec(17))
        self.cachedPeerDataTable = CachedPeerDataTable(valueBox: self.valueBox, table: CachedPeerDataTable.tableSpec(18))
        self.pendingPeerNotificationSettingsIndexTable = PendingPeerNotificationSettingsIndexTable(valueBox: self.valueBox, table: PendingPeerNotificationSettingsIndexTable.tableSpec(48))
        self.peerNotificationSettingsBehaviorIndexTable = PeerNotificationSettingsBehaviorIndexTable(valueBox: self.valueBox, table: PeerNotificationSettingsBehaviorIndexTable.tableSpec(60))
        self.peerNotificationSettingsBehaviorTable = PeerNotificationSettingsBehaviorTable(valueBox: self.valueBox, table: PeerNotificationSettingsBehaviorTable.tableSpec(61), indexTable: self.peerNotificationSettingsBehaviorIndexTable)
        self.peerNotificationSettingsTable = PeerNotificationSettingsTable(valueBox: self.valueBox, table: PeerNotificationSettingsTable.tableSpec(19), pendingIndexTable: self.pendingPeerNotificationSettingsIndexTable, behaviorTable: self.peerNotificationSettingsBehaviorTable)
        self.peerPresenceTable = PeerPresenceTable(valueBox: self.valueBox, table: PeerPresenceTable.tableSpec(20))
        self.itemCollectionInfoTable = ItemCollectionInfoTable(valueBox: self.valueBox, table: ItemCollectionInfoTable.tableSpec(21))
        self.itemCollectionReverseIndexTable = ReverseIndexReferenceTable<ItemCollectionItemReverseIndexReference>(valueBox: self.valueBox, table: ReverseIndexReferenceTable<ItemCollectionItemReverseIndexReference>.tableSpec(36))
        self.itemCollectionItemTable = ItemCollectionItemTable(valueBox: self.valueBox, table: ItemCollectionItemTable.tableSpec(22), reverseIndexTable: self.itemCollectionReverseIndexTable)
        self.peerChatInterfaceStateTable = PeerChatInterfaceStateTable(valueBox: self.valueBox, table: PeerChatInterfaceStateTable.tableSpec(23))
        self.peerChatThreadInterfaceStateTable = PeerChatThreadInterfaceStateTable(valueBox: self.valueBox, table: PeerChatThreadInterfaceStateTable.tableSpec(64))
        self.itemCacheMetaTable = ItemCacheMetaTable(valueBox: self.valueBox, table: ItemCacheMetaTable.tableSpec(24))
        self.itemCacheTable = ItemCacheTable(valueBox: self.valueBox, table: ItemCacheTable.tableSpec(25))
        self.chatListIndexTable = ChatListIndexTable(valueBox: self.valueBox, table: ChatListIndexTable.tableSpec(8), peerNameIndexTable: self.peerNameIndexTable, metadataTable: self.messageHistoryMetadataTable, readStateTable: self.readStateTable, notificationSettingsTable: self.peerNotificationSettingsTable)
        self.chatListTable = ChatListTable(valueBox: self.valueBox, table: ChatListTable.tableSpec(9), indexTable: self.chatListIndexTable, metadataTable: self.messageHistoryMetadataTable, seedConfiguration: self.seedConfiguration)
        self.peerChatTopTaggedMessageIdsTable = PeerChatTopTaggedMessageIdsTable(valueBox: self.valueBox, table: PeerChatTopTaggedMessageIdsTable.tableSpec(28))
        self.peerOperationLogMetadataTable = PeerOperationLogMetadataTable(valueBox: self.valueBox, table: PeerOperationLogMetadataTable.tableSpec(29))
        self.peerMergedOperationLogIndexTable = PeerMergedOperationLogIndexTable(valueBox: self.valueBox, table: PeerMergedOperationLogIndexTable.tableSpec(30), metadataTable: self.peerOperationLogMetadataTable)
        self.peerOperationLogTable = PeerOperationLogTable(valueBox: self.valueBox, table: PeerOperationLogTable.tableSpec(31), metadataTable: self.peerOperationLogMetadataTable, mergedIndexTable: self.peerMergedOperationLogIndexTable)
        self.preferencesTable = PreferencesTable(valueBox: self.valueBox, table: PreferencesTable.tableSpec(35))
        self.orderedItemListIndexTable = OrderedItemListIndexTable(valueBox: self.valueBox, table: OrderedItemListIndexTable.tableSpec(37))
        self.orderedItemListTable = OrderedItemListTable(valueBox: self.valueBox, table: OrderedItemListTable.tableSpec(38), indexTable: self.orderedItemListIndexTable)
        self.unorderedItemListTable = UnorderedItemListTable(valueBox: self.valueBox, table: UnorderedItemListTable.tableSpec(42))
        self.noticeTable = NoticeTable(valueBox: self.valueBox, table: NoticeTable.tableSpec(43))
        self.deviceContactImportInfoTable = DeviceContactImportInfoTable(valueBox: self.valueBox, table: DeviceContactImportInfoTable.tableSpec(54))
        self.groupMessageStatsTable = GroupMessageStatsTable(valueBox: self.valueBox, table: GroupMessageStatsTable.tableSpec(58))
        
        var tables: [Table] = []
        tables.append(self.metadataTable)
        tables.append(self.keychainTable)
        tables.append(self.peerTable)
        tables.append(self.globalMessageIdsTable)
        tables.append(self.globallyUniqueMessageIdsTable)
        tables.append(self.messageHistoryMetadataTable)
        tables.append(self.messageHistoryUnsentTable)
        tables.append(self.messageHistoryFailedTable)
        tables.append(self.messageHistoryTagsTable)
        tables.append(self.messageHistoryThreadsTable)
        tables.append(self.messageHistoryThreadHoleIndexTable)
        tables.append(self.globalMessageHistoryTagsTable)
        tables.append(self.localMessageHistoryTagsTable)
        tables.append(self.messageHistoryIndexTable)
        tables.append(self.mediaTable)
        tables.append(self.readStateTable)
        tables.append(self.synchronizeReadStateTable)
        tables.append(self.synchronizeGroupMessageStatsTable)
        tables.append(self.messageHistoryTable)
        tables.append(self.chatListIndexTable)
        tables.append(self.chatListTable)
        tables.append(self.additionalChatListItemsTable)
        tables.append(self.peerChatStateTable)
        tables.append(self.contactsTable)
        tables.append(self.peerRatingTable)
        tables.append(self.peerNotificationSettingsTable)
        tables.append(self.peerNotificationSettingsBehaviorIndexTable)
        tables.append(self.peerNotificationSettingsBehaviorTable)
        tables.append(self.cachedPeerDataTable)
        tables.append(self.peerPresenceTable)
        tables.append(self.itemCollectionInfoTable)
        tables.append(self.itemCollectionItemTable)
        tables.append(self.itemCollectionReverseIndexTable)
        tables.append(self.peerChatInterfaceStateTable)
        tables.append(self.peerChatThreadInterfaceStateTable)
        tables.append(self.itemCacheMetaTable)
        tables.append(self.itemCacheTable)
        tables.append(self.peerNameIndexTable)
        tables.append(self.reverseAssociatedPeerTable)
        tables.append(self.peerNameTokenIndexTable)
        tables.append(self.peerChatTopTaggedMessageIdsTable)
        tables.append(self.peerOperationLogMetadataTable)
        tables.append(self.peerMergedOperationLogIndexTable)
        tables.append(self.peerOperationLogTable)
        tables.append(self.timestampBasedMessageAttributesTable)
        tables.append(self.timestampBasedMessageAttributesIndexTable)
        tables.append(self.preferencesTable)
        tables.append(self.orderedItemListTable)
        tables.append(self.orderedItemListIndexTable)
        tables.append(self.unorderedItemListTable)
        tables.append(self.noticeTable)
        tables.append(self.messageHistoryTagsSummaryTable)
        tables.append(self.invalidatedMessageHistoryTagsSummaryTable)
        tables.append(self.pendingMessageActionsTable)
        tables.append(self.pendingMessageActionsMetadataTable)
        tables.append(self.deviceContactImportInfoTable)
        tables.append(self.messageHistoryHoleIndexTable)
        tables.append(self.groupMessageStatsTable)
        
        self.tables = tables
        
        self.transactionStateVersion = self.metadataTable.transactionStateVersion()
        
        self.viewTracker = ViewTracker(queue: self.queue, renderMessage: self.renderIntermediateMessage, getPeer: { peerId in
            return self.peerTable.get(peerId)
        }, getPeerNotificationSettings: { peerId in
            return self.peerNotificationSettingsTable.getEffective(peerId)
        }, getCachedPeerData: { peerId in
            return self.cachedPeerDataTable.get(peerId)
        }, getPeerPresence: { peerId in
            return self.peerPresenceTable.get(peerId)
        }, getPeerReadState: { peerId in
            return self.readStateTable.getCombinedState(peerId)
        }, operationLogGetOperations: { tag, fromIndex, limit in
            return self.peerOperationLogTable.getMergedEntries(tag: tag, fromIndex: fromIndex, limit: limit)
        }, operationLogGetTailIndex: { tag in
            return self.peerMergedOperationLogIndexTable.tailIndex(tag: tag)
        }, getTimestampBasedMessageAttributesHead: { tag in
            return self.timestampBasedMessageAttributesTable.head(tag: tag)
        }, getPreferencesEntry: { key in
            return self.preferencesTable.get(key: key)
        }, unsentMessageIds: self.messageHistoryUnsentTable.get(), synchronizePeerReadStateOperations: self.synchronizeReadStateTable.get(getCombinedPeerReadState: { peerId in
            return self.readStateTable.getCombinedState(peerId)
        }))
        
        print("(Postbox initialization took \((CFAbsoluteTimeGetCurrent() - startTime) * 1000.0) ms")
        
        let _ = self.transaction({ transaction -> Void in
            let reindexUnreadVersion: Int32 = 2
            if self.messageHistoryMetadataTable.getShouldReindexUnreadCountsState() != reindexUnreadVersion {
                self.messageHistoryMetadataTable.setShouldReindexUnreadCounts(value: true)
                self.messageHistoryMetadataTable.setShouldReindexUnreadCountsState(value: reindexUnreadVersion)
            }
            //#if DEBUG
            self.messageHistoryMetadataTable.setShouldReindexUnreadCounts(value: true)
            //#endif
            
            if self.messageHistoryMetadataTable.shouldReindexUnreadCounts() {
                self.groupMessageStatsTable.removeAll()
                let startTime = CFAbsoluteTimeGetCurrent()
                let (totalStates, summaries) = self.chatListIndexTable.debugReindexUnreadCounts(postbox: self)
                
                self.messageHistoryMetadataTable.removeAllTotalUnreadStates()
                for (groupId, state) in totalStates {
                    self.messageHistoryMetadataTable.setTotalUnreadState(groupId: groupId, state: state)
                }
                for (groupId, summary) in summaries {
                    self.groupMessageStatsTable.set(groupId: groupId, summary: summary)
                }
                postboxLog("reindexUnreadCounts took \(CFAbsoluteTimeGetCurrent() - startTime)")
                self.messageHistoryMetadataTable.setShouldReindexUnreadCounts(value: false)
            }
            
<<<<<<< HEAD
            for id in self.messageHistoryUnsentTable.get() {
                transaction.updateMessage(id, update: { message in
                    if !message.flags.contains(.Failed) {
                        if message.timestamp + 60 * 10 > timestampForAbsoluteTimeBasedOperations {
                            return .skip
                        }
                        var flags = StoreMessageFlags(message.flags)
                        flags.remove(.Unsent)
                        flags.remove(.Sending)
                        flags.insert(.Failed)
                        var storeForwardInfo: StoreMessageForwardInfo?
                        if let forwardInfo = message.forwardInfo {
                            storeForwardInfo = StoreMessageForwardInfo(authorId: forwardInfo.author?.id, sourceId: forwardInfo.source?.id, sourceMessageId: forwardInfo.sourceMessageId, date: forwardInfo.date, authorSignature: forwardInfo.authorSignature, psaType: forwardInfo.psaType)
                        }
                        return .update(StoreMessage(id: message.id, globallyUniqueId: message.globallyUniqueId, groupingKey: message.groupingKey, threadId: message.threadId, timestamp: message.timestamp, flags: flags, tags: message.tags, globalTags: message.globalTags, localTags: message.localTags, forwardInfo: storeForwardInfo, authorId: message.author?.id, text: message.text, attributes: message.attributes, media: message.media))
                    } else {
                        return .skip
                    }
                })
=======
            if !isTemporary {
                for id in self.messageHistoryUnsentTable.get() {
                    transaction.updateMessage(id, update: { message in
                        if !message.flags.contains(.Failed) {
                            if message.timestamp + 60 * 10 > timestampForAbsoluteTimeBasedOperations {
                                return .skip
                            }
                            var flags = StoreMessageFlags(message.flags)
                            flags.remove(.Unsent)
                            flags.remove(.Sending)
                            flags.insert(.Failed)
                            var storeForwardInfo: StoreMessageForwardInfo?
                            if let forwardInfo = message.forwardInfo {
                                storeForwardInfo = StoreMessageForwardInfo(authorId: forwardInfo.author?.id, sourceId: forwardInfo.source?.id, sourceMessageId: forwardInfo.sourceMessageId, date: forwardInfo.date, authorSignature: forwardInfo.authorSignature, psaType: forwardInfo.psaType, flags: forwardInfo.flags)
                            }
                            return .update(StoreMessage(id: message.id, globallyUniqueId: message.globallyUniqueId, groupingKey: message.groupingKey, threadId: message.threadId, timestamp: message.timestamp, flags: flags, tags: message.tags, globalTags: message.globalTags, localTags: message.localTags, forwardInfo: storeForwardInfo, authorId: message.author?.id, text: message.text, attributes: message.attributes, media: message.media))
                        } else {
                            return .skip
                        }
                    })
                }
>>>>>>> e18b6736
            }
        }).start()
    }
    
    deinit {
        assert(true)
    }
    
    private func takeNextViewId() -> Int {
        let nextId = self.nextViewId
        self.nextViewId += 1
        return nextId
    }
    
    fileprivate func setState(_ state: PostboxCoding) {
        self.currentUpdatedState = state
        self.metadataTable.setState(state)
    }
    
    fileprivate func getState() -> PostboxCoding? {
        return self.metadataTable.state()
    }
    
    public func keychainEntryForKey(_ key: String) -> Data? {
        let metaDisposable = MetaDisposable()
        self.keychainOperationsDisposable.add(metaDisposable)
        
        let semaphore = DispatchSemaphore(value: 0)
        
        var entry: Data? = nil
        let disposable = (self.transaction({ transaction -> Data? in
            return self.keychainTable.get(key)
        }) |> afterDisposed { [weak self, weak metaDisposable] in
            if let strongSelf = self, let metaDisposable = metaDisposable {
                strongSelf.keychainOperationsDisposable.remove(metaDisposable)
            }
        }).start(next: { data in
            entry = data
            semaphore.signal()
        })
        metaDisposable.set(disposable)
        
        semaphore.wait()
        return entry
    }
    
    private var keychainOperationsDisposable = DisposableSet()
    
    public func setKeychainEntryForKey(_ key: String, value: Data) {
        let metaDisposable = MetaDisposable()
        self.keychainOperationsDisposable.add(metaDisposable)
        
        let disposable = (self.transaction({ transaction -> Void in
            self.keychainTable.set(key, value: value)
        }) |> afterDisposed { [weak self, weak metaDisposable] in
            if let strongSelf = self, let metaDisposable = metaDisposable {
                strongSelf.keychainOperationsDisposable.remove(metaDisposable)
            }
        }).start()
        metaDisposable.set(disposable)
    }
    
    public func removeKeychainEntryForKey(_ key: String) {
        let metaDisposable = MetaDisposable()
        self.keychainOperationsDisposable.add(metaDisposable)
        
        let disposable = (self.transaction({ transaction -> Void in
            self.keychainTable.remove(key)
        }) |> afterDisposed { [weak self, weak metaDisposable] in
            if let strongSelf = self, let metaDisposable = metaDisposable {
                strongSelf.keychainOperationsDisposable.remove(metaDisposable)
            }
        }).start()
        metaDisposable.set(disposable)
    }
    
    fileprivate func addMessages(transaction: Transaction, messages: [StoreMessage], location: AddMessagesLocation) -> [Int64: MessageId] {
        var addedMessagesByPeerId: [PeerId: [StoreMessage]] = [:]
        let addResult = self.messageHistoryTable.addMessages(messages: messages, operationsByPeerId: &self.currentOperationsByPeerId, updatedMedia: &self.currentUpdatedMedia, unsentMessageOperations: &currentUnsentOperations, updatedPeerReadStateOperations: &self.currentUpdatedSynchronizeReadStateOperations, globalTagsOperations: &self.currentGlobalTagsOperations, pendingActionsOperations: &self.currentPendingMessageActionsOperations, updatedMessageActionsSummaries: &self.currentUpdatedMessageActionsSummaries, updatedMessageTagSummaries: &self.currentUpdatedMessageTagSummaries, invalidateMessageTagSummaries: &self.currentInvalidateMessageTagSummaries, localTagsOperations: &self.currentLocalTagsOperations, processMessages: { messagesByPeerId in
            addedMessagesByPeerId = messagesByPeerId
        })
        
        for (peerId, peerMessages) in addedMessagesByPeerId {
            switch location {
                case .Random:
                    break
                case .UpperHistoryBlock:
                    var earliestByNamespace: [MessageId.Namespace: MessageId] = [:]
                    for message in peerMessages {
                        if case let .Id(id) = message.id {
                            if let currentEarliestId = earliestByNamespace[id.namespace] {
                                if id < currentEarliestId {
                                    earliestByNamespace[id.namespace] = id
                                }
                            } else {
                                earliestByNamespace[id.namespace] = id
                            }
                        }
                    }
                    for (_, id) in earliestByNamespace {
                        self.messageHistoryHoleIndexTable.remove(peerId: id.peerId, namespace: id.namespace, space: .everywhere, range: id.id ... (Int32.max - 1), operations: &self.currentPeerHoleOperations)
                    }
            }
            
            if let bag = self.installedMessageActionsByPeerId[peerId] {
                for f in bag.copyItems() {
                    f(peerMessages, transaction)
                }
            }
        }
        
        return addResult
    }
    
    fileprivate func countIncomingMessage(id: MessageId) {
        let (combinedState, _) = self.readStateTable.addIncomingMessages(id.peerId, indices: Set([MessageIndex(id: id, timestamp: 1)]))
        if self.currentOperationsByPeerId[id.peerId] == nil {
            self.currentOperationsByPeerId[id.peerId] = []
        }
        if let combinedState = combinedState {
        self.currentOperationsByPeerId[id.peerId]!.append(.UpdateReadState(id.peerId, combinedState))
        }
    }
    
    fileprivate func addHole(peerId: PeerId, namespace: MessageId.Namespace, space: MessageHistoryHoleSpace, range: ClosedRange<MessageId.Id>) {
        self.messageHistoryHoleIndexTable.add(peerId: peerId, namespace: namespace, space: space, range: range, operations: &self.currentPeerHoleOperations)
    }
    
    fileprivate func removeHole(peerId: PeerId, namespace: MessageId.Namespace, space: MessageHistoryHoleSpace, range: ClosedRange<MessageId.Id>) {
        self.messageHistoryHoleIndexTable.remove(peerId: peerId, namespace: namespace, space: space, range: range, operations: &self.currentPeerHoleOperations)
    }
    
    fileprivate func addThreadIndexHole(peerId: PeerId, threadId: Int64, namespace: MessageId.Namespace, space: MessageHistoryHoleSpace, range: ClosedRange<MessageId.Id>) {
        self.messageHistoryThreadHoleIndexTable.add(peerId: peerId, threadId: threadId, namespace: namespace, space: space, range: range, operations: &self.currentPeerHoleOperations)
    }
    
    fileprivate func removeThreadIndexHole(peerId: PeerId, threadId: Int64, namespace: MessageId.Namespace, space: MessageHistoryHoleSpace, range: ClosedRange<MessageId.Id>) {
        self.messageHistoryThreadHoleIndexTable.remove(peerId: peerId, threadId: threadId, namespace: namespace, space: space, range: range, operations: &self.currentPeerHoleOperations)
    }
    
    fileprivate func recalculateChatListGroupStats(groupId: PeerGroupId) {
        let summary = self.chatListIndexTable.reindexPeerGroupUnreadCounts(postbox: self, groupId: groupId)
        self.groupMessageStatsTable.set(groupId: groupId, summary: summary)
        self.currentUpdatedGroupTotalUnreadSummaries[groupId] = summary
    }
    
    fileprivate func replaceChatListHole(groupId: PeerGroupId, index: MessageIndex, hole: ChatListHole?) {
        self.chatListTable.replaceHole(groupId: groupId, index: index, hole: hole, operations: &self.currentChatListOperations)
    }
    
    fileprivate func deleteMessages(_ messageIds: [MessageId], forEachMedia: (Media) -> Void) {
        self.messageHistoryTable.removeMessages(messageIds, operationsByPeerId: &self.currentOperationsByPeerId, updatedMedia: &self.currentUpdatedMedia, unsentMessageOperations: &currentUnsentOperations, updatedPeerReadStateOperations: &self.currentUpdatedSynchronizeReadStateOperations, globalTagsOperations: &self.currentGlobalTagsOperations, pendingActionsOperations: &self.currentPendingMessageActionsOperations, updatedMessageActionsSummaries: &self.currentUpdatedMessageActionsSummaries, updatedMessageTagSummaries: &self.currentUpdatedMessageTagSummaries, invalidateMessageTagSummaries: &self.currentInvalidateMessageTagSummaries, localTagsOperations: &self.currentLocalTagsOperations, forEachMedia: forEachMedia)
    }
    
    fileprivate func deleteMessagesInRange(peerId: PeerId, namespace: MessageId.Namespace, minId: MessageId.Id, maxId: MessageId.Id, forEachMedia: (Media) -> Void) {
        self.messageHistoryTable.removeMessagesInRange(peerId: peerId, namespace: namespace, minId: minId, maxId: maxId, operationsByPeerId: &self.currentOperationsByPeerId, updatedMedia: &self.currentUpdatedMedia, unsentMessageOperations: &currentUnsentOperations, updatedPeerReadStateOperations: &self.currentUpdatedSynchronizeReadStateOperations, globalTagsOperations: &self.currentGlobalTagsOperations, pendingActionsOperations: &self.currentPendingMessageActionsOperations, updatedMessageActionsSummaries: &self.currentUpdatedMessageActionsSummaries, updatedMessageTagSummaries: &self.currentUpdatedMessageTagSummaries, invalidateMessageTagSummaries: &self.currentInvalidateMessageTagSummaries, localTagsOperations: &self.currentLocalTagsOperations, forEachMedia: forEachMedia)
    }
    
    fileprivate func withAllMessages(peerId: PeerId, namespace: MessageId.Namespace?, _ f: (Message) -> Bool) {
        for index in self.messageHistoryTable.allMessageIndices(peerId: peerId, namespace: namespace) {
            if let message = self.messageHistoryTable.getMessage(index) {
                if !f(self.renderIntermediateMessage(message)) {
                    break
                }
            } else {
                assertionFailure()
            }
        }
    }
    
    fileprivate func clearHistory(_ peerId: PeerId, namespaces: MessageIdNamespaces, forEachMedia: (Media) -> Void) {
        self.messageHistoryTable.clearHistory(peerId: peerId, namespaces: namespaces, operationsByPeerId: &self.currentOperationsByPeerId, updatedMedia: &self.currentUpdatedMedia, unsentMessageOperations: &currentUnsentOperations, updatedPeerReadStateOperations: &self.currentUpdatedSynchronizeReadStateOperations, globalTagsOperations: &self.currentGlobalTagsOperations, pendingActionsOperations: &self.currentPendingMessageActionsOperations, updatedMessageActionsSummaries: &self.currentUpdatedMessageActionsSummaries, updatedMessageTagSummaries: &self.currentUpdatedMessageTagSummaries, invalidateMessageTagSummaries: &self.currentInvalidateMessageTagSummaries, localTagsOperations: &self.currentLocalTagsOperations, forEachMedia: forEachMedia)
        for namespace in self.messageHistoryHoleIndexTable.existingNamespaces(peerId: peerId, holeSpace: .everywhere) where namespaces.contains(namespace) {
            self.messageHistoryHoleIndexTable.remove(peerId: peerId, namespace: namespace, space: .everywhere, range: 1 ... Int32.max - 1, operations: &self.currentPeerHoleOperations)
        }
    }
    
    fileprivate func removeAllMessagesWithAuthor(_ peerId: PeerId, authorId: PeerId, namespace: MessageId.Namespace, forEachMedia: (Media) -> Void) {
        self.messageHistoryTable.removeAllMessagesWithAuthor(peerId: peerId, authorId: authorId, namespace: namespace, operationsByPeerId: &self.currentOperationsByPeerId, updatedMedia: &self.currentUpdatedMedia, unsentMessageOperations: &currentUnsentOperations, updatedPeerReadStateOperations: &self.currentUpdatedSynchronizeReadStateOperations, globalTagsOperations: &self.currentGlobalTagsOperations, pendingActionsOperations: &self.currentPendingMessageActionsOperations, updatedMessageActionsSummaries: &self.currentUpdatedMessageActionsSummaries, updatedMessageTagSummaries: &self.currentUpdatedMessageTagSummaries, invalidateMessageTagSummaries: &self.currentInvalidateMessageTagSummaries, localTagsOperations: &self.currentLocalTagsOperations, forEachMedia: forEachMedia)
    }
    
<<<<<<< HEAD
=======
    fileprivate func removeAllMessagesWithGlobalTag(tag: GlobalMessageTags) {
        self.messageHistoryTable.removeAllMessagesWithGlobalTag(tag: tag, operationsByPeerId: &self.currentOperationsByPeerId, updatedMedia: &self.currentUpdatedMedia, unsentMessageOperations: &currentUnsentOperations, updatedPeerReadStateOperations: &self.currentUpdatedSynchronizeReadStateOperations, globalTagsOperations: &self.currentGlobalTagsOperations, pendingActionsOperations: &self.currentPendingMessageActionsOperations, updatedMessageActionsSummaries: &self.currentUpdatedMessageActionsSummaries, updatedMessageTagSummaries: &self.currentUpdatedMessageTagSummaries, invalidateMessageTagSummaries: &self.currentInvalidateMessageTagSummaries, localTagsOperations: &self.currentLocalTagsOperations, forEachMedia: { _ in })
    }
    
>>>>>>> e18b6736
    fileprivate func removeAllMessagesWithForwardAuthor(_ peerId: PeerId, forwardAuthorId: PeerId, namespace: MessageId.Namespace, forEachMedia: (Media) -> Void) {
        self.messageHistoryTable.removeAllMessagesWithForwardAuthor(peerId: peerId, forwardAuthorId: forwardAuthorId, namespace: namespace, operationsByPeerId: &self.currentOperationsByPeerId, updatedMedia: &self.currentUpdatedMedia, unsentMessageOperations: &currentUnsentOperations, updatedPeerReadStateOperations: &self.currentUpdatedSynchronizeReadStateOperations, globalTagsOperations: &self.currentGlobalTagsOperations, pendingActionsOperations: &self.currentPendingMessageActionsOperations, updatedMessageActionsSummaries: &self.currentUpdatedMessageActionsSummaries, updatedMessageTagSummaries: &self.currentUpdatedMessageTagSummaries, invalidateMessageTagSummaries: &self.currentInvalidateMessageTagSummaries, localTagsOperations: &self.currentLocalTagsOperations, forEachMedia: forEachMedia)
    }
    
    fileprivate func resetIncomingReadStates(_ states: [PeerId: [MessageId.Namespace: PeerReadState]]) {
        self.messageHistoryTable.resetIncomingReadStates(states, operationsByPeerId: &self.currentOperationsByPeerId, updatedPeerReadStateOperations: &self.currentUpdatedSynchronizeReadStateOperations)
    }
    
    fileprivate func setNeedsIncomingReadStateSynchronization(_ peerId: PeerId) {
        self.synchronizeReadStateTable.set(peerId, operation: .Validate, operations: &self.currentUpdatedSynchronizeReadStateOperations)
    }
    
    fileprivate func confirmSynchronizedIncomingReadState(_ peerId: PeerId) {
        self.synchronizeReadStateTable.set(peerId, operation: nil, operations: &self.currentUpdatedSynchronizeReadStateOperations)
    }
    
    fileprivate func applyIncomingReadMaxId(_ messageId: MessageId) {
        self.messageHistoryTable.applyIncomingReadMaxId(messageId, operationsByPeerId: &self.currentOperationsByPeerId, updatedPeerReadStateOperations: &self.currentUpdatedSynchronizeReadStateOperations)
    }
    
    fileprivate func applyOutgoingReadMaxId(_ messageId: MessageId) {
        self.messageHistoryTable.applyOutgoingReadMaxId(messageId, operationsByPeerId: &self.currentOperationsByPeerId, updatedPeerReadStateOperations: &self.currentUpdatedSynchronizeReadStateOperations)
    }
    
    fileprivate func applyInteractiveReadMaxIndex(_ messageIndex: MessageIndex) -> [MessageId] {
        let peerIds = self.peerIdsForLocation(.peer(messageIndex.id.peerId), ignoreRelatedChats: false)
        switch peerIds {
            case let .associated(_, messageId):
                if let messageId = messageId, let readState = self.readStateTable.getCombinedState(messageId.peerId), readState.count != 0 {
                    if let topMessage = self.messageHistoryTable.topMessage(peerId: messageId.peerId) {
                        let _ = self.messageHistoryTable.applyInteractiveMaxReadIndex(postbox: self, messageIndex: topMessage.index, operationsByPeerId: &self.currentOperationsByPeerId, updatedPeerReadStateOperations: &self.currentUpdatedSynchronizeReadStateOperations)
                    }
                }
            default:
                break
        }
        let initialCombinedStates = self.readStateTable.getCombinedState(messageIndex.id.peerId)
        var resultIds = self.messageHistoryTable.applyInteractiveMaxReadIndex(postbox: self, messageIndex: messageIndex, operationsByPeerId: &self.currentOperationsByPeerId, updatedPeerReadStateOperations: &self.currentUpdatedSynchronizeReadStateOperations)
        if let states = initialCombinedStates?.states {
            for (namespace, state) in states {
                if namespace != messageIndex.id.namespace && state.count != 0 {
                    if let item = self.messageHistoryTable.fetch(peerId: messageIndex.id.peerId, namespace: namespace, tag: nil, threadId: nil, from: MessageIndex(id: MessageId(peerId: messageIndex.id.peerId, namespace: namespace, id: 1), timestamp: messageIndex.timestamp), includeFrom: true, to: MessageIndex.lowerBound(peerId: messageIndex.id.peerId, namespace: namespace), limit: 1).first {
                        resultIds.append(contentsOf:  self.messageHistoryTable.applyInteractiveMaxReadIndex(postbox: self, messageIndex: item.index, operationsByPeerId: &self.currentOperationsByPeerId, updatedPeerReadStateOperations: &self.currentUpdatedSynchronizeReadStateOperations))
                    }
                }
            }
        }
        
        return resultIds
    }
    
    func applyMarkUnread(peerId: PeerId, namespace: MessageId.Namespace, value: Bool, interactive: Bool) {
        if let combinedState = self.readStateTable.applyInteractiveMarkUnread(peerId: peerId, namespace: namespace, value: value) {
            if self.currentOperationsByPeerId[peerId] == nil {
                self.currentOperationsByPeerId[peerId] = []
            }
            self.currentOperationsByPeerId[peerId]!.append(.UpdateReadState(peerId, combinedState))
            if interactive {
                self.synchronizeReadStateTable.set(peerId, operation: .Push(state: self.readStateTable.getCombinedState(peerId), thenSync: false), operations: &self.currentUpdatedSynchronizeReadStateOperations)
            }
        }
    }
    
    fileprivate func applyOutgoingReadMaxIndex(_ messageIndex: MessageIndex) -> [MessageId] {
        return self.messageHistoryTable.applyOutgoingReadMaxIndex(messageIndex, operationsByPeerId: &self.currentOperationsByPeerId, updatedPeerReadStateOperations: &self.currentUpdatedSynchronizeReadStateOperations)
    }
    
    fileprivate func resetPeerGroupSummary(groupId: PeerGroupId, namespace: MessageId.Namespace, summary: PeerGroupUnreadCountersSummary) {
        var combinedSummary = self.groupMessageStatsTable.get(groupId: groupId)
        if combinedSummary.namespaces[namespace] != summary {
            combinedSummary.namespaces[namespace] = summary
            self.groupMessageStatsTable.set(groupId: groupId, summary: combinedSummary)
            self.currentUpdatedGroupTotalUnreadSummaries[groupId] = combinedSummary
        }
    }
    
    fileprivate func setNeedsPeerGroupMessageStatsSynchronization(groupId: PeerGroupId, namespace: MessageId.Namespace) {
        self.synchronizeGroupMessageStatsTable.set(groupId: groupId, namespace: namespace, needsValidation: true, operations: &self.currentUpdatedGroupSummarySynchronizeOperations)
    }
    
    fileprivate func confirmSynchronizedPeerGroupMessageStats(groupId: PeerGroupId, namespace: MessageId.Namespace) {
        self.synchronizeGroupMessageStatsTable.set(groupId: groupId, namespace: namespace, needsValidation: false, operations: &self.currentUpdatedGroupSummarySynchronizeOperations)
    }
    
    func renderIntermediateMessage(_ message: IntermediateMessage) -> Message {
        let renderedMessage = self.messageHistoryTable.renderMessage(message, peerTable: self.peerTable)
        
        return renderedMessage
    }
    
    private func afterBegin() {
        let currentTransactionStateVersion = self.metadataTable.transactionStateVersion()
        if currentTransactionStateVersion != self.transactionStateVersion {
            for table in self.tables {
                table.clearMemoryCache()
            }
            self.viewTracker.refreshViewsDueToExternalTransaction(postbox: self, fetchUnsentMessageIds: {
                return self.messageHistoryUnsentTable.get()
            }, fetchSynchronizePeerReadStateOperations: {
                return self.synchronizeReadStateTable.get(getCombinedPeerReadState: { peerId in
                    return self.readStateTable.getCombinedState(peerId)
                })
            })
            self.transactionStateVersion = currentTransactionStateVersion
            
            self.masterClientId.set(.single(self.metadataTable.masterClientId()))
        }
    }
    
    private func beforeCommit() -> (updatedTransactionStateVersion: Int64?, updatedMasterClientId: Int64?) {
        self.chatListTable.replay(historyOperationsByPeerId: self.currentOperationsByPeerId, updatedPeerChatListEmbeddedStates: self.currentUpdatedPeerChatListEmbeddedStates, updatedChatListInclusions: self.currentUpdatedChatListInclusions, messageHistoryTable: self.messageHistoryTable, peerChatInterfaceStateTable: self.peerChatInterfaceStateTable, operations: &self.currentChatListOperations)
        
        self.peerChatTopTaggedMessageIdsTable.replay(historyOperationsByPeerId: self.currentOperationsByPeerId)
        
        let alteredInitialPeerCombinedReadStates = self.readStateTable.transactionAlteredInitialPeerCombinedReadStates()
        var updatedPeers = self.peerTable.transactionUpdatedPeers(contactsTable: self.contactsTable)
        let updatedContacts = self.contactsTable.transactionUpdatedPeers()
        if !updatedContacts.isEmpty {
            var updatedPeerIdToIndex: [PeerId: Int] = [:]
            var index = 0
            for (_, peer) in updatedPeers {
                updatedPeerIdToIndex[peer.0.id] = index
            }
            index += 1
            for (peerId, change) in updatedContacts {
                if let index = updatedPeerIdToIndex[peerId] {
                    if let (peer, _) = updatedPeers[index].0 {
                        updatedPeers[index].0 = (peer, change.0)
                    }
                    updatedPeers[index].1 = (updatedPeers[index].1.0, change.1)
                } else if let peer = self.peerTable.get(peerId) {
                    updatedPeers.append(((peer, change.0), (peer, change.1)))
                }
            }
        }
        let transactionParticipationInTotalUnreadCountUpdates = self.peerNotificationSettingsTable.transactionParticipationInTotalUnreadCountUpdates(postbox: self)
        self.chatListIndexTable.commitWithTransaction(postbox: self, alteredInitialPeerCombinedReadStates: alteredInitialPeerCombinedReadStates, updatedPeers: updatedPeers, transactionParticipationInTotalUnreadCountUpdates: transactionParticipationInTotalUnreadCountUpdates, updatedTotalUnreadStates: &self.currentUpdatedTotalUnreadStates, updatedGroupTotalUnreadSummaries: &self.currentUpdatedGroupTotalUnreadSummaries, currentUpdatedGroupSummarySynchronizeOperations: &self.currentUpdatedGroupSummarySynchronizeOperations)
        
        if self.currentNeedsReindexUnreadCounters {
            self.reindexUnreadCounters()
        }
        
        let transaction = PostboxTransaction(currentUpdatedState: self.currentUpdatedState, currentPeerHoleOperations: self.currentPeerHoleOperations, currentOperationsByPeerId: self.currentOperationsByPeerId, chatListOperations: self.currentChatListOperations, currentUpdatedChatListInclusions: self.currentUpdatedChatListInclusions, currentUpdatedPeers: self.currentUpdatedPeers, currentUpdatedPeerNotificationSettings: self.currentUpdatedPeerNotificationSettings, currentUpdatedPeerNotificationBehaviorTimestamps: self.currentUpdatedPeerNotificationBehaviorTimestamps, currentUpdatedCachedPeerData: self.currentUpdatedCachedPeerData, currentUpdatedPeerPresences: currentUpdatedPeerPresences, currentUpdatedPeerChatListEmbeddedStates: self.currentUpdatedPeerChatListEmbeddedStates, currentUpdatedTotalUnreadStates: self.currentUpdatedTotalUnreadStates, currentUpdatedTotalUnreadSummaries: self.currentUpdatedGroupTotalUnreadSummaries, alteredInitialPeerCombinedReadStates: alteredInitialPeerCombinedReadStates, currentPeerMergedOperationLogOperations: self.currentPeerMergedOperationLogOperations, currentTimestampBasedMessageAttributesOperations: self.currentTimestampBasedMessageAttributesOperations, unsentMessageOperations: self.currentUnsentOperations, updatedSynchronizePeerReadStateOperations: self.currentUpdatedSynchronizeReadStateOperations, currentUpdatedGroupSummarySynchronizeOperations: self.currentUpdatedGroupSummarySynchronizeOperations, currentPreferencesOperations: self.currentPreferencesOperations, currentOrderedItemListOperations: self.currentOrderedItemListOperations, currentItemCollectionItemsOperations: self.currentItemCollectionItemsOperations, currentItemCollectionInfosOperations: self.currentItemCollectionInfosOperations, currentUpdatedPeerChatStates: self.currentUpdatedPeerChatStates, currentGlobalTagsOperations: self.currentGlobalTagsOperations, currentLocalTagsOperations: self.currentLocalTagsOperations, updatedMedia: self.currentUpdatedMedia, replaceRemoteContactCount: self.currentReplaceRemoteContactCount, replaceContactPeerIds: self.currentReplacedContactPeerIds, currentPendingMessageActionsOperations: self.currentPendingMessageActionsOperations, currentUpdatedMessageActionsSummaries: self.currentUpdatedMessageActionsSummaries, currentUpdatedMessageTagSummaries: self.currentUpdatedMessageTagSummaries, currentInvalidateMessageTagSummaries: self.currentInvalidateMessageTagSummaries, currentUpdatedPendingPeerNotificationSettings: self.currentUpdatedPendingPeerNotificationSettings, replacedAdditionalChatListItems: self.currentReplacedAdditionalChatListItems, updatedNoticeEntryKeys: self.currentUpdatedNoticeEntryKeys, updatedCacheEntryKeys: self.currentUpdatedCacheEntryKeys, currentUpdatedMasterClientId: currentUpdatedMasterClientId, updatedFailedMessagePeerIds: self.messageHistoryFailedTable.updatedPeerIds, updatedFailedMessageIds: self.messageHistoryFailedTable.updatedMessageIds, updatedGlobalNotificationSettings: self.currentNeedsReindexUnreadCounters)
        var updatedTransactionState: Int64?
        var updatedMasterClientId: Int64?
        if !transaction.isEmpty {
            self.viewTracker.updateViews(postbox: self, transaction: transaction)
            self.transactionStateVersion = self.metadataTable.incrementTransactionStateVersion()
            updatedTransactionState = self.transactionStateVersion
            
            if let currentUpdatedMasterClientId = self.currentUpdatedMasterClientId {
                self.metadataTable.setMasterClientId(currentUpdatedMasterClientId)
                updatedMasterClientId = currentUpdatedMasterClientId
            }
        }
        
        self.currentPeerHoleOperations.removeAll()
        self.currentOperationsByPeerId.removeAll()
        self.currentUpdatedChatListInclusions.removeAll()
        self.currentUpdatedPeers.removeAll()
        self.currentChatListOperations.removeAll()
        self.currentUpdatedChatListInclusions.removeAll()
        self.currentUnsentOperations.removeAll()
        self.currentUpdatedSynchronizeReadStateOperations.removeAll()
        self.currentUpdatedGroupSummarySynchronizeOperations.removeAll()
        self.currentGlobalTagsOperations.removeAll()
        self.currentLocalTagsOperations.removeAll()
        self.currentUpdatedMedia.removeAll()
        self.currentReplaceRemoteContactCount = nil
        self.currentReplacedContactPeerIds = nil
        self.currentReplacedAdditionalChatListItems = nil
        self.currentUpdatedNoticeEntryKeys.removeAll()
        self.currentUpdatedCacheEntryKeys.removeAll()
        self.currentUpdatedMasterClientId = nil
        self.currentUpdatedPeerNotificationSettings.removeAll()
        self.currentUpdatedPeerNotificationBehaviorTimestamps.removeAll()
        self.currentUpdatedCachedPeerData.removeAll()
        self.currentUpdatedPeerPresences.removeAll()
        self.currentUpdatedPeerChatListEmbeddedStates.removeAll()
        self.currentUpdatedTotalUnreadStates.removeAll()
        self.currentUpdatedGroupTotalUnreadSummaries.removeAll()
        self.currentPeerMergedOperationLogOperations.removeAll()
        self.currentTimestampBasedMessageAttributesOperations.removeAll()
        self.currentPreferencesOperations.removeAll()
        self.currentOrderedItemListOperations.removeAll()
        self.currentItemCollectionItemsOperations.removeAll()
        self.currentItemCollectionInfosOperations.removeAll()
        self.currentUpdatedPeerChatStates.removeAll()
        self.currentPendingMessageActionsOperations.removeAll()
        self.currentUpdatedMessageActionsSummaries.removeAll()
        self.currentUpdatedMessageTagSummaries.removeAll()
        self.currentInvalidateMessageTagSummaries.removeAll()
        self.currentUpdatedPendingPeerNotificationSettings.removeAll()
        self.currentGroupIdsWithUpdatedReadStats.removeAll()
        self.currentNeedsReindexUnreadCounters = false
        
        for table in self.tables {
            table.beforeCommit()
        }
        
        return (updatedTransactionState, updatedMasterClientId)
    }
    
    fileprivate func messageIdsForGlobalIds(_ ids: [Int32]) -> [MessageId] {
        var result: [MessageId] = []
        for globalId in ids {
            if let id = self.globalMessageIdsTable.get(globalId) {
                result.append(id)
            }
        }
        return result
    }
    fileprivate func failedMessageIds(for peerId: PeerId) -> [MessageId] {
        return self.messageHistoryFailedTable.get(peerId: peerId)
    }
    
    fileprivate func messageIdForGloballyUniqueMessageId(peerId: PeerId, id: Int64) -> MessageId? {
        return self.globallyUniqueMessageIdsTable.get(peerId: peerId, globallyUniqueId: id)
    }
    
    fileprivate func updatePeers(_ peers: [Peer], update: (Peer?, Peer) -> Peer?) {
        for peer in peers {
            let currentPeer = self.peerTable.get(peer.id)
            if let updatedPeer = update(currentPeer, peer) {
                self.peerTable.set(updatedPeer)
                self.currentUpdatedPeers[updatedPeer.id] = updatedPeer
                var previousIndexNameWasEmpty = true
                
                if let currentPeer = currentPeer {
                    if !currentPeer.indexName.isEmpty {
                        previousIndexNameWasEmpty = false
                    }
                }
                
                let indexNameIsEmpty = updatedPeer.indexName.isEmpty
                
                if !previousIndexNameWasEmpty || !indexNameIsEmpty {
                    if currentPeer?.indexName != updatedPeer.indexName {
                        self.peerNameIndexTable.markPeerNameUpdated(peerId: peer.id, name: updatedPeer.indexName)
                        for reverseAssociatedPeerId in self.reverseAssociatedPeerTable.get(peerId: peer.id) {
                            self.peerNameIndexTable.markPeerNameUpdated(peerId: reverseAssociatedPeerId, name: updatedPeer.indexName)
                        }
                    }
                }
            }
        }
    }
    
    fileprivate func getTopPeerMessageIndex(peerId: PeerId, namespace: MessageId.Namespace) -> MessageIndex? {
        if let index = self.messageHistoryTable.topIndexEntry(peerId: peerId, namespace: namespace) {
            return index
        } else {
            return nil
        }
    }

    fileprivate func getTopPeerMessageIndex(peerId: PeerId) -> MessageIndex? {
        var indices: [MessageIndex] = []
        for namespace in self.messageHistoryIndexTable.existingNamespaces(peerId: peerId) where self.seedConfiguration.chatMessagesNamespaces.contains(namespace) {
            if let index = self.messageHistoryTable.topIndexEntry(peerId: peerId, namespace: namespace) {
                indices.append(index)
            }
        }
        return indices.max()
    }
    
    fileprivate func getPeerChatListInclusion(_ id: PeerId) -> PeerChatListInclusion {
        if let inclusion = self.currentUpdatedChatListInclusions[id] {
            return inclusion
        } else {
            return self.chatListIndexTable.get(peerId: id).inclusion
        }
    }
    
    fileprivate func updatePeerChatListInclusion(_ id: PeerId, inclusion: PeerChatListInclusion) {
        self.chatListTable.updateInclusion(peerId: id, updatedChatListInclusions: &self.currentUpdatedChatListInclusions, { _ in
            return inclusion
        })
    }
    
    fileprivate func getPinnedItemIds(groupId: PeerGroupId) -> [PinnedItemId] {
        var itemIds = self.chatListTable.getPinnedItemIds(groupId: groupId, messageHistoryTable: self.messageHistoryTable, peerChatInterfaceStateTable: self.peerChatInterfaceStateTable)
        for (peerId, inclusion) in self.currentUpdatedChatListInclusions {
            var found = false
            inner: for i in 0 ..< itemIds.count {
                if case .peer(peerId) = itemIds[i].id {
                    found = true
                    switch inclusion {
                        case let .ifHasMessagesOrOneOf(updatedGroupId, pinningIndex, _):
                            if updatedGroupId != groupId || pinningIndex == nil {
                                itemIds.remove(at: i)
                            }
                        default:
                            itemIds.remove(at: i)
                    }
                    break inner
                }
            }
            if !found {
                switch inclusion {
                    case let .ifHasMessagesOrOneOf(updatedGroupId, pinningIndex, _):
                        if updatedGroupId == groupId, let pinningIndex = pinningIndex {
                            itemIds.append((.peer(peerId), Int(pinningIndex)))
                        }
                    default:
                        break
                }
            }
        }
        return itemIds.sorted(by: { $0.1 < $1.1 }).map({ $0.0 })
    }
    
    fileprivate func setPinnedItemIds(groupId: PeerGroupId, itemIds: [PinnedItemId]) {
        self.chatListTable.setPinnedItemIds(groupId: groupId, itemIds: itemIds, updatedChatListInclusions: &self.currentUpdatedChatListInclusions, messageHistoryTable: self.messageHistoryTable, peerChatInterfaceStateTable: self.peerChatInterfaceStateTable)
    }
    
    fileprivate func updateCurrentPeerNotificationSettings(_ notificationSettings: [PeerId: PeerNotificationSettings]) {
        for (peerId, settings) in notificationSettings {
            let previous: PeerNotificationSettings?
            if let (value, _) = self.currentUpdatedPeerNotificationSettings[peerId] {
                previous = value
            } else {
                previous = self.peerNotificationSettingsTable.getEffective(peerId)
            }
            if let updated = self.peerNotificationSettingsTable.setCurrent(id: peerId, settings: settings, updatedTimestamps: &self.currentUpdatedPeerNotificationBehaviorTimestamps) {
                self.currentUpdatedPeerNotificationSettings[peerId] = (previous, updated)
            }
        }
    }
    
    fileprivate func updatePendingPeerNotificationSettings(peerId: PeerId, settings: PeerNotificationSettings?) {
        let previous: PeerNotificationSettings?
        if let (value, _) = self.currentUpdatedPeerNotificationSettings[peerId] {
            previous = value
        } else {
            previous = self.peerNotificationSettingsTable.getEffective(peerId)
        }
        if let updated = self.peerNotificationSettingsTable.setPending(id: peerId, settings: settings, updatedSettings: &self.currentUpdatedPendingPeerNotificationSettings) {
            self.currentUpdatedPeerNotificationSettings[peerId] = (previous, updated)
        }
    }
    
    fileprivate func resetAllPeerNotificationSettings(_ notificationSettings: PeerNotificationSettings) {
        for (peerId, previous) in self.peerNotificationSettingsTable.resetAll(to: notificationSettings, updatedSettings: &self.currentUpdatedPendingPeerNotificationSettings, updatedTimestamps: &self.currentUpdatedPeerNotificationBehaviorTimestamps) {
            self.currentUpdatedPeerNotificationSettings[peerId] = (previous, notificationSettings)
        }
    }
    
    fileprivate func updatePeerCachedData(peerIds: Set<PeerId>, update: (PeerId, CachedPeerData?) -> CachedPeerData?) {
        for peerId in peerIds {
            let currentData = self.cachedPeerDataTable.get(peerId)
            if let updatedData = update(peerId, currentData) {
                self.cachedPeerDataTable.set(id: peerId, data: updatedData)
                self.currentUpdatedCachedPeerData[peerId] = updatedData
            }
        }
    }
    
    fileprivate func updatePeerPresences(presences: [PeerId: PeerPresence], merge: (PeerPresence, PeerPresence) -> PeerPresence) {
        for (peerId, presence) in presences {
            let updated: PeerPresence
            let shouldUpdate: Bool
            if let current = self.peerPresenceTable.get(peerId) {
                updated = merge(current, presence)
                shouldUpdate = !current.isEqual(to: updated)
            } else {
                updated = presence
                shouldUpdate = true
            }
            if shouldUpdate {
                self.peerPresenceTable.set(id: peerId, presence: updated)
                self.currentUpdatedPeerPresences[peerId] = updated
            }
        }
    }
    
    fileprivate func updatePeerPresence(peerId: PeerId, update: (PeerPresence) -> PeerPresence) {
        if let current = self.peerPresenceTable.get(peerId) {
            let updated = update(current)
            if !current.isEqual(to: updated) {
                self.peerPresenceTable.set(id: peerId, presence: updated)
                self.currentUpdatedPeerPresences[peerId] = updated
            }
        }
    }
    
    fileprivate func setPeerChatState(_ id: PeerId, state: PeerChatState) {
        self.peerChatStateTable.set(id, state: state)
        self.currentUpdatedPeerChatStates.insert(id)
    }
    
    fileprivate func updatePeerChatInterfaceState(_ id: PeerId, update: (PeerChatInterfaceState?) -> (PeerChatInterfaceState?)) {
        let updatedState = update(self.peerChatInterfaceStateTable.get(id))
        let (_, updatedEmbeddedState) = self.peerChatInterfaceStateTable.set(id, state: updatedState)
        if updatedEmbeddedState {
            self.currentUpdatedPeerChatListEmbeddedStates[id] = updatedState?.chatListEmbeddedState
        }
    }
    
    fileprivate func updatePeerChatThreadInterfaceState(_ id: PeerId, threadId: Int64, update: (PeerChatInterfaceState?) -> (PeerChatInterfaceState?)) {
        let updatedState = update(self.peerChatThreadInterfaceStateTable.get(PeerChatThreadId(peerId: id, threadId: threadId)))
        let _ = self.peerChatThreadInterfaceStateTable.set(PeerChatThreadId(peerId: id, threadId: threadId), state: updatedState)
    }
    
    fileprivate func replaceRemoteContactCount(_ count: Int32) {
        self.metadataTable.setRemoteContactCount(count)
        self.currentReplaceRemoteContactCount = count
    }
    
    fileprivate func replaceContactPeerIds(_ peerIds: Set<PeerId>) {
        self.contactsTable.replace(peerIds)
        
        self.currentReplacedContactPeerIds = peerIds
    }
    
    fileprivate func replaceAdditionalChatListItems(_ items: [AdditionalChatListItem]) {
        if self.additionalChatListItemsTable.set(items) {
            self.currentReplacedAdditionalChatListItems = items
        }
    }
    
    fileprivate func replaceRecentPeerIds(_ peerIds: [PeerId]) {
        self.peerRatingTable.replace(items: peerIds)
    }
    
    fileprivate func updateMessage(_ id: MessageId, update: (Message) -> PostboxUpdateMessage) {
        if let index = self.messageHistoryIndexTable.getIndex(id), let intermediateMessage = self.messageHistoryTable.getMessage(index) {
            let message = self.renderIntermediateMessage(intermediateMessage)
            if case let .update(updatedMessage) = update(message) {
                self.messageHistoryTable.updateMessage(id, message: updatedMessage, operationsByPeerId: &self.currentOperationsByPeerId, updatedMedia: &self.currentUpdatedMedia, unsentMessageOperations: &self.currentUnsentOperations, updatedPeerReadStateOperations: &self.currentUpdatedSynchronizeReadStateOperations, globalTagsOperations: &self.currentGlobalTagsOperations, pendingActionsOperations: &self.currentPendingMessageActionsOperations, updatedMessageActionsSummaries: &self.currentUpdatedMessageActionsSummaries, updatedMessageTagSummaries: &self.currentUpdatedMessageTagSummaries, invalidateMessageTagSummaries: &self.currentInvalidateMessageTagSummaries, localTagsOperations: &self.currentLocalTagsOperations)
            }
        }
    }
    
    fileprivate func offsetPendingMessagesTimestamps(lowerBound: MessageId, excludeIds: Set<MessageId>, timestamp: Int32) {
        self.messageHistoryTable.offsetPendingMessagesTimestamps(lowerBound: lowerBound, excludeIds: excludeIds, timestamp: timestamp, operationsByPeerId: &self.currentOperationsByPeerId, updatedMedia: &self.currentUpdatedMedia, unsentMessageOperations: &self.currentUnsentOperations, updatedPeerReadStateOperations: &self.currentUpdatedSynchronizeReadStateOperations, globalTagsOperations: &self.currentGlobalTagsOperations, pendingActionsOperations: &self.currentPendingMessageActionsOperations, updatedMessageActionsSummaries: &self.currentUpdatedMessageActionsSummaries, updatedMessageTagSummaries: &self.currentUpdatedMessageTagSummaries, invalidateMessageTagSummaries: &self.currentInvalidateMessageTagSummaries, localTagsOperations: &self.currentLocalTagsOperations)
    }
    
    fileprivate func updateMessageGroupingKeysAtomically(_ ids: [MessageId], groupingKey: Int64) {
        self.messageHistoryTable.updateMessageGroupingKeysAtomically(ids: ids, groupingKey: groupingKey, operationsByPeerId: &self.currentOperationsByPeerId, updatedMedia: &self.currentUpdatedMedia, unsentMessageOperations: &self.currentUnsentOperations, updatedPeerReadStateOperations: &self.currentUpdatedSynchronizeReadStateOperations, globalTagsOperations: &self.currentGlobalTagsOperations, pendingActionsOperations: &self.currentPendingMessageActionsOperations, updatedMessageActionsSummaries: &self.currentUpdatedMessageActionsSummaries, updatedMessageTagSummaries: &self.currentUpdatedMessageTagSummaries, invalidateMessageTagSummaries: &self.currentInvalidateMessageTagSummaries)
    }
    
    fileprivate func updateMedia(_ id: MediaId, update: Media?) -> Set<MessageIndex> {
        var updatedMessageIndices = Set<MessageIndex>()
        self.messageHistoryTable.updateMedia(id, media: update, operationsByPeerId: &self.currentOperationsByPeerId, updatedMedia: &self.currentUpdatedMedia, updatedMessageIndices: &updatedMessageIndices)
        return updatedMessageIndices
    }
    
    fileprivate func replaceItemCollections(namespace: ItemCollectionId.Namespace, itemCollections: [(ItemCollectionId, ItemCollectionInfo, [ItemCollectionItem])]) {
        var infos: [(ItemCollectionId, ItemCollectionInfo)] = []
        for (id, info, items) in itemCollections {
            infos.append((id, info))
            self.itemCollectionItemTable.replaceItems(collectionId: id, items: items)
            if self.currentItemCollectionItemsOperations[id] == nil {
                self.currentItemCollectionItemsOperations[id] = []
            }
            self.currentItemCollectionItemsOperations[id]!.append(.replaceItems)
        }
        self.itemCollectionInfoTable.replaceInfos(namespace: namespace, infos: infos)
        self.currentItemCollectionInfosOperations.append(.replaceInfos(namespace))
    }
    
    fileprivate func replaceItemCollectionInfos(namespace: ItemCollectionId.Namespace, itemCollectionInfos: [(ItemCollectionId, ItemCollectionInfo)]) {
        self.itemCollectionInfoTable.replaceInfos(namespace: namespace, infos: itemCollectionInfos)
        self.currentItemCollectionInfosOperations.append(.replaceInfos(namespace))
    }
    
    fileprivate func replaceItemCollectionItems(collectionId: ItemCollectionId, items: [ItemCollectionItem]) {
        self.itemCollectionItemTable.replaceItems(collectionId: collectionId, items: items)
        if self.currentItemCollectionItemsOperations[collectionId] == nil {
            self.currentItemCollectionItemsOperations[collectionId] = []
        }
        self.currentItemCollectionItemsOperations[collectionId]!.append(.replaceItems)
    }
    
    fileprivate func removeItemCollection(collectionId: ItemCollectionId) {
        var infos = self.itemCollectionInfoTable.getInfos(namespace: collectionId.namespace)
        if let index = infos.firstIndex(where: { $0.1 == collectionId }) {
            infos.remove(at: index)
            self.replaceItemCollectionInfos(namespace: collectionId.namespace, itemCollectionInfos: infos.map { ($0.1, $0.2) })
        }
        self.replaceItemCollectionItems(collectionId: collectionId, items: [])
    }
    
    fileprivate func filterStoredMessageIds(_ messageIds: Set<MessageId>) -> Set<MessageId> {
        var filteredIds = Set<MessageId>()
        
        for id in messageIds {
            if self.messageHistoryIndexTable.exists(id) {
                filteredIds.insert(id)
            }
        }
        
        return filteredIds
    }
    
    fileprivate func storedMessageId(peerId: PeerId, namespace: MessageId.Namespace, timestamp: Int32) -> MessageId? {
        if let id = self.messageHistoryTable.findMessageId(peerId: peerId, namespace: namespace, timestamp: timestamp), id.namespace == namespace {
            return id
        } else {
            return nil
        }
    }
    
    fileprivate func putItemCacheEntry(id: ItemCacheEntryId, entry: PostboxCoding, collectionSpec: ItemCacheCollectionSpec) {
        self.itemCacheTable.put(id: id, entry: entry, metaTable: self.itemCacheMetaTable)
        self.currentUpdatedCacheEntryKeys.insert(id)
    }
    
    func retrieveItemCacheEntry(id: ItemCacheEntryId) -> PostboxCoding? {
        return self.itemCacheTable.retrieve(id: id, metaTable: self.itemCacheMetaTable)
    }
    
    func clearItemCacheCollection(collectionId: ItemCacheCollectionId) {
        return self.itemCacheTable.removeAll(collectionId: collectionId)
    }
    
    fileprivate func removeItemCacheEntry(id: ItemCacheEntryId) {
        self.itemCacheTable.remove(id: id, metaTable: self.itemCacheMetaTable)
        self.currentUpdatedCacheEntryKeys.insert(id)
    }
    
    fileprivate func replaceGlobalMessageTagsHole(transaction: Transaction, globalTags: GlobalMessageTags, index: MessageIndex, with updatedIndex: MessageIndex?, messages: [StoreMessage]) {
        var allTagsMatch = true
        for tag in globalTags {
            self.globalMessageHistoryTagsTable.ensureInitialized(tag)
            
            if let entry = self.globalMessageHistoryTagsTable.get(tag, index: index), case .hole = entry {
                
            } else {
                allTagsMatch = false
            }
        }
        if allTagsMatch {
            for tag in globalTags {
                self.globalMessageHistoryTagsTable.remove(tag, index: index)
                self.currentGlobalTagsOperations.append(.remove([(tag, index)]))
                
                if let updatedIndex = updatedIndex {
                    self.globalMessageHistoryTagsTable.addHole(tag, index: updatedIndex)
                    self.currentGlobalTagsOperations.append(.insertHole(tag, updatedIndex))
                }
            }
            
            let _ = self.addMessages(transaction: transaction, messages: messages, location: .Random)
        }
    }
    
    fileprivate func setNoticeEntry(key: NoticeEntryKey, value: NoticeEntry?) {
        let current = self.noticeTable.get(key: key)
        let updated: Bool
        if let current = current, let value = value {
            updated = !current.isEqual(to: value)
        } else if (current != nil) != (value != nil) {
            updated = true
        } else {
            updated = false
        }
        if updated {
            self.noticeTable.set(key: key, value: value)
            self.currentUpdatedNoticeEntryKeys.insert(key)
        }
    }
    
    fileprivate func clearNoticeEntries() {
        self.noticeTable.clear()
    }
    
    fileprivate func setPendingMessageAction(type: PendingMessageActionType, id: MessageId, action: PendingMessageActionData?) {
        self.messageHistoryTable.setPendingMessageAction(id: id, type: type, action: action, pendingActionsOperations: &self.currentPendingMessageActionsOperations, updatedMessageActionsSummaries: &self.currentUpdatedMessageActionsSummaries)
    }
    
    fileprivate func getPendingMessageAction(type: PendingMessageActionType, id: MessageId) -> PendingMessageActionData? {
        return self.pendingMessageActionsTable.getAction(id: id, type: type)
    }
    
    fileprivate func replaceMessageTagSummary(peerId: PeerId, tagMask: MessageTags, namespace: MessageId.Namespace, count: Int32, maxId: MessageId.Id) {
        let key = MessageHistoryTagsSummaryKey(tag: tagMask, peerId: peerId, namespace: namespace)
        self.messageHistoryTagsSummaryTable.replace(key: key, count: count, maxId: maxId, updatedSummaries: &self.currentUpdatedMessageTagSummaries)
    }
    
    fileprivate func searchMessages(peerId: PeerId?, query: String, tags: MessageTags?) -> [Message] {
        var result: [Message] = []
        for messageId in self.textIndexTable.search(peerId: peerId, text: query, tags: tags) {
            if let index = self.messageHistoryIndexTable.getIndex(messageId), let message = self.messageHistoryTable.getMessage(index) {
                result.append(self.messageHistoryTable.renderMessage(message, peerTable: self.peerTable))
            } else {
                assertionFailure()
            }
        }
        return result
    }
    
    private let canBeginTransactionsValue = Atomic<Bool>(value: true)
    public func setCanBeginTransactions(_ value: Bool) {
        self.queue.async {
            let previous = self.canBeginTransactionsValue.swap(value)
            if previous != value && value {
                let fs = self.queuedInternalTransactions.swap([])
                for f in fs {
                    f()
                }
            }
        }
    }
    
    private var queuedInternalTransactions = Atomic<[() -> Void]>(value: [])
    
    private func beginInternalTransaction(ignoreDisabled: Bool = false, _ f: @escaping () -> Void) {
        assert(self.queue.isCurrent())
        if ignoreDisabled || self.canBeginTransactionsValue.with({ $0 }) {
            f()
        } else {
            let _ = self.queuedInternalTransactions.modify { fs in
                var fs = fs
                fs.append(f)
                return fs
            }
        }
    }
    
    private func internalTransaction<T>(_ f: (Transaction) -> T) -> (result: T, updatedTransactionStateVersion: Int64?, updatedMasterClientId: Int64?) {
        self.valueBox.begin()
        self.afterBegin()
        let transaction = Transaction(postbox: self)
        let result = f(transaction)
        transaction.disposed = true
        let (updatedTransactionState, updatedMasterClientId) = self.beforeCommit()
        self.valueBox.commit()
        
        if let currentUpdatedState = self.currentUpdatedState {
            self.statePipe.putNext(currentUpdatedState)
        }
        self.currentUpdatedState = nil
        
        return (result, updatedTransactionState, updatedMasterClientId)
    }
    
    public func transactionSignal<T, E>(userInteractive: Bool = false, _ f: @escaping(Subscriber<T, E>, Transaction) -> Disposable) -> Signal<T, E> {
        return Signal { subscriber in
            let disposable = MetaDisposable()
            
            let f: () -> Void = {
                self.beginInternalTransaction {
                    let (_, updatedTransactionState, updatedMasterClientId) = self.internalTransaction({ transaction in
                        disposable.set(f(subscriber, transaction))
                    })
                    
                    if updatedTransactionState != nil || updatedMasterClientId != nil {
                        //self.pipeNotifier.notify()
                    }
                    
                    if let updatedMasterClientId = updatedMasterClientId {
                        self.masterClientId.set(.single(updatedMasterClientId))
                    }
                }
            }
            if userInteractive {
                self.queue.justDispatchWithQoS(qos: DispatchQoS.userInteractive, f)
            } else {
                self.queue.justDispatch(f)
            }
            
            return disposable
        }
    }
    
    public func transaction<T>(userInteractive: Bool = false, ignoreDisabled: Bool = false, _ f: @escaping(Transaction) -> T) -> Signal<T, NoError> {
        return Signal { subscriber in
            let f: () -> Void = {
                self.beginInternalTransaction(ignoreDisabled: ignoreDisabled, {
                    let (result, updatedTransactionState, updatedMasterClientId) = self.internalTransaction({ transaction in
                        return f(transaction)
                    })
                    
                    if updatedTransactionState != nil || updatedMasterClientId != nil {
                        //self.pipeNotifier.notify()
                    }
                    
                    if let updatedMasterClientId = updatedMasterClientId {
                        self.masterClientId.set(.single(updatedMasterClientId))
                    }
                    
                    subscriber.putNext(result)
                    subscriber.putCompletion()
                })
            }
            if self.queue.isCurrent() && Queue.mainQueue().isCurrent() {
                f()
            } else if userInteractive {
                self.queue.justDispatchWithQoS(qos: DispatchQoS.userInteractive, f)
            } else {
                self.queue.justDispatch(f)
            }
            return EmptyDisposable
        }
    }
    
    func resolvedChatLocationInput(chatLocation: ChatLocationInput) -> Signal<(ResolvedChatLocationInput, Bool), NoError> {
        switch chatLocation {
        case let .peer(peerId):
            return .single((.peer(peerId), false))
        case let .external(_, _, input):
            return Signal { subscriber in
                var isHoleFill = false
                return (input
                |> map { value -> (ResolvedChatLocationInput, Bool) in
                    let wasHoleFill = isHoleFill
                    isHoleFill = true
                    return (.external(value), wasHoleFill)
                }).start(next: subscriber.putNext, error: subscriber.putError, completed: subscriber.putCompletion)
            }
        }
    }
    
    func peerIdsForLocation(_ chatLocation: ResolvedChatLocationInput, ignoreRelatedChats: Bool) -> MessageHistoryViewInput {
        var peerIds: MessageHistoryViewInput
        switch chatLocation {
            case let .peer(peerId):
                peerIds = .single(peerId)
                if !ignoreRelatedChats, let associatedMessageId = self.cachedPeerDataTable.get(peerId)?.associatedHistoryMessageId, associatedMessageId.peerId != peerId {
                    peerIds = .associated(peerId, associatedMessageId)
                }
            case let .external(input):
                peerIds = .external(input)
        }
        return peerIds
    }
    
<<<<<<< HEAD
    public func aroundMessageOfInterestHistoryViewForChatLocation(_ chatLocation: ChatLocationInput, count: Int, clipHoles: Bool = true, topTaggedMessageIdNamespaces: Set<MessageId.Namespace>, tagMask: MessageTags?, namespaces: MessageIdNamespaces, orderStatistics: MessageHistoryViewOrderStatistics, additionalData: [AdditionalMessageHistoryViewData]) -> Signal<(MessageHistoryView, ViewUpdateType, InitialMessageHistoryData?), NoError> {
=======
    public func aroundMessageOfInterestHistoryViewForChatLocation(_ chatLocation: ChatLocationInput, count: Int, clipHoles: Bool = true, topTaggedMessageIdNamespaces: Set<MessageId.Namespace>, tagMask: MessageTags?, appendMessagesFromTheSameGroup: Bool, namespaces: MessageIdNamespaces, orderStatistics: MessageHistoryViewOrderStatistics, additionalData: [AdditionalMessageHistoryViewData]) -> Signal<(MessageHistoryView, ViewUpdateType, InitialMessageHistoryData?), NoError> {
>>>>>>> e18b6736
        return self.resolvedChatLocationInput(chatLocation: chatLocation)
        |> mapToSignal { chatLocationData in
            let (chatLocation, isHoleFill) = chatLocationData
            
            let signal: Signal<(MessageHistoryView, ViewUpdateType, InitialMessageHistoryData?), NoError> = self.transactionSignal(userInteractive: true, { subscriber, transaction in
                let peerIds = self.peerIdsForLocation(chatLocation, ignoreRelatedChats: false)
                
                var anchor: HistoryViewInputAnchor = .upperBound
                switch peerIds {
                case let .single(peerId):
                    if self.chatListTable.getPeerChatListIndex(peerId: peerId) != nil {
                        if let combinedState = self.readStateTable.getCombinedState(peerId), let state = combinedState.states.first, state.1.count != 0 {
                            switch state.1 {
                                case let .idBased(maxIncomingReadId, _, _, _, _):
                                    anchor = .message(MessageId(peerId: peerId, namespace: state.0, id: maxIncomingReadId))
                                case let .indexBased(maxIncomingReadIndex, _, _, _):
                                    anchor = .index(maxIncomingReadIndex)
                            }
                        } else if let scrollIndex = self.peerChatInterfaceStateTable.get(peerId)?.historyScrollMessageIndex {
                            anchor = .index(scrollIndex)
                        }
                    }
                case let .associated(mainId, associatedId):
                    var ids: [PeerId] = []
                    ids.append(mainId)
                    if let associatedId = associatedId {
                        ids.append(associatedId.peerId)
                    }
                    
                    var found = false
                    loop: for peerId in ids.reversed() {
                        if self.chatListTable.getPeerChatListIndex(peerId: mainId) != nil, let combinedState = self.readStateTable.getCombinedState(peerId), let state = combinedState.states.first, state.1.count != 0 {
                            found = true
                            switch state.1 {
                                case let .idBased(maxIncomingReadId, _, _, _, _):
                                    anchor = .message(MessageId(peerId: peerId, namespace: state.0, id: maxIncomingReadId))
                                case let .indexBased(maxIncomingReadIndex, _, _, _):
                                    anchor = .index(maxIncomingReadIndex)
                            }
                            break loop
                        }
                    }
                
                    if !found {
                        if let scrollIndex = self.peerChatInterfaceStateTable.get(mainId)?.historyScrollMessageIndex {
                            anchor = .index(scrollIndex)
                        }
                    }
                case let .external(input):
                    if let maxReadMessageId = input.maxReadIncomingMessageId {
                        anchor = .message(maxReadMessageId)
                    } else {
                        anchor = .upperBound
                    }
                }
<<<<<<< HEAD
                return self.syncAroundMessageHistoryViewForPeerId(subscriber: subscriber, peerIds: peerIds, count: count, clipHoles: clipHoles, anchor: anchor, fixedCombinedReadStates: nil, topTaggedMessageIdNamespaces: topTaggedMessageIdNamespaces, tagMask: tagMask, namespaces: namespaces, orderStatistics: orderStatistics, additionalData: additionalData)
=======
                return self.syncAroundMessageHistoryViewForPeerId(subscriber: subscriber, peerIds: peerIds, count: count, clipHoles: clipHoles, anchor: anchor, fixedCombinedReadStates: nil, topTaggedMessageIdNamespaces: topTaggedMessageIdNamespaces, tagMask: tagMask, appendMessagesFromTheSameGroup: appendMessagesFromTheSameGroup, namespaces: namespaces, orderStatistics: orderStatistics, additionalData: additionalData)
>>>>>>> e18b6736
            })
                
            return signal
            |> map { (view, updateType, data) -> (MessageHistoryView, ViewUpdateType, InitialMessageHistoryData?) in
                if isHoleFill {
                    return (view, .FillHole, data)
                } else {
                    return (view, updateType, data)
                }
            }
        }
    }
    
<<<<<<< HEAD
    public func aroundIdMessageHistoryViewForLocation(_ chatLocation: ChatLocationInput, count: Int, clipHoles: Bool = true, ignoreRelatedChats: Bool = false, messageId: MessageId, topTaggedMessageIdNamespaces: Set<MessageId.Namespace>, tagMask: MessageTags?, namespaces: MessageIdNamespaces, orderStatistics: MessageHistoryViewOrderStatistics, additionalData: [AdditionalMessageHistoryViewData] = []) -> Signal<(MessageHistoryView, ViewUpdateType, InitialMessageHistoryData?), NoError> {
=======
    public func aroundIdMessageHistoryViewForLocation(_ chatLocation: ChatLocationInput, count: Int, clipHoles: Bool = true, ignoreRelatedChats: Bool = false, messageId: MessageId, topTaggedMessageIdNamespaces: Set<MessageId.Namespace>, tagMask: MessageTags?, appendMessagesFromTheSameGroup: Bool, namespaces: MessageIdNamespaces, orderStatistics: MessageHistoryViewOrderStatistics, additionalData: [AdditionalMessageHistoryViewData] = []) -> Signal<(MessageHistoryView, ViewUpdateType, InitialMessageHistoryData?), NoError> {
>>>>>>> e18b6736
        return self.resolvedChatLocationInput(chatLocation: chatLocation)
        |> mapToSignal { chatLocationData in
            let (chatLocation, isHoleFill) = chatLocationData
            let signal: Signal<(MessageHistoryView, ViewUpdateType, InitialMessageHistoryData?), NoError> = self.transactionSignal { subscriber, transaction in
                let peerIds = self.peerIdsForLocation(chatLocation, ignoreRelatedChats: ignoreRelatedChats)
<<<<<<< HEAD
                return self.syncAroundMessageHistoryViewForPeerId(subscriber: subscriber, peerIds: peerIds, count: count, clipHoles: clipHoles, anchor: .message(messageId), fixedCombinedReadStates: nil, topTaggedMessageIdNamespaces: topTaggedMessageIdNamespaces, tagMask: tagMask, namespaces: namespaces, orderStatistics: orderStatistics, additionalData: additionalData)
=======
                return self.syncAroundMessageHistoryViewForPeerId(subscriber: subscriber, peerIds: peerIds, count: count, clipHoles: clipHoles, anchor: .message(messageId), fixedCombinedReadStates: nil, topTaggedMessageIdNamespaces: topTaggedMessageIdNamespaces, tagMask: tagMask, appendMessagesFromTheSameGroup: appendMessagesFromTheSameGroup, namespaces: namespaces, orderStatistics: orderStatistics, additionalData: additionalData)
>>>>>>> e18b6736
            }
                
            return signal
            |> map { (view, updateType, data) -> (MessageHistoryView, ViewUpdateType, InitialMessageHistoryData?) in
                if isHoleFill {
                    return (view, .FillHole, data)
                } else {
                    return (view, updateType, data)
                }
            }
        }
    }
    
<<<<<<< HEAD
    public func aroundMessageHistoryViewForLocation(_ chatLocation: ChatLocationInput, anchor: HistoryViewInputAnchor, count: Int, clipHoles: Bool = true, ignoreRelatedChats: Bool = false, fixedCombinedReadStates: MessageHistoryViewReadState?, topTaggedMessageIdNamespaces: Set<MessageId.Namespace>, tagMask: MessageTags?, namespaces: MessageIdNamespaces, orderStatistics: MessageHistoryViewOrderStatistics, additionalData: [AdditionalMessageHistoryViewData] = []) -> Signal<(MessageHistoryView, ViewUpdateType, InitialMessageHistoryData?), NoError> {
=======
    public func aroundMessageHistoryViewForLocation(_ chatLocation: ChatLocationInput, anchor: HistoryViewInputAnchor, count: Int, clipHoles: Bool = true, ignoreRelatedChats: Bool = false, fixedCombinedReadStates: MessageHistoryViewReadState?, topTaggedMessageIdNamespaces: Set<MessageId.Namespace>, tagMask: MessageTags?, appendMessagesFromTheSameGroup: Bool, namespaces: MessageIdNamespaces, orderStatistics: MessageHistoryViewOrderStatistics, additionalData: [AdditionalMessageHistoryViewData] = []) -> Signal<(MessageHistoryView, ViewUpdateType, InitialMessageHistoryData?), NoError> {
>>>>>>> e18b6736
        return self.resolvedChatLocationInput(chatLocation: chatLocation)
        |> mapToSignal { chatLocationData -> Signal<(MessageHistoryView, ViewUpdateType, InitialMessageHistoryData?), NoError> in
            let (chatLocation, isHoleFill) = chatLocationData
            let signal: Signal<(MessageHistoryView, ViewUpdateType, InitialMessageHistoryData?), NoError> = self.transactionSignal { subscriber, transaction in
                let peerIds = self.peerIdsForLocation(chatLocation, ignoreRelatedChats: ignoreRelatedChats)
                
<<<<<<< HEAD
                return self.syncAroundMessageHistoryViewForPeerId(subscriber: subscriber, peerIds: peerIds, count: count, clipHoles: clipHoles, anchor: anchor, fixedCombinedReadStates: fixedCombinedReadStates, topTaggedMessageIdNamespaces: topTaggedMessageIdNamespaces, tagMask: tagMask, namespaces: namespaces, orderStatistics: orderStatistics, additionalData: additionalData)
=======
                return self.syncAroundMessageHistoryViewForPeerId(subscriber: subscriber, peerIds: peerIds, count: count, clipHoles: clipHoles, anchor: anchor, fixedCombinedReadStates: fixedCombinedReadStates, topTaggedMessageIdNamespaces: topTaggedMessageIdNamespaces, tagMask: tagMask, appendMessagesFromTheSameGroup: appendMessagesFromTheSameGroup, namespaces: namespaces, orderStatistics: orderStatistics, additionalData: additionalData)
>>>>>>> e18b6736
            }
                
            return signal
            |> map { viewData -> (MessageHistoryView, ViewUpdateType, InitialMessageHistoryData?) in
                let (view, updateType, data) = viewData
                if isHoleFill {
                    return (view, .FillHole, data)
                } else {
                    return (view, updateType, data)
                }
            }
        }
    }
    
<<<<<<< HEAD
    fileprivate func syncAroundMessageHistoryViewForPeerId(subscriber: Subscriber<(MessageHistoryView, ViewUpdateType, InitialMessageHistoryData?), NoError>, peerIds: MessageHistoryViewInput, count: Int, clipHoles: Bool, anchor: HistoryViewInputAnchor, fixedCombinedReadStates: MessageHistoryViewReadState?, topTaggedMessageIdNamespaces: Set<MessageId.Namespace>, tagMask: MessageTags?, namespaces: MessageIdNamespaces, orderStatistics: MessageHistoryViewOrderStatistics, additionalData: [AdditionalMessageHistoryViewData]) -> Disposable {
=======
    fileprivate func syncAroundMessageHistoryViewForPeerId(subscriber: Subscriber<(MessageHistoryView, ViewUpdateType, InitialMessageHistoryData?), NoError>, peerIds: MessageHistoryViewInput, count: Int, clipHoles: Bool, anchor: HistoryViewInputAnchor, fixedCombinedReadStates: MessageHistoryViewReadState?, topTaggedMessageIdNamespaces: Set<MessageId.Namespace>, tagMask: MessageTags?, appendMessagesFromTheSameGroup: Bool, namespaces: MessageIdNamespaces, orderStatistics: MessageHistoryViewOrderStatistics, additionalData: [AdditionalMessageHistoryViewData]) -> Disposable {
>>>>>>> e18b6736
        var topTaggedMessages: [MessageId.Namespace: MessageHistoryTopTaggedMessage?] = [:]
        var mainPeerIdForTopTaggedMessages: PeerId?
        switch peerIds {
            case let .single(id):
                mainPeerIdForTopTaggedMessages = id
            case let .associated(id, _):
                mainPeerIdForTopTaggedMessages = id
            case .external:
                mainPeerIdForTopTaggedMessages = nil
        }
        if let peerId = mainPeerIdForTopTaggedMessages {
            for namespace in topTaggedMessageIdNamespaces {
                if let messageId = self.peerChatTopTaggedMessageIdsTable.get(peerId: peerId, namespace: namespace) {
                    if let index = self.messageHistoryIndexTable.getIndex(messageId) {
                        if let message = self.messageHistoryTable.getMessage(index) {
                            topTaggedMessages[namespace] = MessageHistoryTopTaggedMessage.intermediate(message)
                        } else {
                            assertionFailure()
                        }
                    } else {
                        //assertionFailure()
                    }
                } else {
                    let item: MessageHistoryTopTaggedMessage? = nil
                    topTaggedMessages[namespace] = item
                }
            }
        }
        
        var additionalDataEntries: [AdditionalMessageHistoryViewDataEntry] = []
        for data in additionalData {
            switch data {
                case let .cachedPeerData(peerId):
                    additionalDataEntries.append(.cachedPeerData(peerId, self.cachedPeerDataTable.get(peerId)))
                case let .cachedPeerDataMessages(peerId):
                    var messages: [MessageId: Message] = [:]
                    if let messageIds = self.cachedPeerDataTable.get(peerId)?.messageIds {
                        for id in messageIds {
                            if let message = self.getMessage(id) {
                                messages[id] = message
                            }
                        }
                    }
                    additionalDataEntries.append(.cachedPeerDataMessages(peerId, messages))
                case let .message(id):
                    let messages = self.getMessageGroup(at: id)
                    additionalDataEntries.append(.message(id, messages ?? []))
                case let .peerChatState(peerId):
                    additionalDataEntries.append(.peerChatState(peerId, self.peerChatStateTable.get(peerId) as? PeerChatState))
                case .totalUnreadState:
                    additionalDataEntries.append(.totalUnreadState(self.messageHistoryMetadataTable.getTotalUnreadState(groupId: .root)))
                case let .peerNotificationSettings(peerId):
                    var notificationPeerId = peerId
                    if let peer = self.peerTable.get(peerId), let associatedPeerId = peer.associatedPeerId {
                        notificationPeerId = associatedPeerId
                    }
                    additionalDataEntries.append(.peerNotificationSettings(self.peerNotificationSettingsTable.getEffective(notificationPeerId)))
                case let .cacheEntry(entryId):
                    additionalDataEntries.append(.cacheEntry(entryId, self.retrieveItemCacheEntry(id: entryId)))
                case let .preferencesEntry(key):
                    additionalDataEntries.append(.preferencesEntry(key, self.preferencesTable.get(key: key)))
                case let .peerIsContact(peerId):
                    let value: Bool
                    if let contactPeer = self.peerTable.get(peerId), let associatedPeerId = contactPeer.associatedPeerId {
                        value = self.contactsTable.isContact(peerId: associatedPeerId)
                    } else {
                        value = self.contactsTable.isContact(peerId: peerId)
                    }
                    additionalDataEntries.append(.peerIsContact(peerId, value))
                case let .peer(peerId):
                    additionalDataEntries.append(.peer(peerId, self.peerTable.get(peerId)))
            }
        }
        
        var readStates: MessageHistoryViewReadState?
        var transientReadStates: MessageHistoryViewReadState?
        switch peerIds {
            case let .single(peerId):
                if let readState = self.readStateTable.getCombinedState(peerId) {
                    transientReadStates = .peer([peerId: readState])
                }
            case let .associated(peerId, _):
                if let readState = self.readStateTable.getCombinedState(peerId) {
                    transientReadStates = .peer([peerId: readState])
                }
            case .external:
                transientReadStates = nil
        }
        
        if let fixedCombinedReadStates = fixedCombinedReadStates {
            readStates = fixedCombinedReadStates
        } else {
            readStates = transientReadStates
        }
        
        let mutableView = MutableMessageHistoryView(postbox: self, orderStatistics: orderStatistics, clipHoles: clipHoles, peerIds: peerIds, anchor: anchor, combinedReadStates: readStates, transientReadStates: transientReadStates, tag: tagMask, appendMessagesFromTheSameGroup: appendMessagesFromTheSameGroup, namespaces: namespaces, count: count, topTaggedMessages: topTaggedMessages, additionalDatas: additionalDataEntries, getMessageCountInRange: { lowerBound, upperBound in
            if let tagMask = tagMask {
                return Int32(self.messageHistoryTable.getMessageCountInRange(peerId: lowerBound.id.peerId, namespace: lowerBound.id.namespace, tag: tagMask, lowerBound: lowerBound, upperBound: upperBound))
            } else {
                return 0
            }
        })
        
        let initialUpdateType: ViewUpdateType = .Initial
        
        let (index, signal) = self.viewTracker.addMessageHistoryView(mutableView)
        
        let initialData: InitialMessageHistoryData
        switch peerIds {
            case let .single(peerId):
                initialData = self.initialMessageHistoryData(peerId: peerId, threadId: nil)
            case let .associated(peerId, _):
                initialData = self.initialMessageHistoryData(peerId: peerId, threadId: nil)
            case let .external(input):
                initialData = self.initialMessageHistoryData(peerId: input.peerId, threadId: input.threadId)
        }
        
        subscriber.putNext((MessageHistoryView(mutableView), initialUpdateType, initialData))
        let disposable = signal.start(next: { next in
            subscriber.putNext((next.0, next.1, nil))
        })
        return ActionDisposable { [weak self] in
            disposable.dispose()
            if let strongSelf = self {
                strongSelf.queue.async {
                    strongSelf.viewTracker.removeMessageHistoryView(index: index)
                }
            }
        }
    }
    
    private func initialMessageHistoryData(peerId: PeerId, threadId: Int64?) -> InitialMessageHistoryData {
        if let threadId = threadId {
            let chatInterfaceState = self.peerChatThreadInterfaceStateTable.get(PeerChatThreadId(peerId: peerId, threadId: threadId))
            var associatedMessages: [MessageId: Message] = [:]
            if let chatInterfaceState = chatInterfaceState {
                for id in chatInterfaceState.associatedMessageIds {
                    if let message = self.getMessage(id) {
                        associatedMessages[message.id] = message
                    }
<<<<<<< HEAD
                }
            }
            return InitialMessageHistoryData(peer: self.peerTable.get(peerId), chatInterfaceState: chatInterfaceState, associatedMessages: associatedMessages)
        } else {
            let chatInterfaceState = self.peerChatInterfaceStateTable.get(peerId)
            var associatedMessages: [MessageId: Message] = [:]
            if let chatInterfaceState = chatInterfaceState {
                for id in chatInterfaceState.associatedMessageIds {
                    if let message = self.getMessage(id) {
                        associatedMessages[message.id] = message
                    }
                }
            }
            return InitialMessageHistoryData(peer: self.peerTable.get(peerId), chatInterfaceState: chatInterfaceState, associatedMessages: associatedMessages)
=======
                }
            }
            return InitialMessageHistoryData(peer: self.peerTable.get(peerId), chatInterfaceState: chatInterfaceState, associatedMessages: associatedMessages)
        } else {
            let chatInterfaceState = self.peerChatInterfaceStateTable.get(peerId)
            var associatedMessages: [MessageId: Message] = [:]
            if let chatInterfaceState = chatInterfaceState {
                for id in chatInterfaceState.associatedMessageIds {
                    if let message = self.getMessage(id) {
                        associatedMessages[message.id] = message
                    }
                }
            }
            return InitialMessageHistoryData(peer: self.peerTable.get(peerId), chatInterfaceState: chatInterfaceState, associatedMessages: associatedMessages)
>>>>>>> e18b6736
        }
    }
    
    public func messageIndexAtId(_ id: MessageId) -> Signal<MessageIndex?, NoError> {
        return self.transaction { transaction -> Signal<MessageIndex?, NoError> in
            if let index = self.messageHistoryIndexTable.getIndex(id) {
                return .single(index)
            } else {
                return .single(nil)
            }
        }
        |> switchToLatest
    }
    
    public func messageAtId(_ id: MessageId) -> Signal<Message?, NoError> {
        return self.transaction { transaction -> Signal<Message?, NoError> in
            if let index = self.messageHistoryIndexTable.getIndex(id) {
                if let message = self.messageHistoryTable.getMessage(index) {
                    return .single(self.renderIntermediateMessage(message))
                } else {
                    return .single(nil)
                }
            } else {
                return .single(nil)
            }
        }
        |> switchToLatest
    }
    
    public func messagesAtIds(_ ids: [MessageId]) -> Signal<[Message], NoError> {
        return self.transaction { transaction -> Signal<[Message], NoError> in
            var messages: [Message] = []
            for id in ids {
                if let index = self.messageHistoryIndexTable.getIndex(id) {
                    if let message = self.messageHistoryTable.getMessage(index) {
                        messages.append(self.renderIntermediateMessage(message))
                    }
                }
            }
            return .single(messages)
        }
        |> switchToLatest
    }
    
    public func tailChatListView(groupId: PeerGroupId, filterPredicate: ChatListFilterPredicate? = nil, count: Int, summaryComponents: ChatListEntrySummaryComponents) -> Signal<(ChatListView, ViewUpdateType), NoError> {
        return self.aroundChatListView(groupId: groupId, filterPredicate: filterPredicate, index: ChatListIndex.absoluteUpperBound, count: count, summaryComponents: summaryComponents, userInteractive: true)
    }
    
    public func aroundChatListView(groupId: PeerGroupId, filterPredicate: ChatListFilterPredicate? = nil, index: ChatListIndex, count: Int, summaryComponents: ChatListEntrySummaryComponents, userInteractive: Bool = false) -> Signal<(ChatListView, ViewUpdateType), NoError> {
        return self.transactionSignal(userInteractive: userInteractive, { subscriber, transaction in
            let mutableView = MutableChatListView(postbox: self, groupId: groupId, filterPredicate: filterPredicate, aroundIndex: index, count: count, summaryComponents: summaryComponents)
            mutableView.render(postbox: self, renderMessage: self.renderIntermediateMessage, getPeer: { id in
                return self.peerTable.get(id)
            }, getPeerNotificationSettings: {
                self.peerNotificationSettingsTable.getEffective($0)
            }, getPeerPresence: {
                self.peerPresenceTable.get($0)
            })
            
            let (index, signal) = self.viewTracker.addChatListView(mutableView)
            
            subscriber.putNext((ChatListView(mutableView), .Generic))
            let disposable = signal.start(next: { next in
                subscriber.putNext(next)
            })
            
            return ActionDisposable { [weak self] in
                disposable.dispose()
                if let strongSelf = self {
                    strongSelf.queue.async {
                        strongSelf.viewTracker.removeChatListView(index)
                    }
                }
            }
        })
    }
    
    public func contactPeerIdsView() -> Signal<ContactPeerIdsView, NoError> {
        return self.transactionSignal { subscriber, transaction in
            let view = MutableContactPeerIdsView(remoteTotalCount: self.metadataTable.getRemoteContactCount(), peerIds: self.contactsTable.get())
            let (index, signal) = self.viewTracker.addContactPeerIdsView(view)
            
            subscriber.putNext(ContactPeerIdsView(view))
            
            let disposable = signal.start(next: { next in
                subscriber.putNext(next)
            })
            
            return ActionDisposable { [weak self] in
                disposable.dispose()
                if let strongSelf = self {
                    strongSelf.queue.async {
                        strongSelf.viewTracker.removeContactPeerIdsView(index)
                    }
                }
            }
        }
    }
    
    public func contactPeersView(accountPeerId: PeerId?, includePresences: Bool) -> Signal<ContactPeersView, NoError> {
        return self.transactionSignal { subscriber, transaction in
            var peers: [PeerId: Peer] = [:]
            var peerPresences: [PeerId: PeerPresence] = [:]
            
            for peerId in self.contactsTable.get() {
                if let peer = self.peerTable.get(peerId) {
                    peers[peerId] = peer
                }
                if includePresences {
                    if let presence = self.peerPresenceTable.get(peerId) {
                        peerPresences[peerId] = presence
                    }
                }
            }
            
            let view = MutableContactPeersView(peers: peers, peerPresences: peerPresences, accountPeer: accountPeerId.flatMap(self.peerTable.get), includePresences: includePresences)
            let (index, signal) = self.viewTracker.addContactPeersView(view)
            
            subscriber.putNext(ContactPeersView(view))
            let disposable = signal.start(next: { next in
                subscriber.putNext(next)
            })
            
            return ActionDisposable {
                [weak self] in
                disposable.dispose()
                if let strongSelf = self {
                    strongSelf.queue.async {
                        strongSelf.viewTracker.removeContactPeersView(index)
                    }
                }
            }
        }
    }
    
    public func searchContacts(query: String) -> Signal<([Peer], [PeerId: PeerPresence]), NoError> {
        return self.transaction { transaction -> Signal<([Peer], [PeerId: PeerPresence]), NoError> in
            let (_, contactPeerIds) = self.peerNameIndexTable.matchingPeerIds(tokens: (regular: stringIndexTokens(query, transliteration: .none), transliterated: stringIndexTokens(query, transliteration: .transliterated)), categories: [.contacts], chatListIndexTable: self.chatListIndexTable, contactTable: self.contactsTable)
            
            var contactPeers: [Peer] = []
            var presences: [PeerId: PeerPresence] = [:]
            for peerId in contactPeerIds {
                if let peer = self.peerTable.get(peerId) {
                    contactPeers.append(peer)
                    if let presence = self.peerPresenceTable.get(peerId) {
                        presences[peerId] = presence
                    }
                }
            }
            
            contactPeers.sort(by: { $0.indexName.indexName(.lastNameFirst) < $1.indexName.indexName(.lastNameFirst) })
            return .single((contactPeers, presences))
        } |> switchToLatest
    }
    
    public func searchPeers(query: String) -> Signal<[RenderedPeer], NoError> {
        return self.transaction { transaction -> Signal<[RenderedPeer], NoError> in
            var peerIds = Set<PeerId>()
            var chatPeers: [RenderedPeer] = []
            
            var (chatPeerIds, contactPeerIds) = self.peerNameIndexTable.matchingPeerIds(tokens: (regular: stringIndexTokens(query, transliteration: .none), transliterated: stringIndexTokens(query, transliteration: .transliterated)), categories: [.chats, .contacts], chatListIndexTable: self.chatListIndexTable, contactTable: self.contactsTable)
            
            var additionalChatPeerIds: [PeerId] = []
            for peerId in chatPeerIds {
                for associatedId in self.reverseAssociatedPeerTable.get(peerId: peerId) {
                    let inclusionIndex = self.chatListIndexTable.get(peerId: associatedId)
                    if inclusionIndex.includedIndex(peerId: associatedId) != nil {
                        additionalChatPeerIds.append(associatedId)
                    }
                }
            }
            chatPeerIds.append(contentsOf: additionalChatPeerIds)
            
            for peerId in chatPeerIds {
                if let peer = self.peerTable.get(peerId) {
                    var peers = SimpleDictionary<PeerId, Peer>()
                    peers[peer.id] = peer
                    if let associatedPeerId = peer.associatedPeerId {
                        if let associatedPeer = self.peerTable.get(associatedPeerId) {
                            peers[associatedPeer.id] = associatedPeer
                        }
                    }
                    chatPeers.append(RenderedPeer(peerId: peer.id, peers: peers))
                    peerIds.insert(peerId)
                }
            }
            
            var contactPeers: [RenderedPeer] = []
            for peerId in contactPeerIds {
                if !peerIds.contains(peerId) {
                    if let peer = self.peerTable.get(peerId) {
                        var peers = SimpleDictionary<PeerId, Peer>()
                        peers[peer.id] = peer
                        contactPeers.append(RenderedPeer(peerId: peer.id, peers: peers))
                    }
                }
            }
            
            contactPeers.sort(by: { lhs, rhs in
                lhs.peers[lhs.peerId]!.indexName.indexName(.lastNameFirst) < rhs.peers[rhs.peerId]!.indexName.indexName(.lastNameFirst)
            })
            return .single(chatPeers + contactPeers)
        } |> switchToLatest
    }
    
    public func peerView(id: PeerId) -> Signal<PeerView, NoError> {
        return self.transactionSignal { subscriber, transaction in
            let view = MutablePeerView(postbox: self, peerId: id, components: .all)
            let (index, signal) = self.viewTracker.addPeerView(view)
            
            subscriber.putNext(PeerView(view))
            
            let disposable = signal.start(next: { next in
                subscriber.putNext(next)
            })
            
            return ActionDisposable { [weak self] in
                disposable.dispose()
                if let strongSelf = self {
                    strongSelf.queue.async {
                        strongSelf.viewTracker.removePeerView(index)
                    }
                }
            }
        }
    }
    
    public func multiplePeersView(_ ids: [PeerId]) -> Signal<MultiplePeersView, NoError> {
        return self.transactionSignal { subscriber, transaction in
            let view = MutableMultiplePeersView(peerIds: ids, getPeer: { self.peerTable.get($0) }, getPeerPresence: { self.peerPresenceTable.get($0) })
            let (index, signal) = self.viewTracker.addMultiplePeersView(view)
            
            subscriber.putNext(MultiplePeersView(view))
            
            let disposable = signal.start(next: { next in
                subscriber.putNext(next)
            })
            
            return ActionDisposable { [weak self] in
                disposable.dispose()
                if let strongSelf = self {
                    strongSelf.queue.async {
                        strongSelf.viewTracker.removeMultiplePeersView(index)
                    }
                }
            }
        }
    }
    
    public func loadedPeerWithId(_ id: PeerId) -> Signal<Peer, NoError> {
        return self.transaction { transaction -> Signal<Peer, NoError> in
            if let peer = self.peerTable.get(id) {
                return .single(peer)
            } else {
                return .never()
            }
        } |> switchToLatest
    }
    
    public func unreadMessageCountsView(items: [UnreadMessageCountsItem]) -> Signal<UnreadMessageCountsView, NoError> {
        return self.transactionSignal { subscriber, transaction in
            let view = MutableUnreadMessageCountsView(postbox: self, items: items)
            let (index, signal) = self.viewTracker.addUnreadMessageCountsView(view)
            
            subscriber.putNext(UnreadMessageCountsView(view))
            
            let disposable = signal.start(next: { next in
                subscriber.putNext(next)
            })
            
            return ActionDisposable { [weak self] in
                disposable.dispose()
                if let strongSelf = self {
                    strongSelf.queue.async {
                        strongSelf.viewTracker.removeUnreadMessageCountsView(index)
                    }
                }
            }
        }
    }
    
    public func recentPeers() -> Signal<[Peer], NoError> {
        return self.transaction { transaction -> Signal<[Peer], NoError> in
            let peerIds = self.peerRatingTable.get()
            var peers: [Peer] = []
            for peerId in peerIds {
                if let peer: Peer = self.peerTable.get(peerId) {
                    peers.append(peer)
                }
            }
            return .single(peers)
        } |> switchToLatest
    }
    
    public func stateView() -> Signal<PostboxStateView, NoError> {
        return self.transactionSignal { subscriber, transaction in
            let mutableView = MutablePostboxStateView(state: self.getState())
            
            subscriber.putNext(PostboxStateView(mutableView))
            
            let (index, signal) = self.viewTracker.addPostboxStateView(mutableView)
            
            let disposable = signal.start(next: { next in
                subscriber.putNext(next)
            })
            
            return ActionDisposable { [weak self] in
                disposable.dispose()
                if let strongSelf = self {
                    strongSelf.queue.async {
                        strongSelf.viewTracker.removePostboxStateView(index)
                    }
                }
            }
        }
    }
    
    public func messageHistoryHolesView() -> Signal<MessageHistoryHolesView, NoError> {
        return Signal { subscriber in
            let disposable = MetaDisposable()
            self.queue.async {
                disposable.set(self.viewTracker.messageHistoryHolesViewSignal().start(next: { view in
                    subscriber.putNext(view)
                }))
            }
            return disposable
        }
    }
    
    public func chatListHolesView() -> Signal<ChatListHolesView, NoError> {
        return Signal { subscriber in
            let disposable = MetaDisposable()
            self.queue.async {
                disposable.set(self.viewTracker.chatListHolesViewSignal().start(next: { view in
                    subscriber.putNext(view)
                }))
            }
            return disposable
        }
    }
    
    public func unsentMessageIdsView() -> Signal<UnsentMessageIdsView, NoError> {
        return Signal { subscriber in
            let disposable = MetaDisposable()
            self.queue.async {
                disposable.set(self.viewTracker.unsentMessageIdsViewSignal().start(next: { view in
                    postboxLog("unsentMessageIdsView contents: \(view.ids)")
                    subscriber.putNext(view)
                }))
            }
            return disposable
        }
    }
    
    public func synchronizePeerReadStatesView() -> Signal<SynchronizePeerReadStatesView, NoError> {
        return Signal { subscriber in
            let disposable = MetaDisposable()
            self.queue.async {
                disposable.set(self.viewTracker.synchronizePeerReadStatesViewSignal().start(next: { view in
                    subscriber.putNext(view)
                }))
            }
            return disposable
        }
    }
    
    public func itemCollectionsView(orderedItemListCollectionIds: [Int32], namespaces: [ItemCollectionId.Namespace], aroundIndex: ItemCollectionViewEntryIndex?, count: Int) -> Signal<ItemCollectionsView, NoError> {
        return self.transactionSignal { subscriber, transaction in
            let itemListViews = orderedItemListCollectionIds.map { collectionId -> MutableOrderedItemListView in
                return MutableOrderedItemListView(postbox: self, collectionId: collectionId)
            }
            
            let mutableView = MutableItemCollectionsView(postbox: self, orderedItemListsViews: itemListViews, namespaces: namespaces, aroundIndex: aroundIndex, count: count)
            
            subscriber.putNext(ItemCollectionsView(mutableView))
            
            let (index, signal) = self.viewTracker.addItemCollectionView(mutableView)
            
            let disposable = signal.start(next: { next in
                subscriber.putNext(next)
            })
            
            return ActionDisposable { [weak self] in
                disposable.dispose()
                if let strongSelf = self {
                    strongSelf.queue.async {
                        strongSelf.viewTracker.removeItemCollectionView(index)
                    }
                }
            }
        }
    }
    
    public func mergedOperationLogView(tag: PeerOperationLogTag, limit: Int) -> Signal<PeerMergedOperationLogView, NoError> {
        return self.transactionSignal { subscriber, transaction in
            let view = MutablePeerMergedOperationLogView(tag: tag, limit: limit, getOperations: { tag, fromIndex, limit in
                return self.peerOperationLogTable.getMergedEntries(tag: tag, fromIndex: fromIndex, limit: limit)
            }, getTailIndex: { tag in
                return self.peerMergedOperationLogIndexTable.tailIndex(tag: tag)
            })
            
            subscriber.putNext(PeerMergedOperationLogView(view))
            
            let (index, signal) = self.viewTracker.addPeerMergedOperationLogView(view)
            
            let disposable = signal.start(next: { next in
                subscriber.putNext(next)
            })
            
            return ActionDisposable { [weak self] in
                disposable.dispose()
                if let strongSelf = self {
                    strongSelf.queue.async {
                        strongSelf.viewTracker.removePeerMergedOperationLogView(index)
                    }
                }
            }
        }
    }
    
    public func timestampBasedMessageAttributesView(tag: UInt16) -> Signal<TimestampBasedMessageAttributesView, NoError> {
        return self.transactionSignal { subscriber, transaction in
            let view = MutableTimestampBasedMessageAttributesView(tag: tag, getHead: { tag in
                return self.timestampBasedMessageAttributesTable.head(tag: tag)
            })
            let (index, signal) = self.viewTracker.addTimestampBasedMessageAttributesView(view)
            
            subscriber.putNext(TimestampBasedMessageAttributesView(view))
            
            let disposable = signal.start(next: { next in
                subscriber.putNext(next)
            })
            
            return ActionDisposable { [weak self] in
                disposable.dispose()
                if let strongSelf = self {
                    strongSelf.queue.async {
                        strongSelf.viewTracker.removeTimestampBasedMessageAttributesView(index)
                    }
                }
            }
        }
    }
    
    fileprivate func operationLogGetNextEntryLocalIndex(peerId: PeerId, tag: PeerOperationLogTag) -> Int32 {
        return self.peerOperationLogTable.getNextEntryLocalIndex(peerId: peerId, tag: tag)
    }
    
    fileprivate func operationLogAddEntry(peerId: PeerId, tag: PeerOperationLogTag, tagLocalIndex: StorePeerOperationLogEntryTagLocalIndex, tagMergedIndex: StorePeerOperationLogEntryTagMergedIndex, contents: PostboxCoding) {
        self.peerOperationLogTable.addEntry(peerId: peerId, tag: tag, tagLocalIndex: tagLocalIndex, tagMergedIndex: tagMergedIndex, contents: contents, operations: &self.currentPeerMergedOperationLogOperations)
    }
    
    fileprivate func operationLogRemoveEntry(peerId: PeerId, tag: PeerOperationLogTag, tagLocalIndex: Int32) -> Bool {
        return self.peerOperationLogTable.removeEntry(peerId: peerId, tag: tag, tagLocalIndex: tagLocalIndex, operations: &self.currentPeerMergedOperationLogOperations)
    }
    
    fileprivate func operationLogRemoveAllEntries(peerId: PeerId, tag: PeerOperationLogTag) {
        self.peerOperationLogTable.removeAllEntries(peerId: peerId, tag: tag, operations: &self.currentPeerMergedOperationLogOperations)
    }
    
    fileprivate func operationLogRemoveEntries(peerId: PeerId, tag: PeerOperationLogTag, withTagLocalIndicesEqualToOrLowerThan maxTagLocalIndex: Int32) {
        self.peerOperationLogTable.removeEntries(peerId: peerId, tag: tag, withTagLocalIndicesEqualToOrLowerThan: maxTagLocalIndex, operations: &self.currentPeerMergedOperationLogOperations)
    }
    
    fileprivate func operationLogUpdateEntry(peerId: PeerId, tag: PeerOperationLogTag, tagLocalIndex: Int32, _ f: (PeerOperationLogEntry?) -> PeerOperationLogEntryUpdate) {
        self.peerOperationLogTable.updateEntry(peerId: peerId, tag: tag, tagLocalIndex: tagLocalIndex, f: f, operations: &self.currentPeerMergedOperationLogOperations)
    }
    
    fileprivate func operationLogEnumerateEntries(peerId: PeerId, tag: PeerOperationLogTag, _ f: (PeerOperationLogEntry) -> Bool) {
        self.peerOperationLogTable.enumerateEntries(peerId: peerId, tag: tag, f)
    }
    
    fileprivate func addTimestampBasedMessageAttribute(tag: UInt16, timestamp: Int32, messageId: MessageId) {
        self.timestampBasedMessageAttributesTable.set(tag: tag, id: messageId, timestamp: timestamp, operations: &self.currentTimestampBasedMessageAttributesOperations)
    }
    
    fileprivate func removeTimestampBasedMessageAttribute(tag: UInt16, messageId: MessageId) {
        self.timestampBasedMessageAttributesTable.remove(tag: tag, id: messageId, operations: &self.currentTimestampBasedMessageAttributesOperations)
    }
    
    public func messageView(_ messageId: MessageId) -> Signal<MessageView, NoError> {
        return self.transactionSignal { subscriber, transaction in
            let view = MutableMessageView(messageId: messageId, message: transaction.getMessage(messageId))
            
            subscriber.putNext(MessageView(view))
            
            let (index, signal) = self.viewTracker.addMessageView(view)
            
            let disposable = signal.start(next: { next in
                subscriber.putNext(next)
            })
            
            return ActionDisposable { [weak self] in
                disposable.dispose()
                if let strongSelf = self {
                    strongSelf.queue.async {
                        strongSelf.viewTracker.removeMessageView(index)
                    }
                }
            }
        }
    }
    
    public func preferencesView(keys: [ValueBoxKey]) -> Signal<PreferencesView, NoError> {
        return self.transactionSignal { subscriber, transaction in
            let view = MutablePreferencesView(postbox: self, keys: Set(keys))
            let (index, signal) = self.viewTracker.addPreferencesView(view)
            
            subscriber.putNext(PreferencesView(view))
            
            let disposable = signal.start(next: { next in
                subscriber.putNext(next)
            })
            
            return ActionDisposable { [weak self] in
                disposable.dispose()
                if let strongSelf = self {
                    strongSelf.queue.async {
                        strongSelf.viewTracker.removePreferencesView(index)
                    }
                }
            }
        }
    }
    
    public func combinedView(keys: [PostboxViewKey]) -> Signal<CombinedView, NoError> {
        return self.transactionSignal { subscriber, transaction in
            var views: [PostboxViewKey: MutablePostboxView] = [:]
            for key in keys {
                views[key] = postboxViewForKey(postbox: self, key: key)
            }
            let view = CombinedMutableView(views: views)
            let (index, signal) = self.viewTracker.addCombinedView(view)
            
            subscriber.putNext(view.immutableView())
            
            let disposable = signal.start(next: { next in
                subscriber.putNext(next)
            })
            
            return ActionDisposable { [weak self] in
                disposable.dispose()
                if let strongSelf = self {
                    strongSelf.queue.async {
                        strongSelf.viewTracker.removeCombinedView(index)
                    }
                }
            }
        }
    }
    
    fileprivate func enumeratePreferencesEntries(_ f: (PreferencesEntry) -> Bool) {
        self.preferencesTable.enumerateEntries(f)
    }
    
    fileprivate func getPreferencesEntry(key: ValueBoxKey) -> PreferencesEntry? {
        return self.preferencesTable.get(key: key)
    }
    
    fileprivate func setPreferencesEntry(key: ValueBoxKey, value: PreferencesEntry?) {
        if key == self.seedConfiguration.globalNotificationSettingsPreferencesKey {
            let current = self.getGlobalNotificationSettings()
            let updated = value as? PostboxGlobalNotificationSettings ?? self.seedConfiguration.defaultGlobalNotificationSettings
            if !current.isEqualInDefaultPeerInclusion(other: updated) {
                self.currentNeedsReindexUnreadCounters = true
            }
        }
        
        self.preferencesTable.set(key: key, value: value, operations: &self.currentPreferencesOperations)
    }
    
    fileprivate func replaceOrderedItemListItems(collectionId: Int32, items: [OrderedItemListEntry]) {
        self.orderedItemListTable.replaceItems(collectionId: collectionId, items: items, operations: &self.currentOrderedItemListOperations)
    }
    
    fileprivate func addOrMoveToFirstPositionOrderedItemListItem(collectionId: Int32, item: OrderedItemListEntry, removeTailIfCountExceeds: Int?) {
        self.orderedItemListTable.addItemOrMoveToFirstPosition(collectionId: collectionId, item: item, removeTailIfCountExceeds: removeTailIfCountExceeds, operations: &self.currentOrderedItemListOperations)
    }
    
    fileprivate func removeOrderedItemListItem(collectionId: Int32, itemId: MemoryBuffer) {
        self.orderedItemListTable.remove(collectionId: collectionId, itemId: itemId, operations: &self.currentOrderedItemListOperations)
    }
    
    fileprivate func getOrderedListItemIds(collectionId: Int32) -> [MemoryBuffer] {
        return self.orderedItemListTable.getItemIds(collectionId: collectionId)
    }
    
    fileprivate func getOrderedItemListItem(collectionId: Int32, itemId: MemoryBuffer) -> OrderedItemListEntry? {
        return self.orderedItemListTable.getItem(collectionId: collectionId, itemId: itemId)
    }
    
    fileprivate func updateOrderedItemListItem(collectionId: Int32, itemId: MemoryBuffer, item: OrderedItemListEntryContents) {
        self.orderedItemListTable.updateItem(collectionId: collectionId, itemId: itemId, item: item, operations: &self.currentOrderedItemListOperations)
    }
    
    public func installStoreMessageAction(peerId: PeerId, _ f: @escaping ([StoreMessage], Transaction) -> Void) -> Disposable {
        let disposable = MetaDisposable()
        self.queue.async {
            if self.installedMessageActionsByPeerId[peerId] == nil {
                self.installedMessageActionsByPeerId[peerId] = Bag()
            }
            let index = self.installedMessageActionsByPeerId[peerId]!.add(f)
            disposable.set(ActionDisposable {
                self.queue.async {
                    if let bag = self.installedMessageActionsByPeerId[peerId] {
                        bag.remove(index)
                    }
                }
            })
        }
        return disposable
    }
    
    fileprivate func scanMessages(peerId: PeerId, namespace: MessageId.Namespace, tag: MessageTags, _ f: (Message) -> Bool) {
        var index = MessageIndex.lowerBound(peerId: peerId, namespace: namespace)
        while true {
            let indices = self.messageHistoryTagsTable.laterIndices(tag: tag, peerId: peerId, namespace: namespace, index: index, includeFrom: false, count: 10)
            for index in indices {
                if let message = self.messageHistoryTable.getMessage(index) {
                    if !f(self.renderIntermediateMessage(message)) {
                        break
                    }
                } else {
                    assertionFailure()
                    break
                }
            }
            if let last = indices.last {
                index = last
            } else {
                break
            }
        }
    }
    
    fileprivate func scanMessageAttributes(peerId: PeerId, namespace: MessageId.Namespace, limit: Int, _ f: (MessageId, [MessageAttribute]) -> Bool) {
        var remainingLimit = limit
        var index = MessageIndex.upperBound(peerId: peerId, namespace: namespace)
        while remainingLimit > 0 {
            let messages = self.messageHistoryTable.fetch(peerId: peerId, namespace: namespace, tag: nil, threadId: nil, from: index, includeFrom: false, to: MessageIndex.lowerBound(peerId: peerId, namespace: namespace), limit: 32)
            for message in messages {
                let attributes = MessageHistoryTable.renderMessageAttributes(message)
                if !f(message.id, attributes) {
                    break
                }
            }
            remainingLimit -= messages.count
            if let last = messages.last {
                index = last.index
            } else {
                break
            }
        }
    }
    
    fileprivate func invalidateMessageHistoryTagsSummary(peerId: PeerId, namespace: MessageId.Namespace, tagMask: MessageTags) {
        self.invalidatedMessageHistoryTagsSummaryTable.insert(InvalidatedMessageHistoryTagsSummaryKey(peerId: peerId, namespace: namespace, tagMask: tagMask), operations: &self.currentInvalidateMessageTagSummaries)
    }
    
    fileprivate func removeInvalidatedMessageHistoryTagsSummaryEntry(_ entry: InvalidatedMessageHistoryTagsSummaryEntry) {
        self.invalidatedMessageHistoryTagsSummaryTable.remove(entry, operations: &self.currentInvalidateMessageTagSummaries)
    }
    
    fileprivate func getRelativeUnreadChatListIndex(filtered: Bool, position: ChatListRelativePosition, groupId: PeerGroupId) -> ChatListIndex? {
        return self.chatListTable.getRelativeUnreadChatListIndex(postbox: self, filtered: filtered, position: position, groupId: groupId)
    }
    
    func getMessage(_ id: MessageId) -> Message? {
        if let index = self.messageHistoryIndexTable.getIndex(id) {
            if let message = self.messageHistoryTable.getMessage(index) {
                return self.renderIntermediateMessage(message)
            }
        }
        return nil
    }
    
    func getMessageGroup(at id: MessageId) -> [Message]? {
        guard let index = self.messageHistoryIndexTable.getIndex(id) else {
            return nil
        }
        if let messages = self.messageHistoryTable.getMessageGroup(at: index, limit: 16) {
            return messages.map(self.renderIntermediateMessage)
        } else {
            return nil
        }
    }
    
    fileprivate func getMessageForwardedGroup(_ id: MessageId) -> [Message]? {
        guard let index = self.messageHistoryIndexTable.getIndex(id) else {
            return nil
        }
        if let messages = self.messageHistoryTable.getMessageForwardedGroup(at: index, limit: 200) {
            return messages.map(self.renderIntermediateMessage)
        } else {
            return nil
        }
    }
    
    fileprivate func getMessageFailedGroup(_ id: MessageId) -> [Message]? {
        guard let index = self.messageHistoryIndexTable.getIndex(id) else {
            return nil
        }
        if let messages = self.messageHistoryTable.getMessageFailedGroup(at: index, limit: 100) {
            return messages.sorted(by: { lhs, rhs in
                return lhs.index < rhs.index
            }).map(self.renderIntermediateMessage)
        } else {
            return nil
        }
    }
    
    fileprivate func clearDeviceContactImportInfoIdentifiers() {
        let identifiers = self.deviceContactImportInfoTable.getIdentifiers()
        for identifier in identifiers {
            self.deviceContactImportInfoTable.set(identifier, value: nil)
        }
    }
    
    func getGlobalNotificationSettings() -> PostboxGlobalNotificationSettings {
        return self.preferencesTable.get(key: self.seedConfiguration.globalNotificationSettingsPreferencesKey) as? PostboxGlobalNotificationSettings ?? self.seedConfiguration.defaultGlobalNotificationSettings
    }
    
    public func isMasterClient() -> Signal<Bool, NoError> {
        return self.transaction { transaction -> Signal<Bool, NoError> in
            let sessionClientId = self.sessionClientId
            return self.masterClientId.get()
                |> distinctUntilChanged
                |> map({ $0 == sessionClientId })
        } |> switchToLatest
    }
    
    public func becomeMasterClient() {
        let _ = self.transaction({ transaction in
            if self.metadataTable.masterClientId() != self.sessionClientId {
                self.currentUpdatedMasterClientId = self.sessionClientId
            }
        }).start()
    }
    
    public func clearCaches() {
        let _ = self.transaction({ _ in
            for table in self.tables {
                table.clearMemoryCache()
            }
        }).start()
    }
    
    public func optimizeStorage() -> Signal<Never, NoError> {
        return Signal { subscriber in
            self.valueBox.vacuum()
            subscriber.putCompletion()
            
            return EmptyDisposable
        }
    }
    
    fileprivate func addHolesEverywhere(peerNamespaces: [PeerId.Namespace], holeNamespace: MessageId.Namespace) {
        for peerId in self.chatListIndexTable.getAllPeerIds() {
            if peerNamespaces.contains(peerId.namespace) && self.messageHistoryMetadataTable.isInitialized(peerId) {
                self.addHole(peerId: peerId, namespace: holeNamespace, space: .everywhere, range: 1 ... Int32.max - 1)
            }
        }
    }
    
    fileprivate func reindexUnreadCounters() {
        self.groupMessageStatsTable.removeAll()
        let _ = CFAbsoluteTimeGetCurrent()
        let (totalStates, summaries) = self.chatListIndexTable.debugReindexUnreadCounts(postbox: self)
        
        self.messageHistoryMetadataTable.removeAllTotalUnreadStates()
        for (groupId, state) in totalStates {
            self.messageHistoryMetadataTable.setTotalUnreadState(groupId: groupId, state: state)
        }
        self.currentUpdatedTotalUnreadStates = totalStates
        
        for (groupId, summary) in summaries {
            self.groupMessageStatsTable.set(groupId: groupId, summary: summary)
            self.currentUpdatedGroupTotalUnreadSummaries[groupId] = summary
        }
    }
    
    public func failedMessageIdsView(peerId: PeerId) -> Signal<FailedMessageIdsView, NoError> {
        return self.transactionSignal { subscriber, transaction in
            let view = MutableFailedMessageIdsView(peerId: peerId, ids: self.failedMessageIds(for: peerId))
            let (index, signal) = self.viewTracker.addFailedMessageIdsView(view)
            subscriber.putNext(view.immutableView())
            let disposable = signal.start(next: { next in
                subscriber.putNext(next)
            })
            
            return ActionDisposable { [weak self] in
                disposable.dispose()
                if let strongSelf = self {
                    strongSelf.queue.async {
                        strongSelf.viewTracker.removeFailedMessageIdsView(index)
                    }
                }
            }
        }
    }
    
}<|MERGE_RESOLUTION|>--- conflicted
+++ resolved
@@ -127,14 +127,11 @@
         self.postbox?.removeAllMessagesWithAuthor(peerId, authorId: authorId, namespace: namespace, forEachMedia: forEachMedia)
     }
     
-<<<<<<< HEAD
-=======
     public func removeAllMessagesWithGlobalTag(tag: GlobalMessageTags) {
         assert(!self.disposed)
         self.postbox?.removeAllMessagesWithGlobalTag(tag: tag)
     }
     
->>>>>>> e18b6736
     public func removeAllMessagesWithForwardAuthor(_ peerId: PeerId, forwardAuthorId: PeerId, namespace: MessageId.Namespace, forEachMedia: (Media) -> Void) {
         assert(!self.disposed)
         self.postbox?.removeAllMessagesWithForwardAuthor(peerId, forwardAuthorId: forwardAuthorId, namespace: namespace, forEachMedia: forEachMedia)
@@ -1017,11 +1014,7 @@
             view = next.0
         }, error: { _ in }, completed: {})
         
-<<<<<<< HEAD
-        let disposable = postbox.syncAroundMessageHistoryViewForPeerId(subscriber: subscriber, peerIds: input, count: count, clipHoles: clipHoles, anchor: anchor, fixedCombinedReadStates: nil, topTaggedMessageIdNamespaces: Set(), tagMask: nil, namespaces: namespaces, orderStatistics: MessageHistoryViewOrderStatistics(), additionalData: [])
-=======
         let disposable = postbox.syncAroundMessageHistoryViewForPeerId(subscriber: subscriber, peerIds: input, count: count, clipHoles: clipHoles, anchor: anchor, fixedCombinedReadStates: nil, topTaggedMessageIdNamespaces: Set(), tagMask: nil, appendMessagesFromTheSameGroup: false, namespaces: namespaces, orderStatistics: MessageHistoryViewOrderStatistics(), additionalData: [])
->>>>>>> e18b6736
         disposable.dispose()
         
         return view!
@@ -1117,11 +1110,7 @@
 
 private let sharedQueue = Queue(name: "org.telegram.postbox.Postbox")
 
-<<<<<<< HEAD
-public func openPostbox(basePath: String, seedConfiguration: SeedConfiguration, encryptionParameters: ValueBoxEncryptionParameters, timestampForAbsoluteTimeBasedOperations: Int32) -> Signal<PostboxResult, NoError> {
-=======
 public func openPostbox(basePath: String, seedConfiguration: SeedConfiguration, encryptionParameters: ValueBoxEncryptionParameters, timestampForAbsoluteTimeBasedOperations: Int32, isTemporary: Bool) -> Signal<PostboxResult, NoError> {
->>>>>>> e18b6736
     let queue = sharedQueue
     return Signal { subscriber in
         queue.async {
@@ -1198,11 +1187,7 @@
                 let endTime = CFAbsoluteTimeGetCurrent()
                 print("Postbox load took \((endTime - startTime) * 1000.0) ms")
                 
-<<<<<<< HEAD
-                subscriber.putNext(.postbox(Postbox(queue: queue, basePath: basePath, seedConfiguration: seedConfiguration, valueBox: valueBox, timestampForAbsoluteTimeBasedOperations: timestampForAbsoluteTimeBasedOperations)))
-=======
                 subscriber.putNext(.postbox(Postbox(queue: queue, basePath: basePath, seedConfiguration: seedConfiguration, valueBox: valueBox, timestampForAbsoluteTimeBasedOperations: timestampForAbsoluteTimeBasedOperations, isTemporary: isTemporary)))
->>>>>>> e18b6736
                 subscriber.putCompletion()
                 break
             }
@@ -1355,11 +1340,7 @@
     
     var installedMessageActionsByPeerId: [PeerId: Bag<([StoreMessage], Transaction) -> Void>] = [:]
     
-<<<<<<< HEAD
-    init(queue: Queue, basePath: String, seedConfiguration: SeedConfiguration, valueBox: SqliteValueBox, timestampForAbsoluteTimeBasedOperations: Int32) {
-=======
     init(queue: Queue, basePath: String, seedConfiguration: SeedConfiguration, valueBox: SqliteValueBox, timestampForAbsoluteTimeBasedOperations: Int32, isTemporary: Bool) {
->>>>>>> e18b6736
         assert(queue.isCurrent())
         
         let startTime = CFAbsoluteTimeGetCurrent()
@@ -1560,27 +1541,6 @@
                 self.messageHistoryMetadataTable.setShouldReindexUnreadCounts(value: false)
             }
             
-<<<<<<< HEAD
-            for id in self.messageHistoryUnsentTable.get() {
-                transaction.updateMessage(id, update: { message in
-                    if !message.flags.contains(.Failed) {
-                        if message.timestamp + 60 * 10 > timestampForAbsoluteTimeBasedOperations {
-                            return .skip
-                        }
-                        var flags = StoreMessageFlags(message.flags)
-                        flags.remove(.Unsent)
-                        flags.remove(.Sending)
-                        flags.insert(.Failed)
-                        var storeForwardInfo: StoreMessageForwardInfo?
-                        if let forwardInfo = message.forwardInfo {
-                            storeForwardInfo = StoreMessageForwardInfo(authorId: forwardInfo.author?.id, sourceId: forwardInfo.source?.id, sourceMessageId: forwardInfo.sourceMessageId, date: forwardInfo.date, authorSignature: forwardInfo.authorSignature, psaType: forwardInfo.psaType)
-                        }
-                        return .update(StoreMessage(id: message.id, globallyUniqueId: message.globallyUniqueId, groupingKey: message.groupingKey, threadId: message.threadId, timestamp: message.timestamp, flags: flags, tags: message.tags, globalTags: message.globalTags, localTags: message.localTags, forwardInfo: storeForwardInfo, authorId: message.author?.id, text: message.text, attributes: message.attributes, media: message.media))
-                    } else {
-                        return .skip
-                    }
-                })
-=======
             if !isTemporary {
                 for id in self.messageHistoryUnsentTable.get() {
                     transaction.updateMessage(id, update: { message in
@@ -1602,7 +1562,6 @@
                         }
                     })
                 }
->>>>>>> e18b6736
             }
         }).start()
     }
@@ -1784,13 +1743,10 @@
         self.messageHistoryTable.removeAllMessagesWithAuthor(peerId: peerId, authorId: authorId, namespace: namespace, operationsByPeerId: &self.currentOperationsByPeerId, updatedMedia: &self.currentUpdatedMedia, unsentMessageOperations: &currentUnsentOperations, updatedPeerReadStateOperations: &self.currentUpdatedSynchronizeReadStateOperations, globalTagsOperations: &self.currentGlobalTagsOperations, pendingActionsOperations: &self.currentPendingMessageActionsOperations, updatedMessageActionsSummaries: &self.currentUpdatedMessageActionsSummaries, updatedMessageTagSummaries: &self.currentUpdatedMessageTagSummaries, invalidateMessageTagSummaries: &self.currentInvalidateMessageTagSummaries, localTagsOperations: &self.currentLocalTagsOperations, forEachMedia: forEachMedia)
     }
     
-<<<<<<< HEAD
-=======
     fileprivate func removeAllMessagesWithGlobalTag(tag: GlobalMessageTags) {
         self.messageHistoryTable.removeAllMessagesWithGlobalTag(tag: tag, operationsByPeerId: &self.currentOperationsByPeerId, updatedMedia: &self.currentUpdatedMedia, unsentMessageOperations: &currentUnsentOperations, updatedPeerReadStateOperations: &self.currentUpdatedSynchronizeReadStateOperations, globalTagsOperations: &self.currentGlobalTagsOperations, pendingActionsOperations: &self.currentPendingMessageActionsOperations, updatedMessageActionsSummaries: &self.currentUpdatedMessageActionsSummaries, updatedMessageTagSummaries: &self.currentUpdatedMessageTagSummaries, invalidateMessageTagSummaries: &self.currentInvalidateMessageTagSummaries, localTagsOperations: &self.currentLocalTagsOperations, forEachMedia: { _ in })
     }
     
->>>>>>> e18b6736
     fileprivate func removeAllMessagesWithForwardAuthor(_ peerId: PeerId, forwardAuthorId: PeerId, namespace: MessageId.Namespace, forEachMedia: (Media) -> Void) {
         self.messageHistoryTable.removeAllMessagesWithForwardAuthor(peerId: peerId, forwardAuthorId: forwardAuthorId, namespace: namespace, operationsByPeerId: &self.currentOperationsByPeerId, updatedMedia: &self.currentUpdatedMedia, unsentMessageOperations: &currentUnsentOperations, updatedPeerReadStateOperations: &self.currentUpdatedSynchronizeReadStateOperations, globalTagsOperations: &self.currentGlobalTagsOperations, pendingActionsOperations: &self.currentPendingMessageActionsOperations, updatedMessageActionsSummaries: &self.currentUpdatedMessageActionsSummaries, updatedMessageTagSummaries: &self.currentUpdatedMessageTagSummaries, invalidateMessageTagSummaries: &self.currentInvalidateMessageTagSummaries, localTagsOperations: &self.currentLocalTagsOperations, forEachMedia: forEachMedia)
     }
@@ -2520,11 +2476,7 @@
         return peerIds
     }
     
-<<<<<<< HEAD
-    public func aroundMessageOfInterestHistoryViewForChatLocation(_ chatLocation: ChatLocationInput, count: Int, clipHoles: Bool = true, topTaggedMessageIdNamespaces: Set<MessageId.Namespace>, tagMask: MessageTags?, namespaces: MessageIdNamespaces, orderStatistics: MessageHistoryViewOrderStatistics, additionalData: [AdditionalMessageHistoryViewData]) -> Signal<(MessageHistoryView, ViewUpdateType, InitialMessageHistoryData?), NoError> {
-=======
     public func aroundMessageOfInterestHistoryViewForChatLocation(_ chatLocation: ChatLocationInput, count: Int, clipHoles: Bool = true, topTaggedMessageIdNamespaces: Set<MessageId.Namespace>, tagMask: MessageTags?, appendMessagesFromTheSameGroup: Bool, namespaces: MessageIdNamespaces, orderStatistics: MessageHistoryViewOrderStatistics, additionalData: [AdditionalMessageHistoryViewData]) -> Signal<(MessageHistoryView, ViewUpdateType, InitialMessageHistoryData?), NoError> {
->>>>>>> e18b6736
         return self.resolvedChatLocationInput(chatLocation: chatLocation)
         |> mapToSignal { chatLocationData in
             let (chatLocation, isHoleFill) = chatLocationData
@@ -2580,11 +2532,7 @@
                         anchor = .upperBound
                     }
                 }
-<<<<<<< HEAD
-                return self.syncAroundMessageHistoryViewForPeerId(subscriber: subscriber, peerIds: peerIds, count: count, clipHoles: clipHoles, anchor: anchor, fixedCombinedReadStates: nil, topTaggedMessageIdNamespaces: topTaggedMessageIdNamespaces, tagMask: tagMask, namespaces: namespaces, orderStatistics: orderStatistics, additionalData: additionalData)
-=======
                 return self.syncAroundMessageHistoryViewForPeerId(subscriber: subscriber, peerIds: peerIds, count: count, clipHoles: clipHoles, anchor: anchor, fixedCombinedReadStates: nil, topTaggedMessageIdNamespaces: topTaggedMessageIdNamespaces, tagMask: tagMask, appendMessagesFromTheSameGroup: appendMessagesFromTheSameGroup, namespaces: namespaces, orderStatistics: orderStatistics, additionalData: additionalData)
->>>>>>> e18b6736
             })
                 
             return signal
@@ -2598,21 +2546,13 @@
         }
     }
     
-<<<<<<< HEAD
-    public func aroundIdMessageHistoryViewForLocation(_ chatLocation: ChatLocationInput, count: Int, clipHoles: Bool = true, ignoreRelatedChats: Bool = false, messageId: MessageId, topTaggedMessageIdNamespaces: Set<MessageId.Namespace>, tagMask: MessageTags?, namespaces: MessageIdNamespaces, orderStatistics: MessageHistoryViewOrderStatistics, additionalData: [AdditionalMessageHistoryViewData] = []) -> Signal<(MessageHistoryView, ViewUpdateType, InitialMessageHistoryData?), NoError> {
-=======
     public func aroundIdMessageHistoryViewForLocation(_ chatLocation: ChatLocationInput, count: Int, clipHoles: Bool = true, ignoreRelatedChats: Bool = false, messageId: MessageId, topTaggedMessageIdNamespaces: Set<MessageId.Namespace>, tagMask: MessageTags?, appendMessagesFromTheSameGroup: Bool, namespaces: MessageIdNamespaces, orderStatistics: MessageHistoryViewOrderStatistics, additionalData: [AdditionalMessageHistoryViewData] = []) -> Signal<(MessageHistoryView, ViewUpdateType, InitialMessageHistoryData?), NoError> {
->>>>>>> e18b6736
         return self.resolvedChatLocationInput(chatLocation: chatLocation)
         |> mapToSignal { chatLocationData in
             let (chatLocation, isHoleFill) = chatLocationData
             let signal: Signal<(MessageHistoryView, ViewUpdateType, InitialMessageHistoryData?), NoError> = self.transactionSignal { subscriber, transaction in
                 let peerIds = self.peerIdsForLocation(chatLocation, ignoreRelatedChats: ignoreRelatedChats)
-<<<<<<< HEAD
-                return self.syncAroundMessageHistoryViewForPeerId(subscriber: subscriber, peerIds: peerIds, count: count, clipHoles: clipHoles, anchor: .message(messageId), fixedCombinedReadStates: nil, topTaggedMessageIdNamespaces: topTaggedMessageIdNamespaces, tagMask: tagMask, namespaces: namespaces, orderStatistics: orderStatistics, additionalData: additionalData)
-=======
                 return self.syncAroundMessageHistoryViewForPeerId(subscriber: subscriber, peerIds: peerIds, count: count, clipHoles: clipHoles, anchor: .message(messageId), fixedCombinedReadStates: nil, topTaggedMessageIdNamespaces: topTaggedMessageIdNamespaces, tagMask: tagMask, appendMessagesFromTheSameGroup: appendMessagesFromTheSameGroup, namespaces: namespaces, orderStatistics: orderStatistics, additionalData: additionalData)
->>>>>>> e18b6736
             }
                 
             return signal
@@ -2626,22 +2566,14 @@
         }
     }
     
-<<<<<<< HEAD
-    public func aroundMessageHistoryViewForLocation(_ chatLocation: ChatLocationInput, anchor: HistoryViewInputAnchor, count: Int, clipHoles: Bool = true, ignoreRelatedChats: Bool = false, fixedCombinedReadStates: MessageHistoryViewReadState?, topTaggedMessageIdNamespaces: Set<MessageId.Namespace>, tagMask: MessageTags?, namespaces: MessageIdNamespaces, orderStatistics: MessageHistoryViewOrderStatistics, additionalData: [AdditionalMessageHistoryViewData] = []) -> Signal<(MessageHistoryView, ViewUpdateType, InitialMessageHistoryData?), NoError> {
-=======
     public func aroundMessageHistoryViewForLocation(_ chatLocation: ChatLocationInput, anchor: HistoryViewInputAnchor, count: Int, clipHoles: Bool = true, ignoreRelatedChats: Bool = false, fixedCombinedReadStates: MessageHistoryViewReadState?, topTaggedMessageIdNamespaces: Set<MessageId.Namespace>, tagMask: MessageTags?, appendMessagesFromTheSameGroup: Bool, namespaces: MessageIdNamespaces, orderStatistics: MessageHistoryViewOrderStatistics, additionalData: [AdditionalMessageHistoryViewData] = []) -> Signal<(MessageHistoryView, ViewUpdateType, InitialMessageHistoryData?), NoError> {
->>>>>>> e18b6736
         return self.resolvedChatLocationInput(chatLocation: chatLocation)
         |> mapToSignal { chatLocationData -> Signal<(MessageHistoryView, ViewUpdateType, InitialMessageHistoryData?), NoError> in
             let (chatLocation, isHoleFill) = chatLocationData
             let signal: Signal<(MessageHistoryView, ViewUpdateType, InitialMessageHistoryData?), NoError> = self.transactionSignal { subscriber, transaction in
                 let peerIds = self.peerIdsForLocation(chatLocation, ignoreRelatedChats: ignoreRelatedChats)
                 
-<<<<<<< HEAD
-                return self.syncAroundMessageHistoryViewForPeerId(subscriber: subscriber, peerIds: peerIds, count: count, clipHoles: clipHoles, anchor: anchor, fixedCombinedReadStates: fixedCombinedReadStates, topTaggedMessageIdNamespaces: topTaggedMessageIdNamespaces, tagMask: tagMask, namespaces: namespaces, orderStatistics: orderStatistics, additionalData: additionalData)
-=======
                 return self.syncAroundMessageHistoryViewForPeerId(subscriber: subscriber, peerIds: peerIds, count: count, clipHoles: clipHoles, anchor: anchor, fixedCombinedReadStates: fixedCombinedReadStates, topTaggedMessageIdNamespaces: topTaggedMessageIdNamespaces, tagMask: tagMask, appendMessagesFromTheSameGroup: appendMessagesFromTheSameGroup, namespaces: namespaces, orderStatistics: orderStatistics, additionalData: additionalData)
->>>>>>> e18b6736
             }
                 
             return signal
@@ -2656,11 +2588,7 @@
         }
     }
     
-<<<<<<< HEAD
-    fileprivate func syncAroundMessageHistoryViewForPeerId(subscriber: Subscriber<(MessageHistoryView, ViewUpdateType, InitialMessageHistoryData?), NoError>, peerIds: MessageHistoryViewInput, count: Int, clipHoles: Bool, anchor: HistoryViewInputAnchor, fixedCombinedReadStates: MessageHistoryViewReadState?, topTaggedMessageIdNamespaces: Set<MessageId.Namespace>, tagMask: MessageTags?, namespaces: MessageIdNamespaces, orderStatistics: MessageHistoryViewOrderStatistics, additionalData: [AdditionalMessageHistoryViewData]) -> Disposable {
-=======
     fileprivate func syncAroundMessageHistoryViewForPeerId(subscriber: Subscriber<(MessageHistoryView, ViewUpdateType, InitialMessageHistoryData?), NoError>, peerIds: MessageHistoryViewInput, count: Int, clipHoles: Bool, anchor: HistoryViewInputAnchor, fixedCombinedReadStates: MessageHistoryViewReadState?, topTaggedMessageIdNamespaces: Set<MessageId.Namespace>, tagMask: MessageTags?, appendMessagesFromTheSameGroup: Bool, namespaces: MessageIdNamespaces, orderStatistics: MessageHistoryViewOrderStatistics, additionalData: [AdditionalMessageHistoryViewData]) -> Disposable {
->>>>>>> e18b6736
         var topTaggedMessages: [MessageId.Namespace: MessageHistoryTopTaggedMessage?] = [:]
         var mainPeerIdForTopTaggedMessages: PeerId?
         switch peerIds {
@@ -2801,7 +2729,6 @@
                     if let message = self.getMessage(id) {
                         associatedMessages[message.id] = message
                     }
-<<<<<<< HEAD
                 }
             }
             return InitialMessageHistoryData(peer: self.peerTable.get(peerId), chatInterfaceState: chatInterfaceState, associatedMessages: associatedMessages)
@@ -2816,22 +2743,6 @@
                 }
             }
             return InitialMessageHistoryData(peer: self.peerTable.get(peerId), chatInterfaceState: chatInterfaceState, associatedMessages: associatedMessages)
-=======
-                }
-            }
-            return InitialMessageHistoryData(peer: self.peerTable.get(peerId), chatInterfaceState: chatInterfaceState, associatedMessages: associatedMessages)
-        } else {
-            let chatInterfaceState = self.peerChatInterfaceStateTable.get(peerId)
-            var associatedMessages: [MessageId: Message] = [:]
-            if let chatInterfaceState = chatInterfaceState {
-                for id in chatInterfaceState.associatedMessageIds {
-                    if let message = self.getMessage(id) {
-                        associatedMessages[message.id] = message
-                    }
-                }
-            }
-            return InitialMessageHistoryData(peer: self.peerTable.get(peerId), chatInterfaceState: chatInterfaceState, associatedMessages: associatedMessages)
->>>>>>> e18b6736
         }
     }
     
