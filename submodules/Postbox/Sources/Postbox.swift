import Foundation

import SwiftSignalKit

public protocol PostboxTypes {
    associatedtype Media
}

public protocol PeerChatState: PostboxCoding {
    func equals(_ other: PeerChatState) -> Bool
}

public enum PostboxUpdateMessage {
    case update(StoreMessage)
    case skip
}

public protocol StoreOrUpdateMessageAction: AnyObject {
    func addOrUpdate(messages: [StoreMessage], transaction: Transaction)
}

public final class Transaction {
    private let queue: Queue
    private weak var postbox: PostboxImpl?
    var disposed = false
    
    fileprivate init(queue: Queue, postbox: PostboxImpl) {
        assert(queue.isCurrent())

        self.queue = queue
        self.postbox = postbox
    }
    
    public func keychainEntryForKey(_ key: String) -> Data? {
        assert(self.queue.isCurrent())

        assert(!self.disposed)
        return self.postbox?.keychainTable.get(key)
    }
    
    public func setKeychainEntry(_ value: Data, forKey key: String) {
        assert(!self.disposed)
        self.postbox?.keychainTable.set(key, value: value)
    }
    
    public func addMessages(_ messages: [StoreMessage], location: AddMessagesLocation) -> [Int64: MessageId] {
        assert(!self.disposed)
        if let postbox = self.postbox {
            return postbox.addMessages(transaction: self, messages: messages, location: location)
        } else {
            return [:]
        }
    }
    
    public func messageExists(id: MessageId) -> Bool {
        if let postbox = self.postbox {
            return postbox.messageHistoryIndexTable.exists(id)
        } else {
            return false
        }
    }
    
    public func countIncomingMessage(id: MessageId) {
        assert(!self.disposed)
        if let postbox = self.postbox {
            postbox.countIncomingMessage(id: id)
        }
    }
    
    public func addHole(peerId: PeerId, threadId: Int64?, namespace: MessageId.Namespace, space: MessageHistoryHoleSpace, range: ClosedRange<MessageId.Id>) {
        assert(!self.disposed)
        self.postbox?.addHole(peerId: peerId, threadId: threadId, namespace: namespace, space: space, range: range)
    }
    
    public func removeHole(peerId: PeerId, threadId: Int64?, namespace: MessageId.Namespace, space: MessageHistoryHoleSpace, range: ClosedRange<MessageId.Id>) {
        assert(!self.disposed)
        self.postbox?.removeHole(peerId: peerId, threadId: threadId, namespace: namespace, space: space, range: range)
    }
    
    public func getHole(containing id: MessageId) -> [MessageHistoryHoleSpace: ClosedRange<MessageId.Id>] {
        assert(!self.disposed)
        return self.postbox?.messageHistoryHoleIndexTable.containing(id: id) ?? [:]
    }
    
    public func getHoles(peerId: PeerId, namespace: MessageId.Namespace) -> IndexSet {
        assert(!self.disposed)
        return self.postbox?.messageHistoryHoleIndexTable.closest(peerId: peerId, namespace: namespace, space: .everywhere, range: 1 ... (Int32.max - 1)) ?? IndexSet()
    }
    
    public func getThreadIndexHoles(peerId: PeerId, threadId: Int64, namespace: MessageId.Namespace) -> IndexSet {
        assert(!self.disposed)
        return self.postbox!.messageHistoryThreadHoleIndexTable.closest(peerId: peerId, threadId: threadId, namespace: namespace, space: .everywhere, range: 1 ... (Int32.max - 1))
    }
    
    public func getThreadIndexHole(peerId: PeerId, threadId: Int64, namespace: MessageId.Namespace, containing id: MessageId.Id) -> [MessageHistoryHoleSpace: ClosedRange<MessageId.Id>] {
        assert(!self.disposed)
        return self.postbox!.messageHistoryThreadHoleIndexTable.containing(threadId: threadId, id: MessageId(peerId: peerId, namespace: namespace, id: id))
    }

    public func getThreadMessageCount(peerId: PeerId, threadId: Int64, namespace: MessageId.Namespace, fromIdExclusive: Int32?, toIndex: MessageIndex) -> Int? {
        assert(!self.disposed)
        let fromIndex: MessageIndex?
        if let fromIdExclusive = fromIdExclusive {
            if let message = self.postbox?.getMessage(MessageId(peerId: peerId, namespace: namespace, id: fromIdExclusive)) {
                fromIndex = message.index.peerLocalSuccessor()
            } else {
                fromIndex = self.postbox!.messageHistoryIndexTable.closestIndex(id: MessageId(peerId: peerId, namespace: namespace, id: fromIdExclusive))?.peerLocalSuccessor()
            }
        } else {
            fromIndex = nil
        }

        if let fromIndex = fromIndex {
            return self.postbox!.messageHistoryThreadsTable.getMessageCountInRange(threadId: threadId, peerId: peerId, namespace: namespace, lowerBound: fromIndex, upperBound: toIndex)
        } else {
            return nil
        }
    }
    
    public func doesChatListGroupContainHoles(groupId: PeerGroupId) -> Bool {
        assert(!self.disposed)
        return self.postbox?.chatListTable.doesGroupContainHoles(groupId: groupId) ?? false
    }
    
    public func recalculateChatListGroupStats(groupId: PeerGroupId) {
        assert(!self.disposed)
        self.postbox?.recalculateChatListGroupStats(groupId: groupId)
    }
    
    public func replaceChatListHole(groupId: PeerGroupId, index: MessageIndex, hole: ChatListHole?) {
        assert(!self.disposed)
        self.postbox?.replaceChatListHole(groupId: groupId, index: index, hole: hole)
    }
    
    public func deleteMessages(_ messageIds: [MessageId], forEachMedia: ((Media) -> Void)?) {
        assert(!self.disposed)
        self.postbox?.deleteMessages(messageIds, forEachMedia: forEachMedia)
    }
    
    public func deleteMessagesInRange(peerId: PeerId, namespace: MessageId.Namespace, minId: MessageId.Id, maxId: MessageId.Id, forEachMedia: ((Media) -> Void)?) {
        assert(!self.disposed)
        self.postbox?.deleteMessagesInRange(peerId: peerId, namespace: namespace, minId: minId, maxId: maxId, forEachMedia: forEachMedia)
    }
    
    public func withAllMessages(peerId: PeerId, namespace: MessageId.Namespace? = nil, _ f: (Message) -> Bool) {
        self.postbox?.withAllMessages(peerId: peerId, namespace: namespace, f)
    }
    
    public func clearHistory(_ peerId: PeerId, threadId: Int64?, minTimestamp: Int32?, maxTimestamp: Int32?, namespaces: MessageIdNamespaces, forEachMedia: ((Media) -> Void)?) {
        assert(!self.disposed)
        self.postbox?.clearHistory(peerId, threadId: threadId, minTimestamp: minTimestamp, maxTimestamp: maxTimestamp, namespaces: namespaces, forEachMedia: forEachMedia)
    }
    
    public func removeAllMessagesWithAuthor(_ peerId: PeerId, authorId: PeerId, namespace: MessageId.Namespace, forEachMedia: ((Media) -> Void)?) {
        assert(!self.disposed)
        self.postbox?.removeAllMessagesWithAuthor(peerId, authorId: authorId, namespace: namespace, forEachMedia: forEachMedia)
    }
    
    public func removeAllMessagesWithGlobalTag(tag: GlobalMessageTags) {
        assert(!self.disposed)
        self.postbox?.removeAllMessagesWithGlobalTag(tag: tag)
    }
    
    public func removeAllMessagesWithForwardAuthor(_ peerId: PeerId, forwardAuthorId: PeerId, namespace: MessageId.Namespace, forEachMedia: ((Media) -> Void)?) {
        assert(!self.disposed)
        self.postbox?.removeAllMessagesWithForwardAuthor(peerId, forwardAuthorId: forwardAuthorId, namespace: namespace, forEachMedia: forEachMedia)
    }
    
    public func messageIdsForGlobalIds(_ ids: [Int32]) -> [MessageId] {
        assert(!self.disposed)
        if let postbox = self.postbox {
            return postbox.messageIdsForGlobalIds(ids)
        } else {
            return []
        }
    }
    public func failedMessageIds(for peerId: PeerId) -> [MessageId] {
        assert(!self.disposed)
        if let postbox = self.postbox {
            return postbox.failedMessageIds(for: peerId)
        } else {
            return []
        }
    }
    
    public func deleteMessagesWithGlobalIds(_ ids: [Int32], forEachMedia: ((Media) -> Void)?) {
        assert(!self.disposed)
        if let postbox = self.postbox {
            let messageIds = postbox.messageIdsForGlobalIds(ids)
            postbox.deleteMessages(messageIds, forEachMedia: forEachMedia)
        }
    }
    
    public func messageIdForGloballyUniqueMessageId(peerId: PeerId, id: Int64) -> MessageId? {
        assert(!self.disposed)
        return self.postbox?.messageIdForGloballyUniqueMessageId(peerId: peerId, id: id)
    }
    
    public func resetIncomingReadStates(_ states: [PeerId: [MessageId.Namespace: PeerReadState]]) {
        assert(!self.disposed)
        self.postbox?.resetIncomingReadStates(states)
    }
    
    public func setNeedsIncomingReadStateSynchronization(_ peerId: PeerId) {
        assert(!self.disposed)
        self.postbox?.setNeedsIncomingReadStateSynchronization(peerId)
    }
    
    public func confirmSynchronizedIncomingReadState(_ peerId: PeerId) {
        assert(!self.disposed)
        self.postbox?.confirmSynchronizedIncomingReadState(peerId)
    }
    
    public func applyIncomingReadMaxId(_ messageId: MessageId) {
        assert(!self.disposed)
        self.postbox?.applyIncomingReadMaxId(messageId)
    }
    
    public func applyOutgoingReadMaxId(_ messageId: MessageId) {
        assert(!self.disposed)
        self.postbox?.applyOutgoingReadMaxId(messageId)
    }
    
    public func applyInteractiveReadMaxIndex(_ messageIndex: MessageIndex) -> [MessageId] {
        assert(!self.disposed)
        if let postbox = self.postbox {
            return postbox.applyInteractiveReadMaxIndex(messageIndex: messageIndex)
        } else {
            return []
        }
    }
    
    public func applyMarkUnread(peerId: PeerId, namespace: MessageId.Namespace, value: Bool, interactive: Bool) {
        assert(!self.disposed)
        self.postbox?.applyMarkUnread(peerId: peerId, namespace: namespace, value: value, interactive: interactive)
    }
    
    public func applyOutgoingReadMaxIndex(_ messageIndex: MessageIndex) -> [MessageId] {
        assert(!self.disposed)
        if let postbox = self.postbox {
            return postbox.applyOutgoingReadMaxIndex(messageIndex)
        } else {
            return []
        }
    }
    
    public func resetPeerGroupSummary(groupId: PeerGroupId, namespace: MessageId.Namespace, summary: PeerGroupUnreadCountersSummary) {
        assert(!self.disposed)
        self.postbox?.resetPeerGroupSummary(groupId: groupId, namespace: namespace, summary: summary)
    }
    
    public func setNeedsPeerGroupMessageStatsSynchronization(groupId: PeerGroupId, namespace: MessageId.Namespace) {
        assert(!self.disposed)
        self.postbox?.setNeedsPeerGroupMessageStatsSynchronization(groupId: groupId, namespace: namespace)
    }
    
    public func confirmSynchronizedPeerGroupMessageStats(groupId: PeerGroupId, namespace: MessageId.Namespace) {
        assert(!self.disposed)
        self.postbox?.confirmSynchronizedPeerGroupMessageStats(groupId: groupId, namespace: namespace)
    }
    
    public func getState() -> PostboxCoding? {
        assert(!self.disposed)
        return self.postbox?.getState()
    }
    
    public func setState(_ state: PostboxCoding) {
        assert(!self.disposed)
        self.postbox?.setState(state)
    }
    
    public func getPeerChatState(_ id: PeerId) -> PeerChatState? {
        assert(!self.disposed)
        return self.postbox?.peerChatStateTable.get(id)?.getLegacy() as? PeerChatState
    }
    
    public func setPeerChatState(_ id: PeerId, state: PeerChatState) {
        assert(!self.disposed)
        self.postbox?.setPeerChatState(id, state: state)
    }
    
    public func getGlobalNotificationSettings() -> PostboxGlobalNotificationSettings {
        assert(!self.disposed)
        if let postbox = self.postbox {
            return postbox.getGlobalNotificationSettings(transaction: self)
        } else {
            preconditionFailure()
        }
    }
    
    public func getPeerChatInterfaceState(_ id: PeerId) -> StoredPeerChatInterfaceState? {
        assert(!self.disposed)
        return self.postbox?.peerChatInterfaceStateTable.get(id)
    }

    public func getPeerChatThreadInterfaceState(_ id: PeerId, threadId: Int64) -> StoredPeerChatInterfaceState? {
        assert(!self.disposed)
        return self.postbox?.peerChatThreadInterfaceStateTable.get(PeerChatThreadId(peerId: id, threadId: threadId))
    }
    
    public func setPeerChatInterfaceState(_ id: PeerId, state: StoredPeerChatInterfaceState?) {
        assert(!self.disposed)
        self.postbox?.setPeerChatInterfaceState(id, state: state)
    }
    
    public func setPeerChatThreadInterfaceState(_ id: PeerId, threadId: Int64, state: StoredPeerChatInterfaceState?) {
        assert(!self.disposed)
        self.postbox?.setPeerChatThreadInterfaceState(id, threadId: threadId, state: state)
    }
    
    public func getPeer(_ id: PeerId) -> Peer? {
        assert(!self.disposed)
        return self.postbox?.peerTable.get(id)
    }
    
    public func getPeerReadStates(_ id: PeerId) -> [(MessageId.Namespace, PeerReadState)]? {
        assert(!self.disposed)
        return self.postbox?.readStateTable.getCombinedState(id)?.states
    }
    
    public func getCombinedPeerReadState(_ id: PeerId) -> CombinedPeerReadState? {
        assert(!self.disposed)
        return self.postbox?.readStateTable.getCombinedState(id)
    }
    
    public func getPeerNotificationSettings(id: PeerId) -> PeerNotificationSettings? {
        assert(!self.disposed)
        return self.postbox?.peerNotificationSettingsTable.getEffective(id)
    }
    
    public func getAllPeerNotificationSettings() -> [PeerId : PeerNotificationSettings]? {
        assert(!self.disposed)
        return self.postbox?.peerNotificationSettingsTable.getAll()
    }
    
    public func getPendingPeerNotificationSettings(_ id: PeerId) -> PeerNotificationSettings? {
        assert(!self.disposed)
        return self.postbox?.peerNotificationSettingsTable.getPending(id)
    }
    
    public func updatePeersInternal(_ peers: [Peer], update: (Peer?, Peer) -> Peer?) {
        assert(!self.disposed)
        self.postbox?.updatePeers(peers, update: update)
    }
    
    public func getPeerChatListInclusion(_ id: PeerId) -> PeerChatListInclusion {
        assert(!self.disposed)
        if let postbox = self.postbox {
            return postbox.getPeerChatListInclusion(id)
        }
        return .notIncluded
    }
    
    public func getAssociatedPeerIds(_ id: PeerId, inactiveSecretChatPeerIds: Set<PeerId>) -> Set<PeerId> {
        assert(!self.disposed)
        if let postbox = self.postbox {
            return postbox.reverseAssociatedPeerTable.get(peerId: id).subtracting(inactiveSecretChatPeerIds)
        }
        return []
    }
    
    public func getTopPeerMessageId(peerId: PeerId, namespace: MessageId.Namespace) -> MessageId? {
        assert(!self.disposed)
        return self.getTopPeerMessageIndex(peerId: peerId, namespace: namespace)?.id
    }
    
    public func getTopPeerMessageIndex(peerId: PeerId, namespace: MessageId.Namespace) -> MessageIndex? {
        assert(!self.disposed)
        return self.postbox?.getTopPeerMessageIndex(peerId: peerId, namespace: namespace)
    }
    
    public func getTopPeerMessageIndex(peerId: PeerId) -> MessageIndex? {
        assert(!self.disposed)
        return self.postbox?.getTopPeerMessageIndex(peerId: peerId)
    }
    
    public func getPeerChatListIndex(_ peerId: PeerId) -> (PeerGroupId, ChatListIndex)? {
        assert(!self.disposed)
        return self.postbox?.chatListTable.getPeerChatListIndex(peerId: peerId)
    }
    
    public func getUnreadChatListPeerIds(groupId: PeerGroupId, filterPredicate: ChatListFilterPredicate?) -> [PeerId] {
        assert(!self.disposed)
        if let postbox = self.postbox {
            return postbox.chatListTable.getUnreadChatListPeerIds(postbox: postbox, currentTransaction: self, groupId: groupId, filterPredicate: filterPredicate)
        } else {
            return []
        }
    }
    
    public func updatePeerChatListInclusion(_ id: PeerId, inclusion: PeerChatListInclusion) {
        assert(!self.disposed)
        self.postbox?.updatePeerChatListInclusion(id, inclusion: inclusion)
    }
    
    public func updateCurrentPeerNotificationSettings(_ notificationSettings: [PeerId: PeerNotificationSettings]) {
        assert(!self.disposed)
        self.postbox?.updateCurrentPeerNotificationSettings(notificationSettings)
    }
    
    public func updatePendingPeerNotificationSettings(peerId: PeerId, settings: PeerNotificationSettings?) {
        assert(!self.disposed)
        self.postbox?.updatePendingPeerNotificationSettings(peerId: peerId, settings: settings)
    }
    
    public func resetAllPeerNotificationSettings(_ notificationSettings: PeerNotificationSettings) {
        assert(!self.disposed)
        self.postbox?.resetAllPeerNotificationSettings(notificationSettings)
    }
    
    public func getPeerIdsAndNotificationSettingsWithBehaviorTimestampLessThanOrEqualTo(_ timestamp: Int32) -> [(PeerId, PeerNotificationSettings)] {
        assert(!self.disposed)
        guard let postbox = self.postbox else {
            return []
        }
        var result: [(PeerId, PeerNotificationSettings)] = []
        for peerId in postbox.peerNotificationSettingsBehaviorTable.getEarlierThanOrEqualTo(timestamp: timestamp) {
            if let notificationSettings = postbox.peerNotificationSettingsTable.getCurrent(peerId) {
                result.append((peerId, notificationSettings))
            }
        }
        return result
    }
    
    public func updatePeerCachedData(peerIds: Set<PeerId>, update: (PeerId, CachedPeerData?) -> CachedPeerData?) {
        assert(!self.disposed)
        self.postbox?.updatePeerCachedData(peerIds: peerIds, update: update)
    }
    
    public func getPeerCachedData(peerId: PeerId) -> CachedPeerData? {
        assert(!self.disposed)
        return self.postbox?.cachedPeerDataTable.get(peerId)
    }
    
    public func updatePeerPresencesInternal(presences: [PeerId: PeerPresence], merge: (PeerPresence, PeerPresence) -> PeerPresence) {
        assert(!self.disposed)
        self.postbox?.updatePeerPresences(presences: presences, merge: merge)
    }
    
    public func updatePeerPresenceInternal(peerId: PeerId, update: (PeerPresence) -> PeerPresence) {
        assert(!self.disposed)
        self.postbox?.updatePeerPresence(peerId: peerId, update: update)
    }
    
    public func getPeerPresence(peerId: PeerId) -> PeerPresence? {
        assert(!self.disposed)
        return self.postbox?.peerPresenceTable.get(peerId)
    }
    
    public func getContactPeerIds() -> Set<PeerId> {
        assert(!self.disposed)
        if let postbox = self.postbox {
            return postbox.contactsTable.get()
        } else {
            return Set()
        }
    }
    
    public func isPeerContact(peerId: PeerId) -> Bool {
        assert(!self.disposed)
        if let postbox = self.postbox {
            return postbox.contactsTable.isContact(peerId: peerId)
        } else {
            return false
        }
    }
    
    public func getRemoteContactCount() -> Int32 {
        assert(!self.disposed)
        return self.postbox?.metadataTable.getRemoteContactCount() ?? 0
    }
    
    public func replaceRemoteContactCount(_ count: Int32) {
        assert(!self.disposed)
        self.postbox?.replaceRemoteContactCount(count)
    }
    
    public func replaceContactPeerIds(_ peerIds: Set<PeerId>) {
        assert(!self.disposed)
        self.postbox?.replaceContactPeerIds(peerIds)
    }
    
    public func replaceAdditionalChatListItems(_ items: [AdditionalChatListItem]) {
        assert(!self.disposed)
        self.postbox?.replaceAdditionalChatListItems(items)
    }
    
    public func getAdditionalChatListItems() -> [AdditionalChatListItem] {
        assert(!self.disposed)
        return self.postbox?.additionalChatListItemsTable.get() ?? []
    }
    
    public func replaceRecentPeerIds(_ peerIds: [PeerId]) {
        assert(!self.disposed)
        self.postbox?.replaceRecentPeerIds(peerIds)
    }
    
    public func getRecentPeerIds() -> [PeerId] {
        assert(!self.disposed)
        if let postbox = self.postbox {
            return postbox.peerRatingTable.get()
        } else {
            return []
        }
    }
    
    public func updateMessage(_ id: MessageId, update: (Message) -> PostboxUpdateMessage) {
        assert(!self.disposed)
        self.postbox?.updateMessage(transaction: self, id: id, update: update)
    }
    
    public func offsetPendingMessagesTimestamps(lowerBound: MessageId, excludeIds: Set<MessageId>, timestamp: Int32) {
        assert(!self.disposed)
        self.postbox?.offsetPendingMessagesTimestamps(lowerBound: lowerBound, excludeIds: excludeIds, timestamp: timestamp)
    }
    
    public func updateMessageGroupingKeysAtomically(_ ids: [MessageId], groupingKey: Int64) {
        assert(!self.disposed)
        self.postbox?.updateMessageGroupingKeysAtomically(ids, groupingKey: groupingKey)
    }
    
    public func updateMedia(_ id: MediaId, update: Media?) -> Set<MessageIndex> {
        assert(!self.disposed)
        return self.postbox?.updateMedia(id, update: update) ?? Set()
    }
    
    public func storeMediaIfNotPresent(media: Media) {
        assert(!self.disposed)
        self.postbox?.storeMediaIfNotPresent(media: media)
    }
    
    public func replaceItemCollections(namespace: ItemCollectionId.Namespace, itemCollections: [(ItemCollectionId, ItemCollectionInfo, [ItemCollectionItem])]) {
        assert(!self.disposed)
        self.postbox?.replaceItemCollections(namespace: namespace, itemCollections: itemCollections)
    }
    
    public func replaceItemCollectionInfos(namespace: ItemCollectionId.Namespace, itemCollectionInfos: [(ItemCollectionId, ItemCollectionInfo)]) {
        assert(!self.disposed)
        self.postbox?.replaceItemCollectionInfos(namespace: namespace, itemCollectionInfos: itemCollectionInfos)
    }
    
    public func replaceItemCollectionItems(collectionId: ItemCollectionId, items: [ItemCollectionItem]) {
        assert(!self.disposed)
        self.postbox?.replaceItemCollectionItems(collectionId: collectionId, items: items)
    }
    
    public func removeItemCollection(collectionId: ItemCollectionId) {
        assert(!self.disposed)
        self.postbox?.removeItemCollection(collectionId: collectionId)
    }
    
    public func getItemCollectionsInfos(namespace: ItemCollectionId.Namespace) -> [(ItemCollectionId, ItemCollectionInfo)] {
        assert(!self.disposed)
        if let postbox = self.postbox {
            return postbox.itemCollectionInfoTable.getInfos(namespace: namespace).map { ($0.1, $0.2) }
        } else {
            return []
        }
    }
    
    public func getItemCollectionInfo(collectionId: ItemCollectionId) -> ItemCollectionInfo? {
        assert(!self.disposed)
        return self.postbox?.itemCollectionInfoTable.getInfo(id: collectionId)
    }
    
    public func getItemCollectionItems(collectionId: ItemCollectionId) -> [ItemCollectionItem] {
        assert(!self.disposed)
        if let postbox = self.postbox {
            return postbox.itemCollectionItemTable.collectionItems(collectionId: collectionId)
        } else {
            return []
        }
    }
    
    public func getCollectionsItems(namespace: ItemCollectionId.Namespace) -> [(ItemCollectionId, ItemCollectionInfo, [ItemCollectionItem])] {
        assert(!self.disposed)
        if let postbox = postbox {
            let infos = postbox.itemCollectionInfoTable.getInfos(namespace: namespace)
            var result: [(ItemCollectionId, ItemCollectionInfo, [ItemCollectionItem])] = []
            for info in infos {
                let items = getItemCollectionItems(collectionId: info.1)
                result.append((info.1, info.2, items))
            }
            return result
        } else {
            return []
        }
    }
    
    public func getItemCollectionInfoItems(namespace: ItemCollectionId.Namespace, id: ItemCollectionId) -> (ItemCollectionInfo, [ItemCollectionItem])? {
        assert(!self.disposed)
        if let postbox = postbox {
            let infos = postbox.itemCollectionInfoTable.getInfos(namespace: namespace)
            for info in infos {
                if info.1 == id {
                    return (info.2, getItemCollectionItems(collectionId: id))
                }
            }
        }
        
        return nil
    }
    
    
    public func searchItemCollection(namespace: ItemCollectionId.Namespace, query: ItemCollectionSearchQuery) -> [ItemCollectionItem] {
        assert(!self.disposed)
        if let postbox = self.postbox {
            let itemsByCollectionId = postbox.itemCollectionItemTable.searchIndexedItems(namespace: namespace, query: query)
            let infoIds = postbox.itemCollectionInfoTable.getIds(namespace: namespace)
            var infoIndices: [ItemCollectionId: Int] = [:]
            for i in 0 ..< infoIds.count {
                infoIndices[infoIds[i]] = i
            }
            let sortedKeys = itemsByCollectionId.keys.sorted(by: { lhs, rhs in
                if let lhsIndex = infoIndices[lhs], let rhsIndex = infoIndices[rhs] {
                    return lhsIndex < rhsIndex
                } else if let _ = infoIndices[lhs] {
                    return true
                } else {
                    return false
                }
            })
            var result: [ItemCollectionItem] = []
            for key in sortedKeys {
                result.append(contentsOf: itemsByCollectionId[key]!)
            }
            return result
        } else {
            return []
        }
    }
    
    public func replaceOrderedItemListItems(collectionId: Int32, items: [OrderedItemListEntry]) {
        assert(!self.disposed)
        self.postbox?.replaceOrderedItemListItems(collectionId: collectionId, items: items)
    }
    
    public func addOrMoveToFirstPositionOrderedItemListItem(collectionId: Int32, item: OrderedItemListEntry, removeTailIfCountExceeds: Int?) {
        assert(!self.disposed)
        self.postbox?.addOrMoveToFirstPositionOrderedItemListItem(collectionId: collectionId, item: item, removeTailIfCountExceeds: removeTailIfCountExceeds)
    }
    
    public func getOrderedListItemIds(collectionId: Int32) -> [MemoryBuffer] {
        assert(!self.disposed)
        if let postbox = postbox {
            return postbox.getOrderedListItemIds(collectionId: collectionId)
        } else {
            return []
        }
    }
    
    public func getOrderedListItems(collectionId: Int32) -> [OrderedItemListEntry] {
        assert(!self.disposed)
        if let postbox = postbox {
            return postbox.orderedItemListTable.getItems(collectionId: collectionId)
        } else {
            return []
        }
    }
    
    public func getOrderedItemListItem(collectionId: Int32, itemId: MemoryBuffer) -> OrderedItemListEntry? {
        assert(!self.disposed)
        return self.postbox?.getOrderedItemListItem(collectionId: collectionId, itemId: itemId)
    }
    
    public func updateOrderedItemListItem(collectionId: Int32, itemId: MemoryBuffer, item: CodableEntry) {
        assert(!self.disposed)
        self.postbox?.updateOrderedItemListItem(collectionId: collectionId, itemId: itemId, item: item)
    }
    
    public func removeOrderedItemListItem(collectionId: Int32, itemId: MemoryBuffer) {
        assert(!self.disposed)
        self.postbox?.removeOrderedItemListItem(collectionId: collectionId, itemId: itemId)
    }
    
    public func getMessage(_ id: MessageId) -> Message? {
        assert(!self.disposed)
        return self.postbox?.getMessage(id)
    }
    
    public func getMessageGroup(_ id: MessageId) -> [Message]? {
        assert(!self.disposed)
        return self.postbox?.getMessageGroup(at: id)
    }
    
    public func getMessageForwardedGroup(_ id: MessageId) -> [Message]? {
        assert(!self.disposed)
        return self.postbox?.getMessageForwardedGroup(id)
    }
    
    public func getMessageFailedGroup(_ id: MessageId) -> [Message]? {
        assert(!self.disposed)
        return self.postbox?.getMessageFailedGroup(id)
    }
    
    public func getMedia(_ id: MediaId) -> Media? {
        assert(!self.disposed)
        return self.postbox?.messageHistoryTable.getMedia(id)
    }
    
    public func findMessageIdByTimestamp(peerId: PeerId, namespace: MessageId.Namespace, timestamp: Int32) -> MessageId? {
        assert(!self.disposed)
        return self.postbox?.messageHistoryTable.findMessageId(peerId: peerId, namespace: namespace, timestamp: timestamp)
    }
    
    public func findClosestMessageIdByTimestamp(peerId: PeerId, timestamp: Int32) -> MessageId? {
        assert(!self.disposed)
        return self.postbox?.messageHistoryTable.findClosestMessageIndex(peerId: peerId, timestamp: timestamp)?.id
    }

    public func findMessageAtAbsoluteIndex(peerId: PeerId, namespace: MessageId.Namespace, index: Int) -> MessageIndex? {
        assert(!self.disposed)
        return self.postbox?.messageHistoryTable.findMessageAtAbsoluteIndex(peerId: peerId, namespace: namespace, index: index)
    }
    
    public func findRandomMessage(peerId: PeerId, namespace: MessageId.Namespace, tag: MessageTags, ignoreIds: ([MessageId], Set<MessageId>)) -> MessageIndex? {
        assert(!self.disposed)
        return self.postbox?.messageHistoryTable.findRandomMessage(peerId: peerId, namespace: namespace, tag: tag, ignoreIds: ignoreIds)
    }

    public func firstMessageInRange(peerId: PeerId, namespace: MessageId.Namespace, tag: MessageTags, timestampMax: Int32, timestampMin: Int32) -> Message? {
        assert(!self.disposed)
        if let message = self.postbox?.messageHistoryTable.firstMessageInRange(peerId: peerId, namespace: namespace, tag: tag, timestampMax: timestampMax, timestampMin: timestampMin) {
            return self.postbox?.renderIntermediateMessage(message)
        } else {
            return nil
        }
    }
    
    public func filterStoredMessageIds(_ messageIds: Set<MessageId>) -> Set<MessageId> {
        assert(!self.disposed)
        if let postbox = self.postbox {
            return postbox.filterStoredMessageIds(messageIds)
        }
        return Set()
    }
    
    public func filterStoredMediaIds(namespace: MediaId.Namespace, ids: Set<Int64>) -> Set<Int64> {
        assert(!self.disposed)
        if let postbox = self.postbox {
            return postbox.filterStoredMediaIds(namespace: namespace, ids: ids)
        }
        return Set()
    }
    
    public func storedMessageId(peerId: PeerId, namespace: MessageId.Namespace, timestamp: Int32) -> MessageId? {
        assert(!self.disposed)
        return self.postbox?.storedMessageId(peerId: peerId, namespace: namespace, timestamp: timestamp)
    }
    
    public func putItemCacheEntry(id: ItemCacheEntryId, entry: CodableEntry) {
        assert(!self.disposed)
        self.postbox?.putItemCacheEntry(id: id, entry: entry)
    }
    
    public func removeItemCacheEntry(id: ItemCacheEntryId) {
        assert(!self.disposed)
        self.postbox?.removeItemCacheEntry(id: id)
    }
    
    public func retrieveItemCacheEntry(id: ItemCacheEntryId) -> CodableEntry? {
        assert(!self.disposed)
        return self.postbox?.retrieveItemCacheEntry(id: id)
    }
    
    public func clearItemCacheCollection(collectionId: ItemCacheCollectionId) {
        assert(!self.disposed)
        self.postbox?.clearItemCacheCollection(collectionId: collectionId)
    }
    
    public func operationLogGetNextEntryLocalIndex(peerId: PeerId, tag: PeerOperationLogTag) -> Int32 {
        assert(!self.disposed)
        if let postbox = self.postbox {
            return postbox.operationLogGetNextEntryLocalIndex(peerId: peerId, tag: tag)
        } else {
            return 0
        }
    }
    
    public func operationLogResetIndices(peerId: PeerId, tag: PeerOperationLogTag, nextTagLocalIndex: Int32) {
        assert(!self.disposed)
        self.postbox?.peerOperationLogTable.resetIndices(peerId: peerId, tag: tag, nextTagLocalIndex: nextTagLocalIndex)
    }
    
    public func operationLogAddEntry(peerId: PeerId, tag: PeerOperationLogTag, tagLocalIndex: StorePeerOperationLogEntryTagLocalIndex, tagMergedIndex: StorePeerOperationLogEntryTagMergedIndex, contents: PostboxCoding) {
        assert(!self.disposed)
        self.postbox?.operationLogAddEntry(peerId: peerId, tag: tag, tagLocalIndex: tagLocalIndex, tagMergedIndex: tagMergedIndex, contents: contents)
    }
    
    public func operationLogRemoveEntry(peerId: PeerId, tag: PeerOperationLogTag, tagLocalIndex: Int32) -> Bool {
        assert(!self.disposed)
        if let postbox = self.postbox {
            return postbox.operationLogRemoveEntry(peerId: peerId, tag: tag, tagLocalIndex: tagLocalIndex)
        } else {
            return false
        }
    }
    
    public func operationLogRemoveAllEntries(peerId: PeerId, tag: PeerOperationLogTag) {
        assert(!self.disposed)
        self.postbox?.operationLogRemoveAllEntries(peerId: peerId, tag: tag)
    }
    
    public func operationLogRemoveEntries(peerId: PeerId, tag: PeerOperationLogTag, withTagLocalIndicesEqualToOrLowerThan maxTagLocalIndex: Int32) {
        assert(!self.disposed)
        self.postbox?.operationLogRemoveEntries(peerId: peerId, tag: tag, withTagLocalIndicesEqualToOrLowerThan: maxTagLocalIndex)
    }
    
    public func operationLogUpdateEntry(peerId: PeerId, tag: PeerOperationLogTag, tagLocalIndex: Int32, _ f: (PeerOperationLogEntry?) -> PeerOperationLogEntryUpdate) {
        assert(!self.disposed)
        self.postbox?.operationLogUpdateEntry(peerId: peerId, tag: tag, tagLocalIndex: tagLocalIndex, f)
    }
    
    public func operationLogEnumerateEntries(peerId: PeerId, tag: PeerOperationLogTag, _ f: (PeerOperationLogEntry) -> Bool) {
        assert(!self.disposed)
        self.postbox?.operationLogEnumerateEntries(peerId: peerId, tag: tag, f)
    }
    
    public func enumeratePreferencesEntries(_ f: (PreferencesEntry) -> Bool) {
        assert(!self.disposed)
        self.postbox?.enumeratePreferencesEntries(f)
    }
    
    public func getPreferencesEntry(key: ValueBoxKey) -> PreferencesEntry? {
        assert(!self.disposed)
        return self.postbox?.getPreferencesEntry(key: key)
    }
    
    public func setPreferencesEntry(key: ValueBoxKey, value: PreferencesEntry?) {
        assert(!self.disposed)
        self.postbox?.setPreferencesEntry(key: key, value: value)
    }
    
    public func updatePreferencesEntry(key: ValueBoxKey, _ f: (PreferencesEntry?) -> PreferencesEntry?) {
        assert(!self.disposed)
        self.postbox?.setPreferencesEntry(key: key, value: f(self.postbox?.getPreferencesEntry(key: key)))
    }

    public func globalNotificationSettingsUpdated() {
        assert(!self.disposed)
        self.postbox?.globalNotificationSettingsUpdated()
    }
    
    public func getPinnedItemIds(groupId: PeerGroupId) -> [PinnedItemId] {
        assert(!self.disposed)
        if let postbox = self.postbox {
            return postbox.getPinnedItemIds(groupId: groupId)
        } else {
            return []
        }
    }
    
    public func setPinnedItemIds(groupId: PeerGroupId, itemIds: [PinnedItemId]) {
        assert(!self.disposed)
        if let postbox = self.postbox {
            postbox.setPinnedItemIds(groupId: groupId, itemIds: itemIds)
        }
    }
    
    public func getTotalUnreadState(groupId: PeerGroupId) -> ChatListTotalUnreadState {
        assert(!self.disposed)
        if let postbox = self.postbox {
            return postbox.messageHistoryMetadataTable.getTotalUnreadState(groupId: groupId)
        } else {
            return ChatListTotalUnreadState(absoluteCounters: [:], filteredCounters: [:])
        }
    }
    
    public func getChatCountMatchingPredicate(_ predicate: ChatListFilterPredicate) -> Int {
        assert(!self.disposed)
        guard let postbox = self.postbox else {
            return 0
        }
        var includedPeerIds: [PeerId: Bool] = [:]
        for peerId in predicate.includePeerIds {
            includedPeerIds[peerId] = false
        }
        
        var count = 0
        
        let globalNotificationSettings = self.getGlobalNotificationSettings()
        
        var groupIds: [PeerGroupId] = [.root]
        groupIds.append(contentsOf: predicate.includeAdditionalPeerGroupIds)
        for groupId in groupIds {
            count += postbox.chatListTable.countWithPredicate(groupId: groupId, predicate: { peerId in
                if let peer = postbox.peerTable.get(peerId) {
                    let isUnread = postbox.readStateTable.getCombinedState(peerId)?.isUnread ?? false
                    let notificationsPeerId = peer.notificationSettingsPeerId ?? peerId
                    let isContact = postbox.contactsTable.isContact(peerId: notificationsPeerId)
                    let isRemovedFromTotalUnreadCount = resolvedIsRemovedFromTotalUnreadCount(globalSettings: globalNotificationSettings, peer: peer, peerSettings: postbox.peerNotificationSettingsTable.getEffective(notificationsPeerId))
                    let messageTagSummaryResult = resolveChatListMessageTagSummaryResultCalculation(postbox: postbox, peerId: peer.id, threadId: nil, calculation: predicate.messageTagSummary)
                    
                    if predicate.includes(peer: peer, groupId: groupId, isRemovedFromTotalUnreadCount: isRemovedFromTotalUnreadCount, isUnread: isUnread, isContact: isContact, messageTagSummaryResult: messageTagSummaryResult) {
                        includedPeerIds[peer.id] = true
                        return true
                    } else {
                        return false
                    }
                } else {
                    return false
                }
            })
        }
        for (peerId, included) in includedPeerIds {
            if !included {
                if postbox.chatListTable.getPeerChatListIndex(peerId: peerId) != nil {
                    count += 1
                }
            }
        }
        return count
    }
    
    public func enumerateMedia(lowerBound: MessageIndex?, upperBound: MessageIndex?, limit: Int) -> ([PeerId: Set<MediaId>], [MediaId: Media], MessageIndex?) {
        assert(!self.disposed)
        if let postbox = self.postbox {
            return postbox.messageHistoryTable.enumerateMedia(lowerBound: lowerBound, upperBound: upperBound, limit: limit)
        } else {
            return ([:], [:], nil)
        }
    }
    
    public func replaceGlobalMessageTagsHole(globalTags: GlobalMessageTags, index: MessageIndex, with updatedIndex: MessageIndex?, messages: [StoreMessage]) {
        assert(!self.disposed)
        self.postbox?.replaceGlobalMessageTagsHole(transaction: self, globalTags: globalTags, index: index, with: updatedIndex, messages: messages)
    }
    
    public func searchMessages(peerId: PeerId?, query: String, tags: MessageTags?, inactiveSecretChatPeerIds: Set<PeerId>) -> [Message] {
        assert(!self.disposed)
        if let postbox = self.postbox {
            return postbox.searchMessages(peerId: peerId, query: query, tags: tags, inactiveSecretChatPeerIds: inactiveSecretChatPeerIds)
        } else {
            return []
        }
    }
    
    public func unorderedItemListScan(tag: UnorderedItemListEntryTag, _ f: (UnorderedItemListEntry) -> Void) {
        if let postbox = self.postbox {
            postbox.unorderedItemListTable.scan(tag: tag, f)
        }
    }
    
    public func unorderedItemListDifference(tag: UnorderedItemListEntryTag, updatedEntryInfos: [ValueBoxKey: UnorderedItemListEntryInfo]) -> (metaInfo: UnorderedItemListTagMetaInfo?, added: [ValueBoxKey], removed: [UnorderedItemListEntry], updated: [UnorderedItemListEntry]) {
        assert(!self.disposed)
        if let postbox = self.postbox {
            return postbox.unorderedItemListTable.difference(tag: tag, updatedEntryInfos: updatedEntryInfos)
        } else {
            return (nil, [], [], [])
        }
    }
    
    public func unorderedItemListApplyDifference(tag: UnorderedItemListEntryTag, previousInfo: UnorderedItemListTagMetaInfo?, updatedInfo: UnorderedItemListTagMetaInfo, setItems: [UnorderedItemListEntry], removeItemIds: [ValueBoxKey]) -> Bool {
        assert(!self.disposed)
        if let postbox = self.postbox {
            return postbox.unorderedItemListTable.applyDifference(tag: tag, previousInfo: previousInfo, updatedInfo: updatedInfo, setItems: setItems, removeItemIds: removeItemIds)
        } else {
            return false
        }
    }
    
    public func getAllNoticeEntries() -> [ValueBoxKey: CodableEntry] {
        assert(!self.disposed)
        if let postbox = self.postbox {
            return postbox.noticeTable.getAll()
        } else {
            return [:]
        }
    }
    
    public func getNoticeEntry(key: NoticeEntryKey) -> CodableEntry? {
        assert(!self.disposed)
        if let postbox = self.postbox {
            return postbox.noticeTable.get(key: key)
        } else {
            return nil
        }
    }
    
    public func setNoticeEntry(key: NoticeEntryKey, value: CodableEntry?) {
        assert(!self.disposed)
        self.postbox?.setNoticeEntry(key: key, value: value)
    }
    
    public func clearNoticeEntries() {
        assert(!self.disposed)
        self.postbox?.clearNoticeEntries()
    }
    
    public func setPendingMessageAction(type: PendingMessageActionType, id: MessageId, action: PendingMessageActionData?) {
        assert(!self.disposed)
        self.postbox?.setPendingMessageAction(type: type, id: id, action: action)
    }
    
    public func getPendingMessageAction(type: PendingMessageActionType, id: MessageId) -> PendingMessageActionData? {
        assert(!self.disposed)
        return self.postbox?.getPendingMessageAction(type: type, id: id)
    }
    
    public func getMessageTagSummary(peerId: PeerId, threadId: Int64?, tagMask: MessageTags, namespace: MessageId.Namespace) -> MessageHistoryTagNamespaceSummary? {
        assert(!self.disposed)
        return self.postbox?.messageHistoryTagsSummaryTable.get(MessageHistoryTagsSummaryKey(tag: tagMask, peerId: peerId, threadId: threadId, namespace: namespace))
    }
    
    public func replaceMessageTagSummary(peerId: PeerId, threadId: Int64?, tagMask: MessageTags, namespace: MessageId.Namespace, count: Int32, maxId: MessageId.Id) {
        assert(!self.disposed)
        self.postbox?.replaceMessageTagSummary(peerId: peerId, threadId: threadId, tagMask: tagMask, namespace: namespace, count: count, maxId: maxId)
    }
    
    public func getPendingMessageActionsSummary(peerId: PeerId, type: PendingMessageActionType, namespace: MessageId.Namespace) -> Int32? {
        assert(!self.disposed)
        return self.postbox?.pendingMessageActionsMetadataTable.getCount(.peerNamespaceAction(peerId, namespace, type))
    }
    
    public func getMessageIndicesWithTag(peerId: PeerId, threadId: Int64?, namespace: MessageId.Namespace, tag: MessageTags) -> [MessageIndex] {
        assert(!self.disposed)
        guard let postbox = self.postbox else {
            return []
        }
        if let threadId = threadId {
            return postbox.messageHistoryThreadTagsTable.earlierIndices(tag: tag, threadId: threadId, peerId: peerId, namespace: namespace, index: nil, includeFrom: false, count: 1000)
        } else {
            return postbox.messageHistoryTagsTable.earlierIndices(tag: tag, peerId: peerId, namespace: namespace, index: nil, includeFrom: false, count: 1000)
        }
    }
    
    public func getMessagesWithThreadId(peerId: PeerId, namespace: MessageId.Namespace, threadId: Int64, from: MessageIndex, includeFrom: Bool, to: MessageIndex, limit: Int) -> [Message] {
        assert(!self.disposed)
        guard let postbox = self.postbox else {
            return []
        }
        return postbox.messageHistoryTable.fetch(peerId: peerId, namespace: namespace, tag: nil, threadId: threadId, from: from, includeFrom: includeFrom, to: to, ignoreMessagesInTimestampRange: nil, limit: limit).map(postbox.renderIntermediateMessage(_:))
    }
    
    public func scanMessages(peerId: PeerId, namespace: MessageId.Namespace, tag: MessageTags, _ f: (Message) -> Bool) {
        assert(!self.disposed)
        self.postbox?.scanMessages(peerId: peerId, namespace: namespace, tag: tag, f)
    }

    public func scanTopMessages(peerId: PeerId, namespace: MessageId.Namespace, limit: Int, _ f: (Message) -> Bool) {
        assert(!self.disposed)
        self.postbox?.scanTopMessages(peerId: peerId, namespace: namespace, limit: limit, f)
    }
    
    public func scanMessages(peerId: PeerId, namespace: MessageId.Namespace, fromId: MessageId, includeFrom: Bool = false, limit: Int, _ f: (Message) -> Bool) {
        assert(!self.disposed)
        self.postbox?.scanMessages(peerId: peerId, namespace: namespace, fromId: fromId, includeFrom: includeFrom, limit: limit, f)
    }

    public func scanMessageAttributes(peerId: PeerId, namespace: MessageId.Namespace, limit: Int, _ f: (MessageId, [MessageAttribute]) -> Bool) {
        self.postbox?.scanMessageAttributes(peerId: peerId, namespace: namespace, limit: limit, f)
    }
    
    public func getMessagesHistoryViewState(input: MessageHistoryViewInput, ignoreMessagesInTimestampRange: ClosedRange<Int32>?, count: Int, clipHoles: Bool, anchor: HistoryViewInputAnchor, namespaces: MessageIdNamespaces) -> MessageHistoryView {
        precondition(!self.disposed)
        guard let postbox = self.postbox else {
            preconditionFailure()
        }
        
        precondition(postbox.queue.isCurrent())
        
        var view: MessageHistoryView?
        
        let subscriber: Subscriber<(MessageHistoryView, ViewUpdateType, InitialMessageHistoryData?), NoError> = Subscriber(next: { next in
            view = next.0
        }, error: { _ in }, completed: {})
        
        let disposable = postbox.syncAroundMessageHistoryViewForPeerId(subscriber: subscriber, peerIds: input, ignoreMessagesInTimestampRange: ignoreMessagesInTimestampRange, count: count, clipHoles: clipHoles, anchor: anchor, fixedCombinedReadStates: nil, topTaggedMessageIdNamespaces: Set(), tagMask: nil, appendMessagesFromTheSameGroup: false, namespaces: namespaces, orderStatistics: MessageHistoryViewOrderStatistics(), additionalData: [])
        disposable.dispose()
        
        return view!
    }
    
    public func invalidateMessageHistoryTagsSummary(peerId: PeerId, namespace: MessageId.Namespace, tagMask: MessageTags) {
        assert(!self.disposed)
        self.postbox?.invalidateMessageHistoryTagsSummary(peerId: peerId, namespace: namespace, tagMask: tagMask)
    }
    
    public func removeInvalidatedMessageHistoryTagsSummaryEntry(_ entry: InvalidatedMessageHistoryTagsSummaryEntry) {
        assert(!self.disposed)
        self.postbox?.removeInvalidatedMessageHistoryTagsSummaryEntry(entry)
    }
    
    public func getRelativeUnreadChatListIndex(filtered: Bool, position: ChatListRelativePosition, groupId: PeerGroupId) -> ChatListIndex? {
        assert(!self.disposed)
        return self.postbox?.getRelativeUnreadChatListIndex(currentTransaction: self, filtered: filtered, position: position, groupId: groupId)
    }
    
    public func getDeviceContactImportInfo(_ identifier: ValueBoxKey) -> PostboxCoding? {
        assert(!self.disposed)
        return self.postbox?.deviceContactImportInfoTable.get(identifier)
    }
    
    public func setDeviceContactImportInfo(_ identifier: ValueBoxKey, value: PostboxCoding?) {
        assert(!self.disposed)
        self.postbox?.deviceContactImportInfoTable.set(identifier, value: value)
    }
    
    public func getDeviceContactImportInfoIdentifiers() -> [ValueBoxKey] {
        assert(!self.disposed)
        return self.postbox?.deviceContactImportInfoTable.getIdentifiers() ?? []
    }
    
    public func clearDeviceContactImportInfoIdentifiers() {
        assert(!self.disposed)
        self.postbox?.clearDeviceContactImportInfoIdentifiers()
    }
    
    public func enumerateDeviceContactImportInfoItems(_ f: (ValueBoxKey, PostboxCoding) -> Bool) {
        assert(!self.disposed)
        self.postbox?.deviceContactImportInfoTable.enumerateDeviceContactImportInfoItems(f)
    }
        
    public func getChatListNamespaceEntries(groupId: PeerGroupId, namespace: MessageId.Namespace, summaryTag: MessageTags?) -> [ChatListNamespaceEntry] {
        assert(!self.disposed)
        guard let postbox = self.postbox else {
            return []
        }
        return postbox.chatListTable.getNamespaceEntries(groupId: groupId, namespace: namespace, summaryTag: summaryTag, messageIndexTable: postbox.messageHistoryIndexTable, messageHistoryTable: postbox.messageHistoryTable, peerChatInterfaceStateTable: postbox.peerChatInterfaceStateTable, readStateTable: postbox.readStateTable, summaryTable: postbox.messageHistoryTagsSummaryTable)
    }
    
    public func getTopChatListEntries(groupId: PeerGroupId, count: Int, inactiveSecretChatPeerIds: Set<PeerId>) -> [RenderedPeer] {
        assert(!self.disposed)
        guard let postbox = self.postbox else {
            return []
        }
        var filteredCount = 0
        return postbox.chatListTable.earlierEntryInfos(groupId: groupId, index: nil, messageHistoryTable: postbox.messageHistoryTable, peerChatInterfaceStateTable: postbox.peerChatInterfaceStateTable, count: count + inactiveSecretChatPeerIds.count).compactMap { entry -> RenderedPeer? in
            if filteredCount >= count {
                return nil
            }
            filteredCount += 1
            switch entry {
            case let .message(index, _):
                if let peer = self.getPeer(index.messageIndex.id.peerId) {
                    if inactiveSecretChatPeerIds.contains(peer.id) {
                        filteredCount -= 1
                        return nil
                    }
                    return RenderedPeer(peer: peer)
                } else {
                    return nil
                }
            case .hole:
                return nil
            }
        }
    }
    
    public func addHolesEverywhere(peerNamespaces: [PeerId.Namespace], holeNamespace: MessageId.Namespace) {
        assert(!self.disposed)
        self.postbox?.addHolesEverywhere(peerNamespaces: peerNamespaces, holeNamespace: holeNamespace)
    }
    
    public func reindexUnreadCounters() {
        assert(!self.disposed)
        self.postbox?.reindexUnreadCounters(currentTransaction: self)
    }
    
    public func searchPeers(query: String, inactiveSecretChatPeerIds: Set<PeerId>) -> [RenderedPeer] {
        assert(!self.disposed)
        return self.postbox?.searchPeers(query: query, inactiveSecretChatPeerIds: inactiveSecretChatPeerIds) ?? []
    }

    public func clearTimestampBasedAttribute(id: MessageId, tag: UInt16) {
        assert(!self.disposed)
        self.postbox?.clearTimestampBasedAttribute(id: id, tag: tag)
    }
    
    public func removePeerTimeoutAttributeEntry(peerId: PeerId, timestamp: UInt32) {
        assert(!self.disposed)
        self.postbox?.removePeerTimeoutAttributeEntry(peerId: peerId, timestamp: timestamp)
    }
    
    public func getMessageHistoryThreadIndex(peerId: PeerId, limit: Int) -> [(threadId: Int64, index: MessageIndex, info: StoredMessageHistoryThreadInfo)] {
        assert(!self.disposed)
        return self.postbox!.messageHistoryThreadIndexTable.fetch(peerId: peerId, namespace: 0, start: .upperBound, end: .lowerBound, limit: limit)
    }
    
    public func getMessageHistoryThreadTopMessage(peerId: PeerId, threadId: Int64, namespaces: Set<MessageId.Namespace>) -> MessageIndex? {
        assert(!self.disposed)
        return self.postbox!.messageHistoryThreadsTable.getTop(peerId: peerId, threadId: threadId, namespaces: namespaces)
    }
    
    public func holeLowerBoundForTopValidRange(peerId: PeerId, threadId: Int64, namespace: MessageId.Namespace, space: MessageHistoryHoleSpace) -> MessageId.Id {
        assert(!self.disposed)
        return self.postbox!.messageHistoryThreadsTable.holeLowerBoundForTopValidRange(peerId: peerId, threadId: threadId, namespace: namespace, space: space, holeIndexTable: self.postbox!.messageHistoryThreadHoleIndexTable)
    }
    
    public func getMessageHistoryThreadInfo(peerId: PeerId, threadId: Int64) -> StoredMessageHistoryThreadInfo? {
        assert(!self.disposed)
        return self.postbox!.messageHistoryThreadIndexTable.get(peerId: peerId, threadId: threadId)
    }
    
    public func setMessageHistoryThreadInfo(peerId: PeerId, threadId: Int64, info: StoredMessageHistoryThreadInfo?) {
        assert(!self.disposed)
        self.postbox!.messageHistoryThreadIndexTable.set(peerId: peerId, threadId: threadId, info: info)
    }
    
    public func getPeerThreadCombinedState(peerId: PeerId) -> StoredPeerThreadCombinedState? {
        assert(!self.disposed)
        return self.postbox!.peerThreadCombinedStateTable.get(peerId: peerId)
    }
    
    public func setPeerThreadCombinedState(peerId: PeerId, state: StoredPeerThreadCombinedState?) {
        assert(!self.disposed)
        return self.postbox!.setPeerThreadCombinedState(peerId: peerId, state: state)
    }
    
    public func setPeerPinnedThreads(peerId: PeerId, threadIds: [Int64]) {
        assert(!self.disposed)
        self.postbox!.setPeerPinnedThreads(peerId: peerId, threadIds: threadIds)
    }
    
    public func getPeerPinnedThreads(peerId: PeerId) -> [Int64] {
        assert(!self.disposed)
        return self.postbox!.messageHistoryThreadPinnedTable.get(peerId: peerId)
    }
}

public enum PostboxResult {
    case upgrading(Float)
    case postbox(Postbox)
    case error
}

func debugSaveState(basePath:String, name: String) {
    let path = basePath + name
    let _ = try? FileManager.default.removeItem(atPath: path)
    do {
        try FileManager.default.copyItem(atPath: basePath, toPath: path)
    } catch (let e) {
        print("(Postbox debugSaveState: error \(e))")
    }
}

func debugRestoreState(basePath:String, name: String) {
    let path = basePath + name
    if FileManager.default.fileExists(atPath: path) {
        let _ = try? FileManager.default.removeItem(atPath: basePath)
        do {
            try FileManager.default.copyItem(atPath: path, toPath: basePath)
        } catch (let e) {
            print("(Postbox debugRestoreState: error \(e))")
        }
    } else {
        print("(Postbox debugRestoreState: path doesn't exist")
    }
}

private let sharedQueue = Queue(name: "org.telegram.postbox.Postbox")

public func openPostbox(basePath: String, seedConfiguration: SeedConfiguration, encryptionParameters: ValueBoxEncryptionParameters, timestampForAbsoluteTimeBasedOperations: Int32, isTemporary: Bool, isReadOnly: Bool, useCopy: Bool, useCaches: Bool, removeDatabaseOnError: Bool) -> Signal<PostboxResult, NoError> {
    let queue = sharedQueue
    return Signal { subscriber in
        queue.async {
            postboxLog("openPostbox, basePath: \(basePath), useCopy: \(useCopy)")

            let _ = try? FileManager.default.createDirectory(atPath: basePath, withIntermediateDirectories: true, attributes: nil)
            
            var tempDir: TempBoxDirectory?
            let dbBasePath: String
            if useCopy {
                let directory = TempBox.shared.tempDirectory()
                tempDir = directory
                
                let originalBasePath = basePath + "/db"
                if let originalFiles = try? FileManager.default.contentsOfDirectory(atPath: originalBasePath) {
                    do {
                        for fileName in originalFiles {
                            try FileManager.default.copyItem(atPath: originalBasePath + "/" + fileName, toPath: directory.path + "/" + fileName)
                        }
                    } catch let e {
                        postboxLog("openPostbox useCopy error: \(e)")
                        subscriber.putNext(.error)
                        return
                    }
                } else {
                    postboxLog("openPostbox, error1")
                    subscriber.putNext(.error)
                    return
                }
                dbBasePath = directory.path
            } else {
                dbBasePath = basePath + "/db"
            }

            #if DEBUG
            //debugSaveState(basePath: basePath, name: "previous1")
            //debugRestoreState(basePath: basePath, name: "previous1")
            #endif
            
            let startTime = CFAbsoluteTimeGetCurrent()

            postboxLog("openPostbox, initialize SqliteValueBox")
            
            guard var valueBox = SqliteValueBox(basePath: dbBasePath, queue: queue, isTemporary: isTemporary, isReadOnly: isReadOnly, useCaches: useCaches, removeDatabaseOnError: removeDatabaseOnError, encryptionParameters: encryptionParameters, upgradeProgress: { progress in
                postboxLog("openPostbox, SqliteValueBox upgrading progress \(progress)")
                subscriber.putNext(.upgrading(progress))
            }) else {
                postboxLog("openPostbox, SqliteValueBox open error")
                subscriber.putNext(.error)
                return
            }
            
            loop: while true {
                let metadataTable = MetadataTable(valueBox: valueBox, table: MetadataTable.tableSpec(0), useCaches: useCaches)
                
                let userVersion: Int32? = metadataTable.userVersion()
                let currentUserVersion: Int32 = 25

                postboxLog("openPostbox, current userVersion: \(String(describing: userVersion ?? nil))")
                
                if let userVersion = userVersion {
                    if userVersion != currentUserVersion {
                        if isTemporary {
                            postboxLog("openPostbox, isTemporary = true, not upgrading")
                            subscriber.putNext(.error)
                            return
                        } else {
                            if userVersion > currentUserVersion {
                                postboxLog("Version \(userVersion) is newer than supported")
                                assertionFailure("Version \(userVersion) is newer than supported")
                                valueBox.drop()
                                guard let updatedValueBox = SqliteValueBox(basePath: dbBasePath, queue: queue, isTemporary: isTemporary, isReadOnly: isReadOnly, useCaches: useCaches, removeDatabaseOnError: removeDatabaseOnError, encryptionParameters: encryptionParameters, upgradeProgress: { progress in
                                    subscriber.putNext(.upgrading(progress))
                                }) else {
                                    subscriber.putNext(.error)
                                    return
                                }
                                valueBox = updatedValueBox
                            } else {
                                if let operation = registeredUpgrades()[userVersion] {
                                    switch operation {
                                        case let .inplace(f):
                                            valueBox.begin()
                                            f(metadataTable, valueBox, { progress in
                                                subscriber.putNext(.upgrading(progress))
                                            })
                                            valueBox.commit()
                                        case let .standalone(f):
                                            let updatedPath = f(queue, basePath, valueBox, encryptionParameters, { progress in
                                                subscriber.putNext(.upgrading(progress))
                                            })
                                            if let updatedPath = updatedPath {
                                                valueBox.internalClose()
                                                let _ = try? FileManager.default.removeItem(atPath: dbBasePath)
                                                let _ = try? FileManager.default.moveItem(atPath: updatedPath, toPath: dbBasePath)
                                                guard let updatedValueBox = SqliteValueBox(basePath: dbBasePath, queue: queue, isTemporary: isTemporary, isReadOnly: isReadOnly, useCaches: useCaches, removeDatabaseOnError: removeDatabaseOnError, encryptionParameters: encryptionParameters, upgradeProgress: { progress in
                                                    subscriber.putNext(.upgrading(progress))
                                                }) else {
                                                    subscriber.putNext(.error)
                                                    return
                                                }
                                                valueBox = updatedValueBox
                                            }
                                    }
                                    continue loop
                                } else {
                                    assertionFailure("Couldn't find any upgrade for \(userVersion)")
                                    postboxLog("Couldn't find any upgrade for \(userVersion)")
                                    valueBox.drop()
                                    guard let updatedValueBox = SqliteValueBox(basePath: dbBasePath, queue: queue, isTemporary: isTemporary, isReadOnly: isReadOnly, useCaches: useCaches, removeDatabaseOnError: removeDatabaseOnError, encryptionParameters: encryptionParameters, upgradeProgress: { progress in
                                        subscriber.putNext(.upgrading(progress))
                                    }) else {
                                        subscriber.putNext(.error)
                                        return
                                    }
                                    valueBox = updatedValueBox
                                }
                            }
                        }
                    }
                } else {
                    metadataTable.setUserVersion(currentUserVersion)
                }
                
                let endTime = CFAbsoluteTimeGetCurrent()
                postboxLog("Postbox load took \((endTime - startTime) * 1000.0) ms")
                
                subscriber.putNext(.postbox(Postbox(queue: queue, basePath: basePath, seedConfiguration: seedConfiguration, valueBox: valueBox, timestampForAbsoluteTimeBasedOperations: timestampForAbsoluteTimeBasedOperations, isTemporary: isTemporary, tempDir: tempDir, useCaches: useCaches)))

                postboxLog("openPostbox, putCompletion")

                subscriber.putCompletion()
                break
            }
        }
        
        return EmptyDisposable
    }
}

final class PostboxImpl {
    public let queue: Queue
    public let seedConfiguration: SeedConfiguration
    private let basePath: String
    let valueBox: SqliteValueBox
    private let tempDir: TempBoxDirectory?
    
    private let ipcNotificationsDisposable = MetaDisposable()
    
    private var transactionStateVersion: Int64 = 0
    
    private var viewTracker: ViewTracker!
    private var nextViewId = 0
    
    private var currentUpdatedState: PostboxCoding?
    private var currentOperationsByPeerId: [PeerId: [MessageHistoryOperation]] = [:]
    private var currentUpdatedChatListInclusions: [PeerId: PeerChatListInclusion] = [:]
    private var currentUnsentOperations: [IntermediateMessageHistoryUnsentOperation] = []
    private var currentUpdatedSynchronizeReadStateOperations: [PeerId: PeerReadStateSynchronizationOperation?] = [:]
    private var currentUpdatedGroupSummarySynchronizeOperations: [PeerGroupAndNamespace: Bool] = [:]
    private var currentUpdatedMedia: [MediaId: Media?] = [:]
    private var currentGlobalTagsOperations: [GlobalMessageHistoryTagsOperation] = []
    private var currentLocalTagsOperations: [IntermediateMessageHistoryLocalTagsOperation] = []
    
    private var currentPeerHoleOperations: [MessageHistoryIndexHoleOperationKey: [MessageHistoryIndexHoleOperation]] = [:]
    private var currentUpdatedPeers: [PeerId: Peer] = [:]
    private var currentUpdatedPeerNotificationSettings: [PeerId: (PeerNotificationSettings?, PeerNotificationSettings)] = [:]
    private var currentUpdatedPeerNotificationBehaviorTimestamps: [PeerId: PeerNotificationSettingsBehaviorTimestamp] = [:]
    private var currentUpdatedCachedPeerData: [PeerId: CachedPeerData] = [:]
    private var currentUpdatedPeerPresences: [PeerId: PeerPresence] = [:]
    private var currentUpdatedPeerChatListEmbeddedStates = Set<PeerId>()
    private var currentUpdatedTotalUnreadStates: [PeerGroupId: ChatListTotalUnreadState] = [:]
    private var currentUpdatedGroupTotalUnreadSummaries: [PeerGroupId: PeerGroupUnreadCountersCombinedSummary] = [:]
    private var currentPeerMergedOperationLogOperations: [PeerMergedOperationLogOperation] = []
    private var currentTimestampBasedMessageAttributesOperations: [TimestampBasedMessageAttributesOperation] = []
    private var currentPreferencesOperations: [PreferencesOperation] = []
    private var currentOrderedItemListOperations: [Int32: [OrderedItemListOperation]] = [:]
    private var currentItemCollectionItemsOperations: [ItemCollectionId: [ItemCollectionItemsOperation]] = [:]
    private var currentItemCollectionInfosOperations: [ItemCollectionInfosOperation] = []
    private var currentUpdatedPeerChatStates = Set<PeerId>()
    private var currentPendingMessageActionsOperations: [PendingMessageActionsOperation] = []
    private var currentUpdatedMessageActionsSummaries: [PendingMessageActionsSummaryKey: Int32] = [:]
    private var currentUpdatedMessageTagSummaries: [MessageHistoryTagsSummaryKey : MessageHistoryTagNamespaceSummary] = [:]
    private var currentInvalidateMessageTagSummaries: [InvalidatedMessageHistoryTagsSummaryEntryOperation] = []
    private var currentUpdatedPendingPeerNotificationSettings = Set<PeerId>()
    private var currentGroupIdsWithUpdatedReadStats = Set<PeerGroupId>()
    
    private var currentChatListOperations: [PeerGroupId: [ChatListOperation]] = [:]
    private var currentReplaceRemoteContactCount: Int32?
    private var currentReplacedContactPeerIds: Set<PeerId>?
    private var currentUpdatedMasterClientId: Int64?
    
    private var currentReplacedAdditionalChatListItems: [AdditionalChatListItem]?
    private var currentUpdatedNoticeEntryKeys = Set<NoticeEntryKey>()
    private var currentUpdatedCacheEntryKeys = Set<ItemCacheEntryId>()
    
    private var currentUpdatedPeerThreadCombinedStates = Set<PeerId>()
    private var currentUpdatedPinnedThreads = Set<PeerId>()
    
    private var currentNeedsReindexUnreadCounters: Bool = false
    
    private let statePipe: ValuePipe<PostboxCoding> = ValuePipe()
    private var masterClientId = Promise<Int64>()
    
    private var sessionClientId: Int64 = {
        var value: Int64 = 0
        arc4random_buf(&value, 8)
        return value
    }()
    
    private var nextUniqueId: UInt32 = 1
    func takeNextUniqueId() -> UInt32 {
        assert(self.queue.isCurrent())
        let value = self.nextUniqueId
        self.nextUniqueId += 1
        return value
    }
    
    let tables: [Table]
    
    let metadataTable: MetadataTable
    let keychainTable: KeychainTable
    let peerTable: PeerTable
    let peerNotificationSettingsTable: PeerNotificationSettingsTable
    let pendingPeerNotificationSettingsIndexTable: PendingPeerNotificationSettingsIndexTable
    let peerNotificationSettingsBehaviorTable: PeerNotificationSettingsBehaviorTable
    let peerNotificationSettingsBehaviorIndexTable: PeerNotificationSettingsBehaviorIndexTable
    let cachedPeerDataTable: CachedPeerDataTable
    let peerPresenceTable: PeerPresenceTable
    let globalMessageIdsTable: GlobalMessageIdsTable
    let globallyUniqueMessageIdsTable: MessageGloballyUniqueIdTable
    let messageHistoryIndexTable: MessageHistoryIndexTable
    let messageHistoryTable: MessageHistoryTable
    let mediaTable: MessageMediaTable
    let chatListIndexTable: ChatListIndexTable
    let chatListTable: ChatListTable
    let additionalChatListItemsTable: AdditionalChatListItemsTable
    let messageHistoryMetadataTable: MessageHistoryMetadataTable
    let messageHistoryUnsentTable: MessageHistoryUnsentTable
    let messageHistoryFailedTable: MessageHistoryFailedTable
    let messageHistoryTagsTable: MessageHistoryTagsTable
    let messageHistoryThreadsTable: MessageHistoryThreadsTable
    let peerThreadCombinedStateTable: PeerThreadCombinedStateTable
    let peerThreadsSummaryTable: PeerThreadsSummaryTable
    let messageHistoryThreadTagsTable: MessageHistoryThreadTagsTable
    let messageHistoryThreadHoleIndexTable: MessageHistoryThreadHoleIndexTable
    let messageHistoryThreadReverseIndexTable: MessageHistoryThreadReverseIndexTable
    let messageHistoryThreadIndexTable: MessageHistoryThreadIndexTable
    let messageHistoryThreadPinnedTable: MessageHistoryThreadPinnedTable
    let globalMessageHistoryTagsTable: GlobalMessageHistoryTagsTable
    let localMessageHistoryTagsTable: LocalMessageHistoryTagsTable
    let peerChatStateTable: PeerChatStateTable
    let readStateTable: MessageHistoryReadStateTable
    let synchronizeReadStateTable: MessageHistorySynchronizeReadStateTable
    let synchronizeGroupMessageStatsTable: InvalidatedGroupMessageStatsTable
    let contactsTable: ContactTable
    let itemCollectionInfoTable: ItemCollectionInfoTable
    let itemCollectionItemTable: ItemCollectionItemTable
    let itemCollectionReverseIndexTable: ReverseIndexReferenceTable<ItemCollectionItemReverseIndexReference>
    let peerChatInterfaceStateTable: PeerChatInterfaceStateTable
    let peerChatThreadInterfaceStateTable: PeerChatThreadInterfaceStateTable
    let itemCacheMetaTable: ItemCacheMetaTable
    let itemCacheTable: ItemCacheTable
    let peerNameTokenIndexTable: ReverseIndexReferenceTable<PeerIdReverseIndexReference>
    let peerNameIndexTable: PeerNameIndexTable
    let reverseAssociatedPeerTable: ReverseAssociatedPeerTable
    let peerChatTopTaggedMessageIdsTable: PeerChatTopTaggedMessageIdsTable
    let peerOperationLogMetadataTable: PeerOperationLogMetadataTable
    let peerMergedOperationLogIndexTable: PeerMergedOperationLogIndexTable
    let peerOperationLogTable: PeerOperationLogTable
    let timestampBasedMessageAttributesTable: TimestampBasedMessageAttributesTable
    let timestampBasedMessageAttributesIndexTable: TimestampBasedMessageAttributesIndexTable
    let preferencesTable: PreferencesTable
    let orderedItemListTable: OrderedItemListTable
    let orderedItemListIndexTable: OrderedItemListIndexTable
    let textIndexTable: MessageHistoryTextIndexTable
    let unorderedItemListTable: UnorderedItemListTable
    let noticeTable: NoticeTable
    let messageHistoryTagsSummaryTable: MessageHistoryTagsSummaryTable
    let invalidatedMessageHistoryTagsSummaryTable: InvalidatedMessageHistoryTagsSummaryTable
    let pendingMessageActionsTable: PendingMessageActionsTable
    let pendingMessageActionsMetadataTable: PendingMessageActionsMetadataTable
    let deviceContactImportInfoTable: DeviceContactImportInfoTable
    let messageHistoryHoleIndexTable: MessageHistoryHoleIndexTable
    let groupMessageStatsTable: GroupMessageStatsTable
    let peerTimeoutPropertiesTable: PeerTimeoutPropertiesTable
    
    //temporary
    let peerRatingTable: RatingTable<PeerId>
    
    var installedMessageActionsByPeerId: [PeerId: Bag<([StoreMessage], Transaction) -> Void>] = [:]
    var installedStoreOrUpdateMessageActionsByPeerId: [PeerId: Bag<StoreOrUpdateMessageAction>] = [:]
    
    init(queue: Queue, basePath: String, seedConfiguration: SeedConfiguration, valueBox: SqliteValueBox, timestampForAbsoluteTimeBasedOperations: Int32, isTemporary: Bool, tempDir: TempBoxDirectory?, useCaches: Bool) {
        assert(queue.isCurrent())
        
        let startTime = CFAbsoluteTimeGetCurrent()
        
        self.queue = queue
        self.basePath = basePath
        self.seedConfiguration = seedConfiguration
        self.tempDir = tempDir

        self.valueBox = valueBox
        
        self.metadataTable = MetadataTable(valueBox: self.valueBox, table: MetadataTable.tableSpec(0), useCaches: useCaches)
        
        self.keychainTable = KeychainTable(valueBox: self.valueBox, table: KeychainTable.tableSpec(1), useCaches: useCaches)
        self.reverseAssociatedPeerTable = ReverseAssociatedPeerTable(valueBox: self.valueBox, table:ReverseAssociatedPeerTable.tableSpec(40), useCaches: useCaches)
        self.peerTimeoutPropertiesTable = PeerTimeoutPropertiesTable(valueBox: self.valueBox, table: PeerTimeoutPropertiesTable.tableSpec(64), useCaches: useCaches)
        self.peerTable = PeerTable(valueBox: self.valueBox, table: PeerTable.tableSpec(2), useCaches: useCaches, reverseAssociatedTable: self.reverseAssociatedPeerTable, peerTimeoutPropertiesTable: self.peerTimeoutPropertiesTable)
        self.globalMessageIdsTable = GlobalMessageIdsTable(valueBox: self.valueBox, table: GlobalMessageIdsTable.tableSpec(3), useCaches: useCaches, seedConfiguration: seedConfiguration)
        self.globallyUniqueMessageIdsTable = MessageGloballyUniqueIdTable(valueBox: self.valueBox, table: MessageGloballyUniqueIdTable.tableSpec(32), useCaches: useCaches)
        self.messageHistoryMetadataTable = MessageHistoryMetadataTable(valueBox: self.valueBox, table: MessageHistoryMetadataTable.tableSpec(10), useCaches: useCaches)
        self.messageHistoryHoleIndexTable = MessageHistoryHoleIndexTable(valueBox: self.valueBox, table: MessageHistoryHoleIndexTable.tableSpec(56), useCaches: useCaches, metadataTable: self.messageHistoryMetadataTable, seedConfiguration: self.seedConfiguration)
        self.messageHistoryUnsentTable = MessageHistoryUnsentTable(valueBox: self.valueBox, table: MessageHistoryUnsentTable.tableSpec(11), useCaches: useCaches)
        self.messageHistoryFailedTable = MessageHistoryFailedTable(valueBox: self.valueBox, table: MessageHistoryFailedTable.tableSpec(49), useCaches: useCaches)
        self.invalidatedMessageHistoryTagsSummaryTable = InvalidatedMessageHistoryTagsSummaryTable(valueBox: self.valueBox, table: InvalidatedMessageHistoryTagsSummaryTable.tableSpec(47), useCaches: useCaches)
        self.messageHistoryTagsSummaryTable = MessageHistoryTagsSummaryTable(valueBox: self.valueBox, table: MessageHistoryTagsSummaryTable.tableSpec(44), useCaches: useCaches, invalidateTable: self.invalidatedMessageHistoryTagsSummaryTable)
        self.pendingMessageActionsMetadataTable = PendingMessageActionsMetadataTable(valueBox: self.valueBox, table: PendingMessageActionsMetadataTable.tableSpec(45), useCaches: useCaches)
        self.pendingMessageActionsTable = PendingMessageActionsTable(valueBox: self.valueBox, table: PendingMessageActionsTable.tableSpec(46), useCaches: useCaches, metadataTable: self.pendingMessageActionsMetadataTable)
        self.messageHistoryTagsTable = MessageHistoryTagsTable(valueBox: self.valueBox, table: MessageHistoryTagsTable.tableSpec(12), useCaches: useCaches, seedConfiguration: self.seedConfiguration, summaryTable: self.messageHistoryTagsSummaryTable)
        self.messageHistoryThreadsTable = MessageHistoryThreadsTable(valueBox: self.valueBox, table: MessageHistoryThreadsTable.tableSpec(62), useCaches: useCaches)
        self.peerThreadCombinedStateTable = PeerThreadCombinedStateTable(valueBox: self.valueBox, table: PeerThreadCombinedStateTable.tableSpec(74), useCaches: useCaches)
        self.peerThreadsSummaryTable = PeerThreadsSummaryTable(valueBox: self.valueBox, table: PeerThreadsSummaryTable.tableSpec(75), useCaches: useCaches, seedConfiguration: self.seedConfiguration)
        self.messageHistoryThreadTagsTable = MessageHistoryThreadTagsTable(valueBox: self.valueBox, table: MessageHistoryThreadTagsTable.tableSpec(71), useCaches: useCaches, seedConfiguration: self.seedConfiguration, summaryTable: self.messageHistoryTagsSummaryTable)
        self.messageHistoryThreadHoleIndexTable = MessageHistoryThreadHoleIndexTable(valueBox: self.valueBox, table: MessageHistoryThreadHoleIndexTable.tableSpec(63), useCaches: useCaches, metadataTable: self.messageHistoryMetadataTable, seedConfiguration: self.seedConfiguration)
        self.messageHistoryThreadReverseIndexTable = MessageHistoryThreadReverseIndexTable(valueBox: self.valueBox, table: MessageHistoryThreadReverseIndexTable.tableSpec(72), useCaches: useCaches)
        self.messageHistoryThreadIndexTable = MessageHistoryThreadIndexTable(valueBox: self.valueBox, table: MessageHistoryThreadIndexTable.tableSpec(73), reverseIndexTable: self.messageHistoryThreadReverseIndexTable, useCaches: useCaches)
        self.messageHistoryThreadPinnedTable = MessageHistoryThreadPinnedTable(valueBox: self.valueBox, table: MessageHistoryThreadPinnedTable.tableSpec(76), useCaches: useCaches)
        self.globalMessageHistoryTagsTable = GlobalMessageHistoryTagsTable(valueBox: self.valueBox, table: GlobalMessageHistoryTagsTable.tableSpec(39), useCaches: useCaches)
        self.localMessageHistoryTagsTable = LocalMessageHistoryTagsTable(valueBox: self.valueBox, table: GlobalMessageHistoryTagsTable.tableSpec(52), useCaches: useCaches)
        self.messageHistoryIndexTable = MessageHistoryIndexTable(valueBox: self.valueBox, table: MessageHistoryIndexTable.tableSpec(4), useCaches: useCaches, messageHistoryHoleIndexTable: self.messageHistoryHoleIndexTable, globalMessageIdsTable: self.globalMessageIdsTable, metadataTable: self.messageHistoryMetadataTable, seedConfiguration: self.seedConfiguration)
        self.mediaTable = MessageMediaTable(valueBox: self.valueBox, table: MessageMediaTable.tableSpec(6), useCaches: useCaches)
        self.readStateTable = MessageHistoryReadStateTable(valueBox: self.valueBox, table: MessageHistoryReadStateTable.tableSpec(14), useCaches: useCaches, seedConfiguration: seedConfiguration)
        self.synchronizeReadStateTable = MessageHistorySynchronizeReadStateTable(valueBox: self.valueBox, table: MessageHistorySynchronizeReadStateTable.tableSpec(15), useCaches: useCaches)
        self.synchronizeGroupMessageStatsTable = InvalidatedGroupMessageStatsTable(valueBox: self.valueBox, table: InvalidatedGroupMessageStatsTable.tableSpec(59), useCaches: useCaches)
        self.timestampBasedMessageAttributesIndexTable = TimestampBasedMessageAttributesIndexTable(valueBox: self.valueBox, table: TimestampBasedMessageAttributesTable.tableSpec(33), useCaches: useCaches)
        self.timestampBasedMessageAttributesTable = TimestampBasedMessageAttributesTable(valueBox: self.valueBox, table: TimestampBasedMessageAttributesTable.tableSpec(34), useCaches: useCaches, indexTable: self.timestampBasedMessageAttributesIndexTable)
        self.textIndexTable = MessageHistoryTextIndexTable(valueBox: self.valueBox, table: MessageHistoryTextIndexTable.tableSpec(41))
        self.additionalChatListItemsTable = AdditionalChatListItemsTable(valueBox: self.valueBox, table: AdditionalChatListItemsTable.tableSpec(55), useCaches: useCaches)
        self.messageHistoryTable = MessageHistoryTable(valueBox: self.valueBox, table: MessageHistoryTable.tableSpec(7), useCaches: useCaches, seedConfiguration: seedConfiguration, messageHistoryIndexTable: self.messageHistoryIndexTable, messageHistoryHoleIndexTable: self.messageHistoryHoleIndexTable, messageMediaTable: self.mediaTable, historyMetadataTable: self.messageHistoryMetadataTable, globallyUniqueMessageIdsTable: self.globallyUniqueMessageIdsTable, unsentTable: self.messageHistoryUnsentTable, failedTable: self.messageHistoryFailedTable, tagsTable: self.messageHistoryTagsTable, threadsTable: self.messageHistoryThreadsTable, threadTagsTable: self.messageHistoryThreadTagsTable, globalTagsTable: self.globalMessageHistoryTagsTable, localTagsTable: self.localMessageHistoryTagsTable, timeBasedAttributesTable: self.timestampBasedMessageAttributesTable, readStateTable: self.readStateTable, synchronizeReadStateTable: self.synchronizeReadStateTable, textIndexTable: self.textIndexTable, summaryTable: self.messageHistoryTagsSummaryTable, pendingActionsTable: self.pendingMessageActionsTable)
        self.peerChatStateTable = PeerChatStateTable(valueBox: self.valueBox, table: PeerChatStateTable.tableSpec(13), useCaches: useCaches)
        self.peerNameTokenIndexTable = ReverseIndexReferenceTable<PeerIdReverseIndexReference>(valueBox: self.valueBox, table: ReverseIndexReferenceTable<PeerIdReverseIndexReference>.tableSpec(26), useCaches: useCaches)
        self.peerNameIndexTable = PeerNameIndexTable(valueBox: self.valueBox, table: PeerNameIndexTable.tableSpec(27), useCaches: useCaches, peerTable: self.peerTable, peerNameTokenIndexTable: self.peerNameTokenIndexTable)
        self.contactsTable = ContactTable(valueBox: self.valueBox, table: ContactTable.tableSpec(16), useCaches: useCaches, peerNameIndexTable: self.peerNameIndexTable)
        self.peerRatingTable = RatingTable<PeerId>(valueBox: self.valueBox, table: RatingTable<PeerId>.tableSpec(17), useCaches: useCaches)
        self.cachedPeerDataTable = CachedPeerDataTable(valueBox: self.valueBox, table: CachedPeerDataTable.tableSpec(18), useCaches: useCaches)
        self.pendingPeerNotificationSettingsIndexTable = PendingPeerNotificationSettingsIndexTable(valueBox: self.valueBox, table: PendingPeerNotificationSettingsIndexTable.tableSpec(48), useCaches: useCaches)
        self.peerNotificationSettingsBehaviorIndexTable = PeerNotificationSettingsBehaviorIndexTable(valueBox: self.valueBox, table: PeerNotificationSettingsBehaviorIndexTable.tableSpec(60), useCaches: useCaches)
        self.peerNotificationSettingsBehaviorTable = PeerNotificationSettingsBehaviorTable(valueBox: self.valueBox, table: PeerNotificationSettingsBehaviorTable.tableSpec(61), useCaches: useCaches, indexTable: self.peerNotificationSettingsBehaviorIndexTable)
        self.peerNotificationSettingsTable = PeerNotificationSettingsTable(valueBox: self.valueBox, table: PeerNotificationSettingsTable.tableSpec(19), useCaches: useCaches, pendingIndexTable: self.pendingPeerNotificationSettingsIndexTable, behaviorTable: self.peerNotificationSettingsBehaviorTable)
        self.peerPresenceTable = PeerPresenceTable(valueBox: self.valueBox, table: PeerPresenceTable.tableSpec(20), useCaches: useCaches)
        self.itemCollectionInfoTable = ItemCollectionInfoTable(valueBox: self.valueBox, table: ItemCollectionInfoTable.tableSpec(21), useCaches: useCaches)
        self.itemCollectionReverseIndexTable = ReverseIndexReferenceTable<ItemCollectionItemReverseIndexReference>(valueBox: self.valueBox, table: ReverseIndexReferenceTable<ItemCollectionItemReverseIndexReference>.tableSpec(36), useCaches: useCaches)
        self.itemCollectionItemTable = ItemCollectionItemTable(valueBox: self.valueBox, table: ItemCollectionItemTable.tableSpec(22), useCaches: useCaches, reverseIndexTable: self.itemCollectionReverseIndexTable)
        self.peerChatInterfaceStateTable = PeerChatInterfaceStateTable(valueBox: self.valueBox, table: PeerChatInterfaceStateTable.tableSpec(67), useCaches: useCaches)
        self.peerChatThreadInterfaceStateTable = PeerChatThreadInterfaceStateTable(valueBox: self.valueBox, table: PeerChatThreadInterfaceStateTable.tableSpec(68), useCaches: useCaches)
        self.itemCacheMetaTable = ItemCacheMetaTable(valueBox: self.valueBox, table: ItemCacheMetaTable.tableSpec(24), useCaches: useCaches)
        self.itemCacheTable = ItemCacheTable(valueBox: self.valueBox, table: ItemCacheTable.tableSpec(25), useCaches: useCaches)
        self.chatListIndexTable = ChatListIndexTable(valueBox: self.valueBox, table: ChatListIndexTable.tableSpec(8), useCaches: useCaches, peerNameIndexTable: self.peerNameIndexTable, metadataTable: self.messageHistoryMetadataTable, readStateTable: self.readStateTable, notificationSettingsTable: self.peerNotificationSettingsTable)
        self.chatListTable = ChatListTable(valueBox: self.valueBox, table: ChatListTable.tableSpec(9), useCaches: useCaches, indexTable: self.chatListIndexTable, metadataTable: self.messageHistoryMetadataTable, seedConfiguration: self.seedConfiguration)
        self.peerChatTopTaggedMessageIdsTable = PeerChatTopTaggedMessageIdsTable(valueBox: self.valueBox, table: PeerChatTopTaggedMessageIdsTable.tableSpec(28), useCaches: useCaches)
        self.peerOperationLogMetadataTable = PeerOperationLogMetadataTable(valueBox: self.valueBox, table: PeerOperationLogMetadataTable.tableSpec(29), useCaches: useCaches)
        self.peerMergedOperationLogIndexTable = PeerMergedOperationLogIndexTable(valueBox: self.valueBox, table: PeerMergedOperationLogIndexTable.tableSpec(30), useCaches: useCaches, metadataTable: self.peerOperationLogMetadataTable)
        self.peerOperationLogTable = PeerOperationLogTable(valueBox: self.valueBox, table: PeerOperationLogTable.tableSpec(31), useCaches: useCaches, metadataTable: self.peerOperationLogMetadataTable, mergedIndexTable: self.peerMergedOperationLogIndexTable)
        self.preferencesTable = PreferencesTable(valueBox: self.valueBox, table: PreferencesTable.tableSpec(35), useCaches: useCaches)
        self.orderedItemListIndexTable = OrderedItemListIndexTable(valueBox: self.valueBox, table: OrderedItemListIndexTable.tableSpec(37), useCaches: useCaches)
        self.orderedItemListTable = OrderedItemListTable(valueBox: self.valueBox, table: OrderedItemListTable.tableSpec(38), useCaches: useCaches, indexTable: self.orderedItemListIndexTable)
        self.unorderedItemListTable = UnorderedItemListTable(valueBox: self.valueBox, table: UnorderedItemListTable.tableSpec(42), useCaches: useCaches)
        self.noticeTable = NoticeTable(valueBox: self.valueBox, table: NoticeTable.tableSpec(43), useCaches: useCaches)
        self.deviceContactImportInfoTable = DeviceContactImportInfoTable(valueBox: self.valueBox, table: DeviceContactImportInfoTable.tableSpec(54), useCaches: useCaches)
        self.groupMessageStatsTable = GroupMessageStatsTable(valueBox: self.valueBox, table: GroupMessageStatsTable.tableSpec(58), useCaches: useCaches)
        
        var tables: [Table] = []
        tables.append(self.metadataTable)
        tables.append(self.keychainTable)
        tables.append(self.peerTable)
        tables.append(self.globalMessageIdsTable)
        tables.append(self.globallyUniqueMessageIdsTable)
        tables.append(self.messageHistoryMetadataTable)
        tables.append(self.messageHistoryUnsentTable)
        tables.append(self.messageHistoryFailedTable)
        tables.append(self.messageHistoryTagsTable)
        tables.append(self.messageHistoryThreadsTable)
        tables.append(self.peerThreadCombinedStateTable)
        tables.append(self.peerThreadsSummaryTable)
        tables.append(self.messageHistoryThreadTagsTable)
        tables.append(self.messageHistoryThreadHoleIndexTable)
        tables.append(self.messageHistoryThreadReverseIndexTable)
        tables.append(self.messageHistoryThreadIndexTable)
        tables.append(self.messageHistoryThreadPinnedTable)
        tables.append(self.globalMessageHistoryTagsTable)
        tables.append(self.localMessageHistoryTagsTable)
        tables.append(self.messageHistoryIndexTable)
        tables.append(self.mediaTable)
        tables.append(self.readStateTable)
        tables.append(self.synchronizeReadStateTable)
        tables.append(self.synchronizeGroupMessageStatsTable)
        tables.append(self.messageHistoryTable)
        tables.append(self.chatListIndexTable)
        tables.append(self.chatListTable)
        tables.append(self.additionalChatListItemsTable)
        tables.append(self.peerChatStateTable)
        tables.append(self.contactsTable)
        tables.append(self.peerRatingTable)
        tables.append(self.peerNotificationSettingsTable)
        tables.append(self.peerNotificationSettingsBehaviorIndexTable)
        tables.append(self.peerNotificationSettingsBehaviorTable)
        tables.append(self.cachedPeerDataTable)
        tables.append(self.peerPresenceTable)
        tables.append(self.itemCollectionInfoTable)
        tables.append(self.itemCollectionItemTable)
        tables.append(self.itemCollectionReverseIndexTable)
        tables.append(self.peerChatInterfaceStateTable)
        tables.append(self.peerChatThreadInterfaceStateTable)
        tables.append(self.itemCacheMetaTable)
        tables.append(self.itemCacheTable)
        tables.append(self.peerNameIndexTable)
        tables.append(self.reverseAssociatedPeerTable)
        tables.append(self.peerNameTokenIndexTable)
        tables.append(self.peerChatTopTaggedMessageIdsTable)
        tables.append(self.peerOperationLogMetadataTable)
        tables.append(self.peerMergedOperationLogIndexTable)
        tables.append(self.peerOperationLogTable)
        tables.append(self.timestampBasedMessageAttributesTable)
        tables.append(self.timestampBasedMessageAttributesIndexTable)
        tables.append(self.preferencesTable)
        tables.append(self.orderedItemListTable)
        tables.append(self.orderedItemListIndexTable)
        tables.append(self.unorderedItemListTable)
        tables.append(self.noticeTable)
        tables.append(self.messageHistoryTagsSummaryTable)
        tables.append(self.invalidatedMessageHistoryTagsSummaryTable)
        tables.append(self.pendingMessageActionsTable)
        tables.append(self.pendingMessageActionsMetadataTable)
        tables.append(self.deviceContactImportInfoTable)
        tables.append(self.messageHistoryHoleIndexTable)
        tables.append(self.groupMessageStatsTable)
        tables.append(self.peerTimeoutPropertiesTable)
        
        self.tables = tables
        
        self.transactionStateVersion = self.metadataTable.transactionStateVersion()
        
        self.viewTracker = ViewTracker(
            queue: self.queue,
            unsentMessageIds: self.messageHistoryUnsentTable.get(),
            synchronizePeerReadStateOperations: self.synchronizeReadStateTable.get(getCombinedPeerReadState: { peerId in
                return self.readStateTable.getCombinedState(peerId)
            })
        )
        
        postboxLog("(Postbox initialization took \((CFAbsoluteTimeGetCurrent() - startTime) * 1000.0) ms")
        
        let _ = self.transaction({ transaction -> Void in
            let reindexUnreadVersion: Int32 = 2
            if self.messageHistoryMetadataTable.getShouldReindexUnreadCountsState() != reindexUnreadVersion {
                self.messageHistoryMetadataTable.setShouldReindexUnreadCounts(value: true)
                self.messageHistoryMetadataTable.setShouldReindexUnreadCountsState(value: reindexUnreadVersion)
            }
            //#if DEBUG
            if !isTemporary {
                self.messageHistoryMetadataTable.setShouldReindexUnreadCounts(value: true)
            }
            //#endif
            
            if !isTemporary && self.messageHistoryMetadataTable.shouldReindexUnreadCounts() {
                self.groupMessageStatsTable.removeAll()
                let startTime = CFAbsoluteTimeGetCurrent()
                let (totalStates, summaries) = self.chatListIndexTable.debugReindexUnreadCounts(postbox: self, currentTransaction: transaction)
                
                self.messageHistoryMetadataTable.removeAllTotalUnreadStates()
                for (groupId, state) in totalStates {
                    self.messageHistoryMetadataTable.setTotalUnreadState(groupId: groupId, state: state)
                }
                for (groupId, summary) in summaries {
                    self.groupMessageStatsTable.set(groupId: groupId, summary: summary)
                }
                postboxLog("reindexUnreadCounts took \(CFAbsoluteTimeGetCurrent() - startTime)")
                self.messageHistoryMetadataTable.setShouldReindexUnreadCounts(value: false)
            }
            
            if !isTemporary {
                for id in self.messageHistoryUnsentTable.get() {
                    transaction.updateMessage(id, update: { message in
                        if !message.flags.contains(.Failed) {
                            for media in message.media {
                                if media.preventsAutomaticMessageSendingFailure() {
                                    return .skip
                                }
                            }

                            if Int64(message.timestamp) + 60 * 10 > Int64(timestampForAbsoluteTimeBasedOperations) {
                                return .skip
                            }
                            var flags = StoreMessageFlags(message.flags)
                            flags.remove(.Unsent)
                            flags.remove(.Sending)
                            flags.insert(.Failed)
                            var storeForwardInfo: StoreMessageForwardInfo?
                            if let forwardInfo = message.forwardInfo {
                                storeForwardInfo = StoreMessageForwardInfo(authorId: forwardInfo.author?.id, sourceId: forwardInfo.source?.id, sourceMessageId: forwardInfo.sourceMessageId, date: forwardInfo.date, authorSignature: forwardInfo.authorSignature, psaType: forwardInfo.psaType, flags: forwardInfo.flags)
                            }
                            return .update(StoreMessage(id: message.id, globallyUniqueId: message.globallyUniqueId, groupingKey: message.groupingKey, threadId: message.threadId, timestamp: message.timestamp, flags: flags, tags: message.tags, globalTags: message.globalTags, localTags: message.localTags, forwardInfo: storeForwardInfo, authorId: message.author?.id, text: message.text, attributes: message.attributes, media: message.media))
                        } else {
                            return .skip
                        }
                    })
                }
            }
        }).start()
    }
    
    deinit {
        if let tempDir = self.tempDir {
            TempBox.shared.dispose(tempDir)
        }
        self.keychainOperationsDisposable.dispose()
    }
    
    private func takeNextViewId() -> Int {
        let nextId = self.nextViewId
        self.nextViewId += 1
        return nextId
    }
    
    fileprivate func setState(_ state: PostboxCoding) {
        self.currentUpdatedState = state
        self.metadataTable.setState(state)
    }
    
    fileprivate func getState() -> PostboxCoding? {
        return self.metadataTable.state()
    }
    
    public func keychainEntryForKey(_ key: String) -> Data? {
        precondition(self.queue.isCurrent())
        
        return self.keychainTable.get(key)
    }
    
    private var keychainOperationsDisposable = DisposableSet()
    
    public func setKeychainEntryForKey(_ key: String, value: Data) {
        let metaDisposable = MetaDisposable()
        self.keychainOperationsDisposable.add(metaDisposable)
        
        let disposable = (self.transaction({ transaction -> Void in
            self.keychainTable.set(key, value: value)
        }) |> afterDisposed { [weak self, weak metaDisposable] in
            if let strongSelf = self, let metaDisposable = metaDisposable {
                strongSelf.keychainOperationsDisposable.remove(metaDisposable)
            }
        }).start()
        metaDisposable.set(disposable)
    }
    
    public func removeKeychainEntryForKey(_ key: String) {
        let metaDisposable = MetaDisposable()
        self.keychainOperationsDisposable.add(metaDisposable)
        
        let disposable = (self.transaction({ transaction -> Void in
            self.keychainTable.remove(key)
        }) |> afterDisposed { [weak self, weak metaDisposable] in
            if let strongSelf = self, let metaDisposable = metaDisposable {
                strongSelf.keychainOperationsDisposable.remove(metaDisposable)
            }
        }).start()
        metaDisposable.set(disposable)
    }
    
    fileprivate func addMessages(transaction: Transaction, messages: [StoreMessage], location: AddMessagesLocation) -> [Int64: MessageId] {
        var addedMessagesByPeerId: [PeerId: [StoreMessage]] = [:]
        let addResult = self.messageHistoryTable.addMessages(messages: messages, operationsByPeerId: &self.currentOperationsByPeerId, updatedMedia: &self.currentUpdatedMedia, unsentMessageOperations: &currentUnsentOperations, updatedPeerReadStateOperations: &self.currentUpdatedSynchronizeReadStateOperations, globalTagsOperations: &self.currentGlobalTagsOperations, pendingActionsOperations: &self.currentPendingMessageActionsOperations, updatedMessageActionsSummaries: &self.currentUpdatedMessageActionsSummaries, updatedMessageTagSummaries: &self.currentUpdatedMessageTagSummaries, invalidateMessageTagSummaries: &self.currentInvalidateMessageTagSummaries, localTagsOperations: &self.currentLocalTagsOperations, timestampBasedMessageAttributesOperations: &self.currentTimestampBasedMessageAttributesOperations, processMessages: { messagesByPeerId in
            addedMessagesByPeerId = messagesByPeerId
        })
        
        for (peerId, peerMessages) in addedMessagesByPeerId {
            switch location {
                case .Random:
                    break
                case .UpperHistoryBlock:
                    var earliestByNamespace: [MessageId.Namespace: MessageId] = [:]
                    for message in peerMessages {
                        if case let .Id(id) = message.id {
                            if let currentEarliestId = earliestByNamespace[id.namespace] {
                                if id < currentEarliestId {
                                    earliestByNamespace[id.namespace] = id
                                }
                            } else {
                                earliestByNamespace[id.namespace] = id
                            }
                        }
                    }
                    for (_, id) in earliestByNamespace {
                        self.messageHistoryHoleIndexTable.remove(peerId: id.peerId, namespace: id.namespace, space: .everywhere, range: id.id ... (Int32.max - 1), operations: &self.currentPeerHoleOperations)
                    }
            }
            
            if let bag = self.installedMessageActionsByPeerId[peerId] {
                for f in bag.copyItems() {
                    f(peerMessages, transaction)
                }
            }
            
            if let bag = self.installedStoreOrUpdateMessageActionsByPeerId[peerId] {
                for f in bag.copyItems() {
                    f.addOrUpdate(messages: peerMessages, transaction: transaction)
                }
            }
        }
        
        return addResult
    }
    
    fileprivate func countIncomingMessage(id: MessageId) {
        let (combinedState, _) = self.readStateTable.addIncomingMessages(id.peerId, indices: Set([MessageIndex(id: id, timestamp: 1)]))
        if self.currentOperationsByPeerId[id.peerId] == nil {
            self.currentOperationsByPeerId[id.peerId] = []
        }
        if let combinedState = combinedState {
        self.currentOperationsByPeerId[id.peerId]!.append(.UpdateReadState(id.peerId, combinedState))
        }
    }
    
    fileprivate func addHole(peerId: PeerId, threadId: Int64?, namespace: MessageId.Namespace, space: MessageHistoryHoleSpace, range: ClosedRange<MessageId.Id>) {
        if let threadId = threadId {
            self.messageHistoryThreadHoleIndexTable.add(peerId: peerId, threadId: threadId, namespace: namespace, space: space, range: range, operations: &self.currentPeerHoleOperations)
        } else {
            self.messageHistoryHoleIndexTable.add(peerId: peerId, namespace: namespace, space: space, range: range, operations: &self.currentPeerHoleOperations)
        }
    }
    
    fileprivate func removeHole(peerId: PeerId, threadId: Int64?, namespace: MessageId.Namespace, space: MessageHistoryHoleSpace, range: ClosedRange<MessageId.Id>) {
        if let threadId = threadId {
            self.messageHistoryThreadHoleIndexTable.remove(peerId: peerId, threadId: threadId, namespace: namespace, space: space, range: range, operations: &self.currentPeerHoleOperations)
        } else {
            self.messageHistoryHoleIndexTable.remove(peerId: peerId, namespace: namespace, space: space, range: range, operations: &self.currentPeerHoleOperations)
        }
    }
    
    fileprivate func recalculateChatListGroupStats(groupId: PeerGroupId) {
        let summary = self.chatListIndexTable.reindexPeerGroupUnreadCounts(postbox: self, groupId: groupId)
        self.groupMessageStatsTable.set(groupId: groupId, summary: summary)
        self.currentUpdatedGroupTotalUnreadSummaries[groupId] = summary
    }
    
    fileprivate func replaceChatListHole(groupId: PeerGroupId, index: MessageIndex, hole: ChatListHole?) {
        self.chatListTable.replaceHole(groupId: groupId, index: index, hole: hole, operations: &self.currentChatListOperations)
    }
    
    fileprivate func deleteMessages(_ messageIds: [MessageId], forEachMedia: ((Media) -> Void)?) {
        self.messageHistoryTable.removeMessages(messageIds, operationsByPeerId: &self.currentOperationsByPeerId, updatedMedia: &self.currentUpdatedMedia, unsentMessageOperations: &currentUnsentOperations, updatedPeerReadStateOperations: &self.currentUpdatedSynchronizeReadStateOperations, globalTagsOperations: &self.currentGlobalTagsOperations, pendingActionsOperations: &self.currentPendingMessageActionsOperations, updatedMessageActionsSummaries: &self.currentUpdatedMessageActionsSummaries, updatedMessageTagSummaries: &self.currentUpdatedMessageTagSummaries, invalidateMessageTagSummaries: &self.currentInvalidateMessageTagSummaries, localTagsOperations: &self.currentLocalTagsOperations, timestampBasedMessageAttributesOperations: &self.currentTimestampBasedMessageAttributesOperations, forEachMedia: forEachMedia)
    }
    
    fileprivate func deleteMessagesInRange(peerId: PeerId, namespace: MessageId.Namespace, minId: MessageId.Id, maxId: MessageId.Id, forEachMedia: ((Media) -> Void)?) {
        self.messageHistoryTable.removeMessagesInRange(peerId: peerId, namespace: namespace, minId: minId, maxId: maxId, operationsByPeerId: &self.currentOperationsByPeerId, updatedMedia: &self.currentUpdatedMedia, unsentMessageOperations: &currentUnsentOperations, updatedPeerReadStateOperations: &self.currentUpdatedSynchronizeReadStateOperations, globalTagsOperations: &self.currentGlobalTagsOperations, pendingActionsOperations: &self.currentPendingMessageActionsOperations, updatedMessageActionsSummaries: &self.currentUpdatedMessageActionsSummaries, updatedMessageTagSummaries: &self.currentUpdatedMessageTagSummaries, invalidateMessageTagSummaries: &self.currentInvalidateMessageTagSummaries, localTagsOperations: &self.currentLocalTagsOperations, timestampBasedMessageAttributesOperations: &self.currentTimestampBasedMessageAttributesOperations, forEachMedia: forEachMedia)
    }
    
    fileprivate func withAllMessages(peerId: PeerId, namespace: MessageId.Namespace?, _ f: (Message) -> Bool) {
        for index in self.messageHistoryTable.allMessageIndices(peerId: peerId, namespace: namespace) {
            if let message = self.messageHistoryTable.getMessage(index) {
                if !f(self.renderIntermediateMessage(message)) {
                    break
                }
            } else {
                assertionFailure()
            }
        }
    }
    
    fileprivate func clearHistory(_ peerId: PeerId, threadId: Int64?, minTimestamp: Int32?, maxTimestamp: Int32?, namespaces: MessageIdNamespaces, forEachMedia: ((Media) -> Void)?) {
        if let minTimestamp = minTimestamp, let maxTimestamp = maxTimestamp {
            self.messageHistoryTable.clearHistoryInRange(peerId: peerId, threadId: threadId, minTimestamp: minTimestamp, maxTimestamp: maxTimestamp, namespaces: namespaces, operationsByPeerId: &self.currentOperationsByPeerId, updatedMedia: &self.currentUpdatedMedia, unsentMessageOperations: &currentUnsentOperations, updatedPeerReadStateOperations: &self.currentUpdatedSynchronizeReadStateOperations, globalTagsOperations: &self.currentGlobalTagsOperations, pendingActionsOperations: &self.currentPendingMessageActionsOperations, updatedMessageActionsSummaries: &self.currentUpdatedMessageActionsSummaries, updatedMessageTagSummaries: &self.currentUpdatedMessageTagSummaries, invalidateMessageTagSummaries: &self.currentInvalidateMessageTagSummaries, localTagsOperations: &self.currentLocalTagsOperations, timestampBasedMessageAttributesOperations: &self.currentTimestampBasedMessageAttributesOperations, forEachMedia: forEachMedia)
        } else {
            self.messageHistoryTable.clearHistory(peerId: peerId, threadId: threadId, namespaces: namespaces, operationsByPeerId: &self.currentOperationsByPeerId, updatedMedia: &self.currentUpdatedMedia, unsentMessageOperations: &currentUnsentOperations, updatedPeerReadStateOperations: &self.currentUpdatedSynchronizeReadStateOperations, globalTagsOperations: &self.currentGlobalTagsOperations, pendingActionsOperations: &self.currentPendingMessageActionsOperations, updatedMessageActionsSummaries: &self.currentUpdatedMessageActionsSummaries, updatedMessageTagSummaries: &self.currentUpdatedMessageTagSummaries, invalidateMessageTagSummaries: &self.currentInvalidateMessageTagSummaries, localTagsOperations: &self.currentLocalTagsOperations, timestampBasedMessageAttributesOperations: &self.currentTimestampBasedMessageAttributesOperations, forEachMedia: forEachMedia)
            for namespace in self.messageHistoryHoleIndexTable.existingNamespaces(peerId: peerId, holeSpace: .everywhere) where namespaces.contains(namespace) {
                self.messageHistoryHoleIndexTable.remove(peerId: peerId, namespace: namespace, space: .everywhere, range: 1 ... Int32.max - 1, operations: &self.currentPeerHoleOperations)
            }
        }
    }
    
    fileprivate func removeAllMessagesWithAuthor(_ peerId: PeerId, authorId: PeerId, namespace: MessageId.Namespace, forEachMedia: ((Media) -> Void)?) {
        self.messageHistoryTable.removeAllMessagesWithAuthor(peerId: peerId, authorId: authorId, namespace: namespace, operationsByPeerId: &self.currentOperationsByPeerId, updatedMedia: &self.currentUpdatedMedia, unsentMessageOperations: &currentUnsentOperations, updatedPeerReadStateOperations: &self.currentUpdatedSynchronizeReadStateOperations, globalTagsOperations: &self.currentGlobalTagsOperations, pendingActionsOperations: &self.currentPendingMessageActionsOperations, updatedMessageActionsSummaries: &self.currentUpdatedMessageActionsSummaries, updatedMessageTagSummaries: &self.currentUpdatedMessageTagSummaries, invalidateMessageTagSummaries: &self.currentInvalidateMessageTagSummaries, localTagsOperations: &self.currentLocalTagsOperations, timestampBasedMessageAttributesOperations: &self.currentTimestampBasedMessageAttributesOperations, forEachMedia: forEachMedia)
    }
    
    fileprivate func removeAllMessagesWithGlobalTag(tag: GlobalMessageTags) {
        self.messageHistoryTable.removeAllMessagesWithGlobalTag(tag: tag, operationsByPeerId: &self.currentOperationsByPeerId, updatedMedia: &self.currentUpdatedMedia, unsentMessageOperations: &currentUnsentOperations, updatedPeerReadStateOperations: &self.currentUpdatedSynchronizeReadStateOperations, globalTagsOperations: &self.currentGlobalTagsOperations, pendingActionsOperations: &self.currentPendingMessageActionsOperations, updatedMessageActionsSummaries: &self.currentUpdatedMessageActionsSummaries, updatedMessageTagSummaries: &self.currentUpdatedMessageTagSummaries, invalidateMessageTagSummaries: &self.currentInvalidateMessageTagSummaries, localTagsOperations: &self.currentLocalTagsOperations, timestampBasedMessageAttributesOperations: &self.currentTimestampBasedMessageAttributesOperations, forEachMedia: { _ in })
    }
    
    fileprivate func removeAllMessagesWithForwardAuthor(_ peerId: PeerId, forwardAuthorId: PeerId, namespace: MessageId.Namespace, forEachMedia: ((Media) -> Void)?) {
        self.messageHistoryTable.removeAllMessagesWithForwardAuthor(peerId: peerId, forwardAuthorId: forwardAuthorId, namespace: namespace, operationsByPeerId: &self.currentOperationsByPeerId, updatedMedia: &self.currentUpdatedMedia, unsentMessageOperations: &currentUnsentOperations, updatedPeerReadStateOperations: &self.currentUpdatedSynchronizeReadStateOperations, globalTagsOperations: &self.currentGlobalTagsOperations, pendingActionsOperations: &self.currentPendingMessageActionsOperations, updatedMessageActionsSummaries: &self.currentUpdatedMessageActionsSummaries, updatedMessageTagSummaries: &self.currentUpdatedMessageTagSummaries, invalidateMessageTagSummaries: &self.currentInvalidateMessageTagSummaries, localTagsOperations: &self.currentLocalTagsOperations, timestampBasedMessageAttributesOperations: &self.currentTimestampBasedMessageAttributesOperations, forEachMedia: forEachMedia)
    }
    
    fileprivate func resetIncomingReadStates(_ states: [PeerId: [MessageId.Namespace: PeerReadState]]) {
        self.messageHistoryTable.resetIncomingReadStates(states, operationsByPeerId: &self.currentOperationsByPeerId, updatedPeerReadStateOperations: &self.currentUpdatedSynchronizeReadStateOperations)
    }
    
    fileprivate func setNeedsIncomingReadStateSynchronization(_ peerId: PeerId) {
        self.synchronizeReadStateTable.set(peerId, operation: .Validate, operations: &self.currentUpdatedSynchronizeReadStateOperations)
    }
    
    fileprivate func confirmSynchronizedIncomingReadState(_ peerId: PeerId) {
        self.synchronizeReadStateTable.set(peerId, operation: nil, operations: &self.currentUpdatedSynchronizeReadStateOperations)
    }
    
    fileprivate func applyIncomingReadMaxId(_ messageId: MessageId) {
        self.messageHistoryTable.applyIncomingReadMaxId(messageId, operationsByPeerId: &self.currentOperationsByPeerId, updatedPeerReadStateOperations: &self.currentUpdatedSynchronizeReadStateOperations)
    }
    
    fileprivate func applyOutgoingReadMaxId(_ messageId: MessageId) {
        self.messageHistoryTable.applyOutgoingReadMaxId(messageId, operationsByPeerId: &self.currentOperationsByPeerId, updatedPeerReadStateOperations: &self.currentUpdatedSynchronizeReadStateOperations)
    }
    
    fileprivate func applyInteractiveReadMaxIndex(messageIndex: MessageIndex) -> [MessageId] {
        let peerIds = self.peerIdsForLocation(.peer(peerId: messageIndex.id.peerId, threadId: nil), ignoreRelatedChats: false)
        switch peerIds {
        case let .associated(_, messageId):
            if let messageId = messageId, let readState = self.readStateTable.getCombinedState(messageId.peerId), readState.count != 0 {
                if let topMessage = self.messageHistoryTable.topMessage(peerId: messageId.peerId) {
                    let _ = self.messageHistoryTable.applyInteractiveMaxReadIndex(postbox: self, messageIndex: topMessage.index, operationsByPeerId: &self.currentOperationsByPeerId, updatedPeerReadStateOperations: &self.currentUpdatedSynchronizeReadStateOperations)
                }
            }
        default:
            break
        }
        let initialCombinedStates = self.readStateTable.getCombinedState(messageIndex.id.peerId)
        var resultIds = self.messageHistoryTable.applyInteractiveMaxReadIndex(postbox: self, messageIndex: messageIndex, operationsByPeerId: &self.currentOperationsByPeerId, updatedPeerReadStateOperations: &self.currentUpdatedSynchronizeReadStateOperations)
        if let states = initialCombinedStates?.states {
            for (namespace, state) in states {
                if namespace != messageIndex.id.namespace && state.count != 0 {
                    if let item = self.messageHistoryTable.fetch(peerId: messageIndex.id.peerId, namespace: namespace, tag: nil, threadId: nil, from: MessageIndex(id: MessageId(peerId: messageIndex.id.peerId, namespace: namespace, id: 1), timestamp: messageIndex.timestamp), includeFrom: true, to: MessageIndex.lowerBound(peerId: messageIndex.id.peerId, namespace: namespace), ignoreMessagesInTimestampRange: nil, limit: 1).first {
                        resultIds.append(contentsOf:  self.messageHistoryTable.applyInteractiveMaxReadIndex(postbox: self, messageIndex: item.index, operationsByPeerId: &self.currentOperationsByPeerId, updatedPeerReadStateOperations: &self.currentUpdatedSynchronizeReadStateOperations))
                    }
                }
            }
        }
        
        return resultIds
    }
    
    func applyMarkUnread(peerId: PeerId, namespace: MessageId.Namespace, value: Bool, interactive: Bool) {
        if let combinedState = self.readStateTable.applyInteractiveMarkUnread(peerId: peerId, namespace: namespace, value: value) {
            if self.currentOperationsByPeerId[peerId] == nil {
                self.currentOperationsByPeerId[peerId] = []
            }
            self.currentOperationsByPeerId[peerId]!.append(.UpdateReadState(peerId, combinedState))
            if interactive {
                self.synchronizeReadStateTable.set(peerId, operation: .Push(state: self.readStateTable.getCombinedState(peerId), thenSync: false), operations: &self.currentUpdatedSynchronizeReadStateOperations)
            }
        }
    }
    
    fileprivate func applyOutgoingReadMaxIndex(_ messageIndex: MessageIndex) -> [MessageId] {
        return self.messageHistoryTable.applyOutgoingReadMaxIndex(messageIndex, operationsByPeerId: &self.currentOperationsByPeerId, updatedPeerReadStateOperations: &self.currentUpdatedSynchronizeReadStateOperations)
    }
    
    fileprivate func resetPeerGroupSummary(groupId: PeerGroupId, namespace: MessageId.Namespace, summary: PeerGroupUnreadCountersSummary) {
        var combinedSummary = self.groupMessageStatsTable.get(groupId: groupId)
        if combinedSummary.namespaces[namespace] != summary {
            combinedSummary.namespaces[namespace] = summary
            self.groupMessageStatsTable.set(groupId: groupId, summary: combinedSummary)
            self.currentUpdatedGroupTotalUnreadSummaries[groupId] = combinedSummary
        }
    }
    
    fileprivate func setNeedsPeerGroupMessageStatsSynchronization(groupId: PeerGroupId, namespace: MessageId.Namespace) {
        self.synchronizeGroupMessageStatsTable.set(groupId: groupId, namespace: namespace, needsValidation: true, operations: &self.currentUpdatedGroupSummarySynchronizeOperations)
    }
    
    fileprivate func confirmSynchronizedPeerGroupMessageStats(groupId: PeerGroupId, namespace: MessageId.Namespace) {
        self.synchronizeGroupMessageStatsTable.set(groupId: groupId, namespace: namespace, needsValidation: false, operations: &self.currentUpdatedGroupSummarySynchronizeOperations)
    }
    
    func renderIntermediateMessage(_ message: IntermediateMessage) -> Message {
        let renderedMessage = self.messageHistoryTable.renderMessage(message, peerTable: self.peerTable, threadIndexTable: self.messageHistoryThreadIndexTable)
        
        return renderedMessage
    }
    
    private func afterBegin(transaction: Transaction) {
        let currentTransactionStateVersion = self.metadataTable.transactionStateVersion()
        if currentTransactionStateVersion != self.transactionStateVersion {
            for table in self.tables {
                table.clearMemoryCache()
            }
            self.viewTracker.refreshViewsDueToExternalTransaction(postbox: self, currentTransaction: transaction, fetchUnsentMessageIds: {
                return self.messageHistoryUnsentTable.get()
            }, fetchSynchronizePeerReadStateOperations: {
                return self.synchronizeReadStateTable.get(getCombinedPeerReadState: { peerId in
                    return self.readStateTable.getCombinedState(peerId)
                })
            })
            self.transactionStateVersion = currentTransactionStateVersion
            
            self.masterClientId.set(.single(self.metadataTable.masterClientId()))
        }
    }
    
    private func beforeCommit(currentTransaction: Transaction) -> (updatedTransactionStateVersion: Int64?, updatedMasterClientId: Int64?) {
        self.chatListTable.replay(historyOperationsByPeerId: self.currentOperationsByPeerId, updatedPeerChatListEmbeddedStates: self.currentUpdatedPeerChatListEmbeddedStates, updatedChatListInclusions: self.currentUpdatedChatListInclusions, messageHistoryTable: self.messageHistoryTable, peerChatInterfaceStateTable: self.peerChatInterfaceStateTable, operations: &self.currentChatListOperations)
        
        self.peerChatTopTaggedMessageIdsTable.replay(historyOperationsByPeerId: self.currentOperationsByPeerId)
        
        let alteredInitialPeerCombinedReadStates = self.readStateTable.transactionAlteredInitialPeerCombinedReadStates()
        var updatedPeers = self.peerTable.transactionUpdatedPeers(contactsTable: self.contactsTable)
        let updatedContacts = self.contactsTable.transactionUpdatedPeers()
        if !updatedContacts.isEmpty {
            var updatedPeerIdToIndex: [PeerId: Int] = [:]
            var index = 0
            for (_, peer) in updatedPeers {
                updatedPeerIdToIndex[peer.0.id] = index
            }
            index += 1
            for (peerId, change) in updatedContacts {
                if let index = updatedPeerIdToIndex[peerId] {
                    if let (peer, _) = updatedPeers[index].0 {
                        updatedPeers[index].0 = (peer, change.0)
                    }
                    updatedPeers[index].1 = (updatedPeers[index].1.0, change.1)
                } else if let peer = self.peerTable.get(peerId) {
                    updatedPeers.append(((peer, change.0), (peer, change.1)))
                }
            }
        }
        let transactionParticipationInTotalUnreadCountUpdates = self.peerNotificationSettingsTable.transactionParticipationInTotalUnreadCountUpdates(postbox: self, transaction: currentTransaction)
        
        let updatedMessageThreadPeerIds = self.messageHistoryThreadIndexTable.replay(threadsTable: self.messageHistoryThreadsTable, namespaces: self.seedConfiguration.chatMessagesNamespaces, updatedIds: self.messageHistoryThreadsTable.updatedIds)
        let alteredInitialPeerThreadsSummaries = self.peerThreadsSummaryTable.update(peerIds: updatedMessageThreadPeerIds.union(self.currentUpdatedPeerThreadCombinedStates), indexTable: self.messageHistoryThreadIndexTable, combinedStateTable: self.peerThreadCombinedStateTable, tagsSummaryTable: self.messageHistoryTagsSummaryTable)
        
        self.chatListIndexTable.commitWithTransaction(postbox: self, currentTransaction: currentTransaction, alteredInitialPeerCombinedReadStates: alteredInitialPeerCombinedReadStates, updatedPeers: updatedPeers, transactionParticipationInTotalUnreadCountUpdates: transactionParticipationInTotalUnreadCountUpdates, alteredInitialPeerThreadsSummaries: alteredInitialPeerThreadsSummaries, updatedTotalUnreadStates: &self.currentUpdatedTotalUnreadStates, updatedGroupTotalUnreadSummaries: &self.currentUpdatedGroupTotalUnreadSummaries, currentUpdatedGroupSummarySynchronizeOperations: &self.currentUpdatedGroupSummarySynchronizeOperations)
        
        self.peerTable.commitDependentTables()
        
        if self.currentNeedsReindexUnreadCounters {
            self.reindexUnreadCounters(currentTransaction: currentTransaction)
        }
        
        let updatedPeerTimeoutAttributes = self.peerTimeoutPropertiesTable.hasUpdates
        
        let transaction = PostboxTransaction(currentUpdatedState: self.currentUpdatedState, currentPeerHoleOperations: self.currentPeerHoleOperations, currentOperationsByPeerId: self.currentOperationsByPeerId, chatListOperations: self.currentChatListOperations, currentUpdatedChatListInclusions: self.currentUpdatedChatListInclusions, currentUpdatedPeers: self.currentUpdatedPeers, currentUpdatedPeerNotificationSettings: self.currentUpdatedPeerNotificationSettings, currentUpdatedPeerNotificationBehaviorTimestamps: self.currentUpdatedPeerNotificationBehaviorTimestamps, currentUpdatedCachedPeerData: self.currentUpdatedCachedPeerData, currentUpdatedPeerPresences: currentUpdatedPeerPresences, currentUpdatedPeerChatListEmbeddedStates: self.currentUpdatedPeerChatListEmbeddedStates, currentUpdatedTotalUnreadStates: self.currentUpdatedTotalUnreadStates, currentUpdatedTotalUnreadSummaries: self.currentUpdatedGroupTotalUnreadSummaries, alteredInitialPeerCombinedReadStates: alteredInitialPeerCombinedReadStates, currentPeerMergedOperationLogOperations: self.currentPeerMergedOperationLogOperations, currentTimestampBasedMessageAttributesOperations: self.currentTimestampBasedMessageAttributesOperations, unsentMessageOperations: self.currentUnsentOperations, updatedSynchronizePeerReadStateOperations: self.currentUpdatedSynchronizeReadStateOperations, currentUpdatedGroupSummarySynchronizeOperations: self.currentUpdatedGroupSummarySynchronizeOperations, currentPreferencesOperations: self.currentPreferencesOperations, currentOrderedItemListOperations: self.currentOrderedItemListOperations, currentItemCollectionItemsOperations: self.currentItemCollectionItemsOperations, currentItemCollectionInfosOperations: self.currentItemCollectionInfosOperations, currentUpdatedPeerChatStates: self.currentUpdatedPeerChatStates, currentGlobalTagsOperations: self.currentGlobalTagsOperations, currentLocalTagsOperations: self.currentLocalTagsOperations, updatedMedia: self.currentUpdatedMedia, replaceRemoteContactCount: self.currentReplaceRemoteContactCount, replaceContactPeerIds: self.currentReplacedContactPeerIds, currentPendingMessageActionsOperations: self.currentPendingMessageActionsOperations, currentUpdatedMessageActionsSummaries: self.currentUpdatedMessageActionsSummaries, currentUpdatedMessageTagSummaries: self.currentUpdatedMessageTagSummaries, currentInvalidateMessageTagSummaries: self.currentInvalidateMessageTagSummaries, currentUpdatedPendingPeerNotificationSettings: self.currentUpdatedPendingPeerNotificationSettings, replacedAdditionalChatListItems: self.currentReplacedAdditionalChatListItems, updatedNoticeEntryKeys: self.currentUpdatedNoticeEntryKeys, updatedCacheEntryKeys: self.currentUpdatedCacheEntryKeys, currentUpdatedMasterClientId: currentUpdatedMasterClientId, updatedFailedMessagePeerIds: self.messageHistoryFailedTable.updatedPeerIds, updatedFailedMessageIds: self.messageHistoryFailedTable.updatedMessageIds, updatedGlobalNotificationSettings: self.currentNeedsReindexUnreadCounters, updatedPeerTimeoutAttributes: updatedPeerTimeoutAttributes, updatedMessageThreadPeerIds: updatedMessageThreadPeerIds, updatedPeerThreadCombinedStates: self.currentUpdatedPeerThreadCombinedStates, updatedPeerThreadsSummaries: Set(alteredInitialPeerThreadsSummaries.keys), updatedPinnedThreads: self.currentUpdatedPinnedThreads)
        var updatedTransactionState: Int64?
        var updatedMasterClientId: Int64?
        if !transaction.isEmpty {
            self.viewTracker.updateViews(postbox: self, currentTransaction: currentTransaction, transaction: transaction)
            self.transactionStateVersion = self.metadataTable.incrementTransactionStateVersion()
            updatedTransactionState = self.transactionStateVersion
            
            if let currentUpdatedMasterClientId = self.currentUpdatedMasterClientId {
                self.metadataTable.setMasterClientId(currentUpdatedMasterClientId)
                updatedMasterClientId = currentUpdatedMasterClientId
            }
        }
        
        self.currentPeerHoleOperations.removeAll()
        self.currentOperationsByPeerId.removeAll()
        self.currentUpdatedChatListInclusions.removeAll()
        self.currentUpdatedPeers.removeAll()
        self.currentChatListOperations.removeAll()
        self.currentUpdatedChatListInclusions.removeAll()
        self.currentUnsentOperations.removeAll()
        self.currentUpdatedSynchronizeReadStateOperations.removeAll()
        self.currentUpdatedGroupSummarySynchronizeOperations.removeAll()
        self.currentGlobalTagsOperations.removeAll()
        self.currentLocalTagsOperations.removeAll()
        self.currentUpdatedMedia.removeAll()
        self.currentReplaceRemoteContactCount = nil
        self.currentReplacedContactPeerIds = nil
        self.currentReplacedAdditionalChatListItems = nil
        self.currentUpdatedNoticeEntryKeys.removeAll()
        self.currentUpdatedCacheEntryKeys.removeAll()
        self.currentUpdatedPeerThreadCombinedStates.removeAll()
        self.currentUpdatedMasterClientId = nil
        self.currentUpdatedPeerNotificationSettings.removeAll()
        self.currentUpdatedPeerNotificationBehaviorTimestamps.removeAll()
        self.currentUpdatedCachedPeerData.removeAll()
        self.currentUpdatedPeerPresences.removeAll()
        self.currentUpdatedPeerChatListEmbeddedStates.removeAll()
        self.currentUpdatedTotalUnreadStates.removeAll()
        self.currentUpdatedGroupTotalUnreadSummaries.removeAll()
        self.currentPeerMergedOperationLogOperations.removeAll()
        self.currentTimestampBasedMessageAttributesOperations.removeAll()
        self.currentPreferencesOperations.removeAll()
        self.currentOrderedItemListOperations.removeAll()
        self.currentItemCollectionItemsOperations.removeAll()
        self.currentItemCollectionInfosOperations.removeAll()
        self.currentUpdatedPeerChatStates.removeAll()
        self.currentPendingMessageActionsOperations.removeAll()
        self.currentUpdatedMessageActionsSummaries.removeAll()
        self.currentUpdatedMessageTagSummaries.removeAll()
        self.currentInvalidateMessageTagSummaries.removeAll()
        self.currentUpdatedPendingPeerNotificationSettings.removeAll()
        self.currentGroupIdsWithUpdatedReadStats.removeAll()
        self.currentUpdatedPinnedThreads.removeAll()
        self.currentNeedsReindexUnreadCounters = false
        
        for table in self.tables {
            table.beforeCommit()
        }
        
        return (updatedTransactionState, updatedMasterClientId)
    }
    
    fileprivate func messageIdsForGlobalIds(_ ids: [Int32]) -> [MessageId] {
        var result: [MessageId] = []
        for globalId in ids {
            if let id = self.globalMessageIdsTable.get(globalId) {
                result.append(id)
            }
        }
        return result
    }
    fileprivate func failedMessageIds(for peerId: PeerId) -> [MessageId] {
        return self.messageHistoryFailedTable.get(peerId: peerId)
    }
    
    fileprivate func messageIdForGloballyUniqueMessageId(peerId: PeerId, id: Int64) -> MessageId? {
        return self.globallyUniqueMessageIdsTable.get(peerId: peerId, globallyUniqueId: id)
    }
    
    fileprivate func updatePeers(_ peers: [Peer], update: (Peer?, Peer) -> Peer?) {
        for peer in peers {
            let currentPeer = self.peerTable.get(peer.id)
            if let updatedPeer = update(currentPeer, peer) {
                self.peerTable.set(updatedPeer)
                self.currentUpdatedPeers[updatedPeer.id] = updatedPeer
                var previousIndexNameWasEmpty = true
                
                if let currentPeer = currentPeer {
                    if !currentPeer.indexName.isEmpty {
                        previousIndexNameWasEmpty = false
                    }
                }
                
                let indexNameIsEmpty = updatedPeer.indexName.isEmpty
                
                if !previousIndexNameWasEmpty || !indexNameIsEmpty {
                    if currentPeer?.indexName != updatedPeer.indexName {
                        self.peerNameIndexTable.markPeerNameUpdated(peerId: peer.id, name: updatedPeer.indexName)
                        for reverseAssociatedPeerId in self.reverseAssociatedPeerTable.get(peerId: peer.id) {
                            self.peerNameIndexTable.markPeerNameUpdated(peerId: reverseAssociatedPeerId, name: updatedPeer.indexName)
                        }
                    }
                }
            }
        }
    }
    
    fileprivate func getTopPeerMessageIndex(peerId: PeerId, namespace: MessageId.Namespace) -> MessageIndex? {
        if let index = self.messageHistoryTable.topIndexEntry(peerId: peerId, namespace: namespace) {
            return index
        } else {
            return nil
        }
    }

    fileprivate func getTopPeerMessageIndex(peerId: PeerId) -> MessageIndex? {
        var indices: [MessageIndex] = []
        for namespace in self.messageHistoryIndexTable.existingNamespaces(peerId: peerId) where self.seedConfiguration.chatMessagesNamespaces.contains(namespace) {
            if let index = self.messageHistoryTable.topIndexEntry(peerId: peerId, namespace: namespace) {
                indices.append(index)
            }
        }
        return indices.max()
    }
    
    func getPeerChatListInclusion(_ id: PeerId) -> PeerChatListInclusion {
        if let inclusion = self.currentUpdatedChatListInclusions[id] {
            return inclusion
        } else {
            return self.chatListIndexTable.get(peerId: id).inclusion
        }
    }
    
    fileprivate func updatePeerChatListInclusion(_ id: PeerId, inclusion: PeerChatListInclusion) {
        self.chatListTable.updateInclusion(peerId: id, updatedChatListInclusions: &self.currentUpdatedChatListInclusions, { _ in
            return inclusion
        })
    }
    
    fileprivate func getPinnedItemIds(groupId: PeerGroupId) -> [PinnedItemId] {
        var itemIds = self.chatListTable.getPinnedItemIds(groupId: groupId, messageHistoryTable: self.messageHistoryTable, peerChatInterfaceStateTable: self.peerChatInterfaceStateTable)
        for (peerId, inclusion) in self.currentUpdatedChatListInclusions {
            var found = false
            inner: for i in 0 ..< itemIds.count {
                if case .peer(peerId) = itemIds[i].id {
                    found = true
                    switch inclusion {
                        case let .ifHasMessagesOrOneOf(updatedGroupId, pinningIndex, _):
                            if updatedGroupId != groupId || pinningIndex == nil {
                                itemIds.remove(at: i)
                            }
                        default:
                            itemIds.remove(at: i)
                    }
                    break inner
                }
            }
            if !found {
                switch inclusion {
                    case let .ifHasMessagesOrOneOf(updatedGroupId, pinningIndex, _):
                        if updatedGroupId == groupId, let pinningIndex = pinningIndex {
                            itemIds.append((.peer(peerId), Int(pinningIndex)))
                        }
                    default:
                        break
                }
            }
        }
        return itemIds.sorted(by: { $0.1 < $1.1 }).map({ $0.0 })
    }
    
    fileprivate func setPinnedItemIds(groupId: PeerGroupId, itemIds: [PinnedItemId]) {
        self.chatListTable.setPinnedItemIds(groupId: groupId, itemIds: itemIds, updatedChatListInclusions: &self.currentUpdatedChatListInclusions, messageHistoryTable: self.messageHistoryTable, peerChatInterfaceStateTable: self.peerChatInterfaceStateTable)
    }
    
    fileprivate func updateCurrentPeerNotificationSettings(_ notificationSettings: [PeerId: PeerNotificationSettings]) {
        for (peerId, settings) in notificationSettings {
            let previous: PeerNotificationSettings?
            if let (value, _) = self.currentUpdatedPeerNotificationSettings[peerId] {
                previous = value
            } else {
                previous = self.peerNotificationSettingsTable.getEffective(peerId)
            }
            if let updated = self.peerNotificationSettingsTable.setCurrent(id: peerId, settings: settings, updatedTimestamps: &self.currentUpdatedPeerNotificationBehaviorTimestamps) {
                self.currentUpdatedPeerNotificationSettings[peerId] = (previous, updated)
            }
        }
    }
    
    fileprivate func updatePendingPeerNotificationSettings(peerId: PeerId, settings: PeerNotificationSettings?) {
        let previous: PeerNotificationSettings?
        if let (value, _) = self.currentUpdatedPeerNotificationSettings[peerId] {
            previous = value
        } else {
            previous = self.peerNotificationSettingsTable.getEffective(peerId)
        }
        if let updated = self.peerNotificationSettingsTable.setPending(id: peerId, settings: settings, updatedSettings: &self.currentUpdatedPendingPeerNotificationSettings) {
            self.currentUpdatedPeerNotificationSettings[peerId] = (previous, updated)
        }
    }
    
    fileprivate func resetAllPeerNotificationSettings(_ notificationSettings: PeerNotificationSettings) {
        for (peerId, previous) in self.peerNotificationSettingsTable.resetAll(to: notificationSettings, updatedSettings: &self.currentUpdatedPendingPeerNotificationSettings, updatedTimestamps: &self.currentUpdatedPeerNotificationBehaviorTimestamps) {
            self.currentUpdatedPeerNotificationSettings[peerId] = (previous, notificationSettings)
        }
    }
    
    fileprivate func updatePeerCachedData(peerIds: Set<PeerId>, update: (PeerId, CachedPeerData?) -> CachedPeerData?) {
        for peerId in peerIds {
            let currentData = self.cachedPeerDataTable.get(peerId)
            if let updatedData = update(peerId, currentData) {
                self.cachedPeerDataTable.set(id: peerId, data: updatedData)
                self.currentUpdatedCachedPeerData[peerId] = updatedData
            }
        }
    }
    
    fileprivate func updatePeerPresences(presences: [PeerId: PeerPresence], merge: (PeerPresence, PeerPresence) -> PeerPresence) {
        for (peerId, presence) in presences {
            let updated: PeerPresence
            let shouldUpdate: Bool
            if let current = self.peerPresenceTable.get(peerId) {
                updated = merge(current, presence)
                shouldUpdate = !current.isEqual(to: updated)
            } else {
                updated = presence
                shouldUpdate = true
            }
            if shouldUpdate {
                self.peerPresenceTable.set(id: peerId, presence: updated)
                self.currentUpdatedPeerPresences[peerId] = updated
            }
        }
    }
    
    fileprivate func updatePeerPresence(peerId: PeerId, update: (PeerPresence) -> PeerPresence) {
        if let current = self.peerPresenceTable.get(peerId) {
            let updated = update(current)
            if !current.isEqual(to: updated) {
                self.peerPresenceTable.set(id: peerId, presence: updated)
                self.currentUpdatedPeerPresences[peerId] = updated
            }
        }
    }
    
    fileprivate func setPeerChatState(_ id: PeerId, state: PeerChatState) {
        self.peerChatStateTable.set(id, state: CodableEntry(legacyValue: state))
        self.currentUpdatedPeerChatStates.insert(id)
    }
    
    fileprivate func setPeerChatInterfaceState(_ id: PeerId, state: StoredPeerChatInterfaceState?) {
        let updatedState = state
        let (_, updatedEmbeddedState) = self.peerChatInterfaceStateTable.set(id, state: updatedState)
        if updatedEmbeddedState {
            self.currentUpdatedPeerChatListEmbeddedStates.insert(id)
        }
    }
    
    fileprivate func setPeerChatThreadInterfaceState(_ id: PeerId, threadId: Int64, state: StoredPeerChatInterfaceState?) {
        let updatedState = state
        let _ = self.peerChatThreadInterfaceStateTable.set(PeerChatThreadId(peerId: id, threadId: threadId), state: updatedState)
        self.currentUpdatedPeerChatListEmbeddedStates.insert(id)
    }
    
    fileprivate func replaceRemoteContactCount(_ count: Int32) {
        self.metadataTable.setRemoteContactCount(count)
        self.currentReplaceRemoteContactCount = count
    }
    
    fileprivate func replaceContactPeerIds(_ peerIds: Set<PeerId>) {
        self.contactsTable.replace(peerIds)
        
        self.currentReplacedContactPeerIds = peerIds
    }
    
    fileprivate func replaceAdditionalChatListItems(_ items: [AdditionalChatListItem]) {
        if self.additionalChatListItemsTable.set(items) {
            self.currentReplacedAdditionalChatListItems = items
        }
    }
    
    fileprivate func replaceRecentPeerIds(_ peerIds: [PeerId]) {
        self.peerRatingTable.replace(items: peerIds)
    }
    
    fileprivate func updateMessage(transaction: Transaction, id: MessageId, update: (Message) -> PostboxUpdateMessage) {
        if let index = self.messageHistoryIndexTable.getIndex(id), let intermediateMessage = self.messageHistoryTable.getMessage(index) {
            let message = self.renderIntermediateMessage(intermediateMessage)
            if case let .update(updatedMessage) = update(message) {
                self.messageHistoryTable.updateMessage(id, message: updatedMessage, operationsByPeerId: &self.currentOperationsByPeerId, updatedMedia: &self.currentUpdatedMedia, unsentMessageOperations: &self.currentUnsentOperations, updatedPeerReadStateOperations: &self.currentUpdatedSynchronizeReadStateOperations, globalTagsOperations: &self.currentGlobalTagsOperations, pendingActionsOperations: &self.currentPendingMessageActionsOperations, updatedMessageActionsSummaries: &self.currentUpdatedMessageActionsSummaries, updatedMessageTagSummaries: &self.currentUpdatedMessageTagSummaries, invalidateMessageTagSummaries: &self.currentInvalidateMessageTagSummaries, localTagsOperations: &self.currentLocalTagsOperations, timestampBasedMessageAttributesOperations: &self.currentTimestampBasedMessageAttributesOperations)
                
                if let bag = self.installedStoreOrUpdateMessageActionsByPeerId[id.peerId] {
                    for f in bag.copyItems() {
                        f.addOrUpdate(messages: [updatedMessage], transaction: transaction)
                    }
                }
            }
        }
    }
    
    fileprivate func offsetPendingMessagesTimestamps(lowerBound: MessageId, excludeIds: Set<MessageId>, timestamp: Int32) {
        self.messageHistoryTable.offsetPendingMessagesTimestamps(lowerBound: lowerBound, excludeIds: excludeIds, timestamp: timestamp, operationsByPeerId: &self.currentOperationsByPeerId, updatedMedia: &self.currentUpdatedMedia, unsentMessageOperations: &self.currentUnsentOperations, updatedPeerReadStateOperations: &self.currentUpdatedSynchronizeReadStateOperations, globalTagsOperations: &self.currentGlobalTagsOperations, pendingActionsOperations: &self.currentPendingMessageActionsOperations, updatedMessageActionsSummaries: &self.currentUpdatedMessageActionsSummaries, updatedMessageTagSummaries: &self.currentUpdatedMessageTagSummaries, invalidateMessageTagSummaries: &self.currentInvalidateMessageTagSummaries, localTagsOperations: &self.currentLocalTagsOperations, timestampBasedMessageAttributesOperations: &self.currentTimestampBasedMessageAttributesOperations)
    }
    
    fileprivate func updateMessageGroupingKeysAtomically(_ ids: [MessageId], groupingKey: Int64) {
        self.messageHistoryTable.updateMessageGroupingKeysAtomically(ids: ids, groupingKey: groupingKey, operationsByPeerId: &self.currentOperationsByPeerId, updatedMedia: &self.currentUpdatedMedia, unsentMessageOperations: &self.currentUnsentOperations, updatedPeerReadStateOperations: &self.currentUpdatedSynchronizeReadStateOperations, globalTagsOperations: &self.currentGlobalTagsOperations, pendingActionsOperations: &self.currentPendingMessageActionsOperations, updatedMessageActionsSummaries: &self.currentUpdatedMessageActionsSummaries, updatedMessageTagSummaries: &self.currentUpdatedMessageTagSummaries, invalidateMessageTagSummaries: &self.currentInvalidateMessageTagSummaries)
    }
    
    fileprivate func updateMedia(_ id: MediaId, update: Media?) -> Set<MessageIndex> {
        var updatedMessageIndices = Set<MessageIndex>()
        self.messageHistoryTable.updateMedia(id, media: update, operationsByPeerId: &self.currentOperationsByPeerId, updatedMedia: &self.currentUpdatedMedia, updatedMessageIndices: &updatedMessageIndices)
        return updatedMessageIndices
    }
    
    fileprivate func storeMediaIfNotPresent(media: Media) {
        self.messageHistoryTable.storeMediaIfNotPresent(media: media)
    }
    
    fileprivate func replaceItemCollections(namespace: ItemCollectionId.Namespace, itemCollections: [(ItemCollectionId, ItemCollectionInfo, [ItemCollectionItem])]) {
        var infos: [(ItemCollectionId, ItemCollectionInfo)] = []
        for (id, info, items) in itemCollections {
            infos.append((id, info))
            self.itemCollectionItemTable.replaceItems(collectionId: id, items: items)
            if self.currentItemCollectionItemsOperations[id] == nil {
                self.currentItemCollectionItemsOperations[id] = []
            }
            self.currentItemCollectionItemsOperations[id]!.append(.replaceItems)
        }
        self.itemCollectionInfoTable.replaceInfos(namespace: namespace, infos: infos)
        self.currentItemCollectionInfosOperations.append(.replaceInfos(namespace))
    }
    
    fileprivate func replaceItemCollectionInfos(namespace: ItemCollectionId.Namespace, itemCollectionInfos: [(ItemCollectionId, ItemCollectionInfo)]) {
        self.itemCollectionInfoTable.replaceInfos(namespace: namespace, infos: itemCollectionInfos)
        self.currentItemCollectionInfosOperations.append(.replaceInfos(namespace))
    }
    
    fileprivate func replaceItemCollectionItems(collectionId: ItemCollectionId, items: [ItemCollectionItem]) {
        self.itemCollectionItemTable.replaceItems(collectionId: collectionId, items: items)
        if self.currentItemCollectionItemsOperations[collectionId] == nil {
            self.currentItemCollectionItemsOperations[collectionId] = []
        }
        self.currentItemCollectionItemsOperations[collectionId]!.append(.replaceItems)
    }
    
    fileprivate func removeItemCollection(collectionId: ItemCollectionId) {
        var infos = self.itemCollectionInfoTable.getInfos(namespace: collectionId.namespace)
        if let index = infos.firstIndex(where: { $0.1 == collectionId }) {
            infos.remove(at: index)
            self.replaceItemCollectionInfos(namespace: collectionId.namespace, itemCollectionInfos: infos.map { ($0.1, $0.2) })
        }
        self.replaceItemCollectionItems(collectionId: collectionId, items: [])
    }
    
    fileprivate func filterStoredMessageIds(_ messageIds: Set<MessageId>) -> Set<MessageId> {
        var filteredIds = Set<MessageId>()
        
        for id in messageIds {
            if self.messageHistoryIndexTable.exists(id) {
                filteredIds.insert(id)
            }
        }
        
        return filteredIds
    }
    
    fileprivate func filterStoredMediaIds(namespace: MediaId.Namespace, ids: Set<Int64>) -> Set<Int64> {
        var filteredIds = Set<Int64>()
        
        for id in ids {
            if !self.mediaTable.exists(id: MediaId(namespace: namespace, id: id)) {
                filteredIds.insert(id)
            }
        }
        
        return filteredIds
    }
    
    fileprivate func storedMessageId(peerId: PeerId, namespace: MessageId.Namespace, timestamp: Int32) -> MessageId? {
        if let id = self.messageHistoryTable.findMessageId(peerId: peerId, namespace: namespace, timestamp: timestamp), id.namespace == namespace {
            return id
        } else {
            return nil
        }
    }
    
    fileprivate func putItemCacheEntry(id: ItemCacheEntryId, entry: CodableEntry) {
        self.itemCacheTable.put(id: id, entry: entry, metaTable: self.itemCacheMetaTable)
        self.currentUpdatedCacheEntryKeys.insert(id)
    }
    
    func retrieveItemCacheEntry(id: ItemCacheEntryId) -> CodableEntry? {
        return self.itemCacheTable.retrieve(id: id, metaTable: self.itemCacheMetaTable)
    }
    
    func clearItemCacheCollection(collectionId: ItemCacheCollectionId) {
        return self.itemCacheTable.removeAll(collectionId: collectionId)
    }
    
    fileprivate func removeItemCacheEntry(id: ItemCacheEntryId) {
        self.itemCacheTable.remove(id: id, metaTable: self.itemCacheMetaTable)
        self.currentUpdatedCacheEntryKeys.insert(id)
    }
    
    fileprivate func replaceGlobalMessageTagsHole(transaction: Transaction, globalTags: GlobalMessageTags, index: MessageIndex, with updatedIndex: MessageIndex?, messages: [StoreMessage]) {
        var allTagsMatch = true
        for tag in globalTags {
            self.globalMessageHistoryTagsTable.ensureInitialized(tag)
            
            if let entry = self.globalMessageHistoryTagsTable.get(tag, index: index), case .hole = entry {
                
            } else {
                allTagsMatch = false
            }
        }
        if allTagsMatch {
            for tag in globalTags {
                self.globalMessageHistoryTagsTable.remove(tag, index: index)
                self.currentGlobalTagsOperations.append(.remove([(tag, index)]))
                
                if let updatedIndex = updatedIndex {
                    self.globalMessageHistoryTagsTable.addHole(tag, index: updatedIndex)
                    self.currentGlobalTagsOperations.append(.insertHole(tag, updatedIndex))
                }
            }
            
            let _ = self.addMessages(transaction: transaction, messages: messages, location: .Random)
        }
    }
    
    fileprivate func setNoticeEntry(key: NoticeEntryKey, value: CodableEntry?) {
        let current = self.noticeTable.get(key: key)
        let updated: Bool
        if let current = current, let value = value {
            updated = current.data != value.data
        } else if (current != nil) != (value != nil) {
            updated = true
        } else {
            updated = false
        }
        if updated {
            self.noticeTable.set(key: key, value: value)
            self.currentUpdatedNoticeEntryKeys.insert(key)
        }
    }
    
    fileprivate func clearNoticeEntries() {
        self.noticeTable.clear()
    }
    
    fileprivate func setPendingMessageAction(type: PendingMessageActionType, id: MessageId, action: PendingMessageActionData?) {
        self.messageHistoryTable.setPendingMessageAction(id: id, type: type, action: action, pendingActionsOperations: &self.currentPendingMessageActionsOperations, updatedMessageActionsSummaries: &self.currentUpdatedMessageActionsSummaries)
    }
    
    fileprivate func getPendingMessageAction(type: PendingMessageActionType, id: MessageId) -> PendingMessageActionData? {
        return self.pendingMessageActionsTable.getAction(id: id, type: type)
    }
    
    fileprivate func replaceMessageTagSummary(peerId: PeerId, threadId: Int64?, tagMask: MessageTags, namespace: MessageId.Namespace, count: Int32, maxId: MessageId.Id) {
        let key = MessageHistoryTagsSummaryKey(tag: tagMask, peerId: peerId, threadId: threadId, namespace: namespace)
        self.messageHistoryTagsSummaryTable.replace(key: key, count: count, maxId: maxId, updatedSummaries: &self.currentUpdatedMessageTagSummaries)
    }
    
    fileprivate func searchMessages(peerId: PeerId?, query: String, tags: MessageTags?, inactiveSecretChatPeerIds: Set<PeerId>) -> [Message] {
        var result: [Message] = []
        for messageId in self.textIndexTable.search(peerId: peerId, text: query, tags: tags) {
            if let index = self.messageHistoryIndexTable.getIndex(messageId), let message = self.messageHistoryTable.getMessage(index) {
<<<<<<< HEAD
                if inactiveSecretChatPeerIds.contains(messageId.peerId) {
                    continue
                }
                result.append(self.messageHistoryTable.renderMessage(message, peerTable: self.peerTable))
=======
                result.append(self.messageHistoryTable.renderMessage(message, peerTable: self.peerTable, threadIndexTable: self.messageHistoryThreadIndexTable))
>>>>>>> 7d335e81
            } else {
                assertionFailure()
            }
        }
        return result
    }
    
    private let canBeginTransactionsValue = Atomic<Bool>(value: true)
    public func setCanBeginTransactions(_ value: Bool) {
        self.queue.async {
            let previous = self.canBeginTransactionsValue.swap(value)
            if previous != value && value {
                let fs = self.queuedInternalTransactions.swap([])
                for f in fs {
                    f()
                }
            }
        }
    }
    
    private var queuedInternalTransactions = Atomic<[() -> Void]>(value: [])
    
    private func beginInternalTransaction(ignoreDisabled: Bool = false, _ f: @escaping () -> Void) {
        assert(self.queue.isCurrent())
        if ignoreDisabled || self.canBeginTransactionsValue.with({ $0 }) {
            f()
        } else {
            let _ = self.queuedInternalTransactions.modify { fs in
                var fs = fs
                fs.append(f)
                return fs
            }
        }
    }
    
    private func internalTransaction<T>(_ f: (Transaction) -> T) -> (result: T, updatedTransactionStateVersion: Int64?, updatedMasterClientId: Int64?) {
        self.valueBox.begin()
        let transaction = Transaction(queue: self.queue, postbox: self)
        self.afterBegin(transaction: transaction)
        let result = f(transaction)
        let (updatedTransactionState, updatedMasterClientId) = self.beforeCommit(currentTransaction: transaction)
        transaction.disposed = true
        self.valueBox.commit()
        
        if let currentUpdatedState = self.currentUpdatedState {
            self.statePipe.putNext(currentUpdatedState)
        }
        self.currentUpdatedState = nil
        
        return (result, updatedTransactionState, updatedMasterClientId)
    }
    
    public func transactionSignal<T, E>(userInteractive: Bool = false, _ f: @escaping(Subscriber<T, E>, Transaction) -> Disposable) -> Signal<T, E> {
        return Signal { subscriber in
            let disposable = MetaDisposable()
            
            let f: () -> Void = {
                self.beginInternalTransaction {
                    let (_, updatedTransactionState, updatedMasterClientId) = self.internalTransaction({ transaction in
                        disposable.set(f(subscriber, transaction))
                    })
                    
                    if updatedTransactionState != nil || updatedMasterClientId != nil {
                        //self.pipeNotifier.notify()
                    }
                    
                    if let updatedMasterClientId = updatedMasterClientId {
                        self.masterClientId.set(.single(updatedMasterClientId))
                    }
                }
            }
            if userInteractive {
                self.queue.justDispatchWithQoS(qos: DispatchQoS.userInteractive, f)
            } else {
                self.queue.justDispatch(f)
            }
            
            return disposable
        }
    }
    
    public func transaction<T>(userInteractive: Bool = false, ignoreDisabled: Bool = false, _ f: @escaping(Transaction) -> T) -> Signal<T, NoError> {
        return Signal { subscriber in
            let f: () -> Void = {
                self.beginInternalTransaction(ignoreDisabled: ignoreDisabled, {
                    let (result, updatedTransactionState, updatedMasterClientId) = self.internalTransaction({ transaction in
                        return f(transaction)
                    })
                    
                    if updatedTransactionState != nil || updatedMasterClientId != nil {
                        //self.pipeNotifier.notify()
                    }
                    
                    if let updatedMasterClientId = updatedMasterClientId {
                        self.masterClientId.set(.single(updatedMasterClientId))
                    }
                    
                    subscriber.putNext(result)
                    subscriber.putCompletion()
                })
            }
            if self.queue.isCurrent() && Queue.mainQueue().isCurrent() {
                f()
            } else if userInteractive {
                self.queue.justDispatchWithQoS(qos: DispatchQoS.userInteractive, f)
            } else {
                self.queue.justDispatch(f)
            }
            return EmptyDisposable
        }
    }
    
    func resolvedChatLocationInput(chatLocation: ChatLocationInput) -> Signal<(ResolvedChatLocationInput, Bool), NoError> {
        switch chatLocation {
        case let .peer(peerId, threadId):
            return .single((.peer(peerId: peerId, threadId: threadId), false))
        case .thread(_, _, let data), .feed(_, let data):
            return Signal { subscriber in
                var isHoleFill = false
                return (data
                |> map { value -> (ResolvedChatLocationInput, Bool) in
                    let wasHoleFill = isHoleFill
                    isHoleFill = true
                    return (.external(value), wasHoleFill)
                }).start(next: subscriber.putNext, error: subscriber.putError, completed: subscriber.putCompletion)
            }
        }
    }
    
    func peerIdsForLocation(_ chatLocation: ResolvedChatLocationInput, ignoreRelatedChats: Bool) -> MessageHistoryViewInput {
        var peerIds: MessageHistoryViewInput
        switch chatLocation {
            case let .peer(peerId, threadId):
                peerIds = .single(peerId: peerId, threadId: threadId)
                if !ignoreRelatedChats, threadId == nil, let associatedMessageId = self.cachedPeerDataTable.get(peerId)?.associatedHistoryMessageId, associatedMessageId.peerId != peerId {
                    peerIds = .associated(peerId, associatedMessageId)
                }
            case let .external(input):
                peerIds = .external(input)
        }
        return peerIds
    }
    
    public func aroundMessageOfInterestHistoryViewForChatLocation(_ chatLocation: ChatLocationInput, ignoreMessagesInTimestampRange: ClosedRange<Int32>?, count: Int, clipHoles: Bool = true, topTaggedMessageIdNamespaces: Set<MessageId.Namespace>, tagMask: MessageTags?, appendMessagesFromTheSameGroup: Bool, namespaces: MessageIdNamespaces, orderStatistics: MessageHistoryViewOrderStatistics, customUnreadMessageId: MessageId?, additionalData: [AdditionalMessageHistoryViewData]) -> Signal<(MessageHistoryView, ViewUpdateType, InitialMessageHistoryData?), NoError> {
        return self.resolvedChatLocationInput(chatLocation: chatLocation)
        |> mapToSignal { chatLocationData in
            let (chatLocation, isHoleFill) = chatLocationData
            
            let signal: Signal<(MessageHistoryView, ViewUpdateType, InitialMessageHistoryData?), NoError> = self.transactionSignal(userInteractive: true, { subscriber, transaction in
                let peerIds = self.peerIdsForLocation(chatLocation, ignoreRelatedChats: false)
                
                var anchor: HistoryViewInputAnchor = .upperBound
                switch peerIds {
                case let .single(peerId, threadId):
                    if let customUnreadMessageId = customUnreadMessageId {
                        anchor = .message(customUnreadMessageId)
                    } else if threadId == nil, self.chatListTable.getPeerChatListIndex(peerId: peerId) != nil {
                        if let combinedState = self.readStateTable.getCombinedState(peerId), let state = combinedState.states.first, state.1.count != 0 {
                            switch state.1 {
                                case let .idBased(maxIncomingReadId, _, _, _, _):
                                    anchor = .message(MessageId(peerId: peerId, namespace: state.0, id: maxIncomingReadId))
                                case let .indexBased(maxIncomingReadIndex, _, _, _):
                                    anchor = .index(maxIncomingReadIndex)
                            }
                        } else if let scrollIndex = self.peerChatInterfaceStateTable.get(peerId)?.historyScrollMessageIndex {
                            anchor = .index(scrollIndex)
                        }
                    }
                case let .associated(mainId, associatedId):
                    var ids: [PeerId] = []
                    ids.append(mainId)
                    if let associatedId = associatedId {
                        ids.append(associatedId.peerId)
                    }
                    
                    var found = false
                    loop: for peerId in ids.reversed() {
                        if self.chatListTable.getPeerChatListIndex(peerId: mainId) != nil, let combinedState = self.readStateTable.getCombinedState(peerId), let state = combinedState.states.first, state.1.count != 0 {
                            found = true
                            switch state.1 {
                                case let .idBased(maxIncomingReadId, _, _, _, _):
                                    anchor = .message(MessageId(peerId: peerId, namespace: state.0, id: maxIncomingReadId))
                                case let .indexBased(maxIncomingReadIndex, _, _, _):
                                    anchor = .index(maxIncomingReadIndex)
                            }
                            break loop
                        }
                    }
                
                    if !found {
                        if let scrollIndex = self.peerChatInterfaceStateTable.get(mainId)?.historyScrollMessageIndex {
                            anchor = .index(scrollIndex)
                        }
                    }
                case let .external(input):
                    if let maxReadMessageId = input.maxReadIncomingMessageId {
                        anchor = .message(maxReadMessageId)
                    } else {
                        anchor = .upperBound
                    }
                }
                return self.syncAroundMessageHistoryViewForPeerId(subscriber: subscriber, peerIds: peerIds, ignoreMessagesInTimestampRange: ignoreMessagesInTimestampRange, count: count, clipHoles: clipHoles, anchor: anchor, fixedCombinedReadStates: nil, topTaggedMessageIdNamespaces: topTaggedMessageIdNamespaces, tagMask: tagMask, appendMessagesFromTheSameGroup: appendMessagesFromTheSameGroup, namespaces: namespaces, orderStatistics: orderStatistics, additionalData: additionalData)
            })
                
            return signal
            |> map { (view, updateType, data) -> (MessageHistoryView, ViewUpdateType, InitialMessageHistoryData?) in
                if isHoleFill {
                    return (view, .FillHole, data)
                } else {
                    return (view, updateType, data)
                }
            }
        }
    }
    
    public func aroundIdMessageHistoryViewForLocation(_ chatLocation: ChatLocationInput, ignoreMessagesInTimestampRange: ClosedRange<Int32>?, count: Int, clipHoles: Bool = true, ignoreRelatedChats: Bool = false, messageId: MessageId, topTaggedMessageIdNamespaces: Set<MessageId.Namespace>, tagMask: MessageTags?, appendMessagesFromTheSameGroup: Bool, namespaces: MessageIdNamespaces, orderStatistics: MessageHistoryViewOrderStatistics, additionalData: [AdditionalMessageHistoryViewData] = []) -> Signal<(MessageHistoryView, ViewUpdateType, InitialMessageHistoryData?), NoError> {
        return self.resolvedChatLocationInput(chatLocation: chatLocation)
        |> mapToSignal { chatLocationData in
            let (chatLocation, isHoleFill) = chatLocationData
            let signal: Signal<(MessageHistoryView, ViewUpdateType, InitialMessageHistoryData?), NoError> = self.transactionSignal { subscriber, transaction in
                let peerIds = self.peerIdsForLocation(chatLocation, ignoreRelatedChats: ignoreRelatedChats)
                return self.syncAroundMessageHistoryViewForPeerId(subscriber: subscriber, peerIds: peerIds, ignoreMessagesInTimestampRange: ignoreMessagesInTimestampRange, count: count, clipHoles: clipHoles, anchor: .message(messageId), fixedCombinedReadStates: nil, topTaggedMessageIdNamespaces: topTaggedMessageIdNamespaces, tagMask: tagMask, appendMessagesFromTheSameGroup: appendMessagesFromTheSameGroup, namespaces: namespaces, orderStatistics: orderStatistics, additionalData: additionalData)
            }
                
            return signal
            |> map { (view, updateType, data) -> (MessageHistoryView, ViewUpdateType, InitialMessageHistoryData?) in
                if isHoleFill {
                    return (view, .FillHole, data)
                } else {
                    return (view, updateType, data)
                }
            }
        }
    }
    
    public func aroundMessageHistoryViewForLocation(_ chatLocation: ChatLocationInput, ignoreMessagesInTimestampRange: ClosedRange<Int32>?, anchor: HistoryViewInputAnchor, count: Int, clipHoles: Bool = true, ignoreRelatedChats: Bool = false, fixedCombinedReadStates: MessageHistoryViewReadState?, topTaggedMessageIdNamespaces: Set<MessageId.Namespace>, tagMask: MessageTags?, appendMessagesFromTheSameGroup: Bool, namespaces: MessageIdNamespaces, orderStatistics: MessageHistoryViewOrderStatistics, additionalData: [AdditionalMessageHistoryViewData] = []) -> Signal<(MessageHistoryView, ViewUpdateType, InitialMessageHistoryData?), NoError> {
        return self.resolvedChatLocationInput(chatLocation: chatLocation)
        |> mapToSignal { chatLocationData -> Signal<(MessageHistoryView, ViewUpdateType, InitialMessageHistoryData?), NoError> in
            let (chatLocation, isHoleFill) = chatLocationData
            let signal: Signal<(MessageHistoryView, ViewUpdateType, InitialMessageHistoryData?), NoError> = self.transactionSignal { subscriber, transaction in
                let peerIds = self.peerIdsForLocation(chatLocation, ignoreRelatedChats: ignoreRelatedChats)
                
                return self.syncAroundMessageHistoryViewForPeerId(subscriber: subscriber, peerIds: peerIds, ignoreMessagesInTimestampRange: ignoreMessagesInTimestampRange, count: count, clipHoles: clipHoles, anchor: anchor, fixedCombinedReadStates: fixedCombinedReadStates, topTaggedMessageIdNamespaces: topTaggedMessageIdNamespaces, tagMask: tagMask, appendMessagesFromTheSameGroup: appendMessagesFromTheSameGroup, namespaces: namespaces, orderStatistics: orderStatistics, additionalData: additionalData)
            }
                
            return signal
            |> map { viewData -> (MessageHistoryView, ViewUpdateType, InitialMessageHistoryData?) in
                let (view, updateType, data) = viewData
                if isHoleFill {
                    return (view, .FillHole, data)
                } else {
                    return (view, updateType, data)
                }
            }
        }
    }
    
    fileprivate func syncAroundMessageHistoryViewForPeerId(
        subscriber: Subscriber<(MessageHistoryView, ViewUpdateType, InitialMessageHistoryData?), NoError>,
        peerIds: MessageHistoryViewInput,
        ignoreMessagesInTimestampRange: ClosedRange<Int32>?,
        count: Int,
        clipHoles: Bool,
        anchor: HistoryViewInputAnchor,
        fixedCombinedReadStates: MessageHistoryViewReadState?,
        topTaggedMessageIdNamespaces: Set<MessageId.Namespace>,
        tagMask: MessageTags?,
        appendMessagesFromTheSameGroup: Bool,
        namespaces: MessageIdNamespaces,
        orderStatistics: MessageHistoryViewOrderStatistics,
        additionalData: [AdditionalMessageHistoryViewData]
    ) -> Disposable {
        var topTaggedMessages: [MessageId.Namespace: MessageHistoryTopTaggedMessage?] = [:]
        var mainPeerIdForTopTaggedMessages: PeerId?
        switch peerIds {
            case let .single(id, threadId):
                if threadId == nil {
                    mainPeerIdForTopTaggedMessages = id
                }
            case let .associated(id, _):
                mainPeerIdForTopTaggedMessages = id
            case .external:
                mainPeerIdForTopTaggedMessages = nil
        }
        if let peerId = mainPeerIdForTopTaggedMessages {
            for namespace in topTaggedMessageIdNamespaces {
                if let messageId = self.peerChatTopTaggedMessageIdsTable.get(peerId: peerId, namespace: namespace) {
                    if let index = self.messageHistoryIndexTable.getIndex(messageId) {
                        if let message = self.messageHistoryTable.getMessage(index) {
                            topTaggedMessages[namespace] = MessageHistoryTopTaggedMessage.intermediate(message)
                        } else {
                            assertionFailure()
                        }
                    } else {
                        //assertionFailure()
                    }
                } else {
                    let item: MessageHistoryTopTaggedMessage? = nil
                    topTaggedMessages[namespace] = item
                }
            }
        }
        
        var additionalDataEntries: [AdditionalMessageHistoryViewDataEntry] = []
        for data in additionalData {
            switch data {
                case let .cachedPeerData(peerId):
                    additionalDataEntries.append(.cachedPeerData(peerId, self.cachedPeerDataTable.get(peerId)))
                case let .cachedPeerDataMessages(peerId):
                    var messages: [MessageId: Message] = [:]
                    if let messageIds = self.cachedPeerDataTable.get(peerId)?.messageIds {
                        for id in messageIds {
                            if let message = self.getMessage(id) {
                                messages[id] = message
                            }
                        }
                    }
                    additionalDataEntries.append(.cachedPeerDataMessages(peerId, messages))
                case let .message(id):
                    let messages = self.getMessageGroup(at: id)
                    additionalDataEntries.append(.message(id, messages ?? []))
                case let .peerChatState(peerId):
                    additionalDataEntries.append(.peerChatState(peerId, self.peerChatStateTable.get(peerId)?.getLegacy() as? PeerChatState))
                case .totalUnreadState:
                    additionalDataEntries.append(.totalUnreadState(self.messageHistoryMetadataTable.getTotalUnreadState(groupId: .root)))
                case let .peerNotificationSettings(peerId):
                    var notificationPeerId = peerId
                    if let peer = self.peerTable.get(peerId), let associatedPeerId = peer.associatedPeerId {
                        notificationPeerId = associatedPeerId
                    }
                    additionalDataEntries.append(.peerNotificationSettings(self.peerNotificationSettingsTable.getEffective(notificationPeerId)))
                case let .cacheEntry(entryId):
                    additionalDataEntries.append(.cacheEntry(entryId, self.retrieveItemCacheEntry(id: entryId)))
                case let .preferencesEntry(key):
                    additionalDataEntries.append(.preferencesEntry(key, self.preferencesTable.get(key: key)))
                case let .peerIsContact(peerId):
                    let value: Bool
                    if let contactPeer = self.peerTable.get(peerId), let associatedPeerId = contactPeer.associatedPeerId {
                        value = self.contactsTable.isContact(peerId: associatedPeerId)
                    } else {
                        value = self.contactsTable.isContact(peerId: peerId)
                    }
                    additionalDataEntries.append(.peerIsContact(peerId, value))
                case let .peer(peerId):
                    additionalDataEntries.append(.peer(peerId, self.peerTable.get(peerId)))
            }
        }
        
        var readStates: MessageHistoryViewReadState?
        var transientReadStates: MessageHistoryViewReadState?
        switch peerIds {
            case let .single(peerId, threadId):
                if threadId == nil, let readState = self.readStateTable.getCombinedState(peerId) {
                    transientReadStates = .peer([peerId: readState])
                }
            case let .associated(peerId, _):
                if let readState = self.readStateTable.getCombinedState(peerId) {
                    transientReadStates = .peer([peerId: readState])
                }
            case .external:
                transientReadStates = nil
        }
        
        if let fixedCombinedReadStates = fixedCombinedReadStates {
            readStates = fixedCombinedReadStates
        } else {
            readStates = transientReadStates
        }
        
        let mutableView = MutableMessageHistoryView(postbox: self, orderStatistics: orderStatistics, clipHoles: clipHoles, peerIds: peerIds, ignoreMessagesInTimestampRange: ignoreMessagesInTimestampRange, anchor: anchor, combinedReadStates: readStates, transientReadStates: transientReadStates, tag: tagMask, appendMessagesFromTheSameGroup: appendMessagesFromTheSameGroup, namespaces: namespaces, count: count, topTaggedMessages: topTaggedMessages, additionalDatas: additionalDataEntries, getMessageCountInRange: { lowerBound, upperBound in
            if let tagMask = tagMask {
                return Int32(self.messageHistoryTable.getMessageCountInRange(peerId: lowerBound.id.peerId, namespace: lowerBound.id.namespace, tag: tagMask, lowerBound: lowerBound, upperBound: upperBound))
            } else {
                return 0
            }
        })
        
        let initialUpdateType: ViewUpdateType = .Initial
        
        let (index, signal) = self.viewTracker.addMessageHistoryView(mutableView)
        
        let initialData: InitialMessageHistoryData
        switch peerIds {
        case let .single(peerId, threadId):
            initialData = self.initialMessageHistoryData(peerId: peerId, threadId: threadId)
        case let .associated(peerId, _):
            initialData = self.initialMessageHistoryData(peerId: peerId, threadId: nil)
        case let .external(input):
            switch input.content {
            case let .thread(peerId, id, _):
                initialData = self.initialMessageHistoryData(peerId: peerId, threadId: id)
            case .messages:
                initialData = InitialMessageHistoryData(
                    peer: nil,
                    storedInterfaceState: nil,
                    associatedMessages: [:]
                )
            }
        }
        
        subscriber.putNext((MessageHistoryView(mutableView), initialUpdateType, initialData))
        let disposable = signal.start(next: { next in
            subscriber.putNext((next.0, next.1, nil))
        })
        return ActionDisposable { [weak self] in
            disposable.dispose()
            if let strongSelf = self {
                strongSelf.queue.async {
                    strongSelf.viewTracker.removeMessageHistoryView(index: index)
                }
            }
        }
    }
    
    private func initialMessageHistoryData(peerId: PeerId, threadId: Int64?) -> InitialMessageHistoryData {
        if let threadId = threadId {
            let chatInterfaceState = self.peerChatThreadInterfaceStateTable.get(PeerChatThreadId(peerId: peerId, threadId: threadId))
            var associatedMessages: [MessageId: Message] = [:]
            if let chatInterfaceState = chatInterfaceState {
                for id in chatInterfaceState.associatedMessageIds {
                    if let message = self.getMessage(id) {
                        associatedMessages[message.id] = message
                    }
                }
            }
            return InitialMessageHistoryData(peer: self.peerTable.get(peerId), storedInterfaceState: chatInterfaceState, associatedMessages: associatedMessages)
        } else {
            let chatInterfaceState = self.peerChatInterfaceStateTable.get(peerId)
            var associatedMessages: [MessageId: Message] = [:]
            if let chatInterfaceState = chatInterfaceState {
                for id in chatInterfaceState.associatedMessageIds {
                    if let message = self.getMessage(id) {
                        associatedMessages[message.id] = message
                    }
                }
            }
            return InitialMessageHistoryData(peer: self.peerTable.get(peerId), storedInterfaceState: chatInterfaceState, associatedMessages: associatedMessages)
        }
    }
    
    public func messageIndexAtId(_ id: MessageId) -> Signal<MessageIndex?, NoError> {
        return self.transaction { transaction -> Signal<MessageIndex?, NoError> in
            if let index = self.messageHistoryIndexTable.getIndex(id) {
                return .single(index)
            } else {
                return .single(nil)
            }
        }
        |> switchToLatest
    }
    
    public func messageAtId(_ id: MessageId) -> Signal<Message?, NoError> {
        return self.transaction { transaction -> Signal<Message?, NoError> in
            if let index = self.messageHistoryIndexTable.getIndex(id) {
                if let message = self.messageHistoryTable.getMessage(index) {
                    return .single(self.renderIntermediateMessage(message))
                } else {
                    return .single(nil)
                }
            } else {
                return .single(nil)
            }
        }
        |> switchToLatest
    }
    
    public func messagesAtIds(_ ids: [MessageId]) -> Signal<[Message], NoError> {
        return self.transaction { transaction -> Signal<[Message], NoError> in
            var messages: [Message] = []
            for id in ids {
                if let index = self.messageHistoryIndexTable.getIndex(id) {
                    if let message = self.messageHistoryTable.getMessage(index) {
                        messages.append(self.renderIntermediateMessage(message))
                    }
                }
            }
            return .single(messages)
        }
        |> switchToLatest
    }
    
    public func tailChatListView(groupId: PeerGroupId, filterPredicate: ChatListFilterPredicate? = nil, count: Int, summaryComponents: ChatListEntrySummaryComponents, inactiveSecretChatPeerIds: Signal<Set<PeerId>, NoError>) -> Signal<(ChatListView, ViewUpdateType), NoError> {
        return self.aroundChatListView(groupId: groupId, filterPredicate: filterPredicate, index: ChatListIndex.absoluteUpperBound, count: count, summaryComponents: summaryComponents, userInteractive: true, inactiveSecretChatPeerIds: inactiveSecretChatPeerIds)
    }
    
    public func aroundChatListView(groupId: PeerGroupId, filterPredicate: ChatListFilterPredicate? = nil, index: ChatListIndex, count: Int, summaryComponents: ChatListEntrySummaryComponents, userInteractive: Bool = false, inactiveSecretChatPeerIds: Signal<Set<PeerId>, NoError>) -> Signal<(ChatListView, ViewUpdateType), NoError> {
        return inactiveSecretChatPeerIds
        |> mapToSignal { inactiveSecretChatPeerIds in
            return self.transactionSignal(userInteractive: userInteractive, { subscriber, transaction in
                let mutableView = MutableChatListView(postbox: self, currentTransaction: transaction, groupId: groupId, filterPredicate: filterPredicate, aroundIndex: index, count: count, summaryComponents: summaryComponents, inactiveSecretChatPeerIds: inactiveSecretChatPeerIds)
                mutableView.render(postbox: self)
                
                let (index, signal) = self.viewTracker.addChatListView(mutableView)
                
                subscriber.putNext((ChatListView(mutableView), .Generic))
                let disposable = signal.start(next: { next in
                    subscriber.putNext(next)
                })
                
                return ActionDisposable { [weak self] in
                    disposable.dispose()
                    if let strongSelf = self {
                        strongSelf.queue.async {
                            strongSelf.viewTracker.removeChatListView(index)
                        }
                    }
                }
            })
        }
        |> distinctUntilChanged(isEqual: { lhs, rhs in
            return lhs.1 == rhs.1 && lhs.0 == rhs.0
        })
    }
    
    public func contactPeerIdsView() -> Signal<ContactPeerIdsView, NoError> {
        return self.transactionSignal { subscriber, transaction in
            let view = MutableContactPeerIdsView(remoteTotalCount: self.metadataTable.getRemoteContactCount(), peerIds: self.contactsTable.get())
            let (index, signal) = self.viewTracker.addContactPeerIdsView(view)
            
            subscriber.putNext(ContactPeerIdsView(view))
            
            let disposable = signal.start(next: { next in
                subscriber.putNext(next)
            })
            
            return ActionDisposable { [weak self] in
                disposable.dispose()
                if let strongSelf = self {
                    strongSelf.queue.async {
                        strongSelf.viewTracker.removeContactPeerIdsView(index)
                    }
                }
            }
        }
    }
    
    public func searchContacts(query: String) -> Signal<([Peer], [PeerId: PeerPresence]), NoError> {
        return self.transaction { transaction -> Signal<([Peer], [PeerId: PeerPresence]), NoError> in
            let (_, contactPeerIds) = self.peerNameIndexTable.matchingPeerIds(tokens: (regular: stringIndexTokens(query, transliteration: .none), transliterated: stringIndexTokens(query, transliteration: .transliterated)), categories: [.contacts], chatListIndexTable: self.chatListIndexTable, contactTable: self.contactsTable)
            
            var contactPeers: [Peer] = []
            var presences: [PeerId: PeerPresence] = [:]
            for peerId in contactPeerIds {
                if let peer = self.peerTable.get(peerId) {
                    contactPeers.append(peer)
                    if let presence = self.peerPresenceTable.get(peerId) {
                        presences[peerId] = presence
                    }
                }
            }
            
            contactPeers.sort(by: { $0.indexName.indexName(.lastNameFirst) < $1.indexName.indexName(.lastNameFirst) })
            return .single((contactPeers, presences))
        } |> switchToLatest
    }
    
    public func searchPeers(query: String, inactiveSecretChatPeerIds: Signal<Set<PeerId>, NoError>) -> Signal<[RenderedPeer], NoError> {
        return inactiveSecretChatPeerIds
        |> mapToSignal { inactiveSecretChatPeerIds in
            return self.transaction { transaction -> Signal<[RenderedPeer], NoError> in
                return .single(transaction.searchPeers(query: query, inactiveSecretChatPeerIds: inactiveSecretChatPeerIds))
            } |> switchToLatest
        }
        |> distinctUntilChanged
    }
    
    fileprivate func searchPeers(query: String, inactiveSecretChatPeerIds: Set<PeerId>) -> [RenderedPeer] {
        var peerIds = Set<PeerId>()
        var chatPeers: [RenderedPeer] = []
        
        var (chatPeerIds, contactPeerIds) = self.peerNameIndexTable.matchingPeerIds(tokens: (regular: stringIndexTokens(query, transliteration: .none), transliterated: stringIndexTokens(query, transliteration: .transliterated)), categories: [.chats, .contacts], chatListIndexTable: self.chatListIndexTable, contactTable: self.contactsTable)
        
        chatPeerIds.removeAll(where: { inactiveSecretChatPeerIds.contains($0) })
        
        var additionalChatPeerIds: [PeerId] = []
        for peerId in chatPeerIds {
            for associatedId in self.reverseAssociatedPeerTable.get(peerId: peerId) {
                if inactiveSecretChatPeerIds.contains(associatedId) {
                    continue
                }
                let inclusionIndex = self.chatListIndexTable.get(peerId: associatedId)
                if inclusionIndex.includedIndex(peerId: associatedId) != nil {
                    additionalChatPeerIds.append(associatedId)
                }
            }
        }
        chatPeerIds.append(contentsOf: additionalChatPeerIds)
        
        for peerId in chatPeerIds {
            if let peer = self.peerTable.get(peerId) {
                var peers = SimpleDictionary<PeerId, Peer>()
                peers[peer.id] = peer
                if let associatedPeerId = peer.associatedPeerId {
                    if let associatedPeer = self.peerTable.get(associatedPeerId) {
                        peers[associatedPeer.id] = associatedPeer
                    }
                }
                chatPeers.append(RenderedPeer(peerId: peer.id, peers: peers, associatedMedia: renderAssociatedMediaForPeers(postbox: self, peers: peers)))
                peerIds.insert(peerId)
            }
        }
        
        var contactPeers: [RenderedPeer] = []
        for peerId in contactPeerIds {
            if !peerIds.contains(peerId) {
                if let peer = self.peerTable.get(peerId) {
                    var peers = SimpleDictionary<PeerId, Peer>()
                    peers[peer.id] = peer
                    contactPeers.append(RenderedPeer(peerId: peer.id, peers: peers, associatedMedia: renderAssociatedMediaForPeers(postbox: self, peers: peers)))
                }
            }
        }
        
        contactPeers.sort(by: { lhs, rhs in
            lhs.peers[lhs.peerId]!.indexName.indexName(.lastNameFirst) < rhs.peers[rhs.peerId]!.indexName.indexName(.lastNameFirst)
        })
        return chatPeers + contactPeers
    }
    
    public func peerView(id: PeerId) -> Signal<PeerView, NoError> {
        return self.transactionSignal { subscriber, transaction in
            let view = MutablePeerView(postbox: self, peerId: id, components: .all)
            let (index, signal) = self.viewTracker.addPeerView(view)
            
            subscriber.putNext(PeerView(view))
            
            let disposable = signal.start(next: { next in
                subscriber.putNext(next)
            })
            
            return ActionDisposable { [weak self] in
                disposable.dispose()
                if let strongSelf = self {
                    strongSelf.queue.async {
                        strongSelf.viewTracker.removePeerView(index)
                    }
                }
            }
        }
    }
    
    public func multiplePeersView(_ ids: [PeerId]) -> Signal<MultiplePeersView, NoError> {
        return self.transactionSignal { subscriber, transaction in
            let view = MutableMultiplePeersView(peerIds: ids, getPeer: { self.peerTable.get($0) }, getPeerPresence: { self.peerPresenceTable.get($0) })
            let (index, signal) = self.viewTracker.addMultiplePeersView(view)
            
            subscriber.putNext(MultiplePeersView(view))
            
            let disposable = signal.start(next: { next in
                subscriber.putNext(next)
            })
            
            return ActionDisposable { [weak self] in
                disposable.dispose()
                if let strongSelf = self {
                    strongSelf.queue.async {
                        strongSelf.viewTracker.removeMultiplePeersView(index)
                    }
                }
            }
        }
    }
    
    public func loadedPeerWithId(_ id: PeerId) -> Signal<Peer, NoError> {
        return self.transaction { transaction -> Signal<Peer, NoError> in
            if let peer = self.peerTable.get(id) {
                return .single(peer)
            } else {
                return .never()
            }
        } |> switchToLatest
    }
    
    public func unreadMessageCountsView(items: [UnreadMessageCountsItem]) -> Signal<UnreadMessageCountsView, NoError> {
        return self.transactionSignal { subscriber, transaction in
            let view = MutableUnreadMessageCountsView(postbox: self, items: items)
            let (index, signal) = self.viewTracker.addUnreadMessageCountsView(view)
            
            subscriber.putNext(UnreadMessageCountsView(view))
            
            let disposable = signal.start(next: { next in
                subscriber.putNext(next)
            })
            
            return ActionDisposable { [weak self] in
                disposable.dispose()
                if let strongSelf = self {
                    strongSelf.queue.async {
                        strongSelf.viewTracker.removeUnreadMessageCountsView(index)
                    }
                }
            }
        }
    }
    
    public func recentPeers() -> Signal<[Peer], NoError> {
        return self.transaction { transaction -> Signal<[Peer], NoError> in
            let peerIds = self.peerRatingTable.get()
            var peers: [Peer] = []
            for peerId in peerIds {
                if let peer: Peer = self.peerTable.get(peerId) {
                    peers.append(peer)
                }
            }
            return .single(peers)
        } |> switchToLatest
    }
    
    public func stateView() -> Signal<PostboxStateView, NoError> {
        return self.transactionSignal { subscriber, transaction in
            let mutableView = MutablePostboxStateView(state: self.getState())
            
            subscriber.putNext(PostboxStateView(mutableView))
            
            let (index, signal) = self.viewTracker.addPostboxStateView(mutableView)
            
            let disposable = signal.start(next: { next in
                subscriber.putNext(next)
            })
            
            return ActionDisposable { [weak self] in
                disposable.dispose()
                if let strongSelf = self {
                    strongSelf.queue.async {
                        strongSelf.viewTracker.removePostboxStateView(index)
                    }
                }
            }
        }
    }
    
    public func messageHistoryHolesView() -> Signal<MessageHistoryHolesView, NoError> {
        return Signal { subscriber in
            let disposable = MetaDisposable()
            self.queue.async {
                disposable.set(self.viewTracker.messageHistoryHolesViewSignal().start(next: { view in
                    subscriber.putNext(view)
                }))
            }
            return disposable
        }
    }
    
    public func chatListHolesView() -> Signal<ChatListHolesView, NoError> {
        return Signal { subscriber in
            let disposable = MetaDisposable()
            self.queue.async {
                disposable.set(self.viewTracker.chatListHolesViewSignal().start(next: { view in
                    subscriber.putNext(view)
                }))
            }
            return disposable
        }
    }
    
    public func forumTopicListHolesView() -> Signal<ForumTopicListHolesView, NoError> {
        return Signal { subscriber in
            let disposable = MetaDisposable()
            self.queue.async {
                disposable.set(self.viewTracker.forumTopicListHolesViewSignal().start(next: { view in
                    subscriber.putNext(view)
                }))
            }
            return disposable
        }
    }
    
    public func unsentMessageIdsView() -> Signal<UnsentMessageIdsView, NoError> {
        return Signal { subscriber in
            let disposable = MetaDisposable()
            self.queue.async {
                disposable.set(self.viewTracker.unsentMessageIdsViewSignal().start(next: { view in
                    postboxLog("unsentMessageIdsView contents: \(view.ids)")
                    subscriber.putNext(view)
                }))
            }
            return disposable
        }
    }
    
    public func synchronizePeerReadStatesView() -> Signal<SynchronizePeerReadStatesView, NoError> {
        return Signal { subscriber in
            let disposable = MetaDisposable()
            self.queue.async {
                disposable.set(self.viewTracker.synchronizePeerReadStatesViewSignal().start(next: { view in
                    subscriber.putNext(view)
                }))
            }
            return disposable
        }
    }
    
    public func itemCollectionsView(orderedItemListCollectionIds: [Int32], namespaces: [ItemCollectionId.Namespace], aroundIndex: ItemCollectionViewEntryIndex?, count: Int) -> Signal<ItemCollectionsView, NoError> {
        return self.transactionSignal { subscriber, transaction in
            let itemListViews = orderedItemListCollectionIds.map { collectionId -> MutableOrderedItemListView in
                return MutableOrderedItemListView(postbox: self, collectionId: collectionId)
            }
            
            let mutableView = MutableItemCollectionsView(postbox: self, orderedItemListsViews: itemListViews, namespaces: namespaces, aroundIndex: aroundIndex, count: count)
            
            subscriber.putNext(ItemCollectionsView(mutableView))
            
            let (index, signal) = self.viewTracker.addItemCollectionView(mutableView)
            
            let disposable = signal.start(next: { next in
                subscriber.putNext(next)
            })
            
            return ActionDisposable { [weak self] in
                disposable.dispose()
                if let strongSelf = self {
                    strongSelf.queue.async {
                        strongSelf.viewTracker.removeItemCollectionView(index)
                    }
                }
            }
        }
    }
    
    public func mergedOperationLogView(tag: PeerOperationLogTag, limit: Int) -> Signal<PeerMergedOperationLogView, NoError> {
        return self.transactionSignal { subscriber, transaction in
            let view = MutablePeerMergedOperationLogView(postbox: self, tag: tag, limit: limit)
            
            subscriber.putNext(PeerMergedOperationLogView(view))
            
            let (index, signal) = self.viewTracker.addPeerMergedOperationLogView(view)
            
            let disposable = signal.start(next: { next in
                subscriber.putNext(next)
            })
            
            return ActionDisposable { [weak self] in
                disposable.dispose()
                if let strongSelf = self {
                    strongSelf.queue.async {
                        strongSelf.viewTracker.removePeerMergedOperationLogView(index)
                    }
                }
            }
        }
    }
    
    public func timestampBasedMessageAttributesView(tag: UInt16) -> Signal<TimestampBasedMessageAttributesView, NoError> {
        return self.transactionSignal { subscriber, transaction in
            let view = MutableTimestampBasedMessageAttributesView(postbox: self, tag: tag)
            let (index, signal) = self.viewTracker.addTimestampBasedMessageAttributesView(view)
            
            subscriber.putNext(TimestampBasedMessageAttributesView(view))
            
            let disposable = signal.start(next: { next in
                subscriber.putNext(next)
            })
            
            return ActionDisposable { [weak self] in
                disposable.dispose()
                if let strongSelf = self {
                    strongSelf.queue.async {
                        strongSelf.viewTracker.removeTimestampBasedMessageAttributesView(index)
                    }
                }
            }
        }
    }
    
    fileprivate func operationLogGetNextEntryLocalIndex(peerId: PeerId, tag: PeerOperationLogTag) -> Int32 {
        return self.peerOperationLogTable.getNextEntryLocalIndex(peerId: peerId, tag: tag)
    }
    
    fileprivate func operationLogAddEntry(peerId: PeerId, tag: PeerOperationLogTag, tagLocalIndex: StorePeerOperationLogEntryTagLocalIndex, tagMergedIndex: StorePeerOperationLogEntryTagMergedIndex, contents: PostboxCoding) {
        self.peerOperationLogTable.addEntry(peerId: peerId, tag: tag, tagLocalIndex: tagLocalIndex, tagMergedIndex: tagMergedIndex, contents: contents, operations: &self.currentPeerMergedOperationLogOperations)
    }
    
    fileprivate func operationLogRemoveEntry(peerId: PeerId, tag: PeerOperationLogTag, tagLocalIndex: Int32) -> Bool {
        return self.peerOperationLogTable.removeEntry(peerId: peerId, tag: tag, tagLocalIndex: tagLocalIndex, operations: &self.currentPeerMergedOperationLogOperations)
    }
    
    fileprivate func operationLogRemoveAllEntries(peerId: PeerId, tag: PeerOperationLogTag) {
        self.peerOperationLogTable.removeAllEntries(peerId: peerId, tag: tag, operations: &self.currentPeerMergedOperationLogOperations)
    }
    
    fileprivate func operationLogRemoveEntries(peerId: PeerId, tag: PeerOperationLogTag, withTagLocalIndicesEqualToOrLowerThan maxTagLocalIndex: Int32) {
        self.peerOperationLogTable.removeEntries(peerId: peerId, tag: tag, withTagLocalIndicesEqualToOrLowerThan: maxTagLocalIndex, operations: &self.currentPeerMergedOperationLogOperations)
    }
    
    fileprivate func operationLogUpdateEntry(peerId: PeerId, tag: PeerOperationLogTag, tagLocalIndex: Int32, _ f: (PeerOperationLogEntry?) -> PeerOperationLogEntryUpdate) {
        self.peerOperationLogTable.updateEntry(peerId: peerId, tag: tag, tagLocalIndex: tagLocalIndex, f: f, operations: &self.currentPeerMergedOperationLogOperations)
    }
    
    fileprivate func operationLogEnumerateEntries(peerId: PeerId, tag: PeerOperationLogTag, _ f: (PeerOperationLogEntry) -> Bool) {
        self.peerOperationLogTable.enumerateEntries(peerId: peerId, tag: tag, f)
    }
    
    public func messageView(_ messageId: MessageId) -> Signal<MessageView, NoError> {
        return self.transactionSignal { subscriber, transaction in
            let view = MutableMessageView(messageId: messageId, message: transaction.getMessage(messageId))
            
            subscriber.putNext(MessageView(view))
            
            let (index, signal) = self.viewTracker.addMessageView(view)
            
            let disposable = signal.start(next: { next in
                subscriber.putNext(next)
            })
            
            return ActionDisposable { [weak self] in
                disposable.dispose()
                if let strongSelf = self {
                    strongSelf.queue.async {
                        strongSelf.viewTracker.removeMessageView(index)
                    }
                }
            }
        }
    }
    
    public func preferencesView(keys: [ValueBoxKey]) -> Signal<PreferencesView, NoError> {
        return self.transactionSignal { subscriber, transaction in
            let view = MutablePreferencesView(postbox: self, keys: Set(keys))
            let (index, signal) = self.viewTracker.addPreferencesView(view)
            
            subscriber.putNext(PreferencesView(view))
            
            let disposable = signal.start(next: { next in
                subscriber.putNext(next)
            })
            
            return ActionDisposable { [weak self] in
                disposable.dispose()
                if let strongSelf = self {
                    strongSelf.queue.async {
                        strongSelf.viewTracker.removePreferencesView(index)
                    }
                }
            }
        }
    }
    
    public func combinedView(keys: [PostboxViewKey]) -> Signal<CombinedView, NoError> {
        return self.transactionSignal { subscriber, transaction in
            var views: [PostboxViewKey: MutablePostboxView] = [:]
            for key in keys {
                views[key] = postboxViewForKey(postbox: self, key: key)
            }
            let view = CombinedMutableView(views: views)
            let (index, signal) = self.viewTracker.addCombinedView(view)
            
            subscriber.putNext(view.immutableView())
            
            let disposable = signal.start(next: { next in
                subscriber.putNext(next)
            })
            
            return ActionDisposable { [weak self] in
                disposable.dispose()
                if let strongSelf = self {
                    strongSelf.queue.async {
                        strongSelf.viewTracker.removeCombinedView(index)
                    }
                }
            }
        }
    }
    
    fileprivate func enumeratePreferencesEntries(_ f: (PreferencesEntry) -> Bool) {
        self.preferencesTable.enumerateEntries(f)
    }
    
    fileprivate func getPreferencesEntry(key: ValueBoxKey) -> PreferencesEntry? {
        return self.preferencesTable.get(key: key)
    }
    
    fileprivate func setPreferencesEntry(key: ValueBoxKey, value: PreferencesEntry?) {
        self.preferencesTable.set(key: key, value: value, operations: &self.currentPreferencesOperations)
    }

    fileprivate func globalNotificationSettingsUpdated() {
        self.currentNeedsReindexUnreadCounters = true
    }
    
    fileprivate func replaceOrderedItemListItems(collectionId: Int32, items: [OrderedItemListEntry]) {
        self.orderedItemListTable.replaceItems(collectionId: collectionId, items: items, operations: &self.currentOrderedItemListOperations)
    }
    
    fileprivate func addOrMoveToFirstPositionOrderedItemListItem(collectionId: Int32, item: OrderedItemListEntry, removeTailIfCountExceeds: Int?) {
        self.orderedItemListTable.addItemOrMoveToFirstPosition(collectionId: collectionId, item: item, removeTailIfCountExceeds: removeTailIfCountExceeds, operations: &self.currentOrderedItemListOperations)
    }
    
    fileprivate func removeOrderedItemListItem(collectionId: Int32, itemId: MemoryBuffer) {
        self.orderedItemListTable.remove(collectionId: collectionId, itemId: itemId, operations: &self.currentOrderedItemListOperations)
    }
    
    fileprivate func getOrderedListItemIds(collectionId: Int32) -> [MemoryBuffer] {
        return self.orderedItemListTable.getItemIds(collectionId: collectionId)
    }
    
    fileprivate func getOrderedItemListItem(collectionId: Int32, itemId: MemoryBuffer) -> OrderedItemListEntry? {
        return self.orderedItemListTable.getItem(collectionId: collectionId, itemId: itemId)
    }
    
    fileprivate func updateOrderedItemListItem(collectionId: Int32, itemId: MemoryBuffer, item: CodableEntry) {
        self.orderedItemListTable.updateItem(collectionId: collectionId, itemId: itemId, item: item, operations: &self.currentOrderedItemListOperations)
    }
    
    public func installStoreMessageAction(peerId: PeerId, _ f: @escaping ([StoreMessage], Transaction) -> Void) -> Disposable {
        let disposable = MetaDisposable()
        self.queue.async {
            if self.installedMessageActionsByPeerId[peerId] == nil {
                self.installedMessageActionsByPeerId[peerId] = Bag()
            }
            let index = self.installedMessageActionsByPeerId[peerId]!.add(f)
            disposable.set(ActionDisposable {
                self.queue.async {
                    if let bag = self.installedMessageActionsByPeerId[peerId] {
                        bag.remove(index)
                    }
                }
            })
        }
        return disposable
    }
    
    public func installStoreOrUpdateMessageAction(peerId: PeerId, action: StoreOrUpdateMessageAction) -> Disposable {
        let disposable = MetaDisposable()
        self.queue.async {
            if self.installedStoreOrUpdateMessageActionsByPeerId[peerId] == nil {
                self.installedStoreOrUpdateMessageActionsByPeerId[peerId] = Bag()
            }
            let index = self.installedStoreOrUpdateMessageActionsByPeerId[peerId]!.add(action)
            disposable.set(ActionDisposable {
                self.queue.async {
                    if let bag = self.installedStoreOrUpdateMessageActionsByPeerId[peerId] {
                        bag.remove(index)
                    }
                }
            })
        }
        return disposable
    }
    
    fileprivate func scanMessages(peerId: PeerId, namespace: MessageId.Namespace, tag: MessageTags, _ f: (Message) -> Bool) {
        var index = MessageIndex.lowerBound(peerId: peerId, namespace: namespace)
        while true {
            let indices = self.messageHistoryTagsTable.laterIndices(tag: tag, peerId: peerId, namespace: namespace, index: index, includeFrom: false, count: 10)
            for index in indices {
                if let message = self.messageHistoryTable.getMessage(index) {
                    if !f(self.renderIntermediateMessage(message)) {
                        break
                    }
                } else {
                    assertionFailure()
                    break
                }
            }
            if let last = indices.last {
                index = last
            } else {
                break
            }
        }
    }

    fileprivate func scanTopMessages(peerId: PeerId, namespace: MessageId.Namespace, limit: Int, _ f: (Message) -> Bool) {
        let lowerBound = MessageIndex.lowerBound(peerId: peerId, namespace: namespace)
        var index = MessageIndex.upperBound(peerId: peerId, namespace: namespace)
        var remainingLimit = limit
        while remainingLimit > 0 {
            let messages = self.messageHistoryTable.fetch(peerId: peerId, namespace: namespace, tag: nil, threadId: nil, from: index, includeFrom: false, to: lowerBound, ignoreMessagesInTimestampRange: nil, limit: 10)
            remainingLimit -= 10
            for message in messages {
                if !f(self.renderIntermediateMessage(message)) {
                    break
                }
            }
            if let last = messages.last {
                index = last.index
            } else {
                break
            }
        }
    }
    
    fileprivate func scanMessages(peerId: PeerId, namespace: MessageId.Namespace, fromId: MessageId, includeFrom: Bool = false, limit: Int, _ f: (Message) -> Bool) {
        guard let fromIndex = self.messageHistoryIndexTable.getIndex(fromId) else {
            return
        }
        let lowerBound = MessageIndex.lowerBound(peerId: peerId, namespace: namespace)
        var index = fromIndex
        var remainingLimit = limit
        while remainingLimit > 0 {
            let messages = self.messageHistoryTable.fetch(peerId: peerId, namespace: namespace, tag: nil, threadId: nil, from: index, includeFrom: includeFrom, to: lowerBound, ignoreMessagesInTimestampRange: nil, limit: min(10, remainingLimit))
            for message in messages {
                if !f(self.renderIntermediateMessage(message)) {
                    return
                }
            }
            remainingLimit -= messages.count
            if let last = messages.last {
                index = last.index
            } else {
                break
            }
        }
    }

    fileprivate func scanMessageAttributes(peerId: PeerId, namespace: MessageId.Namespace, limit: Int, _ f: (MessageId, [MessageAttribute]) -> Bool) {
        var remainingLimit = limit
        var index = MessageIndex.upperBound(peerId: peerId, namespace: namespace)
        while remainingLimit > 0 {
            let messages = self.messageHistoryTable.fetch(peerId: peerId, namespace: namespace, tag: nil, threadId: nil, from: index, includeFrom: false, to: MessageIndex.lowerBound(peerId: peerId, namespace: namespace), ignoreMessagesInTimestampRange: nil, limit: 32)
            for message in messages {
                let attributes = MessageHistoryTable.renderMessageAttributes(message)
                if !f(message.id, attributes) {
                    break
                }
            }
            remainingLimit -= messages.count
            if let last = messages.last {
                index = last.index
            } else {
                break
            }
        }
    }
    
    fileprivate func invalidateMessageHistoryTagsSummary(peerId: PeerId, namespace: MessageId.Namespace, tagMask: MessageTags) {
        self.invalidatedMessageHistoryTagsSummaryTable.insert(InvalidatedMessageHistoryTagsSummaryKey(peerId: peerId, namespace: namespace, tagMask: tagMask), operations: &self.currentInvalidateMessageTagSummaries)
    }
    
    fileprivate func removeInvalidatedMessageHistoryTagsSummaryEntry(_ entry: InvalidatedMessageHistoryTagsSummaryEntry) {
        self.invalidatedMessageHistoryTagsSummaryTable.remove(entry, operations: &self.currentInvalidateMessageTagSummaries)
    }
    
    fileprivate func getRelativeUnreadChatListIndex(currentTransaction: Transaction, filtered: Bool, position: ChatListRelativePosition, groupId: PeerGroupId) -> ChatListIndex? {
        return self.chatListTable.getRelativeUnreadChatListIndex(postbox: self, currentTransaction: currentTransaction, filtered: filtered, position: position, groupId: groupId)
    }
    
    func getMessage(_ id: MessageId) -> Message? {
        if let index = self.messageHistoryIndexTable.getIndex(id) {
            if let message = self.messageHistoryTable.getMessage(index) {
                return self.renderIntermediateMessage(message)
            }
        }
        return nil
    }
    
    func getMessageGroup(at id: MessageId) -> [Message]? {
        guard let index = self.messageHistoryIndexTable.getIndex(id) else {
            return nil
        }
        if let messages = self.messageHistoryTable.getMessageGroup(at: index, limit: 16) {
            return messages.map(self.renderIntermediateMessage)
        } else {
            return nil
        }
    }
    
    fileprivate func getMessageForwardedGroup(_ id: MessageId) -> [Message]? {
        guard let index = self.messageHistoryIndexTable.getIndex(id) else {
            return nil
        }
        if let messages = self.messageHistoryTable.getMessageForwardedGroup(at: index, limit: 200) {
            return messages.map(self.renderIntermediateMessage)
        } else {
            return nil
        }
    }
    
    fileprivate func getMessageFailedGroup(_ id: MessageId) -> [Message]? {
        guard let index = self.messageHistoryIndexTable.getIndex(id) else {
            return nil
        }
        if let messages = self.messageHistoryTable.getMessageFailedGroup(at: index, limit: 100) {
            return messages.sorted(by: { lhs, rhs in
                return lhs.index < rhs.index
            }).map(self.renderIntermediateMessage)
        } else {
            return nil
        }
    }
    
    fileprivate func clearDeviceContactImportInfoIdentifiers() {
        let identifiers = self.deviceContactImportInfoTable.getIdentifiers()
        for identifier in identifiers {
            self.deviceContactImportInfoTable.set(identifier, value: nil)
        }
    }
    
    func getGlobalNotificationSettings(transaction: Transaction) -> PostboxGlobalNotificationSettings {
        return self.seedConfiguration.getGlobalNotificationSettings(transaction) ?? self.seedConfiguration.defaultGlobalNotificationSettings
    }
    
    public func isMasterClient() -> Signal<Bool, NoError> {
        return self.transaction { transaction -> Signal<Bool, NoError> in
            let sessionClientId = self.sessionClientId
            return self.masterClientId.get()
                |> distinctUntilChanged
                |> map({ $0 == sessionClientId })
        } |> switchToLatest
    }
    
    public func becomeMasterClient() {
        let _ = self.transaction({ transaction in
            if self.metadataTable.masterClientId() != self.sessionClientId {
                self.currentUpdatedMasterClientId = self.sessionClientId
            }
        }).start()
    }
    
    public func clearCaches() {
        let _ = self.transaction({ _ in
            for table in self.tables {
                table.clearMemoryCache()
            }
        }).start()
    }
    
    public func optimizeStorage() -> Signal<Never, NoError> {
        return Signal { subscriber in
            self.valueBox.vacuum()
            subscriber.putCompletion()
            
            return EmptyDisposable
        }
    }
    
    fileprivate func addHolesEverywhere(peerNamespaces: [PeerId.Namespace], holeNamespace: MessageId.Namespace) {
        for peerId in self.chatListIndexTable.getAllPeerIds() {
            if peerNamespaces.contains(peerId.namespace) && self.messageHistoryMetadataTable.isInitialized(peerId) {
                self.addHole(peerId: peerId, threadId: nil, namespace: holeNamespace, space: .everywhere, range: 1 ... Int32.max - 1)
            }
        }
    }

    fileprivate func clearTimestampBasedAttribute(id: MessageId, tag: UInt16) {
        self.timestampBasedMessageAttributesTable.remove(tag: tag, id: id, operations: &self.currentTimestampBasedMessageAttributesOperations)
    }
    
    fileprivate func removePeerTimeoutAttributeEntry(peerId: PeerId, timestamp: UInt32) {
        self.peerTimeoutPropertiesTable.remove(peerId: peerId, timestamp: timestamp)
    }
    
    fileprivate func setPeerThreadCombinedState(peerId: PeerId, state: StoredPeerThreadCombinedState?) {
        self.currentUpdatedPeerThreadCombinedStates.insert(peerId)
        self.peerThreadCombinedStateTable.set(peerId: peerId, state: state)
    }
    
    fileprivate func setPeerPinnedThreads(peerId: PeerId, threadIds: [Int64]) {
        self.currentUpdatedPinnedThreads.insert(peerId)
        self.messageHistoryThreadPinnedTable.set(peerId: peerId, threadIds: threadIds)
    }
    
    fileprivate func reindexUnreadCounters(currentTransaction: Transaction) {
        self.groupMessageStatsTable.removeAll()
        let _ = CFAbsoluteTimeGetCurrent()
        let (totalStates, summaries) = self.chatListIndexTable.debugReindexUnreadCounts(postbox: self, currentTransaction: currentTransaction)
        
        self.messageHistoryMetadataTable.removeAllTotalUnreadStates()
        for (groupId, state) in totalStates {
            self.messageHistoryMetadataTable.setTotalUnreadState(groupId: groupId, state: state)
        }
        self.currentUpdatedTotalUnreadStates = totalStates
        
        for (groupId, summary) in summaries {
            self.groupMessageStatsTable.set(groupId: groupId, summary: summary)
            self.currentUpdatedGroupTotalUnreadSummaries[groupId] = summary
        }
    }
    
    public func failedMessageIdsView(peerId: PeerId) -> Signal<FailedMessageIdsView, NoError> {
        return self.transactionSignal { subscriber, transaction in
            let view = MutableFailedMessageIdsView(peerId: peerId, ids: self.failedMessageIds(for: peerId))
            let (index, signal) = self.viewTracker.addFailedMessageIdsView(view)
            subscriber.putNext(view.immutableView())
            let disposable = signal.start(next: { next in
                subscriber.putNext(next)
            })
            
            return ActionDisposable { [weak self] in
                disposable.dispose()
                if let strongSelf = self {
                    strongSelf.queue.async {
                        strongSelf.viewTracker.removeFailedMessageIdsView(index)
                    }
                }
            }
        }
    }
    
}

public class Postbox {
    let queue: Queue
    private let impl: QueueLocalObject<PostboxImpl>

    public let seedConfiguration: SeedConfiguration
    public let mediaBox: MediaBox

    init(
        queue: Queue,
        basePath: String,
        seedConfiguration: SeedConfiguration,
        valueBox: SqliteValueBox,
        timestampForAbsoluteTimeBasedOperations: Int32,
        isTemporary: Bool,
        tempDir: TempBoxDirectory?,
        useCaches: Bool
    ) {
        self.queue = queue

        self.seedConfiguration = seedConfiguration

        postboxLog("MediaBox path: \(basePath + "/media")")
        self.mediaBox = MediaBox(basePath: basePath + "/media")

        self.impl = QueueLocalObject(queue: queue, generate: {
            return PostboxImpl(
                queue: queue,
                basePath: basePath,
                seedConfiguration: seedConfiguration,
                valueBox: valueBox,
                timestampForAbsoluteTimeBasedOperations: timestampForAbsoluteTimeBasedOperations,
                isTemporary: isTemporary,
                tempDir: tempDir,
                useCaches: useCaches
            )
        })
    }

    public func keychainEntryForKey(_ key: String) -> Data? {
        return self.impl.syncWith { impl -> Data? in
            return impl.keychainEntryForKey(key)
        }
    }

    public func setKeychainEntryForKey(_ key: String, value: Data) {
        self.impl.with { impl in
            impl.setKeychainEntryForKey(key, value: value)
        }
    }
    public func removeKeychainEntryForKey(_ key: String) {
        self.impl.with { impl in
            impl.removeKeychainEntryForKey(key)
        }
    }

    public func setCanBeginTransactions(_ value: Bool) {
        self.impl.with { impl in
            impl.setCanBeginTransactions(value)
        }
    }

    public func transactionSignal<T, E>(userInteractive: Bool = false, _ f: @escaping(Subscriber<T, E>, Transaction) -> Disposable) -> Signal<T, E> {
        return Signal<T, E> { subscriber in
            let disposable = MetaDisposable()

            self.impl.with { impl in
                disposable.set(impl.transactionSignal(userInteractive: userInteractive, f).start(next: subscriber.putNext, error: subscriber.putError, completed: subscriber.putCompletion))
            }

            return disposable
        }
    }

    public func transaction<T>(userInteractive: Bool = false, ignoreDisabled: Bool = false, _ f: @escaping(Transaction) -> T) -> Signal<T, NoError> {
        return Signal<T, NoError> { subscriber in
            let disposable = MetaDisposable()

            self.impl.with { impl in
                disposable.set(impl.transaction(userInteractive: userInteractive, ignoreDisabled: ignoreDisabled, f).start(next: subscriber.putNext, error: subscriber.putError, completed: subscriber.putCompletion))
            }

            return disposable
        }
    }

    public func aroundMessageOfInterestHistoryViewForChatLocation(
        _ chatLocation: ChatLocationInput,
        ignoreMessagesInTimestampRange: ClosedRange<Int32>?,
        count: Int,
        clipHoles: Bool = true,
        topTaggedMessageIdNamespaces: Set<MessageId.Namespace>,
        tagMask: MessageTags?,
        appendMessagesFromTheSameGroup: Bool,
        namespaces: MessageIdNamespaces,
        orderStatistics: MessageHistoryViewOrderStatistics,
        customUnreadMessageId: MessageId?,
        additionalData: [AdditionalMessageHistoryViewData]
    ) -> Signal<(MessageHistoryView, ViewUpdateType, InitialMessageHistoryData?), NoError> {
        return Signal { subscriber in
            let disposable = MetaDisposable()

            self.impl.with { impl in
                disposable.set(impl.aroundMessageOfInterestHistoryViewForChatLocation(
                    chatLocation,
                    ignoreMessagesInTimestampRange: ignoreMessagesInTimestampRange,
                    count: count,
                    clipHoles: clipHoles,
                    topTaggedMessageIdNamespaces: topTaggedMessageIdNamespaces,
                    tagMask: tagMask,
                    appendMessagesFromTheSameGroup: appendMessagesFromTheSameGroup,
                    namespaces: namespaces,
                    orderStatistics: orderStatistics,
                    customUnreadMessageId: customUnreadMessageId,
                    additionalData: additionalData
                ).start(next: subscriber.putNext, error: subscriber.putError, completed: subscriber.putCompletion))
            }

            return disposable
        }
    }

    public func aroundIdMessageHistoryViewForLocation(
        _ chatLocation: ChatLocationInput,
        ignoreMessagesInTimestampRange: ClosedRange<Int32>?,
        count: Int,
        clipHoles: Bool = true,
        ignoreRelatedChats: Bool = false,
        messageId: MessageId,
        topTaggedMessageIdNamespaces: Set<MessageId.Namespace>,
        tagMask: MessageTags?,
        appendMessagesFromTheSameGroup: Bool,
        namespaces: MessageIdNamespaces,
        orderStatistics: MessageHistoryViewOrderStatistics,
        additionalData: [AdditionalMessageHistoryViewData] = []
    ) -> Signal<(MessageHistoryView, ViewUpdateType, InitialMessageHistoryData?), NoError> {
        return Signal { subscriber in
            let disposable = MetaDisposable()

            self.impl.with { impl in
                disposable.set(impl.aroundIdMessageHistoryViewForLocation(
                    chatLocation,
                    ignoreMessagesInTimestampRange: ignoreMessagesInTimestampRange,
                    count: count,
                    clipHoles: clipHoles,
                    ignoreRelatedChats: ignoreRelatedChats,
                    messageId: messageId,
                    topTaggedMessageIdNamespaces: topTaggedMessageIdNamespaces,
                    tagMask: tagMask,
                    appendMessagesFromTheSameGroup: appendMessagesFromTheSameGroup,
                    namespaces: namespaces,
                    orderStatistics: orderStatistics,
                    additionalData: additionalData
                ).start(next: subscriber.putNext, error: subscriber.putError, completed: subscriber.putCompletion))
            }

            return disposable
        }
    }

    public func aroundMessageHistoryViewForLocation(
        _ chatLocation: ChatLocationInput,
        anchor: HistoryViewInputAnchor,
        ignoreMessagesInTimestampRange: ClosedRange<Int32>?,
        count: Int,
        clipHoles: Bool = true,
        ignoreRelatedChats: Bool = false,
        fixedCombinedReadStates: MessageHistoryViewReadState?,
        topTaggedMessageIdNamespaces: Set<MessageId.Namespace>,
        tagMask: MessageTags?,
        appendMessagesFromTheSameGroup: Bool,
        namespaces: MessageIdNamespaces,
        orderStatistics: MessageHistoryViewOrderStatistics,
        additionalData: [AdditionalMessageHistoryViewData] = []
    ) -> Signal<(MessageHistoryView, ViewUpdateType, InitialMessageHistoryData?), NoError> {
        return Signal { subscriber in
            let disposable = MetaDisposable()

            self.impl.with { impl in
                disposable.set(impl.aroundMessageHistoryViewForLocation(
                    chatLocation,
                    ignoreMessagesInTimestampRange: ignoreMessagesInTimestampRange,
                    anchor: anchor,
                    count: count,
                    clipHoles: clipHoles,
                    ignoreRelatedChats: ignoreRelatedChats,
                    fixedCombinedReadStates: fixedCombinedReadStates,
                    topTaggedMessageIdNamespaces: topTaggedMessageIdNamespaces,
                    tagMask: tagMask,
                    appendMessagesFromTheSameGroup: appendMessagesFromTheSameGroup,
                    namespaces: namespaces,
                    orderStatistics: orderStatistics,
                    additionalData: additionalData
                ).start(next: subscriber.putNext, error: subscriber.putError, completed: subscriber.putCompletion))
            }

            return disposable
        }
    }

    public func messageIndexAtId(_ id: MessageId) -> Signal<MessageIndex?, NoError> {
        return Signal { subscriber in
            let disposable = MetaDisposable()

            self.impl.with { impl in
                disposable.set(impl.messageIndexAtId(id).start(next: subscriber.putNext, error: subscriber.putError, completed: subscriber.putCompletion))
            }

            return disposable
        }
    }

    public func messageAtId(_ id: MessageId) -> Signal<Message?, NoError> {
        return Signal { subscriber in
            let disposable = MetaDisposable()

            self.impl.with { impl in
                disposable.set(impl.messageAtId(id).start(next: subscriber.putNext, error: subscriber.putError, completed: subscriber.putCompletion))
            }

            return disposable
        }
    }

    public func messagesAtIds(_ ids: [MessageId]) -> Signal<[Message], NoError> {
        return Signal { subscriber in
            let disposable = MetaDisposable()

            self.impl.with { impl in
                disposable.set(impl.messagesAtIds(ids).start(next: subscriber.putNext, error: subscriber.putError, completed: subscriber.putCompletion))
            }

            return disposable
        }
    }

    public func tailChatListView(
        groupId: PeerGroupId,
        filterPredicate: ChatListFilterPredicate? = nil,
        count: Int,
        summaryComponents: ChatListEntrySummaryComponents,
        inactiveSecretChatPeerIds: Signal<Set<PeerId>, NoError>
    ) -> Signal<(ChatListView, ViewUpdateType), NoError> {
        return Signal { subscriber in
            let disposable = MetaDisposable()

            self.impl.with { impl in
                disposable.set(impl.tailChatListView(
                    groupId: groupId,
                    filterPredicate: filterPredicate,
                    count: count,
                    summaryComponents: summaryComponents,
                    inactiveSecretChatPeerIds: inactiveSecretChatPeerIds
                ).start(next: subscriber.putNext, error: subscriber.putError, completed: subscriber.putCompletion))
            }

            return disposable
        }
    }

    public func aroundChatListView(
        groupId: PeerGroupId,
        filterPredicate: ChatListFilterPredicate? = nil,
        index: ChatListIndex,
        count: Int,
        summaryComponents: ChatListEntrySummaryComponents,
        userInteractive: Bool = false,
        inactiveSecretChatPeerIds: Signal<Set<PeerId>, NoError>
    ) -> Signal<(ChatListView, ViewUpdateType), NoError> {
        return Signal { subscriber in
            let disposable = MetaDisposable()

            self.impl.with { impl in
                disposable.set(impl.aroundChatListView(
                    groupId: groupId,
                    filterPredicate: filterPredicate,
                    index: index,
                    count: count,
                    summaryComponents: summaryComponents,
                    userInteractive: userInteractive,
                    inactiveSecretChatPeerIds: inactiveSecretChatPeerIds
                ).start(next: subscriber.putNext, error: subscriber.putError, completed: subscriber.putCompletion))
            }

            return disposable
        }
    }

    public func contactPeerIdsView() -> Signal<ContactPeerIdsView, NoError> {
        return Signal { subscriber in
            let disposable = MetaDisposable()

            self.impl.with { impl in
                disposable.set(impl.contactPeerIdsView().start(next: subscriber.putNext, error: subscriber.putError, completed: subscriber.putCompletion))
            }

            return disposable
        }
    }

    public func searchContacts(query: String) -> Signal<([Peer], [PeerId: PeerPresence]), NoError> {
        return Signal { subscriber in
            let disposable = MetaDisposable()

            self.impl.with { impl in
                disposable.set(impl.searchContacts(query: query).start(next: subscriber.putNext, error: subscriber.putError, completed: subscriber.putCompletion))
            }

            return disposable
        }
    }

    public func searchPeers(query: String, inactiveSecretChatPeerIds: Signal<Set<PeerId>, NoError>) -> Signal<[RenderedPeer], NoError> {
        return Signal { subscriber in
            let disposable = MetaDisposable()

            self.impl.with { impl in
                disposable.set(impl.searchPeers(query: query, inactiveSecretChatPeerIds: inactiveSecretChatPeerIds).start(next: subscriber.putNext, error: subscriber.putError, completed: subscriber.putCompletion))
            }

            return disposable
        }
    }

    public func peerView(id: PeerId) -> Signal<PeerView, NoError> {
        return Signal { subscriber in
            let disposable = MetaDisposable()

            self.impl.with { impl in
                disposable.set(impl.peerView(id: id).start(next: subscriber.putNext, error: subscriber.putError, completed: subscriber.putCompletion))
            }

            return disposable
        }
    }

    public func multiplePeersView(_ ids: [PeerId]) -> Signal<MultiplePeersView, NoError> {
        return Signal { subscriber in
            let disposable = MetaDisposable()

            self.impl.with { impl in
                disposable.set(impl.multiplePeersView(ids).start(next: subscriber.putNext, error: subscriber.putError, completed: subscriber.putCompletion))
            }

            return disposable
        }
    }

    public func loadedPeerWithId(_ id: PeerId) -> Signal<Peer, NoError> {
        return Signal { subscriber in
            let disposable = MetaDisposable()

            self.impl.with { impl in
                disposable.set(impl.loadedPeerWithId(id).start(next: subscriber.putNext, error: subscriber.putError, completed: subscriber.putCompletion))
            }

            return disposable
        }
    }

    public func unreadMessageCountsView(items: [UnreadMessageCountsItem]) -> Signal<UnreadMessageCountsView, NoError> {
        return Signal { subscriber in
            let disposable = MetaDisposable()

            self.impl.with { impl in
                disposable.set(impl.unreadMessageCountsView(items: items).start(next: subscriber.putNext, error: subscriber.putError, completed: subscriber.putCompletion))
            }

            return disposable
        }
    }

    public func recentPeers() -> Signal<[Peer], NoError> {
        return Signal { subscriber in
            let disposable = MetaDisposable()

            self.impl.with { impl in
                disposable.set(impl.recentPeers().start(next: subscriber.putNext, error: subscriber.putError, completed: subscriber.putCompletion))
            }

            return disposable
        }
    }

    public func stateView() -> Signal<PostboxStateView, NoError> {
        return Signal { subscriber in
            let disposable = MetaDisposable()

            self.impl.with { impl in
                disposable.set(impl.stateView().start(next: subscriber.putNext, error: subscriber.putError, completed: subscriber.putCompletion))
            }

            return disposable
        }
    }

    public func messageHistoryHolesView() -> Signal<MessageHistoryHolesView, NoError> {
        return Signal { subscriber in
            let disposable = MetaDisposable()

            self.impl.with { impl in
                disposable.set(impl.messageHistoryHolesView().start(next: subscriber.putNext, error: subscriber.putError, completed: subscriber.putCompletion))
            }

            return disposable
        }
    }

    public func chatListHolesView() -> Signal<ChatListHolesView, NoError> {
        return Signal { subscriber in
            let disposable = MetaDisposable()

            self.impl.with { impl in
                disposable.set(impl.chatListHolesView().start(next: subscriber.putNext, error: subscriber.putError, completed: subscriber.putCompletion))
            }

            return disposable
        }
    }
    
    public func forumTopicListHolesView() -> Signal<ForumTopicListHolesView, NoError> {
        return Signal { subscriber in
            let disposable = MetaDisposable()

            self.impl.with { impl in
                disposable.set(impl.forumTopicListHolesView().start(next: subscriber.putNext, error: subscriber.putError, completed: subscriber.putCompletion))
            }

            return disposable
        }
    }

    public func unsentMessageIdsView() -> Signal<UnsentMessageIdsView, NoError> {
        return Signal { subscriber in
            let disposable = MetaDisposable()

            self.impl.with { impl in
                disposable.set(impl.unsentMessageIdsView().start(next: subscriber.putNext, error: subscriber.putError, completed: subscriber.putCompletion))
            }

            return disposable
        }
    }

    public func synchronizePeerReadStatesView() -> Signal<SynchronizePeerReadStatesView, NoError> {
        return Signal { subscriber in
            let disposable = MetaDisposable()

            self.impl.with { impl in
                disposable.set(impl.synchronizePeerReadStatesView().start(next: subscriber.putNext, error: subscriber.putError, completed: subscriber.putCompletion))
            }

            return disposable
        }
    }

    public func itemCollectionsView(
        orderedItemListCollectionIds: [Int32],
        namespaces: [ItemCollectionId.Namespace],
        aroundIndex: ItemCollectionViewEntryIndex?,
        count: Int
    ) -> Signal<ItemCollectionsView, NoError> {
        return Signal { subscriber in
            let disposable = MetaDisposable()

            self.impl.with { impl in
                disposable.set(impl.itemCollectionsView(
                    orderedItemListCollectionIds: orderedItemListCollectionIds,
                    namespaces: namespaces,
                    aroundIndex: aroundIndex,
                    count: count
                ).start(next: subscriber.putNext, error: subscriber.putError, completed: subscriber.putCompletion))
            }

            return disposable
        }
    }

    public func mergedOperationLogView(tag: PeerOperationLogTag, limit: Int) -> Signal<PeerMergedOperationLogView, NoError> {
        return Signal { subscriber in
            let disposable = MetaDisposable()

            self.impl.with { impl in
                disposable.set(impl.mergedOperationLogView(tag: tag, limit: limit).start(next: subscriber.putNext, error: subscriber.putError, completed: subscriber.putCompletion))
            }

            return disposable
        }
    }

    public func timestampBasedMessageAttributesView(tag: UInt16) -> Signal<TimestampBasedMessageAttributesView, NoError> {
        return Signal { subscriber in
            let disposable = MetaDisposable()

            self.impl.with { impl in
                disposable.set(impl.timestampBasedMessageAttributesView(tag: tag).start(next: subscriber.putNext, error: subscriber.putError, completed: subscriber.putCompletion))
            }

            return disposable
        }
    }

    public func messageView(_ messageId: MessageId) -> Signal<MessageView, NoError> {
        return Signal { subscriber in
            let disposable = MetaDisposable()

            self.impl.with { impl in
                disposable.set(impl.messageView(messageId).start(next: subscriber.putNext, error: subscriber.putError, completed: subscriber.putCompletion))
            }

            return disposable
        }
    }

    public func preferencesView(keys: [ValueBoxKey]) -> Signal<PreferencesView, NoError> {
        return Signal { subscriber in
            let disposable = MetaDisposable()

            self.impl.with { impl in
                disposable.set(impl.preferencesView(keys: keys).start(next: subscriber.putNext, error: subscriber.putError, completed: subscriber.putCompletion))
            }

            return disposable
        }
    }

    public func combinedView(keys: [PostboxViewKey]) -> Signal<CombinedView, NoError> {
        return Signal { subscriber in
            let disposable = MetaDisposable()

            self.impl.with { impl in
                disposable.set(impl.combinedView(keys: keys).start(next: subscriber.putNext, error: subscriber.putError, completed: subscriber.putCompletion))
            }

            return disposable
        }
    }

    public func installStoreMessageAction(peerId: PeerId, _ f: @escaping ([StoreMessage], Transaction) -> Void) -> Disposable {
        let disposable = MetaDisposable()

        self.impl.with { impl in
            disposable.set(impl.installStoreMessageAction(peerId: peerId, f))
        }

        return disposable
    }
    
    public func installStoreOrUpdateMessageAction(peerId: PeerId, action: StoreOrUpdateMessageAction) -> Disposable {
        let disposable = MetaDisposable()

        self.impl.with { impl in
            disposable.set(impl.installStoreOrUpdateMessageAction(peerId: peerId, action: action))
        }

        return disposable
    }

    public func isMasterClient() -> Signal<Bool, NoError> {
        return Signal { subscriber in
            let disposable = MetaDisposable()

            self.impl.with { impl in
                disposable.set(impl.isMasterClient().start(next: subscriber.putNext, error: subscriber.putError, completed: subscriber.putCompletion))
            }

            return disposable
        }
    }

    public func becomeMasterClient() {
        self.impl.with { impl in
            impl.becomeMasterClient()
        }
    }

    public func clearCaches() {
        self.impl.with { impl in
            impl.clearCaches()
        }
    }

    public func optimizeStorage() -> Signal<Never, NoError> {
        return Signal { subscriber in
            let disposable = MetaDisposable()

            self.impl.with { impl in
                disposable.set(impl.optimizeStorage().start(next: subscriber.putNext, error: subscriber.putError, completed: subscriber.putCompletion))
            }

            return disposable
        }
    }

    public func failedMessageIdsView(peerId: PeerId) -> Signal<FailedMessageIdsView, NoError> {
        return Signal { subscriber in
            let disposable = MetaDisposable()

            self.impl.with { impl in
                disposable.set(impl.failedMessageIdsView(peerId: peerId).start(next: subscriber.putNext, error: subscriber.putError, completed: subscriber.putCompletion))
            }

            return disposable
        }
    }
}<|MERGE_RESOLUTION|>--- conflicted
+++ resolved
@@ -2560,14 +2560,10 @@
         var result: [Message] = []
         for messageId in self.textIndexTable.search(peerId: peerId, text: query, tags: tags) {
             if let index = self.messageHistoryIndexTable.getIndex(messageId), let message = self.messageHistoryTable.getMessage(index) {
-<<<<<<< HEAD
                 if inactiveSecretChatPeerIds.contains(messageId.peerId) {
                     continue
                 }
-                result.append(self.messageHistoryTable.renderMessage(message, peerTable: self.peerTable))
-=======
                 result.append(self.messageHistoryTable.renderMessage(message, peerTable: self.peerTable, threadIndexTable: self.messageHistoryThreadIndexTable))
->>>>>>> 7d335e81
             } else {
                 assertionFailure()
             }
