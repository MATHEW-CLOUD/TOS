--- conflicted
+++ resolved
@@ -65,15 +65,15 @@
     func withUpdatedPeerStoriesMuted(_ peer: EnginePeer, _ mute: PeerStoryNotificationSettings.Mute) -> NotificationExceptionState {
         return NotificationExceptionState(mode: mode.withUpdatedPeerStoriesMuted(peer, mute), isSearchMode: isSearchMode, revealedPeerId: self.revealedPeerId, editing: self.editing)
     }
-    
+
     func withUpdatedPeerStoriesHideSender(_ peer: EnginePeer, _ hideSender: PeerStoryNotificationSettings.HideSender) -> NotificationExceptionState {
         return NotificationExceptionState(mode: mode.withUpdatedPeerStoriesHideSender(peer, hideSender), isSearchMode: isSearchMode, revealedPeerId: self.revealedPeerId, editing: self.editing)
     }
-    
+
     func withUpdatedPeerStorySound(_ peer: EnginePeer, _ sound: PeerMessageSound) -> NotificationExceptionState {
         return NotificationExceptionState(mode: mode.withUpdatedPeerStorySound(peer, sound), isSearchMode: isSearchMode, revealedPeerId: self.revealedPeerId, editing: self.editing)
     }
-    
+
     static func == (lhs: NotificationExceptionState, rhs: NotificationExceptionState) -> Bool {
         return lhs.mode == rhs.mode && lhs.isSearchMode == rhs.isSearchMode && lhs.revealedPeerId == rhs.revealedPeerId && lhs.editing == rhs.editing
     }
@@ -596,16 +596,16 @@
             peerId, mute in
             return context.engine.peers.updatePeerStoriesMutedSetting(peerId: peerId, mute: mute) |> deliverOnMainQueue
         }
-        
+
         let updatePeerStoriesHideSender: (PeerId, PeerStoryNotificationSettings.HideSender) -> Signal<Void, NoError> = {
             peerId, hideSender in
             return context.engine.peers.updatePeerStoriesHideSenderSetting(peerId: peerId, hideSender: hideSender) |> deliverOnMainQueue
         }
-        
+
         let updatePeerStorySound: (PeerId, PeerMessageSound) -> Signal<Void, NoError> = { peerId, sound in
             return context.engine.peers.updatePeerStorySoundInteractive(peerId: peerId, sound: sound) |> deliverOnMainQueue
         }
-        
+
         self.backgroundColor = presentationData.theme.list.blocksBackgroundColor
         self.addSubnode(self.listNode)
         
@@ -1083,14 +1083,10 @@
         |> mapToSignal { query -> Signal<(PresentationData, NotificationSoundList?, (NotificationExceptionState, String?), PreferencesView, [EngineRenderedPeer]), NoError> in
             var contactsSignal: Signal<[EngineRenderedPeer], NoError> = .single([])
             if let query = query {
-<<<<<<< HEAD
                 contactsSignal = context.account.postbox.searchPeers(query: query, inactiveSecretChatPeerIds: context.inactiveSecretChatPeerIds)
-=======
-                contactsSignal = context.account.postbox.searchPeers(query: query)
                 |> map { items -> [EngineRenderedPeer] in
                     return items.map(EngineRenderedPeer.init)
                 }
->>>>>>> c4ec7cf6
             }
             return combineLatest(context.sharedContext.presentationData, context.engine.peers.notificationSoundList(), stateAndPeers, preferences, contactsSignal)
         }
