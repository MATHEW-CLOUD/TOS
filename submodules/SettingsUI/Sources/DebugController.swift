--- conflicted
+++ resolved
@@ -13,11 +13,8 @@
 import PresentationDataUtils
 import OverlayStatusController
 import AccountContext
-<<<<<<< HEAD
 import NGData
-=======
 import TelegramCallsUI
->>>>>>> d1641281
 
 @objc private final class DebugControllerMailComposeDelegate: NSObject, MFMailComposeViewControllerDelegate {
     public func mailComposeController(_ controller: MFMailComposeViewController, didFinishWith result: MFMailComposeResult, error: Error?) {
@@ -55,11 +52,8 @@
 private enum DebugControllerEntry: ItemListNodeEntry {
     case sendLogs(PresentationTheme)
     case sendOneLog(PresentationTheme)
-<<<<<<< HEAD
     case sendNGLogs(PresentationTheme)
-=======
     case sendShareLogs
->>>>>>> d1641281
     case sendNotificationLogs(PresentationTheme)
     case sendCriticalLogs(PresentationTheme)
     case accounts(PresentationTheme)
@@ -95,11 +89,7 @@
     
     var section: ItemListSectionId {
         switch self {
-<<<<<<< HEAD
-        case .sendLogs, .sendOneLog, .sendNGLogs, .sendNotificationLogs, .sendCriticalLogs:
-=======
-        case .sendLogs, .sendOneLog, .sendShareLogs, .sendNotificationLogs, .sendCriticalLogs:
->>>>>>> d1641281
+        case .sendLogs, .sendOneLog, .sendNGLogs, .sendShareLogs, .sendNotificationLogs, .sendCriticalLogs:
             return DebugControllerSection.logs.rawValue
         case .accounts:
             return DebugControllerSection.logs.rawValue
