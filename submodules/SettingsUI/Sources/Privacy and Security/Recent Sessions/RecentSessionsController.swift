--- conflicted
+++ resolved
@@ -10,11 +10,8 @@
 import PresentationDataUtils
 import AccountContext
 import AuthTransferUI
-<<<<<<< HEAD
+import ItemListPeerActionItem
 import NGData
-=======
-import ItemListPeerActionItem
->>>>>>> 2b2d14f5
 
 private final class RecentSessionsControllerArguments {
     let context: AccountContext
@@ -673,14 +670,10 @@
     
     let enableQRLogin = context.account.postbox.preferencesView(keys: [PreferencesKeys.appConfiguration])
     |> map { view -> Bool in
-<<<<<<< HEAD
         if VarGNGSettings.qr_login_camera {
             return true
         }
-        guard let appConfiguration = view.values[PreferencesKeys.appConfiguration] as? AppConfiguration else {
-=======
         guard let appConfiguration = view.values[PreferencesKeys.appConfiguration]?.get(AppConfiguration.self) else {
->>>>>>> 2b2d14f5
             return false
         }
         guard let data = appConfiguration.data, let enableQR = data["qr_login_camera"] as? Bool, enableQR else {
