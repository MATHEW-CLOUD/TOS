import Foundation
import UIKit
import Display
import SwiftSignalKit
import Postbox
import TelegramCore
import TelegramPresentationData
import TelegramUIPreferences
import ItemListUI
import PresentationDataUtils
import AccountContext
import AuthTransferUI
import ItemListPeerActionItem
<<<<<<< HEAD
import NGData
=======
import DeviceAccess
>>>>>>> aa1b009c

private final class RecentSessionsControllerArguments {
    let context: AccountContext
    
    let setSessionIdWithRevealedOptions: (Int64?, Int64?) -> Void
    let removeSession: (Int64) -> Void
    let terminateOtherSessions: () -> Void
    
    let openSession: (RecentAccountSession) -> Void
    let openWebSession: (WebAuthorization, Peer?) -> Void
    
    let removeWebSession: (Int64) -> Void
    let terminateAllWebSessions: () -> Void

    let addDevice: () -> Void
    
    let openOtherAppsUrl: () -> Void
    let setupAuthorizationTTL: () -> Void
    
    let openDesktopLink: () -> Void
    let openWebLink: () -> Void
    
    init(context: AccountContext, setSessionIdWithRevealedOptions: @escaping (Int64?, Int64?) -> Void, removeSession: @escaping (Int64) -> Void, terminateOtherSessions: @escaping () -> Void, openSession: @escaping (RecentAccountSession) -> Void, openWebSession: @escaping (WebAuthorization, Peer?) -> Void, removeWebSession: @escaping (Int64) -> Void, terminateAllWebSessions: @escaping () -> Void, addDevice: @escaping () -> Void, openOtherAppsUrl: @escaping () -> Void, setupAuthorizationTTL: @escaping () -> Void, openDesktopLink: @escaping () -> Void, openWebLink: @escaping () -> Void) {
        self.context = context
        self.setSessionIdWithRevealedOptions = setSessionIdWithRevealedOptions
        self.removeSession = removeSession
        self.terminateOtherSessions = terminateOtherSessions
        
        self.openSession = openSession
        self.openWebSession = openWebSession
        
        self.removeWebSession = removeWebSession
        self.terminateAllWebSessions = terminateAllWebSessions
        
        self.addDevice = addDevice
        
        self.openOtherAppsUrl = openOtherAppsUrl
        
        self.setupAuthorizationTTL = setupAuthorizationTTL
        
        self.openDesktopLink = openDesktopLink
        self.openWebLink = openWebLink
    }
}

private enum RecentSessionsMode: Int {
    case sessions
    case websites
}

private enum RecentSessionsSection: Int32 {
    case header
    case currentSession
    case pendingSessions
    case otherSessions
    case ttl
}

private enum RecentSessionsEntryStableId: Hashable {
    case session(Int64)
    case index(Int32)
    case devicesInfo
    case ttl(Int32)
}

private struct SortIndex: Comparable {
    var section: Int
    var item: Int

    static func <(lhs: SortIndex, rhs: SortIndex) -> Bool {
        if lhs.section != rhs.section {
            return lhs.section < rhs.section
        }
        return lhs.item < rhs.item
    }
}

private enum RecentSessionsEntry: ItemListNodeEntry {
    case header(SortIndex, String)
    case currentSessionHeader(SortIndex, String)
    case currentSession(SortIndex, PresentationStrings, PresentationDateTimeFormat, RecentAccountSession)
    case terminateOtherSessions(SortIndex, String)
    case terminateAllWebSessions(SortIndex, String)
    case currentAddDevice(SortIndex, String)
    case currentSessionInfo(SortIndex, String)
    case pendingSessionsHeader(SortIndex, String)
    case pendingSession(index: Int32, sortIndex: SortIndex, strings: PresentationStrings, dateTimeFormat: PresentationDateTimeFormat, session: RecentAccountSession, enabled: Bool, editing: Bool, revealed: Bool)
    case pendingSessionsInfo(SortIndex, String)
    case otherSessionsHeader(SortIndex, String)
    case addDevice(SortIndex, String)
    case session(index: Int32, sortIndex: SortIndex, strings: PresentationStrings, dateTimeFormat: PresentationDateTimeFormat, session: RecentAccountSession, enabled: Bool, editing: Bool, revealed: Bool)
    case website(index: Int32, sortIndex: SortIndex, strings: PresentationStrings, dateTimeFormat: PresentationDateTimeFormat, nameDisplayOrder: PresentationPersonNameOrder, website: WebAuthorization, peer: Peer?, enabled: Bool, editing: Bool, revealed: Bool)
    case devicesInfo(SortIndex, String)
    case ttlHeader(SortIndex, String)
    case ttlTimeout(SortIndex, String, String)
    
    var section: ItemListSectionId {
        switch self {
            case .header:
                return RecentSessionsSection.header.rawValue
            case .currentSessionHeader, .currentSession, .terminateOtherSessions, .terminateAllWebSessions, .currentAddDevice, .currentSessionInfo:
                return RecentSessionsSection.currentSession.rawValue
            case .pendingSessionsHeader, .pendingSession, .pendingSessionsInfo:
                return RecentSessionsSection.pendingSessions.rawValue
            case .otherSessionsHeader, .addDevice, .session, .website, .devicesInfo:
                return RecentSessionsSection.otherSessions.rawValue
            case .ttlHeader, .ttlTimeout:
                return RecentSessionsSection.ttl.rawValue
        }
    }
    
    var stableId: RecentSessionsEntryStableId {
        switch self {
        case .header:
            return .index(0)
        case .currentSessionHeader:
            return .index(1)
        case .currentSession:
            return .index(2)
        case .terminateOtherSessions:
            return .index(3)
        case .terminateAllWebSessions:
            return .index(4)
        case .currentAddDevice:
            return .index(5)
        case .currentSessionInfo:
            return .index(6)
        case .pendingSessionsHeader:
            return .index(7)
        case let .pendingSession(_, _, _, _, session, _, _, _):
            return .session(session.hash)
        case .pendingSessionsInfo:
            return .index(8)
        case .otherSessionsHeader:
            return .index(9)
        case .addDevice:
            return .index(10)
        case let .session(_, _, _, _, session, _, _, _):
            return .session(session.hash)
        case let .website(_, _, _, _, _, website, _, _, _, _):
            return .session(website.hash)
        case .devicesInfo:
            return .devicesInfo
        case .ttlHeader:
            return .index(11)
        case .ttlTimeout:
            return .index(12)
        }
    }

    var sortIndex: SortIndex {
        switch self {
        case let .header(index, _):
            return index
        case let .currentSessionHeader(index, _):
            return index
        case let .currentSession(index, _, _, _):
            return index
        case let .terminateOtherSessions(index, _):
            return index
        case let .terminateAllWebSessions(index, _):
            return index
        case let .currentAddDevice(index, _):
            return index
        case let .currentSessionInfo(index, _):
            return index
        case let .pendingSessionsHeader(index, _):
            return index
        case let .pendingSession(_, index, _, _, _, _, _, _):
            return index
        case let .pendingSessionsInfo(index, _):
            return index
        case let .otherSessionsHeader(index, _):
            return index
        case let .addDevice(index, _):
            return index
        case let .session(_, index, _, _, _, _, _, _):
            return index
        case let .website(_, index, _, _, _, _, _, _, _, _):
            return index
        case let .devicesInfo(index, _):
            return index
        case let .ttlHeader(index, _):
            return index
        case let .ttlTimeout(index, _, _):
            return index
        }
    }
    
    static func ==(lhs: RecentSessionsEntry, rhs: RecentSessionsEntry) -> Bool {
        switch lhs {
        case let .header(lhsSortIndex, lhsText):
            if case let .header(rhsSortIndex, rhsText) = rhs, lhsSortIndex == rhsSortIndex, lhsText == rhsText {
                return true
            } else {
                return false
            }
        case let .currentSessionHeader(lhsSortIndex, lhsText):
            if case let .currentSessionHeader(rhsSortIndex, rhsText) = rhs, lhsSortIndex == rhsSortIndex, lhsText == rhsText {
                return true
            } else {
                return false
            }
        case let .terminateOtherSessions(lhsSortIndex, lhsText):
            if case let .terminateOtherSessions(rhsSortIndex, rhsText) = rhs, lhsSortIndex == rhsSortIndex, lhsText == rhsText {
                return true
            } else {
                return false
            }
        case let .terminateAllWebSessions(lhsSortIndex, lhsText):
            if case let .terminateAllWebSessions(rhsSortIndex, rhsText) = rhs, lhsSortIndex == rhsSortIndex, lhsText == rhsText {
                return true
            } else {
                return false
            }
        case let .currentAddDevice(lhsSortIndex, lhsText):
            if case let .currentAddDevice(rhsSortIndex, rhsText) = rhs, lhsSortIndex == rhsSortIndex, lhsText == rhsText {
                return true
            } else {
                return false
            }
        case let .currentSessionInfo(lhsSortIndex, lhsText):
            if case let .currentSessionInfo(rhsSortIndex, rhsText) = rhs, lhsSortIndex == rhsSortIndex, lhsText == rhsText {
                return true
            } else {
                return false
            }
        case let .pendingSessionsHeader(lhsSortIndex, lhsText):
            if case let .pendingSessionsHeader(rhsSortIndex, rhsText) = rhs, lhsSortIndex == rhsSortIndex, lhsText == rhsText {
                return true
            } else {
                return false
            }
        case let .pendingSession(lhsIndex, lhsSortIndex, lhsStrings, lhsDateTimeFormat, lhsSession, lhsEnabled, lhsEditing, lhsRevealed):
            if case let .pendingSession(rhsIndex, rhsSortIndex, rhsStrings, rhsDateTimeFormat, rhsSession, rhsEnabled, rhsEditing, rhsRevealed) = rhs, lhsIndex == rhsIndex, lhsSortIndex == rhsSortIndex, lhsStrings === rhsStrings, lhsDateTimeFormat == rhsDateTimeFormat, lhsSession == rhsSession, lhsEnabled == rhsEnabled, lhsEditing == rhsEditing, lhsRevealed == rhsRevealed {
                return true
            } else {
                return false
            }
        case let .pendingSessionsInfo(lhsSortIndex, lhsText):
            if case let .pendingSessionsInfo(rhsSortIndex, rhsText) = rhs, lhsSortIndex == rhsSortIndex, lhsText == rhsText {
                return true
            } else {
                return false
            }
        case let .otherSessionsHeader(lhsSortIndex, lhsText):
            if case let .otherSessionsHeader(rhsSortIndex, rhsText) = rhs, lhsSortIndex == rhsSortIndex, lhsText == rhsText {
                return true
            } else {
                return false
            }
        case let .addDevice(lhsSortIndex, lhsText):
            if case let .addDevice(rhsSortIndex, rhsText) = rhs, lhsSortIndex == rhsSortIndex, lhsText == rhsText {
                return true
            } else {
                return false
            }
        case let .currentSession(lhsSortIndex, lhsStrings, lhsDateTimeFormat, lhsSession):
            if case let .currentSession(rhsSortIndex, rhsStrings, rhsDateTimeFormat, rhsSession) = rhs, lhsSortIndex == rhsSortIndex, lhsStrings === rhsStrings, lhsDateTimeFormat == rhsDateTimeFormat, lhsSession == rhsSession {
                return true
            } else {
                return false
            }
        case let .session(lhsIndex, lhsSortIndex, lhsStrings, lhsDateTimeFormat, lhsSession, lhsEnabled, lhsEditing, lhsRevealed):
            if case let .session(rhsIndex, rhsSortIndex, rhsStrings, rhsDateTimeFormat, rhsSession, rhsEnabled, rhsEditing, rhsRevealed) = rhs, lhsIndex == rhsIndex, lhsSortIndex == rhsSortIndex, lhsStrings === rhsStrings, lhsDateTimeFormat == rhsDateTimeFormat, lhsSession == rhsSession, lhsEnabled == rhsEnabled, lhsEditing == rhsEditing, lhsRevealed == rhsRevealed {
                return true
            } else {
                return false
            }
        case let .website(lhsIndex, lhsSortIndex, lhsStrings, lhsDateTimeFormat, lhsNameOrder, lhsWebsite, lhsPeer, lhsEnabled, lhsEditing, lhsRevealed):
            if case let .website(rhsIndex, rhsSortIndex, rhsStrings, rhsDateTimeFormat, rhsNameOrder, rhsWebsite, rhsPeer, rhsEnabled, rhsEditing, rhsRevealed) = rhs, lhsIndex == rhsIndex, lhsSortIndex == rhsSortIndex, lhsStrings === rhsStrings, lhsDateTimeFormat == rhsDateTimeFormat, lhsNameOrder == rhsNameOrder, lhsWebsite == rhsWebsite, arePeersEqual(lhsPeer, rhsPeer), lhsEnabled == rhsEnabled, lhsEditing == rhsEditing, lhsRevealed == rhsRevealed {
                return true
            } else {
                return false
            }
        case let .devicesInfo(lhsSortIndex, lhsText):
            if case let .devicesInfo(rhsSortIndex, rhsText) = rhs, lhsSortIndex == rhsSortIndex, lhsText == rhsText {
                return true
            } else {
                return false
            }
        case let .ttlHeader(lhsSortIndex, lhsText):
            if case let .ttlHeader(rhsSortIndex, rhsText) = rhs, lhsSortIndex == rhsSortIndex, lhsText == rhsText {
                return true
            } else {
                return false
            }
        case let .ttlTimeout(lhsSortIndex, lhsText, lhsValue):
            if case let .ttlTimeout(rhsSortIndex, rhsText, rhsValue) = rhs, lhsSortIndex == rhsSortIndex, lhsText == rhsText, lhsValue == rhsValue {
                return true
            } else {
                return false
            }
        }
    }
    
    static func <(lhs: RecentSessionsEntry, rhs: RecentSessionsEntry) -> Bool {
        return lhs.sortIndex < rhs.sortIndex
    }
    
    func item(presentationData: ItemListPresentationData, arguments: Any) -> ListViewItem {
        let arguments = arguments as! RecentSessionsControllerArguments
        switch self {
        case let .header(_, text):
            return RecentSessionsHeaderItem(context: arguments.context, theme: presentationData.theme, text: text, animationName: "Devices", sectionId: self.section, buttonAction: {
                arguments.addDevice()
            }, linkAction: { action in
                if case let .tap(link) = action {
                    switch link {
                    case "desktop":
                        arguments.openDesktopLink()
                    case "web":
                        arguments.openWebLink()
                    default:
                        break
                    }
                }
            })
        case let .currentSessionHeader(_, text):
            return ItemListSectionHeaderItem(presentationData: presentationData, text: text, sectionId: self.section)
        case let .currentSession(_, _, dateTimeFormat, session):
            return ItemListRecentSessionItem(presentationData: presentationData, dateTimeFormat: dateTimeFormat, session: session, enabled: true, editable: false, editing: false, revealed: false, sectionId: self.section, setSessionIdWithRevealedOptions: { _, _ in
            }, removeSession: { _ in
            }, action: {
                arguments.openSession(session)
            })
        case let .terminateOtherSessions(_, text):
            return ItemListPeerActionItem(presentationData: presentationData, icon: PresentationResourcesItemList.blockDestructiveIcon(presentationData.theme), title: text, sectionId: self.section, height: .generic, color: .destructive, editing: false, action: {
                arguments.terminateOtherSessions()
            })
        case let .terminateAllWebSessions(_, text):
            return ItemListPeerActionItem(presentationData: presentationData, icon: PresentationResourcesItemList.blockDestructiveIcon(presentationData.theme), title: text, sectionId: self.section, height: .generic, color: .destructive, editing: false, action: {
                arguments.terminateAllWebSessions()
            })
        case let .currentAddDevice(_, text):
            return ItemListPeerActionItem(presentationData: presentationData, icon: PresentationResourcesItemList.addDeviceIcon(presentationData.theme), title: text, sectionId: self.section, height: .generic, color: .accent, editing: false, action: {
                arguments.addDevice()
            })
        case let .currentSessionInfo(_, text):
            return ItemListTextItem(presentationData: presentationData, text: .markdown(text), sectionId: self.section, linkAction: { action in
                switch action {
                case .tap:
                    arguments.openOtherAppsUrl()
                }
            })
        case let .pendingSessionsHeader(_, text):
            return ItemListSectionHeaderItem(presentationData: presentationData, text: text, sectionId: self.section)
        case let .pendingSession(_, _, _, dateTimeFormat, session, enabled, editing, revealed):
            return ItemListRecentSessionItem(presentationData: presentationData, dateTimeFormat: dateTimeFormat, session: session, enabled: enabled, editable: true, editing: editing, revealed: revealed, sectionId: self.section, setSessionIdWithRevealedOptions: { previousId, id in
                arguments.setSessionIdWithRevealedOptions(previousId, id)
            }, removeSession: { id in
                arguments.removeSession(id)
            }, action: {
                arguments.openSession(session)
            })
        case let .pendingSessionsInfo(_, text):
            return ItemListTextItem(presentationData: presentationData, text: .plain(text), sectionId: self.section)
        case let .otherSessionsHeader(_, text):
            return ItemListSectionHeaderItem(presentationData: presentationData, text: text, sectionId: self.section)
        case let .addDevice(_, text):
            return ItemListPeerActionItem(presentationData: presentationData, icon: PresentationResourcesItemList.addDeviceIcon(presentationData.theme), title: text, sectionId: self.section, height: .generic, color: .accent, editing: false, action: {
                arguments.addDevice()
            })
        case let .session(_, _, _, dateTimeFormat, session, enabled, editing, revealed):
            return ItemListRecentSessionItem(presentationData: presentationData, dateTimeFormat: dateTimeFormat, session: session, enabled: enabled, editable: true, editing: editing, revealed: revealed, sectionId: self.section, setSessionIdWithRevealedOptions: { previousId, id in
                arguments.setSessionIdWithRevealedOptions(previousId, id)
            }, removeSession: { id in
                arguments.removeSession(id)
            }, action: {
                arguments.openSession(session)
            })
        case let .website(_, _, _, dateTimeFormat, nameDisplayOrder, website, peer, enabled, editing, revealed):
            return ItemListWebsiteItem(context: arguments.context, presentationData: presentationData, dateTimeFormat: dateTimeFormat, nameDisplayOrder: nameDisplayOrder, website: website, peer: peer, enabled: enabled, editing: editing, revealed: revealed, sectionId: self.section, setSessionIdWithRevealedOptions: { previousId, id in
                arguments.setSessionIdWithRevealedOptions(previousId, id)
            }, removeSession: { id in
                arguments.removeWebSession(id)
            }, action: {
                arguments.openWebSession(website, peer)
            })
        case let .devicesInfo(_, text):
            return ItemListTextItem(presentationData: presentationData, text: .markdown(text), sectionId: self.section, linkAction: { action in
                switch action {
                case .tap:
                    arguments.openOtherAppsUrl()
                }
            })
        case let .ttlHeader(_, text):
            return ItemListSectionHeaderItem(presentationData: presentationData, text: text, sectionId: self.section)
        case let .ttlTimeout(_, text, value):
            return ItemListDisclosureItem(presentationData: presentationData, title: text, label: value, sectionId: self.section, style: .blocks, action: {
                arguments.setupAuthorizationTTL()
            }, tag: PrivacyAndSecurityEntryTag.accountTimeout)
        }
    }
}

private struct RecentSessionsControllerState: Equatable {
    let editing: Bool
    let sessionIdWithRevealedOptions: Int64?
    let removingSessionId: Int64?
    let terminatingOtherSessions: Bool
    
    init() {
        self.editing = false
        self.sessionIdWithRevealedOptions = nil
        self.removingSessionId = nil
        self.terminatingOtherSessions = false
    }
    
    init(editing: Bool, sessionIdWithRevealedOptions: Int64?, removingSessionId: Int64?, terminatingOtherSessions: Bool) {
        self.editing = editing
        self.sessionIdWithRevealedOptions = sessionIdWithRevealedOptions
        self.removingSessionId = removingSessionId
        self.terminatingOtherSessions = terminatingOtherSessions
    }
    
    static func ==(lhs: RecentSessionsControllerState, rhs: RecentSessionsControllerState) -> Bool {
        if lhs.editing != rhs.editing {
            return false
        }
        if lhs.sessionIdWithRevealedOptions != rhs.sessionIdWithRevealedOptions {
            return false
        }
        if lhs.removingSessionId != rhs.removingSessionId {
            return false
        }
        if lhs.terminatingOtherSessions != rhs.terminatingOtherSessions {
            return false
        }
        
        return true
    }
    
    func withUpdatedEditing(_ editing: Bool) -> RecentSessionsControllerState {
        return RecentSessionsControllerState(editing: editing, sessionIdWithRevealedOptions: self.sessionIdWithRevealedOptions, removingSessionId: self.removingSessionId, terminatingOtherSessions: self.terminatingOtherSessions)
    }
    
    func withUpdatedSessionIdWithRevealedOptions(_ sessionIdWithRevealedOptions: Int64?) -> RecentSessionsControllerState {
        return RecentSessionsControllerState(editing: self.editing, sessionIdWithRevealedOptions: sessionIdWithRevealedOptions, removingSessionId: self.removingSessionId, terminatingOtherSessions: self.terminatingOtherSessions)
    }
    
    func withUpdatedRemovingSessionId(_ removingSessionId: Int64?) -> RecentSessionsControllerState {
        return RecentSessionsControllerState(editing: self.editing, sessionIdWithRevealedOptions: self.sessionIdWithRevealedOptions, removingSessionId: removingSessionId, terminatingOtherSessions: self.terminatingOtherSessions)
    }
    
    func withUpdatedTerminatingOtherSessions(_ terminatingOtherSessions: Bool) -> RecentSessionsControllerState {
        return RecentSessionsControllerState(editing: self.editing, sessionIdWithRevealedOptions: self.sessionIdWithRevealedOptions, removingSessionId: self.removingSessionId, terminatingOtherSessions: terminatingOtherSessions)
    }
}

private func recentSessionsControllerEntries(presentationData: PresentationData, state: RecentSessionsControllerState, sessionsState: ActiveSessionsContextState, enableQRLogin: Bool) -> [RecentSessionsEntry] {
    var entries: [RecentSessionsEntry] = []
    
    entries.append(.header(SortIndex(section: 0, item: 0), presentationData.strings.AuthSessions_HeaderInfo))
    
    if !sessionsState.sessions.isEmpty {
        var existingSessionIds = Set<Int64>()
        entries.append(.currentSessionHeader(SortIndex(section: 1, item: 0), presentationData.strings.AuthSessions_CurrentSession))
        if let index = sessionsState.sessions.firstIndex(where: { $0.hash == 0 }) {
            existingSessionIds.insert(sessionsState.sessions[index].hash)
            entries.append(.currentSession(SortIndex(section: 1, item: 1), presentationData.strings, presentationData.dateTimeFormat, sessionsState.sessions[index]))
        }
        
        var hasAddDevice = false
        if sessionsState.sessions.count > 1 || enableQRLogin {
            if sessionsState.sessions.count > 1 {
                entries.append(.terminateOtherSessions(SortIndex(section: 1, item: 2), presentationData.strings.AuthSessions_TerminateOtherSessions))
                entries.append(.currentSessionInfo(SortIndex(section: 1, item: 3), presentationData.strings.AuthSessions_TerminateOtherSessionsHelp))
            } else if enableQRLogin {
                hasAddDevice = true
//                entries.append(.currentAddDevice(SortIndex(section: 1, item: 4), presentationData.strings.AuthSessions_AddDevice))
                entries.append(.currentSessionInfo(SortIndex(section: 1, item: 5), presentationData.strings.AuthSessions_OtherDevices))
            }
            
            let filteredPendingSessions: [RecentAccountSession] = sessionsState.sessions.filter({ $0.flags.contains(.passwordPending) })
            if !filteredPendingSessions.isEmpty {
                entries.append(.pendingSessionsHeader(SortIndex(section: 1, item: 6), presentationData.strings.AuthSessions_IncompleteAttempts))
                for i in 0 ..< filteredPendingSessions.count {
                    if !existingSessionIds.contains(filteredPendingSessions[i].hash) {
                        existingSessionIds.insert(filteredPendingSessions[i].hash)
                        entries.append(.pendingSession(index: Int32(i), sortIndex: SortIndex(section: 2, item: i), strings: presentationData.strings, dateTimeFormat: presentationData.dateTimeFormat, session: filteredPendingSessions[i], enabled: state.removingSessionId != filteredPendingSessions[i].hash && !state.terminatingOtherSessions, editing: state.editing, revealed: state.sessionIdWithRevealedOptions == filteredPendingSessions[i].hash))
                    }
                }
                entries.append(.pendingSessionsInfo(SortIndex(section: 3, item: 0), presentationData.strings.AuthSessions_IncompleteAttemptsInfo))
            }
            
            if sessionsState.sessions.count > 1 {
                entries.append(.otherSessionsHeader(SortIndex(section: 4, item: 0), presentationData.strings.AuthSessions_OtherSessions))
            }
            
//            if enableQRLogin && !hasAddDevice {
//                entries.append(.addDevice(SortIndex(section: 4, item: 1), presentationData.strings.AuthSessions_AddDevice))
//            }
            
            let filteredSessions: [RecentAccountSession] = sessionsState.sessions.sorted(by: { lhs, rhs in
                return lhs.activityDate > rhs.activityDate
            })
            
            for i in 0 ..< filteredSessions.count {
                if !existingSessionIds.contains(filteredSessions[i].hash) {
                    existingSessionIds.insert(filteredSessions[i].hash)
                    entries.append(.session(index: Int32(i), sortIndex: SortIndex(section: 5, item: i), strings: presentationData.strings, dateTimeFormat: presentationData.dateTimeFormat, session: filteredSessions[i], enabled: state.removingSessionId != filteredSessions[i].hash && !state.terminatingOtherSessions, editing: state.editing, revealed: state.sessionIdWithRevealedOptions == filteredSessions[i].hash))
                }
            }
            
            if enableQRLogin && !hasAddDevice {
                entries.append(.devicesInfo(SortIndex(section: 6, item: 0), presentationData.strings.AuthSessions_OtherDevices))
            }
        }
        
        entries.append(.ttlHeader(SortIndex(section: 7, item: 0), presentationData.strings.AuthSessions_TerminateIfAwayTitle.uppercased()))
        entries.append(.ttlTimeout(SortIndex(section: 7, item: 1), presentationData.strings.AuthSessions_TerminateIfAwayFor, timeIntervalString(strings: presentationData.strings, value: sessionsState.ttlDays * 24 * 60 * 60)))
    }
    
    return entries
}

private func recentSessionsControllerEntries(presentationData: PresentationData, state: RecentSessionsControllerState, websites: [WebAuthorization]?, peers: [PeerId : Peer]?) -> [RecentSessionsEntry] {
    var entries: [RecentSessionsEntry] = []
    
    if let websites = websites, let peers = peers {
        var existingSessionIds = Set<Int64>()
        if websites.count > 0 {
            entries.append(.terminateAllWebSessions(SortIndex(section: 0, item: 0), presentationData.strings.AuthSessions_LogOutApplications))
            entries.append(.currentSessionInfo(SortIndex(section: 0, item: 1), presentationData.strings.AuthSessions_LogOutApplicationsHelp))
            
            entries.append(.otherSessionsHeader(SortIndex(section: 0, item: 2), presentationData.strings.AuthSessions_LoggedInWithTelegram))
            
            let filteredWebsites: [WebAuthorization] = websites.sorted(by: { lhs, rhs in
                return lhs.dateActive > rhs.dateActive
            })
            
            for i in 0 ..< filteredWebsites.count {
                let website = websites[i]
                if !existingSessionIds.contains(website.hash) {
                    existingSessionIds.insert(website.hash)
                    entries.append(.website(index: Int32(i), sortIndex: SortIndex(section: 1, item: i), strings: presentationData.strings, dateTimeFormat: presentationData.dateTimeFormat, nameDisplayOrder: presentationData.nameDisplayOrder, website: website, peer: peers[website.botId], enabled: state.removingSessionId != website.hash && !state.terminatingOtherSessions, editing: state.editing, revealed: state.sessionIdWithRevealedOptions == website.hash))
                }
            }
        }
    }
    
    return entries
}

private final class RecentSessionsControllerImpl: ItemListController, RecentSessionsController {
}

public func recentSessionsController(context: AccountContext, activeSessionsContext: ActiveSessionsContext, webSessionsContext: WebSessionsContext, websitesOnly: Bool) -> ViewController & RecentSessionsController {
    let statePromise = ValuePromise(RecentSessionsControllerState(), ignoreRepeated: true)
    let stateValue = Atomic(value: RecentSessionsControllerState())
    let updateState: ((RecentSessionsControllerState) -> RecentSessionsControllerState) -> Void = { f in
        statePromise.set(stateValue.modify { f($0) })
    }
    
    activeSessionsContext.loadMore()
    webSessionsContext.loadMore()
    
    var presentControllerImpl: ((ViewController, ViewControllerPresentationArguments?) -> Void)?
    var pushControllerImpl: ((ViewController) -> Void)?
    var dismissImpl: (() -> Void)?
    
    let actionsDisposable = DisposableSet()
    
    let removeSessionDisposable = MetaDisposable()
    actionsDisposable.add(removeSessionDisposable)
    
    let terminateOtherSessionsDisposable = MetaDisposable()
    actionsDisposable.add(terminateOtherSessionsDisposable)
    
    let didAppearValue = ValuePromise<Bool>(false)
    
    if websitesOnly {
        let autoDismissDisposable = (webSessionsContext.state
        |> filter { !$0.isLoadingMore && $0.sessions.isEmpty }
        |> take(1)
        |> mapToSignal { _ in
            return didAppearValue.get()
            |> filter { $0 }
            |> take(1)
        }
        |> deliverOnMainQueue).start(next: { _ in
            dismissImpl?()
        })
        actionsDisposable.add(autoDismissDisposable)
    }
    
    let mode = ValuePromise<RecentSessionsMode>(websitesOnly ? .websites : .sessions)
    
    let removeSessionImpl: (Int64, @escaping () -> Void) -> Void = { sessionId, completion in
        let presentationData = context.sharedContext.currentPresentationData.with { $0 }
        let controller = ActionSheetController(presentationData: presentationData)
        let dismissAction: () -> Void = { [weak controller] in
            controller?.dismissAnimated()
        }
        controller.setItemGroups([
            ActionSheetItemGroup(items: [
                ActionSheetTextItem(title: presentationData.strings.AuthSessions_TerminateSessionText),
                ActionSheetButtonItem(title: presentationData.strings.AuthSessions_TerminateSession, color: .destructive, action: {
                    dismissAction()
                    completion()
                    
                    updateState {
                        return $0.withUpdatedRemovingSessionId(sessionId)
                    }
                    
                    removeSessionDisposable.set((activeSessionsContext.remove(hash: sessionId)
                    |> deliverOnMainQueue).start(error: { _ in
                        updateState {
                            return $0.withUpdatedRemovingSessionId(nil)
                        }
                    }, completed: {
                        updateState {
                            return $0.withUpdatedRemovingSessionId(nil)
                        }
                        context.sharedContext.updateNotificationTokensRegistration()
                    }))
                })
            ]),
            ActionSheetItemGroup(items: [ActionSheetButtonItem(title: presentationData.strings.Common_Cancel, action: { dismissAction() })])
        ])
        presentControllerImpl?(controller, ViewControllerPresentationArguments(presentationAnimation: .modalSheet))
    }
    
    let removeWebSessionImpl: (Int64) -> Void = { sessionId in
        updateState {
            return $0.withUpdatedRemovingSessionId(sessionId)
        }
        
        removeSessionDisposable.set(((webSessionsContext.remove(hash: sessionId)
        |> mapToSignal { _ -> Signal<Void, NoError> in
        })
        |> deliverOnMainQueue).start(error: { _ in
        }, completed: {
            updateState {
                return $0.withUpdatedRemovingSessionId(nil)
            }
        }))
    }
    
    let updateAuthorizationTTLDisposable = MetaDisposable()
    actionsDisposable.add(updateAuthorizationTTLDisposable)
    
    let updateSessionDisposable = MetaDisposable()
    actionsDisposable.add(updateSessionDisposable)
    
    let arguments = RecentSessionsControllerArguments(context: context, setSessionIdWithRevealedOptions: { sessionId, fromSessionId in
        updateState { state in
            if (sessionId == nil && fromSessionId == state.sessionIdWithRevealedOptions) || (sessionId != nil && fromSessionId == nil) {
                return state.withUpdatedSessionIdWithRevealedOptions(sessionId)
            } else {
                return state
            }
        }
    }, removeSession: { sessionId in
        removeSessionImpl(sessionId, {})
    }, terminateOtherSessions: {
        let presentationData = context.sharedContext.currentPresentationData.with { $0 }
        let controller = ActionSheetController(presentationData: presentationData)
        let dismissAction: () -> Void = { [weak controller] in
            controller?.dismissAnimated()
        }
        controller.setItemGroups([
            ActionSheetItemGroup(items: [
                ActionSheetTextItem(title: presentationData.strings.AuthSessions_TerminateOtherSessionsText),
                ActionSheetButtonItem(title: presentationData.strings.AuthSessions_TerminateOtherSessions, color: .destructive, action: {
                    dismissAction()
                    
                    updateState {
                        return $0.withUpdatedTerminatingOtherSessions(true)
                    }
                    
                    terminateOtherSessionsDisposable.set((activeSessionsContext.removeOther()
                    |> deliverOnMainQueue).start(error: { _ in
                        updateState {
                            return $0.withUpdatedTerminatingOtherSessions(false)
                        }
                    }, completed: {
                        updateState {
                            return $0.withUpdatedTerminatingOtherSessions(false)
                        }
                        context.sharedContext.updateNotificationTokensRegistration()
                    }))
                })
            ]),
            ActionSheetItemGroup(items: [ActionSheetButtonItem(title: presentationData.strings.Common_Cancel, action: { dismissAction() })])
            ])
        presentControllerImpl?(controller, ViewControllerPresentationArguments(presentationAnimation: .modalSheet))
    }, openSession: { session in
        let controller = RecentSessionScreen(context: context, subject: .session(session), updateAcceptSecretChats: { value in
            updateSessionDisposable.set(activeSessionsContext.updateSessionAcceptsSecretChats(session, accepts: value).start())
        }, updateAcceptIncomingCalls: { value in
            updateSessionDisposable.set(activeSessionsContext.updateSessionAcceptsIncomingCalls(session, accepts: value).start())
        }, remove: { completion in
            removeSessionImpl(session.hash, {
                completion()
            })
        })
        presentControllerImpl?(controller, nil)
    }, openWebSession: { session, peer in
        let controller = RecentSessionScreen(context: context, subject: .website(session, peer), updateAcceptSecretChats: { _ in }, updateAcceptIncomingCalls: { _ in }, remove: { completion in
            removeWebSessionImpl(session.hash)
            completion()
        })
        presentControllerImpl?(controller, nil)
    }, removeWebSession: { sessionId in
        removeWebSessionImpl(sessionId)
    }, terminateAllWebSessions: {
        let presentationData = context.sharedContext.currentPresentationData.with { $0 }
        let controller = ActionSheetController(presentationData: presentationData)
        let dismissAction: () -> Void = { [weak controller] in
            controller?.dismissAnimated()
        }
        controller.setItemGroups([
            ActionSheetItemGroup(items: [
                ActionSheetButtonItem(title: presentationData.strings.AuthSessions_LogOutApplications, color: .destructive, action: {
                    dismissAction()
                    
                    updateState {
                        return $0.withUpdatedTerminatingOtherSessions(true)
                    }
                    
                    terminateOtherSessionsDisposable.set((webSessionsContext.removeAll()
                    |> deliverOnMainQueue).start(error: { _ in
                    }, completed: {
                        updateState {
                            return $0.withUpdatedTerminatingOtherSessions(false)
                        }
                        mode.set(.sessions)
                    }))
                })
            ]),
            ActionSheetItemGroup(items: [ActionSheetButtonItem(title: presentationData.strings.Common_Cancel, action: { dismissAction() })])
            ])
        presentControllerImpl?(controller, ViewControllerPresentationArguments(presentationAnimation: .modalSheet))
    }, addDevice: {
        let presentationData = context.sharedContext.currentPresentationData.with { $0 }
        DeviceAccess.authorizeAccess(to: .camera(.video), presentationData: presentationData, present: { c, a in
            c.presentationArguments = a
            context.sharedContext.mainWindow?.present(c, on: .root)
        }, openSettings: {
            context.sharedContext.applicationBindings.openSettings()
        }, { granted in
            guard granted else {
                return
            }
            pushControllerImpl?(AuthTransferScanScreen(context: context, activeSessionsContext: activeSessionsContext))
        })
    }, openOtherAppsUrl: {
        context.sharedContext.openExternalUrl(context: context, urlContext: .generic, url: "https://telegram.org/apps", forceExternal: true, presentationData: context.sharedContext.currentPresentationData.with { $0 }, navigationController: nil, dismissInput: {})
    }, setupAuthorizationTTL: {
        let presentationData = context.sharedContext.currentPresentationData.with { $0 }
        let controller = ActionSheetController(presentationData: presentationData)
        let dismissAction: () -> Void = { [weak controller] in
            controller?.dismissAnimated()
        }
        let ttlAction: (Int32) -> Void = { ttl in
            updateAuthorizationTTLDisposable.set(activeSessionsContext.updateAuthorizationTTL(days: ttl).start())
        }
        let timeoutValues: [Int32] = [
            7,
            30,
            90,
            180
        ]
        let timeoutItems: [ActionSheetItem] = timeoutValues.map { value in
            return ActionSheetButtonItem(title: timeIntervalString(strings: presentationData.strings, value: value * 24 * 60 * 60), action: {
                dismissAction()
                ttlAction(value)
            })
        }
        controller.setItemGroups([
            ActionSheetItemGroup(items: timeoutItems),
            ActionSheetItemGroup(items: [ActionSheetButtonItem(title: presentationData.strings.Common_Cancel, action: { dismissAction() })])
        ])
        presentControllerImpl?(controller, nil)
    }, openDesktopLink: {
        context.sharedContext.openExternalUrl(context: context, urlContext: .generic, url: "https://getdesktop.telegram.org", forceExternal: true, presentationData: context.sharedContext.currentPresentationData.with { $0 }, navigationController: nil, dismissInput: {})
    }, openWebLink: {
        context.sharedContext.openExternalUrl(context: context, urlContext: .generic, url: "https://web.telegram.org", forceExternal: true, presentationData: context.sharedContext.currentPresentationData.with { $0 }, navigationController: nil, dismissInput: {})
    })
    
    let previousMode = Atomic<RecentSessionsMode>(value: .sessions)
    
    let enableQRLogin = context.account.postbox.preferencesView(keys: [PreferencesKeys.appConfiguration])
    |> map { view -> Bool in
        if VarGNGSettings.qr_login_camera {
            return true
        }
        guard let appConfiguration = view.values[PreferencesKeys.appConfiguration]?.get(AppConfiguration.self) else {
            return false
        }
        guard let data = appConfiguration.data, let enableQR = data["qr_login_camera"] as? Bool, enableQR else {
            return false
        }
        return true
    }
    |> distinctUntilChanged
    
    let signal = combineLatest(context.sharedContext.presentationData, mode.get(), statePromise.get(), activeSessionsContext.state, webSessionsContext.state, enableQRLogin)
    |> deliverOnMainQueue
    |> map { presentationData, mode, state, sessionsState, websitesAndPeers, enableQRLogin -> (ItemListControllerState, (ItemListNodeState, Any)) in
        var rightNavigationButton: ItemListNavigationButton?
        let websites = websitesAndPeers.sessions
        let peers = websitesAndPeers.peers
        
        if sessionsState.sessions.count > 1 {
            if state.terminatingOtherSessions {
                rightNavigationButton = ItemListNavigationButton(content: .none, style: .activity, enabled: true, action: {})
            } else if state.editing {
                rightNavigationButton = ItemListNavigationButton(content: .text(presentationData.strings.Common_Done), style: .bold, enabled: true, action: {
                    updateState { state in
                        return state.withUpdatedEditing(false)
                    }
                })
            } else {
                rightNavigationButton = ItemListNavigationButton(content: .text(presentationData.strings.Common_Edit), style: .regular, enabled: true, action: {
                    updateState { state in
                        return state.withUpdatedEditing(true)
                    }
                })
            }
        }
        
        let emptyStateItem: ItemListControllerEmptyStateItem? = nil
//        if sessionsState.sessions.count == 1 && mode == .sessions {
//            emptyStateItem = RecentSessionsEmptyStateItem(theme: presentationData.theme, strings: presentationData.strings)
//        } else {
//            emptyStateItem = nil
//        }
        
        let title: ItemListControllerTitle
        let entries: [RecentSessionsEntry]
        if websitesOnly {
            title = .text(presentationData.strings.AuthSessions_LoggedIn)
        } else {
            title = .text(presentationData.strings.AuthSessions_DevicesTitle)
        }
        
        var animateChanges = true
        switch (mode, websites, peers) {
            case (.websites, let websites, let peers):
                entries = recentSessionsControllerEntries(presentationData: presentationData, state: state, websites: websites, peers: peers)
            default:
                entries = recentSessionsControllerEntries(presentationData: presentationData, state: state, sessionsState: sessionsState, enableQRLogin: enableQRLogin)
        }
        
        let previousMode = previousMode.swap(mode)
        var crossfadeState = false
        
        if previousMode != mode {
            crossfadeState = true
            animateChanges = false
        }
        
        let controllerState = ItemListControllerState(presentationData: ItemListPresentationData(presentationData), title: title, leftNavigationButton: nil, rightNavigationButton: rightNavigationButton, backNavigationButton: ItemListBackButton(title: presentationData.strings.Common_Back), animateChanges: true)
        let listState = ItemListNodeState(presentationData: ItemListPresentationData(presentationData), entries: entries, style: .blocks, emptyStateItem: emptyStateItem, crossfadeState: crossfadeState, animateChanges: animateChanges, scrollEnabled: emptyStateItem == nil)
        
        return (controllerState, (listState, arguments))
    } |> afterDisposed {
        actionsDisposable.dispose()
    }
    
    let controller = RecentSessionsControllerImpl(context: context, state: signal)
    controller.titleControlValueChanged = { [weak mode] index in
        mode?.set(index == 0 ? .sessions : .websites)
    }
    controller.didAppear = { _ in
        didAppearValue.set(true)
    }
    presentControllerImpl = { [weak controller] c, p in
        if let controller = controller {
            controller.present(c, in: .window(.root), with: p)
        }
    }
    pushControllerImpl = { [weak controller] c in
        controller?.push(c)
    }
    dismissImpl = { [weak controller] in
        controller?.dismiss()
    }
    
    return controller
}<|MERGE_RESOLUTION|>--- conflicted
+++ resolved
@@ -11,11 +11,8 @@
 import AccountContext
 import AuthTransferUI
 import ItemListPeerActionItem
-<<<<<<< HEAD
 import NGData
-=======
 import DeviceAccess
->>>>>>> aa1b009c
 
 private final class RecentSessionsControllerArguments {
     let context: AccountContext
