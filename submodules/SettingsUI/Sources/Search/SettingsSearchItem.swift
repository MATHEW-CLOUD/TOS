import Foundation
import UIKit
import Display
import AsyncDisplayKit
import Postbox
import TelegramCore
import SyncCore
import SwiftSignalKit
import TelegramPresentationData
import MergeLists
import ItemListUI
import PresentationDataUtils
import AccountContext
import SearchBarNode
import SearchUI
import ChatListSearchItemHeader

/*extension NavigationBarSearchContentNode: ItemListControllerSearchNavigationContentNode {
    public func activate() {
    }
    
    public func deactivate() {
    }
    
    public func setQueryUpdated(_ f: @escaping (String) -> Void) {
    }
}*/

extension SettingsSearchableItemIcon {
    func image() -> UIImage? {
        switch self {
            case .profile:
                return PresentationResourcesSettings.editProfile
            case .proxy:
                return PresentationResourcesSettings.proxy
            case .savedMessages:
                return PresentationResourcesSettings.savedMessages
            case .calls:
                return PresentationResourcesSettings.recentCalls
            case .stickers:
                return PresentationResourcesSettings.stickers
            case .notifications:
                return PresentationResourcesSettings.notifications
            case .privacy:
                return PresentationResourcesSettings.security
            case .data:
                return PresentationResourcesSettings.dataAndStorage
            case .appearance:
                return PresentationResourcesSettings.appearance
            case .language:
                return PresentationResourcesSettings.language
            case .watch:
                return PresentationResourcesSettings.watch
            case .passport:
                return PresentationResourcesSettings.passport
            case .wallet:
                return PresentationResourcesSettings.wallet
            case .support:
                return PresentationResourcesSettings.support
            case .faq:
                return PresentationResourcesSettings.faq
            case .chatFolders:
                return PresentationResourcesSettings.chatFolders
        }
    }
}

final class SettingsSearchItem: ItemListControllerSearch {
    let context: AccountContext
    let theme: PresentationTheme
    let placeholder: String
    let activated: Bool
    let updateActivated: (Bool) -> Void
    let presentController: (ViewController, Any?) -> Void
    let pushController: (ViewController) -> Void
    let getNavigationController: (() -> NavigationController?)?
    let resolvedFaqUrl: Signal<ResolvedUrl?, NoError>
    let exceptionsList: Signal<NotificationExceptionsList?, NoError>
    let archivedStickerPacks: Signal<[ArchivedStickerPackItem]?, NoError>
    let privacySettings: Signal<AccountPrivacySettings?, NoError>
    let hasTwoStepAuth: Signal<Bool?, NoError>
    let activeSessionsContext: Signal<ActiveSessionsContext?, NoError>
    let webSessionsContext: Signal<WebSessionsContext?, NoError>
    
    private var updateActivity: ((Bool) -> Void)?
    private var activity: ValuePromise<Bool> = ValuePromise(ignoreRepeated: false)
    private let activityDisposable = MetaDisposable()
    
<<<<<<< HEAD
    init(context: AccountContext, theme: PresentationTheme, placeholder: String, activated: Bool, updateActivated: @escaping (Bool) -> Void, presentController: @escaping (ViewController, Any?) -> Void, pushController: @escaping (ViewController) -> Void, getNavigationController: (() -> NavigationController?)?, resolvedFaqUrl: Signal<ResolvedUrl?, NoError>, exceptionsList: Signal<NotificationExceptionsList?, NoError>, archivedStickerPacks: Signal<[ArchivedStickerPackItem]?, NoError>, privacySettings: Signal<AccountPrivacySettings?, NoError>, hasWallet: Signal<Bool, NoError>, activeSessionsContext: Signal<ActiveSessionsContext?, NoError>, webSessionsContext: Signal<WebSessionsContext?, NoError>) {
=======
    init(context: AccountContext, theme: PresentationTheme, placeholder: String, activated: Bool, updateActivated: @escaping (Bool) -> Void, presentController: @escaping (ViewController, Any?) -> Void, pushController: @escaping (ViewController) -> Void, getNavigationController: (() -> NavigationController?)?, resolvedFaqUrl: Signal<ResolvedUrl?, NoError>, exceptionsList: Signal<NotificationExceptionsList?, NoError>, archivedStickerPacks: Signal<[ArchivedStickerPackItem]?, NoError>, privacySettings: Signal<AccountPrivacySettings?, NoError>, hasTwoStepAuth: Signal<Bool?, NoError>, activeSessionsContext: Signal<ActiveSessionsContext?, NoError>, webSessionsContext: Signal<WebSessionsContext?, NoError>) {
>>>>>>> e18b6736
        self.context = context
        self.theme = theme
        self.placeholder = placeholder
        self.activated = activated
        self.updateActivated = updateActivated
        self.presentController = presentController
        self.pushController = pushController
        self.getNavigationController = getNavigationController
        self.resolvedFaqUrl = resolvedFaqUrl
        self.exceptionsList = exceptionsList
        self.archivedStickerPacks = archivedStickerPacks
        self.privacySettings = privacySettings
        self.hasTwoStepAuth = hasTwoStepAuth
        self.activeSessionsContext = activeSessionsContext
        self.webSessionsContext = webSessionsContext
        self.activityDisposable.set((activity.get() |> mapToSignal { value -> Signal<Bool, NoError> in
            if value {
                return .single(value) |> delay(0.2, queue: Queue.mainQueue())
            } else {
                return .single(value)
            }
        }).start(next: { [weak self] value in
            self?.updateActivity?(value)
        }))
    }
    
    deinit {
        self.activityDisposable.dispose()
    }
    
    func isEqual(to: ItemListControllerSearch) -> Bool {
        if let to = to as? SettingsSearchItem {
            if self.context !== to.context || self.theme !== to.theme || self.placeholder != to.placeholder || self.activated != to.activated {
                return false
            }
            return true
        } else {
            return false
        }
    }
    
    func titleContentNode(current: (NavigationBarContentNode & ItemListControllerSearchNavigationContentNode)?) -> NavigationBarContentNode & ItemListControllerSearchNavigationContentNode {
        let updateActivated: (Bool) -> Void = self.updateActivated
        if let current = current as? NavigationBarSearchContentNode {
            current.updateThemeAndPlaceholder(theme: self.theme, placeholder: self.placeholder)
            return current
        } else {
            let presentationData = self.context.sharedContext.currentPresentationData.with { $0 }
            return NavigationBarSearchContentNode(theme: presentationData.theme, placeholder: presentationData.strings.Settings_Search, activate: {
                updateActivated(true)
            })
        }
    }
    
    func node(current: ItemListControllerSearchNode?, titleContentNode: (NavigationBarContentNode & ItemListControllerSearchNavigationContentNode)?) -> ItemListControllerSearchNode {
        let updateActivated: (Bool) -> Void = self.updateActivated
        let presentController: (ViewController, Any?) -> Void = self.presentController
        let pushController: (ViewController) -> Void = self.pushController
        
        if let current = current as? SettingsSearchItemNode, let titleContentNode = titleContentNode as? NavigationBarSearchContentNode {
            current.updatePresentationData(self.context.sharedContext.currentPresentationData.with { $0 })
            if current.isSearching != self.activated {
                if self.activated {
                    current.activateSearch(placeholderNode: titleContentNode.placeholderNode)
                } else {
                    current.deactivateSearch(placeholderNode: titleContentNode.placeholderNode)
                }
            }
            return current
        } else {
            return SettingsSearchItemNode(context: self.context, cancel: {
                updateActivated(false)
            }, updateActivity: { [weak self] value in
                self?.activity.set(value)
            }, pushController: { c in
                pushController(c)
            }, presentController: { c, a in
                presentController(c, a)
<<<<<<< HEAD
            }, getNavigationController: self.getNavigationController, resolvedFaqUrl: self.resolvedFaqUrl, exceptionsList: self.exceptionsList, archivedStickerPacks: self.archivedStickerPacks, privacySettings: self.privacySettings, hasWallet: self.hasWallet, activeSessionsContext: self.activeSessionsContext, webSessionsContext: self.webSessionsContext)
=======
            }, getNavigationController: self.getNavigationController, resolvedFaqUrl: self.resolvedFaqUrl, exceptionsList: self.exceptionsList, archivedStickerPacks: self.archivedStickerPacks, privacySettings: self.privacySettings, hasTwoStepAuth: self.hasTwoStepAuth, activeSessionsContext: self.activeSessionsContext, webSessionsContext: self.webSessionsContext)
>>>>>>> e18b6736
        }
    }
}

final class SettingsSearchInteraction {
    let openItem: (SettingsSearchableItem) -> Void
    let deleteRecentItem: (SettingsSearchableItemId) -> Void
    
    init(openItem: @escaping (SettingsSearchableItem) -> Void, deleteRecentItem: @escaping (SettingsSearchableItemId) -> Void) {
        self.openItem = openItem
        self.deleteRecentItem = deleteRecentItem
    }
}

private enum SettingsSearchEntryStableId: Hashable {
    case result(SettingsSearchableItemId)
}

private enum SettingsSearchEntry: Comparable, Identifiable {
    case result(index: Int, item: SettingsSearchableItem, icon: UIImage?)
    
    var stableId: SettingsSearchEntryStableId {
        switch self {
            case let .result(_, item, _):
                return .result(item.id)
        }
    }
    
    private func index() -> Int {
        switch self {
            case let .result(index, _, _):
                return index
        }
    }
    
    static func <(lhs: SettingsSearchEntry, rhs: SettingsSearchEntry) -> Bool {
        return lhs.index() < rhs.index()
    }
    
    static func == (lhs: SettingsSearchEntry, rhs: SettingsSearchEntry) -> Bool {
        if case let .result(lhsIndex, lhsItem, _) = lhs {
            if case let .result(rhsIndex, rhsItem, _) = rhs, lhsIndex == rhsIndex, lhsItem.id == rhsItem.id {
                return true
            }
        }
        return false
    }
    
    func item(theme: PresentationTheme, strings: PresentationStrings, interaction: SettingsSearchInteraction)  -> ListViewItem {
        switch self {
            case let .result(_, item, icon):
                return SettingsSearchResultItem(theme: theme, strings: strings, item: item, icon: icon, interaction: interaction, sectionId: 0)
        }
    }
}

private struct SettingsSearchContainerTransition {
    let deletions: [ListViewDeleteItem]
    let insertions: [ListViewInsertItem]
    let updates: [ListViewUpdateItem]
    let isSearching: Bool
}

private func preparedSettingsSearchContainerTransition(theme: PresentationTheme, strings: PresentationStrings, from fromEntries: [SettingsSearchEntry], to toEntries: [SettingsSearchEntry], interaction: SettingsSearchInteraction, isSearching: Bool, forceUpdate: Bool) -> SettingsSearchContainerTransition {
    let (deleteIndices, indicesAndItems, updateIndices) = mergeListsStableWithUpdates(leftList: fromEntries, rightList: toEntries, allUpdated: forceUpdate)
    
    let deletions = deleteIndices.map { ListViewDeleteItem(index: $0, directionHint: nil) }
    let insertions = indicesAndItems.map { ListViewInsertItem(index: $0.0, previousIndex: $0.2, item: $0.1.item(theme: theme, strings: strings, interaction: interaction), directionHint: nil) }
    let updates = updateIndices.map { ListViewUpdateItem(index: $0.0, previousIndex: $0.2, item: $0.1.item(theme: theme, strings: strings, interaction: interaction), directionHint: nil) }
    
    return SettingsSearchContainerTransition(deletions: deletions, insertions: insertions, updates: updates, isSearching: isSearching)
}

private enum SettingsSearchRecentEntryStableId: Hashable {
    case recent(SettingsSearchableItemId)
    
    static func ==(lhs: SettingsSearchRecentEntryStableId, rhs: SettingsSearchRecentEntryStableId) -> Bool {
        switch lhs {
            case let .recent(id):
                if case .recent(id) = rhs {
                    return true
                } else {
                    return false
                }
        }
    }
    
    var hashValue: Int {
        switch self {
            case let .recent(id):
                return id.hashValue
        }
    }
}

private enum SettingsSearchRecentEntry: Comparable, Identifiable {
    case recent(Int, SettingsSearchableItem, ChatListSearchItemHeader)
    case faq(Int, SettingsSearchableItem, ChatListSearchItemHeader)
    
    var stableId: SettingsSearchRecentEntryStableId {
        switch self {
            case let .recent(_, item, _), let .faq(_, item, _):
                return .recent(item.id)
        }
    }
    
    var header: ChatListSearchItemHeader {
        switch self {
            case let .recent(_, _, header), let .faq(_, _, header):
                return header
        }
    }
    
    static func ==(lhs: SettingsSearchRecentEntry, rhs: SettingsSearchRecentEntry) -> Bool {
        switch lhs {
            case let .recent(lhsIndex, lhsItem, lhsHeader):
                if case let .recent(rhsIndex, rhsItem, rhsHeader) = rhs, lhsIndex == rhsIndex, lhsItem.id == rhsItem.id, lhsHeader.id == rhsHeader.id {
                    return true
                } else {
                    return false
                }
            case let .faq(lhsIndex, lhsItem, lhsHeader):
                if case let .faq(rhsIndex, rhsItem, rhsHeader) = rhs, lhsIndex == rhsIndex, lhsItem.id == rhsItem.id, lhsHeader.id == rhsHeader.id {
                    return true
                } else {
                    return false
                }
        }
    }
    
    static func <(lhs: SettingsSearchRecentEntry, rhs: SettingsSearchRecentEntry) -> Bool {
        switch lhs {
            case let .recent(lhsIndex, _, _):
                switch rhs {
                    case let .recent(rhsIndex, _, _):
                        return lhsIndex <= rhsIndex
                    case .faq:
                        return false
                }
            case let .faq(lhsIndex, _, _):
                switch rhs {
                    case .recent:
                        return true
                    case let .faq(rhsIndex, _, _):
                        return lhsIndex <= rhsIndex
                }
        }
    }
    
    func item(account: Account, theme: PresentationTheme, strings: PresentationStrings, interaction: SettingsSearchInteraction) -> ListViewItem {
        switch self {
            case let .recent(_, item, header), let .faq(_, item, header):
                return SettingsSearchRecentItem(account: account, theme: theme, strings: strings, title: item.title, breadcrumbs: item.breadcrumbs, action: {
                    interaction.openItem(item)
                }, deleted: {
                    interaction.deleteRecentItem(item.id)
                }, header: header)
        }
    }
}

private struct SettingsSearchContainerRecentTransition {
    let deletions: [ListViewDeleteItem]
    let insertions: [ListViewInsertItem]
    let updates: [ListViewUpdateItem]
    let isEmpty: Bool
}

private func preparedSettingsSearchContainerRecentTransition(from fromEntries: [SettingsSearchRecentEntry], to toEntries: [SettingsSearchRecentEntry], account: Account, theme: PresentationTheme, strings: PresentationStrings, interaction: SettingsSearchInteraction) -> SettingsSearchContainerRecentTransition {
    let (deleteIndices, indicesAndItems, updateIndices) = mergeListsStableWithUpdates(leftList: fromEntries, rightList: toEntries)
    
    let deletions = deleteIndices.map { ListViewDeleteItem(index: $0, directionHint: nil) }
    let insertions = indicesAndItems.map { ListViewInsertItem(index: $0.0, previousIndex: $0.2, item: $0.1.item(account: account, theme: theme, strings: strings, interaction: interaction), directionHint: nil) }
    let updates = updateIndices.map { ListViewUpdateItem(index: $0.0, previousIndex: $0.2, item: $0.1.item(account: account, theme: theme, strings: strings, interaction: interaction), directionHint: nil) }
    
    return SettingsSearchContainerRecentTransition(deletions: deletions, insertions: insertions, updates: updates, isEmpty: toEntries.isEmpty)
}


public final class SettingsSearchContainerNode: SearchDisplayControllerContentNode {
    private let listNode: ListView
    private let recentListNode: ListView
    
    private var enqueuedTransitions: [SettingsSearchContainerTransition] = []
    private var enqueuedRecentTransitions: [(SettingsSearchContainerRecentTransition, Bool)] = []
    private var hasValidLayout = false
    
    private let searchQuery = Promise<String?>()
    private let searchDisposable = MetaDisposable()
    
    private var recentDisposable: Disposable?
    
    private var presentationData: PresentationData
    private var presentationDataDisposable: Disposable?
    private let presentationDataPromise: Promise<PresentationData>
    
<<<<<<< HEAD
    public init(context: AccountContext, openResult: @escaping (SettingsSearchableItem) -> Void, resolvedFaqUrl: Signal<ResolvedUrl?, NoError>, exceptionsList: Signal<NotificationExceptionsList?, NoError>, archivedStickerPacks: Signal<[ArchivedStickerPackItem]?, NoError>, privacySettings: Signal<AccountPrivacySettings?, NoError>, hasWallet: Signal<Bool, NoError>, activeSessionsContext: Signal<ActiveSessionsContext?, NoError>, webSessionsContext: Signal<WebSessionsContext?, NoError>) {
=======
    public init(context: AccountContext, openResult: @escaping (SettingsSearchableItem) -> Void, resolvedFaqUrl: Signal<ResolvedUrl?, NoError>, exceptionsList: Signal<NotificationExceptionsList?, NoError>, archivedStickerPacks: Signal<[ArchivedStickerPackItem]?, NoError>, privacySettings: Signal<AccountPrivacySettings?, NoError>, hasTwoStepAuth: Signal<Bool?, NoError>, activeSessionsContext: Signal<ActiveSessionsContext?, NoError>, webSessionsContext: Signal<WebSessionsContext?, NoError>) {
>>>>>>> e18b6736
        self.presentationData = context.sharedContext.currentPresentationData.with { $0 }
        self.presentationDataPromise = Promise(self.presentationData)
        
        self.listNode = ListView()
        self.listNode.backgroundColor = self.presentationData.theme.chatList.backgroundColor
        self.listNode.isHidden = true
        
        self.recentListNode = ListView()
        self.recentListNode.backgroundColor = self.presentationData.theme.chatList.backgroundColor
        self.recentListNode.verticalScrollIndicatorColor = self.presentationData.theme.list.scrollIndicatorColor
        
        super.init()
        
        self.backgroundColor = self.presentationData.theme.chatList.backgroundColor
        
        self.addSubnode(self.recentListNode)
        self.addSubnode(self.listNode)
        
        let interaction = SettingsSearchInteraction(openItem: { result in
            addRecentSettingsSearchItem(postbox: context.account.postbox, item: result.id)
            openResult(result)
        }, deleteRecentItem: { id in
            removeRecentSettingsSearchItem(postbox: context.account.postbox, item: id)
        })
        
        let searchableItems = Promise<[SettingsSearchableItem]>()
        searchableItems.set(settingsSearchableItems(context: context, notificationExceptionsList: exceptionsList, archivedStickerPacks: archivedStickerPacks, privacySettings: privacySettings, hasTwoStepAuth: hasTwoStepAuth, activeSessionsContext: activeSessionsContext, webSessionsContext: webSessionsContext))
        
        let faqItems = Promise<[SettingsSearchableItem]>()
        faqItems.set(faqSearchableItems(context: context, resolvedUrl: resolvedFaqUrl, suggestAccountDeletion: false))
        
        let queryAndFoundItems = combineLatest(searchableItems.get(), faqSearchableItems(context: context, resolvedUrl: resolvedFaqUrl, suggestAccountDeletion: true))
        |> mapToSignal { searchableItems, faqSearchableItems -> Signal<(String, [SettingsSearchableItem])?, NoError> in
            return self.searchQuery.get()
            |> mapToSignal { query -> Signal<(String, [SettingsSearchableItem])?, NoError> in
                if let query = query, !query.isEmpty {
                    let results = searchSettingsItems(items: searchableItems, query: query)
                    let faqResults = searchSettingsItems(items: faqSearchableItems, query: query)
                    let finalResults: [SettingsSearchableItem]
                    if faqResults.first?.id == .faq(1) {
                        finalResults = faqResults + results
                    } else {
                        finalResults = results + faqResults
                    }
                    return .single((query, finalResults))
                } else {
                    return .single(nil)
                }
            }
        }
        
        self.recentListNode.isHidden = false
        
        let previousRecentlySearchedItemOrder = Atomic<[SettingsSearchableItemId]>(value: [])
        let fixedRecentlySearchedItems = settingsSearchRecentItems(postbox: context.account.postbox)
        |> map { recentIds -> [SettingsSearchableItemId] in
            var result: [SettingsSearchableItemId] = []
            let _ = previousRecentlySearchedItemOrder.modify { current in
                var updated: [SettingsSearchableItemId] = []
                for id in current {
                    inner: for recentId in recentIds {
                        if recentId == id {
                            updated.append(id)
                            result.append(recentId)
                            break inner
                        }
                    }
                }
                for recentId in recentIds.reversed() {
                    if !updated.contains(recentId) {
                        updated.insert(recentId, at: 0)
                        result.insert(recentId, at: 0)
                    }
                }
                return updated
            }
            return result
        }
        
        let recentSearchItems = combineLatest(searchableItems.get(), fixedRecentlySearchedItems)
        |> map { searchableItems, recentItems -> [SettingsSearchableItem] in
            let searchableItemsMap = searchableItems.reduce([SettingsSearchableItemId : SettingsSearchableItem]()) { (map, item) -> [SettingsSearchableItemId: SettingsSearchableItem] in
                var map = map
                map[item.id] = item
                return map
            }
            var result: [SettingsSearchableItem] = []
            for itemId in recentItems {
                if let searchItem = searchableItemsMap[itemId] {
                    if case let .language(id) = searchItem.id, id > 0 {
                    } else {
                        result.append(searchItem)
                    }
                }
            }
            return result
        }
        
        let previousRecentItems = Atomic<[SettingsSearchRecentEntry]?>(value: nil)
        self.recentDisposable = (combineLatest(recentSearchItems, faqItems.get(), self.presentationDataPromise.get())
        |> deliverOnMainQueue).start(next: { [weak self] recentSearchItems, faqItems, presentationData in
            if let strongSelf = self {
                let recentHeader = ChatListSearchItemHeader(type: .recentPeers, theme: presentationData.theme, strings: presentationData.strings, actionTitle: presentationData.strings.WebSearch_RecentSectionClear, action: {
                    clearRecentSettingsSearchItems(postbox: context.account.postbox)
                })
                let faqHeader = ChatListSearchItemHeader(type: .faq, theme: presentationData.theme, strings: presentationData.strings)
                
                var entries: [SettingsSearchRecentEntry] = []
                for i in 0 ..< recentSearchItems.count {
                    entries.append(.recent(i, recentSearchItems[i], recentHeader))
                }
                
                for i in 0 ..< faqItems.count {
                    entries.append(.faq(i, faqItems[i], faqHeader))
                }
                
                
                let previousEntries = previousRecentItems.swap(entries)
                let transition = preparedSettingsSearchContainerRecentTransition(from: previousEntries ?? [], to: entries, account: context.account, theme: presentationData.theme, strings: presentationData.strings, interaction: interaction)
                strongSelf.enqueueRecentTransition(transition, firstTime: previousEntries == nil)
            }
        })
        
        let previousEntriesHolder = Atomic<([SettingsSearchEntry], PresentationTheme, PresentationStrings)?>(value: nil)
        self.searchDisposable.set(combineLatest(queue: .mainQueue(), queryAndFoundItems, self.presentationDataPromise.get()).start(next: { [weak self] queryAndFoundItems, presentationData in
            guard let strongSelf = self else {
                return
            }
            var currentQuery: String?
            var entries: [SettingsSearchEntry] = []
            if let (query, items) = queryAndFoundItems {
                currentQuery = query
                var previousIcon: SettingsSearchableItemIcon?
                for item in items {
                    var image: UIImage?
                    if previousIcon != item.icon {
                        image = item.icon.image()
                    }
                    entries.append(.result(index: entries.count, item: item, icon: image))
                    previousIcon = item.icon
                }
            }
            
            if !entries.isEmpty || currentQuery == nil {
                let previousEntriesAndPresentationData = previousEntriesHolder.swap((entries, presentationData.theme, presentationData.strings))
                let transition = preparedSettingsSearchContainerTransition(theme: presentationData.theme, strings: presentationData.strings, from: previousEntriesAndPresentationData?.0 ?? [], to: entries, interaction: interaction, isSearching: queryAndFoundItems != nil, forceUpdate: previousEntriesAndPresentationData?.1 !== presentationData.theme || previousEntriesAndPresentationData?.2 !== presentationData.strings)
                strongSelf.enqueueTransition(transition)
            }
        }))
        
        self.presentationDataDisposable = (context.sharedContext.presentationData
            |> deliverOnMainQueue).start(next: { [weak self] presentationData in
                if let strongSelf = self {
                    let previousTheme = strongSelf.presentationData.theme
                    let previousStrings = strongSelf.presentationData.strings
                    
                    strongSelf.presentationData = presentationData
                    
                    if previousTheme !== presentationData.theme || previousStrings !== presentationData.strings {
                        strongSelf.updateThemeAndStrings(theme: presentationData.theme, strings: presentationData.strings)
                        strongSelf.presentationDataPromise.set(.single(presentationData))
                    }
                }
            })
        
        self.listNode.beganInteractiveDragging = { [weak self] in
            self?.dismissInput?()
        }
        
        self.recentListNode.beganInteractiveDragging = { [weak self] in
            self?.dismissInput?()
        }
    }
    
    deinit {
        self.searchDisposable.dispose()
        self.recentDisposable?.dispose()
        self.presentationDataDisposable?.dispose()
    }
    
    func updateThemeAndStrings(theme: PresentationTheme, strings: PresentationStrings) {
        self.listNode.backgroundColor = theme.chatList.backgroundColor
        self.recentListNode.backgroundColor = theme.chatList.backgroundColor
        self.recentListNode.verticalScrollIndicatorColor = theme.list.scrollIndicatorColor
    }
    
    public override func searchTextUpdated(text: String) {
        if text.isEmpty {
            self.searchQuery.set(.single(nil))
        } else {
            self.searchQuery.set(.single(text))
        }
    }
    
    private func enqueueTransition(_ transition: SettingsSearchContainerTransition) {
        self.enqueuedTransitions.append(transition)
        
        if self.hasValidLayout {
            while !self.enqueuedTransitions.isEmpty {
                self.dequeueTransition()
            }
        }
    }
    
    private func dequeueTransition() {
        if let transition = self.enqueuedTransitions.first {
            self.enqueuedTransitions.remove(at: 0)
            
            var options = ListViewDeleteAndInsertOptions()
            options.insert(.PreferSynchronousDrawing)
            
            let isSearching = transition.isSearching
            self.listNode.transaction(deleteIndices: transition.deletions, insertIndicesAndItems: transition.insertions, updateIndicesAndItems: transition.updates, options: options, updateSizeAndInsets: nil, updateOpaqueState: nil, completion: { [weak self] _ in
                self?.listNode.isHidden = !isSearching
            })
        }
    }
    
    private func enqueueRecentTransition(_ transition: SettingsSearchContainerRecentTransition, firstTime: Bool) {
        self.enqueuedRecentTransitions.append((transition, firstTime))
        
        if self.hasValidLayout {
            while !self.enqueuedRecentTransitions.isEmpty {
                self.dequeueRecentTransition()
            }
        }
    }
    
    private func dequeueRecentTransition() {
        if let (transition, firstTime) = self.enqueuedRecentTransitions.first {
            self.enqueuedRecentTransitions.remove(at: 0)
            
            var options = ListViewDeleteAndInsertOptions()
            if firstTime {
                options.insert(.PreferSynchronousDrawing)
            } else {
                options.insert(.AnimateInsertion)
            }
            
            self.recentListNode.transaction(deleteIndices: transition.deletions, insertIndicesAndItems: transition.insertions, updateIndicesAndItems: transition.updates, options: options, updateSizeAndInsets: nil, updateOpaqueState: nil, completion: { [weak self] _ in
                self?.recentListNode.backgroundColor = transition.isEmpty ? .clear : self?.presentationData.theme.chatList.backgroundColor
            })
        }
    }
    
    public override func containerLayoutUpdated(_ layout: ContainerViewLayout, navigationBarHeight: CGFloat, transition: ContainedViewLayoutTransition) {
        super.containerLayoutUpdated(layout, navigationBarHeight: navigationBarHeight, transition: transition)
                
        let (duration, curve) = listViewAnimationDurationAndCurve(transition: transition)
        
        var insets = layout.insets(options: [.input])
        insets.top += navigationBarHeight
        insets.left += layout.safeInsets.left
        insets.right += layout.safeInsets.right
        
        self.recentListNode.frame = CGRect(origin: CGPoint(), size: layout.size)
        self.recentListNode.transaction(deleteIndices: [], insertIndicesAndItems: [], updateIndicesAndItems: [], options: [.Synchronous], scrollToItem: nil, updateSizeAndInsets: ListViewUpdateSizeAndInsets(size: layout.size, insets: insets, duration: duration, curve: curve), stationaryItemRange: nil, updateOpaqueState: nil, completion: { _ in })
        
        self.listNode.frame = CGRect(origin: CGPoint(), size: layout.size)
        self.listNode.transaction(deleteIndices: [], insertIndicesAndItems: [], updateIndicesAndItems: [], options: [.Synchronous], scrollToItem: nil, updateSizeAndInsets: ListViewUpdateSizeAndInsets(size: layout.size, insets: insets, duration: duration, curve: curve), stationaryItemRange: nil, updateOpaqueState: nil, completion: { _ in })
        
        if !self.hasValidLayout {
            self.hasValidLayout = true
            while !self.enqueuedTransitions.isEmpty {
                self.dequeueTransition()
            }
        }
    }
    
    public override func scrollToTop() {
        let listNodeToScroll: ListView
        if !self.listNode.isHidden {
            listNodeToScroll = self.listNode
        } else {
            listNodeToScroll = self.recentListNode
        }
        listNodeToScroll.transaction(deleteIndices: [], insertIndicesAndItems: [], updateIndicesAndItems: [], options: [.Synchronous, .LowLatency], scrollToItem: ListViewScrollToItem(index: 0, position: .top(0.0), animated: true, curve: .Default(duration: nil), directionHint: .Up), updateSizeAndInsets: nil, stationaryItemRange: nil, updateOpaqueState: nil, completion: { _ in })
    }
    
    @objc func dimTapGesture(_ recognizer: UITapGestureRecognizer) {
        if case .ended = recognizer.state {
            self.cancel?()
        }
    }
}

private final class SettingsSearchItemNode: ItemListControllerSearchNode {
    private let context: AccountContext
    private var presentationData: PresentationData
    private var containerLayout: (ContainerViewLayout, CGFloat)?
    private var searchDisplayController: SearchDisplayController?
    
    let pushController: (ViewController) -> Void
    let presentController: (ViewController, Any?) -> Void
    let getNavigationController: (() -> NavigationController?)?
    let resolvedFaqUrl: Signal<ResolvedUrl?, NoError>
    let exceptionsList: Signal<NotificationExceptionsList?, NoError>
    let archivedStickerPacks: Signal<[ArchivedStickerPackItem]?, NoError>
    let privacySettings: Signal<AccountPrivacySettings?, NoError>
    let hasTwoStepAuth: Signal<Bool?, NoError>
    let activeSessionsContext: Signal<ActiveSessionsContext?, NoError>
    let webSessionsContext: Signal<WebSessionsContext?, NoError>
    
    var cancel: () -> Void
    
<<<<<<< HEAD
    init(context: AccountContext, cancel: @escaping () -> Void, updateActivity: @escaping(Bool) -> Void, pushController: @escaping (ViewController) -> Void, presentController: @escaping (ViewController, Any?) -> Void, getNavigationController: (() -> NavigationController?)?, resolvedFaqUrl: Signal<ResolvedUrl?, NoError>, exceptionsList: Signal<NotificationExceptionsList?, NoError>, archivedStickerPacks: Signal<[ArchivedStickerPackItem]?, NoError>, privacySettings: Signal<AccountPrivacySettings?, NoError>, hasWallet: Signal<Bool, NoError>, activeSessionsContext: Signal<ActiveSessionsContext?, NoError>, webSessionsContext: Signal<WebSessionsContext?, NoError>) {
=======
    init(context: AccountContext, cancel: @escaping () -> Void, updateActivity: @escaping(Bool) -> Void, pushController: @escaping (ViewController) -> Void, presentController: @escaping (ViewController, Any?) -> Void, getNavigationController: (() -> NavigationController?)?, resolvedFaqUrl: Signal<ResolvedUrl?, NoError>, exceptionsList: Signal<NotificationExceptionsList?, NoError>, archivedStickerPacks: Signal<[ArchivedStickerPackItem]?, NoError>, privacySettings: Signal<AccountPrivacySettings?, NoError>, hasTwoStepAuth: Signal<Bool?, NoError>, activeSessionsContext: Signal<ActiveSessionsContext?, NoError>, webSessionsContext: Signal<WebSessionsContext?, NoError>) {
>>>>>>> e18b6736
        self.context = context
        self.presentationData = context.sharedContext.currentPresentationData.with { $0 }
        self.cancel = cancel
        self.pushController = pushController
        self.presentController = presentController
        self.getNavigationController = getNavigationController
        self.resolvedFaqUrl = resolvedFaqUrl
        self.exceptionsList = exceptionsList
        self.archivedStickerPacks = archivedStickerPacks
        self.privacySettings = privacySettings
        self.hasTwoStepAuth = hasTwoStepAuth
        self.activeSessionsContext = activeSessionsContext
        self.webSessionsContext = webSessionsContext
        
        super.init()
    }
    
    func updatePresentationData(_ presentationData: PresentationData) {
        self.presentationData = presentationData
        self.searchDisplayController?.updatePresentationData(presentationData)
    }
    
    func activateSearch(placeholderNode: SearchBarPlaceholderNode) {
        guard let (containerLayout, navigationBarHeight) = self.containerLayout, self.searchDisplayController == nil else {
            return
        }
        
        self.searchDisplayController = SearchDisplayController(presentationData: self.presentationData, contentNode: SettingsSearchContainerNode(context: self.context, openResult: { [weak self] result in
            if let strongSelf = self {
                result.present(strongSelf.context, strongSelf.getNavigationController?(), { [weak self] mode, controller in
                    if let strongSelf = self {
                        switch mode {
                            case .push:
                                if let controller = controller {
                                    strongSelf.pushController(controller)
                                }
                            case .modal:
                                if let controller = controller {
                                    strongSelf.presentController(controller, ViewControllerPresentationArguments(presentationAnimation: .modalSheet, completion: { [weak self] in
                                        self?.cancel()
                                    }))
                                }
                            case .immediate:
                                if let controller = controller {
                                    strongSelf.presentController(controller, nil)
                                }
                            case .dismiss:
                                strongSelf.cancel()
                        }
                    }
                })
            }
<<<<<<< HEAD
        }, resolvedFaqUrl: self.resolvedFaqUrl, exceptionsList: self.exceptionsList, archivedStickerPacks: self.archivedStickerPacks, privacySettings: self.privacySettings, hasWallet: self.hasWallet, activeSessionsContext: self.activeSessionsContext, webSessionsContext: self.webSessionsContext), cancel: { [weak self] in
=======
        }, resolvedFaqUrl: self.resolvedFaqUrl, exceptionsList: self.exceptionsList, archivedStickerPacks: self.archivedStickerPacks, privacySettings: self.privacySettings, hasTwoStepAuth: self.hasTwoStepAuth, activeSessionsContext: self.activeSessionsContext, webSessionsContext: self.webSessionsContext), cancel: { [weak self] in
>>>>>>> e18b6736
            self?.cancel()
        })
        
        self.searchDisplayController?.containerLayoutUpdated(containerLayout, navigationBarHeight: navigationBarHeight, transition: .immediate)
        self.searchDisplayController?.activate(insertSubnode: { [weak self, weak placeholderNode] subnode, isSearchBar in
            if let strongSelf = self, let strongPlaceholderNode = placeholderNode {
                if isSearchBar {
                    strongPlaceholderNode.supernode?.insertSubnode(subnode, aboveSubnode: strongPlaceholderNode)
                } else {
                    strongSelf.addSubnode(subnode)
                }
            }
        }, placeholder: placeholderNode)
    }
    
    func deactivateSearch(placeholderNode: SearchBarPlaceholderNode) {
        if let searchDisplayController = self.searchDisplayController {
            searchDisplayController.deactivate(placeholder: placeholderNode)
            self.searchDisplayController = nil
        }
    }
    
    var isSearching: Bool {
        return self.searchDisplayController != nil
    }
    
    override func scrollToTop() {
        self.searchDisplayController?.contentNode.scrollToTop()
    }
    
    override func queryUpdated(_ query: String) {
    }
    
    override func updateLayout(layout: ContainerViewLayout, navigationBarHeight: CGFloat, transition: ContainedViewLayoutTransition) {
        self.containerLayout = (layout, navigationBarHeight)
        
        if let searchDisplayController = self.searchDisplayController {
            searchDisplayController.containerLayoutUpdated(layout, navigationBarHeight: navigationBarHeight, transition: transition)
        }
    }
    
    override func hitTest(_ point: CGPoint, with event: UIEvent?) -> UIView? {
        if let searchDisplayController = self.searchDisplayController, let result = searchDisplayController.contentNode.hitTest(self.view.convert(point, to: searchDisplayController.contentNode.view), with: event) {
            return result
        }
        
        return super.hitTest(point, with: event)
    }
}
<|MERGE_RESOLUTION|>--- conflicted
+++ resolved
@@ -86,11 +86,7 @@
     private var activity: ValuePromise<Bool> = ValuePromise(ignoreRepeated: false)
     private let activityDisposable = MetaDisposable()
     
-<<<<<<< HEAD
-    init(context: AccountContext, theme: PresentationTheme, placeholder: String, activated: Bool, updateActivated: @escaping (Bool) -> Void, presentController: @escaping (ViewController, Any?) -> Void, pushController: @escaping (ViewController) -> Void, getNavigationController: (() -> NavigationController?)?, resolvedFaqUrl: Signal<ResolvedUrl?, NoError>, exceptionsList: Signal<NotificationExceptionsList?, NoError>, archivedStickerPacks: Signal<[ArchivedStickerPackItem]?, NoError>, privacySettings: Signal<AccountPrivacySettings?, NoError>, hasWallet: Signal<Bool, NoError>, activeSessionsContext: Signal<ActiveSessionsContext?, NoError>, webSessionsContext: Signal<WebSessionsContext?, NoError>) {
-=======
     init(context: AccountContext, theme: PresentationTheme, placeholder: String, activated: Bool, updateActivated: @escaping (Bool) -> Void, presentController: @escaping (ViewController, Any?) -> Void, pushController: @escaping (ViewController) -> Void, getNavigationController: (() -> NavigationController?)?, resolvedFaqUrl: Signal<ResolvedUrl?, NoError>, exceptionsList: Signal<NotificationExceptionsList?, NoError>, archivedStickerPacks: Signal<[ArchivedStickerPackItem]?, NoError>, privacySettings: Signal<AccountPrivacySettings?, NoError>, hasTwoStepAuth: Signal<Bool?, NoError>, activeSessionsContext: Signal<ActiveSessionsContext?, NoError>, webSessionsContext: Signal<WebSessionsContext?, NoError>) {
->>>>>>> e18b6736
         self.context = context
         self.theme = theme
         self.placeholder = placeholder
@@ -169,11 +165,7 @@
                 pushController(c)
             }, presentController: { c, a in
                 presentController(c, a)
-<<<<<<< HEAD
-            }, getNavigationController: self.getNavigationController, resolvedFaqUrl: self.resolvedFaqUrl, exceptionsList: self.exceptionsList, archivedStickerPacks: self.archivedStickerPacks, privacySettings: self.privacySettings, hasWallet: self.hasWallet, activeSessionsContext: self.activeSessionsContext, webSessionsContext: self.webSessionsContext)
-=======
             }, getNavigationController: self.getNavigationController, resolvedFaqUrl: self.resolvedFaqUrl, exceptionsList: self.exceptionsList, archivedStickerPacks: self.archivedStickerPacks, privacySettings: self.privacySettings, hasTwoStepAuth: self.hasTwoStepAuth, activeSessionsContext: self.activeSessionsContext, webSessionsContext: self.webSessionsContext)
->>>>>>> e18b6736
         }
     }
 }
@@ -370,11 +362,7 @@
     private var presentationDataDisposable: Disposable?
     private let presentationDataPromise: Promise<PresentationData>
     
-<<<<<<< HEAD
-    public init(context: AccountContext, openResult: @escaping (SettingsSearchableItem) -> Void, resolvedFaqUrl: Signal<ResolvedUrl?, NoError>, exceptionsList: Signal<NotificationExceptionsList?, NoError>, archivedStickerPacks: Signal<[ArchivedStickerPackItem]?, NoError>, privacySettings: Signal<AccountPrivacySettings?, NoError>, hasWallet: Signal<Bool, NoError>, activeSessionsContext: Signal<ActiveSessionsContext?, NoError>, webSessionsContext: Signal<WebSessionsContext?, NoError>) {
-=======
     public init(context: AccountContext, openResult: @escaping (SettingsSearchableItem) -> Void, resolvedFaqUrl: Signal<ResolvedUrl?, NoError>, exceptionsList: Signal<NotificationExceptionsList?, NoError>, archivedStickerPacks: Signal<[ArchivedStickerPackItem]?, NoError>, privacySettings: Signal<AccountPrivacySettings?, NoError>, hasTwoStepAuth: Signal<Bool?, NoError>, activeSessionsContext: Signal<ActiveSessionsContext?, NoError>, webSessionsContext: Signal<WebSessionsContext?, NoError>) {
->>>>>>> e18b6736
         self.presentationData = context.sharedContext.currentPresentationData.with { $0 }
         self.presentationDataPromise = Promise(self.presentationData)
         
@@ -680,11 +668,7 @@
     
     var cancel: () -> Void
     
-<<<<<<< HEAD
-    init(context: AccountContext, cancel: @escaping () -> Void, updateActivity: @escaping(Bool) -> Void, pushController: @escaping (ViewController) -> Void, presentController: @escaping (ViewController, Any?) -> Void, getNavigationController: (() -> NavigationController?)?, resolvedFaqUrl: Signal<ResolvedUrl?, NoError>, exceptionsList: Signal<NotificationExceptionsList?, NoError>, archivedStickerPacks: Signal<[ArchivedStickerPackItem]?, NoError>, privacySettings: Signal<AccountPrivacySettings?, NoError>, hasWallet: Signal<Bool, NoError>, activeSessionsContext: Signal<ActiveSessionsContext?, NoError>, webSessionsContext: Signal<WebSessionsContext?, NoError>) {
-=======
     init(context: AccountContext, cancel: @escaping () -> Void, updateActivity: @escaping(Bool) -> Void, pushController: @escaping (ViewController) -> Void, presentController: @escaping (ViewController, Any?) -> Void, getNavigationController: (() -> NavigationController?)?, resolvedFaqUrl: Signal<ResolvedUrl?, NoError>, exceptionsList: Signal<NotificationExceptionsList?, NoError>, archivedStickerPacks: Signal<[ArchivedStickerPackItem]?, NoError>, privacySettings: Signal<AccountPrivacySettings?, NoError>, hasTwoStepAuth: Signal<Bool?, NoError>, activeSessionsContext: Signal<ActiveSessionsContext?, NoError>, webSessionsContext: Signal<WebSessionsContext?, NoError>) {
->>>>>>> e18b6736
         self.context = context
         self.presentationData = context.sharedContext.currentPresentationData.with { $0 }
         self.cancel = cancel
@@ -737,11 +721,7 @@
                     }
                 })
             }
-<<<<<<< HEAD
-        }, resolvedFaqUrl: self.resolvedFaqUrl, exceptionsList: self.exceptionsList, archivedStickerPacks: self.archivedStickerPacks, privacySettings: self.privacySettings, hasWallet: self.hasWallet, activeSessionsContext: self.activeSessionsContext, webSessionsContext: self.webSessionsContext), cancel: { [weak self] in
-=======
         }, resolvedFaqUrl: self.resolvedFaqUrl, exceptionsList: self.exceptionsList, archivedStickerPacks: self.archivedStickerPacks, privacySettings: self.privacySettings, hasTwoStepAuth: self.hasTwoStepAuth, activeSessionsContext: self.activeSessionsContext, webSessionsContext: self.webSessionsContext), cancel: { [weak self] in
->>>>>>> e18b6736
             self?.cancel()
         })
         
