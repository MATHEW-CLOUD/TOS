import Foundation
import UIKit
import Display
import SwiftSignalKit
import Postbox
import TelegramCore
import LegacyComponents
import TelegramPresentationData
import TelegramUIPreferences
import ItemListUI
import PresentationDataUtils
import AccountContext
import OpenInExternalAppUI
import ItemListPeerActionItem
import StorageUsageScreen

public enum AutomaticSaveIncomingPeerType {
    case privateChats
    case groups
    case channels
}

private final class DataAndStorageControllerArguments {
    let openStorageUsage: () -> Void
    let openNetworkUsage: () -> Void
    let openProxy: () -> Void
    let openAutomaticDownloadConnectionType: (AutomaticDownloadConnectionType) -> Void
    let resetAutomaticDownload: () -> Void
    let toggleVoiceUseLessData: (Bool) -> Void
    let openSaveIncoming: (AutomaticSaveIncomingPeerType) -> Void
    let toggleSaveEditedPhotos: (Bool) -> Void
    let togglePauseMusicOnRecording: (Bool) -> Void
    let toggleRaiseToListen: (Bool) -> Void
<<<<<<< HEAD
=======
    let toggleAutoplayGifs: (Bool) -> Void
    let toggleAutoplayVideos: (Bool) -> Void
>>>>>>> 865a355e
    let toggleDownloadInBackground: (Bool) -> Void
    let openBrowserSelection: () -> Void
    let openIntents: () -> Void
    let toggleEnableSensitiveContent: (Bool) -> Void

<<<<<<< HEAD
    init(openStorageUsage: @escaping () -> Void, openNetworkUsage: @escaping () -> Void, openProxy: @escaping () -> Void,  openAutomaticDownloadConnectionType: @escaping (AutomaticDownloadConnectionType) -> Void, resetAutomaticDownload: @escaping () -> Void, toggleVoiceUseLessData: @escaping (Bool) -> Void, openSaveIncoming: @escaping (AutomaticSaveIncomingPeerType) -> Void, toggleSaveEditedPhotos: @escaping (Bool) -> Void, togglePauseMusicOnRecording: @escaping (Bool) -> Void, toggleRaiseToListen: @escaping (Bool) -> Void, toggleDownloadInBackground: @escaping (Bool) -> Void, openBrowserSelection: @escaping () -> Void, openIntents: @escaping () -> Void, toggleEnableSensitiveContent: @escaping (Bool) -> Void) {
=======
    init(openStorageUsage: @escaping () -> Void, openNetworkUsage: @escaping () -> Void, openProxy: @escaping () -> Void,  openAutomaticDownloadConnectionType: @escaping (AutomaticDownloadConnectionType) -> Void, resetAutomaticDownload: @escaping () -> Void, toggleVoiceUseLessData: @escaping (Bool) -> Void, openSaveIncoming: @escaping (AutomaticSaveIncomingPeerType) -> Void, toggleSaveEditedPhotos: @escaping (Bool) -> Void, togglePauseMusicOnRecording: @escaping (Bool) -> Void, toggleRaiseToListen: @escaping (Bool) -> Void, toggleAutoplayGifs: @escaping (Bool) -> Void, toggleAutoplayVideos: @escaping (Bool) -> Void, toggleDownloadInBackground: @escaping (Bool) -> Void, openBrowserSelection: @escaping () -> Void, openIntents: @escaping () -> Void, toggleEnableSensitiveContent: @escaping (Bool) -> Void) {
>>>>>>> 865a355e
        self.openStorageUsage = openStorageUsage
        self.openNetworkUsage = openNetworkUsage
        self.openProxy = openProxy
        self.openAutomaticDownloadConnectionType = openAutomaticDownloadConnectionType
        self.resetAutomaticDownload = resetAutomaticDownload
        self.toggleVoiceUseLessData = toggleVoiceUseLessData
        self.openSaveIncoming = openSaveIncoming
        self.toggleSaveEditedPhotos = toggleSaveEditedPhotos
        self.togglePauseMusicOnRecording = togglePauseMusicOnRecording
        self.toggleRaiseToListen = toggleRaiseToListen
<<<<<<< HEAD
=======
        self.toggleAutoplayGifs = toggleAutoplayGifs
        self.toggleAutoplayVideos = toggleAutoplayVideos
>>>>>>> 865a355e
        self.toggleDownloadInBackground = toggleDownloadInBackground
        self.openBrowserSelection = openBrowserSelection
        self.openIntents = openIntents
        self.toggleEnableSensitiveContent = toggleEnableSensitiveContent
    }
}

private enum DataAndStorageSection: Int32 {
    case usage
    case autoDownload
    case autoSave
    case backgroundDownload
    case voiceCalls
    case other
    case connection
    case enableSensitiveContent
}

public enum DataAndStorageEntryTag: ItemListItemTag, Equatable {
    case automaticDownloadReset
    case saveEditedPhotos
    case downloadInBackground
    case pauseMusicOnRecording
    case raiseToListen
    case autoSave(AutomaticSaveIncomingPeerType)
    
    public func isEqual(to other: ItemListItemTag) -> Bool {
        if let other = other as? DataAndStorageEntryTag, self == other {
            return true
        } else {
            return false
        }
    }
}

private enum DataAndStorageEntry: ItemListNodeEntry {
    case storageUsage(PresentationTheme, String, String)
    case networkUsage(PresentationTheme, String, String)
    case automaticDownloadHeader(PresentationTheme, String)
    case automaticDownloadCellular(PresentationTheme, String, String)
    case automaticDownloadWifi(PresentationTheme, String, String)
    case automaticDownloadReset(PresentationTheme, String, Bool)
    
    case autoSaveHeader(String)
    case autoSaveItem(index: Int, type: AutomaticSaveIncomingPeerType, title: String, label: String, value: String)
    case autoSaveInfo(String)
    
    case downloadInBackground(PresentationTheme, String, Bool)
    case downloadInBackgroundInfo(PresentationTheme, String)
    
    case useLessVoiceData(PresentationTheme, String, Bool)
    case useLessVoiceDataInfo(PresentationTheme, String)
    case otherHeader(PresentationTheme, String)
    case shareSheet(PresentationTheme, String)
    case saveEditedPhotos(PresentationTheme, String, Bool)
    case openLinksIn(PresentationTheme, String, String)
    case pauseMusicOnRecording(PresentationTheme, String, Bool)
    case raiseToListen(PresentationTheme, String, Bool)
    case raiseToListenInfo(PresentationTheme, String)
    
    case connectionHeader(PresentationTheme, String)
    case connectionProxy(PresentationTheme, String, String)
    case enableSensitiveContent(String, Bool)
    
    var section: ItemListSectionId {
        switch self {
            case .storageUsage, .networkUsage:
                return DataAndStorageSection.usage.rawValue
            case .automaticDownloadHeader, .automaticDownloadCellular, .automaticDownloadWifi, .automaticDownloadReset:
                return DataAndStorageSection.autoDownload.rawValue
            case .autoSaveHeader, .autoSaveItem, .autoSaveInfo:
                return DataAndStorageSection.autoSave.rawValue
            case .downloadInBackground, .downloadInBackgroundInfo:
                return DataAndStorageSection.backgroundDownload.rawValue
            case .useLessVoiceData, .useLessVoiceDataInfo:
                return DataAndStorageSection.voiceCalls.rawValue
<<<<<<< HEAD
=======
            case .autoplayHeader, .autoplayGifs, .autoplayVideos:
                return DataAndStorageSection.autoPlay.rawValue
>>>>>>> 865a355e
            case .otherHeader, .shareSheet, .saveEditedPhotos, .openLinksIn, .pauseMusicOnRecording, .raiseToListen, .raiseToListenInfo:
                return DataAndStorageSection.other.rawValue
            case .connectionHeader, .connectionProxy:
                return DataAndStorageSection.connection.rawValue
            case .enableSensitiveContent:
                return DataAndStorageSection.enableSensitiveContent.rawValue
        }
    }
    
    var stableId: Int32 {
        switch self {
            case .storageUsage:
                return 0
            case .networkUsage:
                return 1
            case .automaticDownloadHeader:
                return 2
            case .automaticDownloadCellular:
                return 3
            case .automaticDownloadWifi:
                return 4
            case .automaticDownloadReset:
                return 5
            case .autoSaveHeader:
                return 6
            case let .autoSaveItem(index, _, _, _, _):
                return 7 + Int32(index)
            case .autoSaveInfo:
                return 20
            case .downloadInBackground:
                return 21
            case .downloadInBackgroundInfo:
                return 22
            case .useLessVoiceData:
                return 23
            case .useLessVoiceDataInfo:
                return 24
<<<<<<< HEAD
            case .otherHeader:
                return 29
            case .shareSheet:
                return 30
=======
            case .autoplayHeader:
                return 25
            case .autoplayGifs:
                return 26
            case .autoplayVideos:
                return 27
            case .otherHeader:
                return 28
            case .shareSheet:
                return 29
>>>>>>> 865a355e
            case .saveEditedPhotos:
                return 31
            case .openLinksIn:
                return 32
            case .pauseMusicOnRecording:
                return 33
            case .raiseToListen:
                return 34
            case .raiseToListenInfo:
                return 35
            case .connectionHeader:
                return 36
            case .connectionProxy:
                return 37
            case .enableSensitiveContent:
                return 38
        }
    }
    
    static func ==(lhs: DataAndStorageEntry, rhs: DataAndStorageEntry) -> Bool {
        switch lhs {
            case let .storageUsage(lhsTheme, lhsText, lhsValue):
                if case let .storageUsage(rhsTheme, rhsText, rhsValue) = rhs, lhsTheme === rhsTheme, lhsText == rhsText, lhsValue == rhsValue {
                    return true
                } else {
                    return false
                }
            case let .networkUsage(lhsTheme, lhsText, lhsValue):
                if case let .networkUsage(rhsTheme, rhsText, rhsValue) = rhs, lhsTheme === rhsTheme, lhsText == rhsText, lhsValue == rhsValue {
                    return true
                } else {
                    return false
                }
            case let .automaticDownloadHeader(lhsTheme, lhsText):
                if case let .automaticDownloadHeader(rhsTheme, rhsText) = rhs, lhsTheme === rhsTheme, lhsText == rhsText {
                    return true
                } else {
                    return false
                }
            case let .automaticDownloadCellular(lhsTheme, lhsText, lhsValue):
                if case let .automaticDownloadCellular(rhsTheme, rhsText, rhsValue) = rhs, lhsTheme === rhsTheme, lhsText == rhsText, lhsValue == rhsValue {
                    return true
                } else {
                    return false
                }
            case let .automaticDownloadWifi(lhsTheme, lhsText, lhsEnabled):
                if case let .automaticDownloadWifi(rhsTheme, rhsText, rhsEnabled) = rhs, lhsTheme === rhsTheme, lhsText == rhsText, lhsEnabled == rhsEnabled {
                    return true
                } else {
                    return false
                }
            case let .automaticDownloadReset(lhsTheme, lhsText, lhsEnabled):
                if case let .automaticDownloadReset(rhsTheme, rhsText, rhsEnabled) = rhs, lhsTheme === rhsTheme, lhsText == rhsText, lhsEnabled == rhsEnabled {
                    return true
                } else {
                    return false
                }
            case let .autoSaveHeader(text):
                if case .autoSaveHeader(text) = rhs {
<<<<<<< HEAD
=======
                    return true
                } else {
                    return false
                }
            case let .autoSaveItem(index, type, title, label, value):
                if case .autoSaveItem(index, type, title, label, value) = rhs {
                    return true
                } else {
                    return false
                }
            case let .autoSaveInfo(text):
                if case .autoSaveInfo(text) = rhs {
                    return true
                } else {
                    return false
                }
            case let .autoplayHeader(lhsTheme, lhsText):
                if case let .autoplayHeader(rhsTheme, rhsText) = rhs, lhsTheme === rhsTheme, lhsText == rhsText {
>>>>>>> 865a355e
                    return true
                } else {
                    return false
                }
            case let .autoSaveItem(index, type, title, label, value):
                if case .autoSaveItem(index, type, title, label, value) = rhs {
                    return true
                } else {
                    return false
                }
            case let .autoSaveInfo(text):
                if case .autoSaveInfo(text) = rhs {
                    return true
                } else {
                    return false
                }
            case let .useLessVoiceData(lhsTheme, lhsText, lhsValue):
                if case let .useLessVoiceData(rhsTheme, rhsText, rhsValue) = rhs, lhsTheme === rhsTheme, lhsText == rhsText, lhsValue == rhsValue {
                    return true
                } else {
                    return false
                }
            case let .useLessVoiceDataInfo(lhsTheme, lhsText):
                if case let .useLessVoiceDataInfo(rhsTheme, rhsText) = rhs, lhsTheme === rhsTheme, lhsText == rhsText {
                    return true
                } else {
                    return false
                }
            case let .otherHeader(lhsTheme, lhsText):
                if case let .otherHeader(rhsTheme, rhsText) = rhs, lhsTheme === rhsTheme, lhsText == rhsText {
                    return true
                } else {
                    return false
                }
            case let .shareSheet(lhsTheme, lhsText):
                if case let .shareSheet(rhsTheme, rhsText) = rhs, lhsTheme === rhsTheme, lhsText == rhsText {
                    return true
                } else {
                    return false
                }
            case let .saveEditedPhotos(lhsTheme, lhsText, lhsValue):
                if case let .saveEditedPhotos(rhsTheme, rhsText, rhsValue) = rhs, lhsTheme === rhsTheme, lhsText == rhsText, lhsValue == rhsValue {
                    return true
                } else {
                    return false
                }
            case let .openLinksIn(lhsTheme, lhsText, lhsValue):
                if case let .openLinksIn(rhsTheme, rhsText, rhsValue) = rhs, lhsTheme === rhsTheme, lhsText == rhsText, lhsValue == rhsValue {
                    return true
                } else {
                    return false
                }
            case let .pauseMusicOnRecording(lhsTheme, lhsText, lhsValue):
                if case let .pauseMusicOnRecording(rhsTheme, rhsText, rhsValue) = rhs, lhsTheme === rhsTheme, lhsText == rhsText, lhsValue == rhsValue {
                    return true
                } else {
                    return false
                }
            case let .raiseToListen(lhsTheme, lhsText, lhsValue):
                if case let .raiseToListen(rhsTheme, rhsText, rhsValue) = rhs, lhsTheme === rhsTheme, lhsText == rhsText, lhsValue == rhsValue {
                    return true
                } else {
                    return false
                }
            case let .raiseToListenInfo(lhsTheme, lhsText):
                if case let .raiseToListenInfo(rhsTheme, rhsText) = rhs, lhsTheme === rhsTheme, lhsText == rhsText {
                    return true
                } else {
                    return false
                }
            case let .downloadInBackground(lhsTheme, lhsText, lhsValue):
                if case let .downloadInBackground(rhsTheme, rhsText, rhsValue) = rhs, lhsTheme === rhsTheme, lhsText == rhsText, lhsValue == rhsValue {
                    return true
                } else {
                    return false
                }
            case let .downloadInBackgroundInfo(lhsTheme, lhsText):
                if case let .downloadInBackgroundInfo(rhsTheme, rhsText) = rhs, lhsTheme === rhsTheme, lhsText == rhsText {
                    return true
                } else {
                    return false
                }
            case let .connectionHeader(lhsTheme, lhsText):
                if case let .connectionHeader(rhsTheme, rhsText) = rhs, lhsTheme === rhsTheme, lhsText == rhsText {
                    return true
                } else {
                    return false
                }
            case let .connectionProxy(lhsTheme, lhsText, lhsValue):
                if case let .connectionProxy(rhsTheme, rhsText, rhsValue) = rhs, lhsTheme === rhsTheme, lhsText == rhsText, lhsValue == rhsValue {
                    return true
                } else {
                    return false
                }
            case let .enableSensitiveContent(text, value):
                if case .enableSensitiveContent(text, value) = rhs {
                    return true
                } else {
                    return false
                }
        }
    }
    
    static func <(lhs: DataAndStorageEntry, rhs: DataAndStorageEntry) -> Bool {
        return lhs.stableId < rhs.stableId
    }
    
    func item(presentationData: ItemListPresentationData, arguments: Any) -> ListViewItem {
        let arguments = arguments as! DataAndStorageControllerArguments
        switch self {
            case let .storageUsage(_, text, value):
                return ItemListDisclosureItem(presentationData: presentationData, icon: UIImage(bundleImageName: "Settings/Menu/Storage")?.precomposed(), title: text, label: value, sectionId: self.section, style: .blocks, action: {
                    arguments.openStorageUsage()
                })
            case let .networkUsage(_, text, value):
                return ItemListDisclosureItem(presentationData: presentationData, icon: UIImage(bundleImageName: "Settings/Menu/Network")?.precomposed(), title: text, label: value, sectionId: self.section, style: .blocks, action: {
                    arguments.openNetworkUsage()
                })
            case let .automaticDownloadHeader(_, text):
                return ItemListSectionHeaderItem(presentationData: presentationData, text: text, sectionId: self.section)
            case let .automaticDownloadCellular(_, text, value):
                return ItemListDisclosureItem(presentationData: presentationData, icon: UIImage(bundleImageName: "Settings/Menu/Cellular")?.precomposed(), title: text, label: value, labelStyle: .detailText, sectionId: self.section, style: .blocks, action: {
                    arguments.openAutomaticDownloadConnectionType(.cellular)
                })
            case let .automaticDownloadWifi(_, text, value):
                return ItemListDisclosureItem(presentationData: presentationData, icon: UIImage(bundleImageName: "Settings/Menu/WiFi")?.precomposed(), title: text, label: value, labelStyle: .detailText, sectionId: self.section, style: .blocks, action: {
                    arguments.openAutomaticDownloadConnectionType(.wifi)
                })
            case let .automaticDownloadReset(theme, text, enabled):
                var icon = PresentationResourcesItemList.resetIcon(theme)
                if !enabled {
                    icon = generateTintedImage(image: icon, color: theme.list.itemDisabledTextColor)
                }
                return ItemListPeerActionItem(presentationData: presentationData, icon: icon, title: text, sectionId: self.section, height: .generic, color: enabled ? .accent : .disabled, editing: false, action: {
                    if enabled {
                        arguments.resetAutomaticDownload()
                    }
                })
            case let .autoSaveHeader(text):
<<<<<<< HEAD
=======
                return ItemListSectionHeaderItem(presentationData: presentationData, text: text, sectionId: self.section)
            case let .autoSaveItem(_, type, title, label, value):
                let iconName: String
                switch type {
                case .privateChats:
                    iconName = "Settings/Menu/EditProfile"
                case .groups:
                    iconName = "Settings/Menu/GroupChats"
                case .channels:
                    iconName = "Settings/Menu/Channels"
                }
                return ItemListDisclosureItem(presentationData: presentationData, icon: UIImage(bundleImageName: iconName)?.precomposed(), title: title, label: value, labelStyle: .text, additionalDetailLabel: label.isEmpty ? nil : label, sectionId: self.section, style: .blocks, action: {
                    arguments.openSaveIncoming(type)
                })
            case let .autoSaveInfo(text):
                return ItemListTextItem(presentationData: presentationData, text: .markdown(text), sectionId: self.section)
            case let .autoplayHeader(_, text):
>>>>>>> 865a355e
                return ItemListSectionHeaderItem(presentationData: presentationData, text: text, sectionId: self.section)
            case let .autoSaveItem(_, type, title, label, value):
                let iconName: String
                switch type {
                case .privateChats:
                    iconName = "Settings/Menu/EditProfile"
                case .groups:
                    iconName = "Settings/Menu/GroupChats"
                case .channels:
                    iconName = "Settings/Menu/Channels"
                }
                return ItemListDisclosureItem(presentationData: presentationData, icon: UIImage(bundleImageName: iconName)?.precomposed(), title: title, label: value, labelStyle: .text, additionalDetailLabel: label.isEmpty ? nil : label, sectionId: self.section, style: .blocks, action: {
                    arguments.openSaveIncoming(type)
                })
            case let .autoSaveInfo(text):
                return ItemListTextItem(presentationData: presentationData, text: .markdown(text), sectionId: self.section)
            case let .useLessVoiceData(_, text, value):
                return ItemListSwitchItem(presentationData: presentationData, title: text, value: value, sectionId: self.section, style: .blocks, updated: { value in
                    arguments.toggleVoiceUseLessData(value)
                }, tag: nil)
            case let .useLessVoiceDataInfo(_, text):
                return ItemListTextItem(presentationData: presentationData, text: .plain(text), sectionId: self.section)
            case let .otherHeader(_, text):
                return ItemListSectionHeaderItem(presentationData: presentationData, text: text, sectionId: self.section)
            case let .shareSheet(_, text):
                return ItemListDisclosureItem(presentationData: presentationData, title: text, label: "", sectionId: self.section, style: .blocks, action: {
                    arguments.openIntents()
                })
            case let .saveEditedPhotos(_, text, value):
                return ItemListSwitchItem(presentationData: presentationData, title: text, value: value, sectionId: self.section, style: .blocks, updated: { value in
                    arguments.toggleSaveEditedPhotos(value)
                }, tag: DataAndStorageEntryTag.saveEditedPhotos)
            case let .openLinksIn(_, text, value):
                return ItemListDisclosureItem(presentationData: presentationData, title: text, label: value, sectionId: self.section, style: .blocks, action: {
                    arguments.openBrowserSelection()
                })
            case let .pauseMusicOnRecording(_, text, value):
                return ItemListSwitchItem(presentationData: presentationData, title: text, value: value, sectionId: self.section, style: .blocks, updated: { value in
                    arguments.togglePauseMusicOnRecording(value)
                }, tag: DataAndStorageEntryTag.pauseMusicOnRecording)
            case let .raiseToListen(_, text, value):
                return ItemListSwitchItem(presentationData: presentationData, title: text, value: value, sectionId: self.section, style: .blocks, updated: { value in
                    arguments.toggleRaiseToListen(value)
                }, tag: DataAndStorageEntryTag.raiseToListen)
            case let .raiseToListenInfo(_, text):
                return ItemListTextItem(presentationData: presentationData, text: .markdown(text), sectionId: self.section)
            case let .downloadInBackground(_, text, value):
                return ItemListSwitchItem(presentationData: presentationData, title: text, value: value, sectionId: self.section, style: .blocks, updated: { value in
                    arguments.toggleDownloadInBackground(value)
                }, tag: DataAndStorageEntryTag.downloadInBackground)
            case let .downloadInBackgroundInfo(_, text):
                return ItemListTextItem(presentationData: presentationData, text: .plain(text), sectionId: self.section)
            case let .connectionHeader(_, text):
                return ItemListSectionHeaderItem(presentationData: presentationData, text: text, sectionId: self.section)
            case let .connectionProxy(_, text, value):
                return ItemListDisclosureItem(presentationData: presentationData, title: text, label: value, sectionId: self.section, style: .blocks, action: {
                    arguments.openProxy()
                })
            case let .enableSensitiveContent(text, value):
                return ItemListSwitchItem(presentationData: presentationData, title: text, value: value, sectionId: self.section, style: .blocks, updated: { value in
                    arguments.toggleEnableSensitiveContent(value)
                }, tag: nil)
        }
    }
}

private struct DataAndStorageControllerState: Equatable {
    static func ==(lhs: DataAndStorageControllerState, rhs: DataAndStorageControllerState) -> Bool {
        return true
    }
}

private struct DataAndStorageData: Equatable {
    let automaticMediaDownloadSettings: MediaAutoDownloadSettings
    let autodownloadSettings: AutodownloadSettings
    let generatedMediaStoreSettings: GeneratedMediaStoreSettings
    let mediaInputSettings: MediaInputSettings
    let voiceCallSettings: VoiceCallSettings
    let proxySettings: ProxySettings?
    
    init(automaticMediaDownloadSettings: MediaAutoDownloadSettings, autodownloadSettings: AutodownloadSettings, generatedMediaStoreSettings: GeneratedMediaStoreSettings, mediaInputSettings: MediaInputSettings, voiceCallSettings: VoiceCallSettings, proxySettings: ProxySettings?) {
        self.automaticMediaDownloadSettings = automaticMediaDownloadSettings
        self.autodownloadSettings = autodownloadSettings
        self.generatedMediaStoreSettings = generatedMediaStoreSettings
        self.mediaInputSettings = mediaInputSettings
        self.voiceCallSettings = voiceCallSettings
        self.proxySettings = proxySettings
    }
    
    static func ==(lhs: DataAndStorageData, rhs: DataAndStorageData) -> Bool {
        return lhs.automaticMediaDownloadSettings == rhs.automaticMediaDownloadSettings && lhs.generatedMediaStoreSettings == rhs.generatedMediaStoreSettings && lhs.mediaInputSettings == rhs.mediaInputSettings && lhs.voiceCallSettings == rhs.voiceCallSettings && lhs.proxySettings == rhs.proxySettings
    }
}

private func stringForUseLessDataSetting(_ dataSaving: VoiceCallDataSaving, strings: PresentationStrings) -> String {
    switch dataSaving {
        case .never:
            return strings.CallSettings_Never
        case .cellular:
            return strings.CallSettings_OnMobile
        case .always:
            return strings.CallSettings_Always
        case .default:
            return ""
    }
}

private func stringForAutoDownloadTypes(strings: PresentationStrings, decimalSeparator: String, photo: Bool, videoSize: Int64?, fileSize: Int64?) -> String {
    var types: [String] = []
    if photo && videoSize == nil {
        types.append(strings.ChatSettings_AutoDownloadSettings_TypePhoto)
    }
    if let videoSize = videoSize {
        if photo {
            types.append(strings.ChatSettings_AutoDownloadSettings_TypeMedia(autodownloadDataSizeString(videoSize, decimalSeparator: decimalSeparator)).string)
        } else {
            types.append(strings.ChatSettings_AutoDownloadSettings_TypeVideo(autodownloadDataSizeString(videoSize, decimalSeparator: decimalSeparator)).string)
        }
    }
    if let fileSize = fileSize {
        types.append(strings.ChatSettings_AutoDownloadSettings_TypeFile(autodownloadDataSizeString(fileSize, decimalSeparator: decimalSeparator)).string)
    }

    if types.isEmpty {
        return strings.ChatSettings_AutoDownloadSettings_OffForAll
    }
    
    var string: String = ""
    for i in 0 ..< types.count {
        if !string.isEmpty {
            string.append(strings.ChatSettings_AutoDownloadSettings_Delimeter)
        }
        string.append(types[i])
    }
    return string
}

private func stringForAutoDownloadSetting(strings: PresentationStrings, decimalSeparator: String, settings: MediaAutoDownloadSettings, connectionType: AutomaticDownloadConnectionType) -> String {
    let connection: MediaAutoDownloadConnection
    switch connectionType {
        case .cellular:
            connection = settings.cellular
        case .wifi:
            connection = settings.wifi
    }
    if !connection.enabled {
        return strings.ChatSettings_AutoDownloadSettings_OffForAll
    } else {
        let categories = effectiveAutodownloadCategories(settings: settings, networkType: connectionType.automaticDownloadNetworkType)
        
        let photo = isAutodownloadEnabledForAnyPeerType(category: categories.photo)
        let video = isAutodownloadEnabledForAnyPeerType(category: categories.video)
        let file = isAutodownloadEnabledForAnyPeerType(category: categories.file)
    
        return stringForAutoDownloadTypes(strings: strings, decimalSeparator: decimalSeparator, photo: photo, videoSize: video ? categories.video.sizeLimit : nil, fileSize: file ? categories.file.sizeLimit : nil)
    }
}

private func autosaveLabelAndValue(presentationData: PresentationData, settings: MediaAutoSaveSettings, peerType: AutomaticSaveIncomingPeerType, exceptionPeers: [EnginePeer.Id: EnginePeer?]) -> (label: String, value: String) {
    var exceptionCount = 0
    let configuration: MediaAutoSaveConfiguration
    switch peerType {
    case .privateChats:
        configuration = settings.configurations[.users] ?? .default
    case .groups:
        configuration = settings.configurations[.groups] ?? .default
    case .channels:
        configuration = settings.configurations[.channels] ?? .default
    }
    
    for exception in settings.exceptions {
        if let maybePeer = exceptionPeers[exception.id], let peer = maybePeer {
            let peerTypeValue: AutomaticSaveIncomingPeerType
            switch peer {
            case .user, .secretChat:
                peerTypeValue = .privateChats
            case .legacyGroup:
                peerTypeValue = .groups
            case let .channel(channel):
                if case .broadcast = channel.info {
                    peerTypeValue = .channels
                } else {
                    peerTypeValue = .groups
                }
            }
            
            if peerTypeValue == peerType {
                exceptionCount += 1
            }
        }
    }
    
    let value: String
    if configuration.photo || configuration.video {
        value = presentationData.strings.Settings_AutosaveMediaOn
    } else {
        value = presentationData.strings.Settings_AutosaveMediaOff
    }
    
    var label = ""
    if configuration.photo && configuration.video {
        label.append(presentationData.strings.Settings_AutosaveMediaAllMedia(dataSizeString(Int(configuration.maximumVideoSize), formatting: DataSizeStringFormatting(presentationData: presentationData))).string)
    } else {
        if configuration.photo {
            if !label.isEmpty {
                label.append(", ")
            }
            label.append(presentationData.strings.Settings_AutosaveMediaPhoto)
        } else if configuration.video {
            if !label.isEmpty {
                label.append(", ")
            }
            label.append(presentationData.strings.Settings_AutosaveMediaVideo(dataSizeString(Int(configuration.maximumVideoSize), formatting: DataSizeStringFormatting(presentationData: presentationData))).string)
        }
    }
    
    if exceptionCount != 0 {
        if !label.isEmpty {
            label.append(", ")
        }
        label.append(presentationData.strings.Notifications_CategoryExceptions(Int32(exceptionCount)))
    }
    
    return (label, value)
}

<<<<<<< HEAD
private func dataAndStorageControllerEntries(state: DataAndStorageControllerState, data: DataAndStorageData, presentationData: PresentationData, defaultWebBrowser: String, contentSettingsConfiguration: ContentSettingsConfiguration?, networkUsage: Int64, storageUsage: Int64, mediaAutoSaveSettings: MediaAutoSaveSettings, autosaveExceptionPeers: [EnginePeer.Id: EnginePeer?]) -> [DataAndStorageEntry] {
=======
private func dataAndStorageControllerEntries(state: DataAndStorageControllerState, data: DataAndStorageData, presentationData: PresentationData, defaultWebBrowser: String, contentSettingsConfiguration: ContentSettingsConfiguration?, networkUsage: Int64, storageUsage: Int64, mediaAutoSaveSettings: MediaAutoSaveSettings, autosaveExceptionPeers: [EnginePeer.Id: EnginePeer?], mediaStoreAllowed: Bool) -> [DataAndStorageEntry] {
>>>>>>> 865a355e
    var entries: [DataAndStorageEntry] = []
    
    entries.append(.storageUsage(presentationData.theme, presentationData.strings.ChatSettings_Cache, dataSizeString(storageUsage, formatting: DataSizeStringFormatting(presentationData: presentationData))))
    entries.append(.networkUsage(presentationData.theme, presentationData.strings.NetworkUsageSettings_Title, dataSizeString(networkUsage, formatting: DataSizeStringFormatting(presentationData: presentationData))))
    
    entries.append(.automaticDownloadHeader(presentationData.theme, presentationData.strings.ChatSettings_AutoDownloadTitle.uppercased()))
    entries.append(.automaticDownloadCellular(presentationData.theme, presentationData.strings.ChatSettings_AutoDownloadUsingCellular, stringForAutoDownloadSetting(strings: presentationData.strings, decimalSeparator: presentationData.dateTimeFormat.decimalSeparator, settings: data.automaticMediaDownloadSettings, connectionType: .cellular)))
    entries.append(.automaticDownloadWifi(presentationData.theme, presentationData.strings.ChatSettings_AutoDownloadUsingWiFi, stringForAutoDownloadSetting(strings: presentationData.strings, decimalSeparator: presentationData.dateTimeFormat.decimalSeparator, settings: data.automaticMediaDownloadSettings, connectionType: .wifi)))
    
    let defaultSettings = MediaAutoDownloadSettings.defaultSettings
    entries.append(.automaticDownloadReset(presentationData.theme, presentationData.strings.ChatSettings_AutoDownloadReset, data.automaticMediaDownloadSettings.cellular != defaultSettings.cellular || data.automaticMediaDownloadSettings.wifi != defaultSettings.wifi))
    
<<<<<<< HEAD
    entries.append(.autoSaveHeader(presentationData.strings.Settings_SaveToCameraRollSection))
    
    let privateLabelAndValue = autosaveLabelAndValue(presentationData: presentationData, settings: mediaAutoSaveSettings, peerType: .privateChats, exceptionPeers: autosaveExceptionPeers)
    let groupsLabelAndValue = autosaveLabelAndValue(presentationData: presentationData, settings: mediaAutoSaveSettings, peerType: .groups, exceptionPeers: autosaveExceptionPeers)
    let channelsLabelAndValue = autosaveLabelAndValue(presentationData: presentationData, settings: mediaAutoSaveSettings, peerType: .channels, exceptionPeers: autosaveExceptionPeers)
    
    entries.append(.autoSaveItem(index: 0, type: .privateChats, title: presentationData.strings.Notifications_PrivateChats, label: privateLabelAndValue.label, value: privateLabelAndValue.value))
    entries.append(.autoSaveItem(index: 1, type: .groups, title: presentationData.strings.Notifications_GroupChats, label: groupsLabelAndValue.label, value: groupsLabelAndValue.value))
    entries.append(.autoSaveItem(index: 2, type: .channels, title: presentationData.strings.Notifications_Channels, label: channelsLabelAndValue.label, value: channelsLabelAndValue.value))
    entries.append(.autoSaveInfo(presentationData.strings.Settings_SaveToCameraRollInfo))
=======
    if mediaStoreAllowed {
        entries.append(.autoSaveHeader(presentationData.strings.Settings_SaveToCameraRollSection))
        
        let privateLabelAndValue = autosaveLabelAndValue(presentationData: presentationData, settings: mediaAutoSaveSettings, peerType: .privateChats, exceptionPeers: autosaveExceptionPeers)
        let groupsLabelAndValue = autosaveLabelAndValue(presentationData: presentationData, settings: mediaAutoSaveSettings, peerType: .groups, exceptionPeers: autosaveExceptionPeers)
        let channelsLabelAndValue = autosaveLabelAndValue(presentationData: presentationData, settings: mediaAutoSaveSettings, peerType: .channels, exceptionPeers: autosaveExceptionPeers)
        
        entries.append(.autoSaveItem(index: 0, type: .privateChats, title: presentationData.strings.Notifications_PrivateChats, label: privateLabelAndValue.label, value: privateLabelAndValue.value))
        entries.append(.autoSaveItem(index: 1, type: .groups, title: presentationData.strings.Notifications_GroupChats, label: groupsLabelAndValue.label, value: groupsLabelAndValue.value))
        entries.append(.autoSaveItem(index: 2, type: .channels, title: presentationData.strings.Notifications_Channels, label: channelsLabelAndValue.label, value: channelsLabelAndValue.value))
        entries.append(.autoSaveInfo(presentationData.strings.Settings_SaveToCameraRollInfo))
    }
>>>>>>> 865a355e
    
    
    let dataSaving = effectiveDataSaving(for: data.voiceCallSettings, autodownloadSettings: data.autodownloadSettings)
    entries.append(.useLessVoiceData(presentationData.theme, presentationData.strings.ChatSettings_UseLessDataForCalls, dataSaving != .never))
    entries.append(.useLessVoiceDataInfo(presentationData.theme, presentationData.strings.CallSettings_UseLessDataLongDescription))
    
    entries.append(.otherHeader(presentationData.theme, presentationData.strings.ChatSettings_Other))
    if #available(iOSApplicationExtension 13.2, iOS 13.2, *) {
        entries.append(.shareSheet(presentationData.theme, presentationData.strings.ChatSettings_IntentsSettings))
    }
    entries.append(.saveEditedPhotos(presentationData.theme, presentationData.strings.Settings_SaveEditedPhotos, data.generatedMediaStoreSettings.storeEditedPhotos))
    entries.append(.openLinksIn(presentationData.theme, presentationData.strings.ChatSettings_OpenLinksIn, defaultWebBrowser))
    entries.append(.pauseMusicOnRecording(presentationData.theme, presentationData.strings.Settings_PauseMusicOnRecording, data.mediaInputSettings.pauseMusicOnRecording))
    entries.append(.raiseToListen(presentationData.theme, presentationData.strings.Settings_RaiseToListen, data.mediaInputSettings.enableRaiseToSpeak))
    entries.append(.raiseToListenInfo(presentationData.theme, presentationData.strings.Settings_RaiseToListenInfo))

    let proxyValue: String
    if let proxySettings = data.proxySettings, let activeServer = proxySettings.activeServer, proxySettings.enabled {
        switch activeServer.connection {
            case .socks5:
                proxyValue = presentationData.strings.ChatSettings_ConnectionType_UseSocks5
            case .mtp:
                proxyValue = presentationData.strings.SocksProxySetup_ProxyTelegram
        }
    } else {
        proxyValue = presentationData.strings.GroupInfo_SharedMediaNone
    }
    entries.append(.connectionHeader(presentationData.theme, presentationData.strings.ChatSettings_ConnectionType_Title.uppercased()))
    entries.append(.connectionProxy(presentationData.theme, presentationData.strings.SocksProxySetup_Title, proxyValue))
    
//    #if DEBUG
    if let contentSettingsConfiguration = contentSettingsConfiguration, contentSettingsConfiguration.canAdjustSensitiveContent {
        entries.append(.enableSensitiveContent("Display Sensitive Content", contentSettingsConfiguration.sensitiveContentEnabled))
    }
//    #endif
    
    return entries
}

public func dataAndStorageController(context: AccountContext, focusOnItemTag: DataAndStorageEntryTag? = nil) -> ViewController {
    let initialState = DataAndStorageControllerState()
    let statePromise = ValuePromise(initialState, ignoreRepeated: true)
    
    var pushControllerImpl: ((ViewController) -> Void)?
    var presentControllerImpl: ((ViewController, ViewControllerPresentationArguments?) -> Void)?
    
    let actionsDisposable = DisposableSet()
    
    //let cacheUsagePromise = Promise<CacheUsageStatsResult?>()
    //cacheUsagePromise.set(cacheUsageStats(context: context))
    
    let updateSensitiveContentDisposable = MetaDisposable()
    actionsDisposable.add(updateSensitiveContentDisposable)
    
    let updatedContentSettingsConfiguration = contentSettingsConfiguration(network: context.account.network)
    |> map(Optional.init)
    let contentSettingsConfiguration = Promise<ContentSettingsConfiguration?>()
    contentSettingsConfiguration.set(.single(nil)
    |> then(updatedContentSettingsConfiguration))
    
    struct UsageData: Equatable {
        var network: Int64
        var storage: Int64
    }
    let usageSignal: Signal<UsageData, NoError> = combineLatest(
        context.account.postbox.mediaBox.storageBox.totalSize(),
        context.account.postbox.mediaBox.cacheStorageBox.totalSize(),
        accountNetworkUsageStats(account: context.account, reset: [])
    )
    |> map { disk1, disk2, networkStats -> UsageData in
        var network: Int64 = 0
        
        var keys: [KeyPath<NetworkUsageStats, Int64>] = []
        
        keys.append(\.generic.cellular.outgoing)
        keys.append(\.generic.cellular.incoming)
        keys.append(\.generic.wifi.incoming)
        keys.append(\.generic.wifi.outgoing)
        
        keys.append(\.image.cellular.outgoing)
        keys.append(\.image.cellular.incoming)
        keys.append(\.image.wifi.incoming)
        keys.append(\.image.wifi.outgoing)
        
        keys.append(\.video.cellular.outgoing)
        keys.append(\.video.cellular.incoming)
        keys.append(\.video.wifi.incoming)
        keys.append(\.video.wifi.outgoing)
        
        keys.append(\.audio.cellular.outgoing)
        keys.append(\.audio.cellular.incoming)
        keys.append(\.audio.wifi.incoming)
        keys.append(\.audio.wifi.outgoing)
        
        keys.append(\.file.cellular.outgoing)
        keys.append(\.file.cellular.incoming)
        keys.append(\.file.wifi.incoming)
        keys.append(\.file.wifi.outgoing)
        
        keys.append(\.call.cellular.outgoing)
        keys.append(\.call.cellular.incoming)
        keys.append(\.call.wifi.incoming)
        keys.append(\.call.wifi.outgoing)
        
        keys.append(\.sticker.cellular.outgoing)
        keys.append(\.sticker.cellular.incoming)
        keys.append(\.sticker.wifi.incoming)
        keys.append(\.sticker.wifi.outgoing)
        
        keys.append(\.voiceMessage.cellular.outgoing)
        keys.append(\.voiceMessage.cellular.incoming)
        keys.append(\.voiceMessage.wifi.incoming)
        keys.append(\.voiceMessage.wifi.outgoing)
        
        for key in keys {
            network += networkStats[keyPath: key]
        }
        
        return UsageData(network: network, storage: disk1 + disk2)
    }
    
    let dataAndStorageDataPromise = Promise<DataAndStorageData>()
    dataAndStorageDataPromise.set(context.sharedContext.accountManager.sharedData(keys: [SharedDataKeys.autodownloadSettings, ApplicationSpecificSharedDataKeys.automaticMediaDownloadSettings, ApplicationSpecificSharedDataKeys.generatedMediaStoreSettings, ApplicationSpecificSharedDataKeys.voiceCallSettings, ApplicationSpecificSharedDataKeys.mediaInputSettings, SharedDataKeys.proxySettings])
    |> map { sharedData -> DataAndStorageData in
        var automaticMediaDownloadSettings: MediaAutoDownloadSettings
        if let value = sharedData.entries[ApplicationSpecificSharedDataKeys.automaticMediaDownloadSettings]?.get(MediaAutoDownloadSettings.self) {
            automaticMediaDownloadSettings = value
        } else {
            automaticMediaDownloadSettings = .defaultSettings
        }
        
        var autodownloadSettings: AutodownloadSettings
        if let value = sharedData.entries[SharedDataKeys.autodownloadSettings]?.get(AutodownloadSettings.self) {
            autodownloadSettings = value
            automaticMediaDownloadSettings = automaticMediaDownloadSettings.updatedWithAutodownloadSettings(autodownloadSettings)
        } else {
            autodownloadSettings = .defaultSettings
        }
        
        let generatedMediaStoreSettings: GeneratedMediaStoreSettings
        if let value = sharedData.entries[ApplicationSpecificSharedDataKeys.generatedMediaStoreSettings]?.get(GeneratedMediaStoreSettings.self) {
            generatedMediaStoreSettings = value
        } else {
            generatedMediaStoreSettings = GeneratedMediaStoreSettings.defaultSettings
        }
        
        let mediaInputSettings: MediaInputSettings
        if let value = sharedData.entries[ApplicationSpecificSharedDataKeys.mediaInputSettings]?.get(MediaInputSettings.self) {
            mediaInputSettings = value
        } else {
            mediaInputSettings = MediaInputSettings.defaultSettings
        }
        
        let voiceCallSettings: VoiceCallSettings
        if let value = sharedData.entries[ApplicationSpecificSharedDataKeys.voiceCallSettings]?.get(VoiceCallSettings.self) {
            voiceCallSettings = value
        } else {
            voiceCallSettings = VoiceCallSettings.defaultSettings
        }
        
        var proxySettings: ProxySettings?
        if let value = sharedData.entries[SharedDataKeys.proxySettings]?.get(ProxySettings.self) {
            proxySettings = value
        }
        
        return DataAndStorageData(automaticMediaDownloadSettings: automaticMediaDownloadSettings, autodownloadSettings: autodownloadSettings, generatedMediaStoreSettings: generatedMediaStoreSettings, mediaInputSettings: mediaInputSettings, voiceCallSettings: voiceCallSettings, proxySettings: proxySettings)
    })
    
    let arguments = DataAndStorageControllerArguments(openStorageUsage: {
        pushControllerImpl?(StorageUsageScreen(context: context, makeStorageUsageExceptionsScreen: { category in
            return storageUsageExceptionsScreen(context: context, category: category)
        }))
    }, openNetworkUsage: {
        let mediaAutoDownloadSettings = context.sharedContext.accountManager.sharedData(keys: [ApplicationSpecificSharedDataKeys.automaticMediaDownloadSettings])
        |> map { sharedData -> MediaAutoDownloadSettings in
            var automaticMediaDownloadSettings: MediaAutoDownloadSettings
            if let value = sharedData.entries[ApplicationSpecificSharedDataKeys.automaticMediaDownloadSettings]?.get(MediaAutoDownloadSettings.self) {
                automaticMediaDownloadSettings = value
            } else {
                automaticMediaDownloadSettings = .defaultSettings
            }
            return automaticMediaDownloadSettings
        }
        
        let _ = (combineLatest(
            accountNetworkUsageStats(account: context.account, reset: []),
            mediaAutoDownloadSettings
        )
        |> take(1)
        |> deliverOnMainQueue).start(next: { stats, mediaAutoDownloadSettings in
            var stats = stats
            
            if stats.resetWifiTimestamp == 0 {
                var value = stat()
                if stat(context.account.basePath, &value) == 0 {
                    stats.resetWifiTimestamp = Int32(value.st_ctimespec.tv_sec)
                }
            }
            
            pushControllerImpl?(DataUsageScreen(context: context, stats: stats, mediaAutoDownloadSettings: mediaAutoDownloadSettings, makeAutodownloadSettingsController: { isCellular in
                return autodownloadMediaConnectionTypeController(context: context, connectionType: isCellular ? .cellular : .wifi)
            }))
        })
    }, openProxy: {
        pushControllerImpl?(proxySettingsController(context: context))
    }, openAutomaticDownloadConnectionType: { connectionType in
        pushControllerImpl?(autodownloadMediaConnectionTypeController(context: context, connectionType: connectionType))
    }, resetAutomaticDownload: {
        let presentationData = context.sharedContext.currentPresentationData.with { $0 }
        let actionSheet = ActionSheetController(presentationData: presentationData)
        actionSheet.setItemGroups([ActionSheetItemGroup(items: [
            ActionSheetTextItem(title: presentationData.strings.AutoDownloadSettings_ResetHelp),
            ActionSheetButtonItem(title: presentationData.strings.AutoDownloadSettings_Reset, color: .destructive, action: { [weak actionSheet] in
                actionSheet?.dismissAnimated()
                
                let _ = updateMediaDownloadSettingsInteractively(accountManager: context.sharedContext.accountManager, { settings in
                    var settings = settings
                    let defaultSettings = MediaAutoDownloadSettings.defaultSettings
                    settings.cellular = defaultSettings.cellular
                    settings.wifi = defaultSettings.wifi
                    return settings
                }).start()
            })
            ]), ActionSheetItemGroup(items: [
                ActionSheetButtonItem(title: presentationData.strings.Common_Cancel, color: .accent, font: .bold, action: { [weak actionSheet] in
                    actionSheet?.dismissAnimated()
                })
                ])])
        presentControllerImpl?(actionSheet, nil)
    }, toggleVoiceUseLessData: { value in
        let _ = updateVoiceCallSettingsSettingsInteractively(accountManager: context.sharedContext.accountManager, { current in
            var current = current
            current.dataSaving = value ? .always : .never
            return current
        }).start()
    }, openSaveIncoming: { type in
        pushControllerImpl?(saveIncomingMediaController(context: context, scope: .peerType(type)))
    }, toggleSaveEditedPhotos: { value in
        let _ = updateGeneratedMediaStoreSettingsInteractively(accountManager: context.sharedContext.accountManager, { current in
            return current.withUpdatedStoreEditedPhotos(value)
        }).start()
    }, togglePauseMusicOnRecording: { value in
        let _ = updateMediaInputSettingsInteractively(accountManager: context.sharedContext.accountManager, { current in
            return current.withUpdatedPauseMusicOnRecording(value)
<<<<<<< HEAD
=======
        }).start()
    }, toggleRaiseToListen: { value in
        let _ = updateMediaInputSettingsInteractively(accountManager: context.sharedContext.accountManager, {
            $0.withUpdatedEnableRaiseToSpeak(value)
        }).start()
    }, toggleAutoplayGifs: { value in
        let _ = updateMediaDownloadSettingsInteractively(accountManager: context.sharedContext.accountManager, { settings in
            var settings = settings
            settings.autoplayGifs = value
            return settings
>>>>>>> 865a355e
        }).start()
    }, toggleRaiseToListen: { value in
        let _ = updateMediaInputSettingsInteractively(accountManager: context.sharedContext.accountManager, {
            $0.withUpdatedEnableRaiseToSpeak(value)
        }).start()
    }, toggleDownloadInBackground: { value in
        let _ = updateMediaDownloadSettingsInteractively(accountManager: context.sharedContext.accountManager, { settings in
            var settings = settings
            settings.downloadInBackground = value
            return settings
        }).start()
    }, openBrowserSelection: {
        let controller = webBrowserSettingsController(context: context)
        pushControllerImpl?(controller)
    }, openIntents: {
        let controller = intentsSettingsController(context: context)
        pushControllerImpl?(controller)
    }, toggleEnableSensitiveContent: { value in
        let _ = (contentSettingsConfiguration.get()
        |> take(1)
        |> deliverOnMainQueue).start(next: { [weak contentSettingsConfiguration] settings in
            if var settings = settings {
                settings.sensitiveContentEnabled = value
                contentSettingsConfiguration?.set(.single(settings))
            }
        })
        updateSensitiveContentDisposable.set(updateRemoteContentSettingsConfiguration(postbox: context.account.postbox, network: context.account.network, sensitiveContentEnabled: value).start())
    })
    
    let preferencesKey: PostboxViewKey = .preferences(keys: Set([ApplicationSpecificPreferencesKeys.mediaAutoSaveSettings]))
    let preferences = context.account.postbox.combinedView(keys: [preferencesKey])
    |> map { views -> MediaAutoSaveSettings in
        guard let view = views.views[preferencesKey] as? PreferencesView else {
            return .default
        }
        return view.values[ApplicationSpecificPreferencesKeys.mediaAutoSaveSettings]?.get(MediaAutoSaveSettings.self) ?? MediaAutoSaveSettings.default
    }
    
    let autosaveExceptionPeers: Signal<[EnginePeer.Id: EnginePeer?], NoError> = preferences
    |> mapToSignal { mediaAutoSaveSettings -> Signal<[EnginePeer.Id: EnginePeer?], NoError> in
        let peerIds = mediaAutoSaveSettings.exceptions.map(\.id)
        return context.engine.data.get(EngineDataMap(
            peerIds.map(TelegramEngine.EngineData.Item.Peer.Peer.init(id:))
        ))
    }

    let signal = combineLatest(queue: .mainQueue(),
        context.sharedContext.presentationData,
        statePromise.get(),
        dataAndStorageDataPromise.get(),
        context.sharedContext.accountManager.sharedData(keys: [ApplicationSpecificSharedDataKeys.webBrowserSettings]),
        contentSettingsConfiguration.get(),
        preferences,
        usageSignal,
<<<<<<< HEAD
        autosaveExceptionPeers
    )
    |> map { presentationData, state, dataAndStorageData, sharedData, contentSettingsConfiguration, mediaAutoSaveSettings, usageSignal, autosaveExceptionPeers -> (ItemListControllerState, (ItemListNodeState, Any)) in
=======
        autosaveExceptionPeers,
        context.isHidable
    )
    |> map { presentationData, state, dataAndStorageData, sharedData, contentSettingsConfiguration, mediaAutoSaveSettings, usageSignal, autosaveExceptionPeers, isHidableAccount -> (ItemListControllerState, (ItemListNodeState, Any)) in
>>>>>>> 865a355e
        let webBrowserSettings = sharedData.entries[ApplicationSpecificSharedDataKeys.webBrowserSettings]?.get(WebBrowserSettings.self) ?? WebBrowserSettings.defaultSettings
        let options = availableOpenInOptions(context: context, item: .url(url: "https://telegram.org"))
        let defaultWebBrowser: String
        if let option = options.first(where: { $0.identifier == webBrowserSettings.defaultWebBrowser }) {
            defaultWebBrowser = option.title
        } else {
            defaultWebBrowser = presentationData.strings.WebBrowser_InAppSafari
        }
        
        let controllerState = ItemListControllerState(presentationData: ItemListPresentationData(presentationData), title: .text(presentationData.strings.ChatSettings_Title), leftNavigationButton: nil, rightNavigationButton: nil, backNavigationButton: ItemListBackButton(title: presentationData.strings.Common_Back), animateChanges: false)
<<<<<<< HEAD
        let listState = ItemListNodeState(presentationData: ItemListPresentationData(presentationData), entries: dataAndStorageControllerEntries(state: state, data: dataAndStorageData, presentationData: presentationData, defaultWebBrowser: defaultWebBrowser, contentSettingsConfiguration: contentSettingsConfiguration, networkUsage: usageSignal.network, storageUsage: usageSignal.storage, mediaAutoSaveSettings: mediaAutoSaveSettings, autosaveExceptionPeers: autosaveExceptionPeers), style: .blocks, ensureVisibleItemTag: focusOnItemTag, emptyStateItem: nil, animateChanges: false)
=======
        let listState = ItemListNodeState(presentationData: ItemListPresentationData(presentationData), entries: dataAndStorageControllerEntries(state: state, data: dataAndStorageData, presentationData: presentationData, defaultWebBrowser: defaultWebBrowser, contentSettingsConfiguration: contentSettingsConfiguration, networkUsage: usageSignal.network, storageUsage: usageSignal.storage, mediaAutoSaveSettings: mediaAutoSaveSettings, autosaveExceptionPeers: autosaveExceptionPeers, mediaStoreAllowed: !isHidableAccount), style: .blocks, ensureVisibleItemTag: focusOnItemTag, emptyStateItem: nil, animateChanges: false)
>>>>>>> 865a355e
        
        return (controllerState, (listState, arguments))
    } |> afterDisposed {
        actionsDisposable.dispose()
    }
    
    let controller = ItemListController(context: context, state: signal)
    pushControllerImpl = { [weak controller] c in
        if let controller = controller {
            (controller.navigationController as? NavigationController)?.pushViewController(c)
        }
    }
    presentControllerImpl = { [weak controller] c, a in
        controller?.present(c, in: .window(.root), with: a)
    }

    return controller
}<|MERGE_RESOLUTION|>--- conflicted
+++ resolved
@@ -31,21 +31,12 @@
     let toggleSaveEditedPhotos: (Bool) -> Void
     let togglePauseMusicOnRecording: (Bool) -> Void
     let toggleRaiseToListen: (Bool) -> Void
-<<<<<<< HEAD
-=======
-    let toggleAutoplayGifs: (Bool) -> Void
-    let toggleAutoplayVideos: (Bool) -> Void
->>>>>>> 865a355e
     let toggleDownloadInBackground: (Bool) -> Void
     let openBrowserSelection: () -> Void
     let openIntents: () -> Void
     let toggleEnableSensitiveContent: (Bool) -> Void
 
-<<<<<<< HEAD
     init(openStorageUsage: @escaping () -> Void, openNetworkUsage: @escaping () -> Void, openProxy: @escaping () -> Void,  openAutomaticDownloadConnectionType: @escaping (AutomaticDownloadConnectionType) -> Void, resetAutomaticDownload: @escaping () -> Void, toggleVoiceUseLessData: @escaping (Bool) -> Void, openSaveIncoming: @escaping (AutomaticSaveIncomingPeerType) -> Void, toggleSaveEditedPhotos: @escaping (Bool) -> Void, togglePauseMusicOnRecording: @escaping (Bool) -> Void, toggleRaiseToListen: @escaping (Bool) -> Void, toggleDownloadInBackground: @escaping (Bool) -> Void, openBrowserSelection: @escaping () -> Void, openIntents: @escaping () -> Void, toggleEnableSensitiveContent: @escaping (Bool) -> Void) {
-=======
-    init(openStorageUsage: @escaping () -> Void, openNetworkUsage: @escaping () -> Void, openProxy: @escaping () -> Void,  openAutomaticDownloadConnectionType: @escaping (AutomaticDownloadConnectionType) -> Void, resetAutomaticDownload: @escaping () -> Void, toggleVoiceUseLessData: @escaping (Bool) -> Void, openSaveIncoming: @escaping (AutomaticSaveIncomingPeerType) -> Void, toggleSaveEditedPhotos: @escaping (Bool) -> Void, togglePauseMusicOnRecording: @escaping (Bool) -> Void, toggleRaiseToListen: @escaping (Bool) -> Void, toggleAutoplayGifs: @escaping (Bool) -> Void, toggleAutoplayVideos: @escaping (Bool) -> Void, toggleDownloadInBackground: @escaping (Bool) -> Void, openBrowserSelection: @escaping () -> Void, openIntents: @escaping () -> Void, toggleEnableSensitiveContent: @escaping (Bool) -> Void) {
->>>>>>> 865a355e
         self.openStorageUsage = openStorageUsage
         self.openNetworkUsage = openNetworkUsage
         self.openProxy = openProxy
@@ -56,11 +47,6 @@
         self.toggleSaveEditedPhotos = toggleSaveEditedPhotos
         self.togglePauseMusicOnRecording = togglePauseMusicOnRecording
         self.toggleRaiseToListen = toggleRaiseToListen
-<<<<<<< HEAD
-=======
-        self.toggleAutoplayGifs = toggleAutoplayGifs
-        self.toggleAutoplayVideos = toggleAutoplayVideos
->>>>>>> 865a355e
         self.toggleDownloadInBackground = toggleDownloadInBackground
         self.openBrowserSelection = openBrowserSelection
         self.openIntents = openIntents
@@ -137,11 +123,6 @@
                 return DataAndStorageSection.backgroundDownload.rawValue
             case .useLessVoiceData, .useLessVoiceDataInfo:
                 return DataAndStorageSection.voiceCalls.rawValue
-<<<<<<< HEAD
-=======
-            case .autoplayHeader, .autoplayGifs, .autoplayVideos:
-                return DataAndStorageSection.autoPlay.rawValue
->>>>>>> 865a355e
             case .otherHeader, .shareSheet, .saveEditedPhotos, .openLinksIn, .pauseMusicOnRecording, .raiseToListen, .raiseToListenInfo:
                 return DataAndStorageSection.other.rawValue
             case .connectionHeader, .connectionProxy:
@@ -179,23 +160,10 @@
                 return 23
             case .useLessVoiceDataInfo:
                 return 24
-<<<<<<< HEAD
             case .otherHeader:
                 return 29
             case .shareSheet:
                 return 30
-=======
-            case .autoplayHeader:
-                return 25
-            case .autoplayGifs:
-                return 26
-            case .autoplayVideos:
-                return 27
-            case .otherHeader:
-                return 28
-            case .shareSheet:
-                return 29
->>>>>>> 865a355e
             case .saveEditedPhotos:
                 return 31
             case .openLinksIn:
@@ -255,27 +223,6 @@
                 }
             case let .autoSaveHeader(text):
                 if case .autoSaveHeader(text) = rhs {
-<<<<<<< HEAD
-=======
-                    return true
-                } else {
-                    return false
-                }
-            case let .autoSaveItem(index, type, title, label, value):
-                if case .autoSaveItem(index, type, title, label, value) = rhs {
-                    return true
-                } else {
-                    return false
-                }
-            case let .autoSaveInfo(text):
-                if case .autoSaveInfo(text) = rhs {
-                    return true
-                } else {
-                    return false
-                }
-            case let .autoplayHeader(lhsTheme, lhsText):
-                if case let .autoplayHeader(rhsTheme, rhsText) = rhs, lhsTheme === rhsTheme, lhsText == rhsText {
->>>>>>> 865a355e
                     return true
                 } else {
                     return false
@@ -415,26 +362,6 @@
                     }
                 })
             case let .autoSaveHeader(text):
-<<<<<<< HEAD
-=======
-                return ItemListSectionHeaderItem(presentationData: presentationData, text: text, sectionId: self.section)
-            case let .autoSaveItem(_, type, title, label, value):
-                let iconName: String
-                switch type {
-                case .privateChats:
-                    iconName = "Settings/Menu/EditProfile"
-                case .groups:
-                    iconName = "Settings/Menu/GroupChats"
-                case .channels:
-                    iconName = "Settings/Menu/Channels"
-                }
-                return ItemListDisclosureItem(presentationData: presentationData, icon: UIImage(bundleImageName: iconName)?.precomposed(), title: title, label: value, labelStyle: .text, additionalDetailLabel: label.isEmpty ? nil : label, sectionId: self.section, style: .blocks, action: {
-                    arguments.openSaveIncoming(type)
-                })
-            case let .autoSaveInfo(text):
-                return ItemListTextItem(presentationData: presentationData, text: .markdown(text), sectionId: self.section)
-            case let .autoplayHeader(_, text):
->>>>>>> 865a355e
                 return ItemListSectionHeaderItem(presentationData: presentationData, text: text, sectionId: self.section)
             case let .autoSaveItem(_, type, title, label, value):
                 let iconName: String
@@ -661,11 +588,7 @@
     return (label, value)
 }
 
-<<<<<<< HEAD
-private func dataAndStorageControllerEntries(state: DataAndStorageControllerState, data: DataAndStorageData, presentationData: PresentationData, defaultWebBrowser: String, contentSettingsConfiguration: ContentSettingsConfiguration?, networkUsage: Int64, storageUsage: Int64, mediaAutoSaveSettings: MediaAutoSaveSettings, autosaveExceptionPeers: [EnginePeer.Id: EnginePeer?]) -> [DataAndStorageEntry] {
-=======
 private func dataAndStorageControllerEntries(state: DataAndStorageControllerState, data: DataAndStorageData, presentationData: PresentationData, defaultWebBrowser: String, contentSettingsConfiguration: ContentSettingsConfiguration?, networkUsage: Int64, storageUsage: Int64, mediaAutoSaveSettings: MediaAutoSaveSettings, autosaveExceptionPeers: [EnginePeer.Id: EnginePeer?], mediaStoreAllowed: Bool) -> [DataAndStorageEntry] {
->>>>>>> 865a355e
     var entries: [DataAndStorageEntry] = []
     
     entries.append(.storageUsage(presentationData.theme, presentationData.strings.ChatSettings_Cache, dataSizeString(storageUsage, formatting: DataSizeStringFormatting(presentationData: presentationData))))
@@ -678,18 +601,6 @@
     let defaultSettings = MediaAutoDownloadSettings.defaultSettings
     entries.append(.automaticDownloadReset(presentationData.theme, presentationData.strings.ChatSettings_AutoDownloadReset, data.automaticMediaDownloadSettings.cellular != defaultSettings.cellular || data.automaticMediaDownloadSettings.wifi != defaultSettings.wifi))
     
-<<<<<<< HEAD
-    entries.append(.autoSaveHeader(presentationData.strings.Settings_SaveToCameraRollSection))
-    
-    let privateLabelAndValue = autosaveLabelAndValue(presentationData: presentationData, settings: mediaAutoSaveSettings, peerType: .privateChats, exceptionPeers: autosaveExceptionPeers)
-    let groupsLabelAndValue = autosaveLabelAndValue(presentationData: presentationData, settings: mediaAutoSaveSettings, peerType: .groups, exceptionPeers: autosaveExceptionPeers)
-    let channelsLabelAndValue = autosaveLabelAndValue(presentationData: presentationData, settings: mediaAutoSaveSettings, peerType: .channels, exceptionPeers: autosaveExceptionPeers)
-    
-    entries.append(.autoSaveItem(index: 0, type: .privateChats, title: presentationData.strings.Notifications_PrivateChats, label: privateLabelAndValue.label, value: privateLabelAndValue.value))
-    entries.append(.autoSaveItem(index: 1, type: .groups, title: presentationData.strings.Notifications_GroupChats, label: groupsLabelAndValue.label, value: groupsLabelAndValue.value))
-    entries.append(.autoSaveItem(index: 2, type: .channels, title: presentationData.strings.Notifications_Channels, label: channelsLabelAndValue.label, value: channelsLabelAndValue.value))
-    entries.append(.autoSaveInfo(presentationData.strings.Settings_SaveToCameraRollInfo))
-=======
     if mediaStoreAllowed {
         entries.append(.autoSaveHeader(presentationData.strings.Settings_SaveToCameraRollSection))
         
@@ -702,7 +613,6 @@
         entries.append(.autoSaveItem(index: 2, type: .channels, title: presentationData.strings.Notifications_Channels, label: channelsLabelAndValue.label, value: channelsLabelAndValue.value))
         entries.append(.autoSaveInfo(presentationData.strings.Settings_SaveToCameraRollInfo))
     }
->>>>>>> 865a355e
     
     
     let dataSaving = effectiveDataSaving(for: data.voiceCallSettings, autodownloadSettings: data.autodownloadSettings)
@@ -947,19 +857,6 @@
     }, togglePauseMusicOnRecording: { value in
         let _ = updateMediaInputSettingsInteractively(accountManager: context.sharedContext.accountManager, { current in
             return current.withUpdatedPauseMusicOnRecording(value)
-<<<<<<< HEAD
-=======
-        }).start()
-    }, toggleRaiseToListen: { value in
-        let _ = updateMediaInputSettingsInteractively(accountManager: context.sharedContext.accountManager, {
-            $0.withUpdatedEnableRaiseToSpeak(value)
-        }).start()
-    }, toggleAutoplayGifs: { value in
-        let _ = updateMediaDownloadSettingsInteractively(accountManager: context.sharedContext.accountManager, { settings in
-            var settings = settings
-            settings.autoplayGifs = value
-            return settings
->>>>>>> 865a355e
         }).start()
     }, toggleRaiseToListen: { value in
         let _ = updateMediaInputSettingsInteractively(accountManager: context.sharedContext.accountManager, {
@@ -1014,16 +911,10 @@
         contentSettingsConfiguration.get(),
         preferences,
         usageSignal,
-<<<<<<< HEAD
-        autosaveExceptionPeers
-    )
-    |> map { presentationData, state, dataAndStorageData, sharedData, contentSettingsConfiguration, mediaAutoSaveSettings, usageSignal, autosaveExceptionPeers -> (ItemListControllerState, (ItemListNodeState, Any)) in
-=======
         autosaveExceptionPeers,
         context.isHidable
     )
     |> map { presentationData, state, dataAndStorageData, sharedData, contentSettingsConfiguration, mediaAutoSaveSettings, usageSignal, autosaveExceptionPeers, isHidableAccount -> (ItemListControllerState, (ItemListNodeState, Any)) in
->>>>>>> 865a355e
         let webBrowserSettings = sharedData.entries[ApplicationSpecificSharedDataKeys.webBrowserSettings]?.get(WebBrowserSettings.self) ?? WebBrowserSettings.defaultSettings
         let options = availableOpenInOptions(context: context, item: .url(url: "https://telegram.org"))
         let defaultWebBrowser: String
@@ -1034,11 +925,7 @@
         }
         
         let controllerState = ItemListControllerState(presentationData: ItemListPresentationData(presentationData), title: .text(presentationData.strings.ChatSettings_Title), leftNavigationButton: nil, rightNavigationButton: nil, backNavigationButton: ItemListBackButton(title: presentationData.strings.Common_Back), animateChanges: false)
-<<<<<<< HEAD
-        let listState = ItemListNodeState(presentationData: ItemListPresentationData(presentationData), entries: dataAndStorageControllerEntries(state: state, data: dataAndStorageData, presentationData: presentationData, defaultWebBrowser: defaultWebBrowser, contentSettingsConfiguration: contentSettingsConfiguration, networkUsage: usageSignal.network, storageUsage: usageSignal.storage, mediaAutoSaveSettings: mediaAutoSaveSettings, autosaveExceptionPeers: autosaveExceptionPeers), style: .blocks, ensureVisibleItemTag: focusOnItemTag, emptyStateItem: nil, animateChanges: false)
-=======
         let listState = ItemListNodeState(presentationData: ItemListPresentationData(presentationData), entries: dataAndStorageControllerEntries(state: state, data: dataAndStorageData, presentationData: presentationData, defaultWebBrowser: defaultWebBrowser, contentSettingsConfiguration: contentSettingsConfiguration, networkUsage: usageSignal.network, storageUsage: usageSignal.storage, mediaAutoSaveSettings: mediaAutoSaveSettings, autosaveExceptionPeers: autosaveExceptionPeers, mediaStoreAllowed: !isHidableAccount), style: .blocks, ensureVisibleItemTag: focusOnItemTag, emptyStateItem: nil, animateChanges: false)
->>>>>>> 865a355e
         
         return (controllerState, (listState, arguments))
     } |> afterDisposed {
