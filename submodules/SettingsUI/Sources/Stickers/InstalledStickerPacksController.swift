import Foundation
import UIKit
import Display
import SwiftSignalKit
import Postbox
import TelegramCore
import TelegramPresentationData
import TelegramUIPreferences
import ItemListUI
import PresentationDataUtils
import TextFormat
import AccountContext
import StickerPackPreviewUI
import ItemListStickerPackItem
import ItemListPeerActionItem
import UndoUI
import ShareController
import WebPBinding
import ReactionImageComponent
import FeaturedStickersScreen

private final class InstalledStickerPacksControllerArguments {
    let context: AccountContext
    
    let openStickerPack: (StickerPackCollectionInfo) -> Void
    let setPackIdWithRevealedOptions: (ItemCollectionId?, ItemCollectionId?) -> Void
    let removePack: (ArchivedStickerPackItem) -> Void
    let openStickersBot: () -> Void
    let openMasks: () -> Void
    let openEmoji: () -> Void
    let openQuickReaction: () -> Void
    let openFeatured: () -> Void
    let openArchived: ([ArchivedStickerPackItem]?) -> Void
    let openSuggestOptions: () -> Void
    let toggleSuggestAnimatedEmoji: (Bool) -> Void
    let togglePackSelected: (ItemCollectionId) -> Void
    let toggleLargeEmoji: (Bool) -> Void
    let toggleDynamicPackOrder: (Bool) -> Void
    let addPack: (StickerPackCollectionInfo) -> Void
    
<<<<<<< HEAD
    init(context: AccountContext, openStickerPack: @escaping (StickerPackCollectionInfo) -> Void, setPackIdWithRevealedOptions: @escaping (ItemCollectionId?, ItemCollectionId?) -> Void, removePack: @escaping (ArchivedStickerPackItem) -> Void, openStickersBot: @escaping () -> Void, openMasks: @escaping () -> Void, openEmoji: @escaping () -> Void, openQuickReaction: @escaping () -> Void, openFeatured: @escaping () -> Void, openArchived: @escaping ([ArchivedStickerPackItem]?) -> Void, openSuggestOptions: @escaping () -> Void, toggleAnimatedStickers: @escaping (Bool) -> Void, toggleSuggestAnimatedEmoji: @escaping (Bool) -> Void, togglePackSelected: @escaping (ItemCollectionId) -> Void, toggleLargeEmoji: @escaping (Bool) -> Void, toggleDynamicPackOrder: @escaping (Bool) -> Void, addPack: @escaping (StickerPackCollectionInfo) -> Void) {
=======
    init(context: AccountContext, openStickerPack: @escaping (StickerPackCollectionInfo) -> Void, setPackIdWithRevealedOptions: @escaping (ItemCollectionId?, ItemCollectionId?) -> Void, removePack: @escaping (ArchivedStickerPackItem) -> Void, openStickersBot: @escaping () -> Void, openMasks: @escaping () -> Void, openEmoji: @escaping () -> Void, openQuickReaction: @escaping () -> Void, openFeatured: @escaping () -> Void, openArchived: @escaping ([ArchivedStickerPackItem]?) -> Void, openSuggestOptions: @escaping () -> Void, toggleSuggestAnimatedEmoji: @escaping (Bool) -> Void, togglePackSelected: @escaping (ItemCollectionId) -> Void, expandTrendingPacks: @escaping () -> Void, addPack: @escaping (StickerPackCollectionInfo) -> Void) {
>>>>>>> adf005cf
        self.context = context
        self.openStickerPack = openStickerPack
        self.setPackIdWithRevealedOptions = setPackIdWithRevealedOptions
        self.removePack = removePack
        self.openStickersBot = openStickersBot
        self.openMasks = openMasks
        self.openEmoji = openEmoji
        self.openQuickReaction = openQuickReaction
        self.openFeatured = openFeatured
        self.openArchived = openArchived
        self.openSuggestOptions = openSuggestOptions
        self.toggleSuggestAnimatedEmoji = toggleSuggestAnimatedEmoji
        self.togglePackSelected = togglePackSelected
        self.toggleLargeEmoji = toggleLargeEmoji
        self.toggleDynamicPackOrder = toggleDynamicPackOrder
        self.addPack = addPack
    }
}

private enum InstalledStickerPacksSection: Int32 {
    case settings
    case categories
    case order
    case stickers
}

public enum InstalledStickerPacksEntryTag: ItemListItemTag {
    case suggestOptions
    
    public func isEqual(to other: ItemListItemTag) -> Bool {
        if let other = other as? InstalledStickerPacksEntryTag, self == other {
            return true
        } else {
            return false
        }
    }
}

private enum InstalledStickerPacksEntryId: Hashable {
    case index(Int32)
    case pack(ItemCollectionId)
}

private indirect enum InstalledStickerPacksEntry: ItemListNodeEntry {
    case suggestOptions(PresentationTheme, String, String)
    case largeEmoji(PresentationTheme, String, Bool)
    case animatedStickers(PresentationTheme, String, Bool)
    case animatedStickersInfo(PresentationTheme, String)
    case trending(PresentationTheme, String, Int32)
    case archived(PresentationTheme, String, Int32, [ArchivedStickerPackItem]?)
    case masks(PresentationTheme, String)
    case emoji(PresentationTheme, String, Int32)
    case quickReaction(String, MessageReaction.Reaction, AvailableReactions)
<<<<<<< HEAD
    case packOrder(PresentationTheme, String, Bool)
    case packOrderInfo(PresentationTheme, String)
=======
>>>>>>> adf005cf
    case suggestAnimatedEmoji(String, Bool)
    case packsTitle(PresentationTheme, String)
    case pack(Int32, PresentationTheme, PresentationStrings, StickerPackCollectionInfo, StickerPackItem?, String, Bool, Bool, ItemListStickerPackItemEditing, Bool?)
    case packsInfo(PresentationTheme, String)
    
    var section: ItemListSectionId {
        switch self {
<<<<<<< HEAD
            case .suggestOptions, .largeEmoji, .animatedStickers, .animatedStickersInfo, .suggestAnimatedEmoji:
                return InstalledStickerPacksSection.settings.rawValue
            case .trending, .masks, .emoji, .quickReaction, .archived:
                return InstalledStickerPacksSection.categories.rawValue
            case .packOrder, .packOrderInfo:
                return InstalledStickerPacksSection.order.rawValue
=======
            case .suggestOptions, .trending, .masks, .emoji, .quickReaction, .archived, .suggestAnimatedEmoji:
                return InstalledStickerPacksSection.service.rawValue
            case .trendingPacksTitle, .trendingPack, .trendingExpand:
                return InstalledStickerPacksSection.trending.rawValue
>>>>>>> adf005cf
            case .packsTitle, .pack, .packsInfo:
                return InstalledStickerPacksSection.stickers.rawValue
        }
    }
    
    var stableId: InstalledStickerPacksEntryId {
        switch self {
            case .suggestOptions:
                return .index(0)
            case .largeEmoji:
                return .index(1)
            case .animatedStickers:
                return .index(2)
            case .animatedStickersInfo:
                return .index(3)
            case .trending:
                return .index(4)
            case .archived:
                return .index(5)
<<<<<<< HEAD
            case .emoji:
                return .index(6)
            case .masks:
                return .index(7)
            case .quickReaction:
=======
            case .suggestAnimatedEmoji:
>>>>>>> adf005cf
                return .index(8)
            case .suggestAnimatedEmoji:
                return .index(9)
            case .packOrder:
                return .index(10)
            case .packOrderInfo:
                return .index(11)
            case .packsTitle:
                return .index(12)
            case let .pack(_, _, _, info, _, _, _, _, _, _):
                return .pack(info.id)
            case .packsInfo:
                return .index(13)
        }
    }
    
    static func ==(lhs: InstalledStickerPacksEntry, rhs: InstalledStickerPacksEntry) -> Bool {
        switch lhs {
            case let .suggestOptions(lhsTheme, lhsText, lhsValue):
                if case let .suggestOptions(rhsTheme, rhsText, rhsValue) = rhs, lhsTheme === rhsTheme, lhsText == rhsText, lhsValue == rhsValue {
                    return true
                } else {
                    return false
                }
            case let .largeEmoji(lhsTheme, lhsText, lhsValue):
                if case let .largeEmoji(rhsTheme, rhsText, rhsValue) = rhs, lhsTheme === rhsTheme, lhsText == rhsText, lhsValue == rhsValue {
                    return true
                } else {
                    return false
                }
            case let .trending(lhsTheme, lhsText, lhsCount):
                if case let .trending(rhsTheme, rhsText, rhsCount) = rhs, lhsTheme === rhsTheme, lhsText == rhsText, lhsCount == rhsCount {
                    return true
                } else {
                    return false
                }
            case let .masks(lhsTheme, lhsCount):
                if case let .masks(rhsTheme, rhsCount) = rhs, lhsTheme === rhsTheme, lhsCount == rhsCount {
                    return true
                } else {
                    return false
                }
            case let .emoji(lhsTheme, lhsText, lhsCount):
                if case let .emoji(rhsTheme, rhsText, rhsCount) = rhs, lhsTheme === rhsTheme, lhsText == rhsText, lhsCount == rhsCount {
                    return true
                } else {
                    return false
                }
            case let .quickReaction(lhsText, lhsReaction, lhsAvailableReactions):
                if case let .quickReaction(rhsText, rhsReaction, rhsAvailableReactions) = rhs, lhsText == rhsText, lhsReaction == rhsReaction, lhsAvailableReactions == rhsAvailableReactions {
                    return true
                } else {
                    return false
                }
            case let .archived(lhsTheme, lhsText, lhsCount, _):
                if case let .archived(rhsTheme, rhsText, rhsCount, _) = rhs, lhsTheme === rhsTheme, lhsCount == rhsCount, lhsText == rhsText {
                    return true
                } else {
                    return false
                }
<<<<<<< HEAD
            case let .animatedStickers(lhsTheme, lhsText, lhsValue):
                if case let .animatedStickers(rhsTheme, rhsText, rhsValue) = rhs, lhsTheme === rhsTheme, lhsText == rhsText, lhsValue == rhsValue {
                    return true
                } else {
                    return false
                }
            case let .animatedStickersInfo(lhsTheme, lhsText):
                if case let .animatedStickersInfo(rhsTheme, rhsText) = rhs, lhsTheme === rhsTheme, lhsText == rhsText {
                    return true
                } else {
                    return false
                }
            case let .packOrder(lhsTheme, lhsText, lhsValue):
                if case let .packOrder(rhsTheme, rhsText, rhsValue) = rhs, lhsTheme === rhsTheme, lhsText == rhsText, lhsValue == rhsValue {
=======
            case let .suggestAnimatedEmoji(lhsText, lhsValue):
                if case let .suggestAnimatedEmoji(rhsText, rhsValue) = rhs, lhsValue == rhsValue, lhsText == rhsText {
>>>>>>> adf005cf
                    return true
                } else {
                    return false
                }
            case let .packOrderInfo(lhsTheme, lhsText):
                if case let .packOrderInfo(rhsTheme, rhsText) = rhs, lhsTheme === rhsTheme, lhsText == rhsText {
                    return true
                } else {
                    return false
                }
            case let .suggestAnimatedEmoji(lhsText, lhsValue):
                if case let .suggestAnimatedEmoji(rhsText, rhsValue) = rhs, lhsValue == rhsValue, lhsText == rhsText {
                    return true
                } else {
                    return false
                }
            case let .packsTitle(lhsTheme, lhsText):
                if case let .packsTitle(rhsTheme, rhsText) = rhs, lhsTheme === rhsTheme, lhsText == rhsText {
                    return true
                } else {
                    return false
                }
            case let .pack(lhsIndex, lhsTheme, lhsStrings, lhsInfo, lhsTopItem, lhsCount, lhsAnimatedStickers, lhsEnabled, lhsEditing, lhsSelected):
                if case let .pack(rhsIndex, rhsTheme, rhsStrings, rhsInfo, rhsTopItem, rhsCount, rhsAnimatedStickers, rhsEnabled, rhsEditing, rhsSelected) = rhs {
                    if lhsIndex != rhsIndex {
                        return false
                    }
                    if lhsTheme !== rhsTheme {
                        return false
                    }
                    if lhsStrings !== rhsStrings {
                        return false
                    }
                    if lhsInfo != rhsInfo {
                        return false
                    }
                    if lhsTopItem != rhsTopItem {
                        return false
                    }
                    if lhsCount != rhsCount {
                        return false
                    }
                    if lhsAnimatedStickers != rhsAnimatedStickers {
                        return false
                    }
                    if lhsEnabled != rhsEnabled {
                        return false
                    }
                    if lhsEditing != rhsEditing {
                        return false
                    }
                    if lhsSelected != rhsSelected {
                        return false
                    }
                    return true
                } else {
                    return false
                }
            case let .packsInfo(lhsTheme, lhsText):
                if case let .packsInfo(rhsTheme, rhsText) = rhs, lhsTheme === rhsTheme, lhsText == rhsText {
                    return true
                } else {
                    return false
                }
        }
    }
    
    static func <(lhs: InstalledStickerPacksEntry, rhs: InstalledStickerPacksEntry) -> Bool {
        switch lhs {
            case .suggestOptions:
                switch rhs {
                    case .suggestOptions:
                        return false
                    default:
                        return true
                }
            case .largeEmoji:
                switch rhs {
                    case .suggestOptions, .largeEmoji:
                        return false
                    default:
                        return true
                }
            case .animatedStickers:
                switch rhs {
                    case .suggestOptions, .largeEmoji, .animatedStickers:
                        return false
                    default:
                        return true
                }
            case .animatedStickersInfo:
                switch rhs {
                    case .suggestOptions, .largeEmoji, .animatedStickers, .animatedStickersInfo:
                        return false
                    default:
                        return true
                }
            case .trending:
                switch rhs {
                    case .suggestOptions, .largeEmoji, .animatedStickers, .animatedStickersInfo, .trending:
                        return false
                    default:
                        return true
                }
            case .archived:
                switch rhs {
                    case .suggestOptions, .largeEmoji, .animatedStickers, .animatedStickersInfo, .trending, .archived:
                        return false
                    default:
                        return true
                }
<<<<<<< HEAD
            case .masks:
                switch rhs {
                    case .suggestOptions, .largeEmoji, .animatedStickers, .animatedStickersInfo, .trending, .archived, .masks:
                        return false
                    default:
                        return true
                }
            case .emoji:
                switch rhs {
                    case .suggestOptions, .largeEmoji, .animatedStickers, .animatedStickersInfo, .trending, .archived, .masks, .emoji:
                        return false
                    default:
                        return true
                }
            case .quickReaction:
                switch rhs {
                    case .suggestOptions, .largeEmoji, .animatedStickers, .animatedStickersInfo, .trending, .archived, .masks, .emoji, .quickReaction:
=======
            case .suggestAnimatedEmoji:
                switch rhs {
                    case .suggestOptions, .trending, .archived, .masks, .emoji, .quickReaction, .suggestAnimatedEmoji:
>>>>>>> adf005cf
                        return false
                    default:
                        return true
                }
            case .packOrder:
                switch rhs {
<<<<<<< HEAD
                    case .suggestOptions, .largeEmoji, .animatedStickers, .animatedStickersInfo, .trending, .archived, .masks, .emoji, .quickReaction, .packOrder:
                    return false
                default:
                    return true
            }
            case .packOrderInfo:
=======
                    case .suggestOptions, .trending, .masks, .emoji, .quickReaction, .archived, .suggestAnimatedEmoji, .trendingPacksTitle:
                        return false
                    default:
                        return true
                }
            case let .trendingPack(lhsIndex, _, _, _, _, _, _, _, _):
>>>>>>> adf005cf
                switch rhs {
                    case .suggestOptions, .largeEmoji, .animatedStickers, .animatedStickersInfo, .trending, .archived, .masks, .emoji, .quickReaction, .packOrder, .packOrderInfo:
                    return false
                default:
                    return true
            }
            case .suggestAnimatedEmoji:
                switch rhs {
<<<<<<< HEAD
                    case .suggestOptions, .largeEmoji, .animatedStickers, .animatedStickersInfo, .trending, .archived, .masks, .emoji, .quickReaction, .packOrder, .packOrderInfo, .suggestAnimatedEmoji:
=======
                    case .suggestOptions, .trending, .masks, .emoji, .quickReaction, .archived, .suggestAnimatedEmoji, .trendingPacksTitle, .trendingPack, .trendingExpand:
>>>>>>> adf005cf
                        return false
                    default:
                        return true
                }
            case .packsTitle:
                switch rhs {
<<<<<<< HEAD
                    case .suggestOptions, .largeEmoji, .animatedStickers, .animatedStickersInfo, .trending, .masks, .emoji, .quickReaction, .archived, .packOrder, .packOrderInfo, .suggestAnimatedEmoji, .packsTitle:
=======
                    case .suggestOptions, .trending, .masks, .emoji, .quickReaction, .archived, .suggestAnimatedEmoji, .trendingPacksTitle, .trendingPack, .trendingExpand, .packsTitle:
>>>>>>> adf005cf
                        return false
                    default:
                        return true
                }
            case let .pack(lhsIndex, _, _, _, _, _, _, _, _, _):
                switch rhs {
                    case let .pack(rhsIndex, _, _, _, _, _, _, _, _, _):
                        return lhsIndex < rhsIndex
                    case .packsInfo:
                        return true
                    default:
                        return false
                }
            case .packsInfo:
                switch rhs {
                    case .packsInfo:
                        return false
                    default:
                        return false
                }
        }
    }
    
    func item(presentationData: ItemListPresentationData, arguments: Any) -> ListViewItem {
        let arguments = arguments as! InstalledStickerPacksControllerArguments
        switch self {
            case let .suggestOptions(_, text, value):
                return ItemListDisclosureItem(presentationData: presentationData, title: text, label: value, sectionId: self.section, style: .blocks, action: {
                    arguments.openSuggestOptions()
                }, tag: InstalledStickerPacksEntryTag.suggestOptions)
            case let .largeEmoji(_, text, value):
                return ItemListSwitchItem(presentationData: presentationData, title: text, value: value, sectionId: self.section, style: .blocks, updated: { value in
                    arguments.toggleAnimatedStickers(value)
                })
            case let .animatedStickers(_, text, value):
                return ItemListSwitchItem(presentationData: presentationData, title: text, value: value, sectionId: self.section, style: .blocks, updated: { value in
                    arguments.toggleAnimatedStickers(value)
                })
            case let .animatedStickersInfo(_, text):
                return ItemListTextItem(presentationData: presentationData, text: .plain(text), sectionId: self.section)
            case let .trending(theme, text, count):
                return ItemListDisclosureItem(presentationData: presentationData, icon: UIImage(bundleImageName: "Settings/Menu/Trending")?.precomposed(), title: text, label: count == 0 ? "" : "\(count)", labelStyle: .badge(theme.list.itemAccentColor), sectionId: self.section, style: .blocks, action: {
                    arguments.openFeatured()
                })
            case let .masks(_, text):
                return ItemListDisclosureItem(presentationData: presentationData, title: text, label: "", sectionId: self.section, style: .blocks, action: {
                    arguments.openMasks()
                })
            case let .emoji(_, text, count):
                return ItemListDisclosureItem(presentationData: presentationData, icon: UIImage(bundleImageName: "Settings/Menu/Emoji")?.precomposed(), title: text, label: count == 0 ? "" : "\(count)", sectionId: self.section, style: .blocks, action: {
                    arguments.openEmoji()
                })
            case let .quickReaction(title, reaction, availableReactions):
                return ItemListReactionItem(context: arguments.context, presentationData: presentationData, icon: UIImage(bundleImageName: "Settings/Menu/Reactions")?.precomposed(), title: title, arrowStyle: .arrow, reaction: reaction, availableReactions: availableReactions, sectionId: self.section, style: .blocks, action: {
                    arguments.openQuickReaction()
                })
            case let .archived(_, text, count, archived):
                return ItemListDisclosureItem(presentationData: presentationData, icon: UIImage(bundleImageName: "Settings/Menu/Archived")?.precomposed(), title: text, label: count == 0 ? "" : "\(count)", sectionId: self.section, style: .blocks, action: {
                    arguments.openArchived(archived)
                })
<<<<<<< HEAD
            case let .packOrder(_, text, value):
                return ItemListSwitchItem(presentationData: presentationData, title: text, value: value, sectionId: self.section, style: .blocks, updated: { value in
                    arguments.toggleDynamicPackOrder(value)
                })
            case let .packOrderInfo(_, text):
                return ItemListTextItem(presentationData: presentationData, text: .plain(text), sectionId: self.section)
=======
>>>>>>> adf005cf
            case let .suggestAnimatedEmoji(text, value):
                return ItemListSwitchItem(presentationData: presentationData, title: text, value: value, sectionId: self.section, style: .blocks, updated: { value in
                    arguments.toggleSuggestAnimatedEmoji(value)
                })
            case let .packsTitle(_, text):
                return ItemListSectionHeaderItem(presentationData: presentationData, text: text, sectionId: self.section)
            case let .pack(_, _, _, info, topItem, count, animatedStickers, enabled, editing, selected):
                return ItemListStickerPackItem(presentationData: presentationData, context: arguments.context, packInfo: info, itemCount: count, topItem: topItem, unread: false, control: editing.editing ? .check(checked: selected ?? false) : .none, editing: editing, enabled: enabled, playAnimatedStickers: animatedStickers, sectionId: self.section, action: {
                    arguments.openStickerPack(info)
                }, setPackIdWithRevealedOptions: { current, previous in
                    arguments.setPackIdWithRevealedOptions(current, previous)
                }, addPack: {
                }, removePack: {
                    arguments.removePack(ArchivedStickerPackItem(info: info, topItems: topItem != nil ? [topItem!] : []))
                }, toggleSelected: {
                    arguments.togglePackSelected(info.id)
                })
            case let .packsInfo(_, text):
                return ItemListTextItem(presentationData: presentationData, text: .markdown(text), sectionId: self.section, linkAction: { _ in
                    arguments.openStickersBot()
                })
        }
    }
}

private struct InstalledStickerPacksControllerState: Equatable {
    let editing: Bool
    let selectedPackIds: Set<ItemCollectionId>?
    let packIdWithRevealedOptions: ItemCollectionId?
    let trendingPacksExpanded: Bool
    
    init() {
        self.editing = false
        self.selectedPackIds = nil
        self.packIdWithRevealedOptions = nil
        self.trendingPacksExpanded = false
    }
    
    init(editing: Bool, selectedPackIds: Set<ItemCollectionId>?, packIdWithRevealedOptions: ItemCollectionId?, trendingPacksExpanded: Bool) {
        self.editing = editing
        self.selectedPackIds = selectedPackIds
        self.packIdWithRevealedOptions = packIdWithRevealedOptions
        self.trendingPacksExpanded = trendingPacksExpanded
    }
    
    static func ==(lhs: InstalledStickerPacksControllerState, rhs: InstalledStickerPacksControllerState) -> Bool {
        if lhs.editing != rhs.editing {
            return false
        }
        if lhs.selectedPackIds != rhs.selectedPackIds {
            return false
        }
        if lhs.packIdWithRevealedOptions != rhs.packIdWithRevealedOptions {
            return false
        }
        if lhs.trendingPacksExpanded != rhs.trendingPacksExpanded {
            return false
        }
        return true
    }
    
    func withUpdatedEditing(_ editing: Bool) -> InstalledStickerPacksControllerState {
        return InstalledStickerPacksControllerState(editing: editing, selectedPackIds: self.selectedPackIds, packIdWithRevealedOptions: self.packIdWithRevealedOptions, trendingPacksExpanded: self.trendingPacksExpanded)
    }
    
    func withUpdatedSelectedPackIds(_ selectedPackIds: Set<ItemCollectionId>?) -> InstalledStickerPacksControllerState {
        return InstalledStickerPacksControllerState(editing: editing, selectedPackIds: selectedPackIds, packIdWithRevealedOptions: self.packIdWithRevealedOptions, trendingPacksExpanded: self.trendingPacksExpanded)
    }
    
    func withUpdatedPackIdWithRevealedOptions(_ packIdWithRevealedOptions: ItemCollectionId?) -> InstalledStickerPacksControllerState {
        return InstalledStickerPacksControllerState(editing: self.editing, selectedPackIds: self.selectedPackIds, packIdWithRevealedOptions: packIdWithRevealedOptions, trendingPacksExpanded: self.trendingPacksExpanded)
    }
    
    func withUpdatedTrendingPacksExpanded(_ trendingPacksExpanded: Bool) -> InstalledStickerPacksControllerState {
        return InstalledStickerPacksControllerState(editing: self.editing, selectedPackIds: self.selectedPackIds, packIdWithRevealedOptions: self.packIdWithRevealedOptions, trendingPacksExpanded: trendingPacksExpanded)
    }
}

private func namespaceForMode(_ mode: InstalledStickerPacksControllerMode) -> ItemCollectionId.Namespace {
    switch mode {
        case .general, .modal:
            return Namespaces.ItemCollection.CloudStickerPacks
        case .masks:
            return Namespaces.ItemCollection.CloudMaskPacks
        case .emoji:
            return Namespaces.ItemCollection.CloudEmojiPacks
    }
}

private let maxTrendingPacksDisplayedLimit: Int32 = 3

<<<<<<< HEAD
private func installedStickerPacksControllerEntries(presentationData: PresentationData, state: InstalledStickerPacksControllerState, mode: InstalledStickerPacksControllerMode, view: CombinedView, temporaryPackOrder: [ItemCollectionId]?, featured: [FeaturedStickerPackItem], archived: [ArchivedStickerPackItem]?, stickerSettings: StickerSettings, quickReaction: MessageReaction.Reaction?, availableReactions: AvailableReactions?, emojiCount: Int32) -> [InstalledStickerPacksEntry] {
=======
private func installedStickerPacksControllerEntries(context: AccountContext, presentationData: PresentationData, state: InstalledStickerPacksControllerState, mode: InstalledStickerPacksControllerMode, view: CombinedView, temporaryPackOrder: [ItemCollectionId]?, featured: [FeaturedStickerPackItem], archived: [ArchivedStickerPackItem]?, stickerSettings: StickerSettings, quickReaction: MessageReaction.Reaction?, availableReactions: AvailableReactions?) -> [InstalledStickerPacksEntry] {
>>>>>>> adf005cf
    var entries: [InstalledStickerPacksEntry] = []
    
    var installedPacks = Set<ItemCollectionId>()
    if let stickerPacksView = view.views[.itemCollectionInfos(namespaces: [namespaceForMode(mode)])] as? ItemCollectionInfosView {
        if let packsEntries = stickerPacksView.entriesByNamespace[namespaceForMode(mode)] {
            var sortedPacks: [ItemCollectionInfoEntry] = []
            for entry in packsEntries {
                if let _ = entry.info as? StickerPackCollectionInfo {
                    installedPacks.insert(entry.id)
                    sortedPacks.append(entry)
                }
            }
        }
    }
    
    switch mode {
    case .general, .modal:
        let suggestString: String
        switch stickerSettings.emojiStickerSuggestionMode {
            case .none:
                suggestString = presentationData.strings.Stickers_SuggestNone
            case .all:
                suggestString = presentationData.strings.Stickers_SuggestAll
            case .installed:
                suggestString = presentationData.strings.Stickers_SuggestAdded
        }
        entries.append(.suggestOptions(presentationData.theme, presentationData.strings.Stickers_SuggestStickers, suggestString))
        
        entries.append(.largeEmoji(presentationData.theme, presentationData.strings.Appearance_LargeEmoji, presentationData.largeEmoji))
        
        entries.append(.animatedStickers(presentationData.theme, presentationData.strings.StickerPacksSettings_AnimatedStickers, stickerSettings.loopAnimatedStickers))
        entries.append(.animatedStickersInfo(presentationData.theme, presentationData.strings.StickerPacksSettings_AnimatedStickersInfo))
        
        if !featured.isEmpty {
            entries.append(.trending(presentationData.theme, presentationData.strings.StickerPacksSettings_TrendingStickers, Int32(featured.count)))
        }
        if let archived = archived, !archived.isEmpty  {
            entries.append(.archived(presentationData.theme, presentationData.strings.StickerPacksSettings_ArchivedPacks, Int32(archived.count), archived))
        }
        
        entries.append(.emoji(presentationData.theme, presentationData.strings.StickerPacksSettings_Emoji, emojiCount))
        
        if let quickReaction = quickReaction, let availableReactions = availableReactions {
            entries.append(.quickReaction(presentationData.strings.Settings_QuickReactionSetup_NavigationTitle, quickReaction, availableReactions))
        }
        
<<<<<<< HEAD
        entries.append(.packOrder(presentationData.theme, presentationData.strings.StickerPacksSettings_DynamicOrder, stickerSettings.dynamicPackOrder))
        entries.append(.packOrderInfo(presentationData.theme, presentationData.strings.StickerPacksSettings_DynamicOrderInfo))
=======
        if featured.count > 0 {
            entries.append(.trendingPacksTitle(presentationData.theme, presentationData.strings.StickerPacksSettings_FeaturedPacks.uppercased()))
            
            var index: Int32 = 0
            var featuredPacks = featured
            var effectiveExpanded = state.trendingPacksExpanded
            if featuredPacks.count > maxTrendingPacksDisplayedLimit && !effectiveExpanded {
                featuredPacks = Array(featuredPacks.prefix(Int(maxTrendingPacksDisplayedLimit)))
            } else {
                effectiveExpanded = true
            }
            
            for featuredPack in featuredPacks {
                let countTitle: String
                if featuredPack.info.id.namespace == Namespaces.ItemCollection.CloudEmojiPacks {
                    countTitle = presentationData.strings.StickerPack_EmojiCount(featuredPack.info.count)
                } else if featuredPack.info.id.namespace == Namespaces.ItemCollection.CloudMaskPacks {
                    countTitle = presentationData.strings.StickerPack_MaskCount(featuredPack.info.count)
                } else {
                    countTitle = presentationData.strings.StickerPack_StickerCount(featuredPack.info.count)
                }
                
                entries.append(.trendingPack(index, presentationData.theme, presentationData.strings, featuredPack.info, featuredPack.topItems.first, countTitle, context.sharedContext.energyUsageSettings.loopStickers, featuredPack.unread, installedPacks.contains(featuredPack.info.id)))
                index += 1
            }
            
            if !effectiveExpanded {
                entries.append(.trendingExpand(presentationData.theme, presentationData.strings.Stickers_ShowMore))
            }
        }
>>>>>>> adf005cf
        
        entries.append(.packsTitle(presentationData.theme, presentationData.strings.StickerPacksSettings_MyStickers.uppercased()))
    case .masks:
        if let archived = archived, !archived.isEmpty {
            entries.append(.archived(presentationData.theme, presentationData.strings.StickerPacksSettings_ArchivedMasks, Int32(archived.count), archived))
        }
    case .emoji:
        if let archived = archived, !archived.isEmpty {
            entries.append(.archived(presentationData.theme, presentationData.strings.StickersList_ArchivedEmojiItem, Int32(archived.count), archived))
        }
        
        entries.append(.suggestAnimatedEmoji(presentationData.strings.StickerPacksSettings_SuggestAnimatedEmoji, stickerSettings.suggestAnimatedEmoji))
    }
    
    if let stickerPacksView = view.views[.itemCollectionInfos(namespaces: [namespaceForMode(mode)])] as? ItemCollectionInfosView {
        if let packsEntries = stickerPacksView.entriesByNamespace[namespaceForMode(mode)] {
            var sortedPacks: [ItemCollectionInfoEntry] = []
            for entry in packsEntries {
                if let _ = entry.info as? StickerPackCollectionInfo {
                    sortedPacks.append(entry)
                }
            }
            if let temporaryPackOrder = temporaryPackOrder {
                var packDict: [ItemCollectionId: Int] = [:]
                for i in 0 ..< sortedPacks.count {
                    packDict[sortedPacks[i].id] = i
                }
                var tempSortedPacks: [ItemCollectionInfoEntry] = []
                var processedPacks = Set<ItemCollectionId>()
                for id in temporaryPackOrder {
                    if let index = packDict[id] {
                        tempSortedPacks.append(sortedPacks[index])
                        processedPacks.insert(id)
                    }
                }
                let restPacks = sortedPacks.filter { !processedPacks.contains($0.id) }
                sortedPacks = restPacks + tempSortedPacks
            }
            var index: Int32 = 0
            for entry in sortedPacks {
                if let info = entry.info as? StickerPackCollectionInfo {
                    let countTitle: String
                    if info.id.namespace == Namespaces.ItemCollection.CloudEmojiPacks {
                        countTitle = presentationData.strings.StickerPack_EmojiCount(info.count == 0 ? entry.count : info.count)
                    } else if info.id.namespace == Namespaces.ItemCollection.CloudMaskPacks {
                        countTitle = presentationData.strings.StickerPack_MaskCount(info.count == 0 ? entry.count : info.count)
                    } else {
                        countTitle = presentationData.strings.StickerPack_StickerCount(info.count == 0 ? entry.count : info.count)
                    }
                    
                    entries.append(.pack(index, presentationData.theme, presentationData.strings, info, entry.firstItem as? StickerPackItem, countTitle, context.sharedContext.energyUsageSettings.loopStickers, true, ItemListStickerPackItemEditing(editable: true, editing: state.editing, revealed: state.packIdWithRevealedOptions == entry.id, reorderable: true, selectable: true), state.selectedPackIds?.contains(info.id)))
                    index += 1
                }
            }
        }
    }
    
    var markdownString: String
    switch mode {
        case .general, .modal:
            markdownString = presentationData.strings.StickerPacksSettings_ManagingHelp
        case .masks:
            markdownString = presentationData.strings.MaskStickerSettings_Info
        case .emoji:
            markdownString = presentationData.strings.EmojiStickerSettings_Info
    }
    let entities = generateTextEntities(markdownString, enabledTypes: [.mention])
    if let entity = entities.first {
        markdownString.insert(contentsOf: "]()", at: markdownString.index(markdownString.startIndex, offsetBy: entity.range.upperBound))
        markdownString.insert(contentsOf: "[", at: markdownString.index(markdownString.startIndex, offsetBy: entity.range.lowerBound))
    }
    entries.append(.packsInfo(presentationData.theme, markdownString))
    
    return entries
}

public func installedStickerPacksController(context: AccountContext, mode: InstalledStickerPacksControllerMode, archivedPacks: [ArchivedStickerPackItem]? = nil, updatedPacks: @escaping ([ArchivedStickerPackItem]?) -> Void = { _ in }, focusOnItemTag: InstalledStickerPacksEntryTag? = nil) -> ViewController {
    let initialState = InstalledStickerPacksControllerState().withUpdatedEditing(mode == .modal).withUpdatedSelectedPackIds(mode == .modal ? Set() : nil)
    let statePromise = ValuePromise(initialState, ignoreRepeated: true)
    let stateValue = Atomic(value: initialState)
    let updateState: ((InstalledStickerPacksControllerState) -> InstalledStickerPacksControllerState) -> Void = { f in
        statePromise.set(stateValue.modify { f($0) })
    }
    
    var presentControllerImpl: ((ViewController, ViewControllerPresentationArguments?) -> Void)?
    var pushControllerImpl: ((ViewController) -> Void)?
    var navigateToChatControllerImpl: ((PeerId) -> Void)?
    var dismissImpl: (() -> Void)?
    
    let actionsDisposable = DisposableSet()
    
    let resolveDisposable = MetaDisposable()
    actionsDisposable.add(resolveDisposable)
    
    let archivedPromise = Promise<[ArchivedStickerPackItem]?>()

    var presentStickerPackController: ((StickerPackCollectionInfo) -> Void)?
    var navigationControllerImpl: (() -> NavigationController?)?
    
    let arguments = InstalledStickerPacksControllerArguments(context: context, openStickerPack: { info in
        presentStickerPackController?(info)
    }, setPackIdWithRevealedOptions: { packId, fromPackId in
        updateState { state in
            if (packId == nil && fromPackId == state.packIdWithRevealedOptions) || (packId != nil && fromPackId == nil) {
                return state.withUpdatedPackIdWithRevealedOptions(packId)
            } else {
                return state
            }
        }
    }, removePack: { archivedItem in
        let presentationData = context.sharedContext.currentPresentationData.with { $0 }
        let controller = ActionSheetController(presentationData: presentationData)
        let dismissAction: () -> Void = { [weak controller] in
            controller?.dismissAnimated()
        }
        let removeAction: (RemoveStickerPackOption) -> Void = { action in
            let _ = (context.engine.stickers.removeStickerPackInteractively(id: archivedItem.info.id, option: action)
            |> deliverOnMainQueue).start(next: { indexAndItems in
                guard let (positionInList, items) = indexAndItems else {
                    return
                }
                
                var animateInAsReplacement = false
                if let navigationController = navigationControllerImpl?() {
                    for controller in navigationController.overlayControllers {
                        if let controller = controller as? UndoOverlayController {
                            controller.dismissWithCommitActionAndReplacementAnimation()
                            animateInAsReplacement = true
                        }
                    }
                }
                
                let removedTitle: String
                let removedText: String
                if archivedItem.info.id.namespace == Namespaces.ItemCollection.CloudEmojiPacks {
                    removedTitle = action == .archive ? presentationData.strings.EmojiPackActionInfo_ArchivedTitle : presentationData.strings.EmojiPackActionInfo_RemovedTitle
                    removedText = presentationData.strings.EmojiPackActionInfo_RemovedText(archivedItem.info.title).string
                } else if archivedItem.info.id.namespace == Namespaces.ItemCollection.CloudMaskPacks {
                    removedTitle = action == .archive ? presentationData.strings.MaskPackActionInfo_ArchivedTitle : presentationData.strings.MaskPackActionInfo_RemovedTitle
                    removedText = presentationData.strings.MaskPackActionInfo_RemovedText(archivedItem.info.title).string
                } else {
                    removedTitle = action == .archive ? presentationData.strings.StickerPackActionInfo_ArchivedTitle : presentationData.strings.StickerPackActionInfo_RemovedTitle
                    removedText = presentationData.strings.StickerPackActionInfo_RemovedText(archivedItem.info.title).string
                }
                
                navigationControllerImpl?()?.presentOverlay(controller: UndoOverlayController(presentationData: presentationData, content: .stickersModified(title: removedTitle, text: removedText, undo: true, info: archivedItem.info, topItem: archivedItem.topItems.first, context: context), elevatedLayout: false, animateInAsReplacement: animateInAsReplacement, action: { action in
                    if case .undo = action {
                        let _ = context.engine.stickers.addStickerPackInteractively(info: archivedItem.info, items: items.compactMap({ $0 as? StickerPackItem }), positionInList: positionInList).start()
                    }
                    return true
                }))
            })
        }
        
        let title: String
        if archivedItem.info.id.namespace == Namespaces.ItemCollection.CloudEmojiPacks {
            title = presentationData.strings.StickerSettings_EmojiContextInfo
        } else if archivedItem.info.id.namespace == Namespaces.ItemCollection.CloudMaskPacks {
            title = presentationData.strings.StickerSettings_MaskContextInfo
        } else {
            title = presentationData.strings.StickerSettings_ContextInfo
        }
        
        controller.setItemGroups([
            ActionSheetItemGroup(items: [
                ActionSheetTextItem(title: title),
                ActionSheetButtonItem(title: presentationData.strings.StickerSettings_ContextHide, color: .accent, action: {
                    dismissAction()
                    
                    let archivedSignal = archivedPromise.get() |> take(1) |> map { packs -> [ArchivedStickerPackItem]? in
                        return (packs ?? []) + [archivedItem]
                    }
                    _ = archivedSignal.start(next: { packs in
                        archivedPromise.set(.single(packs))
                        updatedPacks(packs)
                    })
                    
                    removeAction(.archive)
                }),
                ActionSheetButtonItem(title: presentationData.strings.Common_Delete, color: .destructive, action: {
                    dismissAction()
                    removeAction(.delete)
                })
            ]),
            ActionSheetItemGroup(items: [ActionSheetButtonItem(title: presentationData.strings.Common_Cancel, action: { dismissAction() })])
        ])
        presentControllerImpl?(controller, ViewControllerPresentationArguments(presentationAnimation: .modalSheet))
    }, openStickersBot: {
        resolveDisposable.set((context.engine.peers.resolvePeerByName(name: "stickers") |> deliverOnMainQueue).start(next: { peer in
            if let peer = peer {
                navigateToChatControllerImpl?(peer.id)
            }
        }))
    }, openMasks: {
        pushControllerImpl?(installedStickerPacksController(context: context, mode: .masks, archivedPacks: archivedPacks, updatedPacks: { _ in}))
    }, openEmoji: {
        pushControllerImpl?(installedStickerPacksController(context: context, mode: .emoji, archivedPacks: archivedPacks, updatedPacks: { _ in}))
    }, openQuickReaction: {
        pushControllerImpl?(quickReactionSetupController(
            context: context
        ))
    }, openFeatured: {
        pushControllerImpl?(FeaturedStickersScreen(context: context, highlightedPackId: nil))
    }, openArchived: { archived in
        let archivedMode: ArchivedStickerPacksControllerMode
        switch mode {
            case .masks:
                archivedMode = .masks
            case .emoji:
                archivedMode = .emoji
            default:
                archivedMode = .stickers
        }
        pushControllerImpl?(archivedStickerPacksController(context: context, mode: archivedMode, archived: archived, updatedPacks: { packs in
            archivedPromise.set(.single(packs))
            updatedPacks(packs)
        }))
    }, openSuggestOptions: {
        let presentationData = context.sharedContext.currentPresentationData.with { $0 }
        let controller = ActionSheetController(presentationData: presentationData)
        let dismissAction: () -> Void = { [weak controller] in
            controller?.dismissAnimated()
        }
        let options: [(EmojiStickerSuggestionMode, String)] = [
            (.all, presentationData.strings.Stickers_SuggestAll),
            (.installed, presentationData.strings.Stickers_SuggestAdded),
            (.none, presentationData.strings.Stickers_SuggestNone)
        ]
        var items: [ActionSheetItem] = []
        items.append(ActionSheetTextItem(title: presentationData.strings.Stickers_SuggestStickers))
        for (option, title) in options {
            items.append(ActionSheetButtonItem(title: title, color: .accent, action: {
                dismissAction()
                let _ = updateStickerSettingsInteractively(accountManager: context.sharedContext.accountManager, { current in
                    return current.withUpdatedEmojiStickerSuggestionMode(option)
                }).start()
            }))
        }
        controller.setItemGroups([
            ActionSheetItemGroup(items: items),
            ActionSheetItemGroup(items: [ActionSheetButtonItem(title: presentationData.strings.Common_Cancel, action: { dismissAction() })])
        ])
        presentControllerImpl?(controller, ViewControllerPresentationArguments(presentationAnimation: .modalSheet))
    }, toggleSuggestAnimatedEmoji: { value in
        let _ = updateStickerSettingsInteractively(accountManager: context.sharedContext.accountManager, { current in
            return current.withUpdatedSuggestAnimatedEmoji(value)
        }).start()
    }, togglePackSelected: { packId in
        updateState { state in
            if var selectedPackIds = state.selectedPackIds {
                if selectedPackIds.contains(packId) {
                    selectedPackIds.remove(packId)
                } else {
                    selectedPackIds.insert(packId)
                }
                return state.withUpdatedSelectedPackIds(selectedPackIds)
            } else {
                return state
            }
        }
    }, toggleLargeEmoji: { value in
        let _ = updatePresentationThemeSettingsInteractively(accountManager: context.sharedContext.accountManager, { current in
            return current.withUpdatedLargeEmoji(value)
        }).start()
    }, toggleDynamicPackOrder: { value in
        let _ = updateStickerSettingsInteractively(accountManager: context.sharedContext.accountManager, { current in
            return current.withUpdatedDynamicPackOrder(value)
        }).start()
    }, addPack: { info in
        let _ = (context.engine.stickers.loadedStickerPack(reference: .id(id: info.id.id, accessHash: info.accessHash), forceActualized: false)
        |> mapToSignal { result -> Signal<Void, NoError> in
            switch result {
                case let .result(info, items, installed):
                    if installed {
                        return .complete()
                    } else {
                        return context.engine.stickers.addStickerPackInteractively(info: info, items: items)
                    }
                case .fetching:
                    break
                case .none:
                    break
            }
            return .complete()
        } |> deliverOnMainQueue).start()
    })
    let stickerPacks = Promise<CombinedView>()
    stickerPacks.set(context.account.postbox.combinedView(keys: [.itemCollectionInfos(namespaces: [namespaceForMode(mode)])]))
    let temporaryPackOrder = Promise<[ItemCollectionId]?>(nil)
    
    let featured = Promise<[FeaturedStickerPackItem]>()
    let quickReaction: Signal<MessageReaction.Reaction?, NoError>
    let emojiCount = Promise<Int32>()
    
    switch mode {
        case .general, .modal:
            featured.set(context.account.viewTracker.featuredStickerPacks())
            archivedPromise.set(.single(archivedPacks) |> then(context.engine.stickers.archivedStickerPacks() |> map(Optional.init)))
            quickReaction = combineLatest(
                context.engine.data.subscribe(TelegramEngine.EngineData.Item.Peer.Peer(id: context.account.peerId)),
                context.account.postbox.preferencesView(keys: [PreferencesKeys.reactionSettings])
            )
            |> map { peer, preferencesView -> MessageReaction.Reaction? in
                let reactionSettings: ReactionSettings
                if let entry = preferencesView.values[PreferencesKeys.reactionSettings], let value = entry.get(ReactionSettings.self) {
                    reactionSettings = value
                } else {
                    reactionSettings = .default
                }
                var hasPremium = false
                if case let .user(user) = peer {
                    hasPremium = user.isPremium
                }
                return reactionSettings.effectiveQuickReaction(hasPremium: hasPremium)
            }
            |> distinctUntilChanged
            emojiCount.set(context.account.postbox.combinedView(keys: [.itemCollectionInfos(namespaces: [Namespaces.ItemCollection.CloudEmojiPacks])])
            |> map { view in
                if let info = view.views[.itemCollectionInfos(namespaces: [Namespaces.ItemCollection.CloudEmojiPacks])] as? ItemCollectionInfosView, let entries = info.entriesByNamespace[Namespaces.ItemCollection.CloudEmojiPacks] {
                    return Int32(entries.count)
                } else {
                    return 0
                }
            })        
        case .masks:
            featured.set(.single([]))
            archivedPromise.set(.single(nil) |> then(context.engine.stickers.archivedStickerPacks(namespace: .masks) |> map(Optional.init)))
            quickReaction = .single(nil)
            emojiCount.set(.single(0))
        case .emoji:
            featured.set(.single([]))
            archivedPromise.set(.single(nil) |> then(context.engine.stickers.archivedStickerPacks(namespace: .emoji) |> map(Optional.init)))
            quickReaction = .single(nil)
            emojiCount.set(.single(0))
    }

    var previousPackCount: Int?
    let signal = combineLatest(queue: .mainQueue(), context.sharedContext.presentationData,
        statePromise.get(),
        stickerPacks.get(),
        temporaryPackOrder.get(),
        combineLatest(queue: .mainQueue(), featured.get(), archivedPromise.get()),
        context.sharedContext.accountManager.sharedData(keys: [ApplicationSpecificSharedDataKeys.stickerSettings]),
        quickReaction,
        context.engine.stickers.availableReactions(),
        emojiCount.get()
    )
    |> deliverOnMainQueue
    |> map { presentationData, state, view, temporaryPackOrder, featuredAndArchived, sharedData, quickReaction, availableReactions, emojiCount -> (ItemListControllerState, (ItemListNodeState, Any)) in
        var stickerSettings = StickerSettings.defaultSettings
        if let value = sharedData.entries[ApplicationSpecificSharedDataKeys.stickerSettings]?.get(StickerSettings.self) {
           stickerSettings = value
        }
        
        var packCount: Int? = nil
        var stickerPacks: [ItemCollectionInfoEntry] = []
        if let stickerPacksView = view.views[.itemCollectionInfos(namespaces: [namespaceForMode(mode)])] as? ItemCollectionInfosView, let entries = stickerPacksView.entriesByNamespace[namespaceForMode(mode)] {
            packCount = entries.count
            stickerPacks = entries
        }
        
        let leftNavigationButton: ItemListNavigationButton? = nil
        var rightNavigationButton: ItemListNavigationButton?
        var toolbarItem: ItemListToolbarItem?
        if let packCount = packCount, packCount != 0 {
            if state.editing {
                if case .modal = mode {
                    rightNavigationButton = nil
                } else {
                    rightNavigationButton = ItemListNavigationButton(content: .text(presentationData.strings.Common_Done), style: .bold, enabled: true, action: {
                        updateState {
                            $0.withUpdatedEditing(false).withUpdatedSelectedPackIds(nil)
                        }
                        if case .modal = mode {
                            dismissImpl?()
                        }
                    })
                }
                
                let selectedCount = Int32(state.selectedPackIds?.count ?? 0)
                toolbarItem = StickersToolbarItem(selectedCount: selectedCount, actions: [.init(title: presentationData.strings.StickerPacks_ActionDelete, isEnabled: selectedCount > 0, action: {
                    let actionSheet = ActionSheetController(presentationData: presentationData)
                    var items: [ActionSheetItem] = []
                    
                    let title: String
                    switch mode {
                    case .emoji:
                        title = presentationData.strings.StickerPacks_DeleteEmojiPacksConfirmation(selectedCount)
                    default:
                        title = presentationData.strings.StickerPacks_DeleteStickerPacksConfirmation(selectedCount)
                    }
                    
                    items.append(ActionSheetButtonItem(title: title, color: .destructive, action: { [weak actionSheet] in
                        actionSheet?.dismissAnimated()
                       
                        if case .modal = mode {
                            updateState {
                                $0.withUpdatedEditing(true).withUpdatedSelectedPackIds(nil)
                            }
                        } else {
                            updateState {
                                $0.withUpdatedEditing(false).withUpdatedSelectedPackIds(nil)
                            }
                        }
                        
                        var packIds: [ItemCollectionId] = []
                        for entry in stickerPacks {
                            if let selectedPackIds = state.selectedPackIds, selectedPackIds.contains(entry.id) {
                                packIds.append(entry.id)
                            }
                        }
                                                    
                        let _ = context.engine.stickers.removeStickerPacksInteractively(ids: packIds, option: .delete).start()
                    }))
                    actionSheet.setItemGroups([ActionSheetItemGroup(items: items), ActionSheetItemGroup(items: [
                        ActionSheetButtonItem(title: presentationData.strings.Common_Cancel, color: .accent, font: .bold, action: { [weak actionSheet] in
                            actionSheet?.dismissAnimated()
                        })
                    ])])
                    presentControllerImpl?(actionSheet, nil)
                }), .init(title: presentationData.strings.StickerPacks_ActionArchive, isEnabled: selectedCount > 0, action: {
                    let actionSheet = ActionSheetController(presentationData: presentationData)
                    var items: [ActionSheetItem] = []
                    items.append(ActionSheetButtonItem(title: presentationData.strings.StickerPacks_ArchiveStickerPacksConfirmation(selectedCount), color: .destructive, action: { [weak actionSheet] in
                        actionSheet?.dismissAnimated()
                       
                        if case .modal = mode {
                            updateState {
                                $0.withUpdatedEditing(true).withUpdatedSelectedPackIds(nil)
                            }
                        } else {
                            updateState {
                                $0.withUpdatedEditing(false).withUpdatedSelectedPackIds(nil)
                            }
                        }
                        
                        var packIds: [ItemCollectionId] = []
                        for entry in stickerPacks {
                            if let selectedPackIds = state.selectedPackIds, selectedPackIds.contains(entry.id) {
                                packIds.append(entry.id)
                            }
                        }
                                                    
                        let _ = context.engine.stickers.removeStickerPacksInteractively(ids: packIds, option: .archive).start()
                    }))
                    actionSheet.setItemGroups([ActionSheetItemGroup(items: items), ActionSheetItemGroup(items: [
                        ActionSheetButtonItem(title: presentationData.strings.Common_Cancel, color: .accent, font: .bold, action: { [weak actionSheet] in
                            actionSheet?.dismissAnimated()
                        })
                    ])])
                    presentControllerImpl?(actionSheet, nil)
                }), .init(title: presentationData.strings.StickerPacks_ActionShare, isEnabled: selectedCount > 0, action: {
                    if case .modal = mode {
                        updateState {
                            $0.withUpdatedEditing(true).withUpdatedSelectedPackIds(nil)
                        }
                    } else {
                        updateState {
                            $0.withUpdatedEditing(false).withUpdatedSelectedPackIds(nil)
                        }
                    }
                    
                    var packNames: [String] = []
                    for entry in stickerPacks {
                        if let selectedPackIds = state.selectedPackIds, selectedPackIds.contains(entry.id) {
                            if let info = entry.info as? StickerPackCollectionInfo {
                                packNames.append(info.shortName)
                            }
                        }
                    }
                    let text = packNames.map { "https://t.me/addstickers/\($0)" }.joined(separator: "\n")
                    let shareController = ShareController(context: context, subject: .text(text), externalShare: true)
                    presentControllerImpl?(shareController, nil)
                })])
            } else {
                if case .modal = mode {
                    rightNavigationButton = nil
                } else {
                    rightNavigationButton = ItemListNavigationButton(content: .text(presentationData.strings.Common_Edit), style: .regular, enabled: true, action: {
                        updateState {
                            $0.withUpdatedEditing(true).withUpdatedSelectedPackIds(Set())
                        }
                    })
                }
            }
        }
        
        let previous = previousPackCount
        previousPackCount = packCount
        
        let title: String
        switch mode {
            case .general, .modal:
                title = presentationData.strings.StickerPacksSettings_Title
            case .masks:
                title = presentationData.strings.MaskStickerSettings_Title
            case .emoji:
                title = presentationData.strings.EmojiPacksSettings_Title
        }
        
        let controllerState = ItemListControllerState(presentationData: ItemListPresentationData(presentationData), title: .text(title), leftNavigationButton: leftNavigationButton, rightNavigationButton: rightNavigationButton, backNavigationButton: ItemListBackButton(title: presentationData.strings.Common_Back), animateChanges: true)
        
<<<<<<< HEAD
        let listState = ItemListNodeState(presentationData: ItemListPresentationData(presentationData), entries: installedStickerPacksControllerEntries(presentationData: presentationData, state: state, mode: mode, view: view, temporaryPackOrder: temporaryPackOrder, featured: featuredAndArchived.0, archived: featuredAndArchived.1, stickerSettings: stickerSettings, quickReaction: quickReaction, availableReactions: availableReactions, emojiCount: emojiCount), style: .blocks, ensureVisibleItemTag: focusOnItemTag, toolbarItem: toolbarItem, animateChanges: previous != nil && packCount != nil && (previous! != 0 && previous! >= packCount! - 10))
=======
        let listState = ItemListNodeState(presentationData: ItemListPresentationData(presentationData), entries: installedStickerPacksControllerEntries(context: context, presentationData: presentationData, state: state, mode: mode, view: view, temporaryPackOrder: temporaryPackOrder, featured: featuredAndArchived.0, archived: featuredAndArchived.1, stickerSettings: stickerSettings, quickReaction: quickReaction, availableReactions: availableReactions), style: .blocks, ensureVisibleItemTag: focusOnItemTag, toolbarItem: toolbarItem, animateChanges: previous != nil && packCount != nil && (previous! != 0 && previous! >= packCount! - 10))
>>>>>>> adf005cf
        return (controllerState, (listState, arguments))
    }
    |> afterDisposed {
        actionsDisposable.dispose()
    }
    
    let controller = ItemListController(context: context, state: signal)
    if case .modal = mode {
        controller.navigationPresentation = .modal
    }
        
    controller.setReorderEntry({ (fromIndex: Int, toIndex: Int, entries: [InstalledStickerPacksEntry]) -> Signal<Bool, NoError> in
        let fromEntry = entries[fromIndex]
        guard case let .pack(_, _, _, fromPackInfo, _, _, _, _, _, _) = fromEntry else {
            return .single(false)
        }
        var referenceId: ItemCollectionId?
        var beforeAll = false
        var afterAll = false
        if toIndex < entries.count {
            switch entries[toIndex] {
                case let .pack(_, _, _, toPackInfo, _, _, _, _, _, _):
                    referenceId = toPackInfo.id
                default:
                    if entries[toIndex] < fromEntry {
                        beforeAll = true
                    } else {
                        afterAll = true
                    }
            }
        } else {
            afterAll = true
        }
        
        var currentIds: [ItemCollectionId] = []
        for entry in entries {
            switch entry {
            case let .pack(_, _, _, info, _, _, _, _, _, _):
                currentIds.append(info.id)
            default:
                break
            }
        }
        
        var previousIndex: Int?
        for i in 0 ..< currentIds.count {
            if currentIds[i] == fromPackInfo.id {
                previousIndex = i
                currentIds.remove(at: i)
                break
            }
        }
        
        var didReorder = false
        
        if let referenceId = referenceId {
            var inserted = false
            for i in 0 ..< currentIds.count {
                if currentIds[i] == referenceId {
                    if fromIndex < toIndex {
                        didReorder = previousIndex != i + 1
                        currentIds.insert(fromPackInfo.id, at: i + 1)
                    } else {
                        didReorder = previousIndex != i
                        currentIds.insert(fromPackInfo.id, at: i)
                    }
                    inserted = true
                    break
                }
            }
            if !inserted {
                didReorder = previousIndex != currentIds.count
                currentIds.append(fromPackInfo.id)
            }
        } else if beforeAll {
            didReorder = previousIndex != 0
            currentIds.insert(fromPackInfo.id, at: 0)
        } else if afterAll {
            didReorder = previousIndex != currentIds.count
            currentIds.append(fromPackInfo.id)
        }
        
        temporaryPackOrder.set(.single(currentIds))
        
        return .single(didReorder)
    })
    
    controller.setReorderCompleted({ (entries: [InstalledStickerPacksEntry]) -> Void in
        var currentIds: [ItemCollectionId] = []
        for entry in entries {
            switch entry {
            case let .pack(_, _, _, info, _, _, _, _, _, _):
                currentIds.append(info.id)
            default:
                break
            }
        }
        let _ = (context.engine.stickers.reorderStickerPacks(namespace: namespaceForMode(mode), itemIds: currentIds)
        |> deliverOnMainQueue).start(completed: {
            temporaryPackOrder.set(.single(nil))
        })
        
        let _ = (context.sharedContext.accountManager.sharedData(keys: [ApplicationSpecificSharedDataKeys.stickerSettings])
        |> take(1)
        |> deliverOnMainQueue).start(next: { sharedData in
            var stickerSettings = StickerSettings.defaultSettings
            if let value = sharedData.entries[ApplicationSpecificSharedDataKeys.stickerSettings]?.get(StickerSettings.self) {
               stickerSettings = value
            }
            
            if stickerSettings.dynamicPackOrder {
                let presentationData = context.sharedContext.currentPresentationData.with { $0 }
                presentControllerImpl?(UndoOverlayController(presentationData: presentationData, content: .universal(animation: "anim_reorder", scale: 0.05, colors: [:], title: presentationData.strings.StickerPacksSettings_DynamicOrderOff, text: presentationData.strings.StickerPacksSettings_DynamicOrderOffInfo, customUndoText: nil), elevatedLayout: false, animateInAsReplacement: false, action: { action in
                    return false }), nil)
                
                arguments.toggleDynamicPackOrder(false)
            }
        })
    })
    
    presentControllerImpl = { [weak controller] c, p in
        if let controller = controller {
            controller.present(c, in: .window(.root), with: p)
        }
    }
    presentStickerPackController = { [weak controller] info in
        let _ = (stickerPacks.get()
        |> take(1)
        |> deliverOnMainQueue).start(next: { view in
            guard let stickerPacksView = view.views[.itemCollectionInfos(namespaces: [namespaceForMode(mode)])] as? ItemCollectionInfosView, let entries = stickerPacksView.entriesByNamespace[namespaceForMode(mode)] else {
                return
            }
            var mainStickerPack: StickerPackReference?
            var packs: [StickerPackReference] = []
            for entry in entries {
                if let listInfo = entry.info as? StickerPackCollectionInfo {
                    let packReference: StickerPackReference = .id(id: listInfo.id.id, accessHash: listInfo.accessHash)
                    if listInfo.id == info.id {
                        mainStickerPack = packReference
                    }
                    packs.append(packReference)
                }
            }
            if mainStickerPack == nil {
                let packReference: StickerPackReference = .id(id: info.id.id, accessHash: info.accessHash)
                mainStickerPack = packReference
                packs.insert(packReference, at: 0)
            }
            if let mainStickerPack = mainStickerPack {
                presentControllerImpl?(StickerPackScreen(context: context, mode: .settings, mainStickerPack: mainStickerPack, stickerPacks: [mainStickerPack], parentNavigationController: controller?.navigationController as? NavigationController, actionPerformed: { actions in
                    let presentationData = context.sharedContext.currentPresentationData.with { $0 }
                    var animateInAsReplacement = false
                    if let navigationController = navigationControllerImpl?() {
                        for controller in navigationController.overlayControllers {
                            if let controller = controller as? UndoOverlayController {
                                controller.dismissWithCommitActionAndReplacementAnimation()
                                animateInAsReplacement = true
                            }
                        }
                    }
                    if let (info, items, action) = actions.first {
                        switch action {
                        case .add:
                            navigationControllerImpl?()?.presentOverlay(controller: UndoOverlayController(presentationData: presentationData, content: .stickersModified(title: presentationData.strings.StickerPackActionInfo_AddedTitle, text: presentationData.strings.StickerPackActionInfo_AddedText(info.title).string, undo: false, info: info, topItem: items.first, context: context), elevatedLayout: false, animateInAsReplacement: animateInAsReplacement, action: { _ in
                                return true
                            }))
                        case let .remove(positionInList):
                            let removedTitle: String
                            let removedText: String
                            if info.id.namespace == Namespaces.ItemCollection.CloudEmojiPacks {
                                removedTitle = presentationData.strings.EmojiPackActionInfo_RemovedTitle
                                removedText = presentationData.strings.EmojiPackActionInfo_RemovedText(info.title).string
                            } else if info.id.namespace == Namespaces.ItemCollection.CloudMaskPacks {
                                removedTitle = presentationData.strings.MaskPackActionInfo_RemovedTitle
                                removedText = presentationData.strings.MaskPackActionInfo_RemovedText(info.title).string
                            } else {
                                removedTitle = presentationData.strings.StickerPackActionInfo_RemovedTitle
                                removedText = presentationData.strings.StickerPackActionInfo_RemovedText(info.title).string
                            }
                            
                            navigationControllerImpl?()?.presentOverlay(controller: UndoOverlayController(presentationData: presentationData, content: .stickersModified(title: removedTitle, text: removedText, undo: true, info: info, topItem: items.first, context: context), elevatedLayout: false, animateInAsReplacement: animateInAsReplacement, action: { action in
                                if case .undo = action {
                                    let _ = context.engine.stickers.addStickerPackInteractively(info: info, items: items, positionInList: positionInList).start()
                                }
                                return true
                            }))
                        }
                    }
                }), nil)
            }
        })
    }
    navigationControllerImpl = { [weak controller] in
        return controller?.navigationController as? NavigationController
    }
    pushControllerImpl = { [weak controller] c in
        (controller?.navigationController as? NavigationController)?.pushViewController(c)
    }
    navigateToChatControllerImpl = { [weak controller] peerId in
        let _ = (context.engine.data.get(TelegramEngine.EngineData.Item.Peer.Peer(id: peerId))
        |> deliverOnMainQueue).start(next: { peer in
            guard let peer = peer else {
                return
            }
            
            if let controller = controller, let navigationController = controller.navigationController as? NavigationController {
                context.sharedContext.navigateToChatController(NavigateToChatControllerParams(navigationController: navigationController, context: context, chatLocation: .peer(peer)))
            }
        })
    }
    dismissImpl = { [weak controller] in
        controller?.dismiss()
    }
    
    return controller
}

private class StickersToolbarItem: ItemListToolbarItem {
    private let selectedCount: Int32
    
    init(selectedCount: Int32, actions: [Action]) {
        self.selectedCount = selectedCount
        super.init(actions: actions)
    }
    
    override func isEqual(to: ItemListToolbarItem) -> Bool {
        if let other = to as? StickersToolbarItem {
            return self.selectedCount == other.selectedCount
        } else {
            return false
        }
    }
}<|MERGE_RESOLUTION|>--- conflicted
+++ resolved
@@ -38,11 +38,7 @@
     let toggleDynamicPackOrder: (Bool) -> Void
     let addPack: (StickerPackCollectionInfo) -> Void
     
-<<<<<<< HEAD
-    init(context: AccountContext, openStickerPack: @escaping (StickerPackCollectionInfo) -> Void, setPackIdWithRevealedOptions: @escaping (ItemCollectionId?, ItemCollectionId?) -> Void, removePack: @escaping (ArchivedStickerPackItem) -> Void, openStickersBot: @escaping () -> Void, openMasks: @escaping () -> Void, openEmoji: @escaping () -> Void, openQuickReaction: @escaping () -> Void, openFeatured: @escaping () -> Void, openArchived: @escaping ([ArchivedStickerPackItem]?) -> Void, openSuggestOptions: @escaping () -> Void, toggleAnimatedStickers: @escaping (Bool) -> Void, toggleSuggestAnimatedEmoji: @escaping (Bool) -> Void, togglePackSelected: @escaping (ItemCollectionId) -> Void, toggleLargeEmoji: @escaping (Bool) -> Void, toggleDynamicPackOrder: @escaping (Bool) -> Void, addPack: @escaping (StickerPackCollectionInfo) -> Void) {
-=======
-    init(context: AccountContext, openStickerPack: @escaping (StickerPackCollectionInfo) -> Void, setPackIdWithRevealedOptions: @escaping (ItemCollectionId?, ItemCollectionId?) -> Void, removePack: @escaping (ArchivedStickerPackItem) -> Void, openStickersBot: @escaping () -> Void, openMasks: @escaping () -> Void, openEmoji: @escaping () -> Void, openQuickReaction: @escaping () -> Void, openFeatured: @escaping () -> Void, openArchived: @escaping ([ArchivedStickerPackItem]?) -> Void, openSuggestOptions: @escaping () -> Void, toggleSuggestAnimatedEmoji: @escaping (Bool) -> Void, togglePackSelected: @escaping (ItemCollectionId) -> Void, expandTrendingPacks: @escaping () -> Void, addPack: @escaping (StickerPackCollectionInfo) -> Void) {
->>>>>>> adf005cf
+    init(context: AccountContext, openStickerPack: @escaping (StickerPackCollectionInfo) -> Void, setPackIdWithRevealedOptions: @escaping (ItemCollectionId?, ItemCollectionId?) -> Void, removePack: @escaping (ArchivedStickerPackItem) -> Void, openStickersBot: @escaping () -> Void, openMasks: @escaping () -> Void, openEmoji: @escaping () -> Void, openQuickReaction: @escaping () -> Void, openFeatured: @escaping () -> Void, openArchived: @escaping ([ArchivedStickerPackItem]?) -> Void, openSuggestOptions: @escaping () -> Void, toggleSuggestAnimatedEmoji: @escaping (Bool) -> Void, togglePackSelected: @escaping (ItemCollectionId) -> Void, toggleLargeEmoji: @escaping (Bool) -> Void, toggleDynamicPackOrder: @escaping (Bool) -> Void, addPack: @escaping (StickerPackCollectionInfo) -> Void) {
         self.context = context
         self.openStickerPack = openStickerPack
         self.setPackIdWithRevealedOptions = setPackIdWithRevealedOptions
@@ -96,11 +92,8 @@
     case masks(PresentationTheme, String)
     case emoji(PresentationTheme, String, Int32)
     case quickReaction(String, MessageReaction.Reaction, AvailableReactions)
-<<<<<<< HEAD
     case packOrder(PresentationTheme, String, Bool)
     case packOrderInfo(PresentationTheme, String)
-=======
->>>>>>> adf005cf
     case suggestAnimatedEmoji(String, Bool)
     case packsTitle(PresentationTheme, String)
     case pack(Int32, PresentationTheme, PresentationStrings, StickerPackCollectionInfo, StickerPackItem?, String, Bool, Bool, ItemListStickerPackItemEditing, Bool?)
@@ -108,19 +101,12 @@
     
     var section: ItemListSectionId {
         switch self {
-<<<<<<< HEAD
             case .suggestOptions, .largeEmoji, .animatedStickers, .animatedStickersInfo, .suggestAnimatedEmoji:
                 return InstalledStickerPacksSection.settings.rawValue
             case .trending, .masks, .emoji, .quickReaction, .archived:
                 return InstalledStickerPacksSection.categories.rawValue
             case .packOrder, .packOrderInfo:
                 return InstalledStickerPacksSection.order.rawValue
-=======
-            case .suggestOptions, .trending, .masks, .emoji, .quickReaction, .archived, .suggestAnimatedEmoji:
-                return InstalledStickerPacksSection.service.rawValue
-            case .trendingPacksTitle, .trendingPack, .trendingExpand:
-                return InstalledStickerPacksSection.trending.rawValue
->>>>>>> adf005cf
             case .packsTitle, .pack, .packsInfo:
                 return InstalledStickerPacksSection.stickers.rawValue
         }
@@ -140,15 +126,11 @@
                 return .index(4)
             case .archived:
                 return .index(5)
-<<<<<<< HEAD
             case .emoji:
                 return .index(6)
             case .masks:
                 return .index(7)
             case .quickReaction:
-=======
-            case .suggestAnimatedEmoji:
->>>>>>> adf005cf
                 return .index(8)
             case .suggestAnimatedEmoji:
                 return .index(9)
@@ -209,7 +191,6 @@
                 } else {
                     return false
                 }
-<<<<<<< HEAD
             case let .animatedStickers(lhsTheme, lhsText, lhsValue):
                 if case let .animatedStickers(rhsTheme, rhsText, rhsValue) = rhs, lhsTheme === rhsTheme, lhsText == rhsText, lhsValue == rhsValue {
                     return true
@@ -224,10 +205,6 @@
                 }
             case let .packOrder(lhsTheme, lhsText, lhsValue):
                 if case let .packOrder(rhsTheme, rhsText, rhsValue) = rhs, lhsTheme === rhsTheme, lhsText == rhsText, lhsValue == rhsValue {
-=======
-            case let .suggestAnimatedEmoji(lhsText, lhsValue):
-                if case let .suggestAnimatedEmoji(rhsText, rhsValue) = rhs, lhsValue == rhsValue, lhsText == rhsText {
->>>>>>> adf005cf
                     return true
                 } else {
                     return false
@@ -339,7 +316,6 @@
                     default:
                         return true
                 }
-<<<<<<< HEAD
             case .masks:
                 switch rhs {
                     case .suggestOptions, .largeEmoji, .animatedStickers, .animatedStickersInfo, .trending, .archived, .masks:
@@ -357,56 +333,34 @@
             case .quickReaction:
                 switch rhs {
                     case .suggestOptions, .largeEmoji, .animatedStickers, .animatedStickersInfo, .trending, .archived, .masks, .emoji, .quickReaction:
-=======
-            case .suggestAnimatedEmoji:
-                switch rhs {
-                    case .suggestOptions, .trending, .archived, .masks, .emoji, .quickReaction, .suggestAnimatedEmoji:
->>>>>>> adf005cf
                         return false
                     default:
                         return true
                 }
             case .packOrder:
                 switch rhs {
-<<<<<<< HEAD
                     case .suggestOptions, .largeEmoji, .animatedStickers, .animatedStickersInfo, .trending, .archived, .masks, .emoji, .quickReaction, .packOrder:
                     return false
                 default:
                     return true
             }
             case .packOrderInfo:
-=======
-                    case .suggestOptions, .trending, .masks, .emoji, .quickReaction, .archived, .suggestAnimatedEmoji, .trendingPacksTitle:
+                switch rhs {
+                    case .suggestOptions, .largeEmoji, .animatedStickers, .animatedStickersInfo, .trending, .archived, .masks, .emoji, .quickReaction, .packOrder, .packOrderInfo:
+                    return false
+                default:
+                    return true
+            }
+            case .suggestAnimatedEmoji:
+                switch rhs {
+                    case .suggestOptions, .largeEmoji, .animatedStickers, .animatedStickersInfo, .trending, .archived, .masks, .emoji, .quickReaction, .packOrder, .packOrderInfo, .suggestAnimatedEmoji:
                         return false
                     default:
                         return true
                 }
-            case let .trendingPack(lhsIndex, _, _, _, _, _, _, _, _):
->>>>>>> adf005cf
-                switch rhs {
-                    case .suggestOptions, .largeEmoji, .animatedStickers, .animatedStickersInfo, .trending, .archived, .masks, .emoji, .quickReaction, .packOrder, .packOrderInfo:
-                    return false
-                default:
-                    return true
-            }
-            case .suggestAnimatedEmoji:
-                switch rhs {
-<<<<<<< HEAD
-                    case .suggestOptions, .largeEmoji, .animatedStickers, .animatedStickersInfo, .trending, .archived, .masks, .emoji, .quickReaction, .packOrder, .packOrderInfo, .suggestAnimatedEmoji:
-=======
-                    case .suggestOptions, .trending, .masks, .emoji, .quickReaction, .archived, .suggestAnimatedEmoji, .trendingPacksTitle, .trendingPack, .trendingExpand:
->>>>>>> adf005cf
-                        return false
-                    default:
-                        return true
-                }
             case .packsTitle:
                 switch rhs {
-<<<<<<< HEAD
                     case .suggestOptions, .largeEmoji, .animatedStickers, .animatedStickersInfo, .trending, .masks, .emoji, .quickReaction, .archived, .packOrder, .packOrderInfo, .suggestAnimatedEmoji, .packsTitle:
-=======
-                    case .suggestOptions, .trending, .masks, .emoji, .quickReaction, .archived, .suggestAnimatedEmoji, .trendingPacksTitle, .trendingPack, .trendingExpand, .packsTitle:
->>>>>>> adf005cf
                         return false
                     default:
                         return true
@@ -439,11 +393,10 @@
                 }, tag: InstalledStickerPacksEntryTag.suggestOptions)
             case let .largeEmoji(_, text, value):
                 return ItemListSwitchItem(presentationData: presentationData, title: text, value: value, sectionId: self.section, style: .blocks, updated: { value in
-                    arguments.toggleAnimatedStickers(value)
+                    arguments.toggleLargeEmoji(value)
                 })
             case let .animatedStickers(_, text, value):
-                return ItemListSwitchItem(presentationData: presentationData, title: text, value: value, sectionId: self.section, style: .blocks, updated: { value in
-                    arguments.toggleAnimatedStickers(value)
+                return ItemListSwitchItem(presentationData: presentationData, title: text, value: value, sectionId: self.section, style: .blocks, updated: { _ in
                 })
             case let .animatedStickersInfo(_, text):
                 return ItemListTextItem(presentationData: presentationData, text: .plain(text), sectionId: self.section)
@@ -467,15 +420,12 @@
                 return ItemListDisclosureItem(presentationData: presentationData, icon: UIImage(bundleImageName: "Settings/Menu/Archived")?.precomposed(), title: text, label: count == 0 ? "" : "\(count)", sectionId: self.section, style: .blocks, action: {
                     arguments.openArchived(archived)
                 })
-<<<<<<< HEAD
             case let .packOrder(_, text, value):
                 return ItemListSwitchItem(presentationData: presentationData, title: text, value: value, sectionId: self.section, style: .blocks, updated: { value in
                     arguments.toggleDynamicPackOrder(value)
                 })
             case let .packOrderInfo(_, text):
                 return ItemListTextItem(presentationData: presentationData, text: .plain(text), sectionId: self.section)
-=======
->>>>>>> adf005cf
             case let .suggestAnimatedEmoji(text, value):
                 return ItemListSwitchItem(presentationData: presentationData, title: text, value: value, sectionId: self.section, style: .blocks, updated: { value in
                     arguments.toggleSuggestAnimatedEmoji(value)
@@ -567,11 +517,7 @@
 
 private let maxTrendingPacksDisplayedLimit: Int32 = 3
 
-<<<<<<< HEAD
-private func installedStickerPacksControllerEntries(presentationData: PresentationData, state: InstalledStickerPacksControllerState, mode: InstalledStickerPacksControllerMode, view: CombinedView, temporaryPackOrder: [ItemCollectionId]?, featured: [FeaturedStickerPackItem], archived: [ArchivedStickerPackItem]?, stickerSettings: StickerSettings, quickReaction: MessageReaction.Reaction?, availableReactions: AvailableReactions?, emojiCount: Int32) -> [InstalledStickerPacksEntry] {
-=======
-private func installedStickerPacksControllerEntries(context: AccountContext, presentationData: PresentationData, state: InstalledStickerPacksControllerState, mode: InstalledStickerPacksControllerMode, view: CombinedView, temporaryPackOrder: [ItemCollectionId]?, featured: [FeaturedStickerPackItem], archived: [ArchivedStickerPackItem]?, stickerSettings: StickerSettings, quickReaction: MessageReaction.Reaction?, availableReactions: AvailableReactions?) -> [InstalledStickerPacksEntry] {
->>>>>>> adf005cf
+private func installedStickerPacksControllerEntries(context: AccountContext, presentationData: PresentationData, state: InstalledStickerPacksControllerState, mode: InstalledStickerPacksControllerMode, view: CombinedView, temporaryPackOrder: [ItemCollectionId]?, featured: [FeaturedStickerPackItem], archived: [ArchivedStickerPackItem]?, stickerSettings: StickerSettings, quickReaction: MessageReaction.Reaction?, availableReactions: AvailableReactions?, emojiCount: Int32) -> [InstalledStickerPacksEntry] {
     var entries: [InstalledStickerPacksEntry] = []
     
     var installedPacks = Set<ItemCollectionId>()
@@ -601,10 +547,7 @@
         entries.append(.suggestOptions(presentationData.theme, presentationData.strings.Stickers_SuggestStickers, suggestString))
         
         entries.append(.largeEmoji(presentationData.theme, presentationData.strings.Appearance_LargeEmoji, presentationData.largeEmoji))
-        
-        entries.append(.animatedStickers(presentationData.theme, presentationData.strings.StickerPacksSettings_AnimatedStickers, stickerSettings.loopAnimatedStickers))
-        entries.append(.animatedStickersInfo(presentationData.theme, presentationData.strings.StickerPacksSettings_AnimatedStickersInfo))
-        
+                
         if !featured.isEmpty {
             entries.append(.trending(presentationData.theme, presentationData.strings.StickerPacksSettings_TrendingStickers, Int32(featured.count)))
         }
@@ -618,41 +561,8 @@
             entries.append(.quickReaction(presentationData.strings.Settings_QuickReactionSetup_NavigationTitle, quickReaction, availableReactions))
         }
         
-<<<<<<< HEAD
         entries.append(.packOrder(presentationData.theme, presentationData.strings.StickerPacksSettings_DynamicOrder, stickerSettings.dynamicPackOrder))
         entries.append(.packOrderInfo(presentationData.theme, presentationData.strings.StickerPacksSettings_DynamicOrderInfo))
-=======
-        if featured.count > 0 {
-            entries.append(.trendingPacksTitle(presentationData.theme, presentationData.strings.StickerPacksSettings_FeaturedPacks.uppercased()))
-            
-            var index: Int32 = 0
-            var featuredPacks = featured
-            var effectiveExpanded = state.trendingPacksExpanded
-            if featuredPacks.count > maxTrendingPacksDisplayedLimit && !effectiveExpanded {
-                featuredPacks = Array(featuredPacks.prefix(Int(maxTrendingPacksDisplayedLimit)))
-            } else {
-                effectiveExpanded = true
-            }
-            
-            for featuredPack in featuredPacks {
-                let countTitle: String
-                if featuredPack.info.id.namespace == Namespaces.ItemCollection.CloudEmojiPacks {
-                    countTitle = presentationData.strings.StickerPack_EmojiCount(featuredPack.info.count)
-                } else if featuredPack.info.id.namespace == Namespaces.ItemCollection.CloudMaskPacks {
-                    countTitle = presentationData.strings.StickerPack_MaskCount(featuredPack.info.count)
-                } else {
-                    countTitle = presentationData.strings.StickerPack_StickerCount(featuredPack.info.count)
-                }
-                
-                entries.append(.trendingPack(index, presentationData.theme, presentationData.strings, featuredPack.info, featuredPack.topItems.first, countTitle, context.sharedContext.energyUsageSettings.loopStickers, featuredPack.unread, installedPacks.contains(featuredPack.info.id)))
-                index += 1
-            }
-            
-            if !effectiveExpanded {
-                entries.append(.trendingExpand(presentationData.theme, presentationData.strings.Stickers_ShowMore))
-            }
-        }
->>>>>>> adf005cf
         
         entries.append(.packsTitle(presentationData.theme, presentationData.strings.StickerPacksSettings_MyStickers.uppercased()))
     case .masks:
@@ -1155,11 +1065,7 @@
         
         let controllerState = ItemListControllerState(presentationData: ItemListPresentationData(presentationData), title: .text(title), leftNavigationButton: leftNavigationButton, rightNavigationButton: rightNavigationButton, backNavigationButton: ItemListBackButton(title: presentationData.strings.Common_Back), animateChanges: true)
         
-<<<<<<< HEAD
-        let listState = ItemListNodeState(presentationData: ItemListPresentationData(presentationData), entries: installedStickerPacksControllerEntries(presentationData: presentationData, state: state, mode: mode, view: view, temporaryPackOrder: temporaryPackOrder, featured: featuredAndArchived.0, archived: featuredAndArchived.1, stickerSettings: stickerSettings, quickReaction: quickReaction, availableReactions: availableReactions, emojiCount: emojiCount), style: .blocks, ensureVisibleItemTag: focusOnItemTag, toolbarItem: toolbarItem, animateChanges: previous != nil && packCount != nil && (previous! != 0 && previous! >= packCount! - 10))
-=======
-        let listState = ItemListNodeState(presentationData: ItemListPresentationData(presentationData), entries: installedStickerPacksControllerEntries(context: context, presentationData: presentationData, state: state, mode: mode, view: view, temporaryPackOrder: temporaryPackOrder, featured: featuredAndArchived.0, archived: featuredAndArchived.1, stickerSettings: stickerSettings, quickReaction: quickReaction, availableReactions: availableReactions), style: .blocks, ensureVisibleItemTag: focusOnItemTag, toolbarItem: toolbarItem, animateChanges: previous != nil && packCount != nil && (previous! != 0 && previous! >= packCount! - 10))
->>>>>>> adf005cf
+        let listState = ItemListNodeState(presentationData: ItemListPresentationData(presentationData), entries: installedStickerPacksControllerEntries(context: context, presentationData: presentationData, state: state, mode: mode, view: view, temporaryPackOrder: temporaryPackOrder, featured: featuredAndArchived.0, archived: featuredAndArchived.1, stickerSettings: stickerSettings, quickReaction: quickReaction, availableReactions: availableReactions, emojiCount: emojiCount), style: .blocks, ensureVisibleItemTag: focusOnItemTag, toolbarItem: toolbarItem, animateChanges: previous != nil && packCount != nil && (previous! != 0 && previous! >= packCount! - 10))
         return (controllerState, (listState, arguments))
     }
     |> afterDisposed {
