--- conflicted
+++ resolved
@@ -103,7 +103,7 @@
     private var action: (() -> Void)?
     
     private var locked = false
-    
+
     override init() {
         self.iconNode = ASImageNode()
         self.iconNode.frame = CGRect(origin: CGPoint(), size: CGSize(width: 62.0, height: 62.0))
@@ -117,7 +117,7 @@
         self.lockNode.contentMode = .scaleAspectFit
         self.lockNode.displaysAsynchronously = false
         self.lockNode.isUserInteractionEnabled = false
-        
+
         self.textNode = ImmediateTextNode()
         self.textNode.isUserInteractionEnabled = false
         self.textNode.displaysAsynchronously = false
@@ -139,7 +139,7 @@
         self.action = {
             action()
         }
-        
+
         self.setNeedsLayout()
     }
     
@@ -162,14 +162,14 @@
         
         self.iconNode.frame = CGRect(origin: CGPoint(x: 9.0, y: 14.0), size: CGSize(width: 62.0, height: 62.0))
         self.overlayNode.frame = CGRect(origin: CGPoint(x: 9.0, y: 14.0), size: CGSize(width: 62.0, height: 62.0))
-        
+
         let textSize = self.textNode.updateLayout(bounds.size)
         var textFrame = CGRect(origin: CGPoint(x: floorToScreenPixels((bounds.width - textSize.width)) / 2.0, y: 87.0), size: textSize)
         if self.locked {
             textFrame = textFrame.offsetBy(dx: 5.0, dy: 0.0)
         }
         self.textNode.frame = textFrame
-        
+
         self.lockNode.frame = CGRect(x: self.textNode.frame.minX - 10.0, y: 90.0, width: 6.0, height: 8.0)
     }
 }
@@ -344,17 +344,14 @@
                                     name = item.strings.Appearance_AppIconNew1
                                 case "New2":
                                     name = item.strings.Appearance_AppIconNew2
-<<<<<<< HEAD
-                                case "Cloudballon":
-                                    name = item.strings.Appearance_AppIconCloudballon
-=======
                                 case "Premium":
                                     name = item.strings.Appearance_AppIconPremium
                                 case "PremiumBlack":
                                     name = item.strings.Appearance_AppIconBlack
                                 case "PremiumTurbo":
                                     name = item.strings.Appearance_AppIconTurbo
->>>>>>> 597a750a
+                                case "Cloudballon":
+                                    name = item.strings.Appearance_AppIconCloudballon
                                 default:
                                     name = icon.name
                             }
