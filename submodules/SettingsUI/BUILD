load("@build_bazel_rules_swift//swift:swift.bzl", "swift_library")

swift_library(
    name = "SettingsUI",
    module_name = "SettingsUI",
    srcs = glob([
		"Sources/**/*.swift",
    ]),
    copts = [
        "-warnings-as-errors",
    ],
    deps = [
        "//submodules/SSignalKit/SwiftSignalKit:SwiftSignalKit",
        "//submodules/AsyncDisplayKit:AsyncDisplayKit",
        "//submodules/Display:Display",
        "//submodules/Postbox:Postbox",
        "//submodules/TelegramCore:TelegramCore",
        "//submodules/MtProtoKit:MtProtoKit",
        "//submodules/TelegramPresentationData:TelegramPresentationData",
        "//submodules/AccountContext:AccountContext",
        "//submodules/ActivityIndicator:ActivityIndicator",
        "//submodules/AlertUI:AlertUI",
        "//submodules/PresentationDataUtils:PresentationDataUtils",
        "//submodules/AvatarNode:AvatarNode",
        "//submodules/CallListUI:CallListUI",
        "//submodules/ChatListSearchItemNode:ChatListSearchItemNode",
        "//submodules/ChatListSearchItemHeader:ChatListSearchItemHeader",
        "//submodules/ChatListUI:ChatListUI",
        "//submodules/ContactsPeerItem:ContactsPeerItem",
        "//submodules/CountrySelectionUI:CountrySelectionUI",
        "//submodules/DeviceAccess:DeviceAccess",
        "//submodules/DeviceLocationManager:DeviceLocationManager",
        "//submodules/GalleryUI:GalleryUI",
        "//submodules/Geocoding:Geocoding",
        "//submodules/ItemListUI:ItemListUI",
        "//submodules/ItemListStickerPackItem:ItemListStickerPackItem",
        "//submodules/ItemListPeerItem:ItemListPeerItem",
        "//submodules/ItemListPeerActionItem:ItemListPeerActionItem",
        "//submodules/ItemListAvatarAndNameInfoItem:ItemListAvatarAndNameInfoItem",
        "//submodules/LegacyComponents:LegacyComponents",
        "//submodules/LegacyUI:LegacyUI",
        "//submodules/LegacyMediaPickerUI:LegacyMediaPickerUI",
        "//submodules/ListSectionHeaderNode:ListSectionHeaderNode",
        "//submodules/LocalMediaResources:LocalMediaResources",
        "//submodules/LocalizedPeerData:LocalizedPeerData",
        "//submodules/LocalAuth:LocalAuth",
        "//submodules/MapResourceToAvatarSizes:MapResourceToAvatarSizes",
        "//submodules/MediaResources:MediaResources",
        "//submodules/MergeLists:MergeLists",
        "//submodules/NotificationSoundSelectionUI:NotificationSoundSelectionUI",
        "//submodules/OverlayStatusController:OverlayStatusController",
        "//submodules/PasswordSetupUI:PasswordSetupUI",
        "//submodules/PassportUI:PassportUI",
        "//submodules/PasscodeUI:PasscodeUI",
        "//submodules/PeerAvatarGalleryUI:PeerAvatarGalleryUI",
        "//submodules/PhoneInputNode:PhoneInputNode",
        "//submodules/PhotoResources:PhotoResources",
        "//submodules/ProgressNavigationButtonNode:ProgressNavigationButtonNode",
        "//submodules/RadialStatusNode:RadialStatusNode",
        "//submodules/SearchBarNode:SearchBarNode",
        "//submodules/SearchUI:SearchUI",
        "//submodules/ShareController:ShareController",
        "//submodules/StickerPackPreviewUI:StickerPackPreviewUI",
        "//submodules/TelegramUIPreferences:TelegramUIPreferences",
        "//submodules/TelegramStringFormatting:TelegramStringFormatting",
        "//submodules/TelegramNotices:TelegramNotices",
        "//submodules/TelegramCallsUI:TelegramCallsUI",
        "//submodules/TextFormat:TextFormat",
        "//submodules/MediaPlayer:UniversalMediaPlayer",
        "//submodules/UrlEscaping:UrlEscaping",
        "//submodules/WebSearchUI:WebSearchUI",
        "//submodules/UrlHandling:UrlHandling",
        "//submodules/HexColor:HexColor",
        "//submodules/QrCode:QrCode",
        "//submodules/WallpaperResources:WallpaperResources",
        "//submodules/AuthorizationUI:AuthorizationUI",
        "//submodules/InstantPageUI:InstantPageUI",
        "//submodules/CheckNode:CheckNode",
        "//submodules/CounterContollerTitleView:CounterContollerTitleView",
        "//submodules/GridMessageSelectionNode:GridMessageSelectionNode",
        "//submodules/InstantPageCache:InstantPageCache",
        "//submodules/AppBundle:AppBundle",
        "//submodules/ContextUI:ContextUI",
        "//submodules/Markdown:Markdown",
        "//submodules/UndoUI:UndoUI",
        "//submodules/DeleteChatPeerActionSheetItem:DeleteChatPeerActionSheetItem",
        "//submodules/PhoneNumberFormat:PhoneNumberFormat",
        "//submodules/OpenInExternalAppUI:OpenInExternalAppUI",
        "//submodules/AccountUtils:AccountUtils",
        "//submodules/AuthTransferUI:AuthTransferUI",
        "//submodules/UIKitRuntimeUtils:UIKitRuntimeUtils",
        "//submodules/DebugSettingsUI:DebugSettingsUI",
        "//submodules/WallpaperBackgroundNode:WallpaperBackgroundNode",
        "//submodules/WebPBinding:WebPBinding",
        "//submodules/Components/ReactionImageComponent:ReactionImageComponent",
        "//submodules/Translate:Translate",
        "//submodules/QrCodeUI:QrCodeUI",
<<<<<<< HEAD
        "//submodules/FakePasscodeUI:FakePasscodeUI",
=======
        "//submodules/AnimatedStickerNode:AnimatedStickerNode",
        "//submodules/TelegramAnimatedStickerNode:TelegramAnimatedStickerNode",
        "//submodules/FetchManagerImpl:FetchManagerImpl",
        "//submodules/ListMessageItem:ListMessageItem",
>>>>>>> 702f2547
    ],
    visibility = [
        "//visibility:public",
    ],
)<|MERGE_RESOLUTION|>--- conflicted
+++ resolved
@@ -95,14 +95,11 @@
         "//submodules/Components/ReactionImageComponent:ReactionImageComponent",
         "//submodules/Translate:Translate",
         "//submodules/QrCodeUI:QrCodeUI",
-<<<<<<< HEAD
-        "//submodules/FakePasscodeUI:FakePasscodeUI",
-=======
         "//submodules/AnimatedStickerNode:AnimatedStickerNode",
         "//submodules/TelegramAnimatedStickerNode:TelegramAnimatedStickerNode",
         "//submodules/FetchManagerImpl:FetchManagerImpl",
         "//submodules/ListMessageItem:ListMessageItem",
->>>>>>> 702f2547
+        "//submodules/FakePasscodeUI:FakePasscodeUI",
     ],
     visibility = [
         "//visibility:public",
