--- conflicted
+++ resolved
@@ -833,13 +833,26 @@
 
 @implementation GroupCallThreadLocalContext
 
-- (instancetype _Nonnull)initWithQueue:(id<OngoingCallThreadLocalContextQueueWebrtc> _Nonnull)queue networkStateUpdated:(void (^ _Nonnull)(GroupCallNetworkState))networkStateUpdated audioLevelsUpdated:(void (^ _Nonnull)(NSArray<NSNumber *> * _Nonnull))audioLevelsUpdated inputDeviceId:(NSString * _Nonnull)inputDeviceId outputDeviceId:(NSString * _Nonnull)outputDeviceId videoCapturer:(OngoingCallThreadLocalContextVideoCapturer * _Nullable)videoCapturer incomingVideoSourcesUpdated:(void (^ _Nonnull)(NSArray<NSNumber *> * _Nonnull))incomingVideoSourcesUpdated participantDescriptionsRequired:(void (^ _Nonnull)(NSArray<NSNumber *> * _Nonnull))participantDescriptionsRequired {
+- (instancetype _Nonnull)initWithQueue:(id<OngoingCallThreadLocalContextQueueWebrtc> _Nonnull)queue networkStateUpdated:(void (^ _Nonnull)(GroupCallNetworkState))networkStateUpdated audioLevelsUpdated:(void (^ _Nonnull)(NSArray<NSNumber *> * _Nonnull))audioLevelsUpdated inputDeviceId:(NSString * _Nonnull)inputDeviceId outputDeviceId:(NSString * _Nonnull)outputDeviceId videoCapturer:(OngoingCallThreadLocalContextVideoCapturer * _Nullable)videoCapturer incomingVideoSourcesUpdated:(void (^ _Nonnull)(NSArray<NSNumber *> * _Nonnull))incomingVideoSourcesUpdated participantDescriptionsRequired:(void (^ _Nonnull)(NSArray<NSNumber *> * _Nonnull))participantDescriptionsRequired externalDecodeOgg:(NSData * _Nullable (^ _Nullable)(NSData * _Nonnull))externalDecodeOgg {
     self = [super init];
     if (self != nil) {
         _queue = queue;
         
         _networkStateUpdated = [networkStateUpdated copy];
         _videoCapturer = videoCapturer;
+        
+        std::function<void(std::vector<uint8_t> &, std::vector<uint8_t> const &)> externalDecodeOggFunction;
+        if (externalDecodeOgg) {
+            externalDecodeOggFunction = [externalDecodeOgg](std::vector<uint8_t> &outPcm, std::vector<uint8_t> sourceData) {
+                @autoreleasepool {
+                    NSData *result = externalDecodeOgg([NSData dataWithBytes:sourceData.data() length:sourceData.size()]);
+                    if (result) {
+                        outPcm.resize(result.length);
+                        [result getBytes:outPcm.data() length:result.length];
+                    }
+                }
+            };
+        }
         
         __weak GroupCallThreadLocalContext *weakSelf = self;
         _instance.reset(new tgcalls::GroupInstanceCustomImpl((tgcalls::GroupInstanceDescriptor){
@@ -877,7 +890,8 @@
                     [mappedSources addObject:@(it)];
                 }
                 participantDescriptionsRequired(mappedSources);
-            }
+            },
+            .externalDecodeOgg = externalDecodeOggFunction
         }));
     }
     return self;
@@ -1398,38 +1412,21 @@
     }
 }
 
-- (void)addBroadcastPackets:(NSArray<OngoingGroupCallBroadcastPacket *> * _Nonnull)packets {
+- (void)addBroadcastParts:(NSArray<OngoingGroupCallBroadcastPart *> * _Nonnull)parts {
     if (!_instance) {
         return;
     }
-<<<<<<< HEAD
-    
-    std::vector<tgcalls::BroadcastPacket> parsedPackets;
-    for (OngoingGroupCallBroadcastPacket *packet in packets) {
-        tgcalls::BroadcastPacket parsedPacket;
-        parsedPacket.numSamples = packet.numSamples;
-        
-        parsedPacket.data.resize(packet.data.length);
-        [packet.data getBytes:parsedPacket.data.data() length:packet.data.length];
-        
-        parsedPacket.decodedData.resize(packet.decodedData.length);
-        [packet.decodedData getBytes:parsedPacket.decodedData.data() length:packet.decodedData.length];
-        
-        parsedPackets.push_back(std::move(parsedPacket));
-    }
-    ((tgcalls::GroupInstanceCustomImpl *)(_instance.get()))->addBroadcastPackets(std::move(parsedPackets));
-=======
-//
-//    std::vector<tgcalls::BroadcastPacket> parsedPackets;
-//    for (OngoingGroupCallBroadcastPacket *packet in packets) {
-//        tgcalls::BroadcastPacket parsedPacket;
-//        parsedPacket.numSamples = packet.numSamples;
-//        parsedPacket.data.resize(packet.data.length);
-//        [packet.data getBytes:parsedPacket.data.data() length:packet.data.length];
-//        parsedPackets.push_back(std::move(parsedPacket));
-//    }
-//    ((tgcalls::GroupInstanceCustomImpl *)(_instance.get()))->addBroadcastPackets(std::move(parsedPackets));
->>>>>>> a5e88655
+    
+    std::vector<tgcalls::BroadcastPart> parsedParts;
+    for (OngoingGroupCallBroadcastPart *part in parts) {
+        tgcalls::BroadcastPart parsedPart;
+        parsedPart.timestamp = part.timestamp;
+        parsedPart.oggData.resize(part.oggData.length);
+        [part.oggData getBytes:parsedPart.oggData.data() length:part.oggData.length];
+        
+        parsedParts.push_back(std::move(parsedPart));
+    }
+    ((tgcalls::GroupInstanceCustomImpl *)(_instance.get()))->addBroadcastParts(std::move(parsedParts));
 }
 
 @end
@@ -1447,14 +1444,13 @@
 
 @end
 
-@implementation OngoingGroupCallBroadcastPacket
-
-- (instancetype _Nonnull)initWithNumSamples:(int)numSamples data:(NSData * _Nonnull)data decodedData:(NSData * _Nonnull)decodedData {
+@implementation OngoingGroupCallBroadcastPart
+
+- (instancetype _Nonnull)initWithTimestamp:(int32_t)timestamp oggData:(NSData * _Nonnull)oggData {
     self = [super init];
     if (self != nil) {
-        _numSamples = numSamples;
-        _data = data;
-        _decodedData = decodedData;
+        _timestamp = timestamp;
+        _oggData = oggData;
     }
     return self;
 }
