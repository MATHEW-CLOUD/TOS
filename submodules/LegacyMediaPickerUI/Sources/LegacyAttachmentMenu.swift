--- conflicted
+++ resolved
@@ -59,11 +59,7 @@
     case file
 }
 
-<<<<<<< HEAD
-public func legacyMediaEditor(context: AccountContext, peer: Peer, media: AnyMediaReference, initialCaption: String, presentStickers: @escaping (@escaping (TelegramMediaFile, Bool, UIView, CGRect) -> Void) -> TGPhotoPaintStickersScreen?, sendMessagesWithSignals: @escaping ([Any]?, Bool, Int32) -> Void, present: @escaping (ViewController, Any?) -> Void) {
-=======
 public func legacyMediaEditor(context: AccountContext, peer: Peer, media: AnyMediaReference, initialCaption: String, snapshots: [UIView], transitionCompletion: (() -> Void)?, presentStickers: @escaping (@escaping (TelegramMediaFile, Bool, UIView, CGRect) -> Void) -> TGPhotoPaintStickersScreen?, sendMessagesWithSignals: @escaping ([Any]?, Bool, Int32) -> Void, present: @escaping (ViewController, Any?) -> Void) {
->>>>>>> 3d062fff
     let _ = (fetchMediaData(context: context, postbox: context.account.postbox, mediaReference: media)
     |> deliverOnMainQueue).start(next: { (value, isImage) in
         guard case let .data(data) = value, data.complete else {
@@ -107,14 +103,9 @@
         
         present(legacyController, nil)
         
-<<<<<<< HEAD
-        TGPhotoVideoEditor.present(with: legacyController.context, controller: emptyController, caption: initialCaption, entities: [], withItem: item, paint: true, recipientName: recipientName, stickersContext: paintStickersContext, completion: { result, editingContext in
-            let intent: TGMediaAssetsControllerIntent = TGMediaAssetsControllerSendMediaIntent
-=======
         TGPhotoVideoEditor.present(with: legacyController.context, controller: emptyController, caption: initialCaption, entities: [], withItem: item, paint: true, recipientName: recipientName, stickersContext: paintStickersContext, snapshots: snapshots as? [Any], immediate: transitionCompletion != nil, appeared: {
             transitionCompletion?()
         }, completion: { result, editingContext in
->>>>>>> 3d062fff
             let signals = TGCameraController.resultSignals(for: nil, editingContext: editingContext, currentItem: result as! TGMediaSelectableItem, storeAssets: false, saveEditedPhotos: false, descriptionGenerator: legacyAssetPickerItemGenerator())
             sendMessagesWithSignals(signals, false, 0)
         }, dismissed: { [weak legacyController] in
@@ -317,13 +308,8 @@
                 
                 present(legacyController, nil)
                 
-<<<<<<< HEAD
-                TGPhotoVideoEditor.present(with: legacyController.context, controller: emptyController, caption: "", entities: [], withItem: item, paint: false, recipientName: recipientName, stickersContext: paintStickersContext, completion: { result, editingContext in
-                    let intent: TGMediaAssetsControllerIntent = TGMediaAssetsControllerSendMediaIntent
-=======
                 TGPhotoVideoEditor.present(with: legacyController.context, controller: emptyController, caption: "", entities: [], withItem: item, paint: false, recipientName: recipientName, stickersContext: paintStickersContext, snapshots: [], immediate: false, appeared: {
                 }, completion: { result, editingContext in
->>>>>>> 3d062fff
                     let signals = TGCameraController.resultSignals(for: nil, editingContext: editingContext, currentItem: result as! TGMediaSelectableItem, storeAssets: false, saveEditedPhotos: false, descriptionGenerator: legacyAssetPickerItemGenerator())
                     sendMessagesWithSignals(signals, false, 0)
                 }, dismissed: { [weak legacyController] in
