import Foundation
import UIKit
import Display
import LegacyComponents
import TelegramCore
import SyncCore
import Postbox
import SwiftSignalKit
import TelegramPresentationData
import TelegramStringFormatting
import AccountContext
import AppBundle
import CoreLocation
import PresentationDataUtils
import OpenInExternalAppUI
import ShareController
import DeviceAccess
import UndoUI

public class LocationViewParams {
    let sendLiveLocation: (TelegramMediaMap) -> Void
    let stopLiveLocation: (MessageId?) -> Void
    let openUrl: (String) -> Void
    let openPeer: (Peer) -> Void
    let showAll: Bool
        
    public init(sendLiveLocation: @escaping (TelegramMediaMap) -> Void, stopLiveLocation: @escaping (MessageId?) -> Void, openUrl: @escaping (String) -> Void, openPeer: @escaping (Peer) -> Void, showAll: Bool = false) {
        self.sendLiveLocation = sendLiveLocation
        self.stopLiveLocation = stopLiveLocation
        self.openUrl = openUrl
        self.openPeer = openPeer
        self.showAll = showAll
    }
}

enum LocationViewRightBarButton {
    case none
    case share
    case showAll
}

class LocationViewInteraction {
    let toggleMapModeSelection: () -> Void
    let updateMapMode: (LocationMapMode) -> Void
    let toggleTrackingMode: () -> Void
    let goToCoordinate: (CLLocationCoordinate2D) -> Void
    let requestDirections: () -> Void
    let share: () -> Void
    let setupProximityNotification: (Bool, MessageId?) -> Void
    let updateSendActionHighlight: (Bool) -> Void
    let sendLiveLocation: (Int32?) -> Void
    let stopLiveLocation: () -> Void
    let updateRightBarButton: (LocationViewRightBarButton) -> Void
    let present: (ViewController) -> Void
    
    init(toggleMapModeSelection: @escaping () -> Void, updateMapMode: @escaping (LocationMapMode) -> Void, toggleTrackingMode: @escaping () -> Void, goToCoordinate: @escaping (CLLocationCoordinate2D) -> Void, requestDirections: @escaping () -> Void, share: @escaping () -> Void, setupProximityNotification: @escaping (Bool, MessageId?) -> Void, updateSendActionHighlight: @escaping (Bool) -> Void, sendLiveLocation: @escaping (Int32?) -> Void, stopLiveLocation: @escaping () -> Void, updateRightBarButton: @escaping (LocationViewRightBarButton) -> Void, present: @escaping (ViewController) -> Void) {
        self.toggleMapModeSelection = toggleMapModeSelection
        self.updateMapMode = updateMapMode
        self.toggleTrackingMode = toggleTrackingMode
        self.goToCoordinate = goToCoordinate
        self.requestDirections = requestDirections
        self.share = share
        self.setupProximityNotification = setupProximityNotification
        self.updateSendActionHighlight = updateSendActionHighlight
        self.sendLiveLocation = sendLiveLocation
        self.stopLiveLocation = stopLiveLocation
        self.updateRightBarButton = updateRightBarButton
        self.present = present
    }
}

public final class LocationViewController: ViewController {
    private var controllerNode: LocationViewControllerNode {
        return self.displayNode as! LocationViewControllerNode
    }
    private let context: AccountContext
    public var subject: Message
    private var presentationData: PresentationData
    private var presentationDataDisposable: Disposable?
    private var showAll: Bool
    
    private let locationManager = LocationManager()
    private var permissionDisposable: Disposable?
    
    private var interaction: LocationViewInteraction?
    
    private var rightBarButtonAction: LocationViewRightBarButton = .none

    public init(context: AccountContext, subject: Message, params: LocationViewParams) {
        self.context = context
        self.subject = subject
        self.showAll = params.showAll
        
        self.presentationData = context.sharedContext.currentPresentationData.with { $0 }
                     
        super.init(navigationBarPresentationData: NavigationBarPresentationData(theme: NavigationBarTheme(rootControllerTheme: self.presentationData.theme).withUpdatedSeparatorColor(.clear), strings: NavigationBarStrings(presentationStrings: self.presentationData.strings)))
        
        self.navigationPresentation = .modal
        
        self.title = self.presentationData.strings.Map_LocationTitle
        self.navigationItem.leftBarButtonItem = UIBarButtonItem(title: self.presentationData.strings.Common_Close, style: .plain, target: self, action: #selector(self.cancelPressed))
        
        self.presentationDataDisposable = (context.sharedContext.presentationData
        |> deliverOnMainQueue).start(next: { [weak self] presentationData in
            guard let strongSelf = self, strongSelf.presentationData.theme !== presentationData.theme else {
                return
            }
            strongSelf.presentationData = presentationData
            
            strongSelf.navigationBar?.updatePresentationData(NavigationBarPresentationData(theme: NavigationBarTheme(rootControllerTheme: strongSelf.presentationData.theme).withUpdatedSeparatorColor(.clear), strings: NavigationBarStrings(presentationStrings: strongSelf.presentationData.strings)))
            
            strongSelf.updateRightBarButton()
            
            if strongSelf.isNodeLoaded {
                strongSelf.controllerNode.updatePresentationData(presentationData)
            }
        })
                
        self.interaction = LocationViewInteraction(toggleMapModeSelection: { [weak self] in
            guard let strongSelf = self else {
                return
            }
            strongSelf.controllerNode.updateState { state in
                var state = state
                state.displayingMapModeOptions = !state.displayingMapModeOptions
                return state
            }
        }, updateMapMode: { [weak self] mode in
            guard let strongSelf = self else {
                return
            }
            strongSelf.controllerNode.updateState { state in
                var state = state
                state.mapMode = mode
                state.displayingMapModeOptions = false
                return state
            }
        }, toggleTrackingMode: { [weak self] in
            guard let strongSelf = self else {
                return
            }
            strongSelf.controllerNode.updateState { state in
                var state = state
                state.displayingMapModeOptions = false
                switch state.trackingMode {
                    case .none:
                        state.trackingMode = .follow
                    case .follow:
                        state.trackingMode = .followWithHeading
                    case .followWithHeading:
                        state.trackingMode = .none
                }
                return state
            }
        }, goToCoordinate: { [weak self] coordinate in
            guard let strongSelf = self else {
                return
            }
            strongSelf.controllerNode.updateState { state in
                var state = state
                state.displayingMapModeOptions = false
                state.selectedLocation = .coordinate(coordinate, false)
                return state
            }
        }, requestDirections: { [weak self] in
            guard let strongSelf = self else {
                return
            }
            if let location = getLocation(from: strongSelf.subject) {
                strongSelf.present(OpenInActionSheetController(context: context, item: .location(location: location, withDirections: true), additionalAction: nil, openUrl: params.openUrl), in: .window(.root), with: nil)
            }
        }, share: { [weak self] in
            guard let strongSelf = self else {
                return
            }
            if let location = getLocation(from: strongSelf.subject) {
                let shareAction = OpenInControllerAction(title: strongSelf.presentationData.strings.Conversation_ContextMenuShare, action: {
                    strongSelf.present(ShareController(context: context, subject: .mapMedia(location), externalShare: true), in: .window(.root), with: nil)
                })
                strongSelf.present(OpenInActionSheetController(context: context, item: .location(location: location, withDirections: false), additionalAction: shareAction, openUrl: params.openUrl), in: .window(.root), with: nil)
            }
        }, setupProximityNotification: { [weak self] reset, messageId in
            guard let strongSelf = self else {
                return
            }
            
            if reset {
                if let messageId = messageId {
                    strongSelf.controllerNode.updateState { state in
                        var state = state
                        state.cancellingProximityRadius = true
                        return state
                    }
                    
                    let _ = requestEditLiveLocation(postbox: context.account.postbox, network: context.account.network, stateManager: context.account.stateManager, messageId: messageId, stop: false, coordinate: nil, heading: nil, proximityNotificationRadius: 0).start(completed: { [weak self] in
                        guard let strongSelf = self else {
                            return
                        }
                        Queue.mainQueue().after(0.5) {
                            strongSelf.controllerNode.updateState { state in
                                var state = state
                                state.cancellingProximityRadius = false
                                return state
                            }
                        }
                    })
<<<<<<< HEAD
=======
                    
                    strongSelf.dismissAllTooltips()
>>>>>>> e18b6736
                    strongSelf.present(
                        UndoOverlayController(
                            presentationData: strongSelf.presentationData,
                            content: .setProximityAlert(
                                title: strongSelf.presentationData.strings.Location_ProximityAlertCancelled,
                                text: "",
                                cancelled: true
                            ),
                            elevatedLayout: false,
                            action: { action in
                                return true
                            }
                        ),
                        in: .current
                    )
                }
            } else {
                DeviceAccess.authorizeAccess(to: .location(.live), locationManager: strongSelf.locationManager, presentationData: strongSelf.presentationData, present: { c, a in
                    strongSelf.present(c, in: .window(.root), with: a)
                }, openSettings: {
                    context.sharedContext.applicationBindings.openSettings()
                }) { [weak self] authorized in
                    guard let strongSelf = self, authorized else {
                        return
                    }
                    strongSelf.controllerNode.setProximityIndicator(radius: 0)
                    
                    let _ = (strongSelf.context.account.postbox.loadedPeerWithId(strongSelf.subject.id.peerId)
                    |> deliverOnMainQueue).start(next: { [weak self] peer in
                        guard let strongSelf = self else {
                            return
                        }
                        
                        var compactDisplayTitle: String?
                        if let peer = peer as? TelegramUser {
                            compactDisplayTitle = peer.compactDisplayTitle
                        }
                        
                        let controller = LocationDistancePickerScreen(context: context, style: .default, compactDisplayTitle: compactDisplayTitle, distances: strongSelf.controllerNode.headerNode.mapNode.distancesToAllAnnotations, updated: { [weak self] distance in
                            guard let strongSelf = self else {
                                return
                            }
                            strongSelf.controllerNode.setProximityIndicator(radius: distance)
                        }, completion: { [weak self] distance, completion in
                            guard let strongSelf = self else {
                                return
                            }
                            
                            if let messageId = messageId {
                                strongSelf.controllerNode.updateState { state in
                                    var state = state
                                    state.updatingProximityRadius = distance
                                    return state
                                }
                                
                                let _ = requestEditLiveLocation(postbox: context.account.postbox, network: context.account.network, stateManager: context.account.stateManager, messageId: messageId, stop: false, coordinate: nil, heading: nil, proximityNotificationRadius: distance).start(completed: { [weak self] in
                                    guard let strongSelf = self else {
                                        return
                                    }
                                    Queue.mainQueue().after(0.5) {
                                        strongSelf.controllerNode.updateState { state in
                                            var state = state
                                            state.updatingProximityRadius = nil
                                            return state
                                        }
                                    }
                                })
                                
                                var text: String
                                let distanceString = shortStringForDistance(strings: strongSelf.presentationData.strings, distance: distance)
                                if let compactDisplayTitle = compactDisplayTitle {
                                    text = strongSelf.presentationData.strings.Location_ProximityAlertSetText(compactDisplayTitle, distanceString).0
                                } else {
                                    text = strongSelf.presentationData.strings.Location_ProximityAlertSetTextGroup(distanceString).0
                                }
                                
<<<<<<< HEAD
=======
                                strongSelf.dismissAllTooltips()
>>>>>>> e18b6736
                                strongSelf.present(
                                    UndoOverlayController(
                                        presentationData: strongSelf.presentationData,
                                        content: .setProximityAlert(
                                            title: strongSelf.presentationData.strings.Location_ProximityAlertSetTitle,
                                            text: text,
                                            cancelled: false
                                        ),
                                        elevatedLayout: false,
                                        action: { action in
                                            return true
                                        }
                                    ),
                                    in: .current
                                )
                            } else {
                                strongSelf.present(textAlertController(context: strongSelf.context, title: strongSelf.presentationData.strings.Location_LiveLocationRequired_Title, text: strongSelf.presentationData.strings.Location_LiveLocationRequired_Description, actions: [TextAlertAction(type: .defaultAction, title: strongSelf.presentationData.strings.Location_LiveLocationRequired_ShareLocation, action: {
                                    completion()
                                    strongSelf.interaction?.sendLiveLocation(distance)
                                }), TextAlertAction(type: .genericAction, title: strongSelf.presentationData.strings.Common_Cancel, action: {})], actionLayout: .vertical), in: .window(.root))
                            }
                            completion()
                        }, willDismiss: { [weak self] in
                            if let strongSelf = self {
                                strongSelf.controllerNode.setProximityIndicator(radius: nil)
                            }
                        })
                        strongSelf.present(controller, in: .window(.root))
                    })
                }
            }
        }, updateSendActionHighlight: { [weak self] highlighted in
            guard let strongSelf = self else {
                return
            }
            strongSelf.controllerNode.updateSendActionHighlight(highlighted)
        }, sendLiveLocation: { [weak self] distance in
            guard let strongSelf = self else {
                return
            }
            DeviceAccess.authorizeAccess(to: .location(.live), locationManager: strongSelf.locationManager, presentationData: strongSelf.presentationData, present: { c, a in
                strongSelf.present(c, in: .window(.root), with: a)
            }, openSettings: {
                context.sharedContext.applicationBindings.openSettings()
            }) { [weak self] authorized in
                guard let strongSelf = self, authorized else {
                    return
                }
                
                if let distance = distance {
                    let _ = (strongSelf.controllerNode.coordinate
                    |> deliverOnMainQueue).start(next: { coordinate in
                        params.sendLiveLocation(TelegramMediaMap(coordinate: coordinate, liveBroadcastingTimeout: 30 * 60, proximityNotificationRadius: distance))
                    })
                    
                    let _ = (strongSelf.context.account.postbox.loadedPeerWithId(strongSelf.subject.id.peerId)
                    |> deliverOnMainQueue).start(next: { [weak self] peer in
                        guard let strongSelf = self else {
                            return
                        }
                        
                        var compactDisplayTitle: String?
                        if let peer = peer as? TelegramUser {
                            compactDisplayTitle = peer.compactDisplayTitle
                        }
                        
                        var text: String
                        let distanceString = shortStringForDistance(strings: strongSelf.presentationData.strings, distance: distance)
                        if let compactDisplayTitle = compactDisplayTitle {
                            text = strongSelf.presentationData.strings.Location_ProximityAlertSetText(compactDisplayTitle, distanceString).0
                        } else {
                            text = strongSelf.presentationData.strings.Location_ProximityAlertSetTextGroup(distanceString).0
                        }
                        
<<<<<<< HEAD
=======
                        strongSelf.dismissAllTooltips()
>>>>>>> e18b6736
                        strongSelf.present(
                            UndoOverlayController(
                                presentationData: strongSelf.presentationData,
                                content: .setProximityAlert(
                                    title: strongSelf.presentationData.strings.Location_ProximityAlertSetTitle,
                                    text: text,
                                    cancelled: false
                                ),
                                elevatedLayout: false,
                                action: { action in
                                    return true
                                }
                            ),
                            in: .current
                        )
                    })
                } else {
                    let _  = (context.account.postbox.loadedPeerWithId(subject.id.peerId)
                    |> deliverOnMainQueue).start(next: { peer in
                        let controller = ActionSheetController(presentationData: strongSelf.presentationData)
                        var title = strongSelf.presentationData.strings.Map_LiveLocationGroupDescription
                        if let user = peer as? TelegramUser {
                            title = strongSelf.presentationData.strings.Map_LiveLocationPrivateDescription(user.compactDisplayTitle).0
                        }
                        
                        let sendLiveLocationImpl: (Int32) -> Void = { [weak controller] period in
                            controller?.dismissAnimated()
                            
                            let _ = (strongSelf.controllerNode.coordinate
                            |> deliverOnMainQueue).start(next: { coordinate in
                                params.sendLiveLocation(TelegramMediaMap(coordinate: coordinate, liveBroadcastingTimeout: period))
                            })
                            
                            strongSelf.controllerNode.showAll()
                        }
                        
                        controller.setItemGroups([
                            ActionSheetItemGroup(items: [
                                ActionSheetTextItem(title: title),
                                ActionSheetButtonItem(title: strongSelf.presentationData.strings.Map_LiveLocationFor15Minutes, color: .accent, action: {
                                    sendLiveLocationImpl(15 * 60)
                                }),
                                ActionSheetButtonItem(title: strongSelf.presentationData.strings.Map_LiveLocationFor1Hour, color: .accent, action: {
                                    sendLiveLocationImpl(60 * 60 - 1)
                                }),
                                ActionSheetButtonItem(title: strongSelf.presentationData.strings.Map_LiveLocationFor8Hours, color: .accent, action: {
                                    sendLiveLocationImpl(8 * 60 * 60)
                                })
                            ]),
                            ActionSheetItemGroup(items: [
                                ActionSheetButtonItem(title: strongSelf.presentationData.strings.Common_Cancel, color: .accent, font: .bold, action: { [weak controller] in
                                    controller?.dismissAnimated()
                                })
                            ])
                        ])
                        strongSelf.present(controller, in: .window(.root))
                    })
                }
            }
        }, stopLiveLocation: { [weak self] in
            params.stopLiveLocation(nil)
            self?.dismiss()
        }, updateRightBarButton: { [weak self] action in
            guard let strongSelf = self else {
                return
            }
            
            if action != strongSelf.rightBarButtonAction {
                strongSelf.rightBarButtonAction = action
                strongSelf.updateRightBarButton()
            }
        }, present: { [weak self] c in
            if let strongSelf = self {
                strongSelf.present(c, in: .window(.root))
            }
        })
        
        self.scrollToTop = { [weak self] in
            if let strongSelf = self {
                strongSelf.controllerNode.scrollToTop()
            }
        }
    }
    
    required public init(coder aDecoder: NSCoder) {
        fatalError("init(coder:) has not been implemented")
    }
    
    deinit {
        self.presentationDataDisposable?.dispose()
    }
    
    public func goToUserLocation(visibleRadius: Double? = nil) {
        
    }
    
<<<<<<< HEAD
=======
    private func dismissAllTooltips() {
        self.forEachController({ controller in
            if let controller = controller as? UndoOverlayController {
                controller.dismissWithCommitAction()
            }
            return true
        })
    }
    
>>>>>>> e18b6736
    override public func loadDisplayNode() {
        super.loadDisplayNode()
        guard let interaction = self.interaction else {
            return
        }
        
        self.displayNode = LocationViewControllerNode(context: self.context, presentationData: self.presentationData, subject: self.subject, interaction: interaction, locationManager: self.locationManager)
        self.displayNodeDidLoad()
        
        self.controllerNode.onAnnotationsReady = { [weak self] in
            guard let strongSelf = self, strongSelf.showAll else {
                return
            }
            strongSelf.controllerNode.showAll()
        }
    }
    
    private func updateRightBarButton() {
        switch self.rightBarButtonAction {
            case .none:
                self.navigationItem.rightBarButtonItem = nil
            case .share:
                self.navigationItem.rightBarButtonItem = UIBarButtonItem(image: PresentationResourcesRootController.navigationShareIcon(self.presentationData.theme), style: .plain, target: self, action: #selector(self.sharePressed))
                self.navigationItem.rightBarButtonItem?.accessibilityLabel = self.presentationData.strings.VoiceOver_MessageContextShare
            case .showAll:
                self.navigationItem.rightBarButtonItem = UIBarButtonItem(title: self.presentationData.strings.Map_LiveLocationShowAll, style: .plain, target: self, action: #selector(self.showAllPressed))
        }
    }
    
    override public func containerLayoutUpdated(_ layout: ContainerViewLayout, transition: ContainedViewLayoutTransition) {
        super.containerLayoutUpdated(layout, transition: transition)
    
        self.controllerNode.containerLayoutUpdated(layout, navigationHeight: self.navigationHeight, transition: transition)
    }
    
    @objc private func cancelPressed() {
        self.dismiss()
    }
    
    @objc private func sharePressed() {
        self.interaction?.share()
    }
    
    @objc private func showAllPressed() {
        self.controllerNode.showAll()
    }
}
<|MERGE_RESOLUTION|>--- conflicted
+++ resolved
@@ -204,11 +204,8 @@
                             }
                         }
                     })
-<<<<<<< HEAD
-=======
                     
                     strongSelf.dismissAllTooltips()
->>>>>>> e18b6736
                     strongSelf.present(
                         UndoOverlayController(
                             presentationData: strongSelf.presentationData,
@@ -285,10 +282,7 @@
                                     text = strongSelf.presentationData.strings.Location_ProximityAlertSetTextGroup(distanceString).0
                                 }
                                 
-<<<<<<< HEAD
-=======
                                 strongSelf.dismissAllTooltips()
->>>>>>> e18b6736
                                 strongSelf.present(
                                     UndoOverlayController(
                                         presentationData: strongSelf.presentationData,
@@ -363,10 +357,7 @@
                             text = strongSelf.presentationData.strings.Location_ProximityAlertSetTextGroup(distanceString).0
                         }
                         
-<<<<<<< HEAD
-=======
                         strongSelf.dismissAllTooltips()
->>>>>>> e18b6736
                         strongSelf.present(
                             UndoOverlayController(
                                 presentationData: strongSelf.presentationData,
@@ -463,8 +454,6 @@
         
     }
     
-<<<<<<< HEAD
-=======
     private func dismissAllTooltips() {
         self.forEachController({ controller in
             if let controller = controller as? UndoOverlayController {
@@ -474,7 +463,6 @@
         })
     }
     
->>>>>>> e18b6736
     override public func loadDisplayNode() {
         super.loadDisplayNode()
         guard let interaction = self.interaction else {
