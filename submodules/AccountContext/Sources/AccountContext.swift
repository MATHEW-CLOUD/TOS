--- conflicted
+++ resolved
@@ -12,13 +12,10 @@
 import TemporaryCachedPeerDataManager
 import MeshAnimationCache
 import InAppPurchaseManager
-<<<<<<< HEAD
 import AnimationCache
 import MultiAnimationRenderer
-=======
 import PtgSettings
 import PtgSecretPasscodes
->>>>>>> e839afcd
 
 public final class TelegramApplicationOpenUrlCompletion {
     public let completion: (Bool) -> Void
@@ -401,7 +398,7 @@
 public struct ChatNavigationStackItem: Hashable {
     public var peerId: EnginePeer.Id
     public var threadId: Int64?
-    
+
     public init(peerId: EnginePeer.Id, threadId: Int64?) {
         self.peerId = peerId
         self.threadId = threadId
@@ -412,7 +409,7 @@
     public enum Location {
         case peer(EnginePeer)
         case replyThread(ChatReplyThreadMessage)
-        
+
         public var peerId: EnginePeer.Id {
             switch self {
             case let .peer(peer):
@@ -421,7 +418,7 @@
                 return message.messageId.peerId
             }
         }
-        
+
         public var threadId: Int64? {
             switch self {
             case .peer:
@@ -430,7 +427,7 @@
                 return Int64(message.messageId.id)
             }
         }
-        
+
         public var asChatLocation: ChatLocation {
             switch self {
             case let .peer(peer):
@@ -440,7 +437,7 @@
             }
         }
     }
-    
+
     public let navigationController: NavigationController
     public let chatController: ChatController?
     public let context: AccountContext
@@ -753,7 +750,7 @@
     var currentPtgSettings: Atomic<PtgSettings> { get }
     var ptgSecretPasscodes: Signal<PtgSecretPasscodes, NoError> { get }
     var currentPtgSecretPasscodes: Atomic<PtgSecretPasscodes> { get }
-    
+
     var applicationBindings: TelegramApplicationBindings { get }
     
     var mediaManager: MediaManager { get }
@@ -811,24 +808,18 @@
     func presentContactsWarningSuppression(context: AccountContext, present: (ViewController, Any?) -> Void)
     func openImagePicker(context: AccountContext, completion: @escaping (UIImage) -> Void, present: @escaping (ViewController) -> Void)
     func openAddPeerMembers(context: AccountContext, updatedPresentationData: (initial: PresentationData, signal: Signal<PresentationData, NoError>)?, parentController: ViewController, groupPeer: Peer, selectAddMemberDisposable: MetaDisposable, addMemberDisposable: MetaDisposable)
-    
+
     func makeRecentSessionsController(context: AccountContext, activeSessionsContext: ActiveSessionsContext) -> ViewController & RecentSessionsController
     
     func makeChatQrCodeScreen(context: AccountContext, peer: Peer, threadId: Int64?) -> ViewController
     
     func makePremiumIntroController(context: AccountContext, source: PremiumIntroSource) -> ViewController
-<<<<<<< HEAD
     func makePremiumDemoController(context: AccountContext, subject: PremiumDemoSubject, action: @escaping () -> Void) -> ViewController
-    
+
     func makeStickerPackScreen(context: AccountContext, updatedPresentationData: (initial: PresentationData, signal: Signal<PresentationData, NoError>)?, mainStickerPack: StickerPackReference, stickerPacks: [StickerPackReference], loadedStickerPacks: [LoadedStickerPack], parentNavigationController: NavigationController?, sendSticker: ((FileMediaReference, UIView, CGRect) -> Bool)?) -> ViewController
-    
+
     func makeProxySettingsController(sharedContext: SharedAccountContext, account: UnauthorizedAccount) -> ViewController
     
-=======
-
-    func makeStickerPackScreen(context: AccountContext, updatedPresentationData: (initial: PresentationData, signal: Signal<PresentationData, NoError>)?, mainStickerPack: StickerPackReference, stickerPacks: [StickerPackReference], parentNavigationController: NavigationController?, sendSticker: ((FileMediaReference, UIView, CGRect) -> Bool)?) -> ViewController
-
->>>>>>> e839afcd
     func navigateToCurrentCall()
     var hasOngoingCall: ValuePromise<Bool> { get }
     var immediateHasOngoingCall: Bool { get }
@@ -910,13 +901,13 @@
     var currentContentSettings: Atomic<ContentSettings> { get }
     var currentAppConfiguration: Atomic<AppConfiguration> { get }
     var currentCountriesConfiguration: Atomic<CountriesConfiguration> { get }
-    
+
     var cachedGroupCallContexts: AccountGroupCallContextCache { get }
     var meshAnimationCache: MeshAnimationCache { get }
     
     var animationCache: AnimationCache { get }
     var animationRenderer: MultiAnimationRenderer { get }
-    
+
     var animatedEmojiStickers: [String: [StickerPackItem]] { get }
 
     var userLimits: EngineConfiguration.UserLimits { get }
@@ -932,7 +923,7 @@
     func scheduleGroupCall(peerId: PeerId)
     func joinGroupCall(peerId: PeerId, invite: String?, requestJoinAsPeerId: ((@escaping (PeerId?) -> Void) -> Void)?, activeCall: EngineGroupCallDescription)
     func requestCall(peerId: PeerId, isVideo: Bool, completion: @escaping () -> Void)
-    
+
     var inactiveSecretChatPeerIds: Signal<Set<PeerId>, NoError> { get }
     var currentInactiveSecretChatPeerIds: Atomic<Set<PeerId>> { get }
 }
@@ -961,15 +952,15 @@
     public static var defaultValue: AntiSpamBotConfiguration {
         return AntiSpamBotConfiguration(antiSpamBotId: nil, minimumGroupParticipants: 100)
     }
-    
+
     public let antiSpamBotId: EnginePeer.Id?
     public let minimumGroupParticipants: Int32
-    
+
     fileprivate init(antiSpamBotId: EnginePeer.Id?, minimumGroupParticipants: Int32) {
         self.antiSpamBotId = antiSpamBotId
         self.minimumGroupParticipants = minimumGroupParticipants
     }
-    
+
     public static func with(appConfiguration: AppConfiguration) -> AntiSpamBotConfiguration {
         if let data = appConfiguration.data, let botIdString = data["telegram_antispam_user_id"] as? String, let botIdValue = Int64(botIdString), let groupSize = data["telegram_antispam_group_size_min"] as? Double {
             return AntiSpamBotConfiguration(antiSpamBotId: EnginePeer.Id(namespace: Namespaces.Peer.CloudUser, id: EnginePeer.Id.Id._internalFromInt64Value(botIdValue)), minimumGroupParticipants: Int32(groupSize))
