--- conflicted
+++ resolved
@@ -23,13 +23,10 @@
         "//submodules/MeshAnimationCache:MeshAnimationCache",
         "//submodules/Utils/RangeSet:RangeSet",
         "//submodules/InAppPurchaseManager:InAppPurchaseManager",
-<<<<<<< HEAD
         "//submodules/TextFormat:TextFormat",
         "//submodules/TelegramUI/Components/AnimationCache:AnimationCache",
         "//submodules/TelegramUI/Components/MultiAnimationRenderer:MultiAnimationRenderer",
-=======
         "//submodules/PtgSettings:PtgSettings",
->>>>>>> e839afcd
     ],
     visibility = [
         "//visibility:public",
