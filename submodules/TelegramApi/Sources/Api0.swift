--- conflicted
+++ resolved
@@ -997,11 +997,8 @@
     dict[-1699676497] = { return Api.channels.ChannelParticipants.parse_channelParticipants($0) }
     dict[-266911767] = { return Api.channels.ChannelParticipants.parse_channelParticipantsNotModified($0) }
     dict[-191450938] = { return Api.channels.SendAsPeers.parse_sendAsPeers($0) }
-<<<<<<< HEAD
-=======
-    dict[-557919187] = { return Api.communities.CommunityInvite.parse_communityInvite($0) }
+    dict[59080097] = { return Api.communities.CommunityInvite.parse_communityInvite($0) }
     dict[-951718393] = { return Api.communities.CommunityInvite.parse_communityInviteAlready($0) }
->>>>>>> 8ca477e6
     dict[-414818125] = { return Api.communities.CommunityUpdates.parse_communityUpdates($0) }
     dict[1805101290] = { return Api.communities.ExportedCommunityInvite.parse_exportedCommunityInvite($0) }
     dict[-2662489] = { return Api.communities.ExportedInvites.parse_exportedInvites($0) }
@@ -1804,11 +1801,8 @@
                 _1.serialize(buffer, boxed)
             case let _1 as Api.channels.SendAsPeers:
                 _1.serialize(buffer, boxed)
-<<<<<<< HEAD
-=======
             case let _1 as Api.communities.CommunityInvite:
                 _1.serialize(buffer, boxed)
->>>>>>> 8ca477e6
             case let _1 as Api.communities.CommunityUpdates:
                 _1.serialize(buffer, boxed)
             case let _1 as Api.communities.ExportedCommunityInvite:
