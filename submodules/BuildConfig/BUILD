load(
    "@build_configuration//:variables.bzl",
    "ng_env",
    "telegram_api_id",
    "telegram_api_hash",
    "telegram_app_center_id",
    "telegram_is_internal_build",
    "telegram_is_appstore_build",
    "telegram_appstore_id",
    "telegram_app_specific_url_scheme",
)

objc_library(
    name = "BuildConfig",
    module_name = "BuildConfig",
    enable_modules = True,
    srcs = glob([
        "Sources/*.m",
    ]),
    copts = [
<<<<<<< HEAD
        "-DNG_ENV=\\\"{}\\\"".format(ng_env),
=======
        "-Werror",
>>>>>>> 8aefa19d
        "-DAPP_CONFIG_API_ID={}".format(telegram_api_id),
        "-DAPP_CONFIG_API_HASH=\\\"{}\\\"".format(telegram_api_hash),
        "-DAPP_CONFIG_APP_CENTER_ID=\\\"{}\\\"".format(telegram_app_center_id),
        "-DAPP_CONFIG_IS_INTERNAL_BUILD={}".format(telegram_is_internal_build),
        "-DAPP_CONFIG_IS_APPSTORE_BUILD={}".format(telegram_is_appstore_build),
        "-DAPP_CONFIG_APPSTORE_ID={}".format(telegram_appstore_id),
        "-DAPP_SPECIFIC_URL_SCHEME=\\\"{}\\\"".format(telegram_app_specific_url_scheme),
    ],
    hdrs = glob([
        "PublicHeaders/**/*.h",
    ]),
    includes = [
        "PublicHeaders",
    ],
    deps = [
    ],
    visibility = ["//visibility:public"],
)<|MERGE_RESOLUTION|>--- conflicted
+++ resolved
@@ -18,11 +18,8 @@
         "Sources/*.m",
     ]),
     copts = [
-<<<<<<< HEAD
         "-DNG_ENV=\\\"{}\\\"".format(ng_env),
-=======
         "-Werror",
->>>>>>> 8aefa19d
         "-DAPP_CONFIG_API_ID={}".format(telegram_api_id),
         "-DAPP_CONFIG_API_HASH=\\\"{}\\\"".format(telegram_api_hash),
         "-DAPP_CONFIG_APP_CENTER_ID=\\\"{}\\\"".format(telegram_app_center_id),
