import Foundation
import UIKit
import Display
import AsyncDisplayKit
import Postbox
import TelegramCore
import SyncCore
import SwiftSignalKit
import TelegramPresentationData
import TelegramUIPreferences
import TextFormat
import AccountContext
import ActionSheetPeerItem
import LocalizedPeerData
import UrlEscaping
import StickerResources
import SaveToCameraRoll
import TelegramStringFormatting

public struct ShareControllerAction {
    let title: String
    let action: () -> Void
    
    public init(title: String, action: @escaping () -> Void) {
        self.title = title
        self.action = action
    }
}

public enum ShareControllerPreferredAction {
    case `default`
    case saveToCameraRoll
    case custom(action: ShareControllerAction)
}

public enum ShareControllerExternalStatus {
    case preparing
    case progress(Float)
    case done
}

public enum ShareControllerSubject {
    case url(String)
    case text(String)
    case quote(text: String, url: String)
    case messages([Message])
    case image([ImageRepresentationWithReference])
    case media(AnyMediaReference)
    case mapMedia(TelegramMediaMap)
    case fromExternal(([PeerId], String, Account) -> Signal<ShareControllerExternalStatus, NoError>)
}

private enum ExternalShareItem {
    case text(String)
    case url(URL)
    case image(UIImage)
    case file(URL, String, String)
}

private enum ExternalShareItemStatus {
    case progress
    case done(ExternalShareItem)
}

private enum ExternalShareResourceStatus {
    case progress
    case done(MediaResourceData)
}

private func collectExternalShareResource(postbox: Postbox, resourceReference: MediaResourceReference, statsCategory: MediaResourceStatsCategory) -> Signal<ExternalShareResourceStatus, NoError> {
    return Signal { subscriber in
        let fetched = fetchedMediaResource(mediaBox: postbox.mediaBox, reference: resourceReference, statsCategory: statsCategory).start()
        let data = postbox.mediaBox.resourceData(resourceReference.resource, option: .complete(waitUntilFetchStatus: false)).start(next: { value in
            if value.complete {
                subscriber.putNext(.done(value))
            } else {
                subscriber.putNext(.progress)
            }
        })
        
        return ActionDisposable {
            fetched.dispose()
            data.dispose()
        }
    }
}

private enum ExternalShareItemsState {
    case progress
    case done([ExternalShareItem])
}

private struct CollectableExternalShareItem {
    let url: String?
    let text: String
    let author: PeerId?
    let timestamp: Int32?
    let mediaReference: AnyMediaReference?
}

private func collectExternalShareItems(strings: PresentationStrings, dateTimeFormat: PresentationDateTimeFormat, nameOrder: PresentationPersonNameOrder, postbox: Postbox, collectableItems: [CollectableExternalShareItem], takeOne: Bool = true) -> Signal<ExternalShareItemsState, NoError> {
    var signals: [Signal<ExternalShareItemStatus, NoError>] = []
    let authorsPeerIds = collectableItems.compactMap { $0.author }
    let authorsPromise = Promise<[PeerId: String]>()
    authorsPromise.set(postbox.transaction { transaction in
        var result: [PeerId: String] = [:]
        for peerId in authorsPeerIds {
            if let title = transaction.getPeer(peerId)?.displayTitle(strings: strings, displayOrder: nameOrder) {
                result[peerId] = title
            }
        }
        return result
    })
    for item in collectableItems {
        if let mediaReference = item.mediaReference, let file = mediaReference.media as? TelegramMediaFile {
            signals.append(collectExternalShareResource(postbox: postbox, resourceReference: mediaReference.resourceReference(file.resource), statsCategory: statsCategoryForFileWithAttributes(file.attributes))
                |> mapToSignal { next -> Signal<ExternalShareItemStatus, NoError> in
                    switch next {
                        case .progress:
                            return .single(.progress)
                        case let .done(data):
                            if file.isSticker, !file.isAnimatedSticker, let dimensions = file.dimensions {
                                return chatMessageSticker(postbox: postbox, file: file, small: false, fetched: true, onlyFullSize: true)
                                |> map { f -> ExternalShareItemStatus in
                                    let context = f(TransformImageArguments(corners: ImageCorners(), imageSize: dimensions.cgSize, boundingSize: dimensions.cgSize, intrinsicInsets: UIEdgeInsets(), emptyColor: nil, scale: 1.0))
                                    if let image = context?.generateImage() {
                                        return .done(.image(image))
                                    } else {
                                        return .progress
                                    }
                                }
                            } else {
                                let fileName: String
                                if let value = file.fileName {
                                    fileName = value
                                } else if file.isVideo {
                                    fileName = "telegram_video.mp4"
                                } else if file.isVoice {
                                    fileName = "telegram_audio.ogg"
                                } else {
                                    fileName = "file"
                                }
                                let randomDirectory = UUID()
                                let safeFileName = fileName.replacingOccurrences(of: "/", with: "_")
                                let fileDirectory = NSTemporaryDirectory() + "\(randomDirectory)"
                                let _ = try? FileManager.default.createDirectory(at: URL(fileURLWithPath: fileDirectory), withIntermediateDirectories: true, attributes: nil)
                                let filePath = fileDirectory + "/\(safeFileName)"
                                if let _ = try? FileManager.default.copyItem(at: URL(fileURLWithPath: data.path), to: URL(fileURLWithPath: filePath)) {
                                    return .single(.done(.file(URL(fileURLWithPath: filePath), fileName, file.mimeType)))
                                } else {
                                    return .single(.progress)
                                }
                            }
                    }
            })
        } else if let mediaReference = item.mediaReference, let image = mediaReference.media as? TelegramMediaImage, let largest = largestImageRepresentation(image.representations) {
            signals.append(collectExternalShareResource(postbox: postbox, resourceReference: mediaReference.resourceReference(largest.resource), statsCategory: .image)
            |> map { next -> ExternalShareItemStatus in
                switch next {
                    case .progress:
                        return .progress
                    case let .done(data):
                        if let fileData = try? Data(contentsOf: URL(fileURLWithPath: data.path)), let image = UIImage(data: fileData) {
                            return .done(.image(image))
                        } else {
                            return .progress
                        }
                }
            })
        } else if let mediaReference = item.mediaReference, let poll = mediaReference.media as? TelegramMediaPoll {
            var text = "📊 \(poll.text)"
            text.append("\n\(strings.MessagePoll_LabelAnonymous)")
            for option in poll.options {
                text.append("\n— \(option.text)")
            }
            let totalVoters = poll.results.totalVoters ?? 0
            switch poll.kind {
            case .poll:
                if totalVoters == 0 {
                    text.append("\n\(strings.MessagePoll_NoVotes)")
                } else {
                    text.append("\n\(strings.MessagePoll_VotedCount(totalVoters))")
                }
            case .quiz:
                if totalVoters == 0 {
                    text.append("\n\(strings.MessagePoll_QuizNoUsers)")
                } else {
                    text.append("\n\(strings.MessagePoll_QuizCount(totalVoters))")
                }
            }
            signals.append(.single(.done(.text(text))))
        } else if let mediaReference = item.mediaReference, let contact = mediaReference.media as? TelegramMediaContact {
            let contactData: DeviceContactExtendedData
            if let vCard = contact.vCardData, let vCardData = vCard.data(using: .utf8), let parsed = DeviceContactExtendedData(vcard: vCardData) {
                contactData = parsed
            } else {
                contactData = DeviceContactExtendedData(basicData: DeviceContactBasicData(firstName: contact.firstName, lastName: contact.lastName, phoneNumbers: [DeviceContactPhoneNumberData(label: "_$!<Mobile>!$_", value: contact.phoneNumber)]), middleName: "", prefix: "", suffix: "", organization: "", jobTitle: "", department: "", emailAddresses: [], urls: [], addresses: [], birthdayDate: nil, socialProfiles: [], instantMessagingProfiles: [], note: "")
            }
            
            if let vCard = contactData.serializedVCard() {
                let fullName = [contact.firstName, contact.lastName].filter { !$0.isEmpty }.joined(separator: " ")
                let fileName = "\(fullName).vcf"
                let randomDirectory = UUID()
                let safeFileName = fileName.replacingOccurrences(of: "/", with: "_")
                let fileDirectory = NSTemporaryDirectory() + "\(randomDirectory)"
                let _ = try? FileManager.default.createDirectory(at: URL(fileURLWithPath: fileDirectory), withIntermediateDirectories: true, attributes: nil)
                let filePath = fileDirectory + "/\(safeFileName)"
                let vCardData = vCard.data(using: .utf8)
                if let _ = try? vCardData?.write(to: URL(fileURLWithPath: filePath)) {
                    signals.append(.single(.done(.file(URL(fileURLWithPath: filePath), fileName, "text/x-vcard"))))
                }
            }
        }
        if let url = item.url, let parsedUrl = URL(string: url) {
            if signals.isEmpty || !takeOne {
                signals.append(.single(.done(.url(parsedUrl))))
            }
        }
        if !item.text.isEmpty {
            if signals.isEmpty || !takeOne {
                let author: Signal<String?, NoError>
                if let peerId = item.author {
                    author = authorsPromise.get()
                    |> take(1)
                    |> map { authors in
                        return authors[peerId]
                    }
                } else {
                    author = .single(nil)
                }
                signals.append(author
                |> map { author in
                    var text: String = item.text
                    var metadata: [String] = []
                    if let author = author {
                       metadata.append(author)
                    }
                    if let timestamp = item.timestamp {
                        metadata.append("[\(stringForFullDate(timestamp: timestamp, strings: strings, dateTimeFormat: dateTimeFormat))]")
                    }
                    if !metadata.isEmpty {
                        text = metadata.joined(separator: ", ") + "\n" + text + "\n"
                    }
                    return .done(.text(text))
                })
            }
        }
    }
    return combineLatest(signals)
    |> map { statuses -> ExternalShareItemsState in
        var items: [ExternalShareItem] = []
        for status in statuses {
            switch status {
                case .progress:
                    return .progress
                case let .done(item):
                    items.append(item)
            }
        }
        return .done(items)
    }
    |> distinctUntilChanged(isEqual: { lhs, rhs in
        if case .progress = lhs, case .progress = rhs {
            return true
        } else {
            return false
        }
    })
}

public final class ShareController: ViewController {
    private var controllerNode: ShareControllerNode {
        return self.displayNode as! ShareControllerNode
    }
    
    private let _ready = Promise<Bool>()
    override public var ready: Promise<Bool> {
        return self._ready
    }
    
    private var animatedIn = false
    
    private let sharedContext: SharedAccountContext
    private let currentContext: AccountContext
    private var currentAccount: Account
    private var presentationData: PresentationData
    private var presentationDataDisposable: Disposable?
<<<<<<< HEAD
    private var activeAccountsDisposable: Disposable?
=======
    private let forcedTheme: PresentationTheme?
>>>>>>> e18b6736
    
    private let externalShare: Bool
    private let immediateExternalShare: Bool
    private let subject: ShareControllerSubject
    private let presetText: String?
    private let switchableAccounts: [AccountWithInfo]
    private let immediatePeerId: PeerId?
    private let openStats: (() -> Void)?
    private let shares: Int?
    private let fromForeignApp: Bool
    
    private let peers = Promise<([(RenderedPeer, PeerPresence?)], Peer)>()
    private let peersDisposable = MetaDisposable()
    private let readyDisposable = MetaDisposable()
    private let accountActiveDisposable = MetaDisposable()
    
    private var defaultAction: ShareControllerAction?
    
    public var dismissed: ((Bool) -> Void)?
    public var completed: (([PeerId]) -> Void)? {
        didSet {
            if self.isNodeLoaded {
                self.controllerNode.completed = completed
            }
        }
    }
    
    public convenience init(context: AccountContext, subject: ShareControllerSubject, presetText: String? = nil, preferredAction: ShareControllerPreferredAction = .default, showInChat: ((Message) -> Void)? = nil, openStats: (() -> Void)? = nil, fromForeignApp: Bool = false, shares: Int? = nil, externalShare: Bool = true, immediateExternalShare: Bool = false, switchableAccounts: [AccountWithInfo] = [], immediatePeerId: PeerId? = nil, forcedTheme: PresentationTheme? = nil, forcedActionTitle: String? = nil) {
        self.init(sharedContext: context.sharedContext, currentContext: context, subject: subject, presetText: presetText, preferredAction: preferredAction, showInChat: showInChat, openStats: openStats, fromForeignApp: fromForeignApp, shares: shares, externalShare: externalShare, immediateExternalShare: immediateExternalShare, switchableAccounts: switchableAccounts, immediatePeerId: immediatePeerId, forcedTheme: forcedTheme, forcedActionTitle: forcedActionTitle)
    }
    
    public init(sharedContext: SharedAccountContext, currentContext: AccountContext, subject: ShareControllerSubject, presetText: String? = nil, preferredAction: ShareControllerPreferredAction = .default, showInChat: ((Message) -> Void)? = nil, openStats: (() -> Void)? = nil, fromForeignApp: Bool = false, shares: Int? = nil, externalShare: Bool = true, immediateExternalShare: Bool = false, switchableAccounts: [AccountWithInfo] = [], immediatePeerId: PeerId? = nil, forcedTheme: PresentationTheme? = nil, forcedActionTitle: String? = nil) {
        self.sharedContext = sharedContext
        self.currentContext = currentContext
        self.currentAccount = currentContext.account
        self.subject = subject
        self.presetText = presetText
        self.externalShare = externalShare
        self.immediateExternalShare = immediateExternalShare
        self.switchableAccounts = switchableAccounts
        self.immediatePeerId = immediatePeerId
        self.openStats = openStats
        self.fromForeignApp = fromForeignApp
        self.shares = shares
        self.forcedTheme = forcedTheme
        
        self.presentationData = self.sharedContext.currentPresentationData.with { $0 }
        if let forcedTheme = self.forcedTheme {
            self.presentationData = self.presentationData.withUpdated(theme: forcedTheme)
        }
        
        super.init(navigationBarPresentationData: nil)
        
        self.statusBar.statusBarStyle = .Ignore
        
        self.activeAccountsDisposable = self.sharedContext.activeAccounts.start(next: { [weak self] (primary, accounts, _) in
            guard let strongSelf = self else { return }
            
            guard let primary = primary else { return }

            guard let account = accounts.first(where: { (accountId, account, _) -> Bool in
                primary.id == accountId
            })?.1 else { return }
            
            guard account.id != strongSelf.currentAccount.id else { return }
            
            strongSelf.switchToAccount(account: account, animateIn: false)
        }, error: { _ in }, completed: {})
        
        switch subject {
            case let .url(text):
                self.defaultAction = ShareControllerAction(title: forcedActionTitle ?? self.presentationData.strings.ShareMenu_CopyShareLink, action: { [weak self] in
                    UIPasteboard.general.string = text
                    self?.controllerNode.cancel?()
                })
            case .text:
                break
            case let .mapMedia(media):
                self.defaultAction = ShareControllerAction(title: self.presentationData.strings.ShareMenu_CopyShareLink, action: { [weak self] in
                    let latLong = "\(media.latitude),\(media.longitude)"
                    let url = "https://maps.apple.com/maps?ll=\(latLong)&q=\(latLong)&t=m"
                    UIPasteboard.general.string = url
                    self?.controllerNode.cancel?()
                })
                break
            case .quote:
                break
            case let .image(representations):
                if case .saveToCameraRoll = preferredAction {
                    self.defaultAction = ShareControllerAction(title: self.presentationData.strings.Preview_SaveToCameraRoll, action: { [weak self] in
                        self?.saveToCameraRoll(representations: representations)
                    })
                }
            case let .media(mediaReference):
                var canSave = false
                if mediaReference.media is TelegramMediaImage {
                    canSave = true
                } else if mediaReference.media is TelegramMediaFile {
                    canSave = true
                }
                if case .saveToCameraRoll = preferredAction, canSave {
                    self.defaultAction = ShareControllerAction(title: self.presentationData.strings.Preview_SaveToCameraRoll, action: { [weak self] in
                        self?.saveToCameraRoll(mediaReference: mediaReference)
                    })
                }
            case let .messages(messages):
                if case .saveToCameraRoll = preferredAction {
                    self.defaultAction = ShareControllerAction(title: self.presentationData.strings.Preview_SaveToCameraRoll, action: { [weak self] in
                        self?.saveToCameraRoll(messages: messages)
                    })
                } else if let message = messages.first {
                    let groupingKey: Int64? = message.groupingKey
                    var sameGroupingKey = groupingKey != nil
                    if sameGroupingKey {
                        for message in messages {
                            if message.groupingKey != groupingKey {
                                sameGroupingKey = false
                                break
                            }
                        }
                    }
                    if let showInChat = showInChat, messages.count == 1 {
                        self.defaultAction = ShareControllerAction(title: self.presentationData.strings.SharedMedia_ViewInChat, action: { [weak self] in
                            self?.controllerNode.cancel?()
                            showInChat(message)
                        })
                    } else if let chatPeer = message.peers[message.id.peerId] as? TelegramChannel, messages.count == 1 || sameGroupingKey {
                        if message.id.namespace == Namespaces.Message.Cloud {
                            self.defaultAction = ShareControllerAction(title: self.presentationData.strings.ShareMenu_CopyShareLink, action: { [weak self] in
                                guard let strongSelf = self else {
                                    return
                                }
                                let _ = (exportMessageLink(account: strongSelf.currentAccount, peerId: chatPeer.id, messageId: message.id)
                                |> map { result -> String? in
                                    return result
                                }
                                |> deliverOnMainQueue).start(next: { link in
                                    if let link = link {
                                        UIPasteboard.general.string = link
                                    }
                                })
                                strongSelf.controllerNode.cancel?()
                            })
                        }
                    }
                }
            case .fromExternal:
                break
        }
        
        if case let .custom(action) = preferredAction {
            self.defaultAction = ShareControllerAction(title: action.title, action: { [weak self] in
                self?.controllerNode.cancel?()
                action.action()
            })
        }
        
        self.presentationDataDisposable = (self.sharedContext.presentationData
        |> deliverOnMainQueue).start(next: { [weak self] presentationData in
            if let strongSelf = self, strongSelf.isNodeLoaded {
                strongSelf.controllerNode.updatePresentationData(presentationData)
            }
        })
        
        self.switchToAccount(account: currentAccount, animateIn: false)
    }
    
    required public init(coder aDecoder: NSCoder) {
        fatalError("init(coder:) has not been implemented")
    }
    
    deinit {
        self.peersDisposable.dispose()
        self.readyDisposable.dispose()
        self.accountActiveDisposable.dispose()
        self.activeAccountsDisposable?.dispose()
    }
    
    override public func loadDisplayNode() {
        self.displayNode = ShareControllerNode(sharedContext: self.sharedContext, presetText: self.presetText, defaultAction: self.defaultAction, requestLayout: { [weak self] transition in
            self?.requestLayout(transition: transition)
        }, presentError: { [weak self] title, text in
            guard let strongSelf = self else {
                return
            }
            strongSelf.present(standardTextAlertController(theme: AlertControllerTheme(presentationData: strongSelf.presentationData), title: title, text: text, actions: [TextAlertAction(type: .defaultAction, title: strongSelf.presentationData.strings.Common_OK, action: {})]), in: .window(.root))
        }, externalShare: self.externalShare, immediateExternalShare: self.immediateExternalShare, immediatePeerId: self.immediatePeerId, shares: self.shares, fromForeignApp: self.fromForeignApp, forcedTheme: self.forcedTheme)
        self.controllerNode.completed = completed
        self.controllerNode.dismiss = { [weak self] shared in
            self?.presentingViewController?.dismiss(animated: false, completion: nil)
            self?.dismissed?(shared)
        }
        self.controllerNode.cancel = { [weak self] in
            self?.controllerNode.view.endEditing(true)
            self?.controllerNode.animateOut(shared: false, completion: {
                self?.presentingViewController?.dismiss(animated: false, completion: nil)
                self?.dismissed?(false)
            })
        }
        self.controllerNode.share = { [weak self] text, peerIds in
            guard let strongSelf = self else {
                return .complete()
            }
                        
            var shareSignals: [Signal<[MessageId?], NoError>] = []
            switch strongSelf.subject {
            case let .url(url):
                for peerId in peerIds {
                    var messages: [EnqueueMessage] = []
                    if !text.isEmpty {
                        messages.append(.message(text: url + "\n\n" + text, attributes: [], mediaReference: nil, replyToMessageId: nil, localGroupingKey: nil))
                    } else {
                        messages.append(.message(text: url, attributes: [], mediaReference: nil, replyToMessageId: nil, localGroupingKey: nil))
                    }
                    shareSignals.append(enqueueMessages(account: strongSelf.currentAccount, peerId: peerId, messages: messages))
                }
            case let .text(string):
                for peerId in peerIds {
                    var messages: [EnqueueMessage] = []
                    if !text.isEmpty {
                        messages.append(.message(text: text, attributes: [], mediaReference: nil, replyToMessageId: nil, localGroupingKey: nil))
                    }
                    messages.append(.message(text: string, attributes: [], mediaReference: nil, replyToMessageId: nil, localGroupingKey: nil))
                    shareSignals.append(enqueueMessages(account: strongSelf.currentAccount, peerId: peerId, messages: messages))
                }
            case let .quote(string, url):
                for peerId in peerIds {
                    var messages: [EnqueueMessage] = []
                    if !text.isEmpty {
                        messages.append(.message(text: text, attributes: [], mediaReference: nil, replyToMessageId: nil, localGroupingKey: nil))
                    }
                    let attributedText = NSMutableAttributedString(string: string, attributes: [ChatTextInputAttributes.italic: true as NSNumber])
                    attributedText.append(NSAttributedString(string: "\n\n\(url)"))
                    let entities = generateChatInputTextEntities(attributedText)
                    messages.append(.message(text: attributedText.string, attributes: [TextEntitiesMessageAttribute(entities: entities)], mediaReference: nil, replyToMessageId: nil, localGroupingKey: nil))
                    shareSignals.append(enqueueMessages(account: strongSelf.currentAccount, peerId: peerId, messages: messages))
                }
            case let .image(representations):
                for peerId in peerIds {
                    var messages: [EnqueueMessage] = []
                    if !text.isEmpty {
                        messages.append(.message(text: text, attributes: [], mediaReference: nil, replyToMessageId: nil, localGroupingKey: nil))
                    }
                    messages.append(.message(text: "", attributes: [], mediaReference: .standalone(media: TelegramMediaImage(imageId: MediaId(namespace: Namespaces.Media.LocalImage, id: arc4random64()), representations: representations.map({ $0.representation }), immediateThumbnailData: nil, reference: nil, partialReference: nil, flags: [])), replyToMessageId: nil, localGroupingKey: nil))
                    shareSignals.append(enqueueMessages(account: strongSelf.currentAccount, peerId: peerId, messages: messages))
                }
            case let .media(mediaReference):
                for peerId in peerIds {
                    var messages: [EnqueueMessage] = []
                    if !text.isEmpty {
                        messages.append(.message(text: text, attributes: [], mediaReference: nil, replyToMessageId: nil, localGroupingKey: nil))
                    }
                    messages.append(.message(text: "", attributes: [], mediaReference: mediaReference, replyToMessageId: nil, localGroupingKey: nil))
                    shareSignals.append(enqueueMessages(account: strongSelf.currentAccount, peerId: peerId, messages: messages))
                }
            case let .mapMedia(media):
                for peerId in peerIds {
                    var messages: [EnqueueMessage] = []
                    if !text.isEmpty {
                        messages.append(.message(text: text, attributes: [], mediaReference: nil, replyToMessageId: nil, localGroupingKey: nil))
                    }
                    messages.append(.message(text: "", attributes: [], mediaReference: .standalone(media: media), replyToMessageId: nil, localGroupingKey: nil))
                    shareSignals.append(enqueueMessages(account: strongSelf.currentAccount, peerId: peerId, messages: messages))
                }
            case let .messages(messages):
                for peerId in peerIds {
                    var messagesToEnqueue: [EnqueueMessage] = []
                    if !text.isEmpty {
                        messagesToEnqueue.append(.message(text: text, attributes: [], mediaReference: nil, replyToMessageId: nil, localGroupingKey: nil))
                    }
                    for message in messages {
                        messagesToEnqueue.append(.forward(source: message.id, grouping: .auto, attributes: []))
                    }
                    shareSignals.append(enqueueMessages(account: strongSelf.currentAccount, peerId: peerId, messages: messagesToEnqueue))
                }
            case let .fromExternal(f):
                return f(peerIds, text, strongSelf.currentAccount)
                |> map { state -> ShareState in
                    switch state {
                        case .preparing:
                            return .preparing
                        case let .progress(value):
                            return .progress(value)
                        case .done:
                            return .done
                    }
                }
            }
            let account = strongSelf.currentAccount
            let queue = Queue.mainQueue()
            var displayedError = false
            return combineLatest(queue: queue, shareSignals)
            |> mapToSignal { messageIdSets -> Signal<ShareState, NoError> in
                var statuses: [Signal<(MessageId, PendingMessageStatus?, PendingMessageFailureReason?), NoError>] = []
                for messageIds in messageIdSets {
                    for case let id? in messageIds {
                        statuses.append(account.pendingMessageManager.pendingMessageStatus(id)
                        |> map { status, error -> (MessageId, PendingMessageStatus?, PendingMessageFailureReason?) in
                            return (id, status, error)
                        })
                    }
                }
                return combineLatest(queue: queue, statuses)
                |> mapToSignal { statuses -> Signal<ShareState, NoError> in
                    var hasStatuses = false
                    for (id, status, error) in statuses {
                        if let error = error {
                            Queue.mainQueue().async {
                                let _ = (account.postbox.transaction { transaction -> Peer? in
                                    deleteMessages(transaction: transaction, mediaBox: account.postbox.mediaBox, ids: [id])
                                    return transaction.getPeer(id.peerId)
                                }
                                |> deliverOnMainQueue).start(next: { peer in
                                    guard let strongSelf = self, let peer = peer else {
                                        return
                                    }
                                    if !displayedError, case .slowmodeActive = error {
                                        displayedError = true
                                        strongSelf.present(standardTextAlertController(theme: AlertControllerTheme(presentationData: strongSelf.presentationData), title: peer.displayTitle(strings: strongSelf.presentationData.strings, displayOrder: strongSelf.presentationData.nameDisplayOrder), text: strongSelf.presentationData.strings.Chat_SlowmodeSendError, actions: [TextAlertAction(type: .defaultAction, title: strongSelf.presentationData.strings.Common_OK, action: {})]), in: .window(.root))
                                    }
                                })
                            }
                        }
                        let _ = account.postbox.transaction({ transaction in
                            
                        }).start()
                        if status != nil {
                            hasStatuses = true
                        }
                    }
                    if !hasStatuses {
                        return .single(.done)
                    }
                    return .complete()
                }
                |> take(1)
            }
        }
        self.controllerNode.shareExternal = { [weak self] in
            if let strongSelf = self {
                var collectableItems: [CollectableExternalShareItem] = []
                switch strongSelf.subject {
                    case let .url(text):
                        collectableItems.append(CollectableExternalShareItem(url: explicitUrl(text), text: "", author: nil, timestamp: nil, mediaReference: nil))
                    case let .text(string):
                        collectableItems.append(CollectableExternalShareItem(url: "", text: string, author: nil, timestamp: nil, mediaReference: nil))
                    case let .quote(text, url):
                        collectableItems.append(CollectableExternalShareItem(url: "", text: "\"\(text)\"\n\n\(url)", author: nil, timestamp: nil, mediaReference: nil))
                    case let .image(representations):
                        let media = TelegramMediaImage(imageId: MediaId(namespace: Namespaces.Media.LocalImage, id: arc4random64()), representations: representations.map({ $0.representation }), immediateThumbnailData: nil, reference: nil, partialReference: nil, flags: [])
                        collectableItems.append(CollectableExternalShareItem(url: "", text: "", author: nil, timestamp: nil, mediaReference: .standalone(media: media)))
                    case let .media(mediaReference):
                        collectableItems.append(CollectableExternalShareItem(url: "", text: "", author: nil, timestamp: nil, mediaReference: mediaReference))
                    case let .mapMedia(media):
                        let latLong = "\(media.latitude),\(media.longitude)"
                        collectableItems.append(CollectableExternalShareItem(url: "https://maps.apple.com/maps?ll=\(latLong)&q=\(latLong)&t=m", text: "", author: nil, timestamp: nil, mediaReference: nil))
                    case let .messages(messages):
                        for message in messages {
                            var url: String?
                            var selectedMedia: Media?
                            loop: for media in message.media {
                                switch media {
                                    case _ as TelegramMediaImage, _ as TelegramMediaFile:
                                        selectedMedia = media
                                        break loop
                                    case let webpage as TelegramMediaWebpage:
                                        if case let .Loaded(content) = webpage.content, ["photo", "document", "video", "gif"].contains(content.type) {
                                            if let file = content.file {
                                                selectedMedia = file
                                            } else if let image = content.image {
                                                selectedMedia = image
                                            }
                                        }
                                    case _ as TelegramMediaPoll:
                                        selectedMedia = media
                                        break loop
                                    default:
                                        break
                                }
                            }
                            if let chatPeer = message.peers[message.id.peerId] as? TelegramChannel {
                                if message.id.namespace == Namespaces.Message.Cloud, let addressName = chatPeer.addressName, !addressName.isEmpty {
                                    url = "https://t.me/\(addressName)/\(message.id.id)"
                                }
                            }
                            let accountPeerId = strongSelf.currentAccount.peerId
                            let authorPeerId: PeerId?
                            if let author = message.effectiveAuthor {
                                authorPeerId = author.id
                            } else if message.effectivelyIncoming(accountPeerId) {
                                authorPeerId = message.id.peerId
                            } else {
                                authorPeerId = accountPeerId
                            }
                            collectableItems.append(CollectableExternalShareItem(url: url, text: message.text, author: authorPeerId, timestamp: message.timestamp, mediaReference: selectedMedia.flatMap({ AnyMediaReference.message(message: MessageReference(message), media: $0) })))
                        }
                    case .fromExternal:
                        break
                }
                return (collectExternalShareItems(strings: strongSelf.presentationData.strings, dateTimeFormat: strongSelf.presentationData.dateTimeFormat, nameOrder: strongSelf.presentationData.nameDisplayOrder, postbox: strongSelf.currentAccount.postbox, collectableItems: collectableItems, takeOne: !strongSelf.immediateExternalShare)
                |> deliverOnMainQueue)
                |> map { state in
                    switch state {
                        case .progress:
                            return .preparing
                        case let .done(items):
                            if let strongSelf = self, !items.isEmpty {
                                strongSelf._ready.set(.single(true))
                                var activityItems: [Any] = []
                                for item in items {
                                    switch item {
                                        case let .url(url):
                                            activityItems.append(url as NSURL)
                                        case let .text(text):
                                            activityItems.append(text as NSString)
                                        case let .image(image):
                                            activityItems.append(image)
                                        case let .file(url, _, _):
                                            activityItems.append(url)
                                    }
                                }
                                
                                var activities: [UIActivity]?
                                if false, #available(iOS 10.0, *), strongSelf.sharedContext.applicationBindings.canOpenUrl("instagram-stories://"), case let .messages(messages) = strongSelf.subject, let message = messages.first, let peer = message.peers[message.id.peerId] {
                                    let shareToInstagram = ShareToInstagramActivity(action: { sharedItems in
                                        let renderer = MessageStoryRenderer(context: strongSelf.currentContext, messages: messages)
                                        
                                        let layout = ContainerViewLayout(size: CGSize(width: 414.0, height: 896.0), metrics: LayoutMetrics(widthClass: .compact, heightClass: .compact), deviceMetrics: .iPhoneX, intrinsicInsets: UIEdgeInsets(), safeInsets: UIEdgeInsets(), additionalInsets: UIEdgeInsets(), statusBarHeight: 0.0, inputHeight: nil, inputHeightIsInteractivellyChanging: false, inVoiceOver: false)
                                        renderer.update(layout: layout) { image in
                                            if let data = image?.pngData() {
                                                let pasteboardItems: [[String: Any]] = [["com.instagram.sharedSticker.backgroundImage": data,
                                                                                         "com.instagram.sharedSticker.contentURL": "https://t.me/\(peer.addressName ?? "")/\(message.id.id)"]]
                                                UIPasteboard.general.setItems(pasteboardItems, options: [.expirationDate: Date().addingTimeInterval(5 * 60)])
                                                strongSelf.sharedContext.applicationBindings.openUrl("instagram-stories://share")
                                            }
                                        }
                                    })
                                    activities = [shareToInstagram]
                                }
                                let activityController = UIActivityViewController(activityItems: activityItems, applicationActivities: activities)
                                
                                if let window = strongSelf.view.window, let rootViewController = window.rootViewController {
                                    activityController.popoverPresentationController?.sourceView = window
                                    activityController.popoverPresentationController?.sourceRect = CGRect(origin: CGPoint(x: window.bounds.width / 2.0, y: window.bounds.size.height - 1.0), size: CGSize(width: 1.0, height: 1.0))
                                    rootViewController.present(activityController, animated: true, completion: nil)
                                }
                            }
                            return .done
                    }
                }
            } else {
                return .single(.done)
            }
        }
        self.controllerNode.switchToAnotherAccount = { [weak self] in
            guard let strongSelf = self else {
                return
            }
            strongSelf.controllerNode.animateOut(shared: false, completion: {})
            
            let presentationData = strongSelf.sharedContext.currentPresentationData.with { $0 }
            let controller = ActionSheetController(presentationData: presentationData)
            controller.dismissed = { [weak self] cancelled in
                if cancelled {
                    self?.controllerNode.animateIn()
                }
            }
            let dismissAction: () -> Void = { [weak controller] in
                controller?.dismissAnimated()
            }
            var items: [ActionSheetItem] = []
            for info in strongSelf.switchableAccounts {
                items.append(ActionSheetPeerItem(context: strongSelf.sharedContext.makeTempAccountContext(account: info.account), peer: info.peer, title: info.peer.displayTitle(strings: presentationData.strings, displayOrder: presentationData.nameDisplayOrder), isSelected: info.account.id == strongSelf.currentAccount.id, strings: presentationData.strings, theme: presentationData.theme, action: { [weak self] in
                    dismissAction()
                    self?.switchToAccount(account: info.account, animateIn: true)
                }))
            }
            controller.setItemGroups([
                ActionSheetItemGroup(items: items)
            ])
            strongSelf.view.endEditing(true)
            strongSelf.present(controller, in: .window(.root), with: ViewControllerPresentationArguments(presentationAnimation: .modalSheet))
        }
        if case .messages = self.subject, let openStats = self.openStats {
            self.controllerNode.openStats = {
                openStats()
            }
        }
        self.displayNodeDidLoad()
        
        self.peersDisposable.set((self.peers.get()
        |> deliverOnMainQueue).start(next: { [weak self] next in
            if let strongSelf = self {
                strongSelf.controllerNode.updatePeers(context: strongSelf.sharedContext.makeTempAccountContext(account: strongSelf.currentAccount), switchableAccounts: strongSelf.switchableAccounts, peers: next.0, accountPeer: next.1, defaultAction: strongSelf.defaultAction)
            }
        }))
        self._ready.set(self.controllerNode.ready.get())
    }
    
    override public func loadView() {
        super.loadView()
    }
    
    override public func viewDidAppear(_ animated: Bool) {
        super.viewDidAppear(animated)
        
        if !self.animatedIn {
            self.animatedIn = true
            self.controllerNode.animateIn()
        }
    }
    
    override public func dismiss(completion: (() -> Void)? = nil) {
        self.controllerNode.view.endEditing(true)
        self.controllerNode.animateOut(shared: false, completion: { [weak self] in
            self?.presentingViewController?.dismiss(animated: false, completion: nil)
            completion?()
        })
    }
    
    override public func containerLayoutUpdated(_ layout: ContainerViewLayout, transition: ContainedViewLayoutTransition) {
        super.containerLayoutUpdated(layout, transition: transition)
        
        self.controllerNode.containerLayoutUpdated(layout, navigationBarHeight: self.navigationHeight, transition: transition)
    }
    
    private func saveToCameraRoll(messages: [Message]) {
        let postbox = self.currentAccount.postbox
        let signals: [Signal<Float, NoError>] = messages.compactMap { message -> Signal<Float, NoError>? in
            if let media = message.media.first {
                let context: AccountContext
                if self.currentContext.account.id == self.currentAccount.id {
                    context = self.currentContext
                } else {
                    context = self.sharedContext.makeTempAccountContext(account: self.currentAccount)
                }
                return SaveToCameraRoll.saveToCameraRoll(context: context, postbox: postbox, mediaReference: .message(message: MessageReference(message), media: media))
            } else {
                return nil
            }
        }
        if !signals.isEmpty {
            let total = combineLatest(signals)
            |> map { values -> Float? in
                var total: Float = 0.0
                for value in values {
                    total += value
                }
                total /= Float(values.count)
                return total
            }
            self.controllerNode.transitionToProgressWithValue(signal: total)
        }
    }
    
    private func saveToCameraRoll(representations: [ImageRepresentationWithReference]) {
        let media = TelegramMediaImage(imageId: MediaId(namespace: 0, id: 0), representations: representations.map({ $0.representation }), immediateThumbnailData: nil, reference: nil, partialReference: nil, flags: [])
        let context: AccountContext
        if self.currentContext.account.id == self.currentAccount.id {
            context = self.currentContext
        } else {
            context = self.sharedContext.makeTempAccountContext(account: self.currentAccount)
        }
        self.controllerNode.transitionToProgressWithValue(signal: SaveToCameraRoll.saveToCameraRoll(context: context, postbox: context.account.postbox, mediaReference: .standalone(media: media)) |> map(Optional.init))
    }
    
    private func saveToCameraRoll(mediaReference: AnyMediaReference) {
        let context: AccountContext
        if self.currentContext.account.id == self.currentAccount.id {
            context = self.currentContext
        } else {
            context = self.sharedContext.makeTempAccountContext(account: self.currentAccount)
        }
        self.controllerNode.transitionToProgressWithValue(signal: SaveToCameraRoll.saveToCameraRoll(context: context, postbox: context.account.postbox, mediaReference: mediaReference) |> map(Optional.init))
    }
    
    private func switchToAccount(account: Account, animateIn: Bool) {
        self.currentAccount = account
        self.accountActiveDisposable.set(self.sharedContext.setAccountUserInterfaceInUse(account.id))
        
        self.peers.set(combineLatest(
            self.currentAccount.postbox.loadedPeerWithId(self.currentAccount.peerId)
            |> take(1),
            self.currentAccount.viewTracker.tailChatListView(groupId: .root, count: 150)
            |> take(1)
        )
        |> mapToSignal { accountPeer, view -> Signal<([(RenderedPeer, PeerPresence?)], Peer), NoError> in
            var peers: [RenderedPeer] = []
            for entry in view.0.entries.reversed() {
                switch entry {
                    case let .MessageEntry(_, _, _, _, _, renderedPeer, _, _, _, _):
                        if let peer = renderedPeer.peers[renderedPeer.peerId], peer.id != accountPeer.id, canSendMessagesToPeer(peer) {
                            peers.append(renderedPeer)
                        }
                    default:
                        break
                }
            }
            let key = PostboxViewKey.peerPresences(peerIds: Set(peers.map { $0.peerId }))
            return account.postbox.combinedView(keys: [key])
            |> map { views -> ([(RenderedPeer, PeerPresence?)], Peer) in
                var resultPeers: [(RenderedPeer, PeerPresence?)] = []
                if let presencesView = views.views[key] as? PeerPresencesView {
                    for peer in peers {
                        resultPeers.append((peer, presencesView.presences[peer.peerId]))
                    }
                }
                return (resultPeers, accountPeer)
            }
        })
        self.peersDisposable.set((self.peers.get()
        |> deliverOnMainQueue).start(next: { [weak self] next in
            if let strongSelf = self {
                strongSelf.controllerNode.updatePeers(context: strongSelf.sharedContext.makeTempAccountContext(account: strongSelf.currentAccount), switchableAccounts: strongSelf.switchableAccounts, peers: next.0, accountPeer: next.1, defaultAction: strongSelf.defaultAction)
                
                if animateIn {
                    strongSelf.readyDisposable.set((strongSelf.controllerNode.ready.get()
                    |> filter({ $0 })
                    |> take(1)
                    |> deliverOnMainQueue).start(next: { [weak self] _ in
                        guard let strongSelf = self else {
                            return
                        }
                        strongSelf.controllerNode.animateIn()
                    }))
                }
            }
        }))
    }
}


final class MessageStoryRenderer {
    private let context: AccountContext
    private let presentationData: PresentationData
    private let messages: [Message]
    
    let containerNode: ASDisplayNode
    private let instantChatBackgroundNode: WallpaperBackgroundNode
    private let messagesContainerNode: ASDisplayNode
    private var dateHeaderNode: ListViewItemHeaderNode?
    private var messageNodes: [ListViewItemNode]?
    private let addressNode: ImmediateTextNode
    
    init(context: AccountContext, messages: [Message]) {
        self.context = context
        self.presentationData = context.sharedContext.currentPresentationData.with { $0 }
        self.messages = messages

        self.containerNode = ASDisplayNode()
        
        self.instantChatBackgroundNode = WallpaperBackgroundNode()
        self.instantChatBackgroundNode.displaysAsynchronously = false
        self.instantChatBackgroundNode.image = chatControllerBackgroundImage(theme: self.presentationData.theme, wallpaper: self.presentationData.chatWallpaper, mediaBox: context.sharedContext.accountManager.mediaBox, knockoutMode: context.sharedContext.immediateExperimentalUISettings.knockoutWallpaper)
        
        self.messagesContainerNode = ASDisplayNode()
        self.messagesContainerNode.clipsToBounds = true
        self.messagesContainerNode.transform = CATransform3DMakeScale(1.0, -1.0, 1.0)
        
        let message = messages.first!
        let addressName = message.peers[message.id.peerId]?.addressName ?? ""

        self.addressNode = ImmediateTextNode()
        self.addressNode.displaysAsynchronously = false
        self.addressNode.attributedText = NSAttributedString(string: "t.me/\(addressName)/\(message.id.id)", font: Font.medium(14.0), textColor: UIColor(rgb: 0xffffff))
        self.addressNode.textShadowColor = UIColor(rgb: 0x929292, alpha: 0.8)
        
        self.containerNode.addSubnode(self.instantChatBackgroundNode)
        self.containerNode.addSubnode(self.messagesContainerNode)
        self.containerNode.addSubnode(self.addressNode)
    }
    
    func update(layout: ContainerViewLayout, completion: @escaping (UIImage?) -> Void) {
        self.updateMessagesLayout(layout: layout)
        
        Queue.mainQueue().after(0.01) {
            UIGraphicsBeginImageContextWithOptions(layout.size, false, 3.0)
            self.containerNode.view.drawHierarchy(in: CGRect(origin: CGPoint(), size: layout.size), afterScreenUpdates: true)
            let img = UIGraphicsGetImageFromCurrentImageContext()
            UIGraphicsEndImageContext()
            completion(img)
        }
    }
    
    private func updateMessagesLayout(layout: ContainerViewLayout) {
        let size = layout.size
        self.containerNode.frame = CGRect(origin: CGPoint(), size: layout.size)
        self.instantChatBackgroundNode.frame = CGRect(origin: CGPoint(), size: layout.size)
        self.instantChatBackgroundNode.updateLayout(size: size, transition: .immediate)
        self.messagesContainerNode.frame = CGRect(origin: CGPoint(), size: layout.size)
        
        let addressLayout = self.addressNode.updateLayout(size)
        
        let theme = self.presentationData.theme.withUpdated(preview: true)
        let headerItem = self.context.sharedContext.makeChatMessageDateHeaderItem(context: self.context, timestamp: self.messages.first?.timestamp ?? 0, theme: theme, strings: self.presentationData.strings, wallpaper: self.presentationData.chatWallpaper, fontSize: self.presentationData.chatFontSize, chatBubbleCorners: self.presentationData.chatBubbleCorners, dateTimeFormat: self.presentationData.dateTimeFormat, nameOrder: self.presentationData.nameDisplayOrder)
    
        let items: [ListViewItem] = [self.context.sharedContext.makeChatMessagePreviewItem(context: self.context, messages: self.messages, theme: theme, strings: self.presentationData.strings, wallpaper: self.presentationData.theme.chat.defaultWallpaper, fontSize: self.presentationData.chatFontSize, chatBubbleCorners: self.presentationData.chatBubbleCorners, dateTimeFormat: self.presentationData.dateTimeFormat, nameOrder: self.presentationData.nameDisplayOrder, forcedResourceStatus: nil, tapMessage: nil, clickThroughMessage: nil)]
    
        let inset: CGFloat = 16.0
        let width = layout.size.width - inset * 2.0
        let params = ListViewItemLayoutParams(width: width, leftInset: layout.safeInsets.left, rightInset: layout.safeInsets.right, availableHeight: layout.size.height)
        if let messageNodes = self.messageNodes {
            for i in 0 ..< items.count {
                let itemNode = messageNodes[i]
                items[i].updateNode(async: { $0() }, node: {
                    return itemNode
                }, params: params, previousItem: i == 0 ? nil : items[i - 1], nextItem: i == (items.count - 1) ? nil : items[i + 1], animation: .None, completion: { (layout, apply) in
                    let nodeFrame = CGRect(origin: CGPoint(x: 0.0, y: floor((size.height - layout.size.height) / 2.0)), size: CGSize(width: width, height: layout.size.height))
                    
                    itemNode.contentSize = layout.contentSize
                    itemNode.insets = layout.insets
                    itemNode.frame = nodeFrame
                    itemNode.isUserInteractionEnabled = false
                    
                    apply(ListViewItemApply(isOnScreen: true))
                })
            }
        } else {
            var messageNodes: [ListViewItemNode] = []
            for i in 0 ..< items.count {
                var itemNode: ListViewItemNode?
                items[i].nodeConfiguredForParams(async: { $0() }, params: params, synchronousLoads: true, previousItem: i == 0 ? nil : items[i - 1], nextItem: i == (items.count - 1) ? nil : items[i + 1], completion: { node, apply in
                    itemNode = node
                    apply().1(ListViewItemApply(isOnScreen: true))
                })
                itemNode!.subnodeTransform = CATransform3DMakeScale(-1.0, 1.0, 1.0)
                itemNode!.isUserInteractionEnabled = false
                messageNodes.append(itemNode!)
                self.messagesContainerNode.addSubnode(itemNode!)
            }
            self.messageNodes = messageNodes
        }
        
        var bottomOffset: CGFloat = 0.0
        if let messageNodes = self.messageNodes {
            for itemNode in messageNodes {
                itemNode.frame = CGRect(origin: CGPoint(x: inset, y: floor((size.height - itemNode.frame.height) / 2.0)), size: itemNode.frame.size)
                bottomOffset += itemNode.frame.maxY
                itemNode.updateFrame(itemNode.frame, within: layout.size)
            }
        }
        
        self.addressNode.frame = CGRect(origin: CGPoint(x: inset + 16.0, y: bottomOffset + 3.0), size: CGSize(width: addressLayout.width, height: addressLayout.height + 3.0))
        
        let dateHeaderNode: ListViewItemHeaderNode
        if let currentDateHeaderNode = self.dateHeaderNode {
            dateHeaderNode = currentDateHeaderNode
            headerItem.updateNode(dateHeaderNode, previous: nil, next: headerItem)
        } else {
            dateHeaderNode = headerItem.node()
            dateHeaderNode.subnodeTransform = CATransform3DMakeScale(-1.0, 1.0, 1.0)
            self.messagesContainerNode.addSubnode(dateHeaderNode)
            self.dateHeaderNode = dateHeaderNode
        }
        
        dateHeaderNode.frame = CGRect(origin: CGPoint(x: 0.0, y: bottomOffset), size: CGSize(width: layout.size.width, height: headerItem.height))
        dateHeaderNode.updateLayout(size: self.containerNode.frame.size, leftInset: layout.safeInsets.left, rightInset: layout.safeInsets.right)
    }
}

private class ShareToInstagramActivity: UIActivity {
    private var activityItems = [Any]()
    private var action: ([Any]) -> Void
    
    init(action: @escaping ([Any]) -> Void) {
        self.action = action
        super.init()
    }
    
    override var activityTitle: String? {
        return "Share to Instagram Stories"
    }

    override var activityImage: UIImage? {
        return nil
    }
    
    override var activityType: UIActivity.ActivityType? {
        return UIActivity.ActivityType(rawValue: "org.telegram.Telegram.ShareToInstagram")
    }

    override class var activityCategory: UIActivity.Category {
        return .action
    }
    
    override func canPerform(withActivityItems activityItems: [Any]) -> Bool {
        return true
    }
    
    override func prepare(withActivityItems activityItems: [Any]) {
        self.activityItems = activityItems
    }
    
    override func perform() {
        self.action(self.activityItems)
        activityDidFinish(true)
    }
}<|MERGE_RESOLUTION|>--- conflicted
+++ resolved
@@ -285,11 +285,8 @@
     private var currentAccount: Account
     private var presentationData: PresentationData
     private var presentationDataDisposable: Disposable?
-<<<<<<< HEAD
+    private let forcedTheme: PresentationTheme?
     private var activeAccountsDisposable: Disposable?
-=======
-    private let forcedTheme: PresentationTheme?
->>>>>>> e18b6736
     
     private let externalShare: Bool
     private let immediateExternalShare: Bool
