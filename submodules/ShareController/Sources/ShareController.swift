import Foundation
import UIKit
import Display
import AsyncDisplayKit
import Postbox
import TelegramCore
import SyncCore
import SwiftSignalKit
import TelegramPresentationData
import TelegramUIPreferences
import TextFormat
import AccountContext
import ActionSheetPeerItem
import LocalizedPeerData
import UrlEscaping
import StickerResources
import SaveToCameraRoll
import TelegramStringFormatting

public struct ShareControllerAction {
    let title: String
    let action: () -> Void
    
    public init(title: String, action: @escaping () -> Void) {
        self.title = title
        self.action = action
    }
}

public enum ShareControllerPreferredAction {
    case `default`
    case saveToCameraRoll
    case custom(action: ShareControllerAction)
}

public enum ShareControllerExternalStatus {
    case preparing
    case progress(Float)
    case done
}

public struct ShareControllerSegmentedValue {
    let title: String
    let subject: ShareControllerSubject
    let actionTitle: String
    let formatSendTitle: (Int) -> String
    
    public init(title: String, subject: ShareControllerSubject, actionTitle: String, formatSendTitle: @escaping (Int) -> String) {
        self.title = title
        self.subject = subject
        self.actionTitle = actionTitle
        self.formatSendTitle = formatSendTitle
    }
}

public enum ShareControllerSubject {
    case url(String)
    case text(String)
    case quote(text: String, url: String)
    case messages([Message])
    case image([ImageRepresentationWithReference])
    case media(AnyMediaReference)
    case mapMedia(TelegramMediaMap)
    case fromExternal(([PeerId], String, Account) -> Signal<ShareControllerExternalStatus, NoError>)
}

private enum ExternalShareItem {
    case text(String)
    case url(URL)
    case image(UIImage)
    case file(URL, String, String)
}

private enum ExternalShareItemStatus {
    case progress
    case done(ExternalShareItem)
}

private enum ExternalShareResourceStatus {
    case progress
    case done(MediaResourceData)
}

private func collectExternalShareResource(postbox: Postbox, resourceReference: MediaResourceReference, statsCategory: MediaResourceStatsCategory) -> Signal<ExternalShareResourceStatus, NoError> {
    return Signal { subscriber in
        let fetched = fetchedMediaResource(mediaBox: postbox.mediaBox, reference: resourceReference, statsCategory: statsCategory).start()
        let data = postbox.mediaBox.resourceData(resourceReference.resource, option: .complete(waitUntilFetchStatus: false)).start(next: { value in
            if value.complete {
                subscriber.putNext(.done(value))
            } else {
                subscriber.putNext(.progress)
            }
        })
        
        return ActionDisposable {
            fetched.dispose()
            data.dispose()
        }
    }
}

private enum ExternalShareItemsState {
    case progress
    case done([ExternalShareItem])
}

private struct CollectableExternalShareItem {
    let url: String?
    let text: String
    let author: PeerId?
    let timestamp: Int32?
    let mediaReference: AnyMediaReference?
}

private func collectExternalShareItems(strings: PresentationStrings, dateTimeFormat: PresentationDateTimeFormat, nameOrder: PresentationPersonNameOrder, postbox: Postbox, collectableItems: [CollectableExternalShareItem], takeOne: Bool = true) -> Signal<ExternalShareItemsState, NoError> {
    var signals: [Signal<ExternalShareItemStatus, NoError>] = []
    let authorsPeerIds = collectableItems.compactMap { $0.author }
    let authorsPromise = Promise<[PeerId: String]>()
    authorsPromise.set(postbox.transaction { transaction in
        var result: [PeerId: String] = [:]
        for peerId in authorsPeerIds {
            if let title = transaction.getPeer(peerId)?.displayTitle(strings: strings, displayOrder: nameOrder) {
                result[peerId] = title
            }
        }
        return result
    })
    for item in collectableItems {
        if let mediaReference = item.mediaReference, let file = mediaReference.media as? TelegramMediaFile {
            signals.append(collectExternalShareResource(postbox: postbox, resourceReference: mediaReference.resourceReference(file.resource), statsCategory: statsCategoryForFileWithAttributes(file.attributes))
                |> mapToSignal { next -> Signal<ExternalShareItemStatus, NoError> in
                    switch next {
                        case .progress:
                            return .single(.progress)
                        case let .done(data):
                            if file.isSticker, !file.isAnimatedSticker, let dimensions = file.dimensions {
                                return chatMessageSticker(postbox: postbox, file: file, small: false, fetched: true, onlyFullSize: true)
                                |> map { f -> ExternalShareItemStatus in
                                    let context = f(TransformImageArguments(corners: ImageCorners(), imageSize: dimensions.cgSize, boundingSize: dimensions.cgSize, intrinsicInsets: UIEdgeInsets(), emptyColor: nil, scale: 1.0))
                                    if let image = context?.generateImage() {
                                        return .done(.image(image))
                                    } else {
                                        return .progress
                                    }
                                }
                            } else {
                                let fileName: String
                                if let value = file.fileName {
                                    fileName = value
                                } else if file.isVideo {
                                    fileName = "telegram_video.mp4"
                                } else if file.isVoice {
                                    fileName = "telegram_audio.ogg"
                                } else {
                                    fileName = "file"
                                }
                                let randomDirectory = UUID()
                                let safeFileName = fileName.replacingOccurrences(of: "/", with: "_")
                                let fileDirectory = NSTemporaryDirectory() + "\(randomDirectory)"
                                let _ = try? FileManager.default.createDirectory(at: URL(fileURLWithPath: fileDirectory), withIntermediateDirectories: true, attributes: nil)
                                let filePath = fileDirectory + "/\(safeFileName)"
                                if let _ = try? FileManager.default.copyItem(at: URL(fileURLWithPath: data.path), to: URL(fileURLWithPath: filePath)) {
                                    return .single(.done(.file(URL(fileURLWithPath: filePath), fileName, file.mimeType)))
                                } else {
                                    return .single(.progress)
                                }
                            }
                    }
            })
        } else if let mediaReference = item.mediaReference, let image = mediaReference.media as? TelegramMediaImage, let largest = largestImageRepresentation(image.representations) {
            signals.append(collectExternalShareResource(postbox: postbox, resourceReference: mediaReference.resourceReference(largest.resource), statsCategory: .image)
            |> map { next -> ExternalShareItemStatus in
                switch next {
                    case .progress:
                        return .progress
                    case let .done(data):
                        if let fileData = try? Data(contentsOf: URL(fileURLWithPath: data.path)), let image = UIImage(data: fileData) {
                            return .done(.image(image))
                        } else {
                            return .progress
                        }
                }
            })
        } else if let mediaReference = item.mediaReference, let poll = mediaReference.media as? TelegramMediaPoll {
            var text = "📊 \(poll.text)"
            text.append("\n\(strings.MessagePoll_LabelAnonymous)")
            for option in poll.options {
                text.append("\n— \(option.text)")
            }
            let totalVoters = poll.results.totalVoters ?? 0
            switch poll.kind {
            case .poll:
                if totalVoters == 0 {
                    text.append("\n\(strings.MessagePoll_NoVotes)")
                } else {
                    text.append("\n\(strings.MessagePoll_VotedCount(totalVoters))")
                }
            case .quiz:
                if totalVoters == 0 {
                    text.append("\n\(strings.MessagePoll_QuizNoUsers)")
                } else {
                    text.append("\n\(strings.MessagePoll_QuizCount(totalVoters))")
                }
            }
            signals.append(.single(.done(.text(text))))
        } else if let mediaReference = item.mediaReference, let contact = mediaReference.media as? TelegramMediaContact {
            let contactData: DeviceContactExtendedData
            if let vCard = contact.vCardData, let vCardData = vCard.data(using: .utf8), let parsed = DeviceContactExtendedData(vcard: vCardData) {
                contactData = parsed
            } else {
                contactData = DeviceContactExtendedData(basicData: DeviceContactBasicData(firstName: contact.firstName, lastName: contact.lastName, phoneNumbers: [DeviceContactPhoneNumberData(label: "_$!<Mobile>!$_", value: contact.phoneNumber)]), middleName: "", prefix: "", suffix: "", organization: "", jobTitle: "", department: "", emailAddresses: [], urls: [], addresses: [], birthdayDate: nil, socialProfiles: [], instantMessagingProfiles: [], note: "")
            }
            
            if let vCard = contactData.serializedVCard() {
                let fullName = [contact.firstName, contact.lastName].filter { !$0.isEmpty }.joined(separator: " ")
                let fileName = "\(fullName).vcf"
                let randomDirectory = UUID()
                let safeFileName = fileName.replacingOccurrences(of: "/", with: "_")
                let fileDirectory = NSTemporaryDirectory() + "\(randomDirectory)"
                let _ = try? FileManager.default.createDirectory(at: URL(fileURLWithPath: fileDirectory), withIntermediateDirectories: true, attributes: nil)
                let filePath = fileDirectory + "/\(safeFileName)"
                let vCardData = vCard.data(using: .utf8)
                if let _ = try? vCardData?.write(to: URL(fileURLWithPath: filePath)) {
                    signals.append(.single(.done(.file(URL(fileURLWithPath: filePath), fileName, "text/x-vcard"))))
                }
            }
        }
        if let url = item.url, let parsedUrl = URL(string: url) {
            if signals.isEmpty || !takeOne {
                signals.append(.single(.done(.url(parsedUrl))))
            }
        }
        if !item.text.isEmpty {
            if signals.isEmpty || !takeOne {
                let author: Signal<String?, NoError>
                if let peerId = item.author {
                    author = authorsPromise.get()
                    |> take(1)
                    |> map { authors in
                        return authors[peerId]
                    }
                } else {
                    author = .single(nil)
                }
                signals.append(author
                |> map { author in
                    var text: String = item.text
                    var metadata: [String] = []
                    if let author = author {
                       metadata.append(author)
                    }
                    if let timestamp = item.timestamp {
                        metadata.append("[\(stringForFullDate(timestamp: timestamp, strings: strings, dateTimeFormat: dateTimeFormat))]")
                    }
                    if !metadata.isEmpty {
                        text = metadata.joined(separator: ", ") + "\n" + text + "\n"
                    }
                    return .done(.text(text))
                })
            }
        }
    }
    return combineLatest(signals)
    |> map { statuses -> ExternalShareItemsState in
        var items: [ExternalShareItem] = []
        for status in statuses {
            switch status {
                case .progress:
                    return .progress
                case let .done(item):
                    items.append(item)
            }
        }
        return .done(items)
    }
    |> distinctUntilChanged(isEqual: { lhs, rhs in
        if case .progress = lhs, case .progress = rhs {
            return true
        } else {
            return false
        }
    })
}

public final class ShareController: ViewController {
    private var controllerNode: ShareControllerNode {
        return self.displayNode as! ShareControllerNode
    }
    
    private let _ready = Promise<Bool>()
    override public var ready: Promise<Bool> {
        return self._ready
    }
    
    private var animatedIn = false
    
    private let sharedContext: SharedAccountContext
    private let currentContext: AccountContext
    private var currentAccount: Account
    private var presentationData: PresentationData
    private var presentationDataDisposable: Disposable?
<<<<<<< HEAD
    private let forcedTheme: PresentationTheme?
    private var activeAccountsDisposable: Disposable?
=======
    private let forceTheme: PresentationTheme?
>>>>>>> 6442f792
    
    private let externalShare: Bool
    private let immediateExternalShare: Bool
    private let subject: ShareControllerSubject
    private let presetText: String?
    private let switchableAccounts: [AccountWithInfo]
    private let immediatePeerId: PeerId?
    private let segmentedValues: [ShareControllerSegmentedValue]?
    private let fromForeignApp: Bool
    
    private let peers = Promise<([(RenderedPeer, PeerPresence?)], Peer)>()
    private let peersDisposable = MetaDisposable()
    private let readyDisposable = MetaDisposable()
    private let accountActiveDisposable = MetaDisposable()
    
    private var defaultAction: ShareControllerAction?
    
    public var actionCompleted: (() -> Void)?
    public var dismissed: ((Bool) -> Void)?
    public var completed: (([PeerId]) -> Void)? {
        didSet {
            if self.isNodeLoaded {
                self.controllerNode.completed = completed
            }
        }
    }
    
    public convenience init(context: AccountContext, subject: ShareControllerSubject, presetText: String? = nil, preferredAction: ShareControllerPreferredAction = .default, showInChat: ((Message) -> Void)? = nil, fromForeignApp: Bool = false, segmentedValues: [ShareControllerSegmentedValue]? = nil, externalShare: Bool = true, immediateExternalShare: Bool = false, switchableAccounts: [AccountWithInfo] = [], immediatePeerId: PeerId? = nil, forceTheme: PresentationTheme? = nil, forcedActionTitle: String? = nil) {
        self.init(sharedContext: context.sharedContext, currentContext: context, subject: subject, presetText: presetText, preferredAction: preferredAction, showInChat: showInChat, fromForeignApp: fromForeignApp, segmentedValues: segmentedValues, externalShare: externalShare, immediateExternalShare: immediateExternalShare, switchableAccounts: switchableAccounts, immediatePeerId: immediatePeerId, forceTheme: forceTheme, forcedActionTitle: forcedActionTitle)
    }
    
    public init(sharedContext: SharedAccountContext, currentContext: AccountContext, subject: ShareControllerSubject, presetText: String? = nil, preferredAction: ShareControllerPreferredAction = .default, showInChat: ((Message) -> Void)? = nil, fromForeignApp: Bool = false, segmentedValues: [ShareControllerSegmentedValue]? = nil, externalShare: Bool = true, immediateExternalShare: Bool = false, switchableAccounts: [AccountWithInfo] = [], immediatePeerId: PeerId? = nil, forceTheme: PresentationTheme? = nil, forcedActionTitle: String? = nil) {
        self.sharedContext = sharedContext
        self.currentContext = currentContext
        self.currentAccount = currentContext.account
        self.subject = subject
        self.presetText = presetText
        self.externalShare = externalShare
        self.immediateExternalShare = immediateExternalShare
        self.switchableAccounts = switchableAccounts
        self.immediatePeerId = immediatePeerId
        self.fromForeignApp = fromForeignApp
        self.segmentedValues = segmentedValues
        self.forceTheme = forceTheme
        
        self.presentationData = self.sharedContext.currentPresentationData.with { $0 }
        if let forceTheme = self.forceTheme {
            self.presentationData = self.presentationData.withUpdated(theme: forceTheme)
        }
        
        super.init(navigationBarPresentationData: nil)
        
        self.statusBar.statusBarStyle = .Ignore
        
        self.activeAccountsDisposable = self.sharedContext.activeAccounts.start(next: { [weak self] (primary, accounts, _) in
            guard let strongSelf = self else { return }
            
            guard let primary = primary else { return }

            guard let account = accounts.first(where: { (accountId, account, _) -> Bool in
                primary.id == accountId
            })?.1 else { return }
            
            guard account.id != strongSelf.currentAccount.id else { return }
            
            strongSelf.switchToAccount(account: account, animateIn: false)
        }, error: { _ in }, completed: {})
        
        switch subject {
            case let .url(text):
                self.defaultAction = ShareControllerAction(title: forcedActionTitle ?? self.presentationData.strings.ShareMenu_CopyShareLink, action: { [weak self] in
                    if let strongSelf = self, let segmentedValues = segmentedValues {
                        let selectedValue = segmentedValues[strongSelf.controllerNode.selectedSegmentedIndex]
                        if case let .url(text) = selectedValue.subject {
                            UIPasteboard.general.string = text
                        }
                    } else {
                        UIPasteboard.general.string = text
                    }
                    self?.controllerNode.cancel?()
                    
                    self?.actionCompleted?()
                })
            case .text:
                break
            case let .mapMedia(media):
                self.defaultAction = ShareControllerAction(title: self.presentationData.strings.ShareMenu_CopyShareLink, action: { [weak self] in
                    let latLong = "\(media.latitude),\(media.longitude)"
                    let url = "https://maps.apple.com/maps?ll=\(latLong)&q=\(latLong)&t=m"
                    UIPasteboard.general.string = url
                    self?.controllerNode.cancel?()
                    
                    self?.actionCompleted?()
                })
                break
            case .quote:
                break
            case let .image(representations):
                if case .saveToCameraRoll = preferredAction {
                    self.defaultAction = ShareControllerAction(title: self.presentationData.strings.Preview_SaveToCameraRoll, action: { [weak self] in
                        self?.saveToCameraRoll(representations: representations)
                        self?.actionCompleted?()
                    })
                }
            case let .media(mediaReference):
                var canSave = false
                if mediaReference.media is TelegramMediaImage {
                    canSave = true
                } else if mediaReference.media is TelegramMediaFile {
                    canSave = true
                }
                if case .saveToCameraRoll = preferredAction, canSave {
                    self.defaultAction = ShareControllerAction(title: self.presentationData.strings.Preview_SaveToCameraRoll, action: { [weak self] in
                        self?.saveToCameraRoll(mediaReference: mediaReference)
                        self?.actionCompleted?()
                    })
                }
            case let .messages(messages):
                if case .saveToCameraRoll = preferredAction {
                    self.defaultAction = ShareControllerAction(title: self.presentationData.strings.Preview_SaveToCameraRoll, action: { [weak self] in
                        self?.saveToCameraRoll(messages: messages)
                        self?.actionCompleted?()
                    })
                } else if let message = messages.first {
                    let groupingKey: Int64? = message.groupingKey
                    var sameGroupingKey = groupingKey != nil
                    if sameGroupingKey {
                        for message in messages {
                            if message.groupingKey != groupingKey {
                                sameGroupingKey = false
                                break
                            }
                        }
                    }
                    if let showInChat = showInChat, messages.count == 1 {
                        self.defaultAction = ShareControllerAction(title: self.presentationData.strings.SharedMedia_ViewInChat, action: { [weak self] in
                            self?.controllerNode.cancel?()
                            showInChat(message)
                            self?.actionCompleted?()
                        })
                    } else if let chatPeer = message.peers[message.id.peerId] as? TelegramChannel, messages.count == 1 || sameGroupingKey {
                        if message.id.namespace == Namespaces.Message.Cloud {
                            self.defaultAction = ShareControllerAction(title: self.presentationData.strings.ShareMenu_CopyShareLink, action: { [weak self] in
                                guard let strongSelf = self else {
                                    return
                                }
                                let _ = (exportMessageLink(account: strongSelf.currentAccount, peerId: chatPeer.id, messageId: message.id)
                                |> map { result -> String? in
                                    return result
                                }
                                |> deliverOnMainQueue).start(next: { link in
                                    if let link = link {
                                        UIPasteboard.general.string = link
                                    }
                                })
                                strongSelf.controllerNode.cancel?()
                                strongSelf.actionCompleted?()
                            })
                        }
                    }
                }
            case .fromExternal:
                break
        }
        
        if case let .custom(action) = preferredAction {
            self.defaultAction = ShareControllerAction(title: action.title, action: { [weak self] in
                self?.controllerNode.cancel?()
                action.action()
                self?.actionCompleted?()
            })
        }
        
        self.presentationDataDisposable = (self.sharedContext.presentationData
        |> deliverOnMainQueue).start(next: { [weak self] presentationData in
            if let strongSelf = self, strongSelf.isNodeLoaded {
                strongSelf.controllerNode.updatePresentationData(presentationData)
            }
        })
        
        self.switchToAccount(account: currentAccount, animateIn: false)
    }
    
    required public init(coder aDecoder: NSCoder) {
        fatalError("init(coder:) has not been implemented")
    }
    
    deinit {
        self.peersDisposable.dispose()
        self.readyDisposable.dispose()
        self.accountActiveDisposable.dispose()
        self.activeAccountsDisposable?.dispose()
    }
    
    override public func loadDisplayNode() {
        self.displayNode = ShareControllerNode(sharedContext: self.sharedContext, presetText: self.presetText, defaultAction: self.defaultAction, requestLayout: { [weak self] transition in
            self?.requestLayout(transition: transition)
        }, presentError: { [weak self] title, text in
            guard let strongSelf = self else {
                return
            }
            strongSelf.present(standardTextAlertController(theme: AlertControllerTheme(presentationData: strongSelf.presentationData), title: title, text: text, actions: [TextAlertAction(type: .defaultAction, title: strongSelf.presentationData.strings.Common_OK, action: {})]), in: .window(.root))
        }, externalShare: self.externalShare, immediateExternalShare: self.immediateExternalShare, immediatePeerId: self.immediatePeerId, fromForeignApp: self.fromForeignApp, forceTheme: self.forceTheme, segmentedValues: self.segmentedValues)
        self.controllerNode.completed = self.completed
        self.controllerNode.dismiss = { [weak self] shared in
            self?.dismissed?(shared)
            self?.presentingViewController?.dismiss(animated: false, completion: nil)
        }
        self.controllerNode.cancel = { [weak self] in
            self?.controllerNode.view.endEditing(true)
            self?.controllerNode.animateOut(shared: false, completion: {
                self?.dismissed?(false)
                self?.presentingViewController?.dismiss(animated: false, completion: nil)
            })
        }
        self.controllerNode.share = { [weak self] text, peerIds in
            guard let strongSelf = self else {
                return .complete()
            }
                        
            var shareSignals: [Signal<[MessageId?], NoError>] = []
            var subject = strongSelf.subject
            if let segmentedValues = strongSelf.segmentedValues {
                let selectedValue = segmentedValues[strongSelf.controllerNode.selectedSegmentedIndex]
                subject = selectedValue.subject
            }
            
            switch subject {
            case let .url(url):
                for peerId in peerIds {
                    var messages: [EnqueueMessage] = []
                    if !text.isEmpty {
                        messages.append(.message(text: url + "\n\n" + text, attributes: [], mediaReference: nil, replyToMessageId: nil, localGroupingKey: nil))
                    } else {
                        messages.append(.message(text: url, attributes: [], mediaReference: nil, replyToMessageId: nil, localGroupingKey: nil))
                    }
                    shareSignals.append(enqueueMessages(account: strongSelf.currentAccount, peerId: peerId, messages: messages))
                }
            case let .text(string):
                for peerId in peerIds {
                    var messages: [EnqueueMessage] = []
                    if !text.isEmpty {
                        messages.append(.message(text: text, attributes: [], mediaReference: nil, replyToMessageId: nil, localGroupingKey: nil))
                    }
                    messages.append(.message(text: string, attributes: [], mediaReference: nil, replyToMessageId: nil, localGroupingKey: nil))
                    shareSignals.append(enqueueMessages(account: strongSelf.currentAccount, peerId: peerId, messages: messages))
                }
            case let .quote(string, url):
                for peerId in peerIds {
                    var messages: [EnqueueMessage] = []
                    if !text.isEmpty {
                        messages.append(.message(text: text, attributes: [], mediaReference: nil, replyToMessageId: nil, localGroupingKey: nil))
                    }
                    let attributedText = NSMutableAttributedString(string: string, attributes: [ChatTextInputAttributes.italic: true as NSNumber])
                    attributedText.append(NSAttributedString(string: "\n\n\(url)"))
                    let entities = generateChatInputTextEntities(attributedText)
                    messages.append(.message(text: attributedText.string, attributes: [TextEntitiesMessageAttribute(entities: entities)], mediaReference: nil, replyToMessageId: nil, localGroupingKey: nil))
                    shareSignals.append(enqueueMessages(account: strongSelf.currentAccount, peerId: peerId, messages: messages))
                }
            case let .image(representations):
                for peerId in peerIds {
                    var messages: [EnqueueMessage] = []
                    if !text.isEmpty {
                        messages.append(.message(text: text, attributes: [], mediaReference: nil, replyToMessageId: nil, localGroupingKey: nil))
                    }
                    messages.append(.message(text: "", attributes: [], mediaReference: .standalone(media: TelegramMediaImage(imageId: MediaId(namespace: Namespaces.Media.LocalImage, id: arc4random64()), representations: representations.map({ $0.representation }), immediateThumbnailData: nil, reference: nil, partialReference: nil, flags: [])), replyToMessageId: nil, localGroupingKey: nil))
                    shareSignals.append(enqueueMessages(account: strongSelf.currentAccount, peerId: peerId, messages: messages))
                }
            case let .media(mediaReference):
                for peerId in peerIds {
                    var messages: [EnqueueMessage] = []
                    if !text.isEmpty {
                        messages.append(.message(text: text, attributes: [], mediaReference: nil, replyToMessageId: nil, localGroupingKey: nil))
                    }
                    messages.append(.message(text: "", attributes: [], mediaReference: mediaReference, replyToMessageId: nil, localGroupingKey: nil))
                    shareSignals.append(enqueueMessages(account: strongSelf.currentAccount, peerId: peerId, messages: messages))
                }
            case let .mapMedia(media):
                for peerId in peerIds {
                    var messages: [EnqueueMessage] = []
                    if !text.isEmpty {
                        messages.append(.message(text: text, attributes: [], mediaReference: nil, replyToMessageId: nil, localGroupingKey: nil))
                    }
                    messages.append(.message(text: "", attributes: [], mediaReference: .standalone(media: media), replyToMessageId: nil, localGroupingKey: nil))
                    shareSignals.append(enqueueMessages(account: strongSelf.currentAccount, peerId: peerId, messages: messages))
                }
            case let .messages(messages):
                for peerId in peerIds {
                    var messagesToEnqueue: [EnqueueMessage] = []
                    if !text.isEmpty {
                        messagesToEnqueue.append(.message(text: text, attributes: [], mediaReference: nil, replyToMessageId: nil, localGroupingKey: nil))
                    }
                    for message in messages {
                        messagesToEnqueue.append(.forward(source: message.id, grouping: .auto, attributes: []))
                    }
                    shareSignals.append(enqueueMessages(account: strongSelf.currentAccount, peerId: peerId, messages: messagesToEnqueue))
                }
            case let .fromExternal(f):
                return f(peerIds, text, strongSelf.currentAccount)
                |> map { state -> ShareState in
                    switch state {
                        case .preparing:
                            return .preparing
                        case let .progress(value):
                            return .progress(value)
                        case .done:
                            return .done
                    }
                }
            }
            let account = strongSelf.currentAccount
            let queue = Queue.mainQueue()
            var displayedError = false
            return combineLatest(queue: queue, shareSignals)
            |> mapToSignal { messageIdSets -> Signal<ShareState, NoError> in
                var statuses: [Signal<(MessageId, PendingMessageStatus?, PendingMessageFailureReason?), NoError>] = []
                for messageIds in messageIdSets {
                    for case let id? in messageIds {
                        statuses.append(account.pendingMessageManager.pendingMessageStatus(id)
                        |> map { status, error -> (MessageId, PendingMessageStatus?, PendingMessageFailureReason?) in
                            return (id, status, error)
                        })
                    }
                }
                return combineLatest(queue: queue, statuses)
                |> mapToSignal { statuses -> Signal<ShareState, NoError> in
                    var hasStatuses = false
                    for (id, status, error) in statuses {
                        if let error = error {
                            Queue.mainQueue().async {
                                let _ = (account.postbox.transaction { transaction -> Peer? in
                                    deleteMessages(transaction: transaction, mediaBox: account.postbox.mediaBox, ids: [id])
                                    return transaction.getPeer(id.peerId)
                                }
                                |> deliverOnMainQueue).start(next: { peer in
                                    guard let strongSelf = self, let peer = peer else {
                                        return
                                    }
                                    if !displayedError, case .slowmodeActive = error {
                                        displayedError = true
                                        strongSelf.present(standardTextAlertController(theme: AlertControllerTheme(presentationData: strongSelf.presentationData), title: peer.displayTitle(strings: strongSelf.presentationData.strings, displayOrder: strongSelf.presentationData.nameDisplayOrder), text: strongSelf.presentationData.strings.Chat_SlowmodeSendError, actions: [TextAlertAction(type: .defaultAction, title: strongSelf.presentationData.strings.Common_OK, action: {})]), in: .window(.root))
                                    }
                                })
                            }
                        }
                        let _ = account.postbox.transaction({ transaction in
                            
                        }).start()
                        if status != nil {
                            hasStatuses = true
                        }
                    }
                    if !hasStatuses {
                        return .single(.done)
                    }
                    return .complete()
                }
                |> take(1)
            }
        }
        self.controllerNode.shareExternal = { [weak self] in
            if let strongSelf = self {
                var collectableItems: [CollectableExternalShareItem] = []
                var subject = strongSelf.subject
                if let segmentedValues = strongSelf.segmentedValues {
                    let selectedValue = segmentedValues[strongSelf.controllerNode.selectedSegmentedIndex]
                    subject = selectedValue.subject
                }
                switch subject {
                    case let .url(text):
                        collectableItems.append(CollectableExternalShareItem(url: explicitUrl(text), text: "", author: nil, timestamp: nil, mediaReference: nil))
                    case let .text(string):
                        collectableItems.append(CollectableExternalShareItem(url: "", text: string, author: nil, timestamp: nil, mediaReference: nil))
                    case let .quote(text, url):
                        collectableItems.append(CollectableExternalShareItem(url: "", text: "\"\(text)\"\n\n\(url)", author: nil, timestamp: nil, mediaReference: nil))
                    case let .image(representations):
                        let media = TelegramMediaImage(imageId: MediaId(namespace: Namespaces.Media.LocalImage, id: arc4random64()), representations: representations.map({ $0.representation }), immediateThumbnailData: nil, reference: nil, partialReference: nil, flags: [])
                        collectableItems.append(CollectableExternalShareItem(url: "", text: "", author: nil, timestamp: nil, mediaReference: .standalone(media: media)))
                    case let .media(mediaReference):
                        collectableItems.append(CollectableExternalShareItem(url: "", text: "", author: nil, timestamp: nil, mediaReference: mediaReference))
                    case let .mapMedia(media):
                        let latLong = "\(media.latitude),\(media.longitude)"
                        collectableItems.append(CollectableExternalShareItem(url: "https://maps.apple.com/maps?ll=\(latLong)&q=\(latLong)&t=m", text: "", author: nil, timestamp: nil, mediaReference: nil))
                    case let .messages(messages):
                        for message in messages {
                            var url: String?
                            var selectedMedia: Media?
                            loop: for media in message.media {
                                switch media {
                                    case _ as TelegramMediaImage, _ as TelegramMediaFile:
                                        selectedMedia = media
                                        break loop
                                    case let webpage as TelegramMediaWebpage:
                                        if case let .Loaded(content) = webpage.content, ["photo", "document", "video", "gif"].contains(content.type) {
                                            if let file = content.file {
                                                selectedMedia = file
                                            } else if let image = content.image {
                                                selectedMedia = image
                                            }
                                        }
                                    case _ as TelegramMediaPoll:
                                        selectedMedia = media
                                        break loop
                                    default:
                                        break
                                }
                            }
                            if let chatPeer = message.peers[message.id.peerId] as? TelegramChannel {
                                if message.id.namespace == Namespaces.Message.Cloud, let addressName = chatPeer.addressName, !addressName.isEmpty {
                                    url = "https://t.me/\(addressName)/\(message.id.id)"
                                }
                            }
                            let accountPeerId = strongSelf.currentAccount.peerId
                            let authorPeerId: PeerId?
                            if let author = message.effectiveAuthor {
                                authorPeerId = author.id
                            } else if message.effectivelyIncoming(accountPeerId) {
                                authorPeerId = message.id.peerId
                            } else {
                                authorPeerId = accountPeerId
                            }
                            collectableItems.append(CollectableExternalShareItem(url: url, text: message.text, author: authorPeerId, timestamp: message.timestamp, mediaReference: selectedMedia.flatMap({ AnyMediaReference.message(message: MessageReference(message), media: $0) })))
                        }
                    case .fromExternal:
                        break
                }
                return (collectExternalShareItems(strings: strongSelf.presentationData.strings, dateTimeFormat: strongSelf.presentationData.dateTimeFormat, nameOrder: strongSelf.presentationData.nameDisplayOrder, postbox: strongSelf.currentAccount.postbox, collectableItems: collectableItems, takeOne: !strongSelf.immediateExternalShare)
                |> deliverOnMainQueue)
                |> map { state in
                    switch state {
                        case .progress:
                            return .preparing
                        case let .done(items):
                            if let strongSelf = self, !items.isEmpty {
                                strongSelf._ready.set(.single(true))
                                var activityItems: [Any] = []
                                for item in items {
                                    switch item {
                                        case let .url(url):
                                            activityItems.append(url as NSURL)
                                        case let .text(text):
                                            activityItems.append(text as NSString)
                                        case let .image(image):
                                            activityItems.append(image)
                                        case let .file(url, _, _):
                                            activityItems.append(url)
                                    }
                                }
                                
                                var activities: [UIActivity]?
                                if false, #available(iOS 10.0, *), strongSelf.sharedContext.applicationBindings.canOpenUrl("instagram-stories://"), case let .messages(messages) = strongSelf.subject, let message = messages.first, let peer = message.peers[message.id.peerId] {
                                    let shareToInstagram = ShareToInstagramActivity(action: { sharedItems in
                                        let renderer = MessageStoryRenderer(context: strongSelf.currentContext, messages: messages)
                                        
                                        let layout = ContainerViewLayout(size: CGSize(width: 414.0, height: 896.0), metrics: LayoutMetrics(widthClass: .compact, heightClass: .compact), deviceMetrics: .iPhoneX, intrinsicInsets: UIEdgeInsets(), safeInsets: UIEdgeInsets(), additionalInsets: UIEdgeInsets(), statusBarHeight: 0.0, inputHeight: nil, inputHeightIsInteractivellyChanging: false, inVoiceOver: false)
                                        renderer.update(layout: layout) { image in
                                            if let data = image?.pngData() {
                                                let pasteboardItems: [[String: Any]] = [["com.instagram.sharedSticker.backgroundImage": data,
                                                                                         "com.instagram.sharedSticker.contentURL": "https://t.me/\(peer.addressName ?? "")/\(message.id.id)"]]
                                                UIPasteboard.general.setItems(pasteboardItems, options: [.expirationDate: Date().addingTimeInterval(5 * 60)])
                                                strongSelf.sharedContext.applicationBindings.openUrl("instagram-stories://share")
                                            }
                                        }
                                    })
                                    activities = [shareToInstagram]
                                }
                                
                                let _ = (strongSelf.didAppearPromise.get()
                                |> filter { $0 }
                                |> take(1)
                                |> deliverOnMainQueue).start(next: { [weak self] _ in
                                    let activityController = UIActivityViewController(activityItems: activityItems, applicationActivities: activities)
                                    if let strongSelf = self, let window = strongSelf.view.window, let rootViewController = window.rootViewController {
                                        activityController.popoverPresentationController?.sourceView = window
                                        activityController.popoverPresentationController?.sourceRect = CGRect(origin: CGPoint(x: window.bounds.width / 2.0, y: window.bounds.size.height - 1.0), size: CGSize(width: 1.0, height: 1.0))
                                        rootViewController.present(activityController, animated: true, completion: nil)
                                    }
                                })
                            }
                            return .done
                    }
                }
            } else {
                return .single(.done)
            }
        }
        self.controllerNode.switchToAnotherAccount = { [weak self] in
            guard let strongSelf = self else {
                return
            }
            strongSelf.controllerNode.animateOut(shared: false, completion: {})
            
            let presentationData = strongSelf.sharedContext.currentPresentationData.with { $0 }
            let controller = ActionSheetController(presentationData: presentationData)
            controller.dismissed = { [weak self] cancelled in
                if cancelled {
                    self?.controllerNode.animateIn()
                }
            }
            let dismissAction: () -> Void = { [weak controller] in
                controller?.dismissAnimated()
            }
            var items: [ActionSheetItem] = []
            for info in strongSelf.switchableAccounts {
                items.append(ActionSheetPeerItem(context: strongSelf.sharedContext.makeTempAccountContext(account: info.account), peer: info.peer, title: info.peer.displayTitle(strings: presentationData.strings, displayOrder: presentationData.nameDisplayOrder), isSelected: info.account.id == strongSelf.currentAccount.id, strings: presentationData.strings, theme: presentationData.theme, action: { [weak self] in
                    dismissAction()
                    self?.switchToAccount(account: info.account, animateIn: true)
                }))
            }
            controller.setItemGroups([
                ActionSheetItemGroup(items: items)
            ])
            strongSelf.view.endEditing(true)
            strongSelf.present(controller, in: .window(.root), with: ViewControllerPresentationArguments(presentationAnimation: .modalSheet))
        }
        self.displayNodeDidLoad()
        
        self.peersDisposable.set((self.peers.get()
        |> deliverOnMainQueue).start(next: { [weak self] next in
            if let strongSelf = self {
                strongSelf.controllerNode.updatePeers(context: strongSelf.sharedContext.makeTempAccountContext(account: strongSelf.currentAccount), switchableAccounts: strongSelf.switchableAccounts, peers: next.0, accountPeer: next.1, defaultAction: strongSelf.defaultAction)
            }
        }))
        self._ready.set(self.controllerNode.ready.get())
    }
    
    override public func loadView() {
        super.loadView()
    }
    
    let didAppearPromise = ValuePromise<Bool>(false, ignoreRepeated: true)
    override public func viewDidAppear(_ animated: Bool) {
        super.viewDidAppear(animated)
        
        if !self.animatedIn {
            self.animatedIn = true
            self.didAppearPromise.set(true)
            if !self.immediateExternalShare {
                self.controllerNode.animateIn()
            }
        }
    }
    
    override public func dismiss(completion: (() -> Void)? = nil) {
        self.controllerNode.view.endEditing(true)
        self.controllerNode.animateOut(shared: false, completion: { [weak self] in
            self?.presentingViewController?.dismiss(animated: false, completion: nil)
            completion?()
        })
    }
    
    override public func containerLayoutUpdated(_ layout: ContainerViewLayout, transition: ContainedViewLayoutTransition) {
        super.containerLayoutUpdated(layout, transition: transition)
        
        self.controllerNode.containerLayoutUpdated(layout, navigationBarHeight: self.navigationHeight, transition: transition)
    }
    
    private func saveToCameraRoll(messages: [Message]) {
        let postbox = self.currentAccount.postbox
        let signals: [Signal<Float, NoError>] = messages.compactMap { message -> Signal<Float, NoError>? in
            if let media = message.media.first {
                let context: AccountContext
                if self.currentContext.account.id == self.currentAccount.id {
                    context = self.currentContext
                } else {
                    context = self.sharedContext.makeTempAccountContext(account: self.currentAccount)
                }
                return SaveToCameraRoll.saveToCameraRoll(context: context, postbox: postbox, mediaReference: .message(message: MessageReference(message), media: media))
            } else {
                return nil
            }
        }
        if !signals.isEmpty {
            let total = combineLatest(signals)
            |> map { values -> Float? in
                var total: Float = 0.0
                for value in values {
                    total += value
                }
                total /= Float(values.count)
                return total
            }
            self.controllerNode.transitionToProgressWithValue(signal: total)
        }
    }
    
    private func saveToCameraRoll(representations: [ImageRepresentationWithReference]) {
        let media = TelegramMediaImage(imageId: MediaId(namespace: 0, id: 0), representations: representations.map({ $0.representation }), immediateThumbnailData: nil, reference: nil, partialReference: nil, flags: [])
        let context: AccountContext
        if self.currentContext.account.id == self.currentAccount.id {
            context = self.currentContext
        } else {
            context = self.sharedContext.makeTempAccountContext(account: self.currentAccount)
        }
        self.controllerNode.transitionToProgressWithValue(signal: SaveToCameraRoll.saveToCameraRoll(context: context, postbox: context.account.postbox, mediaReference: .standalone(media: media)) |> map(Optional.init))
    }
    
    private func saveToCameraRoll(mediaReference: AnyMediaReference) {
        let context: AccountContext
        if self.currentContext.account.id == self.currentAccount.id {
            context = self.currentContext
        } else {
            context = self.sharedContext.makeTempAccountContext(account: self.currentAccount)
        }
        self.controllerNode.transitionToProgressWithValue(signal: SaveToCameraRoll.saveToCameraRoll(context: context, postbox: context.account.postbox, mediaReference: mediaReference) |> map(Optional.init))
    }
    
    private func switchToAccount(account: Account, animateIn: Bool) {
        self.currentAccount = account
        self.accountActiveDisposable.set(self.sharedContext.setAccountUserInterfaceInUse(account.id))
        
        self.peers.set(combineLatest(
            self.currentAccount.postbox.loadedPeerWithId(self.currentAccount.peerId)
            |> take(1),
            self.currentAccount.viewTracker.tailChatListView(groupId: .root, count: 150)
            |> take(1)
        )
        |> mapToSignal { accountPeer, view -> Signal<([(RenderedPeer, PeerPresence?)], Peer), NoError> in
            var peers: [RenderedPeer] = []
            for entry in view.0.entries.reversed() {
                switch entry {
                    case let .MessageEntry(_, _, _, _, _, renderedPeer, _, _, _, _):
                        if let peer = renderedPeer.peers[renderedPeer.peerId], peer.id != accountPeer.id, canSendMessagesToPeer(peer) {
                            peers.append(renderedPeer)
                        }
                    default:
                        break
                }
            }
            let key = PostboxViewKey.peerPresences(peerIds: Set(peers.map { $0.peerId }))
            return account.postbox.combinedView(keys: [key])
            |> map { views -> ([(RenderedPeer, PeerPresence?)], Peer) in
                var resultPeers: [(RenderedPeer, PeerPresence?)] = []
                if let presencesView = views.views[key] as? PeerPresencesView {
                    for peer in peers {
                        resultPeers.append((peer, presencesView.presences[peer.peerId]))
                    }
                }
                return (resultPeers, accountPeer)
            }
        })
        self.peersDisposable.set((self.peers.get()
        |> deliverOnMainQueue).start(next: { [weak self] next in
            if let strongSelf = self {
                strongSelf.controllerNode.updatePeers(context: strongSelf.sharedContext.makeTempAccountContext(account: strongSelf.currentAccount), switchableAccounts: strongSelf.switchableAccounts, peers: next.0, accountPeer: next.1, defaultAction: strongSelf.defaultAction)
                
                if animateIn {
                    strongSelf.readyDisposable.set((strongSelf.controllerNode.ready.get()
                    |> filter({ $0 })
                    |> take(1)
                    |> deliverOnMainQueue).start(next: { [weak self] _ in
                        guard let strongSelf = self else {
                            return
                        }
                        strongSelf.controllerNode.animateIn()
                    }))
                }
            }
        }))
    }
}


final class MessageStoryRenderer {
    private let context: AccountContext
    private let presentationData: PresentationData
    private let messages: [Message]
    
    let containerNode: ASDisplayNode
    private let instantChatBackgroundNode: WallpaperBackgroundNode
    private let messagesContainerNode: ASDisplayNode
    private var dateHeaderNode: ListViewItemHeaderNode?
    private var messageNodes: [ListViewItemNode]?
    private let addressNode: ImmediateTextNode
    
    init(context: AccountContext, messages: [Message]) {
        self.context = context
        self.presentationData = context.sharedContext.currentPresentationData.with { $0 }
        self.messages = messages

        self.containerNode = ASDisplayNode()
        
        self.instantChatBackgroundNode = WallpaperBackgroundNode()
        self.instantChatBackgroundNode.displaysAsynchronously = false
        self.instantChatBackgroundNode.image = chatControllerBackgroundImage(theme: self.presentationData.theme, wallpaper: self.presentationData.chatWallpaper, mediaBox: context.sharedContext.accountManager.mediaBox, knockoutMode: context.sharedContext.immediateExperimentalUISettings.knockoutWallpaper)
        
        self.messagesContainerNode = ASDisplayNode()
        self.messagesContainerNode.clipsToBounds = true
        self.messagesContainerNode.transform = CATransform3DMakeScale(1.0, -1.0, 1.0)
        
        let message = messages.first!
        let addressName = message.peers[message.id.peerId]?.addressName ?? ""

        self.addressNode = ImmediateTextNode()
        self.addressNode.displaysAsynchronously = false
        self.addressNode.attributedText = NSAttributedString(string: "t.me/\(addressName)/\(message.id.id)", font: Font.medium(14.0), textColor: UIColor(rgb: 0xffffff))
        self.addressNode.textShadowColor = UIColor(rgb: 0x929292, alpha: 0.8)
        
        self.containerNode.addSubnode(self.instantChatBackgroundNode)
        self.containerNode.addSubnode(self.messagesContainerNode)
        self.containerNode.addSubnode(self.addressNode)
    }
    
    func update(layout: ContainerViewLayout, completion: @escaping (UIImage?) -> Void) {
        self.updateMessagesLayout(layout: layout)
        
        Queue.mainQueue().after(0.01) {
            UIGraphicsBeginImageContextWithOptions(layout.size, false, 3.0)
            self.containerNode.view.drawHierarchy(in: CGRect(origin: CGPoint(), size: layout.size), afterScreenUpdates: true)
            let img = UIGraphicsGetImageFromCurrentImageContext()
            UIGraphicsEndImageContext()
            completion(img)
        }
    }
    
    private func updateMessagesLayout(layout: ContainerViewLayout) {
        let size = layout.size
        self.containerNode.frame = CGRect(origin: CGPoint(), size: layout.size)
        self.instantChatBackgroundNode.frame = CGRect(origin: CGPoint(), size: layout.size)
        self.instantChatBackgroundNode.updateLayout(size: size, transition: .immediate)
        self.messagesContainerNode.frame = CGRect(origin: CGPoint(), size: layout.size)
        
        let addressLayout = self.addressNode.updateLayout(size)
        
        let theme = self.presentationData.theme.withUpdated(preview: true)
        let headerItem = self.context.sharedContext.makeChatMessageDateHeaderItem(context: self.context, timestamp: self.messages.first?.timestamp ?? 0, theme: theme, strings: self.presentationData.strings, wallpaper: self.presentationData.chatWallpaper, fontSize: self.presentationData.chatFontSize, chatBubbleCorners: self.presentationData.chatBubbleCorners, dateTimeFormat: self.presentationData.dateTimeFormat, nameOrder: self.presentationData.nameDisplayOrder)
    
        let items: [ListViewItem] = [self.context.sharedContext.makeChatMessagePreviewItem(context: self.context, messages: self.messages, theme: theme, strings: self.presentationData.strings, wallpaper: self.presentationData.theme.chat.defaultWallpaper, fontSize: self.presentationData.chatFontSize, chatBubbleCorners: self.presentationData.chatBubbleCorners, dateTimeFormat: self.presentationData.dateTimeFormat, nameOrder: self.presentationData.nameDisplayOrder, forcedResourceStatus: nil, tapMessage: nil, clickThroughMessage: nil)]
    
        let inset: CGFloat = 16.0
        let width = layout.size.width - inset * 2.0
        let params = ListViewItemLayoutParams(width: width, leftInset: layout.safeInsets.left, rightInset: layout.safeInsets.right, availableHeight: layout.size.height)
        if let messageNodes = self.messageNodes {
            for i in 0 ..< items.count {
                let itemNode = messageNodes[i]
                items[i].updateNode(async: { $0() }, node: {
                    return itemNode
                }, params: params, previousItem: i == 0 ? nil : items[i - 1], nextItem: i == (items.count - 1) ? nil : items[i + 1], animation: .None, completion: { (layout, apply) in
                    let nodeFrame = CGRect(origin: CGPoint(x: 0.0, y: floor((size.height - layout.size.height) / 2.0)), size: CGSize(width: width, height: layout.size.height))
                    
                    itemNode.contentSize = layout.contentSize
                    itemNode.insets = layout.insets
                    itemNode.frame = nodeFrame
                    itemNode.isUserInteractionEnabled = false
                    
                    apply(ListViewItemApply(isOnScreen: true))
                })
            }
        } else {
            var messageNodes: [ListViewItemNode] = []
            for i in 0 ..< items.count {
                var itemNode: ListViewItemNode?
                items[i].nodeConfiguredForParams(async: { $0() }, params: params, synchronousLoads: true, previousItem: i == 0 ? nil : items[i - 1], nextItem: i == (items.count - 1) ? nil : items[i + 1], completion: { node, apply in
                    itemNode = node
                    apply().1(ListViewItemApply(isOnScreen: true))
                })
                itemNode!.subnodeTransform = CATransform3DMakeScale(-1.0, 1.0, 1.0)
                itemNode!.isUserInteractionEnabled = false
                messageNodes.append(itemNode!)
                self.messagesContainerNode.addSubnode(itemNode!)
            }
            self.messageNodes = messageNodes
        }
        
        var bottomOffset: CGFloat = 0.0
        if let messageNodes = self.messageNodes {
            for itemNode in messageNodes {
                itemNode.frame = CGRect(origin: CGPoint(x: inset, y: floor((size.height - itemNode.frame.height) / 2.0)), size: itemNode.frame.size)
                bottomOffset += itemNode.frame.maxY
                itemNode.updateFrame(itemNode.frame, within: layout.size)
            }
        }
        
        self.addressNode.frame = CGRect(origin: CGPoint(x: inset + 16.0, y: bottomOffset + 3.0), size: CGSize(width: addressLayout.width, height: addressLayout.height + 3.0))
        
        let dateHeaderNode: ListViewItemHeaderNode
        if let currentDateHeaderNode = self.dateHeaderNode {
            dateHeaderNode = currentDateHeaderNode
            headerItem.updateNode(dateHeaderNode, previous: nil, next: headerItem)
        } else {
            dateHeaderNode = headerItem.node()
            dateHeaderNode.subnodeTransform = CATransform3DMakeScale(-1.0, 1.0, 1.0)
            self.messagesContainerNode.addSubnode(dateHeaderNode)
            self.dateHeaderNode = dateHeaderNode
        }
        
        dateHeaderNode.frame = CGRect(origin: CGPoint(x: 0.0, y: bottomOffset), size: CGSize(width: layout.size.width, height: headerItem.height))
        dateHeaderNode.updateLayout(size: self.containerNode.frame.size, leftInset: layout.safeInsets.left, rightInset: layout.safeInsets.right)
    }
}

private class ShareToInstagramActivity: UIActivity {
    private var activityItems = [Any]()
    private var action: ([Any]) -> Void
    
    init(action: @escaping ([Any]) -> Void) {
        self.action = action
        super.init()
    }
    
    override var activityTitle: String? {
        return "Share to Instagram Stories"
    }

    override var activityImage: UIImage? {
        return nil
    }
    
    override var activityType: UIActivity.ActivityType? {
        return UIActivity.ActivityType(rawValue: "org.telegram.Telegram.ShareToInstagram")
    }

    override class var activityCategory: UIActivity.Category {
        return .action
    }
    
    override func canPerform(withActivityItems activityItems: [Any]) -> Bool {
        return true
    }
    
    override func prepare(withActivityItems activityItems: [Any]) {
        self.activityItems = activityItems
    }
    
    override func perform() {
        self.action(self.activityItems)
        activityDidFinish(true)
    }
}


public func presentExternalShare(context: AccountContext, text: String, parentController: ViewController) {
    let activityController = UIActivityViewController(activityItems: [text], applicationActivities: nil)
    if let window = parentController.view.window {
        activityController.popoverPresentationController?.sourceView = window
        activityController.popoverPresentationController?.sourceRect = CGRect(origin: CGPoint(x: window.bounds.width / 2.0, y: window.bounds.size.height - 1.0), size: CGSize(width: 1.0, height: 1.0))
    }
    context.sharedContext.applicationBindings.presentNativeController(activityController)
}<|MERGE_RESOLUTION|>--- conflicted
+++ resolved
@@ -299,12 +299,8 @@
     private var currentAccount: Account
     private var presentationData: PresentationData
     private var presentationDataDisposable: Disposable?
-<<<<<<< HEAD
     private let forcedTheme: PresentationTheme?
     private var activeAccountsDisposable: Disposable?
-=======
-    private let forceTheme: PresentationTheme?
->>>>>>> 6442f792
     
     private let externalShare: Bool
     private let immediateExternalShare: Bool
