import Foundation
import UIKit
import Display
import TelegramCore
import SwiftSignalKit
import AsyncDisplayKit
import Postbox
import TelegramPresentationData
import TelegramStringFormatting
import SelectablePeerNode
import PeerPresenceStatusManager
import AccountContext
import ShimmerEffect

final class ShareControllerInteraction {
    var foundPeers: [RenderedPeer] = []
    var selectedPeerIds = Set<PeerId>()
    var selectedPeers: [RenderedPeer] = []
    let togglePeer: (RenderedPeer, Bool) -> Void
    
    init(togglePeer: @escaping (RenderedPeer, Bool) -> Void) {
        self.togglePeer = togglePeer
    }
}

final class ShareControllerGridSection: GridSection {
    let height: CGFloat = 33.0
    
    private let title: String
    private let theme: PresentationTheme
    
    var hashValue: Int {
        return 1
    }
    
    init(title: String, theme: PresentationTheme) {
        self.title = title
        self.theme = theme
    }
    
    func isEqual(to: GridSection) -> Bool {
        if let to = to as? ShareControllerGridSection {
            return self.title == to.title
        } else {
            return false
        }
    }
    
    func node() -> ASDisplayNode {
        return ShareControllerGridSectionNode(title: self.title, theme: self.theme)
    }
}

private let sectionTitleFont = Font.bold(13.0)

final class ShareControllerGridSectionNode: ASDisplayNode {
    let backgroundNode: ASDisplayNode
    let titleNode: ASTextNode
    
    init(title: String, theme: PresentationTheme) {
        self.backgroundNode = ASDisplayNode()
        self.backgroundNode.isLayerBacked = true
        self.backgroundNode.backgroundColor = theme.chatList.sectionHeaderFillColor
        
        self.titleNode = ASTextNode()
        self.titleNode.isUserInteractionEnabled = false
        self.titleNode.attributedText = NSAttributedString(string: title.uppercased(), font: sectionTitleFont, textColor: theme.chatList.sectionHeaderTextColor)
        self.titleNode.maximumNumberOfLines = 1
        self.titleNode.truncationMode = .byTruncatingTail
        
        super.init()
        
        self.addSubnode(self.backgroundNode)
        self.addSubnode(self.titleNode)
    }
    
    override func layout() {
        super.layout()
        
        let bounds = self.bounds
        
        self.backgroundNode.frame = CGRect(origin: CGPoint(x: 0.0, y: 0.0), size: CGSize(width: bounds.size.width, height: 27.0))
        
        let titleSize = self.titleNode.measure(CGSize(width: bounds.size.width - 24.0, height: CGFloat.greatestFiniteMagnitude))
        self.titleNode.frame = CGRect(origin: CGPoint(x: 16.0, y: 6.0 + UIScreenPixel), size: titleSize)
    }
}

final class ShareControllerPeerGridItem: GridItem {
    let context: AccountContext
    let theme: PresentationTheme
    let strings: PresentationStrings
    let peer: RenderedPeer?
    let presence: PeerPresence?
    let controllerInteraction: ShareControllerInteraction
    let search: Bool
    
    let section: GridSection?
    
    init(context: AccountContext, theme: PresentationTheme, strings: PresentationStrings, peer: RenderedPeer?, presence: PeerPresence?, controllerInteraction: ShareControllerInteraction, sectionTitle: String? = nil, search: Bool = false) {
        self.context = context
        self.theme = theme
        self.strings = strings
        self.peer = peer
        self.presence = presence
        self.controllerInteraction = controllerInteraction
        self.search = search
        
        if let sectionTitle = sectionTitle {
            self.section = ShareControllerGridSection(title: sectionTitle, theme: self.theme)
        } else {
            self.section = nil
        }
    }
    
    func node(layout: GridNodeLayout, synchronousLoad: Bool) -> GridItemNode {
        let node = ShareControllerPeerGridItemNode()
        node.controllerInteraction = self.controllerInteraction
        node.setup(context: self.context, theme: self.theme, strings: self.strings, peer: self.peer, presence: self.presence, search: self.search, synchronousLoad: synchronousLoad, force: false)
        return node
    }
    
    func update(node: GridItemNode) {
        guard let node = node as? ShareControllerPeerGridItemNode else {
            assertionFailure()
            return
        }
        node.controllerInteraction = self.controllerInteraction
        node.setup(context: self.context, theme: self.theme, strings: self.strings, peer: self.peer, presence: self.presence, search: self.search, synchronousLoad: false, force: false)
    }
}

final class ShareControllerPeerGridItemNode: GridItemNode {
    private var currentState: (AccountContext, PresentationTheme, PresentationStrings, RenderedPeer?, Bool, PeerPresence?)?
    private let peerNode: SelectablePeerNode
    private var presenceManager: PeerPresenceStatusManager?
    
    var controllerInteraction: ShareControllerInteraction?
    
    private var placeholderNode: ShimmerEffectNode?
    private var absoluteLocation: (CGRect, CGSize)?
    
    override init() {
        self.peerNode = SelectablePeerNode()
        
        super.init()
        
        self.peerNode.toggleSelection = { [weak self] in
            if let strongSelf = self {
                if let (_, _, _, maybePeer, search, _) = strongSelf.currentState, let peer = maybePeer {
                    if let _ = peer.peers[peer.peerId] {
                        strongSelf.controllerInteraction?.togglePeer(peer, search)
                    }
                }
            }
        }
        self.addSubnode(self.peerNode)
        self.presenceManager = PeerPresenceStatusManager(update: { [weak self] in
            guard let strongSelf = self, let currentState = strongSelf.currentState else {
                return
            }
            strongSelf.setup(context: currentState.0, theme: currentState.1, strings: currentState.2, peer: currentState.3, presence: currentState.5, search: currentState.4, synchronousLoad: false, force: true)
        })
    }
    
    override func updateAbsoluteRect(_ absoluteRect: CGRect, within containerSize: CGSize) {
<<<<<<< HEAD
        var rect = absoluteRect
=======
        let rect = absoluteRect
>>>>>>> 4ca4bb2f
        self.absoluteLocation = (rect, containerSize)
        if let shimmerNode = self.placeholderNode {
            shimmerNode.updateAbsoluteRect(rect, within: containerSize)
        }
    }
    
    func setup(context: AccountContext, theme: PresentationTheme, strings: PresentationStrings, peer: RenderedPeer?, presence: PeerPresence?, search: Bool, synchronousLoad: Bool, force: Bool) {
        if force || self.currentState == nil || self.currentState!.0 !== context || self.currentState!.3 != peer || !arePeerPresencesEqual(self.currentState!.5, presence) {
            let itemTheme = SelectablePeerNodeTheme(textColor: theme.actionSheet.primaryTextColor, secretTextColor: theme.chatList.secretTitleColor, selectedTextColor: theme.actionSheet.controlAccentColor, checkBackgroundColor: theme.actionSheet.opaqueItemBackgroundColor, checkFillColor: theme.actionSheet.controlAccentColor, checkColor: theme.actionSheet.checkContentColor, avatarPlaceholderColor: theme.list.mediaPlaceholderColor)
            
            let timestamp = Int32(CFAbsoluteTimeGetCurrent() + NSTimeIntervalSince1970)
            var online = false
            if let peer = peer?.peer as? TelegramUser, let presence = presence as? TelegramUserPresence, !isServicePeer(peer) && !peer.flags.contains(.isSupport) && peer.id != context.account.peerId  {
<<<<<<< HEAD
                let relativeStatus = relativeUserPresenceStatus(presence, relativeTo: timestamp)
=======
                let relativeStatus = relativeUserPresenceStatus(EnginePeer.Presence(presence), relativeTo: timestamp)
>>>>>>> 4ca4bb2f
                if case .online = relativeStatus {
                    online = true
                }
            }
            
            self.peerNode.theme = itemTheme
<<<<<<< HEAD

            if let peer = peer {
                self.peerNode.setup(context: context, theme: theme, strings: strings, peer: peer, online: online, synchronousLoad: synchronousLoad)
=======
            if let peer = peer {
                self.peerNode.setup(context: context, theme: theme, strings: strings, peer: EngineRenderedPeer(peer), online: online, synchronousLoad: synchronousLoad)
>>>>>>> 4ca4bb2f
                if let shimmerNode = self.placeholderNode {
                    self.placeholderNode = nil
                    shimmerNode.removeFromSupernode()
                }
            } else {
                let shimmerNode: ShimmerEffectNode
                if let current = self.placeholderNode {
                    shimmerNode = current
                } else {
                    shimmerNode = ShimmerEffectNode()
                    self.placeholderNode = shimmerNode
                    self.addSubnode(shimmerNode)
                }
                shimmerNode.frame = self.bounds
                if let (rect, size) = self.absoluteLocation {
                    shimmerNode.updateAbsoluteRect(rect, within: size)
                }
                
                var shapes: [ShimmerEffectNode.Shape] = []
                
                let titleLineWidth: CGFloat = 56.0
                let lineDiameter: CGFloat = 10.0
                
                let iconFrame = CGRect(x: 13.0, y: 4.0, width: 60.0, height: 60.0)
                shapes.append(.circle(iconFrame))
                
                let titleFrame = CGRect(x: 15.0, y: 70.0, width: 56.0, height: 10.0)
                shapes.append(.roundedRectLine(startPoint: CGPoint(x: titleFrame.minX, y: titleFrame.minY + floor((titleFrame.height - lineDiameter) / 2.0)), width: titleLineWidth, diameter: lineDiameter))
                
                shimmerNode.update(backgroundColor: theme.list.itemBlocksBackgroundColor, foregroundColor: theme.list.mediaPlaceholderColor, shimmeringColor: theme.list.itemBlocksBackgroundColor.withAlphaComponent(0.4), shapes: shapes, horizontal: true, size: self.bounds.size)
            }
<<<<<<< HEAD

=======
>>>>>>> 4ca4bb2f
            self.currentState = (context, theme, strings, peer, search, presence)
            self.setNeedsLayout()
            if let presence = presence as? TelegramUserPresence {
                self.presenceManager?.reset(presence: presence)
            }
        }
        self.updateSelection(animated: false)
    }
    
    func updateSelection(animated: Bool) {
        var selected = false
        if let controllerInteraction = self.controllerInteraction, let (_, _, _, maybePeer, _, _) = self.currentState, let peer = maybePeer {
            selected = controllerInteraction.selectedPeerIds.contains(peer.peerId)
        }
        
        self.peerNode.updateSelection(selected: selected, animated: animated)
    }
    
    override func layout() {
        super.layout()
        
        let bounds = self.bounds
        self.peerNode.frame = bounds
        self.placeholderNode?.frame = bounds
        
        if let (_, theme, _, _, _, _) = self.currentState, let shimmerNode = self.placeholderNode {
            var shapes: [ShimmerEffectNode.Shape] = []
            
            let titleLineWidth: CGFloat = 56.0
            let lineDiameter: CGFloat = 10.0
            
            let iconFrame = CGRect(x: (bounds.width - 60.0) / 2.0, y: 4.0, width: 60.0, height: 60.0)
            shapes.append(.circle(iconFrame))
            
            let titleFrame = CGRect(x: (bounds.width - titleLineWidth) / 2.0, y: 70.0, width: titleLineWidth, height: 10.0)
            shapes.append(.roundedRectLine(startPoint: CGPoint(x: titleFrame.minX, y: titleFrame.minY + floor((titleFrame.height - lineDiameter) / 2.0)), width: titleLineWidth, diameter: lineDiameter))
            
            shimmerNode.update(backgroundColor: theme.list.itemBlocksBackgroundColor, foregroundColor: theme.list.mediaPlaceholderColor, shimmeringColor: theme.list.itemBlocksBackgroundColor.withAlphaComponent(0.4), shapes: shapes, horizontal: true, size: self.bounds.size)
        }
    }
}<|MERGE_RESOLUTION|>--- conflicted
+++ resolved
@@ -164,11 +164,7 @@
     }
     
     override func updateAbsoluteRect(_ absoluteRect: CGRect, within containerSize: CGSize) {
-<<<<<<< HEAD
-        var rect = absoluteRect
-=======
         let rect = absoluteRect
->>>>>>> 4ca4bb2f
         self.absoluteLocation = (rect, containerSize)
         if let shimmerNode = self.placeholderNode {
             shimmerNode.updateAbsoluteRect(rect, within: containerSize)
@@ -182,25 +178,15 @@
             let timestamp = Int32(CFAbsoluteTimeGetCurrent() + NSTimeIntervalSince1970)
             var online = false
             if let peer = peer?.peer as? TelegramUser, let presence = presence as? TelegramUserPresence, !isServicePeer(peer) && !peer.flags.contains(.isSupport) && peer.id != context.account.peerId  {
-<<<<<<< HEAD
-                let relativeStatus = relativeUserPresenceStatus(presence, relativeTo: timestamp)
-=======
                 let relativeStatus = relativeUserPresenceStatus(EnginePeer.Presence(presence), relativeTo: timestamp)
->>>>>>> 4ca4bb2f
                 if case .online = relativeStatus {
                     online = true
                 }
             }
             
             self.peerNode.theme = itemTheme
-<<<<<<< HEAD
-
-            if let peer = peer {
-                self.peerNode.setup(context: context, theme: theme, strings: strings, peer: peer, online: online, synchronousLoad: synchronousLoad)
-=======
             if let peer = peer {
                 self.peerNode.setup(context: context, theme: theme, strings: strings, peer: EngineRenderedPeer(peer), online: online, synchronousLoad: synchronousLoad)
->>>>>>> 4ca4bb2f
                 if let shimmerNode = self.placeholderNode {
                     self.placeholderNode = nil
                     shimmerNode.removeFromSupernode()
@@ -232,10 +218,6 @@
                 
                 shimmerNode.update(backgroundColor: theme.list.itemBlocksBackgroundColor, foregroundColor: theme.list.mediaPlaceholderColor, shimmeringColor: theme.list.itemBlocksBackgroundColor.withAlphaComponent(0.4), shapes: shapes, horizontal: true, size: self.bounds.size)
             }
-<<<<<<< HEAD
-
-=======
->>>>>>> 4ca4bb2f
             self.currentState = (context, theme, strings, peer, search, presence)
             self.setNeedsLayout()
             if let presence = presence as? TelegramUserPresence {
