import Foundation
import UIKit
import AsyncDisplayKit
import Postbox
import TelegramCore
import SyncCore
import SwiftSignalKit
import Display
import AVFoundation
import TelegramVoip
import TelegramAudio
import TelegramUIPreferences
import TelegramPresentationData
import DeviceAccess
import UniversalMediaPlayer
import AccountContext
import DeviceProximity

private extension GroupCallParticipantsContext.Participant {
    var allSsrcs: Set<UInt32> {
        var participantSsrcs = Set<UInt32>()
        participantSsrcs.insert(self.ssrc)
        if let jsonParams = self.jsonParams, let jsonData = jsonParams.data(using: .utf8), let json = try? JSONSerialization.jsonObject(with: jsonData, options: []) as? [String: Any] {
            if let groups = json["ssrc-groups"] as? [Any] {
                for group in groups {
                    if let group = group as? [String: Any] {
                        if let groupSources = group["sources"] as? [UInt32] {
                            for source in groupSources {
                                participantSsrcs.insert(source)
                            }
                        }
                    }
                }
            }
        }
        return participantSsrcs
    }
}

public final class AccountGroupCallContextImpl: AccountGroupCallContext {
    public final class Proxy {
        public let context: AccountGroupCallContextImpl
        let removed: () -> Void
        
        public init(context: AccountGroupCallContextImpl, removed: @escaping () -> Void) {
            self.context = context
            self.removed = removed
        }
        
        deinit {
            self.removed()
        }
        
        public func keep() {
        }
    }
    
    var disposable: Disposable?
    public var participantsContext: GroupCallParticipantsContext?
    
    private let panelDataPromise = Promise<GroupCallPanelData>()
    public var panelData: Signal<GroupCallPanelData, NoError> {
        return self.panelDataPromise.get()
    }
    
    public init(account: Account, peerId: PeerId, call: CachedChannelData.ActiveCall) {
        self.panelDataPromise.set(.single(GroupCallPanelData(
            peerId: peerId,
            info: GroupCallInfo(
                id: call.id,
                accessHash: call.accessHash,
                participantCount: 0,
                clientParams: nil
            ),
            topParticipants: [],
            participantCount: 0,
            activeSpeakers: Set(),
            groupCall: nil
        )))
        
        self.disposable = (getGroupCallParticipants(account: account, callId: call.id, accessHash: call.accessHash, offset: "", ssrcs: [], limit: 100)
        |> map(Optional.init)
        |> `catch` { _ -> Signal<GroupCallParticipantsContext.State?, NoError> in
            return .single(nil)
        }
        |> deliverOnMainQueue).start(next: { [weak self] state in
            guard let strongSelf = self, let state = state else {
                return
            }
            let context = GroupCallParticipantsContext(
                account: account,
                peerId: peerId,
                id: call.id,
                accessHash: call.accessHash,
                state: state
            )
                        
            strongSelf.participantsContext = context
            strongSelf.panelDataPromise.set(combineLatest(queue: .mainQueue(),
                context.state,
                context.activeSpeakers
            )
            |> map { state, activeSpeakers -> GroupCallPanelData in
                var topParticipants: [GroupCallParticipantsContext.Participant] = []
                for participant in state.participants {
                    if topParticipants.count >= 3 {
                        break
                    }
                    topParticipants.append(participant)
                }
                return GroupCallPanelData(
                    peerId: peerId,
                    info: GroupCallInfo(id: call.id, accessHash: call.accessHash, participantCount: state.totalCount, clientParams: nil),
                    topParticipants: topParticipants,
                    participantCount: state.totalCount,
                    activeSpeakers: activeSpeakers,
                    groupCall: nil
                )
            })
        })
    }
    
    deinit {
        self.disposable?.dispose()
    }
}

public final class AccountGroupCallContextCacheImpl: AccountGroupCallContextCache {
    public class Impl {
        private class Record {
            let context: AccountGroupCallContextImpl
            let subscribers = Bag<Void>()
            var removeTimer: SwiftSignalKit.Timer?
            
            init(context: AccountGroupCallContextImpl) {
                self.context = context
            }
        }
        
        private let queue: Queue
        private var contexts: [Int64: Record] = [:]
        
        init(queue: Queue) {
            self.queue = queue
        }
        
        public func get(account: Account, peerId: PeerId, call: CachedChannelData.ActiveCall) -> AccountGroupCallContextImpl.Proxy {
            let result: Record
            if let current = self.contexts[call.id] {
                result = current
            } else {
                let context = AccountGroupCallContextImpl(account: account, peerId: peerId, call: call)
                result = Record(context: context)
                self.contexts[call.id] = result
            }
            
            let index = result.subscribers.add(Void())
            result.removeTimer?.invalidate()
            result.removeTimer = nil
            return AccountGroupCallContextImpl.Proxy(context: result.context, removed: { [weak self, weak result] in
                Queue.mainQueue().async {
                    if let strongResult = result, let strongSelf = self, strongSelf.contexts[call.id] === strongResult {
                        strongResult.subscribers.remove(index)
                        if strongResult.subscribers.isEmpty {
                            let removeTimer = SwiftSignalKit.Timer(timeout: 30, repeat: false, completion: {
                                if let result = result, let strongSelf = self, strongSelf.contexts[call.id] === result, result.subscribers.isEmpty {
                                    strongSelf.contexts.removeValue(forKey: call.id)
                                }
                            }, queue: .mainQueue())
                            strongResult.removeTimer = removeTimer
                            removeTimer.start()
                        }
                    }
                }
            })
        }
    }
    
    let queue: Queue = .mainQueue()
    public let impl: QueueLocalObject<Impl>
    
    public init() {
        let queue = self.queue
        self.impl = QueueLocalObject(queue: queue, generate: {
            return Impl(queue: queue)
        })
    }
}

private extension PresentationGroupCallState {
    static var initialValue: PresentationGroupCallState {
        return PresentationGroupCallState(
            networkState: .connecting,
            canManageCall: false,
            adminIds: Set(),
            muteState: GroupCallParticipantsContext.Participant.MuteState(canUnmute: true, mutedByYou: false),
            defaultParticipantMuteState: nil
        )
    }
}

public final class PresentationGroupCallImpl: PresentationGroupCall {
    private enum InternalState {
        case requesting
        case active(GroupCallInfo)
        case estabilished(info: GroupCallInfo, clientParams: String, localSsrc: UInt32, initialState: GroupCallParticipantsContext.State)
        
        var callInfo: GroupCallInfo? {
            switch self {
            case .requesting:
                return nil
            case let .active(info):
                return info
            case let .estabilished(info, _, _, _):
                return info
            }
        }
    }
    
    private struct SummaryInfoState: Equatable {
        public var info: GroupCallInfo
        
        public init(
            info: GroupCallInfo
        ) {
            self.info = info
        }
    }
    
    private struct SummaryParticipantsState: Equatable {
        public var participantCount: Int
        public var topParticipants: [GroupCallParticipantsContext.Participant]
        public var activeSpeakers: Set<PeerId>
        
        public init(
            participantCount: Int,
            topParticipants: [GroupCallParticipantsContext.Participant],
            activeSpeakers: Set<PeerId>
        ) {
            self.participantCount = participantCount
            self.topParticipants = topParticipants
            self.activeSpeakers = activeSpeakers
        }
    }
    
    private class SpeakingParticipantsContext {
        private let speakingLevelThreshold: Float = 0.1
        private let cutoffTimeout: Int32 = 3
        private let silentTimeout: Int32 = 2
        
        struct Participant {
            let ssrc: UInt32
            let timestamp: Int32
            let level: Float
        }
        
        private var participants: [PeerId: Participant] = [:]
        private let speakingParticipantsPromise = ValuePromise<[PeerId: UInt32]>()
        private var speakingParticipants = [PeerId: UInt32]() {
            didSet {
                self.speakingParticipantsPromise.set(self.speakingParticipants)
            }
        }
        
        private let audioLevelsPromise = Promise<[(PeerId, UInt32, Float, Bool)]>()
        
        init() {
        }
        
        func update(levels: [(PeerId, UInt32, Float, Bool)]) {
            let timestamp = Int32(CFAbsoluteTimeGetCurrent())
            let currentParticipants: [PeerId: Participant] = self.participants
            
            var validSpeakers: [PeerId: Participant] = [:]
            var silentParticipants = Set<PeerId>()
            var speakingParticipants = [PeerId: UInt32]()
            for (peerId, ssrc, level, hasVoice) in levels {
                if level > speakingLevelThreshold && hasVoice {
                    validSpeakers[peerId] = Participant(ssrc: ssrc, timestamp: timestamp, level: level)
                    speakingParticipants[peerId] = ssrc
                } else {
                    silentParticipants.insert(peerId)
                }
            }
            
            for (peerId, participant) in currentParticipants {
                if let _ = validSpeakers[peerId] {
                } else {
                    let delta = timestamp - participant.timestamp
                    if silentParticipants.contains(peerId) {
                        if delta < silentTimeout {
                            validSpeakers[peerId] = participant
                            speakingParticipants[peerId] = participant.ssrc
                        }
                    } else if delta < cutoffTimeout {
                        validSpeakers[peerId] = participant
                        speakingParticipants[peerId] = participant.ssrc
                    }
                }
            }
            
<<<<<<< HEAD
            var audioLevels: [(PeerId, Float, Bool)] = []
            for (peerId, _, level, hasVoice) in levels {
=======
            var audioLevels: [(PeerId, UInt32, Float, Bool)] = []
            for (peerId, source, level, hasVoice) in levels {
>>>>>>> f275ed0c
                if level > 0.001 {
                    audioLevels.append((peerId, source, level, hasVoice))
                }
            }
            
            self.participants = validSpeakers
            self.speakingParticipants = speakingParticipants
            self.audioLevelsPromise.set(.single(audioLevels))
        }
        
        func get() -> Signal<[PeerId: UInt32], NoError> {
            return self.speakingParticipantsPromise.get()
        }
        
        func getAudioLevels() -> Signal<[(PeerId, UInt32, Float, Bool)], NoError> {
            return self.audioLevelsPromise.get()
        }
    }
    
    public let account: Account
    public let accountContext: AccountContext
    private let audioSession: ManagedAudioSession
    private let callKitIntegration: CallKitIntegration?
    public var isIntegratedWithCallKit: Bool {
        return self.callKitIntegration != nil
    }
    
    private let getDeviceAccessData: () -> (presentationData: PresentationData, present: (ViewController, Any?) -> Void, openSettings: () -> Void)
    
    private var initialCall: CachedChannelData.ActiveCall?
    public let internalId: CallSessionInternalId
    public let peerId: PeerId
    public let peer: Peer?
    
    public private(set) var isVideo: Bool
    
    private let temporaryJoinTimestamp: Int32
    
    private var internalState: InternalState = .requesting
    
    private var callContext: OngoingGroupCallContext?
    private var ssrcMapping: [UInt32: PeerId] = [:]
    
    private var requestedSsrcs = Set<UInt32>()
    
    private var summaryInfoState = Promise<SummaryInfoState?>(nil)
    private var summaryParticipantsState = Promise<SummaryParticipantsState?>(nil)
    
    private let summaryStatePromise = Promise<PresentationGroupCallSummaryState?>(nil)
    public var summaryState: Signal<PresentationGroupCallSummaryState?, NoError> {
        return self.summaryStatePromise.get()
    }
    private var summaryStateDisposable: Disposable?
    
    private var isMutedValue: PresentationGroupCallMuteAction = .muted(isPushToTalkActive: false) {
        didSet {
            if self.isMutedValue != oldValue {
                self.updateProximityMonitoring()
            }
        }
    }
    private let isMutedPromise = ValuePromise<PresentationGroupCallMuteAction>(.muted(isPushToTalkActive: false))
    public var isMuted: Signal<Bool, NoError> {
        return self.isMutedPromise.get()
        |> map { value -> Bool in
            switch value {
            case let .muted(isPushToTalkActive):
                return !isPushToTalkActive
            case .unmuted:
                return false
            }
        }
    }
    
    private let audioOutputStatePromise = Promise<([AudioSessionOutput], AudioSessionOutput?)>(([], nil))
    private var audioOutputStateDisposable: Disposable?
    private var actualAudioOutputState: ([AudioSessionOutput], AudioSessionOutput?)?
    private var audioOutputStateValue: ([AudioSessionOutput], AudioSessionOutput?) = ([], nil)
    private var currentSelectedAudioOutputValue: AudioSessionOutput = .builtin
    public var audioOutputState: Signal<([AudioSessionOutput], AudioSessionOutput?), NoError> {
        return self.audioOutputStatePromise.get()
    }
    
    private var audioLevelsDisposable = MetaDisposable()
    
    private let speakingParticipantsContext = SpeakingParticipantsContext()
    private var speakingParticipantsReportTimestamp: [PeerId: Double] = [:]
    public var audioLevels: Signal<[(PeerId, UInt32, Float, Bool)], NoError> {
        return self.speakingParticipantsContext.getAudioLevels()
    }
    
    private var participantsContextStateDisposable = MetaDisposable()
    private var participantsContext: GroupCallParticipantsContext?
    
    private let myAudioLevelPipe = ValuePipe<Float>()
    public var myAudioLevel: Signal<Float, NoError> {
        return self.myAudioLevelPipe.signal()
    }
    private var myAudioLevelDisposable = MetaDisposable()
    
    private var audioSessionControl: ManagedAudioSessionControl?
    private var audioSessionDisposable: Disposable?
    private let audioSessionShouldBeActive = ValuePromise<Bool>(false, ignoreRepeated: true)
    private var audioSessionShouldBeActiveDisposable: Disposable?
    private let audioSessionActive = Promise<Bool>(false)
    private var audioSessionActiveDisposable: Disposable?
    private var isAudioSessionActive = false
    
    private let typingDisposable = MetaDisposable()
    
    private let _canBeRemoved = Promise<Bool>(false)
    public var canBeRemoved: Signal<Bool, NoError> {
        return self._canBeRemoved.get()
    }
    
    private let wasRemoved = Promise<Bool>(false)
    
    private var stateValue = PresentationGroupCallState.initialValue {
        didSet {
            if self.stateValue != oldValue {
                self.statePromise.set(self.stateValue)
            }
        }
    }
    private let statePromise = ValuePromise<PresentationGroupCallState>(PresentationGroupCallState.initialValue)
    public var state: Signal<PresentationGroupCallState, NoError> {
        return self.statePromise.get()
    }
    
    private var membersValue: PresentationGroupCallMembers? {
        didSet {
            if self.membersValue != oldValue {
                self.membersPromise.set(self.membersValue)
            }
        }
    }
    private let membersPromise = ValuePromise<PresentationGroupCallMembers?>(nil)
    public var members: Signal<PresentationGroupCallMembers?, NoError> {
        return self.membersPromise.get()
    }
    
    private var invitedPeersValue: [PeerId] = [] {
        didSet {
            if self.invitedPeersValue != oldValue {
                self.inivitedPeersPromise.set(self.invitedPeersValue)
            }
        }
    }
    private let inivitedPeersPromise = ValuePromise<[PeerId]>([])
    public var invitedPeers: Signal<[PeerId], NoError> {
        return self.inivitedPeersPromise.get()
    }
    
    private let memberEventsPipe = ValuePipe<PresentationGroupCallMemberEvent>()
    public var memberEvents: Signal<PresentationGroupCallMemberEvent, NoError> {
        return self.memberEventsPipe.signal()
    }
    private let memberEventsPipeDisposable = MetaDisposable()
    
    private let joinDisposable = MetaDisposable()
    private let requestDisposable = MetaDisposable()
    private var groupCallParticipantUpdatesDisposable: Disposable?
    
    private let networkStateDisposable = MetaDisposable()
    private let isMutedDisposable = MetaDisposable()
    private let memberStatesDisposable = MetaDisposable()
    private let leaveDisposable = MetaDisposable()
    
    private var checkCallDisposable: Disposable?
    private var isCurrentlyConnecting: Bool?

    private var myAudioLevelTimer: SwiftSignalKit.Timer?
    
    private var proximityManagerIndex: Int?
    
    private var removedChannelMembersDisposable: Disposable?
    
    private var didStartConnectingOnce: Bool = false
    private var didConnectOnce: Bool = false
    private var toneRenderer: PresentationCallToneRenderer?
    
    private var videoCapturer: OngoingCallVideoCapturer?
    
    private let incomingVideoSourcePromise = Promise<[PeerId: UInt32]>([:])
    public var incomingVideoSources: Signal<[PeerId: UInt32], NoError> {
        return self.incomingVideoSourcePromise.get()
    }
    
    private var missingSsrcs = Set<UInt32>()
    private var processedMissingSsrcs = Set<UInt32>()
    private let missingSsrcsDisposable = MetaDisposable()
    private var isRequestingMissingSsrcs: Bool = false
    
    init(
        accountContext: AccountContext,
        audioSession: ManagedAudioSession,
        callKitIntegration: CallKitIntegration?,
        getDeviceAccessData: @escaping () -> (presentationData: PresentationData, present: (ViewController, Any?) -> Void, openSettings: () -> Void),
        initialCall: CachedChannelData.ActiveCall?,
        internalId: CallSessionInternalId,
        peerId: PeerId,
        peer: Peer?
    ) {
        self.account = accountContext.account
        self.accountContext = accountContext
        self.audioSession = audioSession
        self.callKitIntegration = callKitIntegration
        self.getDeviceAccessData = getDeviceAccessData
        
        self.initialCall = initialCall
        self.internalId = internalId
        self.peerId = peerId
        self.peer = peer
        
        self.temporaryJoinTimestamp = Int32(CFAbsoluteTimeGetCurrent() + NSTimeIntervalSince1970)
        
        //self.videoCapturer = OngoingCallVideoCapturer(keepLandscape: true)
        self.isVideo = self.videoCapturer != nil
        
        var didReceiveAudioOutputs = false
        
        if !audioSession.getIsHeadsetPluggedIn() {
            self.currentSelectedAudioOutputValue = .speaker
            self.audioOutputStatePromise.set(.single(([], .speaker)))
        }
        
        self.audioSessionDisposable = audioSession.push(audioSessionType: .voiceCall, manualActivate: { [weak self] control in
            Queue.mainQueue().async {
                if let strongSelf = self {
                    strongSelf.updateSessionState(internalState: strongSelf.internalState, audioSessionControl: control)
                }
            }
        }, deactivate: { [weak self] in
            return Signal { subscriber in
                Queue.mainQueue().async {
                    if let strongSelf = self {
                        strongSelf.updateIsAudioSessionActive(false)
                        strongSelf.updateSessionState(internalState: strongSelf.internalState, audioSessionControl: nil)
                    }
                    subscriber.putCompletion()
                }
                return EmptyDisposable
            }
        }, availableOutputsChanged: { [weak self] availableOutputs, currentOutput in
            Queue.mainQueue().async {
                guard let strongSelf = self else {
                    return
                }
                strongSelf.audioOutputStateValue = (availableOutputs, currentOutput)
                
                var signal: Signal<([AudioSessionOutput], AudioSessionOutput?), NoError> = .single((availableOutputs, currentOutput))
                if !didReceiveAudioOutputs {
                    didReceiveAudioOutputs = true
                    if currentOutput == .speaker {
                        signal = .single((availableOutputs, .speaker))
                        |> then(
                            signal
                            |> delay(1.0, queue: Queue.mainQueue())
                        )
                    }
                }
                strongSelf.audioOutputStatePromise.set(signal)
            }
        })
        
        self.audioSessionShouldBeActiveDisposable = (self.audioSessionShouldBeActive.get()
        |> deliverOnMainQueue).start(next: { [weak self] value in
            if let strongSelf = self {
                if value {
                    if let audioSessionControl = strongSelf.audioSessionControl {
                        let audioSessionActive: Signal<Bool, NoError>
                        if let callKitIntegration = strongSelf.callKitIntegration {
                            audioSessionActive = callKitIntegration.audioSessionActive
                            |> filter { $0 }
                            |> timeout(2.0, queue: Queue.mainQueue(), alternate: Signal { subscriber in
                                if let strongSelf = self, let _ = strongSelf.audioSessionControl {
                                }
                                subscriber.putNext(true)
                                subscriber.putCompletion()
                                return EmptyDisposable
                            })
                        } else {
                            audioSessionControl.activate({ [weak self] _ in
                                Queue.mainQueue().async {
                                    guard let strongSelf = self else {
                                        return
                                    }
                                    strongSelf.audioSessionActive.set(.single(true))
                                }
                            })
                        }
                    } else {
                        strongSelf.audioSessionActive.set(.single(false))
                    }
                } else {
                    strongSelf.audioSessionActive.set(.single(false))
                }
            }
        })
        
        self.audioSessionActiveDisposable = (self.audioSessionActive.get()
        |> deliverOnMainQueue).start(next: { [weak self] value in
            if let strongSelf = self {
                strongSelf.updateIsAudioSessionActive(value)
            }
        })
        
        self.audioOutputStateDisposable = (self.audioOutputStatePromise.get()
        |> deliverOnMainQueue).start(next: { [weak self] availableOutputs, currentOutput in
            guard let strongSelf = self else {
                return
            }
            strongSelf.updateAudioOutputs(availableOutputs: availableOutputs, currentOutput: currentOutput)
        })
        
        self.groupCallParticipantUpdatesDisposable = (self.account.stateManager.groupCallParticipantUpdates
        |> deliverOnMainQueue).start(next: { [weak self] updates in
            guard let strongSelf = self else {
                return
            }
            if case let .estabilished(callInfo, _, _, _) = strongSelf.internalState {
                var addedParticipants: [(UInt32, String?)] = []
                var removedSsrc: [UInt32] = []
                for (callId, update) in updates {
                    if callId == callInfo.id {
                        switch update {
                        case let .state(update):
                            for participantUpdate in update.participantUpdates {
                                if case .left = participantUpdate.participationStatusChange {
                                    removedSsrc.append(participantUpdate.ssrc)
                                    
                                    if participantUpdate.peerId == strongSelf.accountContext.account.peerId {
                                        if case let .estabilished(_, _, ssrc, _) = strongSelf.internalState, ssrc == participantUpdate.ssrc {
                                            strongSelf._canBeRemoved.set(.single(true))
                                        }
                                    }
                                } else if participantUpdate.peerId == strongSelf.accountContext.account.peerId {
                                    if case let .estabilished(_, _, ssrc, _) = strongSelf.internalState, ssrc != participantUpdate.ssrc {
                                        strongSelf._canBeRemoved.set(.single(true))
                                    }
                                } else if case .joined = participantUpdate.participationStatusChange {
                                    addedParticipants.append((participantUpdate.ssrc, participantUpdate.jsonParams))
                                } else if strongSelf.ssrcMapping[participantUpdate.ssrc] == nil {
                                    addedParticipants.append((participantUpdate.ssrc, participantUpdate.jsonParams))
                                }
                            }
                        case let .call(isTerminated, _):
                            if isTerminated {
                                strongSelf._canBeRemoved.set(.single(true))
                            }
                        }
                    }
                }
                if !removedSsrc.isEmpty {
                    strongSelf.callContext?.removeSsrcs(ssrcs: removedSsrc)
                }
                //strongSelf.callContext?.addParticipants(participants: addedParticipants)
            }
        })
        
        self.summaryStatePromise.set(combineLatest(queue: .mainQueue(),
            self.summaryInfoState.get(),
            self.summaryParticipantsState.get(),
            self.statePromise.get()
        )
        |> map { infoState, participantsState, callState -> PresentationGroupCallSummaryState? in
            guard let participantsState = participantsState else {
                return nil
            }
            return PresentationGroupCallSummaryState(
                info: infoState?.info,
                participantCount: participantsState.participantCount,
                callState: callState,
                topParticipants: participantsState.topParticipants,
                activeSpeakers: participantsState.activeSpeakers
            )
        })
        
        if let initialCall = initialCall, let temporaryParticipantsContext = (self.accountContext.cachedGroupCallContexts as? AccountGroupCallContextCacheImpl)?.impl.syncWith({ impl in
            impl.get(account: accountContext.account, peerId: peerId, call: CachedChannelData.ActiveCall(id: initialCall.id, accessHash: initialCall.accessHash))
        }) {
            if let participantsContext = temporaryParticipantsContext.context.participantsContext {
                let accountPeerId = self.accountContext.account.peerId
                let accountPeer = self.accountContext.account.postbox.transaction { transaction -> Peer? in
                    return transaction.getPeer(accountPeerId)
                }
                self.participantsContextStateDisposable.set(combineLatest(queue: .mainQueue(),
                    accountPeer,
                    participantsContext.state,
                    participantsContext.activeSpeakers
                ).start(next: { [weak self] accountPeer, state, activeSpeakers in
                    guard let strongSelf = self else {
                        return
                    }
                    
                    var topParticipants: [GroupCallParticipantsContext.Participant] = []
                    
                    var members = PresentationGroupCallMembers(
                        participants: [],
                        speakingParticipants: [],
                        totalCount: 0,
                        loadMoreToken: nil
                    )
                    
                    var updatedInvitedPeers = strongSelf.invitedPeersValue
                    var didUpdateInvitedPeers = false
                    
                    var participants = state.participants
                    
                    if !participants.contains(where: { $0.peer.id == accountPeerId }) {
                        if let accountPeer = accountPeer {
                            participants.append(GroupCallParticipantsContext.Participant(
                                peer: accountPeer,
                                ssrc: 0,
                                jsonParams: nil,
                                joinTimestamp: strongSelf.temporaryJoinTimestamp,
                                activityTimestamp: nil,
                                activityRank: nil,
                                muteState: GroupCallParticipantsContext.Participant.MuteState(canUnmute: true, mutedByYou: false),
                                volume: nil
                            ))
                            participants.sort()
                        }
                    }
                    
                    for participant in participants {
                        members.participants.append(participant)
                        
                        if topParticipants.count < 3 {
                            topParticipants.append(participant)
                        }
                        
                        if let index = updatedInvitedPeers.firstIndex(of: participant.peer.id) {
                            updatedInvitedPeers.remove(at: index)
                            didUpdateInvitedPeers = true
                        }
                    }
                    
                    members.totalCount = state.totalCount
                    members.loadMoreToken = state.nextParticipantsFetchOffset
                    
                    strongSelf.membersValue = members
                    
                    strongSelf.stateValue.adminIds = state.adminIds
                    
                    strongSelf.summaryParticipantsState.set(.single(SummaryParticipantsState(
                        participantCount: state.totalCount,
                        topParticipants: topParticipants,
                        activeSpeakers: activeSpeakers
                    )))
                    
                    if didUpdateInvitedPeers {
                        strongSelf.invitedPeersValue = updatedInvitedPeers
                    }
                }))
            }
        }
        
        self.removedChannelMembersDisposable = (accountContext.peerChannelMemberCategoriesContextsManager.removedChannelMembers
        |> deliverOnMainQueue).start(next: { [weak self] pairs in
            guard let strongSelf = self else {
                return
            }
            for (channelId, memberId) in pairs {
                if channelId == strongSelf.peerId {
                    strongSelf.removedPeer(memberId)
                }
            }
        })
        
        self.requestCall()
    }
    
    deinit {
        self.audioSessionShouldBeActiveDisposable?.dispose()
        self.audioSessionActiveDisposable?.dispose()
        self.summaryStateDisposable?.dispose()
        self.audioSessionDisposable?.dispose()
        self.joinDisposable.dispose()
        self.requestDisposable.dispose()
        self.groupCallParticipantUpdatesDisposable?.dispose()
        self.leaveDisposable.dispose()
        self.isMutedDisposable.dispose()
        self.memberStatesDisposable.dispose()
        self.networkStateDisposable.dispose()
        self.checkCallDisposable?.dispose()
        self.audioLevelsDisposable.dispose()
        self.participantsContextStateDisposable.dispose()
        self.myAudioLevelDisposable.dispose()
        self.memberEventsPipeDisposable.dispose()
        self.missingSsrcsDisposable.dispose()
        
        self.myAudioLevelTimer?.invalidate()
        self.typingDisposable.dispose()
        
        if let proximityManagerIndex = self.proximityManagerIndex {
            DeviceProximityManager.shared().remove(proximityManagerIndex)
        }
        
        self.audioOutputStateDisposable?.dispose()
        
        self.removedChannelMembersDisposable?.dispose()
    }
    
    private func updateSessionState(internalState: InternalState, audioSessionControl: ManagedAudioSessionControl?) {
        let previousControl = self.audioSessionControl
        self.audioSessionControl = audioSessionControl
        
        let previousInternalState = self.internalState
        self.internalState = internalState
        
        if let audioSessionControl = audioSessionControl, previousControl == nil {
            switch self.currentSelectedAudioOutputValue {
            case .speaker:
                audioSessionControl.setOutputMode(.custom(self.currentSelectedAudioOutputValue))
            default:
                break
            }
            audioSessionControl.setup(synchronous: true)
        }
        
        self.audioSessionShouldBeActive.set(true)
        
        switch previousInternalState {
        case .requesting:
            break
        default:
            if case .requesting = internalState {
                self.isCurrentlyConnecting = nil
            }
        }
        
        switch previousInternalState {
        case .active:
            break
        default:
            if case let .active(callInfo) = internalState {
                let callContext = OngoingGroupCallContext(video: self.videoCapturer, participantDescriptionsRequired: { [weak self] ssrcs in
                    Queue.mainQueue().async {
                        guard let strongSelf = self else {
                            return
                        }
                        strongSelf.maybeRequestParticipants(ssrcs: ssrcs)
                    }
                })
                self.incomingVideoSourcePromise.set(callContext.videoSources
                |> deliverOnMainQueue
                |> map { [weak self] sources -> [PeerId: UInt32] in
                    guard let strongSelf = self else {
                        return [:]
                    }
                    var result: [PeerId: UInt32] = [:]
                    for source in sources {
                        if let peerId = strongSelf.ssrcMapping[source] {
                            result[peerId] = source
                        }
                    }
                    return result
                })
                self.callContext = callContext
                self.joinDisposable.set((callContext.joinPayload
                |> distinctUntilChanged(isEqual: { lhs, rhs in
                    if lhs.0 != rhs.0 {
                        return false
                    }
                    if lhs.1 != rhs.1 {
                        return false
                    }
                    return true
                })
                |> deliverOnMainQueue).start(next: { [weak self] joinPayload, ssrc in
                    guard let strongSelf = self else {
                        return
                    }
                    strongSelf.requestDisposable.set((joinGroupCall(
                        account: strongSelf.account,
                        peerId: strongSelf.peerId,
                        callId: callInfo.id,
                        accessHash: callInfo.accessHash,
                        preferMuted: true,
                        joinPayload: joinPayload
                    )
                    |> deliverOnMainQueue).start(next: { joinCallResult in
                        guard let strongSelf = self else {
                            return
                        }
                        if let clientParams = joinCallResult.callInfo.clientParams {
                            strongSelf.ssrcMapping.removeAll()
                            var addedParticipants: [(UInt32, String?)] = []
                            for participant in joinCallResult.state.participants {
                                strongSelf.ssrcMapping[participant.ssrc] = participant.peer.id
                                //addedParticipants.append((participant.ssrc, participant.jsonParams))
                            }
                            strongSelf.callContext?.setJoinResponse(payload: clientParams, participants: addedParticipants)
                            
                            strongSelf.updateSessionState(internalState: .estabilished(info: joinCallResult.callInfo, clientParams: clientParams, localSsrc: ssrc, initialState: joinCallResult.state), audioSessionControl: strongSelf.audioSessionControl)
                        }
                    }, error: { error in
                        guard let strongSelf = self else {
                            return
                        }
                        if case .anonymousNotAllowed = error {
                            let presentationData = strongSelf.accountContext.sharedContext.currentPresentationData.with { $0 }
                            strongSelf.accountContext.sharedContext.mainWindow?.present(standardTextAlertController(theme: AlertControllerTheme(presentationData: presentationData), title: nil, text: presentationData.strings.VoiceChat_AnonymousDisabledAlertText, actions: [
                                TextAlertAction(type: .genericAction, title: presentationData.strings.Common_OK, action: {})
                            ]), on: .root, blockInteraction: false, completion: {})
                        } else if case .tooManyParticipants = error {
                            let presentationData = strongSelf.accountContext.sharedContext.currentPresentationData.with { $0 }
                            strongSelf.accountContext.sharedContext.mainWindow?.present(standardTextAlertController(theme: AlertControllerTheme(presentationData: presentationData), title: nil, text: presentationData.strings.VoiceChat_ChatFullAlertText, actions: [
                                TextAlertAction(type: .genericAction, title: presentationData.strings.Common_OK, action: {})
                            ]), on: .root, blockInteraction: false, completion: {})
                        }
                        strongSelf._canBeRemoved.set(.single(true))
                    }))
                }))
                
                self.networkStateDisposable.set((callContext.networkState
                |> deliverOnMainQueue).start(next: { [weak self] state in
                    guard let strongSelf = self else {
                        return
                    }
                    let mappedState: PresentationGroupCallState.NetworkState
                    switch state {
                    case .connecting:
                        mappedState = .connecting
                    case .connected:
                        mappedState = .connected
                    }
                    let wasConnecting = strongSelf.stateValue.networkState == .connecting
                    if strongSelf.stateValue.networkState != mappedState {
                        strongSelf.stateValue.networkState = mappedState
                    }
                    let isConnecting = mappedState == .connecting
                    
                    if strongSelf.isCurrentlyConnecting != isConnecting {
                        strongSelf.isCurrentlyConnecting = isConnecting
                        if isConnecting {
                            strongSelf.startCheckingCallIfNeeded()
                        } else {
                            strongSelf.checkCallDisposable?.dispose()
                            strongSelf.checkCallDisposable = nil
                        }
                    }
                    
                    if (wasConnecting != isConnecting && strongSelf.didConnectOnce) { //|| !strongSelf.didStartConnectingOnce {
                        if isConnecting {
                            let toneRenderer = PresentationCallToneRenderer(tone: .groupConnecting)
                            strongSelf.toneRenderer = toneRenderer
                            toneRenderer.setAudioSessionActive(strongSelf.isAudioSessionActive)
                        } else {
                            strongSelf.toneRenderer = nil
                        }
                    }
                    
                    if isConnecting {
                        strongSelf.didStartConnectingOnce = true
                    }
                    
                    if case .connected = state {
                        if !strongSelf.didConnectOnce {
                            strongSelf.didConnectOnce = true
                            
                            let toneRenderer = PresentationCallToneRenderer(tone: .groupJoined)
                            strongSelf.toneRenderer = toneRenderer
                            toneRenderer.setAudioSessionActive(strongSelf.isAudioSessionActive)
                        }
                    }
                }))
                
                self.audioLevelsDisposable.set((callContext.audioLevels
                |> deliverOnMainQueue).start(next: { [weak self] levels in
                    guard let strongSelf = self else {
                        return
                    }
                    var result: [(PeerId, UInt32, Float, Bool)] = []
                    var myLevel: Float = 0.0
                    var myLevelHasVoice: Bool = false
                    var missingSsrcs = Set<UInt32>()
                    for (ssrcKey, level, hasVoice) in levels {
                        var peerId: PeerId?
                        let ssrcValue: UInt32
                        switch ssrcKey {
                        case .local:
                            peerId = strongSelf.accountContext.account.peerId
                            ssrcValue = 0
                        case let .source(ssrc):
                            peerId = strongSelf.ssrcMapping[ssrc]
                            ssrcValue = ssrc
                        }
                        if let peerId = peerId {
                            if case .local = ssrcKey {
                                if !strongSelf.isMutedValue.isEffectivelyMuted {
                                    myLevel = level
                                    myLevelHasVoice = hasVoice
                                }
                            }
                            result.append((peerId, ssrcValue, level, hasVoice))
                        } else if ssrcValue != 0 {
                            missingSsrcs.insert(ssrcValue)
                        }
                    }
                    
                    strongSelf.speakingParticipantsContext.update(levels: result)
                    
                    let mappedLevel = myLevel * 1.5
                    strongSelf.myAudioLevelPipe.putNext(mappedLevel)
                    strongSelf.processMyAudioLevel(level: mappedLevel, hasVoice: myLevelHasVoice)
                    
                    if !missingSsrcs.isEmpty {
                        strongSelf.participantsContext?.ensureHaveParticipants(ssrcs: missingSsrcs)
                    }
                }))
            }
        }
        
        switch previousInternalState {
        case .estabilished:
            break
        default:
            if case let .estabilished(callInfo, clientParams, _, initialState) = internalState {
                self.summaryInfoState.set(.single(SummaryInfoState(info: callInfo)))
                
                self.stateValue.canManageCall = initialState.isCreator || initialState.adminIds.contains(self.accountContext.account.peerId)
                if self.stateValue.canManageCall && initialState.defaultParticipantsAreMuted.canChange {
                    self.stateValue.defaultParticipantMuteState = initialState.defaultParticipantsAreMuted.isMuted ? .muted : .unmuted
                }
                
                let accountContext = self.accountContext
                let peerId = self.peerId
                let rawAdminIds = Signal<Set<PeerId>, NoError> { subscriber in
                    let (disposable, _) = accountContext.peerChannelMemberCategoriesContextsManager.admins(postbox: accountContext.account.postbox, network: accountContext.account.network, accountPeerId: accountContext.account.peerId, peerId: peerId, updated: { list in
                        subscriber.putNext(Set(list.list.map { $0.peer.id }))
                    })
                    return disposable
                }
                |> runOn(.mainQueue())
                
                let adminIds = combineLatest(queue: .mainQueue(),
                    rawAdminIds,
                    accountContext.account.postbox.combinedView(keys: [.basicPeer(peerId)])
                )
                |> map { rawAdminIds, view -> Set<PeerId> in
                    var rawAdminIds = rawAdminIds
                    if let peerView = view.views[.basicPeer(peerId)] as? BasicPeerView, let peer = peerView.peer as? TelegramChannel {
                        if peer.hasPermission(.manageCalls) {
                            rawAdminIds.insert(accountContext.account.peerId)
                        } else {
                            rawAdminIds.remove(accountContext.account.peerId)
                        }
                    }
                    return rawAdminIds
                }
                |> distinctUntilChanged
                
                let participantsContext = GroupCallParticipantsContext(
                    account: self.accountContext.account,
                    peerId: self.peerId,
                    id: callInfo.id,
                    accessHash: callInfo.accessHash,
                    state: initialState
                )
                self.participantsContext = participantsContext
                self.participantsContextStateDisposable.set(combineLatest(queue: .mainQueue(),
                    participantsContext.state,
                    participantsContext.activeSpeakers,
                    self.speakingParticipantsContext.get(),
                    adminIds
                ).start(next: { [weak self] state, activeSpeakers, speakingParticipants, adminIds in
                    guard let strongSelf = self else {
                        return
                    }
                    
                    var topParticipants: [GroupCallParticipantsContext.Participant] = []
                    
                    var reportSpeakingParticipants: [PeerId: UInt32] = [:]
                    let timestamp = CACurrentMediaTime()
                    for (peerId, ssrc) in speakingParticipants {
                        let shouldReport: Bool
                        if let previousTimestamp = strongSelf.speakingParticipantsReportTimestamp[peerId] {
                            shouldReport = previousTimestamp + 1.0 < timestamp
                        } else {
                            shouldReport = true
                        }
                        if shouldReport {
                            strongSelf.speakingParticipantsReportTimestamp[peerId] = timestamp
                            reportSpeakingParticipants[peerId] = ssrc
                        }
                    }
                    
                    if !reportSpeakingParticipants.isEmpty {
                        Queue.mainQueue().justDispatch {
                            self?.participantsContext?.reportSpeakingParticipants(ids: reportSpeakingParticipants)
                        }
                    }
                    
                    var members = PresentationGroupCallMembers(
                        participants: [],
                        speakingParticipants: Set(speakingParticipants.keys),
                        totalCount: 0,
                        loadMoreToken: nil
                    )
                    
                    var updatedInvitedPeers = strongSelf.invitedPeersValue
                    var didUpdateInvitedPeers = false
                    
                    for participant in state.participants {
                        members.participants.append(participant)
                        
                        if topParticipants.count < 3 {
                            topParticipants.append(participant)
                        }
                        
                        strongSelf.ssrcMapping[participant.ssrc] = participant.peer.id
                        
                        if participant.peer.id == strongSelf.accountContext.account.peerId {
                            if let muteState = participant.muteState {
                                if muteState.canUnmute {
                                    switch strongSelf.isMutedValue {
                                    case let .muted(isPushToTalkActive):
                                        if !isPushToTalkActive {
                                            strongSelf.callContext?.setIsMuted(true)
                                        }
                                    case .unmuted:
                                        strongSelf.isMutedValue = .muted(isPushToTalkActive: false)
                                        strongSelf.callContext?.setIsMuted(true)
                                    }
                                } else {
                                    strongSelf.isMutedValue = .muted(isPushToTalkActive: false)
                                    strongSelf.callContext?.setIsMuted(true)
                                }
                                strongSelf.stateValue.muteState = muteState
                            } else if let currentMuteState = strongSelf.stateValue.muteState, !currentMuteState.canUnmute {
                                strongSelf.isMutedValue = .muted(isPushToTalkActive: false)
                                strongSelf.stateValue.muteState = GroupCallParticipantsContext.Participant.MuteState(canUnmute: true, mutedByYou: false)
                                strongSelf.callContext?.setIsMuted(true)
                            }
                        } else {
                            if let volume = participant.volume {
                                strongSelf.callContext?.setVolume(ssrc: participant.ssrc, volume: Double(volume) / 10000.0)
                            } else if participant.muteState?.mutedByYou == true {
                                strongSelf.callContext?.setVolume(ssrc: participant.ssrc, volume: 0.0)
                            }
                        }
                        
                        if let index = updatedInvitedPeers.firstIndex(of: participant.peer.id) {
                            updatedInvitedPeers.remove(at: index)
                            didUpdateInvitedPeers = true
                        }
                    }
                    
                    members.totalCount = state.totalCount
                    members.loadMoreToken = state.nextParticipantsFetchOffset
                    
                    strongSelf.membersValue = members
                    
                    strongSelf.stateValue.adminIds = adminIds
                    
                    strongSelf.stateValue.canManageCall = state.isCreator || adminIds.contains(strongSelf.accountContext.account.peerId)
                    if (state.isCreator || strongSelf.stateValue.adminIds.contains(strongSelf.accountContext.account.peerId)) && state.defaultParticipantsAreMuted.canChange {
                        strongSelf.stateValue.defaultParticipantMuteState = state.defaultParticipantsAreMuted.isMuted ? .muted : .unmuted
                    }
                    
                    strongSelf.summaryParticipantsState.set(.single(SummaryParticipantsState(
                        participantCount: state.totalCount,
                        topParticipants: topParticipants,
                        activeSpeakers: activeSpeakers
                    )))
                    
                    if didUpdateInvitedPeers {
                        strongSelf.invitedPeersValue = updatedInvitedPeers
                    }
                }))
                
                let postbox = self.accountContext.account.postbox
                self.memberEventsPipeDisposable.set((participantsContext.memberEvents
                |> mapToSignal { event -> Signal<PresentationGroupCallMemberEvent, NoError> in
                    return postbox.transaction { transaction -> Signal<PresentationGroupCallMemberEvent, NoError> in
                        if let peer = transaction.getPeer(event.peerId) {
                            return .single(PresentationGroupCallMemberEvent(peer: peer, joined: event.joined))
                        } else {
                            return .complete()
                        }
                    }
                    |> switchToLatest
                }
                |> deliverOnMainQueue).start(next: { [weak self] event in
                    self?.memberEventsPipe.putNext(event)
                }))
                
                if let isCurrentlyConnecting = self.isCurrentlyConnecting, isCurrentlyConnecting {
                    self.startCheckingCallIfNeeded()
                }
            }
        }
    }
    
    private func maybeRequestParticipants(ssrcs: Set<UInt32>) {
        var missingSsrcs = ssrcs
        missingSsrcs.subtract(self.processedMissingSsrcs)
        if missingSsrcs.isEmpty {
            return
        }
        self.processedMissingSsrcs.formUnion(ssrcs)
        
        var addedParticipants: [(UInt32, String?)] = []
        
        if let membersValue = self.membersValue {
            for participant in membersValue.participants {
                let participantSsrcs = participant.allSsrcs
                
                if !missingSsrcs.intersection(participantSsrcs).isEmpty {
                    missingSsrcs.subtract(participantSsrcs)
                    self.processedMissingSsrcs.formUnion(participantSsrcs)
                    
                    addedParticipants.append((participant.ssrc, participant.jsonParams))
                }
            }
        }
        
        if !addedParticipants.isEmpty {
            self.callContext?.addParticipants(participants: addedParticipants)
        }
        
        if !missingSsrcs.isEmpty {
            self.missingSsrcs.formUnion(missingSsrcs)
            self.maybeRequestMissingSsrcs()
        }
    }
    
    private func maybeRequestMissingSsrcs() {
        if self.isRequestingMissingSsrcs {
            return
        }
        if self.missingSsrcs.isEmpty {
            return
        }
        if case let .estabilished(callInfo, _, _, _) = self.internalState {
            self.isRequestingMissingSsrcs = true
            
            let requestedSsrcs = self.missingSsrcs
            self.missingSsrcsDisposable.set((getGroupCallParticipants(account: self.account, callId: callInfo.id, accessHash: callInfo.accessHash, offset: "", ssrcs: Array(requestedSsrcs), limit: 100)
            |> deliverOnMainQueue).start(next: { [weak self] state in
                guard let strongSelf = self else {
                    return
                }
                strongSelf.isRequestingMissingSsrcs = false
                strongSelf.missingSsrcs.subtract(requestedSsrcs)
                
                var addedParticipants: [(UInt32, String?)] = []
                
                for participant in state.participants {
                    addedParticipants.append((participant.ssrc, participant.jsonParams))
                }
                
                if !addedParticipants.isEmpty {
                    strongSelf.callContext?.addParticipants(participants: addedParticipants)
                }
                
                strongSelf.maybeRequestMissingSsrcs()
            }))
        }
    }
    
    private func startCheckingCallIfNeeded() {
        if self.checkCallDisposable != nil {
            return
        }
        if case let .estabilished(callInfo, _, ssrc, _) = self.internalState {
            let checkSignal = checkGroupCall(account: self.account, callId: callInfo.id, accessHash: callInfo.accessHash, ssrc: Int32(bitPattern: ssrc))
            
            self.checkCallDisposable = ((
                checkSignal
                |> castError(Bool.self)
                |> delay(4.0, queue: .mainQueue())
                |> mapToSignal { result -> Signal<Bool, Bool> in
                    if case .success = result {
                        return .fail(true)
                    } else {
                        return .single(true)
                    }
                }
            )
            |> restartIfError
            |> take(1)
            |> deliverOnMainQueue).start(completed: { [weak self] in
                guard let strongSelf = self else {
                    return
                }
                strongSelf.checkCallDisposable = nil
                strongSelf.requestCall()
            })
        }
    }
    
    private func updateIsAudioSessionActive(_ value: Bool) {
        if self.isAudioSessionActive != value {
            self.isAudioSessionActive = value
            self.toneRenderer?.setAudioSessionActive(value)
        }
    }
    
    private func markAsCanBeRemoved() {
        self.callContext?.stop()
        self._canBeRemoved.set(.single(true))
        
        if self.didConnectOnce {
            if let callManager = self.accountContext.sharedContext.callManager {
                let _ = (callManager.currentGroupCallSignal
                |> take(1)
                |> deliverOnMainQueue).start(next: { [weak self] call in
                    guard let strongSelf = self else {
                        return
                    }
                    if let call = call, call !== strongSelf {
                        strongSelf.wasRemoved.set(.single(true))
                        return
                    }
                    
                    let toneRenderer = PresentationCallToneRenderer(tone: .groupLeft)
                    strongSelf.toneRenderer = toneRenderer
                    toneRenderer.setAudioSessionActive(strongSelf.isAudioSessionActive)
                    
                    Queue.mainQueue().after(1.0, {
                        strongSelf.wasRemoved.set(.single(true))
                    })
                })
            }
        }
    }
    
    public func leave(terminateIfPossible: Bool) -> Signal<Bool, NoError> {
        if case let .estabilished(callInfo, _, localSsrc, _) = self.internalState {
            if terminateIfPossible {
                self.leaveDisposable.set((stopGroupCall(account: self.account, peerId: self.peerId, callId: callInfo.id, accessHash: callInfo.accessHash)
                |> deliverOnMainQueue).start(completed: { [weak self] in
                    guard let strongSelf = self else {
                        return
                    }
                    strongSelf.markAsCanBeRemoved()
                }))
            } else {
                self.leaveDisposable.set((leaveGroupCall(account: self.account, callId: callInfo.id, accessHash: callInfo.accessHash, source: localSsrc)
                |> deliverOnMainQueue).start(error: { [weak self] _ in
                    guard let strongSelf = self else {
                        return
                    }
                    strongSelf.markAsCanBeRemoved()
                }, completed: { [weak self] in
                    guard let strongSelf = self else {
                        return
                    }
                    strongSelf.markAsCanBeRemoved()
                }))
            }
        } else {
            self.markAsCanBeRemoved()
        }
        return self._canBeRemoved.get()
    }
    
    public func toggleIsMuted() {
        switch self.isMutedValue {
        case .muted:
            self.setIsMuted(action: .unmuted)
        case .unmuted:
            self.setIsMuted(action: .muted(isPushToTalkActive: false))
        }
    }
    
    public func setIsMuted(action: PresentationGroupCallMuteAction) {
        if self.isMutedValue == action {
            return
        }
        if let muteState = self.stateValue.muteState, !muteState.canUnmute {
            return
        }
        self.isMutedValue = action
        self.isMutedPromise.set(self.isMutedValue)
        let isEffectivelyMuted: Bool
        let isVisuallyMuted: Bool
        switch self.isMutedValue {
        case let .muted(isPushToTalkActive):
            isEffectivelyMuted = !isPushToTalkActive
            isVisuallyMuted = true
            let _ = self.updateMuteState(peerId: self.accountContext.account.peerId, isMuted: true)
        case .unmuted:
            isEffectivelyMuted = false
            isVisuallyMuted = false
            let _ = self.updateMuteState(peerId: self.accountContext.account.peerId, isMuted: false)
        }
        self.callContext?.setIsMuted(isEffectivelyMuted)
        
        if isVisuallyMuted {
            self.stateValue.muteState = GroupCallParticipantsContext.Participant.MuteState(canUnmute: true, mutedByYou: false)
        } else {
            self.stateValue.muteState = nil
        }
    }
    
    public func requestVideo() {
        if self.videoCapturer == nil {
            let videoCapturer = OngoingCallVideoCapturer()
            self.videoCapturer = videoCapturer
        }
        self.isVideo = true
        if let videoCapturer = self.videoCapturer {
            self.callContext?.requestVideo(videoCapturer)
        }
    }
    
    public func disableVideo() {
        self.isVideo = false
        if let _ = self.videoCapturer {
            self.videoCapturer = nil
            self.callContext?.disableVideo()
        }
    }
    
    public func setVolume(peerId: PeerId, volume: Int32, sync: Bool) {
        for (ssrc, id) in self.ssrcMapping {
            if id == peerId {
                self.callContext?.setVolume(ssrc: ssrc, volume: Double(volume) / 10000.0)
                if sync {
                    self.participantsContext?.updateMuteState(peerId: peerId, muteState: nil, volume: volume)
                }
                break
            }
        }
    }
    
    public func setFullSizeVideo(peerId: PeerId?) {
        var resolvedSsrc: UInt32?
        if let peerId = peerId {
            for (ssrc, id) in self.ssrcMapping {
                if id == peerId {
                    resolvedSsrc = ssrc
                    break
                }
            }
        }
        self.callContext?.setFullSizeVideoSsrc(ssrc: resolvedSsrc)
    }
    
    public func setCurrentAudioOutput(_ output: AudioSessionOutput) {
        guard self.currentSelectedAudioOutputValue != output else {
            return
        }
        self.currentSelectedAudioOutputValue = output
        
        self.updateProximityMonitoring()
        
        self.audioOutputStatePromise.set(.single((self.audioOutputStateValue.0, output))
        |> then(
            .single(self.audioOutputStateValue)
            |> delay(1.0, queue: Queue.mainQueue())
        ))
        
        if let audioSessionControl = self.audioSessionControl {
            audioSessionControl.setOutputMode(.custom(output))
        }
    }
    
    private func updateProximityMonitoring() {
        var shouldMonitorProximity = false
        switch self.currentSelectedAudioOutputValue {
        case .builtin:
            shouldMonitorProximity = true
        default:
            break
        }
        if case .muted(isPushToTalkActive: true) = self.isMutedValue {
            shouldMonitorProximity = false
        }
        
        if shouldMonitorProximity {
            if self.proximityManagerIndex == nil {
                self.proximityManagerIndex = DeviceProximityManager.shared().add { _ in
                }
            }
        } else {
            if let proximityManagerIndex = self.proximityManagerIndex {
                self.proximityManagerIndex = nil
                DeviceProximityManager.shared().remove(proximityManagerIndex)
            }
        }
    }
    
    private func updateAudioOutputs(availableOutputs: [AudioSessionOutput], currentOutput: AudioSessionOutput?) {
        if self.actualAudioOutputState?.0 != availableOutputs || self.actualAudioOutputState?.1 != currentOutput {
            self.actualAudioOutputState = (availableOutputs, currentOutput)
            
            self.setupAudioOutputs()
        }
    }
    
    private func setupAudioOutputs() {
        if let actualAudioOutputState = self.actualAudioOutputState, let currentOutput = actualAudioOutputState.1 {
            self.currentSelectedAudioOutputValue = currentOutput
            
            switch currentOutput {
            case .headphones, .speaker:
                break
            case let .port(port) where port.type == .bluetooth:
                break
            default:
                //self.setCurrentAudioOutput(.speaker)
                break
            }
        }
    }
    
    public func updateMuteState(peerId: PeerId, isMuted: Bool) -> GroupCallParticipantsContext.Participant.MuteState? {
        let canThenUnmute: Bool
        if isMuted {
            var mutedByYou = false
            if peerId == self.accountContext.account.peerId {
                canThenUnmute = true
            } else if self.stateValue.canManageCall {
                if self.stateValue.adminIds.contains(peerId) {
                    canThenUnmute = true
                } else {
                    canThenUnmute = false
                }
            } else if self.stateValue.adminIds.contains(self.accountContext.account.peerId) {
                canThenUnmute = true
            } else {
                self.setVolume(peerId: peerId, volume: 0, sync: false)
                mutedByYou = true
                canThenUnmute = true
            }
            let muteState = isMuted ? GroupCallParticipantsContext.Participant.MuteState(canUnmute: canThenUnmute, mutedByYou: mutedByYou) : nil
            self.participantsContext?.updateMuteState(peerId: peerId, muteState: muteState, volume: nil)
            return muteState
        } else {
            if peerId == self.accountContext.account.peerId {
                self.participantsContext?.updateMuteState(peerId: peerId, muteState: nil, volume: nil)
                return nil
            } else if self.stateValue.canManageCall || self.stateValue.adminIds.contains(self.accountContext.account.peerId) {
                let muteState = GroupCallParticipantsContext.Participant.MuteState(canUnmute: true, mutedByYou: false)
                self.participantsContext?.updateMuteState(peerId: peerId, muteState: muteState, volume: nil)
                return muteState
            } else {
                self.setVolume(peerId: peerId, volume: 10000, sync: true)
                self.participantsContext?.updateMuteState(peerId: peerId, muteState: nil, volume: nil)
                return nil
            }
        }
    }
    
    private func requestCall() {
        self.callContext?.stop()
        self.callContext = nil
        
        self.missingSsrcsDisposable.set(nil)
        self.missingSsrcs.removeAll()
        self.processedMissingSsrcs.removeAll()
        
        self.internalState = .requesting
        self.isCurrentlyConnecting = nil
        
        enum CallError {
            case generic
        }
        
        let account = self.account
        
        let currentCall: Signal<GroupCallInfo?, CallError>
        if let initialCall = self.initialCall {
            currentCall = getCurrentGroupCall(account: account, callId: initialCall.id, accessHash: initialCall.accessHash)
            |> mapError { _ -> CallError in
                return .generic
            }
            |> map { summary -> GroupCallInfo? in
                return summary?.info
            }
        } else {
            currentCall = .single(nil)
        }
        
        let currentOrRequestedCall = currentCall
        |> mapToSignal { callInfo -> Signal<GroupCallInfo?, CallError> in
            if let callInfo = callInfo {
                return .single(callInfo)
            } else {
                return .single(nil)
            }
        }
        
        self.joinDisposable.set(nil)
        self.requestDisposable.set((currentOrRequestedCall
        |> deliverOnMainQueue).start(next: { [weak self] value in
            guard let strongSelf = self else {
                return
            }
            
            if let value = value {
                strongSelf.initialCall = CachedChannelData.ActiveCall(id: value.id, accessHash: value.accessHash)
                
                strongSelf.updateSessionState(internalState: .active(value), audioSessionControl: strongSelf.audioSessionControl)
            } else {
                strongSelf._canBeRemoved.set(.single(true))
            }
        }))
    }
    
    public func invitePeer(_ peerId: PeerId) -> Bool {
        guard case let .estabilished(callInfo, _, _, _) = self.internalState, !self.invitedPeersValue.contains(peerId) else {
            return false
        }

        var updatedInvitedPeers = self.invitedPeersValue
        updatedInvitedPeers.insert(peerId, at: 0)
        self.invitedPeersValue = updatedInvitedPeers
        
        let _ = inviteToGroupCall(account: self.account, callId: callInfo.id, accessHash: callInfo.accessHash, peerId: peerId).start()
        
        return true
    }
    
    public func removedPeer(_ peerId: PeerId) {
        var updatedInvitedPeers = self.invitedPeersValue
        updatedInvitedPeers.removeAll(where: { $0 == peerId})
        self.invitedPeersValue = updatedInvitedPeers
    }
    
    private var currentMyAudioLevel: Float = 0.0
    private var currentMyAudioLevelTimestamp: Double = 0.0
    private var isSendingTyping: Bool = false
    
    private func restartMyAudioLevelTimer() {
        self.myAudioLevelTimer?.invalidate()
        let myAudioLevelTimer = SwiftSignalKit.Timer(timeout: 0.1, repeat: false, completion: { [weak self] in
            guard let strongSelf = self else {
                return
            }
            strongSelf.myAudioLevelTimer = nil
            
            let timestamp = CACurrentMediaTime()
            
            var shouldBeSendingTyping = false
            if strongSelf.currentMyAudioLevel > 0.01 && timestamp < strongSelf.currentMyAudioLevelTimestamp + 1.0 {
                strongSelf.restartMyAudioLevelTimer()
                shouldBeSendingTyping = true
            } else {
                if timestamp < strongSelf.currentMyAudioLevelTimestamp + 1.0 {
                    strongSelf.restartMyAudioLevelTimer()
                    shouldBeSendingTyping = true
                }
            }
            if shouldBeSendingTyping != strongSelf.isSendingTyping {
                strongSelf.isSendingTyping = shouldBeSendingTyping
                if shouldBeSendingTyping {
                    strongSelf.typingDisposable.set(strongSelf.accountContext.account.acquireLocalInputActivity(peerId: PeerActivitySpace(peerId: strongSelf.peerId, category: .voiceChat), activity: .speakingInGroupCall(timestamp: 0)))
                    strongSelf.restartMyAudioLevelTimer()
                } else {
                    strongSelf.typingDisposable.set(nil)
                }
            }
        }, queue: .mainQueue())
        self.myAudioLevelTimer = myAudioLevelTimer
        myAudioLevelTimer.start()
    }
    
    private func processMyAudioLevel(level: Float, hasVoice: Bool) {
        self.currentMyAudioLevel = level
        
        if level > 0.01 && hasVoice {
            self.currentMyAudioLevelTimestamp = CACurrentMediaTime()
            
            if self.myAudioLevelTimer == nil {
                self.restartMyAudioLevelTimer()
            }
        }
    }
    
    public func updateDefaultParticipantsAreMuted(isMuted: Bool) {
        self.participantsContext?.updateDefaultParticipantsAreMuted(isMuted: isMuted)
    }
    
<<<<<<< HEAD
=======
    public func makeIncomingVideoView(source: UInt32, completion: @escaping (PresentationCallVideoView?) -> Void) {
        self.callContext?.makeIncomingVideoView(source: source, completion: { view in
            if let view = view {
                let setOnFirstFrameReceived = view.setOnFirstFrameReceived
                let setOnOrientationUpdated = view.setOnOrientationUpdated
                let setOnIsMirroredUpdated = view.setOnIsMirroredUpdated
                completion(PresentationCallVideoView(
                    holder: view,
                    view: view.view,
                    setOnFirstFrameReceived: { f in
                        setOnFirstFrameReceived(f)
                    },
                    getOrientation: { [weak view] in
                        if let view = view {
                            let mappedValue: PresentationCallVideoView.Orientation
                            switch view.getOrientation() {
                            case .rotation0:
                                mappedValue = .rotation0
                            case .rotation90:
                                mappedValue = .rotation90
                            case .rotation180:
                                mappedValue = .rotation180
                            case .rotation270:
                                mappedValue = .rotation270
                            }
                            return mappedValue
                        } else {
                            return .rotation0
                        }
                    },
                    getAspect: { [weak view] in
                        if let view = view {
                            return view.getAspect()
                        } else {
                            return 0.0
                        }
                    },
                    setOnOrientationUpdated: { f in
                        setOnOrientationUpdated { value, aspect in
                            let mappedValue: PresentationCallVideoView.Orientation
                            switch value {
                            case .rotation0:
                                mappedValue = .rotation0
                            case .rotation90:
                                mappedValue = .rotation90
                            case .rotation180:
                                mappedValue = .rotation180
                            case .rotation270:
                                mappedValue = .rotation270
                            }
                            f?(mappedValue, aspect)
                        }
                    },
                    setOnIsMirroredUpdated: { f in
                        setOnIsMirroredUpdated { value in
                            f?(value)
                        }
                    }
                ))
            } else {
                completion(nil)
            }
        })
    }
    
>>>>>>> f275ed0c
    public func loadMoreMembers(token: String) {
        self.participantsContext?.loadMore(token: token)
    }
}<|MERGE_RESOLUTION|>--- conflicted
+++ resolved
@@ -299,13 +299,8 @@
                 }
             }
             
-<<<<<<< HEAD
-            var audioLevels: [(PeerId, Float, Bool)] = []
-            for (peerId, _, level, hasVoice) in levels {
-=======
             var audioLevels: [(PeerId, UInt32, Float, Bool)] = []
             for (peerId, source, level, hasVoice) in levels {
->>>>>>> f275ed0c
                 if level > 0.001 {
                     audioLevels.append((peerId, source, level, hasVoice))
                 }
@@ -1685,8 +1680,6 @@
         self.participantsContext?.updateDefaultParticipantsAreMuted(isMuted: isMuted)
     }
     
-<<<<<<< HEAD
-=======
     public func makeIncomingVideoView(source: UInt32, completion: @escaping (PresentationCallVideoView?) -> Void) {
         self.callContext?.makeIncomingVideoView(source: source, completion: { view in
             if let view = view {
@@ -1752,7 +1745,6 @@
         })
     }
     
->>>>>>> f275ed0c
     public func loadMoreMembers(token: String) {
         self.participantsContext?.loadMore(token: token)
     }
