--- conflicted
+++ resolved
@@ -273,13 +273,8 @@
             
             var validSpeakers: [PeerId: Participant] = [:]
             var silentParticipants = Set<PeerId>()
-<<<<<<< HEAD
-            var speakingParticipants = Set<PeerId>()
-            for (peerId, _, level, hasVoice) in levels {
-=======
             var speakingParticipants = [PeerId: UInt32]()
             for (peerId, ssrc, level, hasVoice) in levels {
->>>>>>> fb05647d
                 if level > speakingLevelThreshold && hasVoice {
                     validSpeakers[peerId] = Participant(ssrc: ssrc, timestamp: timestamp, level: level)
                     speakingParticipants[peerId] = ssrc
@@ -304,13 +299,8 @@
                 }
             }
             
-<<<<<<< HEAD
             var audioLevels: [(PeerId, UInt32, Float, Bool)] = []
             for (peerId, source, level, hasVoice) in levels {
-=======
-            var audioLevels: [(PeerId, Float, Bool)] = []
-            for (peerId, _, level, hasVoice) in levels {
->>>>>>> fb05647d
                 if level > 0.001 {
                     audioLevels.append((peerId, source, level, hasVoice))
                 }
@@ -988,17 +978,6 @@
                     var myLevel: Float = 0.0
                     var myLevelHasVoice: Bool = false
                     for (ssrcKey, level, hasVoice) in levels {
-<<<<<<< HEAD
-                        let source: UInt32
-                        let peerId: PeerId?
-                        switch ssrcKey {
-                        case .local:
-                            peerId = strongSelf.accountContext.account.peerId
-                            source = 0
-                        case let .source(ssrc):
-                            peerId = strongSelf.ssrcMapping[ssrc]
-                            source = ssrc
-=======
                         var peerId: PeerId?
                         let ssrcValue: UInt32
                         switch ssrcKey {
@@ -1008,7 +987,6 @@
                         case let .source(ssrc):
                             peerId = strongSelf.ssrcMapping[ssrc]
                             ssrcValue = ssrc
->>>>>>> fb05647d
                         }
                         if let peerId = peerId {
                             if case .local = ssrcKey {
@@ -1017,11 +995,7 @@
                                     myLevelHasVoice = hasVoice
                                 }
                             }
-<<<<<<< HEAD
-                            result.append((peerId, source, level, hasVoice))
-=======
                             result.append((peerId, ssrcValue, level, hasVoice))
->>>>>>> fb05647d
                         }
                     }
                     
@@ -1698,7 +1672,6 @@
         self.participantsContext?.updateDefaultParticipantsAreMuted(isMuted: isMuted)
     }
     
-<<<<<<< HEAD
     public func makeIncomingVideoView(source: UInt32, completion: @escaping (PresentationCallVideoView?) -> Void) {
         self.callContext?.makeIncomingVideoView(source: source, completion: { view in
             if let view = view {
@@ -1762,9 +1735,9 @@
                 completion(nil)
             }
         })
-=======
+    }
+    
     public func loadMoreMembers(token: String) {
         self.participantsContext?.loadMore(token: token)
->>>>>>> fb05647d
     }
 }