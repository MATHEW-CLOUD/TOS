import Foundation
import UIKit
import Display
import AsyncDisplayKit
import SwiftSignalKit
import TelegramPresentationData
import TelegramUIPreferences
import TelegramVoip
import TelegramAudio
import AccountContext
import Postbox
import TelegramCore
import SyncCore
import MergeLists
import ItemListUI
import AppBundle
import ContextUI
import ShareController
import DeleteChatPeerActionSheetItem
import UndoUI
import AlertUI
import PresentationDataUtils
import DirectionalPanGesture
import PeerInfoUI

private let panelBackgroundColor = UIColor(rgb: 0x1c1c1e)
private let secondaryPanelBackgroundColor = UIColor(rgb: 0x2c2c2e)
private let fullscreenBackgroundColor = UIColor(rgb: 0x000000)
private let dimColor = UIColor(white: 0.0, alpha: 0.5)

private func cornersImage(top: Bool, bottom: Bool, dark: Bool) -> UIImage? {
    if !top && !bottom {
        return nil
    }
    return generateImage(CGSize(width: 50.0, height: 50.0), rotatedContext: { (size, context) in
        let bounds = CGRect(origin: CGPoint(), size: size)
        context.setFillColor((dark ? fullscreenBackgroundColor : panelBackgroundColor).cgColor)
        context.fill(bounds)
        
        context.setBlendMode(.clear)
        
        var corners: UIRectCorner = []
        if top {
            corners.insert(.topLeft)
            corners.insert(.topRight)
        }
        if bottom {
            corners.insert(.bottomLeft)
            corners.insert(.bottomRight)
        }
        let path = UIBezierPath(roundedRect: bounds, byRoundingCorners: corners, cornerRadii: CGSize(width: 11.0, height: 11.0))
        context.addPath(path.cgPath)
        context.fillPath()
    })?.stretchableImage(withLeftCapWidth: 25, topCapHeight: 25)
}


private final class VoiceChatControllerTitleNode: ASDisplayNode {
    private var theme: PresentationTheme
    
    private let titleNode: ASTextNode
    private let infoNode: ASTextNode
    
    init(theme: PresentationTheme) {
        self.theme = theme
        
        self.titleNode = ASTextNode()
        self.titleNode.displaysAsynchronously = false
        self.titleNode.maximumNumberOfLines = 1
        self.titleNode.truncationMode = .byTruncatingTail
        self.titleNode.isOpaque = false
        
        self.infoNode = ASTextNode()
        self.infoNode.displaysAsynchronously = false
        self.infoNode.maximumNumberOfLines = 1
        self.infoNode.truncationMode = .byTruncatingTail
        self.infoNode.isOpaque = false
        
        super.init()
        
        self.addSubnode(self.titleNode)
        self.addSubnode(self.infoNode)
    }
    
    required init?(coder aDecoder: NSCoder) {
        fatalError("init(coder:) has not been implemented")
    }
    
    func update(size: CGSize, title: String, subtitle: String, transition: ContainedViewLayoutTransition) {
        var titleUpdated = false
        if let previousTitle = self.titleNode.attributedText?.string {
            titleUpdated = previousTitle != title
        }
        
        if titleUpdated, let snapshotView = self.titleNode.view.snapshotContentTree() {
            snapshotView.frame = self.titleNode.frame
            self.view.addSubview(snapshotView)
            
            snapshotView.layer.animateAlpha(from: 1.0, to: 0.0, duration: 0.2, removeOnCompletion: false, completion: { [weak snapshotView] _ in
                snapshotView?.removeFromSuperview()
            })
            
            self.titleNode.layer.animateAlpha(from: 0.0, to: 1.0, duration: 0.2)
        }
        
        self.titleNode.attributedText = NSAttributedString(string: title, font: Font.medium(17.0), textColor: UIColor(rgb: 0xffffff))
        self.infoNode.attributedText = NSAttributedString(string: subtitle, font: Font.regular(13.0), textColor: UIColor(rgb: 0xffffff, alpha: 0.5))
        
        let constrainedSize = CGSize(width: size.width - 120.0, height: size.height)
        let titleSize = self.titleNode.measure(constrainedSize)
        let infoSize = self.infoNode.measure(constrainedSize)
        let titleInfoSpacing: CGFloat = 0.0
        
        let combinedHeight = titleSize.height + infoSize.height + titleInfoSpacing
        
        self.titleNode.frame = CGRect(origin: CGPoint(x: floor((size.width - titleSize.width) / 2.0), y: floor((size.height - combinedHeight) / 2.0)), size: titleSize)
        self.infoNode.frame = CGRect(origin: CGPoint(x: floor((size.width - infoSize.width) / 2.0), y: floor((size.height - combinedHeight) / 2.0) + titleSize.height + titleInfoSpacing), size: infoSize)
    }
}

final class GroupVideoNode: ASDisplayNode {
    private let videoViewContainer: UIView
    private let videoView: PresentationCallVideoView
    
    private var validLayout: CGSize?
    
    var tapped: (() -> Void)?
    
    init(videoView: PresentationCallVideoView) {
        self.videoViewContainer = UIView()
        self.videoView = videoView
        
        super.init()
        
        self.videoViewContainer.addSubview(self.videoView.view)
        self.view.addSubview(self.videoViewContainer)
        
        videoView.setOnFirstFrameReceived({ [weak self] _ in
            Queue.mainQueue().async {
                guard let strongSelf = self else {
                    return
                }
                if let size = strongSelf.validLayout {
                    strongSelf.updateLayout(size: size, transition: .immediate)
                }
            }
        })
        
        videoView.setOnOrientationUpdated({ [weak self] _, _ in
            Queue.mainQueue().async {
                guard let strongSelf = self else {
                    return
                }
                if let size = strongSelf.validLayout {
                    strongSelf.updateLayout(size: size, transition: .immediate)
                }
            }
        })
        
        self.view.addGestureRecognizer(UITapGestureRecognizer(target: self, action: #selector(self.tapGesture(_:))))
    }
    
    @objc private func tapGesture(_ recognizer: UITapGestureRecognizer) {
        if case .ended = recognizer.state {
            self.tapped?()
        }
    }
    
    func updateLayout(size: CGSize, transition: ContainedViewLayoutTransition) {
        self.validLayout = size
        self.videoViewContainer.frame = CGRect(origin: CGPoint(), size: size)
        
        let orientation = self.videoView.getOrientation()
        var aspect = self.videoView.getAspect()
        if aspect <= 0.01 {
            aspect = 3.0 / 4.0
        }
        
        let rotatedAspect: CGFloat
        let angle: CGFloat
        let switchOrientation: Bool
        switch orientation {
        case .rotation0:
            angle = 0.0
            rotatedAspect = 1 / aspect
            switchOrientation = false
        case .rotation90:
            angle = CGFloat.pi / 2.0
            rotatedAspect = aspect
            switchOrientation = true
        case .rotation180:
            angle = CGFloat.pi
            rotatedAspect = 1 / aspect
            switchOrientation = false
        case .rotation270:
            angle = CGFloat.pi * 3.0 / 2.0
            rotatedAspect = aspect
            switchOrientation = true
        }
        
        var rotatedVideoSize = CGSize(width: 100.0, height: rotatedAspect * 100.0)
        
        if size.width < 100.0 || true {
            rotatedVideoSize = rotatedVideoSize.aspectFilled(size)
        } else {
            rotatedVideoSize = rotatedVideoSize.aspectFitted(size)
        }
        
        if switchOrientation {
            rotatedVideoSize = CGSize(width: rotatedVideoSize.height, height: rotatedVideoSize.width)
        }
        var rotatedVideoFrame = CGRect(origin: CGPoint(x: floor((size.width - rotatedVideoSize.width) / 2.0), y: floor((size.height - rotatedVideoSize.height) / 2.0)), size: rotatedVideoSize)
        rotatedVideoFrame.origin.x = floor(rotatedVideoFrame.origin.x)
        rotatedVideoFrame.origin.y = floor(rotatedVideoFrame.origin.y)
        rotatedVideoFrame.size.width = ceil(rotatedVideoFrame.size.width)
        rotatedVideoFrame.size.height = ceil(rotatedVideoFrame.size.height)
        self.videoView.view.center = rotatedVideoFrame.center
        self.videoView.view.bounds = CGRect(origin: CGPoint(), size: rotatedVideoFrame.size)
        
        let transition: ContainedViewLayoutTransition = .immediate
        transition.updateTransformRotation(view: self.videoView.view, angle: angle)
    }
}

private final class MainVideoContainerNode: ASDisplayNode {
    private let context: AccountContext
    private let call: PresentationGroupCall
    
    private var currentVideoNode: GroupVideoNode?
    private var currentPeer: (PeerId, UInt32)?
    
    private var validLayout: CGSize?
    
    init(context: AccountContext, call: PresentationGroupCall) {
        self.context = context
        self.call = call
        
        super.init()
        
        self.backgroundColor = .black
    }
    
    func updatePeer(peer: (peerId: PeerId, source: UInt32)?) {
        if self.currentPeer?.0 == peer?.0 && self.currentPeer?.1 == peer?.1 {
            return
        }
        self.currentPeer = peer
        if let (peerId, source) = peer {
            self.call.makeIncomingVideoView(source: source, completion: { [weak self] videoView in
                Queue.mainQueue().async {
                    guard let strongSelf = self, let videoView = videoView else {
                        return
                    }
                    let videoNode = GroupVideoNode(videoView: videoView)
                    if let currentVideoNode = strongSelf.currentVideoNode {
                        currentVideoNode.removeFromSupernode()
                        strongSelf.currentVideoNode = nil
                    }
                    strongSelf.currentVideoNode = videoNode
                    strongSelf.addSubnode(videoNode)
                    if let size = strongSelf.validLayout {
                        strongSelf.update(size: size, transition: .immediate)
                    }
                }
            })
        } else {
            if let currentVideoNode = self.currentVideoNode {
                currentVideoNode.removeFromSupernode()
                self.currentVideoNode = nil
            }
        }
    }
    
    func update(size: CGSize, transition: ContainedViewLayoutTransition) {
        self.validLayout = size
        
        if let currentVideoNode = self.currentVideoNode {
            transition.updateFrame(node: currentVideoNode, frame: CGRect(origin: CGPoint(), size: size))
            currentVideoNode.updateLayout(size: size, transition: .immediate)
        }
    }
}

public final class VoiceChatController: ViewController {
    private final class Node: ViewControllerTracingNode, UIGestureRecognizerDelegate {
        private struct ListTransition {
            let deletions: [ListViewDeleteItem]
            let insertions: [ListViewInsertItem]
            let updates: [ListViewUpdateItem]
            let isLoading: Bool
            let isEmpty: Bool
            let canInvite: Bool
            let crossFade: Bool
            let count: Int
            let animated: Bool
        }
        
        private struct State: Equatable {
            var revealedPeerId: PeerId?
        }
        
        private final class Interaction {
            let updateIsMuted: (PeerId, Bool) -> Void
            let openPeer: (PeerId) -> Void
            let openInvite: () -> Void
            let peerContextAction: (PeerEntry, ASDisplayNode, ContextGesture?) -> Void
            let setPeerIdWithRevealedOptions: (PeerId?, PeerId?) -> Void
            let getPeerVideo: (UInt32) -> GroupVideoNode?
            
            private var audioLevels: [PeerId: ValuePipe<Float>] = [:]
            
            init(
                updateIsMuted: @escaping (PeerId, Bool) -> Void,
                openPeer: @escaping (PeerId) -> Void,
                openInvite: @escaping () -> Void,
                peerContextAction: @escaping (PeerEntry, ASDisplayNode, ContextGesture?) -> Void,
                setPeerIdWithRevealedOptions: @escaping (PeerId?, PeerId?) -> Void,
                getPeerVideo: @escaping (UInt32) -> GroupVideoNode?
            ) {
                self.updateIsMuted = updateIsMuted
                self.openPeer = openPeer
                self.openInvite = openInvite
                self.peerContextAction = peerContextAction
                self.setPeerIdWithRevealedOptions = setPeerIdWithRevealedOptions
                self.getPeerVideo = getPeerVideo
            }
            
            func getAudioLevel(_ peerId: PeerId) -> Signal<Float, NoError> {
                let signal: Signal<Float, NoError>
                if let current = self.audioLevels[peerId] {
                    signal = current.signal()
                } else {
                    let value = ValuePipe<Float>()
                    self.audioLevels[peerId] = value
                    signal = value.signal()
                }
                return signal
                |> mapToSignal { value in
                    return .single(value)
                }
            }
            
            func updateAudioLevels(_ levels: [(PeerId, UInt32, Float, Bool)], reset: Bool = false) {
                var updated = Set<PeerId>()
                for (peerId, _, level, _) in levels {
                    if let pipe = self.audioLevels[peerId] {
                        if reset {
                            pipe.putNext(level)
                        } else {
                            pipe.putNext(max(0.001, level))
                        }
                        updated.insert(peerId)
                    }
                }
                if !reset {
                    for (peerId, pipe) in self.audioLevels {
                        if !updated.contains(peerId) {
                            pipe.putNext(0.0)
                        }
                    }
                }
            }
        }
        
        private struct PeerEntry: Comparable, Identifiable {
            enum State {
                case listening
                case speaking
                case invited
            }
            
            var peer: Peer
            var ssrc: UInt32
            var presence: TelegramUserPresence?
            var activityTimestamp: Int32
            var state: State
            var muteState: GroupCallParticipantsContext.Participant.MuteState?
            var revealed: Bool?
            var canManageCall: Bool
            var volume: Int32?
            
            var stableId: PeerId {
                return self.peer.id
            }
            
            static func ==(lhs: PeerEntry, rhs: PeerEntry) -> Bool {
                if !lhs.peer.isEqual(rhs.peer) {
                    return false
                }
                if lhs.ssrc != rhs.ssrc {
                    return false
                }
                if lhs.presence != rhs.presence {
                    return false
                }
                if lhs.activityTimestamp != rhs.activityTimestamp {
                    return false
                }
                if lhs.state != rhs.state {
                    return false
                }
                if lhs.muteState != rhs.muteState {
                    return false
                }
                if lhs.revealed != rhs.revealed {
                    return false
                }
                if lhs.canManageCall != rhs.canManageCall {
                    return false
                }
                if lhs.volume != rhs.volume {
                    return false
                }
                return true
            }
            
            static func <(lhs: PeerEntry, rhs: PeerEntry) -> Bool {
                if lhs.activityTimestamp != rhs.activityTimestamp {
                    return lhs.activityTimestamp > rhs.activityTimestamp
                }
                return lhs.peer.id < rhs.peer.id
            }
        }
        
        private enum EntryId: Hashable {
            case invite
            case peerId(PeerId)
            
            static func <(lhs: EntryId, rhs: EntryId) -> Bool {
                return lhs.hashValue < rhs.hashValue
            }
            
            static func ==(lhs: EntryId, rhs: EntryId) -> Bool {
                switch lhs {
                    case .invite:
                        switch rhs {
                            case .invite:
                                return true
                            default:
                                return false
                        }
                    case let .peerId(lhsId):
                        switch rhs {
                            case let .peerId(rhsId):
                                return lhsId == rhsId
                            default:
                                return false
                        }
                }
            }
        }
        
        private enum ListEntry: Comparable, Identifiable {
            case invite(PresentationTheme, PresentationStrings, String)
            case peer(PeerEntry)
            
            var stableId: EntryId {
                switch self {
                    case .invite:
                        return .invite
                    case let .peer(peerEntry):
                        return .peerId(peerEntry.peer.id)
                }
            }
            
            static func ==(lhs: ListEntry, rhs: ListEntry) -> Bool {
                switch lhs {
                    case let .invite(lhsTheme, lhsStrings, lhsText):
                        if case let .invite(rhsTheme, rhsStrings, rhsText) = rhs, lhsTheme === rhsTheme, lhsStrings === rhsStrings, lhsText == rhsText {
                            return true
                        } else {
                            return false
                        }
                    case let .peer(lhsPeerEntry):
                        switch rhs {
                            case let .peer(rhsPeerEntry):
                                return lhsPeerEntry == rhsPeerEntry
                            default:
                                return false
                        }
                }
            }

            static func <(lhs: ListEntry, rhs: ListEntry) -> Bool {
                switch lhs {
                    case .invite:
                        return true
                    case let .peer(lhsPeerEntry):
                        switch rhs {
                            case .invite:
                                return false
                            case let .peer(rhsPeerEntry):
                                return lhsPeerEntry < rhsPeerEntry
                        }
                }
            }
            
            func item(context: AccountContext, presentationData: PresentationData, interaction: Interaction) -> ListViewItem {
                switch self {
                    case let .invite(_, _, text):
                        return VoiceChatActionItem(presentationData: ItemListPresentationData(presentationData), title: text, icon: .generic(UIImage(bundleImageName: "Chat/Context Menu/AddUser")!), action: {
                            interaction.openInvite()
                        })
                    case let .peer(peerEntry):
                        let peer = peerEntry.peer
                        
                        let text: VoiceChatParticipantItem.ParticipantText
                        let icon: VoiceChatParticipantItem.Icon
                        switch peerEntry.state {
                        case .listening:
                            if let muteState = peerEntry.muteState, muteState.mutedByYou {
                                text = .text(presentationData.strings.VoiceChat_StatusMutedForYou, .destructive)
                            } else {
                                text = .text(presentationData.strings.VoiceChat_StatusListening, .accent)
                            }
                            let microphoneColor: UIColor
                            if let muteState = peerEntry.muteState, !muteState.canUnmute || muteState.mutedByYou {
                                microphoneColor = UIColor(rgb: 0xff3b30)
                            } else {
                                microphoneColor = UIColor(rgb: 0x979797)
                            }
                            icon = .microphone(peerEntry.muteState != nil, microphoneColor)
                        case .speaking:
                            if let muteState = peerEntry.muteState, muteState.mutedByYou {
                                text = .text(presentationData.strings.VoiceChat_StatusMutedForYou, .destructive)
                                icon = .microphone(true, UIColor(rgb: 0xff3b30))
                            } else {
                                let volumeValue = peerEntry.volume.flatMap { $0 / 100 }
                                if let volume = volumeValue, volume != 100 {
                                    text = .text("\(volume)% \(presentationData.strings.VoiceChat_StatusSpeaking)", .constructive)
                                } else {
                                    text = .text(presentationData.strings.VoiceChat_StatusSpeaking, .constructive)
                                }
                                icon = .microphone(false, UIColor(rgb: 0x34c759))
                            }
                        case .invited:
                            text = .text(presentationData.strings.VoiceChat_StatusInvited, .generic)
                            icon = .invite(true)
                        }
                        
                        let revealOptions: [VoiceChatParticipantItem.RevealOption] = []
                        
                        return VoiceChatParticipantItem(presentationData: ItemListPresentationData(presentationData), dateTimeFormat: presentationData.dateTimeFormat, nameDisplayOrder: presentationData.nameDisplayOrder, context: context, peer: peer, ssrc: peerEntry.ssrc, presence: peerEntry.presence, text: text, icon: icon, enabled: true, selectable: peer.id != context.account.peerId || peerEntry.canManageCall, getAudioLevel: { return interaction.getAudioLevel(peer.id) }, getVideo: {
                            return interaction.getPeerVideo(peerEntry.ssrc)
                        }, revealOptions: revealOptions, revealed: peerEntry.revealed, setPeerIdWithRevealedOptions: { peerId, fromPeerId in
                            interaction.setPeerIdWithRevealedOptions(peerId, fromPeerId)
                        }, action: { node in
                            interaction.peerContextAction(peerEntry, node, nil)
                        }, contextAction: nil)
                }
            }
        }
        
<<<<<<< HEAD
        private func preparedTransition(from fromEntries: [ListEntry], to toEntries: [ListEntry], isLoading: Bool, isEmpty: Bool, crossFade: Bool, animated: Bool, context: AccountContext, presentationData: PresentationData, interaction: Interaction) -> ListTransition {
=======
        private func preparedTransition(from fromEntries: [ListEntry], to toEntries: [ListEntry], isLoading: Bool, isEmpty: Bool, canInvite: Bool, crossFade: Bool, animated: Bool, context: AccountContext, presentationData: PresentationData, interaction: Interaction) -> ListTransition {
>>>>>>> f275ed0c
            let (deleteIndices, indicesAndItems, updateIndices) = mergeListsStableWithUpdates(leftList: fromEntries, rightList: toEntries)
            
            let deletions = deleteIndices.map { ListViewDeleteItem(index: $0, directionHint: nil) }
            let insertions = indicesAndItems.map { ListViewInsertItem(index: $0.0, previousIndex: $0.2, item: $0.1.item(context: context, presentationData: presentationData, interaction: interaction), directionHint: nil) }
            let updates = updateIndices.map { ListViewUpdateItem(index: $0.0, previousIndex: $0.2, item: $0.1.item(context: context, presentationData: presentationData, interaction: interaction), directionHint: nil) }
            
<<<<<<< HEAD
            return ListTransition(deletions: deletions, insertions: insertions, updates: updates, isLoading: isLoading, isEmpty: isEmpty, crossFade: crossFade, count: toEntries.count, animated: animated)
=======
            return ListTransition(deletions: deletions, insertions: insertions, updates: updates, isLoading: isLoading, isEmpty: isEmpty, canInvite: canInvite, crossFade: crossFade, count: toEntries.count, animated: animated)
>>>>>>> f275ed0c
        }
        
        private weak var controller: VoiceChatController?
        private let sharedContext: SharedAccountContext
        private let context: AccountContext
        private let call: PresentationGroupCall
        private var presentationData: PresentationData
        private var presentationDataDisposable: Disposable?
        private var darkTheme: PresentationTheme
        
        private let dimNode: ASDisplayNode
        private let contentContainer: ASDisplayNode
        private let backgroundNode: ASDisplayNode
        private var mainVideoContainer: MainVideoContainerNode?
        private let listNode: ListView
        private let topPanelNode: ASDisplayNode
        private let topPanelEdgeNode: ASDisplayNode
        private let topPanelBackgroundNode: ASDisplayNode
        private let recButton: VoiceChatHeaderButton
        private let optionsButton: VoiceChatHeaderButton
        private let closeButton: VoiceChatHeaderButton
        private let topCornersNode: ASImageNode
        fileprivate let bottomPanelNode: ASDisplayNode
        private let bottomPanelBackgroundNode: ASDisplayNode
        private let bottomCornersNode: ASImageNode
        fileprivate let audioOutputNode: CallControllerButtonItemNode
        fileprivate let cameraButtonNode: CallControllerButtonItemNode
        fileprivate let leaveNode: CallControllerButtonItemNode
        fileprivate let actionButton: VoiceChatActionButton
        private let leftBorderNode: ASDisplayNode
        private let rightBorderNode: ASDisplayNode
        
        private let titleNode: VoiceChatControllerTitleNode
        
        private var enqueuedTransitions: [ListTransition] = []
        private var floatingHeaderOffset: CGFloat?
        
        private var validLayout: (ContainerViewLayout, CGFloat)?
        private var didSetContentsReady: Bool = false
        private var didSetDataReady: Bool = false
        
        private var peer: Peer?
        private var currentTitle: String = ""
        private var currentSubtitle: String = ""
        private var currentCallMembers: ([GroupCallParticipantsContext.Participant], String?)?
        private var currentInvitedPeers: [Peer]?
        private var currentSpeakingPeers: Set<PeerId>?
        private var currentContentOffset: CGFloat?
        private var ignoreScrolling = false
        private var accountPeer: Peer?
        private var currentAudioButtonColor: UIColor?
        
        private var currentEntries: [ListEntry] = []
        
        private var peerViewDisposable: Disposable?
        private let leaveDisposable = MetaDisposable()
        
        private var isMutedDisposable: Disposable?
        private var callStateDisposable: Disposable?
        
        private var pushingToTalk = false
        private let hapticFeedback = HapticFeedback()
        
        private var callState: PresentationGroupCallState?
        
        private var currentLoadToken: String?
        
        private var effectiveMuteState: GroupCallParticipantsContext.Participant.MuteState? {
            if self.pushingToTalk {
                return nil
            } else {
                return self.callState?.muteState
            }
        }
        
        private var audioOutputStateDisposable: Disposable?
        private var audioOutputState: ([AudioSessionOutput], AudioSessionOutput?)?
        
        private var audioLevelsDisposable: Disposable?
        private var myAudioLevelDisposable: Disposable?
        private var memberStatesDisposable: Disposable?
        private var actionButtonColorDisposable: Disposable?
        
        private var itemInteraction: Interaction?
                
        private let inviteDisposable = MetaDisposable()
        
        private let memberEventsDisposable = MetaDisposable()
        private let voiceSourcesDisposable = MetaDisposable()
        
        private var requestedVideoSources = Set<UInt32>()
        private var videoNodes: [(PeerId, UInt32, GroupVideoNode)] = []
        
        private var currentDominantSpeakerWithVideo: (PeerId, UInt32)?
        
        init(controller: VoiceChatController, sharedContext: SharedAccountContext, call: PresentationGroupCall) {
            self.controller = controller
            self.sharedContext = sharedContext
            self.context = call.accountContext
            self.call = call
            
            let presentationData = sharedContext.currentPresentationData.with { $0 }
            self.presentationData = presentationData
            
            self.darkTheme = defaultDarkColorPresentationTheme
            self.currentSubtitle = self.presentationData.strings.SocksProxySetup_ProxyStatusConnecting
            
            self.dimNode = ASDisplayNode()
            self.dimNode.backgroundColor = dimColor
            
            self.contentContainer = ASDisplayNode()
            self.contentContainer.isHidden = true
            
            self.backgroundNode = ASDisplayNode()
            self.backgroundNode.backgroundColor = secondaryPanelBackgroundColor
            self.backgroundNode.clipsToBounds = false
            
            if false {
                self.mainVideoContainer = MainVideoContainerNode(context: call.accountContext, call: call)
            }
            
            self.listNode = ListView()
            self.listNode.verticalScrollIndicatorColor = UIColor(white: 1.0, alpha: 0.3)
            self.listNode.clipsToBounds = true
            self.listNode.scroller.bounces = false
            self.listNode.accessibilityPageScrolledString = { row, count in
                return presentationData.strings.VoiceOver_ScrollStatus(row, count).0
            }
            
            self.topPanelNode = ASDisplayNode()
            self.topPanelNode.clipsToBounds = false
            
            self.topPanelBackgroundNode = ASDisplayNode()
            self.topPanelBackgroundNode.backgroundColor = panelBackgroundColor
            self.topPanelBackgroundNode.isUserInteractionEnabled = false
            
            self.topPanelEdgeNode = ASDisplayNode()
            self.topPanelEdgeNode.backgroundColor = panelBackgroundColor
            self.topPanelEdgeNode.cornerRadius = 12.0
            self.topPanelEdgeNode.isUserInteractionEnabled = false
            if #available(iOS 11.0, *) {
                self.topPanelEdgeNode.layer.maskedCorners = [.layerMinXMinYCorner, .layerMaxXMinYCorner]
            }
            
            self.recButton = VoiceChatHeaderButton(rec: true)
            self.recButton.setImage(optionsBackgroundImage(dark: false))
            self.recButton.isHidden = true
            self.optionsButton = VoiceChatHeaderButton()
            self.optionsButton.setImage(optionsButtonImage(dark: false))
            self.closeButton = VoiceChatHeaderButton()
            self.closeButton.setImage(closeButtonImage(dark: false))
            
            self.titleNode = VoiceChatControllerTitleNode(theme: self.presentationData.theme)
            self.titleNode.isUserInteractionEnabled = false
            
            self.topCornersNode = ASImageNode()
            self.topCornersNode.displaysAsynchronously = false
            self.topCornersNode.displayWithoutProcessing = true
            self.topCornersNode.image = cornersImage(top: true, bottom: false, dark: false)
            
            self.bottomPanelNode = ASDisplayNode()
            self.bottomPanelNode.clipsToBounds = false
            
            self.bottomPanelBackgroundNode = ASDisplayNode()
            self.bottomPanelBackgroundNode.backgroundColor = panelBackgroundColor
            
            self.bottomCornersNode = ASImageNode()
            self.bottomCornersNode.displaysAsynchronously = false
            self.bottomCornersNode.displayWithoutProcessing = true
            self.bottomCornersNode.image = cornersImage(top: false, bottom: true, dark: false)
            
            self.audioOutputNode = CallControllerButtonItemNode()
            self.cameraButtonNode = CallControllerButtonItemNode()
            self.leaveNode = CallControllerButtonItemNode()
            self.actionButton = VoiceChatActionButton()

            self.leftBorderNode = ASDisplayNode()
            self.leftBorderNode.backgroundColor = panelBackgroundColor
            self.leftBorderNode.isUserInteractionEnabled = false
            self.leftBorderNode.clipsToBounds = false
            
            self.rightBorderNode = ASDisplayNode()
            self.rightBorderNode.backgroundColor = panelBackgroundColor
            self.rightBorderNode.isUserInteractionEnabled = false
            self.rightBorderNode.clipsToBounds = false
            
            super.init()
            
            let statePromise = ValuePromise(State(), ignoreRepeated: true)
            let stateValue = Atomic(value: State())
            let updateState: ((State) -> State) -> Void = { f in
                statePromise.set(stateValue.modify { f($0) })
            }
            
            self.itemInteraction = Interaction(
                updateIsMuted: { [weak self] peerId, isMuted in
                    let _ = self?.call.updateMuteState(peerId: peerId, isMuted: isMuted)
            }, openPeer: { [weak self] peerId in
                if let strongSelf = self, let navigationController = strongSelf.controller?.parentNavigationController {
                    /*let context = strongSelf.context
                    strongSelf.controller?.dismiss(completion: {
                        Queue.mainQueue().justDispatch {
                            context.sharedContext.navigateToChatController(NavigateToChatControllerParams(navigationController: navigationController, context: context, chatLocation: .peer(peerId), keepStack: .always, purposefulAction: {}, peekData: nil))
                        }
                    })*/
                    for entry in strongSelf.currentEntries {
                        switch entry {
                        case let .peer(peer):
                            if peer.peer.id == peerId {
                                let source = peer.ssrc
                                if strongSelf.currentDominantSpeakerWithVideo?.0 != peerId || strongSelf.currentDominantSpeakerWithVideo?.1 != source {
                                    strongSelf.currentDominantSpeakerWithVideo = (peerId, source)
                                    strongSelf.call.setFullSizeVideo(peerId: peerId)
                                    strongSelf.mainVideoContainer?.updatePeer(peer: (peerId: peerId, source: source))
                                } else {
                                    strongSelf.currentDominantSpeakerWithVideo = nil
                                    strongSelf.call.setFullSizeVideo(peerId: nil)
                                    strongSelf.mainVideoContainer?.updatePeer(peer: nil)
                                }
                            }
                        default:
                            break
                        }
                    }
                }
            }, openInvite: { [weak self] in
                guard let strongSelf = self else {
                    return
                }
                
                let groupPeerId = strongSelf.call.peerId
                let _ = (strongSelf.context.account.postbox.transaction { transaction -> Peer? in
                    return transaction.getPeer(groupPeerId)
                }
                |> deliverOnMainQueue).start(next: { groupPeer in
                    guard let strongSelf = self else {
                        return
                    }
                    guard let groupPeer = groupPeer else {
                        return
                    }
                    
                    var filters: [ChannelMembersSearchFilter] = []
                    if let (currentCallMembers, _) = strongSelf.currentCallMembers {
                        filters.append(.disable(Array(currentCallMembers.map { $0.peer.id })))
                    }
                    if let groupPeer = groupPeer as? TelegramChannel {
                        if !groupPeer.hasPermission(.inviteMembers) {
                            filters.append(.excludeNonMembers)
                        }
                    } else if let groupPeer = groupPeer as? TelegramGroup {
                        if groupPeer.hasBannedPermission(.banAddMembers) {
                            filters.append(.excludeNonMembers)
                        }
                    }
                    filters.append(.excludeBots)
                    
                    var dismissController: (() -> Void)?
                    let controller = ChannelMembersSearchController(context: strongSelf.context, peerId: groupPeer.id, forceTheme: strongSelf.darkTheme, mode: .inviteToCall, filters: filters, openPeer: { peer, participant in
                        guard let strongSelf = self else {
                            dismissController?()
                            return
                        }
                        
                        let presentationData = strongSelf.context.sharedContext.currentPresentationData.with { $0 }
                        if peer.id == strongSelf.context.account.peerId {
                            return
                        }
                        if let participant = participant {
                            dismissController?()
                            
                            if strongSelf.call.invitePeer(participant.peer.id) {
                                strongSelf.presentUndoOverlay(content: .invitedToVoiceChat(context: strongSelf.context, peer: participant.peer, text: strongSelf.presentationData.strings.VoiceChat_InvitedPeerText(peer.displayTitle(strings: strongSelf.presentationData.strings, displayOrder: strongSelf.presentationData.nameDisplayOrder)).0), action: { _ in return false })
                            }
                        } else {
                            strongSelf.controller?.present(textAlertController(context: strongSelf.context, forceTheme: strongSelf.darkTheme, title: nil, text: strongSelf.presentationData.strings.VoiceChat_InviteMemberToGroupFirstText(peer.displayTitle(strings: strongSelf.presentationData.strings, displayOrder: strongSelf.presentationData.nameDisplayOrder), groupPeer.displayTitle(strings: strongSelf.presentationData.strings, displayOrder: strongSelf.presentationData.nameDisplayOrder)).0, actions: [TextAlertAction(type: .genericAction, title: presentationData.strings.Common_Cancel, action: {}), TextAlertAction(type: .defaultAction, title: presentationData.strings.VoiceChat_InviteMemberToGroupFirstAdd, action: {
                                guard let strongSelf = self else {
                                    return
                                }
                                
                                if let groupPeer = groupPeer as? TelegramChannel {
                                    let selfController = strongSelf.controller
                                    let inviteDisposable = strongSelf.inviteDisposable
                                    var inviteSignal = strongSelf.context.peerChannelMemberCategoriesContextsManager.addMembers(account: strongSelf.context.account, peerId: groupPeer.id, memberIds: [peer.id])
                                    var cancelImpl: (() -> Void)?
                                    let progressSignal = Signal<Never, NoError> { [weak selfController] subscriber in
                                        let controller = OverlayStatusController(theme: presentationData.theme, type: .loading(cancelled: {
                                            cancelImpl?()
                                        }))
                                        selfController?.present(controller, in: .window(.root))
                                        return ActionDisposable { [weak controller] in
                                            Queue.mainQueue().async() {
                                                controller?.dismiss()
                                            }
                                        }
                                    }
                                    |> runOn(Queue.mainQueue())
                                    |> delay(0.15, queue: Queue.mainQueue())
                                    let progressDisposable = progressSignal.start()
                                    
                                    inviteSignal = inviteSignal
                                    |> afterDisposed {
                                        Queue.mainQueue().async {
                                            progressDisposable.dispose()
                                        }
                                    }
                                    cancelImpl = {
                                        inviteDisposable.set(nil)
                                    }
                                    
                                    inviteDisposable.set((inviteSignal |> deliverOnMainQueue).start(error: { error in
                                        dismissController?()
                                        guard let strongSelf = self else {
                                            return
                                        }
                                        let presentationData = strongSelf.context.sharedContext.currentPresentationData.with { $0 }
                                        
                                        let text: String
                                        switch error {
                                            case .limitExceeded:
                                                text = presentationData.strings.Channel_ErrorAddTooMuch
                                            case .tooMuchJoined:
                                                text = presentationData.strings.Invite_ChannelsTooMuch
                                            case .generic:
                                                text = presentationData.strings.Login_UnknownError
                                            case .restricted:
                                                text = presentationData.strings.Channel_ErrorAddBlocked
                                            case .notMutualContact:
                                                if case .broadcast = groupPeer.info {
                                                    text = presentationData.strings.Channel_AddUserLeftError
                                                } else {
                                                    text = presentationData.strings.GroupInfo_AddUserLeftError
                                                }
                                            case .botDoesntSupportGroups:
                                                text = presentationData.strings.Channel_BotDoesntSupportGroups
                                            case .tooMuchBots:
                                                text = presentationData.strings.Channel_TooMuchBots
                                            case .bot:
                                                text = presentationData.strings.Login_UnknownError
                                        }
                                        strongSelf.controller?.present(textAlertController(context: strongSelf.context, forceTheme: strongSelf.darkTheme, title: nil, text: text, actions: [TextAlertAction(type: .defaultAction, title: presentationData.strings.Common_OK, action: {})]), in: .window(.root))
                                    }, completed: {
                                        guard let strongSelf = self else {
                                            dismissController?()
                                            return
                                        }
                                        dismissController?()
                                        
                                        if strongSelf.call.invitePeer(peer.id) {
                                            strongSelf.presentUndoOverlay(content: .invitedToVoiceChat(context: strongSelf.context, peer: peer, text: strongSelf.presentationData.strings.VoiceChat_InvitedPeerText(peer.displayTitle(strings: strongSelf.presentationData.strings, displayOrder: strongSelf.presentationData.nameDisplayOrder)).0), action: { _ in return false })
                                        }
                                    }))
                                } else if let groupPeer = groupPeer as? TelegramGroup {
                                    let selfController = strongSelf.controller
                                    let inviteDisposable = strongSelf.inviteDisposable
                                    var inviteSignal = addGroupMember(account: strongSelf.context.account, peerId: groupPeer.id, memberId: peer.id)
                                    var cancelImpl: (() -> Void)?
                                    let progressSignal = Signal<Never, NoError> { [weak selfController] subscriber in
                                        let controller = OverlayStatusController(theme: presentationData.theme, type: .loading(cancelled: {
                                            cancelImpl?()
                                        }))
                                        selfController?.present(controller, in: .window(.root))
                                        return ActionDisposable { [weak controller] in
                                            Queue.mainQueue().async() {
                                                controller?.dismiss()
                                            }
                                        }
                                    }
                                    |> runOn(Queue.mainQueue())
                                    |> delay(0.15, queue: Queue.mainQueue())
                                    let progressDisposable = progressSignal.start()
                                    
                                    inviteSignal = inviteSignal
                                    |> afterDisposed {
                                        Queue.mainQueue().async {
                                            progressDisposable.dispose()
                                        }
                                    }
                                    cancelImpl = {
                                        inviteDisposable.set(nil)
                                    }
                                    
                                    inviteDisposable.set((inviteSignal |> deliverOnMainQueue).start(error: { error in
                                        dismissController?()
                                        guard let strongSelf = self else {
                                            return
                                        }
                                        let context = strongSelf.context
                                        let presentationData = strongSelf.context.sharedContext.currentPresentationData.with { $0 }
                                        
                                        switch error {
                                        case .privacy:
                                            let _ = (strongSelf.context.account.postbox.loadedPeerWithId(peer.id)
                                            |> deliverOnMainQueue).start(next: { peer in
                                                self?.controller?.present(textAlertController(context: context, title: nil, text: presentationData.strings.Privacy_GroupsAndChannels_InviteToGroupError(peer.compactDisplayTitle, peer.compactDisplayTitle).0, actions: [TextAlertAction(type: .genericAction, title: presentationData.strings.Common_OK, action: {})]), in: .window(.root))
                                            })
                                        case .notMutualContact:
                                            strongSelf.controller?.present(textAlertController(context: context, title: nil, text: presentationData.strings.GroupInfo_AddUserLeftError, actions: [TextAlertAction(type: .genericAction, title: presentationData.strings.Common_OK, action: {})]), in: .window(.root))
                                        case .tooManyChannels:
                                            strongSelf.controller?.present(textAlertController(context: context, title: nil, text: presentationData.strings.Invite_ChannelsTooMuch, actions: [TextAlertAction(type: .genericAction, title: presentationData.strings.Common_OK, action: {})]), in: .window(.root))
                                        case .groupFull, .generic:
                                            strongSelf.controller?.present(textAlertController(context: strongSelf.context, forceTheme: strongSelf.darkTheme, title: nil, text: presentationData.strings.Login_UnknownError, actions: [TextAlertAction(type: .defaultAction, title: presentationData.strings.Common_OK, action: {})]), in: .window(.root))
                                        }
                                    }, completed: {
                                        guard let strongSelf = self else {
                                            dismissController?()
                                            return
                                        }
                                        dismissController?()
                                        
                                        if strongSelf.call.invitePeer(peer.id) {
                                            strongSelf.presentUndoOverlay(content: .invitedToVoiceChat(context: strongSelf.context, peer: peer, text: strongSelf.presentationData.strings.VoiceChat_InvitedPeerText(peer.displayTitle(strings: strongSelf.presentationData.strings, displayOrder: strongSelf.presentationData.nameDisplayOrder)).0), action: { _ in return false })
                                        }
                                    }))
                                }
                            })]), in: .window(.root))
                        }
                    })
                    controller.copyInviteLink = {
                        dismissController?()
                        
                        guard let strongSelf = self else {
                            return
                        }
                        
                        let _ = (strongSelf.context.account.postbox.transaction { transaction -> String? in
                            if let peer = transaction.getPeer(call.peerId), let addressName = peer.addressName, !addressName.isEmpty {
                                return "https://t.me/\(addressName)"
                            } else if let cachedData = transaction.getPeerCachedData(peerId: call.peerId) {
                                if let cachedData = cachedData as? CachedChannelData {
                                    return cachedData.exportedInvitation?.link
                                } else if let cachedData = cachedData as? CachedGroupData {
                                    return cachedData.exportedInvitation?.link
                                }
                            }
                            return nil
                        }
                        |> deliverOnMainQueue).start(next: { link in
                            guard let strongSelf = self else {
                                return
                            }
                            
                            if let link = link {
                                UIPasteboard.general.string = link
                                
                                strongSelf.presentUndoOverlay(content: .linkCopied(text: strongSelf.presentationData.strings.VoiceChat_InviteLinkCopiedText), action: { _ in return false })
                            }
                        })
                    }
                    dismissController = { [weak controller] in
                        controller?.dismiss()
                    }
                    strongSelf.controller?.push(controller)
                })
            }, peerContextAction: { [weak self] entry, sourceNode, gesture in
                guard let strongSelf = self, let controller = strongSelf.controller, let sourceNode = sourceNode as? ContextExtractedContentContainingNode else {
                    return
                }
                
                let muteStatePromise = Promise<GroupCallParticipantsContext.Participant.MuteState?>(entry.muteState)
                   
                let itemsForEntry: (PeerEntry, GroupCallParticipantsContext.Participant.MuteState?) -> [ContextMenuItem] = { entry, muteState in
                    var items: [ContextMenuItem] = []
                    
                    let peer = entry.peer
                    if let muteState = muteState, !muteState.canUnmute || muteState.mutedByYou {
                    } else {
                        items.append(.custom(VoiceChatVolumeContextItem(value: entry.volume.flatMap { CGFloat($0) / 10000.0 } ?? 1.0, valueChanged: { newValue, finished in
                            if finished && newValue.isZero {
                                let updatedMuteState = strongSelf.call.updateMuteState(peerId: peer.id, isMuted: true)
                                muteStatePromise.set(.single(updatedMuteState))
                            } else {
                                strongSelf.call.setVolume(peerId: peer.id, volume: Int32(newValue * 10000), sync: finished)
                            }
                        }), true))
                    }
                    
                    /*items.append(.action(ContextMenuActionItem(text: "Toggle Full Screen", icon: { theme in
                        return nil
                    }, action: { _, f in
                        guard let strongSelf = self else {
                            return
                        }
                        
                        strongSelf.itemInteraction?.openPeer(peer.id)
                        f(.default)
                    })))*/
                    
                    if peer.id != strongSelf.context.account.peerId {
                        if let callState = strongSelf.callState, (callState.canManageCall || callState.adminIds.contains(strongSelf.context.account.peerId)) {
                            if callState.adminIds.contains(peer.id) {
                                if let _ = muteState {
                                } else {
                                    items.append(.action(ContextMenuActionItem(text: strongSelf.presentationData.strings.VoiceChat_MutePeer, icon: { theme in
                                        return generateTintedImage(image: UIImage(bundleImageName: "Call/Context Menu/Mute"), color: theme.actionSheet.primaryTextColor)
                                    }, action: { _, f in
                                        guard let strongSelf = self else {
                                            return
                                        }
                                        
                                        let _ = strongSelf.call.updateMuteState(peerId: peer.id, isMuted: true)
                                        f(.default)
                                    })))
                                }
                            } else {
                                if let muteState = muteState, !muteState.canUnmute {
                                    items.append(.action(ContextMenuActionItem(text: strongSelf.presentationData.strings.VoiceChat_UnmutePeer, icon: { theme in
                                        return generateTintedImage(image: UIImage(bundleImageName: "Call/Context Menu/Unmute"), color: theme.actionSheet.primaryTextColor)
                                    }, action: { _, f in
                                        guard let strongSelf = self else {
                                            return
                                        }
                                        
                                        let _ = strongSelf.call.updateMuteState(peerId: peer.id, isMuted: false)
                                        f(.default)
                                    })))
                                } else {
                                    items.append(.action(ContextMenuActionItem(text: strongSelf.presentationData.strings.VoiceChat_MutePeer, icon: { theme in
                                        return generateTintedImage(image: UIImage(bundleImageName: "Call/Context Menu/Mute"), color: theme.actionSheet.primaryTextColor)
                                    }, action: { _, f in
                                        guard let strongSelf = self else {
                                            return
                                        }
                                        
                                        let _ = strongSelf.call.updateMuteState(peerId: peer.id, isMuted: true)
                                        f(.default)
                                    })))
                                }
                            }
                        } else {
                            if let muteState = muteState, muteState.mutedByYou {
                                items.append(.action(ContextMenuActionItem(text: strongSelf.presentationData.strings.VoiceChat_UnmuteForMe, icon: { theme in
                                    return generateTintedImage(image: UIImage(bundleImageName: "Call/Context Menu/Unmute"), color: theme.actionSheet.primaryTextColor)
                                }, action: { _, f in
                                    guard let strongSelf = self else {
                                        return
                                    }
                                    
                                    let _ = strongSelf.call.updateMuteState(peerId: peer.id, isMuted: false)
                                    f(.default)
                                })))
                            } else {
                                items.append(.action(ContextMenuActionItem(text: strongSelf.presentationData.strings.VoiceChat_MuteForMe, icon: { theme in
                                    return generateTintedImage(image: UIImage(bundleImageName: "Call/Context Menu/Mute"), color: theme.actionSheet.primaryTextColor)
                                }, action: { _, f in
                                    guard let strongSelf = self else {
                                        return
                                    }
                                    
                                    let _ = strongSelf.call.updateMuteState(peerId: peer.id, isMuted: true)
                                    f(.default)
                                })))
                            }
                        }
                        
                        items.append(.action(ContextMenuActionItem(text: strongSelf.presentationData.strings.VoiceChat_OpenChat, icon: { theme in
                            return generateTintedImage(image: UIImage(bundleImageName: "Chat/Context Menu/Message"), color: theme.actionSheet.primaryTextColor)
                        }, action: { _, f in
                            guard let strongSelf = self, let navigationController = strongSelf.controller?.parentNavigationController else {
                                return
                            }
                        
                            let context = strongSelf.context
                            strongSelf.controller?.dismiss(completion: {
                                Queue.mainQueue().justDispatch {
                                    context.sharedContext.navigateToChatController(NavigateToChatControllerParams(navigationController: navigationController, context: context, chatLocation: .peer(peer.id), keepStack: .always, purposefulAction: {}, peekData: nil))
                                }
                            })
                        
                            f(.default)
                        })))
                    
                        if let callState = strongSelf.callState, (callState.canManageCall && !callState.adminIds.contains(peer.id)) {
                            items.append(.action(ContextMenuActionItem(text: strongSelf.presentationData.strings.VoiceChat_RemovePeer, textColor: .destructive, icon: { theme in
                                return generateTintedImage(image: UIImage(bundleImageName: "Chat/Context Menu/Clear"), color: theme.actionSheet.destructiveActionTextColor)
                            }, action: { [weak self] c, _ in
                                c.dismiss(completion: {
                                    guard let strongSelf = self else {
                                        return
                                    }

                                    let actionSheet = ActionSheetController(presentationData: strongSelf.presentationData.withUpdated(theme: strongSelf.darkTheme))
                                    var items: [ActionSheetItem] = []

                                    items.append(DeleteChatPeerActionSheetItem(context: strongSelf.context, peer: peer, chatPeer: peer, action: .removeFromGroup, strings: strongSelf.presentationData.strings, nameDisplayOrder: strongSelf.presentationData.nameDisplayOrder))

                                    items.append(ActionSheetButtonItem(title: strongSelf.presentationData.strings.VoiceChat_RemovePeerRemove, color: .destructive, action: { [weak actionSheet] in
                                        actionSheet?.dismissAnimated()
                                        
                                        guard let strongSelf = self else {
                                            return
                                        }
                                        
                                        let _ = strongSelf.context.peerChannelMemberCategoriesContextsManager.updateMemberBannedRights(account: strongSelf.context.account, peerId: strongSelf.call.peerId, memberId: peer.id, bannedRights: TelegramChatBannedRights(flags: [.banReadMessages], untilDate: Int32.max)).start()
                                        strongSelf.call.removedPeer(peer.id)
                                        
                                        strongSelf.presentUndoOverlay(content: .banned(text: strongSelf.presentationData.strings.VoiceChat_RemovedPeerText(peer.displayTitle(strings: strongSelf.presentationData.strings, displayOrder: strongSelf.presentationData.nameDisplayOrder)).0), action: { _ in return false })
                                    }))

                                    actionSheet.setItemGroups([
                                        ActionSheetItemGroup(items: items),
                                        ActionSheetItemGroup(items: [
                                            ActionSheetButtonItem(title: strongSelf.presentationData.strings.Common_Cancel, color: .accent, font: .bold, action: { [weak actionSheet] in
                                                actionSheet?.dismissAnimated()
                                            })
                                        ])
                                    ])
                                    strongSelf.controller?.present(actionSheet, in: .window(.root))
                                })
                            })))
                        }
                    }
                    return items
                }
                
                let items = muteStatePromise.get()
                |> map { muteState -> [ContextMenuItem] in
                    return itemsForEntry(entry, muteState)
                }
                
                let contextController = ContextController(account: strongSelf.context.account, presentationData: strongSelf.presentationData.withUpdated(theme: strongSelf.darkTheme), source: .extracted(VoiceChatContextExtractedContentSource(controller: controller, sourceNode: sourceNode, keepInPlace: false, blurBackground: true)), items: items, reactionItems: [], gesture: gesture)
                strongSelf.controller?.presentInGlobalOverlay(contextController)
            }, setPeerIdWithRevealedOptions: { peerId, _ in
                updateState { state in
                    var updated = state
                    updated.revealedPeerId = peerId
                    return updated
                }
            }, getPeerVideo: { [weak self] ssrc in
                guard let strongSelf = self else {
                    return nil
                }
                for (_, listSsrc, videoNode) in strongSelf.videoNodes {
                    if listSsrc == ssrc {
                        return videoNode
                    }
                }
                return nil
            })
            
            self.topPanelNode.addSubnode(self.topPanelEdgeNode)
            self.topPanelNode.addSubnode(self.topPanelBackgroundNode)
            self.topPanelNode.addSubnode(self.titleNode)
            self.topPanelNode.addSubnode(self.recButton)
            self.topPanelNode.addSubnode(self.optionsButton)
            self.topPanelNode.addSubnode(self.closeButton)
            self.topPanelNode.addSubnode(self.topCornersNode)
            
            self.bottomPanelNode.addSubnode(self.bottomCornersNode)
            self.bottomPanelNode.addSubnode(self.bottomPanelBackgroundNode)
            self.bottomPanelNode.addSubnode(self.audioOutputNode)
            //self.bottomPanelNode.addSubnode(self.cameraButtonNode)
            self.bottomPanelNode.addSubnode(self.leaveNode)
            self.bottomPanelNode.addSubnode(self.actionButton)
            
            self.addSubnode(self.dimNode)
            self.addSubnode(self.contentContainer)
            self.contentContainer.addSubnode(self.backgroundNode)
            
            self.contentContainer.addSubnode(self.listNode)
            if let mainVideoContainer = self.mainVideoContainer {
                self.contentContainer.addSubnode(mainVideoContainer)
            }
            self.contentContainer.addSubnode(self.topPanelNode)
            self.contentContainer.addSubnode(self.leftBorderNode)
            self.contentContainer.addSubnode(self.rightBorderNode)
            self.contentContainer.addSubnode(self.bottomPanelNode)
            
            
            let context = self.context
            let invitedPeers: Signal<[Peer], NoError> = self.call.invitedPeers
            |> mapToSignal { ids -> Signal<[Peer], NoError> in
                return context.account.postbox.transaction { transaction -> [Peer] in
                    return ids.compactMap(transaction.getPeer)
                }
            }
            
            self.presentationDataDisposable = (sharedContext.presentationData
            |> deliverOnMainQueue).start(next: { [weak self] presentationData in
                if let strongSelf = self {
                    strongSelf.presentationData = presentationData
                    
                    let sourceColor = presentationData.theme.chatList.unreadBadgeInactiveBackgroundColor
                    let color: UIColor
                    if sourceColor.alpha < 1.0 {
                        color = presentationData.theme.chatList.unreadBadgeInactiveBackgroundColor.mixedWith(sourceColor.withAlphaComponent(1.0), alpha: sourceColor.alpha)
                    } else {
                        color = sourceColor
                    }
                    strongSelf.actionButton.connectingColor = color
                }
            })
            
            self.memberStatesDisposable = (combineLatest(queue: .mainQueue(),
                self.call.state,
                self.call.members,
                invitedPeers
            )
            |> mapToThrottled { values in
                return .single(values)
                |> then(.complete() |> delay(0.1, queue: Queue.mainQueue()))
            }).start(next: { [weak self] state, callMembers, invitedPeers in
                guard let strongSelf = self else {
                    return
                }
                
                if strongSelf.callState != state {
                    strongSelf.callState = state
                    
                    if let muteState = state.muteState, !muteState.canUnmute {
                        if strongSelf.pushingToTalk {
                            strongSelf.pushingToTalk = false
                            strongSelf.actionButton.pressing = false
                            strongSelf.actionButton.isUserInteractionEnabled = false
                            strongSelf.actionButton.isUserInteractionEnabled = true
                        }
                    }
                }
                
                strongSelf.updateMembers(muteState: strongSelf.effectiveMuteState, callMembers: (callMembers?.participants ?? [], callMembers?.loadMoreToken), invitedPeers: invitedPeers, speakingPeers: callMembers?.speakingParticipants ?? [])
                
                let subtitle = strongSelf.presentationData.strings.VoiceChat_Panel_Members(Int32(max(1, callMembers?.totalCount ?? 0)))
                strongSelf.currentSubtitle = subtitle
                
                if let callState = strongSelf.callState, callState.canManageCall {
                    strongSelf.optionsButton.isUserInteractionEnabled = true
                    strongSelf.optionsButton.alpha = 1.0
                } else {
                    strongSelf.optionsButton.isUserInteractionEnabled = false
                    strongSelf.optionsButton.alpha = 0.0
                }
                
                if let (layout, navigationHeight) = strongSelf.validLayout {
                    strongSelf.containerLayoutUpdated(layout, navigationHeight: navigationHeight, transition: .immediate)
                }
            })
            
            self.peerViewDisposable = (combineLatest(self.context.account.viewTracker.peerView(self.call.peerId), self.context.account.postbox.loadedPeerWithId(self.context.account.peerId))
            |> deliverOnMainQueue).start(next: { [weak self] view, accountPeer in
                guard let strongSelf = self else {
                    return
                }
                    
                if let peer = peerViewMainPeer(view) {
                    strongSelf.peer = peer
                    strongSelf.currentTitle = peer.displayTitle(strings: strongSelf.presentationData.strings, displayOrder: strongSelf.presentationData.nameDisplayOrder)
                }
                if !strongSelf.didSetDataReady {
                    strongSelf.accountPeer = accountPeer
                    strongSelf.updateMembers(muteState: strongSelf.effectiveMuteState, callMembers: strongSelf.currentCallMembers ?? ([], nil), invitedPeers: strongSelf.currentInvitedPeers ?? [], speakingPeers: strongSelf.currentSpeakingPeers ?? Set())
                    
                    strongSelf.didSetDataReady = true
                    strongSelf.controller?.dataReady.set(true)
                }
            })
            
            self.audioOutputStateDisposable = (call.audioOutputState
            |> deliverOnMainQueue).start(next: { [weak self] state in
                guard let strongSelf = self else {
                    return
                }
                let wasEmpty = strongSelf.audioOutputState == nil
                strongSelf.audioOutputState = state
                if let (layout, navigationHeight) = strongSelf.validLayout {
                    strongSelf.containerLayoutUpdated(layout, navigationHeight: navigationHeight, transition: .immediate)
                }
                if wasEmpty {
                    strongSelf.controller?.audioOutputStateReady.set(true)
                }
            })
            
            self.audioLevelsDisposable = (call.audioLevels
            |> deliverOnMainQueue).start(next: { [weak self] levels in
                guard let strongSelf = self else {
                    return
                }
                var levels = levels
                if strongSelf.effectiveMuteState != nil {
                    levels = levels.filter { $0.0 != strongSelf.context.account.peerId }
                }
                
                var maxLevelWithVideo: (PeerId, UInt32, Float)?
                for (peerId, source, level, hasSpeech) in levels {
                    if hasSpeech && source != 0 {
                        if let (_, _, currentLevel) = maxLevelWithVideo {
                            if currentLevel < level {
                                maxLevelWithVideo = (peerId, source, level)
                            }
                        } else {
                            maxLevelWithVideo = (peerId, source, level)
                        }
                    }
                }
                
                if let (peerId, source, _) = maxLevelWithVideo {
                    if strongSelf.currentDominantSpeakerWithVideo?.0 != peerId || strongSelf.currentDominantSpeakerWithVideo?.1 != source {
                        strongSelf.currentDominantSpeakerWithVideo = (peerId, source)
                        strongSelf.call.setFullSizeVideo(peerId: peerId)
                        strongSelf.mainVideoContainer?.updatePeer(peer: (peerId: peerId, source: source))
                    }
                }
                
                strongSelf.itemInteraction?.updateAudioLevels(levels)
            })
            
            self.myAudioLevelDisposable = (call.myAudioLevel
            |> deliverOnMainQueue).start(next: { [weak self] level in
                guard let strongSelf = self else {
                    return
                }
                var effectiveLevel: Float = 0.0
                if let state = strongSelf.callState, state.muteState == nil || strongSelf.pushingToTalk {
                    effectiveLevel = level
                }
                strongSelf.actionButton.updateLevel(CGFloat(effectiveLevel))
            })
            
            self.leaveNode.addTarget(self, action: #selector(self.leavePressed), forControlEvents: .touchUpInside)
            
            self.actionButton.addTarget(self, action: #selector(self.actionButtonPressed), forControlEvents: .touchUpInside)
            
            self.audioOutputNode.addTarget(self, action: #selector(self.audioOutputPressed), forControlEvents: .touchUpInside)
            
            self.cameraButtonNode.addTarget(self, action: #selector(self.cameraPressed), forControlEvents: .touchUpInside)
            
            self.optionsButton.contextAction = { [weak self] sourceNode, gesture in
                guard let strongSelf = self, let controller = strongSelf.controller else {
                    return
                }
   
                var items: [ContextMenuItem] = []
                
                if let callState = strongSelf.callState, callState.canManageCall, let defaultParticipantMuteState = callState.defaultParticipantMuteState {
                    let isMuted = defaultParticipantMuteState == .muted
                    
                    items.append(.action(ContextMenuActionItem(text: strongSelf.presentationData.strings.VoiceChat_SpeakPermissionEveryone, icon: { theme in
                        if isMuted {
                            return nil
                        } else {
                            return generateTintedImage(image: UIImage(bundleImageName: "Chat/Context Menu/Check"), color: theme.actionSheet.primaryTextColor)
                        }
                    }, action: { _, f in
                        f(.dismissWithoutContent)
                      
                        guard let strongSelf = self else {
                            return
                        }
                        strongSelf.call.updateDefaultParticipantsAreMuted(isMuted: false)
                    })))
                    items.append(.action(ContextMenuActionItem(text: strongSelf.presentationData.strings.VoiceChat_SpeakPermissionAdmin, icon: { theme in
                        if !isMuted {
                            return nil
                        } else {
                            return generateTintedImage(image: UIImage(bundleImageName: "Chat/Context Menu/Check"), color: theme.actionSheet.primaryTextColor)
                        }
                    }, action: { _, f in
                        f(.dismissWithoutContent)
                      
                        guard let strongSelf = self else {
                            return
                        }
                        strongSelf.call.updateDefaultParticipantsAreMuted(isMuted: true)
                    })))
                }
                                
                if !items.isEmpty {
                    items.append(.separator)
                }
                
                if let callState = strongSelf.callState, callState.canManageCall {
                    items.append(.action(ContextMenuActionItem(text: strongSelf.presentationData.strings.VoiceChat_EndVoiceChat, textColor: .destructive, icon: { theme in
                        return generateTintedImage(image: UIImage(bundleImageName: "Chat/Context Menu/Clear"), color: theme.actionSheet.destructiveActionTextColor)
                    }, action: { _, f in
                        f(.dismissWithoutContent)
                        
                        guard let strongSelf = self else {
                            return
                        }
                        
                        let action: () -> Void = {
                            guard let strongSelf = self else {
                                return
                            }
                            
                            let _ = (strongSelf.call.leave(terminateIfPossible: true)
                            |> filter { $0 }
                            |> take(1)
                            |> deliverOnMainQueue).start(completed: {
                                self?.controller?.dismiss()
                            })
                        }
                        
                        let alert = textAlertController(context: strongSelf.context, forceTheme: strongSelf.darkTheme, title: strongSelf.presentationData.strings.VoiceChat_EndConfirmationTitle, text: strongSelf.presentationData.strings.VoiceChat_EndConfirmationText, actions: [TextAlertAction(type: .defaultAction, title: strongSelf.presentationData.strings.Common_Cancel, action: {}), TextAlertAction(type: .genericAction, title: strongSelf.presentationData.strings.VoiceChat_EndConfirmationEnd, action: {
                            action()
                        })])
                        strongSelf.controller?.present(alert, in: .window(.root))
                    })))
                }
                
                if items.isEmpty {
                    return
                }
                
                let optionsButton: VoiceChatHeaderButton
                if !strongSelf.recButton.isHidden {
                    optionsButton = strongSelf.recButton
                } else {
                    optionsButton = strongSelf.optionsButton
                }
            
                let contextController = ContextController(account: strongSelf.context.account, presentationData: strongSelf.presentationData.withUpdated(theme: strongSelf.darkTheme), source: .extracted(VoiceChatContextExtractedContentSource(controller: controller, sourceNode: optionsButton.extractedContainerNode, keepInPlace: false, blurBackground: false)), items: .single(items), reactionItems: [], gesture: gesture)
                strongSelf.controller?.presentInGlobalOverlay(contextController)
            }
            
            self.recButton.contextAction = self.optionsButton.contextAction
            
            self.optionsButton.addTarget(self, action: #selector(self.optionsPressed), forControlEvents: .touchUpInside)
            self.recButton.addTarget(self, action: #selector(self.optionsPressed), forControlEvents: .touchUpInside)
            self.closeButton.addTarget(self, action: #selector(self.closePressed), forControlEvents: .touchUpInside)
            
            self.actionButtonColorDisposable = (self.actionButton.outerColor
            |> deliverOnMainQueue).start(next: { [weak self] color in
                if let strongSelf = self {
                    strongSelf.currentAudioButtonColor = color
                    strongSelf.updateButtons(transition: .immediate)
                }
            })
            
            self.listNode.updateFloatingHeaderOffset = { [weak self] offset, transition in
                if let strongSelf = self {
                    strongSelf.currentContentOffset = offset
                    if strongSelf.animation == nil && !strongSelf.animatingExpansion {
                        strongSelf.updateFloatingHeaderOffset(offset: offset, transition: transition)
                    }
                }
            }
            
            self.listNode.visibleBottomContentOffsetChanged = { [weak self] offset in
                guard let strongSelf = self else {
                    return
                }
                if case let .known(value) = offset, value < 200.0 {
                    if let loadMoreToken = strongSelf.currentCallMembers?.1 {
                        strongSelf.currentLoadToken = loadMoreToken
                        strongSelf.call.loadMoreMembers(token: loadMoreToken)
                    }
                }
            }
            
            self.memberEventsDisposable.set((self.call.memberEvents
            |> deliverOnMainQueue).start(next: { [weak self] event in
                guard let strongSelf = self else {
                    return
                }
                if event.joined {
                    strongSelf.presentUndoOverlay(content: .invitedToVoiceChat(context: strongSelf.context, peer: event.peer, text: strongSelf.presentationData.strings.VoiceChat_PeerJoinedText(event.peer.displayTitle(strings: strongSelf.presentationData.strings, displayOrder: strongSelf.presentationData.nameDisplayOrder)).0), action: { _ in return false })
                }
            }))
            
            self.voiceSourcesDisposable.set((self.call.incomingVideoSources
            |> deliverOnMainQueue).start(next: { [weak self] sources in
                guard let strongSelf = self else {
                    return
                }
                var validSources = Set<UInt32>()
                for (peerId, source) in sources {
                    validSources.insert(source)
                    
                    if !strongSelf.requestedVideoSources.contains(source) {
                        strongSelf.requestedVideoSources.insert(source)
                        strongSelf.call.makeIncomingVideoView(source: source, completion: { videoView in
                            Queue.mainQueue().async {
                                guard let strongSelf = self, let videoView = videoView else {
                                    return
                                }
                                let videoNode = GroupVideoNode(videoView: videoView)
                                strongSelf.videoNodes.append((peerId, source, videoNode))
                                //strongSelf.addSubnode(videoNode)
                                if let (layout, navigationHeight) = strongSelf.validLayout {
                                    strongSelf.containerLayoutUpdated(layout, navigationHeight: navigationHeight, transition: .immediate)
                                    
                                    loop: for i in 0 ..< strongSelf.currentEntries.count {
                                        let entry = strongSelf.currentEntries[i]
                                        switch entry {
                                        case let .peer(peerEntry):
                                            if peerEntry.ssrc == source {
                                                let presentationData = strongSelf.presentationData.withUpdated(theme: strongSelf.darkTheme)
                                                strongSelf.listNode.transaction(deleteIndices: [], insertIndicesAndItems: [], updateIndicesAndItems: [ListViewUpdateItem(index: i, previousIndex: i, item: entry.item(context: strongSelf.context, presentationData: presentationData, interaction: strongSelf.itemInteraction!), directionHint: nil)], options: [.Synchronous], updateOpaqueState: nil)
                                                break loop
                                            }
                                        default:
                                            break
                                        }
                                    }
                                }
                            }
                        })
                    }
                }
                
                var updated = false
                for i in (0 ..< strongSelf.videoNodes.count).reversed() {
                    if !validSources.contains(strongSelf.videoNodes[i].1) {
                        let ssrc = strongSelf.videoNodes[i].1
                        strongSelf.videoNodes.remove(at: i)
                        
                        loop: for j in 0 ..< strongSelf.currentEntries.count {
                            let entry = strongSelf.currentEntries[j]
                            switch entry {
                            case let .peer(peerEntry):
                                if peerEntry.ssrc == ssrc {
                                    let presentationData = strongSelf.presentationData.withUpdated(theme: strongSelf.darkTheme)
                                    strongSelf.listNode.transaction(deleteIndices: [], insertIndicesAndItems: [], updateIndicesAndItems: [ListViewUpdateItem(index: i, previousIndex: i, item: entry.item(context: strongSelf.context, presentationData: presentationData, interaction: strongSelf.itemInteraction!), directionHint: nil)], options: [.Synchronous], updateOpaqueState: nil)
                                    break loop
                                }
                            default:
                                break
                            }
                        }
                        
                        //strongSelf.videoNodes[i].2.removeFromSupernode()
                        updated = true
                    }
                }
                
                if let (_, source) = strongSelf.currentDominantSpeakerWithVideo {
                    if !validSources.contains(source) {
                        strongSelf.currentDominantSpeakerWithVideo = nil
                        strongSelf.call.setFullSizeVideo(peerId: nil)
                        strongSelf.mainVideoContainer?.updatePeer(peer: nil)
                    }
                }
                
                if updated {
                    if let (layout, navigationHeight) = strongSelf.validLayout {
                        strongSelf.containerLayoutUpdated(layout, navigationHeight: navigationHeight, transition: .immediate)
                    }
                }
            }))
            
            //self.isFullscreen = true
            //self.isExpanded = true
        }
        
        deinit {
            self.presentationDataDisposable?.dispose()
            self.peerViewDisposable?.dispose()
            self.leaveDisposable.dispose()
            self.isMutedDisposable?.dispose()
            self.callStateDisposable?.dispose()
            self.audioOutputStateDisposable?.dispose()
            self.memberStatesDisposable?.dispose()
            self.audioLevelsDisposable?.dispose()
            self.myAudioLevelDisposable?.dispose()
            self.inviteDisposable.dispose()
            self.memberEventsDisposable.dispose()
            self.voiceSourcesDisposable.dispose()
        }
        
        override func didLoad() {
            super.didLoad()
            
            self.view.disablesInteractiveTransitionGestureRecognizer = true
            self.view.disablesInteractiveModalDismiss = true
            
            self.dimNode.view.addGestureRecognizer(UITapGestureRecognizer(target: self, action: #selector(self.dimTapGesture(_:))))
            
            let longTapRecognizer = UILongPressGestureRecognizer(target: self, action: #selector(self.actionButtonPressGesture(_:)))
            longTapRecognizer.minimumPressDuration = 0.001
            longTapRecognizer.delegate = self
            self.actionButton.view.addGestureRecognizer(longTapRecognizer)
            
            let panRecognizer = DirectionalPanGestureRecognizer(target: self, action: #selector(self.panGesture(_:)))
            panRecognizer.delegate = self
            panRecognizer.delaysTouchesBegan = false
            panRecognizer.cancelsTouchesInView = true
            self.view.addGestureRecognizer(panRecognizer)
        }
        
        @objc private func optionsPressed() {
            if self.optionsButton.isUserInteractionEnabled {
                self.optionsButton.contextAction?(self.optionsButton.containerNode, nil)
            }
        }
        
        @objc private func closePressed() {
            self.controller?.dismiss(closing: false)
            self.controller?.dismissAllTooltips()
        }
        
        @objc private func leavePressed() {
            self.hapticFeedback.impact(.light)
            
            self.leaveDisposable.set((self.call.leave(terminateIfPossible: false)
            |> deliverOnMainQueue).start(completed: { [weak self] in
                self?.controller?.dismiss(closing: true)
            }))
            self.controller?.dismissAllTooltips()
        }
        
        @objc func dimTapGesture(_ recognizer: UITapGestureRecognizer) {
            if case .ended = recognizer.state {
                self.controller?.dismiss(closing: false)
                self.controller?.dismissAllTooltips()
            }
        }
        
        private func presentUndoOverlay(content: UndoOverlayContent, action: @escaping (UndoOverlayAction) -> Bool) {
            var animateInAsReplacement = false
            self.controller?.forEachController { c in
                if let c = c as? UndoOverlayController {
                    animateInAsReplacement = true
                    c.dismiss()
                }
                return true
            }
            self.controller?.present(UndoOverlayController(presentationData: self.presentationData, content: content, elevatedLayout: false, animateInAsReplacement: animateInAsReplacement, action: action), in: .current)
        }
        
        private var pressTimer: SwiftSignalKit.Timer?
        private func startPressTimer() {
            self.pressTimer?.invalidate()
            let pressTimer = SwiftSignalKit.Timer(timeout: 0.185, repeat: false, completion: { [weak self] in
                self?.pressTimerFired()
                self?.pressTimer = nil
            }, queue: Queue.mainQueue())
            self.pressTimer = pressTimer
            pressTimer.start()
        }
        
        private func stopPressTimer() {
            self.pressTimer?.invalidate()
            self.pressTimer = nil
        }
        
        private func pressTimerFired() {
            guard let callState = self.callState else {
                return
            }
            if callState.muteState != nil {
                self.pushingToTalk = true
                self.call.setIsMuted(action: .muted(isPushToTalkActive: true))
            }
                        
            if let (layout, navigationHeight) = self.validLayout {
                self.containerLayoutUpdated(layout, navigationHeight: navigationHeight, transition: .animated(duration: 0.3, curve: .spring))
            }
            
            self.updateMembers(muteState: self.effectiveMuteState, callMembers: self.currentCallMembers ?? ([], nil), invitedPeers: self.currentInvitedPeers ?? [], speakingPeers: self.currentSpeakingPeers ?? Set())
        }
        
        @objc private func actionButtonPressGesture(_ gestureRecognizer: UILongPressGestureRecognizer) {
            guard let callState = self.callState else {
                return
            }
            if case .connecting = callState.networkState {
                return
            }
            if let muteState = callState.muteState {
                if !muteState.canUnmute {
                    if case .ended = gestureRecognizer.state {
                        self.hapticFeedback.error()
                        self.actionButton.layer.addShakeAnimation()
                    }
                    return
                }
            }
            switch gestureRecognizer.state {
                case .began:
                    self.hapticFeedback.impact(.light)
                    self.startPressTimer()
                    
                    self.actionButton.pressing = true
                    if let (layout, navigationHeight) = self.validLayout {
                        self.containerLayoutUpdated(layout, navigationHeight: navigationHeight, transition: .animated(duration: 0.3, curve: .spring))
                    }
                case .ended, .cancelled:
                    self.pushingToTalk = false
                    self.actionButton.pressing = false
                    
                    if self.pressTimer != nil {
                        self.stopPressTimer()
                        self.call.toggleIsMuted()
                    } else {
                        self.hapticFeedback.impact(.light)
                        self.call.setIsMuted(action: .muted(isPushToTalkActive: false))
                    }
                    
                    self.itemInteraction?.updateAudioLevels([(self.context.account.peerId, 0, 0.0, false)], reset: true)
                                        
                    if let (layout, navigationHeight) = self.validLayout {
                        self.containerLayoutUpdated(layout, navigationHeight: navigationHeight, transition: .animated(duration: 0.3, curve: .spring))
                    }
                    self.updateMembers(muteState: self.effectiveMuteState, callMembers: self.currentCallMembers ?? ([], nil), invitedPeers: self.currentInvitedPeers ?? [], speakingPeers: self.currentSpeakingPeers ?? Set())
                default:
                    break
            }
        }
        
        @objc private func actionButtonPressed() {
        }
        
        @objc private func audioOutputPressed() {
            self.hapticFeedback.impact(.light)
            
            guard let (availableOutputs, currentOutput) = self.audioOutputState else {
                return
            }
            guard availableOutputs.count >= 2 else {
                return
            }
            let hasMute = false
            
            if availableOutputs.count == 2 {
                for output in availableOutputs {
                    if output != currentOutput {
                        self.call.setCurrentAudioOutput(output)
                        break
                    }
                }
            } else {
                let actionSheet = ActionSheetController(presentationData: self.presentationData)
                var items: [ActionSheetItem] = []
                for output in availableOutputs {
                    if hasMute, case .builtin = output {
                        continue
                    }
                    let title: String
                    var icon: UIImage?
                    switch output {
                        case .builtin:
                            title = UIDevice.current.model
                        case .speaker:
                            title = self.presentationData.strings.Call_AudioRouteSpeaker
                            icon = generateScaledImage(image: UIImage(bundleImageName: "Call/CallSpeakerButton"), size: CGSize(width: 48.0, height: 48.0), opaque: false)
                        case .headphones:
                            title = self.presentationData.strings.Call_AudioRouteHeadphones
                        case let .port(port):
                            title = port.name
                            if port.type == .bluetooth {
                                var image = UIImage(bundleImageName: "Call/CallBluetoothButton")
                                let portName = port.name.lowercased()
                                if portName.contains("airpods pro") {
                                    image = UIImage(bundleImageName: "Call/CallAirpodsProButton")
                                } else if portName.contains("airpods") {
                                    image = UIImage(bundleImageName: "Call/CallAirpodsButton")
                                }
                                icon = generateScaledImage(image: image, size: CGSize(width: 48.0, height: 48.0), opaque: false)
                            }
                    }
                    items.append(CallRouteActionSheetItem(title: title, icon: icon, selected: output == currentOutput, action: { [weak self, weak actionSheet] in
                        actionSheet?.dismissAnimated()
                        self?.call.setCurrentAudioOutput(output)
                    }))
                }
                
                actionSheet.setItemGroups([ActionSheetItemGroup(items: items), ActionSheetItemGroup(items: [
                        ActionSheetButtonItem(title: self.presentationData.strings.Call_AudioRouteHide, color: .accent, font: .bold, action: { [weak actionSheet] in
                            actionSheet?.dismissAnimated()
                        })
                    ])
                ])
                self.controller?.present(actionSheet, in: .window(.calls))
            }
        }
        
        @objc private func cameraPressed() {
            if self.call.isVideo {
                self.call.disableVideo()
            } else {
                self.call.requestVideo()
            }
        }
        
        private func updateFloatingHeaderOffset(offset: CGFloat, transition: ContainedViewLayoutTransition, completion: (() -> Void)? = nil) {
            guard let (layout, _) = self.validLayout else {
                return
            }

            let layoutTopInset: CGFloat = max(layout.statusBarHeight ?? 0.0, layout.safeInsets.top)
            let topPanelHeight: CGFloat = 63.0
            let listTopInset = layoutTopInset + topPanelHeight
            let bottomAreaHeight: CGFloat = 268.0
            let bottomPanelHeight = bottomAreaHeight + layout.intrinsicInsets.bottom
            
            var size = layout.size
            if case .regular = layout.metrics.widthClass {
                size.width = floor(min(size.width, size.height) * 0.5)
            }
            
            let listSize = CGSize(width: size.width, height: layout.size.height - listTopInset - bottomPanelHeight)
            let topInset: CGFloat
            if let (panInitialTopInset, panOffset) = self.panGestureArguments {
                if self.isExpanded {
                    topInset = min(self.topInset ?? listSize.height, panInitialTopInset + max(0.0, panOffset))
                } else {
                    topInset = max(0.0, panInitialTopInset + min(0.0, panOffset))
                }
            } else if let _ = self.animation {
                topInset = self.listNode.frame.minY - listTopInset
            } else if let currentTopInset = self.topInset {
                topInset = self.isExpanded ? 0.0 : currentTopInset
            } else {
                topInset = listSize.height
            }
            
            let offset = offset + topInset
            self.floatingHeaderOffset = offset
                    
            let rawPanelOffset = offset + listTopInset - topPanelHeight
            let panelOffset = max(layoutTopInset, rawPanelOffset)
            let topPanelFrame = CGRect(origin: CGPoint(x: 0.0, y: panelOffset), size: CGSize(width: size.width, height: topPanelHeight))
            
            if let mainVideoContainer = self.mainVideoContainer {
                let videoContainerFrame = CGRect(origin: CGPoint(x: 0.0, y: topPanelFrame.maxY), size: CGSize(width: layout.size.width, height: 200.0))
                transition.updateFrameAdditive(node: mainVideoContainer, frame: videoContainerFrame)
                mainVideoContainer.update(size: videoContainerFrame.size, transition: transition)
            }
            
            let backgroundFrame = CGRect(origin: CGPoint(x: 0.0, y: topPanelFrame.maxY), size: CGSize(width: size.width, height: layout.size.height))
            let sideInset: CGFloat = 16.0
            let leftBorderFrame = CGRect(origin: CGPoint(x: 0.0, y: topPanelFrame.maxY - 16.0), size: CGSize(width: sideInset, height: layout.size.height))
            let rightBorderFrame = CGRect(origin: CGPoint(x: size.width - sideInset, y: topPanelFrame.maxY - 16.0), size: CGSize(width: sideInset, height: layout.size.height))
            
            let previousTopPanelFrame = self.topPanelNode.frame
            let previousBackgroundFrame = self.backgroundNode.frame
            let previousLeftBorderFrame = self.leftBorderNode.frame
            let previousRightBorderFrame = self.rightBorderNode.frame
            
            if !topPanelFrame.equalTo(previousTopPanelFrame) {
                self.topPanelNode.frame = topPanelFrame
                let positionDelta = CGPoint(x: 0.0, y: topPanelFrame.minY - previousTopPanelFrame.minY)
                transition.animateOffsetAdditive(layer: self.topPanelNode.layer, offset: positionDelta.y, completion: completion)

                self.backgroundNode.frame = backgroundFrame
                let backgroundPositionDelta = CGPoint(x: 0.0, y: previousBackgroundFrame.minY - backgroundFrame.minY)
                transition.animatePositionAdditive(node: self.backgroundNode, offset: backgroundPositionDelta)
                
                self.leftBorderNode.frame = leftBorderFrame
                let leftBorderPositionDelta = CGPoint(x: 0.0, y: previousLeftBorderFrame.minY - leftBorderFrame.minY)
                transition.animatePositionAdditive(node: self.leftBorderNode, offset: leftBorderPositionDelta)
                
                self.rightBorderNode.frame = rightBorderFrame
                let rightBorderPositionDelta = CGPoint(x: 0.0, y: previousRightBorderFrame.minY - rightBorderFrame.minY)
                transition.animatePositionAdditive(node: self.rightBorderNode, offset: rightBorderPositionDelta)
            } else {
                completion?()
            }
            self.topPanelBackgroundNode.frame = CGRect(x: 0.0, y: topPanelHeight - 24.0, width: size.width, height: 24.0)
                        
            var bottomEdge: CGFloat = 0.0
            self.listNode.forEachItemNode { itemNode in
                if let itemNode = itemNode as? ListViewItemNode {
                    let convertedFrame = self.listNode.view.convert(itemNode.frame, to: self.view)
                    if convertedFrame.maxY > bottomEdge {
                        bottomEdge = convertedFrame.maxY
                    }
                }
            }
                        
            let listMaxY = listTopInset + listSize.height
            if bottomEdge.isZero {
                bottomEdge = listMaxY
            }
            
            var bottomOffset: CGFloat = 0.0
            if bottomEdge < listMaxY && (self.panGestureArguments != nil || self.isExpanded) {
                bottomOffset = bottomEdge - listMaxY
            }
        
            let bottomCornersFrame = CGRect(origin: CGPoint(x: sideInset, y: -50.0 + bottomOffset), size: CGSize(width: size.width - sideInset * 2.0, height: 50.0))
            let previousBottomCornersFrame = self.bottomCornersNode.frame
            if !bottomCornersFrame.equalTo(previousBottomCornersFrame) {
                self.bottomCornersNode.frame = bottomCornersFrame
                self.bottomPanelBackgroundNode.frame = CGRect(x: 0.0, y: bottomOffset, width: size.width, height: 2000.0)
                
                let positionDelta = CGPoint(x: 0.0, y: previousBottomCornersFrame.minY - bottomCornersFrame.minY)
                transition.animatePositionAdditive(node: self.bottomCornersNode, offset: positionDelta)
                transition.animatePositionAdditive(node: self.bottomPanelBackgroundNode, offset: positionDelta)
            }
        }
        
        var isFullscreen = false
        func updateIsFullscreen(_ isFullscreen: Bool) {
            guard self.isFullscreen != isFullscreen, let (layout, _) = self.validLayout else {
                return
            }
            self.isFullscreen = isFullscreen
            
            self.controller?.statusBar.statusBarStyle = isFullscreen ? .White : .Ignore
                        
            var size = layout.size
            if case .regular = layout.metrics.widthClass {
                size.width = floor(min(size.width, size.height) * 0.5)
            }
            
            let topPanelHeight: CGFloat = 63.0
            let topEdgeFrame: CGRect
            if isFullscreen {
                let offset: CGFloat
                if let statusBarHeight = layout.statusBarHeight {
                    offset = statusBarHeight
                } else {
                    offset = 44.0
                }
                topEdgeFrame = CGRect(x: 0.0, y: -offset, width: size.width, height: topPanelHeight + offset)
            } else {
                topEdgeFrame = CGRect(x: 0.0, y: 0.0, width: size.width, height: topPanelHeight)
            }
            
            let transition: ContainedViewLayoutTransition = .animated(duration: 0.3, curve: .linear)
            transition.updateFrame(node: self.topPanelEdgeNode, frame: topEdgeFrame)
            transition.updateCornerRadius(node: self.topPanelEdgeNode, cornerRadius: isFullscreen ? layout.deviceMetrics.screenCornerRadius - 0.5 : 12.0)
            transition.updateBackgroundColor(node: self.topPanelBackgroundNode, color: isFullscreen ? fullscreenBackgroundColor : panelBackgroundColor)
            transition.updateBackgroundColor(node: self.topPanelEdgeNode, color: isFullscreen ? fullscreenBackgroundColor : panelBackgroundColor)
            transition.updateBackgroundColor(node: self.backgroundNode, color: isFullscreen ? panelBackgroundColor : secondaryPanelBackgroundColor)
            transition.updateBackgroundColor(node: self.bottomPanelBackgroundNode, color: isFullscreen ? fullscreenBackgroundColor : panelBackgroundColor)
            transition.updateBackgroundColor(node: self.leftBorderNode, color: isFullscreen ? fullscreenBackgroundColor : panelBackgroundColor)
            transition.updateBackgroundColor(node: self.rightBorderNode, color: isFullscreen ? fullscreenBackgroundColor : panelBackgroundColor)
            transition.updateBackgroundColor(node: self.rightBorderNode, color: isFullscreen ? fullscreenBackgroundColor : panelBackgroundColor)
            
            if let snapshotView = self.topCornersNode.view.snapshotContentTree() {
                snapshotView.frame = self.topCornersNode.frame
                self.topPanelNode.view.addSubview(snapshotView)
                
                snapshotView.layer.animateAlpha(from: 1.0, to: 0.0, duration: 0.3, removeOnCompletion: false, completion: { [weak snapshotView] _ in
                    snapshotView?.removeFromSuperview()
                })
            }
            self.topCornersNode.image = cornersImage(top: true, bottom: false, dark: isFullscreen)
            
            if let snapshotView = self.bottomCornersNode.view.snapshotContentTree() {
                snapshotView.frame = self.bottomCornersNode.bounds
                self.bottomCornersNode.view.addSubview(snapshotView)
                
                snapshotView.layer.animateAlpha(from: 1.0, to: 0.0, duration: 0.3, removeOnCompletion: false, completion: { [weak snapshotView] _ in
                    snapshotView?.removeFromSuperview()
                })
            }
            self.bottomCornersNode.image = cornersImage(top: false, bottom: true, dark: isFullscreen)

            self.recButton.setImage(optionsBackgroundImage(dark: isFullscreen), animated: transition.isAnimated)
            self.optionsButton.setImage(optionsButtonImage(dark: isFullscreen), animated: transition.isAnimated)
            self.closeButton.setImage(closeButtonImage(dark: isFullscreen), animated: transition.isAnimated)
            
            self.updateTitle(transition: transition)
        }
        
        private func updateTitle(transition: ContainedViewLayoutTransition) {
            guard let (layout, _) = self.validLayout else {
                return
            }
            var title = self.currentTitle
            if !self.isFullscreen {
                if let navigationController = self.controller?.navigationController as? NavigationController {
                    for controller in navigationController.viewControllers.reversed() {
                        if let controller = controller as? ChatController, case let .peer(peerId) = controller.chatLocation, peerId == self.call.peerId {
                            title = self.presentationData.strings.VoiceChat_Title
                        }
                    }
                }
            }
            
            var size = layout.size
            if case .regular = layout.metrics.widthClass {
                size.width = floor(min(size.width, size.height) * 0.5)
            }
            
            self.titleNode.update(size: CGSize(width: size.width, height: 44.0), title: title, subtitle: self.currentSubtitle, transition: transition)
        }
        
        private func updateButtons(transition: ContainedViewLayoutTransition) {
            let audioButtonAppearance: CallControllerButtonItemNode.Content.Appearance
            if let color = self.currentAudioButtonColor {
                audioButtonAppearance = .color(.custom(color.rgb, 1.0))
            } else {
                audioButtonAppearance = .color(.custom(self.isFullscreen ? 0x1c1c1e : 0x2c2c2e, 1.0))
            }
                        
            var audioMode: CallControllerButtonsSpeakerMode = .none
            //var hasAudioRouteMenu: Bool = false
            if let (availableOutputs, maybeCurrentOutput) = self.audioOutputState, let currentOutput = maybeCurrentOutput {
                //hasAudioRouteMenu = availableOutputs.count > 2
                switch currentOutput {
                    case .builtin:
                        audioMode = .builtin
                    case .speaker:
                        audioMode = .speaker
                    case .headphones:
                        audioMode = .headphones
                    case let .port(port):
                        var type: CallControllerButtonsSpeakerMode.BluetoothType = .generic
                        let portName = port.name.lowercased()
                        if portName.contains("airpods pro") {
                            type = .airpodsPro
                        } else if portName.contains("airpods") {
                            type = .airpods
                        }
                        audioMode = .bluetooth(type)
                }
                if availableOutputs.count <= 1 {
                    audioMode = .none
                }
            }
            
            let soundImage: CallControllerButtonItemNode.Content.Image
            var soundAppearance: CallControllerButtonItemNode.Content.Appearance = audioButtonAppearance
            var soundTitle: String = self.presentationData.strings.Call_Speaker
            switch audioMode {
            case .none, .builtin:
                soundImage = .speaker
            case .speaker:
                soundImage = .speaker
                soundAppearance = .blurred(isFilled: true)
            case .headphones:
                soundImage = .headphones
                soundTitle = self.presentationData.strings.Call_Audio
            case let .bluetooth(type):
                switch type {
                case .generic:
                    soundImage = .bluetooth
                case .airpods:
                    soundImage = .airpods
                case .airpodsPro:
                    soundImage = .airpodsPro
                }
                soundTitle = self.presentationData.strings.Call_Audio
            }
            
            let sideButtonSize = CGSize(width: 60.0, height: 60.0)
            self.audioOutputNode.update(size: sideButtonSize, content: CallControllerButtonItemNode.Content(appearance: soundAppearance, image: soundImage), text: soundTitle, transition: .animated(duration: 0.3, curve: .linear))
            
            let cameraButtonSize = CGSize(width: 40.0, height: 40.0)
            
            self.cameraButtonNode.update(size: cameraButtonSize, content: CallControllerButtonItemNode.Content(appearance: CallControllerButtonItemNode.Content.Appearance.blurred(isFilled: false), image: .camera), text: " ", transition: .animated(duration: 0.3, curve: .linear))
            
            self.leaveNode.update(size: sideButtonSize, content: CallControllerButtonItemNode.Content(appearance: .color(.custom(0xff3b30, 0.3)), image: .end), text: self.presentationData.strings.VoiceChat_Leave, transition: .immediate)
        }
        
        func containerLayoutUpdated(_ layout: ContainerViewLayout, navigationHeight: CGFloat, transition: ContainedViewLayoutTransition) {
            let isFirstTime = self.validLayout == nil
            self.validLayout = (layout, navigationHeight)

            var size = layout.size
            if case .regular = layout.metrics.widthClass {
                size.width = floor(min(size.width, size.height) * 0.5)
            }
            
            self.updateTitle(transition: transition)
            transition.updateFrame(node: self.titleNode, frame: CGRect(origin: CGPoint(x: 0.0, y: 10.0), size: CGSize(width: size.width, height: 44.0)))
            transition.updateFrame(node: self.recButton, frame: CGRect(origin: CGPoint(x: 20.0, y: 18.0), size: CGSize(width: 58.0, height: 28.0)))
            transition.updateFrame(node: self.optionsButton, frame: CGRect(origin: CGPoint(x: 20.0, y: 18.0), size: CGSize(width: 28.0, height: 28.0)))
            transition.updateFrame(node: self.closeButton, frame: CGRect(origin: CGPoint(x: size.width - 20.0 - 28.0, y: 18.0), size: CGSize(width: 28.0, height: 28.0)))
            
            transition.updateFrame(node: self.dimNode, frame: CGRect(origin: CGPoint(), size: layout.size))
            
            transition.updateFrame(node: self.contentContainer, frame: CGRect(origin: CGPoint(x: floorToScreenPixels((layout.size.width - size.width) / 2.0), y: 0.0), size: size))
            
            let bottomAreaHeight: CGFloat = 268.0
            let layoutTopInset: CGFloat = max(layout.statusBarHeight ?? 0.0, layout.safeInsets.top)
            
            let sideInset: CGFloat = 16.0
            var insets = UIEdgeInsets()
            insets.left = layout.safeInsets.left + sideInset
            insets.right = layout.safeInsets.right + sideInset
            
            let topPanelHeight: CGFloat = 63.0
            if let _ = self.panGestureArguments {
            } else {
                let topEdgeFrame: CGRect
                if self.isFullscreen {
                    let offset: CGFloat
                    if let statusBarHeight = layout.statusBarHeight {
                        offset = statusBarHeight
                    } else {
                        offset = 44.0
                    }
                    topEdgeFrame = CGRect(x: 0.0, y: -offset, width: size.width, height: topPanelHeight + offset)
                } else {
                    topEdgeFrame = CGRect(x: 0.0, y: 0.0, width: size.width, height: topPanelHeight)
                }
                transition.updateFrame(node: self.topPanelEdgeNode, frame: topEdgeFrame)
            }
            
            let bottomPanelHeight = bottomAreaHeight + layout.intrinsicInsets.bottom
            var listTopInset = layoutTopInset + topPanelHeight
            if self.mainVideoContainer != nil {
                listTopInset += 200.0
            }
            let listSize = CGSize(width: size.width, height: layout.size.height - listTopInset - bottomPanelHeight)
                 
            let topInset: CGFloat
            if let (panInitialTopInset, panOffset) = self.panGestureArguments {
                if self.isExpanded {
                    topInset = min(self.topInset ?? listSize.height, panInitialTopInset + max(0.0, panOffset))
                } else {
                    topInset = max(0.0, panInitialTopInset + min(0.0, panOffset))
                }
            } else if let currentTopInset = self.topInset {
                topInset = self.isExpanded ? 0.0 : currentTopInset
            } else {
                topInset = listSize.height
            }
            
            if self.animation == nil {
                transition.updateFrame(node: self.listNode, frame: CGRect(origin: CGPoint(x: 0.0, y: listTopInset + topInset), size: listSize))
            }
            
            let (duration, curve) = listViewAnimationDurationAndCurve(transition: transition)
            let updateSizeAndInsets = ListViewUpdateSizeAndInsets(size: listSize, insets: insets, duration: duration, curve: curve)
            
            self.listNode.transaction(deleteIndices: [], insertIndicesAndItems: [], updateIndicesAndItems: [], options: [.Synchronous, .LowLatency], scrollToItem: nil, updateSizeAndInsets: updateSizeAndInsets, stationaryItemRange: nil, updateOpaqueState: nil, completion: { _ in })
            
            transition.updateFrame(node: self.topCornersNode, frame: CGRect(origin: CGPoint(x: sideInset, y: 63.0), size: CGSize(width: size.width - sideInset * 2.0, height: 50.0)))
            
            let bottomPanelFrame = CGRect(origin: CGPoint(x: 0.0, y: layout.size.height - bottomPanelHeight), size: CGSize(width: size.width, height: bottomPanelHeight))
            transition.updateFrame(node: self.bottomPanelNode, frame: bottomPanelFrame)
            
            let sideButtonSize = CGSize(width: 60.0, height: 60.0)
            let cameraButtonSize = CGSize(width: 40.0, height: 40.0)
            let centralButtonSize = CGSize(width: 440.0, height: 440.0)
                        
            let actionButtonFrame = CGRect(origin: CGPoint(x: floorToScreenPixels((size.width - centralButtonSize.width) / 2.0), y: floorToScreenPixels((bottomAreaHeight - centralButtonSize.height) / 2.0)), size: centralButtonSize)
            
            let actionButtonState: VoiceChatActionButton.State
            let actionButtonTitle: String
            let actionButtonSubtitle: String
            var actionButtonEnabled = true
            if let callState = self.callState {
                switch callState.networkState {
                case .connecting:
                    actionButtonState = .connecting
                    actionButtonTitle = self.presentationData.strings.VoiceChat_Connecting
                    actionButtonSubtitle = ""
                    actionButtonEnabled = false
                case .connected:
                    if let muteState = callState.muteState, !self.pushingToTalk {
                        if muteState.canUnmute {
                            actionButtonState = .active(state: .muted)
                            
                            actionButtonTitle = self.presentationData.strings.VoiceChat_Unmute
                            actionButtonSubtitle = self.presentationData.strings.VoiceChat_UnmuteHelp
                        } else {
                            actionButtonState = .active(state: .cantSpeak)
                            
                            actionButtonTitle = self.presentationData.strings.VoiceChat_Muted
                            actionButtonSubtitle = self.presentationData.strings.VoiceChat_MutedHelp
                        }
                    } else {
                        actionButtonState = .active(state: .on)
                        
                        actionButtonTitle = self.pushingToTalk ? self.presentationData.strings.VoiceChat_Live : self.presentationData.strings.VoiceChat_Mute
                        actionButtonSubtitle = ""
                    }
                }
            } else {
                actionButtonState = .connecting
                actionButtonTitle = self.presentationData.strings.VoiceChat_Connecting
                actionButtonSubtitle = ""
                actionButtonEnabled = false
            }
            
            self.actionButton.isDisabled = !actionButtonEnabled
            self.actionButton.update(size: centralButtonSize, buttonSize: CGSize(width: 144.0, height: 144.0), state: actionButtonState, title: actionButtonTitle, subtitle: actionButtonSubtitle, dark: self.isFullscreen, small: size.width < 330.0, animated: true)
            
            if self.actionButton.supernode === self.bottomPanelNode {
                transition.updateFrame(node: self.actionButton, frame: actionButtonFrame)
            }
            
            self.updateButtons(transition: transition)
            
            /*var currentVideoOrigin = CGPoint(x: 4.0, y: (layout.statusBarHeight ?? 0.0) + 4.0)
            for (_, _, videoNode) in self.videoNodes {
                let videoSize = CGSize(width: 300.0, height: 500.0)
                if currentVideoOrigin.x + videoSize.width > layout.size.width {
                    currentVideoOrigin.x = 0.0
                    currentVideoOrigin.y += videoSize.height
                }
                
                videoNode.frame = CGRect(origin: currentVideoOrigin, size: videoSize)
                videoNode.updateLayout(size: videoSize, transition: .immediate)
                if videoNode.supernode == nil {
                    self.contentContainer.addSubnode(videoNode)
                }
                
                currentVideoOrigin.x += videoSize.width + 4.0
            }*/
            
            let sideButtonMinimalInset: CGFloat = 16.0
            let sideButtonOffset = min(36.0, floor((((size.width - 144.0) / 2.0) - sideButtonSize.width) / 2.0))
            let sideButtonOrigin = max(sideButtonMinimalInset, floor((size.width - 144.0) / 2.0) - sideButtonOffset - sideButtonSize.width)
            
            if self.audioOutputNode.supernode === self.bottomPanelNode {
                if true {
                    let audioOutputFrame = CGRect(origin: CGPoint(x: sideButtonOrigin, y: floor((bottomAreaHeight - sideButtonSize.height) / 2.0)), size: sideButtonSize)
                    transition.updateFrame(node: self.audioOutputNode, frame: audioOutputFrame)
                } else {
                    let cameraButtonDistance: CGFloat = 4.0
                    
                    let audioOutputFrame = CGRect(origin: CGPoint(x: sideButtonOrigin, y: floor((bottomAreaHeight - sideButtonSize.height - cameraButtonDistance - cameraButtonSize.height) / 2.0) + cameraButtonDistance + cameraButtonSize.height), size: sideButtonSize)
                    
                    transition.updateFrame(node: self.audioOutputNode, frame: audioOutputFrame)
                    
                    transition.updateFrame(node: self.cameraButtonNode, frame: CGRect(origin: CGPoint(x: floor(audioOutputFrame.midX - cameraButtonSize.width / 2.0), y: audioOutputFrame.minY - cameraButtonDistance - cameraButtonSize.height), size: cameraButtonSize))
                }
                
                transition.updateFrame(node: self.leaveNode, frame: CGRect(origin: CGPoint(x: size.width - sideButtonOrigin - sideButtonSize.width, y: floor((bottomAreaHeight - sideButtonSize.height) / 2.0)), size: sideButtonSize))
            }
            if isFirstTime {
                while !self.enqueuedTransitions.isEmpty {
                    self.dequeueTransition()
                }
            }
        }
        
        func animateIn() {
            guard let (layout, navigationHeight) = self.validLayout else {
                return
            }
            let transition = ContainedViewLayoutTransition.animated(duration: 0.4, curve: .spring)
            
            let topPanelFrame = self.topPanelNode.view.convert(self.topPanelNode.bounds, to: self.view)

            let initialBounds = self.contentContainer.bounds
            self.contentContainer.bounds = initialBounds.offsetBy(dx: 0.0, dy: -(layout.size.height - topPanelFrame.minY))
            self.contentContainer.isHidden = false
            transition.animateView({
                self.contentContainer.view.bounds = initialBounds
            }, completion: { _ in
                if self.actionButton.supernode !== self.bottomPanelNode {
                    self.actionButton.ignoreHierarchyChanges = true
                    self.audioOutputNode.isHidden = false
                    self.cameraButtonNode.isHidden = false
                    self.leaveNode.isHidden = false
                    self.audioOutputNode.layer.removeAllAnimations()
                    self.cameraButtonNode.layer.removeAllAnimations()
                    self.leaveNode.layer.removeAllAnimations()
                    self.bottomPanelNode.addSubnode(self.audioOutputNode)
                    //self.bottomPanelNode.addSubnode(self.cameraButtonNode)
                    self.bottomPanelNode.addSubnode(self.leaveNode)
                    self.bottomPanelNode.addSubnode(self.actionButton)
                    self.containerLayoutUpdated(layout, navigationHeight :navigationHeight, transition: .immediate)
                    self.actionButton.ignoreHierarchyChanges = false
                }
                
                self.controller?.currentOverlayController?.dismiss()
                self.controller?.currentOverlayController = nil
            })
            self.dimNode.layer.animateAlpha(from: 0.0, to: 1.0, duration: 0.3)
        }
        
        func animateOut(completion: (() -> Void)?) {
            guard let (layout, _) = self.validLayout else {
                return
            }
            var offsetCompleted = false
            let internalCompletion: () -> Void = { [weak self] in
                if offsetCompleted {
                    if let strongSelf = self {
                        strongSelf.contentContainer.layer.removeAllAnimations()
                        strongSelf.dimNode.layer.removeAllAnimations()
                        
                        var bounds = strongSelf.contentContainer.bounds
                        bounds.origin.y = 0.0
                        strongSelf.contentContainer.bounds = bounds
                    }
                    completion?()
                }
            }
            
            let topPanelFrame = self.topPanelNode.view.convert(self.topPanelNode.bounds, to: self.view)
            self.contentContainer.layer.animateBoundsOriginYAdditive(from: self.contentContainer.bounds.origin.y, to: -(layout.size.height - topPanelFrame.minY) - 44.0, duration: 0.3, timingFunction: kCAMediaTimingFunctionSpring, removeOnCompletion: false, completion: { _ in
                offsetCompleted = true
                internalCompletion()
            })
            self.dimNode.layer.animateAlpha(from: 1.0, to: 0.0, duration: 0.2, removeOnCompletion: false)
        }
        
        private func enqueueTransition(_ transition: ListTransition) {
            self.enqueuedTransitions.append(transition)
            
            if let _ = self.validLayout {
                while !self.enqueuedTransitions.isEmpty {
                    self.dequeueTransition()
                }
            }
        }
        
        private var topInset: CGFloat?
        private var isFirstTime = true
        private func dequeueTransition() {
            guard let (layout, _) = self.validLayout, let transition = self.enqueuedTransitions.first else {
                return
            }
            self.enqueuedTransitions.remove(at: 0)
            
            var options = ListViewDeleteAndInsertOptions()
            let isFirstTime = self.isFirstTime
            if isFirstTime {
                self.isFirstTime = false
            } else {
                if transition.crossFade {
                    options.insert(.AnimateCrossfade)
                }
                if transition.animated && self.animation == nil {
                    options.insert(.AnimateInsertion)
                }
            }
            options.insert(.LowLatency)
            options.insert(.PreferSynchronousResourceLoading)
            
            var itemsHeight: CGFloat = 0.0
            var itemsCount = transition.count
            if transition.canInvite {
                itemsHeight += 46.0
                itemsCount -= 1
            }
            itemsHeight += CGFloat(itemsCount) * 56.0
           
            let bottomAreaHeight: CGFloat = 268.0
            let layoutTopInset: CGFloat = max(layout.statusBarHeight ?? 0.0, layout.safeInsets.top)
            
            let sideInset: CGFloat = 16.0
            var insets = UIEdgeInsets()
            insets.left = layout.safeInsets.left + sideInset
            insets.right = layout.safeInsets.right + sideInset
            
            var size = layout.size
            if case .regular = layout.metrics.widthClass {
                size.width = floor(min(size.width, size.height) * 0.5)
            }
            
            let bottomPanelHeight = bottomAreaHeight + layout.intrinsicInsets.bottom
            let listTopInset = layoutTopInset + 63.0
            let listSize = CGSize(width: size.width, height: layout.size.height - listTopInset - bottomPanelHeight)
            
            self.topInset = max(0.0, max(listSize.height - itemsHeight, listSize.height - 46.0 - floor(56.0 * 3.5)))
            
            let targetY = listTopInset + (self.topInset ?? listSize.height)
            
            if isFirstTime {
                var frame = self.listNode.frame
                frame.origin.y = targetY
                self.listNode.frame = frame
            } else if !self.isExpanded {
                if self.listNode.frame.minY != targetY && !self.animatingExpansion && self.panGestureArguments == nil {
                    self.animation = ListViewAnimation(from: self.listNode.frame.minY, to: targetY, duration: 0.4, curve: listViewAnimationCurveSystem, beginAt: CACurrentMediaTime(), update: { [weak self] _, currentValue in
                        if let strongSelf = self {
                            var frame = strongSelf.listNode.frame
                            frame.origin.y = currentValue
                            strongSelf.listNode.frame = frame
                            strongSelf.updateFloatingHeaderOffset(offset: strongSelf.currentContentOffset ?? 0.0, transition: .immediate)
                        }
                    })
                    self.updateAnimation()
                }
            }
                        
            self.listNode.transaction(deleteIndices: transition.deletions, insertIndicesAndItems: transition.insertions, updateIndicesAndItems: transition.updates, options: options, scrollToItem: nil, updateSizeAndInsets: nil, updateOpaqueState: nil, completion: { [weak self] _ in
                guard let strongSelf = self else {
                    return
                }
                if !strongSelf.didSetContentsReady {
                    strongSelf.didSetContentsReady = true
                    strongSelf.controller?.contentsReady.set(true)
                }
            })
        }
        
        
        private var animator: ConstantDisplayLinkAnimator?
        private var animation: ListViewAnimation?
        private func updateAnimation() {
            var animate = false
            let timestamp = CACurrentMediaTime()
            
            if let animation = self.animation {
                animation.applyAt(timestamp)
            
                if animation.completeAt(timestamp) {
                    self.animation = nil
                } else {
                    animate = true
                }
            }
            
            if animate {
                let animator: ConstantDisplayLinkAnimator
                if let current = self.animator {
                    animator = current
                } else {
                    animator = ConstantDisplayLinkAnimator(update: { [weak self] in
                        self?.updateAnimation()
                    })
                    self.animator = animator
                }
                animator.isPaused = false
            } else {
                self.animator?.isPaused = true
            }
        }
        
        private func updateMembers(muteState: GroupCallParticipantsContext.Participant.MuteState?, callMembers: ([GroupCallParticipantsContext.Participant], String?), invitedPeers: [Peer], speakingPeers: Set<PeerId>) {
            var disableAnimation = false
            if self.currentCallMembers?.1 != callMembers.1 {
                disableAnimation = true
            }
            
            self.currentCallMembers = callMembers
            self.currentSpeakingPeers = speakingPeers
            self.currentInvitedPeers = invitedPeers
            
            let previousEntries = self.currentEntries
            var entries: [ListEntry] = []
            
            var index: Int32 = 0
            
            var processedPeerIds = Set<PeerId>()
            
<<<<<<< HEAD
            entries.append(.invite(self.presentationData.theme, self.presentationData.strings, self.presentationData.strings.VoiceChat_InviteMember))

=======
            var canInvite = true
            if let peer = self.peer as? TelegramChannel, peer.flags.contains(.isGigagroup) {
                if peer.flags.contains(.isCreator) || peer.adminRights != nil {
                } else {
                    canInvite = false
                }
            }
            if canInvite {
                entries.append(.invite(self.presentationData.theme, self.presentationData.strings, self.presentationData.strings.VoiceChat_InviteMember))
            }
            
>>>>>>> f275ed0c
            for member in callMembers.0 {
                if processedPeerIds.contains(member.peer.id) {
                    continue
                }
                processedPeerIds.insert(member.peer.id)
                
                let memberState: PeerEntry.State
                var memberMuteState: GroupCallParticipantsContext.Participant.MuteState?
                if member.peer.id == self.context.account.peerId {
                    if muteState == nil {
                        memberState = speakingPeers.contains(member.peer.id) ? .speaking : .listening
                    } else {
                        memberState = .listening
                        memberMuteState = member.muteState
                    }
                } else {
                    memberState = speakingPeers.contains(member.peer.id) ? .speaking : .listening
                    memberMuteState = member.muteState
                }
                
                entries.append(.peer(PeerEntry(
                    peer: member.peer,
                    ssrc: member.ssrc,
                    presence: nil,
                    activityTimestamp: Int32.max - 1 - index,
                    state: memberState,
                    muteState: memberMuteState,
                    canManageCall: self.callState?.canManageCall ?? false,
                    volume: member.volume
                )))
                index += 1
            }
            
            if let accountPeer = self.accountPeer, !processedPeerIds.contains(accountPeer.id) {
                entries.insert(.peer(PeerEntry(
                    peer: accountPeer,
                    ssrc: 0,
                    presence: nil,
                    activityTimestamp: Int32.max - 1 - index,
                    state: .listening,
                    muteState: GroupCallParticipantsContext.Participant.MuteState(canUnmute: true, mutedByYou: false),
                    canManageCall: self.callState?.canManageCall ?? false,
                    volume: nil
                )), at: 1)
            }
            
            for peer in invitedPeers {
                if processedPeerIds.contains(peer.id) {
                    continue
                }
                processedPeerIds.insert(peer.id)
                
                entries.append(.peer(PeerEntry(
                    peer: peer,
                    ssrc: 0,
                    presence: nil,
                    activityTimestamp: Int32.max - 1 - index,
                    state: .invited,
                    muteState: nil,
                    canManageCall: false,
                    volume: nil
                )))
                index += 1
            }
            
            self.currentEntries = entries
            
            let presentationData = self.presentationData.withUpdated(theme: self.darkTheme)
<<<<<<< HEAD
            let transition = preparedTransition(from: previousEntries, to: entries, isLoading: false, isEmpty: false, crossFade: false, animated: !disableAnimation, context: self.context, presentationData: presentationData, interaction: self.itemInteraction!)
=======
            let transition = preparedTransition(from: previousEntries, to: entries, isLoading: false, isEmpty: false, canInvite: canInvite, crossFade: false, animated: !disableAnimation, context: self.context, presentationData: presentationData, interaction: self.itemInteraction!)
>>>>>>> f275ed0c
            self.enqueueTransition(transition)
        }
        
        override func gestureRecognizerShouldBegin(_ gestureRecognizer: UIGestureRecognizer) -> Bool {
            if gestureRecognizer is DirectionalPanGestureRecognizer {
                let location = gestureRecognizer.location(in: self.bottomPanelNode.view)
                if self.audioOutputNode.frame.contains(location) || (!self.cameraButtonNode.isHidden && self.cameraButtonNode.frame.contains(location)) || self.leaveNode.frame.contains(location) {
                    return false
                }
            }
            return true
        }
        
        func gestureRecognizer(_ gestureRecognizer: UIGestureRecognizer, shouldRecognizeSimultaneouslyWith otherGestureRecognizer: UIGestureRecognizer) -> Bool {
            if gestureRecognizer is UIPanGestureRecognizer && otherGestureRecognizer is UIPanGestureRecognizer {
                return true
            }
            return false
        }
        
        private var isExpanded = false
        private var animatingExpansion = false
        private var panGestureArguments: (topInset: CGFloat, offset: CGFloat)?
        
        @objc func panGesture(_ recognizer: UIPanGestureRecognizer) {
            let contentOffset = self.listNode.visibleContentOffset()
            switch recognizer.state {
                case .began:
                    let topInset: CGFloat
                    if self.isExpanded {
                        topInset = 0.0
                    } else if let currentTopInset = self.topInset {
                        topInset = currentTopInset
                    } else {
                        topInset = self.listNode.frame.height
                    }
                    self.panGestureArguments = (topInset, 0.0)
                    
                    self.controller?.dismissAllTooltips()
                case .changed:
                    var translation = recognizer.translation(in: self.contentContainer.view).y
                    var topInset: CGFloat = 0.0
                    if let (currentTopInset, currentPanOffset) = self.panGestureArguments {
                        topInset = currentTopInset
                        
                        if case let .known(value) = contentOffset, value <= 0.5 {
                        } else {
                            translation = currentPanOffset
                            if self.isExpanded {
                                recognizer.setTranslation(CGPoint(), in: self.contentContainer.view)
                            }
                        }
                        
                        self.panGestureArguments = (currentTopInset, translation)
                    }
                
                    let currentOffset = topInset + translation
                    if currentOffset < 20.0 {
                        self.updateIsFullscreen(true)
                    } else if currentOffset > 40.0 {
                        self.updateIsFullscreen(false)
                    }
                
                    if self.isExpanded {
                    } else {
                        if currentOffset > 0.0 {
                            self.listNode.scroller.panGestureRecognizer.setTranslation(CGPoint(), in: self.listNode.scroller)
                        }
                    }
                    
                    if let (layout, navigationHeight) = self.validLayout {
                        self.containerLayoutUpdated(layout, navigationHeight: navigationHeight, transition: .immediate)
                        self.updateFloatingHeaderOffset(offset: self.currentContentOffset ?? 0.0, transition: .immediate)
                    }
                    
                    if !self.isExpanded {
                        var bounds = self.contentContainer.bounds
                        bounds.origin.y = -translation
                        bounds.origin.y = min(0.0, bounds.origin.y)
                        self.contentContainer.bounds = bounds
                    }
                case .ended:
                    let translation = recognizer.translation(in: self.contentContainer.view)
                    var velocity = recognizer.velocity(in: self.contentContainer.view)
                    
                    if case let .known(value) = contentOffset, value > 0.0 {
                        velocity = CGPoint()
                    } else if case .unknown = contentOffset {
                        velocity = CGPoint()
                    }
                    
                    var bounds = self.contentContainer.bounds
                    bounds.origin.y = -translation.y
                    bounds.origin.y = min(0.0, bounds.origin.y)
                    
                    let offset: CGFloat
                    if let (inset, panOffset) = self.panGestureArguments {
                        offset = inset + panOffset
                    } else {
                        offset = 0.0
                    }
                    
                    let topInset: CGFloat
                    if let currentTopInset = self.topInset {
                        topInset = currentTopInset
                    } else {
                        topInset = self.listNode.frame.height
                    }
                    
                    if self.isExpanded {
                        self.panGestureArguments = nil
                        if velocity.y > 300.0 || offset > topInset / 2.0 {
                            self.isExpanded = false
                            self.updateIsFullscreen(false)
                            self.animatingExpansion = true
                            self.listNode.scroller.setContentOffset(CGPoint(), animated: false)
                            
                            if let (layout, navigationHeight) = self.validLayout {
                                self.containerLayoutUpdated(layout, navigationHeight: navigationHeight, transition: .animated(duration: 0.3, curve: .easeInOut))
                            }
                            self.updateFloatingHeaderOffset(offset: self.currentContentOffset ?? 0.0, transition: .animated(duration: 0.3, curve: .easeInOut), completion: {
                                self.animatingExpansion = false
                            })
                        } else {
                            self.updateIsFullscreen(true)
                            self.animatingExpansion = true
                            
                            if let (layout, navigationHeight) = self.validLayout {
                                self.containerLayoutUpdated(layout, navigationHeight: navigationHeight, transition: .animated(duration: 0.3, curve: .easeInOut))
                            }
                            self.updateFloatingHeaderOffset(offset: self.currentContentOffset ?? 0.0, transition: .animated(duration: 0.3, curve: .easeInOut), completion: {
                                self.animatingExpansion = false
                            })
                        }
                    } else {
                        self.panGestureArguments = nil
                        var dismissing = false
                        if bounds.minY < -60 || (bounds.minY < 0.0 && velocity.y > 300.0) {
                            self.controller?.dismiss(closing: false, manual: true)
                            dismissing = true
                        } else if velocity.y < -300.0 || offset < topInset / 2.0 {
                            if velocity.y > -1500.0 && !self.isFullscreen {
                                DispatchQueue.main.async {
                                    self.listNode.transaction(deleteIndices: [], insertIndicesAndItems: [], updateIndicesAndItems: [], options: [.Synchronous, .LowLatency], scrollToItem: ListViewScrollToItem(index: 0, position: .top(0.0), animated: true, curve: .Default(duration: nil), directionHint: .Up), updateSizeAndInsets: nil, stationaryItemRange: nil, updateOpaqueState: nil, completion: { _ in })
                                }
                            }
                            
                            self.isExpanded = true
                            self.updateIsFullscreen(true)
                            self.animatingExpansion = true
                            
                            if let (layout, navigationHeight) = self.validLayout {
                                self.containerLayoutUpdated(layout, navigationHeight: navigationHeight, transition: .animated(duration: 0.3, curve: .easeInOut))
                            }
                            self.updateFloatingHeaderOffset(offset: self.currentContentOffset ?? 0.0, transition: .animated(duration: 0.3, curve: .easeInOut), completion: {
                                self.animatingExpansion = false
                            })
                        } else {
                            self.updateIsFullscreen(false)
                            self.animatingExpansion = true
                            self.listNode.scroller.setContentOffset(CGPoint(), animated: false)
                                                        
                            if let (layout, navigationHeight) = self.validLayout {
                                self.containerLayoutUpdated(layout, navigationHeight: navigationHeight, transition: .animated(duration: 0.3, curve: .easeInOut))
                            }
                            self.updateFloatingHeaderOffset(offset: self.currentContentOffset ?? 0.0, transition: .animated(duration: 0.3, curve: .easeInOut), completion: {
                                self.animatingExpansion = false
                            })
                        }
                        if !dismissing {
                            var bounds = self.contentContainer.bounds
                            let previousBounds = bounds
                            bounds.origin.y = 0.0
                            self.contentContainer.bounds = bounds
                            self.contentContainer.layer.animateBounds(from: previousBounds, to: self.contentContainer.bounds, duration: 0.3, timingFunction: CAMediaTimingFunctionName.easeInEaseOut.rawValue)
                        }
                    }
                case .cancelled:
                    self.panGestureArguments = nil
                    
                    let previousBounds = self.contentContainer.bounds
                    var bounds = self.contentContainer.bounds
                    bounds.origin.y = 0.0
                    self.contentContainer.bounds = bounds
                    self.contentContainer.layer.animateBounds(from: previousBounds, to: self.contentContainer.bounds, duration: 0.3, timingFunction: CAMediaTimingFunctionName.easeInEaseOut.rawValue)
                    
                    if let (layout, navigationHeight) = self.validLayout {
                        self.containerLayoutUpdated(layout, navigationHeight: navigationHeight, transition: .animated(duration: 0.3, curve: .easeInOut))
                    }
                    self.updateFloatingHeaderOffset(offset: self.currentContentOffset ?? 0.0, transition: .animated(duration: 0.3, curve: .easeInOut), completion: {
                        self.animatingExpansion = false
                    })
                default:
                    break
            }
        }
        
        override func hitTest(_ point: CGPoint, with event: UIEvent?) -> UIView? {
            let result = super.hitTest(point, with: event)
            
            if let result = result {
                for (_, _, videoNode) in self.videoNodes {
                    if videoNode.view === result || result.isDescendant(of: videoNode.view) {
                        return result
                    }
                }
            }

            if result === self.topPanelNode.view {
                return self.view
            }
            
            if result === self.bottomPanelNode.view {
                return self.view
            }
            
            if !self.bounds.contains(point) {
                return nil
            }
            if point.y < self.topPanelNode.frame.minY {
                return self.dimNode.view
            }
            return result
        }
    }
    
    private let sharedContext: SharedAccountContext
    public let call: PresentationGroupCall
    private let presentationData: PresentationData
    public var parentNavigationController: NavigationController?
        
    fileprivate let contentsReady = ValuePromise<Bool>(false, ignoreRepeated: true)
    fileprivate let dataReady = ValuePromise<Bool>(false, ignoreRepeated: true)
    fileprivate let audioOutputStateReady = ValuePromise<Bool>(false, ignoreRepeated: true)
    private let _ready = Promise<Bool>(false)
    override public var ready: Promise<Bool> {
        return self._ready
    }
    
    public var onViewDidAppear: (() -> Void)?
    public var onViewDidDisappear: (() -> Void)?
    private var reclaimActionButton: (() -> Void)?
    
    private var didAppearOnce: Bool = false
    private var isDismissed: Bool = false
    private var isDisconnected: Bool = false
    
    private var controllerNode: Node {
        return self.displayNode as! Node
    }
    
    private let idleTimerExtensionDisposable = MetaDisposable()
    
    private weak var currentOverlayController: VoiceChatOverlayController?
    
    private var validLayout: ContainerViewLayout?
    
    public init(sharedContext: SharedAccountContext, accountContext: AccountContext, call: PresentationGroupCall) {
        self.sharedContext = sharedContext
        self.call = call
        self.presentationData = sharedContext.currentPresentationData.with { $0 }
        
        super.init(navigationBarPresentationData: nil)
        
        self.supportedOrientations = ViewControllerSupportedOrientations(regularSize: .all, compactSize: .portrait)
                 
        self.statusBar.statusBarStyle = .Ignore
        
        self._ready.set(combineLatest([
            self.contentsReady.get(),
            self.dataReady.get(),
            self.audioOutputStateReady.get()
        ])
        |> map { values -> Bool in
            for value in values {
                if !value {
                    return false
                }
            }
            return true
        }
        |> filter { $0 })
    }
    
    required init(coder aDecoder: NSCoder) {
        fatalError("init(coder:) has not been implemented")
    }
    
    deinit {
        self.idleTimerExtensionDisposable.dispose()
        
        if let currentOverlayController = self.currentOverlayController {
            currentOverlayController.animateOut(reclaim: false, completion: { _ in })
        }
    }
    
    override public func loadDisplayNode() {
        self.displayNode = Node(controller: self, sharedContext: self.sharedContext, call: self.call)
        
        self.displayNodeDidLoad()
    }
        
    override public func viewDidAppear(_ animated: Bool) {
        super.viewDidAppear(animated)
        
        self.isDismissed = false
        
        if !self.didAppearOnce {
            self.didAppearOnce = true
            
            self.reclaimActionButton?()
            self.controllerNode.animateIn()
            
            self.idleTimerExtensionDisposable.set(self.sharedContext.applicationBindings.pushIdleTimerExtension())
        }
        
        DispatchQueue.main.async {
            self.onViewDidAppear?()
        }
    }
    
    override public func viewDidDisappear(_ animated: Bool) {
        super.viewDidDisappear(animated)
        
        self.idleTimerExtensionDisposable.set(nil)
        
        DispatchQueue.main.async {
            self.didAppearOnce = false
            self.isDismissed = true
            self.detachActionButton()
            self.onViewDidDisappear?()
        }
    }
        
    private var dismissedManually: Bool = false
    public func dismiss(closing: Bool, manual: Bool = false) {
        if closing {
            self.isDisconnected = true
        } else {
            if let navigationController = self.navigationController as? NavigationController {
                let count = navigationController.viewControllers.count
                if count == 2 || navigationController.viewControllers[count - 2] is ChatController {
                    if case .active(.cantSpeak) = self.controllerNode.actionButton.stateValue {
                    } else if let chatController = navigationController.viewControllers[count - 2] as? ChatController, chatController.isSendButtonVisible {
                    } else if let tabBarController = navigationController.viewControllers[count - 2] as? TabBarController, let chatListController = tabBarController.controllers[tabBarController.selectedIndex] as? ChatListController, chatListController.isSearchActive {
                    } else {
                        if manual {
                            self.dismissedManually = true
                            Queue.mainQueue().after(0.05) {
                                self.detachActionButton()
                            }
                        } else {
                            self.detachActionButton()
                        }
                    }
                }
            }
        }
        
        self.dismiss()
    }
    
    private func dismissAllTooltips() {
        self.window?.forEachController({ controller in
            if let controller = controller as? UndoOverlayController {
                controller.dismissWithCommitAction()
            }
        })
        self.forEachController({ controller in
            if let controller = controller as? UndoOverlayController {
                controller.dismissWithCommitAction()
            }
            return true
        })
    }
    
    private func detachActionButton() {
        guard self.currentOverlayController == nil && !self.isDisconnected else {
            return
        }
        
        let overlayController = VoiceChatOverlayController(actionButton: self.controllerNode.actionButton, audioOutputNode: self.controllerNode.audioOutputNode, leaveNode: self.controllerNode.leaveNode, navigationController: self.navigationController as? NavigationController, initiallyHidden: self.dismissedManually)
        if let navigationController = self.navigationController as? NavigationController {
            navigationController.presentOverlay(controller: overlayController, inGlobal: true, blockInteraction: false)
        }
        
        self.currentOverlayController = overlayController
        self.dismissedManually = false
        
        self.reclaimActionButton = { [weak self, weak overlayController] in
            if let strongSelf = self {
                overlayController?.animateOut(reclaim: true, completion: { [weak self] immediate in
                    if let strongSelf = self, immediate {
                        strongSelf.controllerNode.actionButton.ignoreHierarchyChanges = true
                        strongSelf.controllerNode.bottomPanelNode.addSubnode(strongSelf.controllerNode.actionButton)
                        strongSelf.controllerNode.bottomPanelNode.addSubnode(strongSelf.controllerNode.audioOutputNode)
                        strongSelf.controllerNode.bottomPanelNode.addSubnode(strongSelf.controllerNode.leaveNode)
                        
                        if immediate, let layout = strongSelf.validLayout {
                            strongSelf.containerLayoutUpdated(layout, transition: .immediate)
                        }
                        strongSelf.controllerNode.actionButton.ignoreHierarchyChanges = false
                    }
                })
                strongSelf.reclaimActionButton = nil
            }
        }
    }
    
    override public func dismiss(completion: (() -> Void)? = nil) {
        if !self.isDismissed {
            self.isDismissed = true
            self.didAppearOnce = false
            
            self.controllerNode.animateOut(completion: { [weak self] in
                completion?()
                self?.dismiss(animated: false)
            })
            
            DispatchQueue.main.async {
                self.onViewDidDisappear?()
            }
        }
    }
    
    override public func containerLayoutUpdated(_ layout: ContainerViewLayout, transition: ContainedViewLayoutTransition) {
        super.containerLayoutUpdated(layout, transition: transition)
        self.validLayout = layout
        self.controllerNode.containerLayoutUpdated(layout, navigationHeight: self.navigationHeight, transition: transition)
    }
}

private final class VoiceChatContextExtractedContentSource: ContextExtractedContentSource {
    var keepInPlace: Bool
    let ignoreContentTouches: Bool = true
    let blurBackground: Bool
    
    private let controller: ViewController
    private let sourceNode: ContextExtractedContentContainingNode
    
    init(controller: ViewController, sourceNode: ContextExtractedContentContainingNode, keepInPlace: Bool, blurBackground: Bool) {
        self.controller = controller
        self.sourceNode = sourceNode
        self.keepInPlace = keepInPlace
        self.blurBackground = blurBackground
    }
    
    func takeView() -> ContextControllerTakeViewInfo? {
        return ContextControllerTakeViewInfo(contentContainingNode: self.sourceNode, contentAreaInScreenSpace: UIScreen.main.bounds)
    }
    
    func putBack() -> ContextControllerPutBackViewInfo? {
        return ContextControllerPutBackViewInfo(contentAreaInScreenSpace: UIScreen.main.bounds)
    }
}<|MERGE_RESOLUTION|>--- conflicted
+++ resolved
@@ -551,22 +551,14 @@
             }
         }
         
-<<<<<<< HEAD
-        private func preparedTransition(from fromEntries: [ListEntry], to toEntries: [ListEntry], isLoading: Bool, isEmpty: Bool, crossFade: Bool, animated: Bool, context: AccountContext, presentationData: PresentationData, interaction: Interaction) -> ListTransition {
-=======
         private func preparedTransition(from fromEntries: [ListEntry], to toEntries: [ListEntry], isLoading: Bool, isEmpty: Bool, canInvite: Bool, crossFade: Bool, animated: Bool, context: AccountContext, presentationData: PresentationData, interaction: Interaction) -> ListTransition {
->>>>>>> f275ed0c
             let (deleteIndices, indicesAndItems, updateIndices) = mergeListsStableWithUpdates(leftList: fromEntries, rightList: toEntries)
             
             let deletions = deleteIndices.map { ListViewDeleteItem(index: $0, directionHint: nil) }
             let insertions = indicesAndItems.map { ListViewInsertItem(index: $0.0, previousIndex: $0.2, item: $0.1.item(context: context, presentationData: presentationData, interaction: interaction), directionHint: nil) }
             let updates = updateIndices.map { ListViewUpdateItem(index: $0.0, previousIndex: $0.2, item: $0.1.item(context: context, presentationData: presentationData, interaction: interaction), directionHint: nil) }
             
-<<<<<<< HEAD
-            return ListTransition(deletions: deletions, insertions: insertions, updates: updates, isLoading: isLoading, isEmpty: isEmpty, crossFade: crossFade, count: toEntries.count, animated: animated)
-=======
             return ListTransition(deletions: deletions, insertions: insertions, updates: updates, isLoading: isLoading, isEmpty: isEmpty, canInvite: canInvite, crossFade: crossFade, count: toEntries.count, animated: animated)
->>>>>>> f275ed0c
         }
         
         private weak var controller: VoiceChatController?
@@ -2486,10 +2478,6 @@
             
             var processedPeerIds = Set<PeerId>()
             
-<<<<<<< HEAD
-            entries.append(.invite(self.presentationData.theme, self.presentationData.strings, self.presentationData.strings.VoiceChat_InviteMember))
-
-=======
             var canInvite = true
             if let peer = self.peer as? TelegramChannel, peer.flags.contains(.isGigagroup) {
                 if peer.flags.contains(.isCreator) || peer.adminRights != nil {
@@ -2501,7 +2489,6 @@
                 entries.append(.invite(self.presentationData.theme, self.presentationData.strings, self.presentationData.strings.VoiceChat_InviteMember))
             }
             
->>>>>>> f275ed0c
             for member in callMembers.0 {
                 if processedPeerIds.contains(member.peer.id) {
                     continue
@@ -2570,11 +2557,7 @@
             self.currentEntries = entries
             
             let presentationData = self.presentationData.withUpdated(theme: self.darkTheme)
-<<<<<<< HEAD
-            let transition = preparedTransition(from: previousEntries, to: entries, isLoading: false, isEmpty: false, crossFade: false, animated: !disableAnimation, context: self.context, presentationData: presentationData, interaction: self.itemInteraction!)
-=======
             let transition = preparedTransition(from: previousEntries, to: entries, isLoading: false, isEmpty: false, canInvite: canInvite, crossFade: false, animated: !disableAnimation, context: self.context, presentationData: presentationData, interaction: self.itemInteraction!)
->>>>>>> f275ed0c
             self.enqueueTransition(transition)
         }
         
