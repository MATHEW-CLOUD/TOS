import Foundation
import UIKit
import Display
import SwiftSignalKit
import Postbox
import TelegramCore
import MtProtoKit
import MessageUI
import TelegramPresentationData
import TelegramUIPreferences
import ItemListUI
import PresentationDataUtils
import OverlayStatusController
import AccountContext
import AppBundle
import ZipArchive
import WebKit
import InAppPurchaseManager

@objc private final class DebugControllerMailComposeDelegate: NSObject, MFMailComposeViewControllerDelegate {
    public func mailComposeController(_ controller: MFMailComposeViewController, didFinishWith result: MFMailComposeResult, error: Error?) {
        controller.dismiss(animated: true, completion: nil)
    }
}

private final class DebugControllerArguments {
    let sharedContext: SharedAccountContext
    let context: AccountContext?
    let mailComposeDelegate: DebugControllerMailComposeDelegate
    let presentController: (ViewController, ViewControllerPresentationArguments?) -> Void
    let pushController: (ViewController) -> Void
    let getRootController: () -> UIViewController?
    let getNavigationController: () -> NavigationController?
    
    init(sharedContext: SharedAccountContext, context: AccountContext?, mailComposeDelegate: DebugControllerMailComposeDelegate, presentController: @escaping (ViewController, ViewControllerPresentationArguments?) -> Void, pushController: @escaping (ViewController) -> Void, getRootController: @escaping () -> UIViewController?, getNavigationController: @escaping () -> NavigationController?) {
        self.sharedContext = sharedContext
        self.context = context
        self.mailComposeDelegate = mailComposeDelegate
        self.presentController = presentController
        self.pushController = pushController
        self.getRootController = getRootController
        self.getNavigationController = getNavigationController
    }
}

private enum DebugControllerSection: Int32 {
    case sticker
    case logs
    case logging
    case experiments
    case videoExperiments
    case videoExperiments2
    case info
}

private enum DebugControllerEntry: ItemListNodeEntry {
    case testStickerImport(PresentationTheme)
    case sendLogs(PresentationTheme)
    case sendOneLog(PresentationTheme)
    case sendShareLogs
    case sendGroupCallLogs
    case sendStorageStats
    case sendNotificationLogs(PresentationTheme)
    case sendCriticalLogs(PresentationTheme)
    case sendAllLogs
    case accounts(PresentationTheme)
    case logToFile(PresentationTheme, Bool)
    case logToConsole(PresentationTheme, Bool)
    case redactSensitiveData(PresentationTheme, Bool)
    case enableRaiseToSpeak(PresentationTheme, Bool)
    case keepChatNavigationStack(PresentationTheme, Bool)
    case skipReadHistory(PresentationTheme, Bool)
    case crashOnSlowQueries(PresentationTheme, Bool)
    case clearTips(PresentationTheme)
    case resetTranslationStates(PresentationTheme)
    case crash(PresentationTheme)
    case resetData(PresentationTheme)
    case resetDatabase(PresentationTheme)
    case resetDatabaseAndCache(PresentationTheme)
    case resetHoles(PresentationTheme)
    case reindexUnread(PresentationTheme)
    case resetCacheIndex
    case reindexCache
    case resetBiometricsData(PresentationTheme)
    case resetWebViewCache(PresentationTheme)
    case optimizeDatabase(PresentationTheme)
    case photoPreview(PresentationTheme, Bool)
    case knockoutWallpaper(PresentationTheme, Bool)
    case experimentalCompatibility(Bool)
    case enableDebugDataDisplay(Bool)
    case acceleratedStickers(Bool)
    case experimentalBackground(Bool)
    case inlineForums(Bool)
    case localTranscription(Bool)
    case enableReactionOverrides(Bool)
    case playerEmbedding(Bool)
    case playlistPlayback(Bool)
    case enableQuickReactionSwitch(Bool)
    case voiceConference
    case preferredVideoCodec(Int, String, String?, Bool)
    case disableVideoAspectScaling(Bool)
    case enableVoipTcp(Bool)
    case restorePurchases(PresentationTheme)
    case hostInfo(PresentationTheme, String)
    case versionInfo(PresentationTheme)
    
    var section: ItemListSectionId {
        switch self {
        case .testStickerImport:
            return DebugControllerSection.sticker.rawValue
        case .sendLogs, .sendOneLog, .sendShareLogs, .sendGroupCallLogs, .sendStorageStats, .sendNotificationLogs, .sendCriticalLogs, .sendAllLogs:
            return DebugControllerSection.logs.rawValue
        case .accounts:
            return DebugControllerSection.logs.rawValue
        case .logToFile, .logToConsole, .redactSensitiveData:
            return DebugControllerSection.logging.rawValue
        case .enableRaiseToSpeak, .keepChatNavigationStack, .skipReadHistory, .crashOnSlowQueries:
            return DebugControllerSection.experiments.rawValue
        case .clearTips, .resetTranslationStates, .crash, .resetData, .resetDatabase, .resetDatabaseAndCache, .resetHoles, .reindexUnread, .resetCacheIndex, .reindexCache, .resetBiometricsData, .resetWebViewCache, .optimizeDatabase, .photoPreview, .knockoutWallpaper, .playerEmbedding, .playlistPlayback, .enableQuickReactionSwitch, .voiceConference, .experimentalCompatibility, .enableDebugDataDisplay, .acceleratedStickers, .experimentalBackground, .inlineForums, .localTranscription, . enableReactionOverrides, .restorePurchases:
            return DebugControllerSection.experiments.rawValue
        case .preferredVideoCodec:
            return DebugControllerSection.videoExperiments.rawValue
        case .disableVideoAspectScaling, .enableVoipTcp:
            return DebugControllerSection.videoExperiments2.rawValue
        case .hostInfo, .versionInfo:
            return DebugControllerSection.info.rawValue
        }
    }
    
    var stableId: Int {
        switch self {
        case .testStickerImport:
            return 0
        case .sendLogs:
            return 1
        case .sendOneLog:
            return 2
        case .sendShareLogs:
            return 3
        case .sendGroupCallLogs:
            return 4
        case .sendNotificationLogs:
            return 5
        case .sendCriticalLogs:
            return 6
        case .sendAllLogs:
            return 7
        case .sendStorageStats:
            return 8
        case .accounts:
            return 9
        case .logToFile:
            return 10
        case .logToConsole:
            return 11
        case .redactSensitiveData:
            return 12
        case .enableRaiseToSpeak:
            return 13
        case .keepChatNavigationStack:
            return 14
        case .skipReadHistory:
            return 15
        case .crashOnSlowQueries:
            return 16
        case .clearTips:
            return 17
        case .resetTranslationStates:
            return 18
        case .crash:
            return 19
        case .resetData:
            return 20
        case .resetDatabase:
            return 21
        case .resetDatabaseAndCache:
            return 22
        case .resetHoles:
            return 23
        case .reindexUnread:
            return 24
        case .resetCacheIndex:
            return 25
        case .reindexCache:
            return 26
        case .resetBiometricsData:
            return 27
        case .resetWebViewCache:
            return 28
        case .optimizeDatabase:
            return 29
        case .photoPreview:
            return 30
        case .knockoutWallpaper:
            return 31
        case .experimentalCompatibility:
            return 32
        case .enableDebugDataDisplay:
            return 33
        case .acceleratedStickers:
            return 34
        case .experimentalBackground:
            return 35
        case .inlineForums:
            return 36
        case .localTranscription:
            return 37
        case .enableReactionOverrides:
            return 38
        case .restorePurchases:
            return 39
        case .playerEmbedding:
            return 40
        case .playlistPlayback:
            return 41
        case .enableQuickReactionSwitch:
            return 42
        case .voiceConference:
            return 43
        case let .preferredVideoCodec(index, _, _, _):
            return 44 + index
        case .disableVideoAspectScaling:
            return 100
        case .enableVoipTcp:
            return 101
        case .hostInfo:
            return 102
        case .versionInfo:
            return 103
        }
    }
    
    static func <(lhs: DebugControllerEntry, rhs: DebugControllerEntry) -> Bool {
        return lhs.stableId < rhs.stableId
    }
    
    func item(presentationData: ItemListPresentationData, arguments: Any) -> ListViewItem {
        let arguments = arguments as! DebugControllerArguments
        switch self {
        case .testStickerImport:
            return ItemListActionItem(presentationData: presentationData, title: "Simulate Stickers Import", kind: .generic, alignment: .natural, sectionId: self.section, style: .blocks, action: {
                guard let context = arguments.context else {
                    return
                }
                if let url = getAppBundle().url(forResource: "importstickers", withExtension: "json"), let data = try? Data(contentsOf: url) {
                    let dataType = "org.telegram.third-party.stickerset"
                    if #available(iOS 10.0, *) {
                        UIPasteboard.general.setItems([[dataType: data]], options: [UIPasteboard.OptionsKey.localOnly: true, UIPasteboard.OptionsKey.expirationDate: NSDate(timeIntervalSinceNow: 60)])
                    } else {
                        UIPasteboard.general.setData(data, forPasteboardType: dataType)
                    }
                    context.sharedContext.openResolvedUrl(.importStickers, context: context, urlContext: .generic, navigationController: arguments.getNavigationController(), forceExternal: false, openPeer: { _, _ in }, sendFile: nil, sendSticker: nil, requestMessageActionUrlAuth: nil, joinVoiceChat: nil, present: { c, a in arguments.presentController(c, a as? ViewControllerPresentationArguments) }, dismissInput: {}, contentContext: nil)
                }
            })
        case .sendLogs:
            return ItemListDisclosureItem(presentationData: presentationData, title: "Send Logs (Up to 40 MB)", label: "", sectionId: self.section, style: .blocks, action: {
                let _ = (Logger.shared.collectLogs()
                |> deliverOnMainQueue).start(next: { logs in
                    let presentationData = arguments.sharedContext.currentPresentationData.with { $0 }
                    let actionSheet = ActionSheetController(presentationData: presentationData)

                    var items: [ActionSheetButtonItem] = []

                    if let context = arguments.context, context.sharedContext.applicationBindings.isMainApp {
                        items.append(ActionSheetButtonItem(title: "Via Telegram", color: .accent, action: { [weak actionSheet] in
                            actionSheet?.dismissAnimated()

                            let controller = context.sharedContext.makePeerSelectionController(PeerSelectionControllerParams(context: context, filter: [.onlyWriteable, .excludeDisabled]))
                            controller.peerSelected = { [weak controller] peer, _ in
                                let peerId = peer.id

                                if let strongController = controller {
                                    strongController.dismiss()

                                    let lineFeed = "\n".data(using: .utf8)!
                                    var rawLogData: Data = Data()
                                    for (name, path) in logs {
                                        if !rawLogData.isEmpty {
                                            rawLogData.append(lineFeed)
                                            rawLogData.append(lineFeed)
                                        }

                                        rawLogData.append("------ File: \(name) ------\n".data(using: .utf8)!)

                                        if let data = try? Data(contentsOf: URL(fileURLWithPath: path)) {
                                            rawLogData.append(data)
                                        }
                                    }

                                    let tempSource = TempBox.shared.tempFile(fileName: "Log.txt")
                                    let tempZip = TempBox.shared.tempFile(fileName: "destination.zip")
                                    
                                    let _ = try? rawLogData.write(to: URL(fileURLWithPath: tempSource.path))
                                    
                                    SSZipArchive.createZipFile(atPath: tempZip.path, withFilesAtPaths: [tempSource.path])

                                    guard let gzippedData = try? Data(contentsOf: URL(fileURLWithPath: tempZip.path)) else {
                                        return
                                    }
                                    
                                    TempBox.shared.dispose(tempSource)
                                    TempBox.shared.dispose(tempZip)

                                    let id = Int64.random(in: Int64.min ... Int64.max)
                                    let fileResource = LocalFileMediaResource(fileId: id, size: Int64(gzippedData.count), isSecretRelated: false)
                                    context.account.postbox.mediaBox.storeResourceData(fileResource.id, data: gzippedData)

                                    let file = TelegramMediaFile(fileId: MediaId(namespace: Namespaces.Media.LocalFile, id: id), partialReference: nil, resource: fileResource, previewRepresentations: [], videoThumbnails: [], immediateThumbnailData: nil, mimeType: "application/text", size: Int64(gzippedData.count), attributes: [.FileName(fileName: "Log-iOS-Full.txt.zip")])
                                    let message: EnqueueMessage = .message(text: "", attributes: [], inlineStickers: [:], mediaReference: .standalone(media: file), replyToMessageId: nil, localGroupingKey: nil, correlationId: nil, bubbleUpEmojiOrStickersets: [])

                                    let _ = enqueueMessages(account: context.account, peerId: peerId, messages: [message]).start()
                                }
                            }
                            arguments.pushController(controller)
                        }))
                    }
                    items.append(ActionSheetButtonItem(title: "Via Email", color: .accent, action: { [weak actionSheet] in
                        actionSheet?.dismissAnimated()

                        let composeController = MFMailComposeViewController()
                        composeController.mailComposeDelegate = arguments.mailComposeDelegate
                        composeController.setSubject("Telegram Logs")
                        for (name, path) in logs {
                            if let data = try? Data(contentsOf: URL(fileURLWithPath: path), options: .mappedIfSafe) {
                                composeController.addAttachmentData(data, mimeType: "application/text", fileName: name)
                            }
                        }
                        arguments.getRootController()?.present(composeController, animated: true, completion: nil)
                    }))

                    actionSheet.setItemGroups([ActionSheetItemGroup(items: items), ActionSheetItemGroup(items: [
                        ActionSheetButtonItem(title: presentationData.strings.Common_Cancel, color: .accent, font: .bold, action: { [weak actionSheet] in
                            actionSheet?.dismissAnimated()
                        })
                    ])])
                    arguments.presentController(actionSheet, nil)
                })
            })
        case .sendOneLog:
            return ItemListDisclosureItem(presentationData: presentationData, title: "Send Latest Logs (Up to 4 MB)", label: "", sectionId: self.section, style: .blocks, action: {
                let _ = (Logger.shared.collectLogs()
                    |> deliverOnMainQueue).start(next: { logs in
                        let presentationData = arguments.sharedContext.currentPresentationData.with { $0 }
                        let actionSheet = ActionSheetController(presentationData: presentationData)
                        
                        var items: [ActionSheetButtonItem] = []
                        
                        if let context = arguments.context, context.sharedContext.applicationBindings.isMainApp {
                            items.append(ActionSheetButtonItem(title: "Via Telegram", color: .accent, action: { [weak actionSheet] in
                                actionSheet?.dismissAnimated()
                                
                                let controller = context.sharedContext.makePeerSelectionController(PeerSelectionControllerParams(context: context, filter: [.onlyWriteable, .excludeDisabled]))
                                controller.peerSelected = { [weak controller] peer, _ in
                                    let peerId = peer.id
                                    
                                    if let strongController = controller {
                                        strongController.dismiss()
                                        
                                        let lineFeed = "\n".data(using: .utf8)!
                                        var logData: Data = Data()
                                        
                                        var latestLogs: [(String, String)] = []
                                        if logs.count < 2 {
                                            latestLogs = logs
                                        } else {
                                            for i in (logs.count - 2) ..< logs.count {
                                                latestLogs.append(logs[i])
                                            }
                                        }
                                        
                                        for (name, path) in latestLogs {
                                            if !logData.isEmpty {
                                                logData.append(lineFeed)
                                                logData.append(lineFeed)
                                            }
                                            
                                            logData.append("------ File: \(name) ------\n".data(using: .utf8)!)
                                            
                                            if let data = try? Data(contentsOf: URL(fileURLWithPath: path)) {
                                                logData.append(data)
                                            }
                                        }
                                        
                                        let id = Int64.random(in: Int64.min ... Int64.max)
                                        let fileResource = LocalFileMediaResource(fileId: id, size: Int64(logData.count), isSecretRelated: false)
                                        context.account.postbox.mediaBox.storeResourceData(fileResource.id, data: logData)
                                        
                                        let file = TelegramMediaFile(fileId: MediaId(namespace: Namespaces.Media.LocalFile, id: id), partialReference: nil, resource: fileResource, previewRepresentations: [], videoThumbnails: [], immediateThumbnailData: nil, mimeType: "application/text", size: Int64(logData.count), attributes: [.FileName(fileName: "Log-iOS-Short.txt")])
                                        let message: EnqueueMessage = .message(text: "", attributes: [], inlineStickers: [:], mediaReference: .standalone(media: file), replyToMessageId: nil, localGroupingKey: nil, correlationId: nil, bubbleUpEmojiOrStickersets: [])
                                        
                                        let _ = enqueueMessages(account: context.account, peerId: peerId, messages: [message]).start()
                                    }
                                }
                                arguments.pushController(controller)
                            }))
                        }
                        
                        items.append(ActionSheetButtonItem(title: "Via Email", color: .accent, action: { [weak actionSheet] in
                            actionSheet?.dismissAnimated()
                            
                            let composeController = MFMailComposeViewController()
                            composeController.mailComposeDelegate = arguments.mailComposeDelegate
                            composeController.setSubject("Telegram Logs")
                            for (name, path) in logs {
                                if let data = try? Data(contentsOf: URL(fileURLWithPath: path), options: .mappedIfSafe) {
                                    composeController.addAttachmentData(data, mimeType: "application/text", fileName: name)
                                }
                            }
                            arguments.getRootController()?.present(composeController, animated: true, completion: nil)
                        }))
                        
                        actionSheet.setItemGroups([ActionSheetItemGroup(items: items), ActionSheetItemGroup(items: [
                            ActionSheetButtonItem(title: presentationData.strings.Common_Cancel, color: .accent, font: .bold, action: { [weak actionSheet] in
                                actionSheet?.dismissAnimated()
                            })
                            ])
                            ])
                        arguments.presentController(actionSheet, nil)
                    })
            })
        case .sendShareLogs:
            return ItemListDisclosureItem(presentationData: presentationData, title: "Send Share Logs (Up to 40 MB)", label: "", sectionId: self.section, style: .blocks, action: {
                let _ = (Logger.shared.collectLogs(prefix: "/logs/share-logs")
                |> deliverOnMainQueue).start(next: { logs in
                    let presentationData = arguments.sharedContext.currentPresentationData.with { $0 }
                    let actionSheet = ActionSheetController(presentationData: presentationData)

                    var items: [ActionSheetButtonItem] = []

                    if let context = arguments.context, context.sharedContext.applicationBindings.isMainApp {
                        items.append(ActionSheetButtonItem(title: "Via Telegram", color: .accent, action: { [weak actionSheet] in
                            actionSheet?.dismissAnimated()

                            let controller = context.sharedContext.makePeerSelectionController(PeerSelectionControllerParams(context: context, filter: [.onlyWriteable, .excludeDisabled]))
                            controller.peerSelected = { [weak controller] peer, _ in
                                let peerId = peer.id

                                if let strongController = controller {
                                    strongController.dismiss()

                                    let lineFeed = "\n".data(using: .utf8)!
                                    var rawLogData: Data = Data()
                                    for (name, path) in logs {
                                        if !rawLogData.isEmpty {
                                            rawLogData.append(lineFeed)
                                            rawLogData.append(lineFeed)
                                        }

                                        rawLogData.append("------ File: \(name) ------\n".data(using: .utf8)!)

                                        if let data = try? Data(contentsOf: URL(fileURLWithPath: path)) {
                                            rawLogData.append(data)
                                        }
                                    }

                                    let tempSource = TempBox.shared.tempFile(fileName: "Log.txt")
                                    let tempZip = TempBox.shared.tempFile(fileName: "destination.zip")
                                    
                                    let _ = try? rawLogData.write(to: URL(fileURLWithPath: tempSource.path))
                                    
                                    SSZipArchive.createZipFile(atPath: tempZip.path, withFilesAtPaths: [tempSource.path])

                                    guard let gzippedData = try? Data(contentsOf: URL(fileURLWithPath: tempZip.path)) else {
                                        return
                                    }
                                    
                                    TempBox.shared.dispose(tempSource)
                                    TempBox.shared.dispose(tempZip)

                                    let id = Int64.random(in: Int64.min ... Int64.max)
                                    let fileResource = LocalFileMediaResource(fileId: id, size: Int64(gzippedData.count), isSecretRelated: false)
                                    context.account.postbox.mediaBox.storeResourceData(fileResource.id, data: gzippedData)

                                    let file = TelegramMediaFile(fileId: MediaId(namespace: Namespaces.Media.LocalFile, id: id), partialReference: nil, resource: fileResource, previewRepresentations: [], videoThumbnails: [], immediateThumbnailData: nil, mimeType: "application/text", size: Int64(gzippedData.count), attributes: [.FileName(fileName: "Log-iOS-Full.txt.zip")])
                                    let message: EnqueueMessage = .message(text: "", attributes: [], inlineStickers: [:], mediaReference: .standalone(media: file), replyToMessageId: nil, localGroupingKey: nil, correlationId: nil, bubbleUpEmojiOrStickersets: [])

                                    let _ = enqueueMessages(account: context.account, peerId: peerId, messages: [message]).start()
                                }
                            }
                            arguments.pushController(controller)
                        }))
                    }
                    items.append(ActionSheetButtonItem(title: "Via Email", color: .accent, action: { [weak actionSheet] in
                        actionSheet?.dismissAnimated()

                        let composeController = MFMailComposeViewController()
                        composeController.mailComposeDelegate = arguments.mailComposeDelegate
                        composeController.setSubject("Telegram Logs")
                        for (name, path) in logs {
                            if let data = try? Data(contentsOf: URL(fileURLWithPath: path), options: .mappedIfSafe) {
                                composeController.addAttachmentData(data, mimeType: "application/text", fileName: name)
                            }
                        }
                        arguments.getRootController()?.present(composeController, animated: true, completion: nil)
                    }))

                    actionSheet.setItemGroups([ActionSheetItemGroup(items: items), ActionSheetItemGroup(items: [
                        ActionSheetButtonItem(title: presentationData.strings.Common_Cancel, color: .accent, font: .bold, action: { [weak actionSheet] in
                            actionSheet?.dismissAnimated()
                        })
                    ])])
                    arguments.presentController(actionSheet, nil)
                })
            })
        case .sendGroupCallLogs:
            return ItemListDisclosureItem(presentationData: presentationData, title: "Send Group Call Logs (Up to 40 MB)", label: "", sectionId: self.section, style: .blocks, action: {
                let _ = (Logger.shared.collectLogs(basePath: arguments.context!.account.basePath + "/group-calls")
                |> deliverOnMainQueue).start(next: { logs in
                    let presentationData = arguments.sharedContext.currentPresentationData.with { $0 }
                    let actionSheet = ActionSheetController(presentationData: presentationData)

                    var items: [ActionSheetButtonItem] = []

                    if let context = arguments.context, context.sharedContext.applicationBindings.isMainApp {
                        items.append(ActionSheetButtonItem(title: "Via Telegram", color: .accent, action: { [weak actionSheet] in
                            actionSheet?.dismissAnimated()

                            let controller = context.sharedContext.makePeerSelectionController(PeerSelectionControllerParams(context: context, filter: [.onlyWriteable, .excludeDisabled]))
                            controller.peerSelected = { [weak controller] peer, _ in
                                let peerId = peer.id

                                if let strongController = controller {
                                    strongController.dismiss()

                                    let lineFeed = "\n".data(using: .utf8)!
                                    var rawLogData: Data = Data()
                                    for (name, path) in logs {
                                        if !rawLogData.isEmpty {
                                            rawLogData.append(lineFeed)
                                            rawLogData.append(lineFeed)
                                        }

                                        rawLogData.append("------ File: \(name) ------\n".data(using: .utf8)!)

                                        if let data = try? Data(contentsOf: URL(fileURLWithPath: path)) {
                                            rawLogData.append(data)
                                        }
                                    }

                                    let tempSource = TempBox.shared.tempFile(fileName: "Log.txt")
                                    let tempZip = TempBox.shared.tempFile(fileName: "destination.zip")
                                    
                                    let _ = try? rawLogData.write(to: URL(fileURLWithPath: tempSource.path))
                                    
                                    SSZipArchive.createZipFile(atPath: tempZip.path, withFilesAtPaths: [tempSource.path])

                                    guard let gzippedData = try? Data(contentsOf: URL(fileURLWithPath: tempZip.path)) else {
                                        return
                                    }
                                    
                                    TempBox.shared.dispose(tempSource)
                                    TempBox.shared.dispose(tempZip)

                                    let id = Int64.random(in: Int64.min ... Int64.max)
                                    let fileResource = LocalFileMediaResource(fileId: id, size: Int64(gzippedData.count), isSecretRelated: false)
                                    context.account.postbox.mediaBox.storeResourceData(fileResource.id, data: gzippedData)

                                    let file = TelegramMediaFile(fileId: MediaId(namespace: Namespaces.Media.LocalFile, id: id), partialReference: nil, resource: fileResource, previewRepresentations: [], videoThumbnails: [], immediateThumbnailData: nil, mimeType: "application/text", size: Int64(gzippedData.count), attributes: [.FileName(fileName: "Log-iOS-Full.txt.zip")])
                                    let message: EnqueueMessage = .message(text: "", attributes: [], inlineStickers: [:], mediaReference: .standalone(media: file), replyToMessageId: nil, localGroupingKey: nil, correlationId: nil, bubbleUpEmojiOrStickersets: [])

                                    let _ = enqueueMessages(account: context.account, peerId: peerId, messages: [message]).start()
                                }
                            }
                            arguments.pushController(controller)
                        }))
                    }
                    items.append(ActionSheetButtonItem(title: "Via Email", color: .accent, action: { [weak actionSheet] in
                        actionSheet?.dismissAnimated()

                        let composeController = MFMailComposeViewController()
                        composeController.mailComposeDelegate = arguments.mailComposeDelegate
                        composeController.setSubject("Telegram Logs")
                        for (name, path) in logs {
                            if let data = try? Data(contentsOf: URL(fileURLWithPath: path), options: .mappedIfSafe) {
                                composeController.addAttachmentData(data, mimeType: "application/text", fileName: name)
                            }
                        }
                        arguments.getRootController()?.present(composeController, animated: true, completion: nil)
                    }))

                    actionSheet.setItemGroups([ActionSheetItemGroup(items: items), ActionSheetItemGroup(items: [
                        ActionSheetButtonItem(title: presentationData.strings.Common_Cancel, color: .accent, font: .bold, action: { [weak actionSheet] in
                            actionSheet?.dismissAnimated()
                        })
                    ])])
                    arguments.presentController(actionSheet, nil)
                })
            })
        case .sendNotificationLogs:
            return ItemListDisclosureItem(presentationData: presentationData, title: "Send Notification Logs (Up to 40 MB)", label: "", sectionId: self.section, style: .blocks, action: {
                let logsPath = arguments.sharedContext.basePath + "/logs/notification-logs"
                let _ = (Logger(rootPath: logsPath, basePath: logsPath).collectLogs()
                    |> deliverOnMainQueue).start(next: { logs in
                    let presentationData = arguments.sharedContext.currentPresentationData.with { $0 }
                    let actionSheet = ActionSheetController(presentationData: presentationData)

                    var items: [ActionSheetButtonItem] = []

                    if let context = arguments.context, context.sharedContext.applicationBindings.isMainApp {
                        items.append(ActionSheetButtonItem(title: "Via Telegram", color: .accent, action: { [weak actionSheet] in
                            actionSheet?.dismissAnimated()

                            let controller = context.sharedContext.makePeerSelectionController(PeerSelectionControllerParams(context: context, filter: [.onlyWriteable, .excludeDisabled]))
                            controller.peerSelected = { [weak controller] peer, _ in
                                let peerId = peer.id

                                if let strongController = controller {
                                    strongController.dismiss()

                                    let lineFeed = "\n".data(using: .utf8)!
                                    var rawLogData: Data = Data()
                                    for (name, path) in logs {
                                        if !rawLogData.isEmpty {
                                            rawLogData.append(lineFeed)
                                            rawLogData.append(lineFeed)
                                        }

                                        rawLogData.append("------ File: \(name) ------\n".data(using: .utf8)!)

                                        if let data = try? Data(contentsOf: URL(fileURLWithPath: path)) {
                                            rawLogData.append(data)
                                        }
                                    }

                                    let tempSource = TempBox.shared.tempFile(fileName: "Log.txt")
                                    let tempZip = TempBox.shared.tempFile(fileName: "destination.zip")
                                    
                                    let _ = try? rawLogData.write(to: URL(fileURLWithPath: tempSource.path))
                                    
                                    SSZipArchive.createZipFile(atPath: tempZip.path, withFilesAtPaths: [tempSource.path])

                                    guard let gzippedData = try? Data(contentsOf: URL(fileURLWithPath: tempZip.path)) else {
                                        return
                                    }
                                    
                                    TempBox.shared.dispose(tempSource)
                                    TempBox.shared.dispose(tempZip)

                                    let id = Int64.random(in: Int64.min ... Int64.max)
                                    let fileResource = LocalFileMediaResource(fileId: id, size: Int64(gzippedData.count), isSecretRelated: false)
                                    context.account.postbox.mediaBox.storeResourceData(fileResource.id, data: gzippedData)

                                    let file = TelegramMediaFile(fileId: MediaId(namespace: Namespaces.Media.LocalFile, id: id), partialReference: nil, resource: fileResource, previewRepresentations: [], videoThumbnails: [], immediateThumbnailData: nil, mimeType: "application/text", size: Int64(gzippedData.count), attributes: [.FileName(fileName: "Log-iOS-Full.txt.zip")])
                                    let message: EnqueueMessage = .message(text: "", attributes: [], inlineStickers: [:], mediaReference: .standalone(media: file), replyToMessageId: nil, localGroupingKey: nil, correlationId: nil, bubbleUpEmojiOrStickersets: [])

                                    let _ = enqueueMessages(account: context.account, peerId: peerId, messages: [message]).start()
                                }
                            }
                            arguments.pushController(controller)
                        }))
                    }
                    items.append(ActionSheetButtonItem(title: "Via Email", color: .accent, action: { [weak actionSheet] in
                        actionSheet?.dismissAnimated()

                        let composeController = MFMailComposeViewController()
                        composeController.mailComposeDelegate = arguments.mailComposeDelegate
                        composeController.setSubject("Telegram Logs")
                        for (name, path) in logs {
                            if let data = try? Data(contentsOf: URL(fileURLWithPath: path), options: .mappedIfSafe) {
                                composeController.addAttachmentData(data, mimeType: "application/text", fileName: name)
                            }
                        }
                        arguments.getRootController()?.present(composeController, animated: true, completion: nil)
                    }))

                    actionSheet.setItemGroups([ActionSheetItemGroup(items: items), ActionSheetItemGroup(items: [
                        ActionSheetButtonItem(title: presentationData.strings.Common_Cancel, color: .accent, font: .bold, action: { [weak actionSheet] in
                            actionSheet?.dismissAnimated()
                        })
                    ])])
                    arguments.presentController(actionSheet, nil)
                })
            })
        case .sendCriticalLogs:
            return ItemListDisclosureItem(presentationData: presentationData, title: "Send Critical Logs", label: "", sectionId: self.section, style: .blocks, action: {
                let _ = (Logger.shared.collectShortLogFiles()
                    |> deliverOnMainQueue).start(next: { logs in
                        let presentationData = arguments.sharedContext.currentPresentationData.with { $0 }
                        let actionSheet = ActionSheetController(presentationData: presentationData)
                        
                        var items: [ActionSheetButtonItem] = []
                        
                        if let context = arguments.context, context.sharedContext.applicationBindings.isMainApp {
                            items.append(ActionSheetButtonItem(title: "Via Telegram", color: .accent, action: { [weak actionSheet] in
                                actionSheet?.dismissAnimated()
                                
                                let controller = context.sharedContext.makePeerSelectionController(PeerSelectionControllerParams(context: context, filter: [.onlyWriteable, .excludeDisabled]))
                                controller.peerSelected = { [weak controller] peer, _ in
                                    let peerId = peer.id
                                    
                                    if let strongController = controller {
                                        strongController.dismiss()
                                        
                                        let messages = logs.map { (name, path) -> EnqueueMessage in
                                            let id = Int64.random(in: Int64.min ... Int64.max)
                                            let file = TelegramMediaFile(fileId: MediaId(namespace: Namespaces.Media.LocalFile, id: id), partialReference: nil, resource: LocalFileReferenceMediaResource(localFilePath: path, randomId: id), previewRepresentations: [], videoThumbnails: [], immediateThumbnailData: nil, mimeType: "application/text", size: nil, attributes: [.FileName(fileName: name)])
                                            return .message(text: "", attributes: [], inlineStickers: [:], mediaReference: .standalone(media: file), replyToMessageId: nil, localGroupingKey: nil, correlationId: nil, bubbleUpEmojiOrStickersets: [])
                                        }
                                        let _ = enqueueMessages(account: context.account, peerId: peerId, messages: messages).start()
                                    }
                                }
                                arguments.pushController(controller)
                            }))
                        }
                        
                        items.append(ActionSheetButtonItem(title: "Via Email", color: .accent, action: { [weak actionSheet] in
                            actionSheet?.dismissAnimated()
                            
                            let composeController = MFMailComposeViewController()
                            composeController.mailComposeDelegate = arguments.mailComposeDelegate
                            composeController.setSubject("Telegram Logs")
                            for (name, path) in logs {
                                if let data = try? Data(contentsOf: URL(fileURLWithPath: path), options: .mappedIfSafe) {
                                    composeController.addAttachmentData(data, mimeType: "application/text", fileName: name)
                                }
                            }
                            arguments.getRootController()?.present(composeController, animated: true, completion: nil)
                        }))
                        actionSheet.setItemGroups([ActionSheetItemGroup(items: items), ActionSheetItemGroup(items: [
                            ActionSheetButtonItem(title: presentationData.strings.Common_Cancel, color: .accent, font: .bold, action: { [weak actionSheet] in
                                actionSheet?.dismissAnimated()
                            })
                            ])])
                        arguments.presentController(actionSheet, nil)
                    })
            })
        case .sendAllLogs:
            return ItemListDisclosureItem(presentationData: presentationData, title: "Send All Logs", label: "", sectionId: self.section, style: .blocks, action: {
                let logTypes: [String] = [
                    "app-logs",
                    "broadcast-logs",
                    "siri-logs",
                    "widget-logs",
                    "notificationcontent-logs",
                    "notification-logs",
                    "share-logs"
                ]
                
                var logByType: [Signal<(type: String, logs: [(String, String)]), NoError>] = []
                for type in logTypes {
                    let logsPath = arguments.sharedContext.basePath + "/logs/\(type)"
                    logByType.append(Logger(rootPath: logsPath, basePath: logsPath).collectLogs()
                    |> map { result -> (type: String, logs: [(String, String)]) in
                        return (type, result)
                    })
                }
                
                let allLogs = combineLatest(logByType)
                
                let _ = (allLogs
                |> deliverOnMainQueue).start(next: { allLogs in
                    let presentationData = arguments.sharedContext.currentPresentationData.with { $0 }
                    let actionSheet = ActionSheetController(presentationData: presentationData)

                    var items: [ActionSheetButtonItem] = []

                    if let context = arguments.context, context.sharedContext.applicationBindings.isMainApp {
                        items.append(ActionSheetButtonItem(title: "Via Telegram", color: .accent, action: { [weak actionSheet] in
                            actionSheet?.dismissAnimated()

                            let controller = context.sharedContext.makePeerSelectionController(PeerSelectionControllerParams(context: context, filter: [.onlyWriteable, .excludeDisabled]))
                            controller.peerSelected = { [weak controller] peer, _ in
                                let peerId = peer.id

                                if let strongController = controller {
                                    strongController.dismiss()

                                    let lineFeed = "\n".data(using: .utf8)!
                                    
                                    var tempSources: [TempBoxFile] = []
                                    for (type, logItems) in allLogs {
                                        let tempSource = TempBox.shared.tempFile(fileName: "Log-\(type).txt")
                                        
                                        var rawLogData: Data = Data()
                                        for (name, path) in logItems {
                                            if !rawLogData.isEmpty {
                                                rawLogData.append(lineFeed)
                                                rawLogData.append(lineFeed)
                                            }

                                            rawLogData.append("------ File: \(name) ------\n".data(using: .utf8)!)

                                            if let data = try? Data(contentsOf: URL(fileURLWithPath: path)) {
                                                rawLogData.append(data)
                                            }
                                        }
                                        
                                        let _ = try? rawLogData.write(to: URL(fileURLWithPath: tempSource.path))
                                        tempSources.append(tempSource)
                                    }

                                    let tempZip = TempBox.shared.tempFile(fileName: "destination.zip")
                                    SSZipArchive.createZipFile(atPath: tempZip.path, withFilesAtPaths: tempSources.map(\.path))

                                    guard let gzippedData = try? Data(contentsOf: URL(fileURLWithPath: tempZip.path)) else {
                                        return
                                    }
                                    
                                    tempSources.forEach(TempBox.shared.dispose)
                                    TempBox.shared.dispose(tempZip)

                                    let id = Int64.random(in: Int64.min ... Int64.max)
                                    let fileResource = LocalFileMediaResource(fileId: id, size: Int64(gzippedData.count), isSecretRelated: false)
                                    context.account.postbox.mediaBox.storeResourceData(fileResource.id, data: gzippedData)

                                    let file = TelegramMediaFile(fileId: MediaId(namespace: Namespaces.Media.LocalFile, id: id), partialReference: nil, resource: fileResource, previewRepresentations: [], videoThumbnails: [], immediateThumbnailData: nil, mimeType: "application/zip", size: Int64(gzippedData.count), attributes: [.FileName(fileName: "Log-iOS-All.txt.zip")])
                                    let message: EnqueueMessage = .message(text: "", attributes: [], inlineStickers: [:], mediaReference: .standalone(media: file), replyToMessageId: nil, localGroupingKey: nil, correlationId: nil, bubbleUpEmojiOrStickersets: [])

                                    let _ = enqueueMessages(account: context.account, peerId: peerId, messages: [message]).start()
                                }
                            }
                            arguments.pushController(controller)
                        }))
                    }

                    actionSheet.setItemGroups([ActionSheetItemGroup(items: items), ActionSheetItemGroup(items: [
                        ActionSheetButtonItem(title: presentationData.strings.Common_Cancel, color: .accent, font: .bold, action: { [weak actionSheet] in
                            actionSheet?.dismissAnimated()
                        })
                    ])])
                    arguments.presentController(actionSheet, nil)
                })
            })
        case .sendStorageStats:
            return ItemListDisclosureItem(presentationData: presentationData, title: "Send Storage Stats", label: "", sectionId: self.section, style: .blocks, action: {
                guard let context = arguments.context, context.sharedContext.applicationBindings.isMainApp else {
                    return
                }
                
                let allStats: Signal<Data, NoError> = Signal { subscriber in
                    DispatchQueue.global().async {
                        let log = collectRawStorageUsageReport(containerPath: context.sharedContext.applicationBindings.containerPath)
                        subscriber.putNext(log.data(using: .utf8) ?? Data())
                    }
                    
                    return EmptyDisposable
                }
                
                let _ = (allStats
                |> deliverOnMainQueue).start(next: { allStatsData in
                    let presentationData = arguments.sharedContext.currentPresentationData.with { $0 }
                    let actionSheet = ActionSheetController(presentationData: presentationData)

                    var items: [ActionSheetButtonItem] = []

                    if let context = arguments.context, context.sharedContext.applicationBindings.isMainApp {
                        items.append(ActionSheetButtonItem(title: "Via Telegram", color: .accent, action: { [weak actionSheet] in
                            actionSheet?.dismissAnimated()

                            let controller = context.sharedContext.makePeerSelectionController(PeerSelectionControllerParams(context: context, filter: [.onlyWriteable, .excludeDisabled]))
                            controller.peerSelected = { [weak controller] peer, _ in
                                let peerId = peer.id

                                if let strongController = controller {
                                    strongController.dismiss()

                                    let id = Int64.random(in: Int64.min ... Int64.max)
                                    let fileResource = LocalFileMediaResource(fileId: id, size: Int64(allStatsData.count), isSecretRelated: false)
                                    context.account.postbox.mediaBox.storeResourceData(fileResource.id, data: allStatsData)

                                    let file = TelegramMediaFile(fileId: MediaId(namespace: Namespaces.Media.LocalFile, id: id), partialReference: nil, resource: fileResource, previewRepresentations: [], videoThumbnails: [], immediateThumbnailData: nil, mimeType: "application/zip", size: Int64(allStatsData.count), attributes: [.FileName(fileName: "StorageReport.txt")])
                                    let message: EnqueueMessage = .message(text: "", attributes: [], inlineStickers: [:], mediaReference: .standalone(media: file), replyToMessageId: nil, localGroupingKey: nil, correlationId: nil, bubbleUpEmojiOrStickersets: [])

                                    let _ = enqueueMessages(account: context.account, peerId: peerId, messages: [message]).start()
                                }
                            }
                            arguments.pushController(controller)
                        }))
                    }

                    actionSheet.setItemGroups([ActionSheetItemGroup(items: items), ActionSheetItemGroup(items: [
                        ActionSheetButtonItem(title: presentationData.strings.Common_Cancel, color: .accent, font: .bold, action: { [weak actionSheet] in
                            actionSheet?.dismissAnimated()
                        })
                    ])])
                    arguments.presentController(actionSheet, nil)
                })
            })
        case .accounts:
            return ItemListDisclosureItem(presentationData: presentationData, title: "Accounts", label: "", sectionId: self.section, style: .blocks, action: {
                guard let context = arguments.context else {
                    return
                }
                arguments.pushController(debugAccountsController(context: context, accountManager: arguments.sharedContext.accountManager))
            })
        case let .logToFile(_, value):
            return ItemListSwitchItem(presentationData: presentationData, title: "Log to File", value: value, sectionId: self.section, style: .blocks, updated: { value in
                let _ = updateLoggingSettings(accountManager: arguments.sharedContext.accountManager, {
                    $0.withUpdatedLogToFile(value)
                }).start()
            })
        case let .logToConsole(_, value):
            return ItemListSwitchItem(presentationData: presentationData, title: "Log to Console", value: value, sectionId: self.section, style: .blocks, updated: { value in
                let _ = updateLoggingSettings(accountManager: arguments.sharedContext.accountManager, {
                    $0.withUpdatedLogToConsole(value)
                }).start()
            })
        case let .redactSensitiveData(_, value):
            return ItemListSwitchItem(presentationData: presentationData, title: "Remove Sensitive Data", value: value, sectionId: self.section, style: .blocks, updated: { value in
                let _ = updateLoggingSettings(accountManager: arguments.sharedContext.accountManager, {
                    $0.withUpdatedRedactSensitiveData(value)
                }).start()
            })
        case let .enableRaiseToSpeak(_, value):
            return ItemListSwitchItem(presentationData: presentationData, title: "Enable Raise to Speak", value: value, sectionId: self.section, style: .blocks, updated: { value in
                let _ = updateMediaInputSettingsInteractively(accountManager: arguments.sharedContext.accountManager, {
                    $0.withUpdatedEnableRaiseToSpeak(value)
                }).start()
            })
        case let .keepChatNavigationStack(_, value):
            return ItemListSwitchItem(presentationData: presentationData, title: "Keep Chat Stack", value: value, sectionId: self.section, style: .blocks, updated: { value in
                let _ = updateExperimentalUISettingsInteractively(accountManager: arguments.sharedContext.accountManager, { settings in
                    var settings = settings
                    settings.keepChatNavigationStack = value
                    return settings
                }).start()
            })
        case let .skipReadHistory(_, value):
            return ItemListSwitchItem(presentationData: presentationData, title: "Skip read history", value: value, sectionId: self.section, style: .blocks, updated: { value in
                let _ = updateExperimentalUISettingsInteractively(accountManager: arguments.sharedContext.accountManager, { settings in
                    var settings = settings
                    settings.skipReadHistory = value
                    return settings
                }).start()
            })
        case let .crashOnSlowQueries(_, value):
            return ItemListSwitchItem(presentationData: presentationData, title: "Crash when slow", value: value, sectionId: self.section, style: .blocks, updated: { value in
                let _ = updateExperimentalUISettingsInteractively(accountManager: arguments.sharedContext.accountManager, { settings in
                    var settings = settings
                    settings.crashOnLongQueries = value
                    return settings
                }).start()
            })
        case .clearTips:
            return ItemListActionItem(presentationData: presentationData, title: "Clear Tips", kind: .generic, alignment: .natural, sectionId: self.section, style: .blocks, action: {
                let _ = (arguments.sharedContext.accountManager.transaction { transaction -> Void in
                    transaction.clearNotices()
                }).start()
                if let context = arguments.context {
                    let _ = context.engine.itemCache.clear(collectionIds: [
                        Namespaces.CachedItemCollection.cachedPollResults,
                        Namespaces.CachedItemCollection.cachedStickerPacks
                    ]).start()

                    let _ = context.engine.peers.unmarkChatListFeaturedFiltersAsSeen()
                }
            })
        case .resetTranslationStates:
            return ItemListActionItem(presentationData: presentationData, title: "Reset Translation States", kind: .generic, alignment: .natural, sectionId: self.section, style: .blocks, action: {
                if let context = arguments.context {
                    let _ = context.engine.itemCache.clear(collectionIds: [
                        ApplicationSpecificItemCacheCollectionId.translationState
                    ]).start()
                }
            })
        case .crash:
            return ItemListActionItem(presentationData: presentationData, title: "Crash", kind: .generic, alignment: .natural, sectionId: self.section, style: .blocks, action: {
                preconditionFailure()
            })
        case .resetData:
            return ItemListActionItem(presentationData: presentationData, title: "Reset Data", kind: .destructive, alignment: .natural, sectionId: self.section, style: .blocks, action: {
                let presentationData = arguments.sharedContext.currentPresentationData.with { $0 }
                let actionSheet = ActionSheetController(presentationData: presentationData)
                actionSheet.setItemGroups([ActionSheetItemGroup(items: [
                    ActionSheetTextItem(title: "All data will be lost."),
                    ActionSheetButtonItem(title: "Reset Data", color: .destructive, action: { [weak actionSheet] in
                        actionSheet?.dismissAnimated()
                        let databasePath = arguments.sharedContext.accountManager.basePath + "/db"
                        let _ = try? FileManager.default.removeItem(atPath: databasePath)
                        preconditionFailure()
                    }),
                    ]), ActionSheetItemGroup(items: [
                        ActionSheetButtonItem(title: presentationData.strings.Common_Cancel, color: .accent, font: .bold, action: { [weak actionSheet] in
                            actionSheet?.dismissAnimated()
                        })
                        ])])
                arguments.presentController(actionSheet, nil)
            })
        case .resetDatabase:
            return ItemListActionItem(presentationData: presentationData, title: "Clear Database", kind: .destructive, alignment: .natural, sectionId: self.section, style: .blocks, action: {
                guard let context = arguments.context else {
                    return
                }
                let presentationData = arguments.sharedContext.currentPresentationData.with { $0 }
                let actionSheet = ActionSheetController(presentationData: presentationData)
                actionSheet.setItemGroups([ActionSheetItemGroup(items: [
                    ActionSheetTextItem(title: "All secret chats will be lost."),
                    ActionSheetButtonItem(title: "Clear Database", color: .destructive, action: { [weak actionSheet] in
                        actionSheet?.dismissAnimated()
                        let databasePath = context.account.basePath + "/postbox/db"
                        let _ = try? FileManager.default.removeItem(atPath: databasePath)
                        exit(0)
                    }),
                    ]), ActionSheetItemGroup(items: [
                        ActionSheetButtonItem(title: presentationData.strings.Common_Cancel, color: .accent, font: .bold, action: { [weak actionSheet] in
                            actionSheet?.dismissAnimated()
                        })
                    ])])
                arguments.presentController(actionSheet, nil)
            })
        case .resetDatabaseAndCache:
            return ItemListActionItem(presentationData: presentationData, title: "Clear Database and Cache", kind: .destructive, alignment: .natural, sectionId: self.section, style: .blocks, action: {
                guard let context = arguments.context else {
                    return
                }
                let presentationData = arguments.sharedContext.currentPresentationData.with { $0 }
                let actionSheet = ActionSheetController(presentationData: presentationData)
                actionSheet.setItemGroups([ActionSheetItemGroup(items: [
                    ActionSheetTextItem(title: "All secret chats will be lost."),
                    ActionSheetButtonItem(title: "Clear Database", color: .destructive, action: { [weak actionSheet] in
                        actionSheet?.dismissAnimated()
                        let databasePath = context.account.basePath + "/postbox"
                        let _ = try? FileManager.default.removeItem(atPath: databasePath)
                        exit(0)
                    }),
                    ]), ActionSheetItemGroup(items: [
                        ActionSheetButtonItem(title: presentationData.strings.Common_Cancel, color: .accent, font: .bold, action: { [weak actionSheet] in
                            actionSheet?.dismissAnimated()
                        })
                    ])])
                arguments.presentController(actionSheet, nil)
            })
        case .resetHoles:
            return ItemListActionItem(presentationData: presentationData, title: "Reset Holes", kind: .destructive, alignment: .natural, sectionId: self.section, style: .blocks, action: {
                guard let context = arguments.context else {
                    return
                }
                let presentationData = arguments.sharedContext.currentPresentationData.with { $0 }
                let controller = OverlayStatusController(theme: presentationData.theme, type: .loading(cancelled: nil))
                arguments.presentController(controller, nil)
                let _ = (context.engine.messages.debugAddHoles()
                |> deliverOnMainQueue).start(completed: {
                    controller.dismiss()
                })
            })
        case .reindexUnread:
            return ItemListActionItem(presentationData: presentationData, title: "Reindex Unread Counters", kind: .destructive, alignment: .natural, sectionId: self.section, style: .blocks, action: {
                guard let context = arguments.context else {
                    return
                }
                let presentationData = arguments.sharedContext.currentPresentationData.with { $0 }
                let controller = OverlayStatusController(theme: presentationData.theme, type: .loading(cancelled: nil))
                arguments.presentController(controller, nil)
                let _ = (context.engine.messages.debugReindexUnreadCounters()
                |> deliverOnMainQueue).start(completed: {
                    controller.dismiss()
                })
            })
        case .resetCacheIndex:
            return ItemListActionItem(presentationData: presentationData, title: "Reset Cache Index [!]", kind: .destructive, alignment: .natural, sectionId: self.section, style: .blocks, action: {
                guard let context = arguments.context else {
                    return
                }
                
                context.account.postbox.mediaBox.storageBox.reset()
            })
        case .reindexCache:
            return ItemListActionItem(presentationData: presentationData, title: "Reindex Cache", kind: .destructive, alignment: .natural, sectionId: self.section, style: .blocks, action: {
                guard let context = arguments.context else {
                    return
                }
                
                var signal = context.engine.resources.reindexCacheInBackground(lowImpact: false)
                
                var cancelImpl: (() -> Void)?
                let presentationData = context.sharedContext.currentPresentationData.with { $0 }
                let progressSignal = Signal<Never, NoError> { subscriber in
                    let controller = OverlayStatusController(theme: presentationData.theme, type: .loading(cancelled: {
                        cancelImpl?()
                    }))
                    arguments.presentController(controller, nil)
                    return ActionDisposable { [weak controller] in
                        Queue.mainQueue().async() {
                            controller?.dismiss()
                        }
                    }
                }
                |> runOn(Queue.mainQueue())
                |> delay(0.15, queue: Queue.mainQueue())
                let progressDisposable = progressSignal.start()
                
                let reindexDisposable = MetaDisposable()
                
                signal = signal
                |> afterDisposed {
                    Queue.mainQueue().async {
                        progressDisposable.dispose()
                    }
                }
                cancelImpl = {
                    reindexDisposable.set(nil)
                }
                reindexDisposable.set((signal
                |> deliverOnMainQueue).start(completed: {
                }))
            })
        case .resetBiometricsData:
            return ItemListActionItem(presentationData: presentationData, title: "Reset Biometrics Data", kind: .destructive, alignment: .natural, sectionId: self.section, style: .blocks, action: {
                let _ = updatePresentationPasscodeSettingsInteractively(accountManager: arguments.sharedContext.accountManager, { settings in
                    return settings.withUpdatedBiometricsDomainState(nil).withUpdatedShareBiometricsDomainState(nil)
                }).start()
            })
        case .resetWebViewCache:
            return ItemListActionItem(presentationData: presentationData, title: "Clear Web View Cache", kind: .destructive, alignment: .natural, sectionId: self.section, style: .blocks, action: {
                WKWebsiteDataStore.default().removeData(ofTypes: [WKWebsiteDataTypeDiskCache, WKWebsiteDataTypeMemoryCache], modifiedSince: Date(timeIntervalSince1970: 0), completionHandler:{ })
            })
        case .optimizeDatabase:
            return ItemListActionItem(presentationData: presentationData, title: "Optimize Database", kind: .generic, alignment: .natural, sectionId: self.section, style: .blocks, action: {
                guard let context = arguments.context else {
                    return
                }
                let presentationData = arguments.sharedContext.currentPresentationData.with { $0 }
                let controller = OverlayStatusController(theme: presentationData.theme, type: .loading(cancelled: nil))
                arguments.presentController(controller, nil)
                let _ = (context.account.postbox.optimizeStorage()
                    |> deliverOnMainQueue).start(completed: {
                        controller.dismiss()
                        
                        let controller = OverlayStatusController(theme: presentationData.theme, type: .success)
                        arguments.presentController(controller, nil)
                    })
            })
        case let .photoPreview(_, value):
            return ItemListSwitchItem(presentationData: presentationData, title: "Media Preview (Updated)", value: value, sectionId: self.section, style: .blocks, updated: { value in
                let _ = arguments.sharedContext.accountManager.transaction ({ transaction in
                    transaction.updateSharedData(ApplicationSpecificSharedDataKeys.experimentalUISettings, { settings in
                        var settings = settings?.get(ExperimentalUISettings.self) ?? ExperimentalUISettings.defaultSettings
                        settings.chatListPhotos = value
                        return PreferencesEntry(settings)
                    })
                }).start()
            })
        case let .knockoutWallpaper(_, value):
            return ItemListSwitchItem(presentationData: presentationData, title: "Knockout Wallpaper", value: value, sectionId: self.section, style: .blocks, updated: { value in
                let _ = arguments.sharedContext.accountManager.transaction ({ transaction in
                    transaction.updateSharedData(ApplicationSpecificSharedDataKeys.experimentalUISettings, { settings in
                        var settings = settings?.get(ExperimentalUISettings.self) ?? ExperimentalUISettings.defaultSettings
                        settings.knockoutWallpaper = value
                        return PreferencesEntry(settings)
                    })
                }).start()
            })
        case let .experimentalCompatibility(value):
            return ItemListSwitchItem(presentationData: presentationData, title: "Experimental Compatibility", value: value, sectionId: self.section, style: .blocks, updated: { value in
                let _ = arguments.sharedContext.accountManager.transaction ({ transaction in
                    transaction.updateSharedData(ApplicationSpecificSharedDataKeys.experimentalUISettings, { settings in
                        var settings = settings?.get(ExperimentalUISettings.self) ?? ExperimentalUISettings.defaultSettings
                        settings.experimentalCompatibility = value
                        return PreferencesEntry(settings)
                    })
                }).start()
            })
        case let .enableDebugDataDisplay(value):
            return ItemListSwitchItem(presentationData: presentationData, title: "Debug Data Display", value: value, sectionId: self.section, style: .blocks, updated: { value in
                let _ = arguments.sharedContext.accountManager.transaction ({ transaction in
                    transaction.updateSharedData(ApplicationSpecificSharedDataKeys.experimentalUISettings, { settings in
                        var settings = settings?.get(ExperimentalUISettings.self) ?? ExperimentalUISettings.defaultSettings
                        settings.enableDebugDataDisplay = value
                        return PreferencesEntry(settings)
                    })
                }).start()
            })
        case let .acceleratedStickers(value):
            return ItemListSwitchItem(presentationData: presentationData, title: "Accelerated Stickers", value: value, sectionId: self.section, style: .blocks, updated: { value in
                let _ = arguments.sharedContext.accountManager.transaction ({ transaction in
                    transaction.updateSharedData(ApplicationSpecificSharedDataKeys.experimentalUISettings, { settings in
                        var settings = settings?.get(ExperimentalUISettings.self) ?? ExperimentalUISettings.defaultSettings
                        settings.acceleratedStickers = value
                        return PreferencesEntry(settings)
                    })
                }).start()
            })
        case let .experimentalBackground(value):
            return ItemListSwitchItem(presentationData: presentationData, title: "Background Experiment", value: value, sectionId: self.section, style: .blocks, updated: { value in
                let _ = arguments.sharedContext.accountManager.transaction ({ transaction in
                    transaction.updateSharedData(ApplicationSpecificSharedDataKeys.experimentalUISettings, { settings in
                        var settings = settings?.get(ExperimentalUISettings.self) ?? ExperimentalUISettings.defaultSettings
                        settings.experimentalBackground = value
                        return PreferencesEntry(settings)
                    })
                }).start()
            })
        case let .inlineForums(value):
            return ItemListSwitchItem(presentationData: presentationData, title: "Inline Forums", value: value, sectionId: self.section, style: .blocks, updated: { value in
                let _ = arguments.sharedContext.accountManager.transaction ({ transaction in
                    transaction.updateSharedData(ApplicationSpecificSharedDataKeys.experimentalUISettings, { settings in
                        var settings = settings?.get(ExperimentalUISettings.self) ?? ExperimentalUISettings.defaultSettings
                        settings.inlineForums = value
                        return PreferencesEntry(settings)
                    })
                }).start()
            })
        case let .localTranscription(value):
            return ItemListSwitchItem(presentationData: presentationData, title: "Local Transcription", value: value, sectionId: self.section, style: .blocks, updated: { value in
                let _ = arguments.sharedContext.accountManager.transaction ({ transaction in
                    transaction.updateSharedData(ApplicationSpecificSharedDataKeys.experimentalUISettings, { settings in
                        var settings = settings?.get(ExperimentalUISettings.self) ?? ExperimentalUISettings.defaultSettings
                        settings.localTranscription = value
                        return PreferencesEntry(settings)
                    })
                }).start()
            })
        case let .enableReactionOverrides(value):
            return ItemListSwitchItem(presentationData: presentationData, title: "Effect Overrides", value: value, sectionId: self.section, style: .blocks, updated: { value in
                let _ = arguments.sharedContext.accountManager.transaction ({ transaction in
                    transaction.updateSharedData(ApplicationSpecificSharedDataKeys.experimentalUISettings, { settings in
                        var settings = settings?.get(ExperimentalUISettings.self) ?? ExperimentalUISettings.defaultSettings
                        settings.enableReactionOverrides = value
                        if !value {
                            settings.accountReactionEffectOverrides.removeAll()
                            settings.accountStickerEffectOverrides.removeAll()
                        }
                        return PreferencesEntry(settings)
                    })
                }).start()
            })
        case let .playerEmbedding(value):
            return ItemListSwitchItem(presentationData: presentationData, title: "Player Embedding", value: value, sectionId: self.section, style: .blocks, updated: { value in
                let _ = arguments.sharedContext.accountManager.transaction ({ transaction in
                    transaction.updateSharedData(ApplicationSpecificSharedDataKeys.experimentalUISettings, { settings in
                        var settings = settings?.get(ExperimentalUISettings.self) ?? ExperimentalUISettings.defaultSettings
                        settings.playerEmbedding = value
                        return PreferencesEntry(settings)
                    })
                }).start()
            })
        case let .playlistPlayback(value):
            return ItemListSwitchItem(presentationData: presentationData, title: "Playlist Playback", value: value, sectionId: self.section, style: .blocks, updated: { value in
                let _ = arguments.sharedContext.accountManager.transaction ({ transaction in
                    transaction.updateSharedData(ApplicationSpecificSharedDataKeys.experimentalUISettings, { settings in
                        var settings = settings?.get(ExperimentalUISettings.self) ?? ExperimentalUISettings.defaultSettings
                        settings.playlistPlayback = value
                        return PreferencesEntry(settings)
                    })
                }).start()
            })
        case let .enableQuickReactionSwitch(value):
            return ItemListSwitchItem(presentationData: presentationData, title: "Enable Quick Reaction", value: value, sectionId: self.section, style: .blocks, updated: { value in
                let _ = arguments.sharedContext.accountManager.transaction ({ transaction in
                    transaction.updateSharedData(ApplicationSpecificSharedDataKeys.experimentalUISettings, { settings in
                        var settings = settings?.get(ExperimentalUISettings.self) ?? ExperimentalUISettings.defaultSettings
                        settings.disableQuickReaction = !value
                        return PreferencesEntry(settings)
                    })
                }).start()
            })
        case .voiceConference:
            return ItemListDisclosureItem(presentationData: presentationData, title: "Voice Conference (Test)", label: "", sectionId: self.section, style: .blocks, action: {
                guard let _ = arguments.context else {
                    return
                }
            })
        case let .preferredVideoCodec(_, title, value, isSelected):
            return ItemListCheckboxItem(presentationData: presentationData, title: title, style: .right, checked: isSelected, zeroSeparatorInsets: false, sectionId: self.section, action: {
                let _ = arguments.sharedContext.accountManager.transaction ({ transaction in
                    transaction.updateSharedData(ApplicationSpecificSharedDataKeys.experimentalUISettings, { settings in
                        var settings = settings?.get(ExperimentalUISettings.self) ?? ExperimentalUISettings.defaultSettings
                        settings.preferredVideoCodec = value
                        return PreferencesEntry(settings)
                    })
                }).start()
            })
        case let .disableVideoAspectScaling(value):
            return ItemListSwitchItem(presentationData: presentationData, title: "Video Cropping Optimization", value: !value, sectionId: self.section, style: .blocks, updated: { value in
                let _ = arguments.sharedContext.accountManager.transaction ({ transaction in
                    transaction.updateSharedData(ApplicationSpecificSharedDataKeys.experimentalUISettings, { settings in
                        var settings = settings?.get(ExperimentalUISettings.self) ?? ExperimentalUISettings.defaultSettings
                        settings.disableVideoAspectScaling = !value
                        return PreferencesEntry(settings)
                    })
                }).start()
            })
        case let .enableVoipTcp(value):
            return ItemListSwitchItem(presentationData: presentationData, title: "Enable VoIP TCP", value: !value, sectionId: self.section, style: .blocks, updated: { value in
                let _ = arguments.sharedContext.accountManager.transaction ({ transaction in
                    transaction.updateSharedData(ApplicationSpecificSharedDataKeys.experimentalUISettings, { settings in
                        var settings = settings?.get(ExperimentalUISettings.self) ?? ExperimentalUISettings.defaultSettings
                        settings.enableVoipTcp = value
                        return PreferencesEntry(settings)
                    })
                }).start()
            })
        case .restorePurchases:
            return ItemListActionItem(presentationData: presentationData, title: "Restore Purchases", kind: .generic, alignment: .natural, sectionId: self.section, style: .blocks, action: {
                arguments.context?.inAppPurchaseManager?.restorePurchases(completion: { state in
                    let text: String
                    switch state {
                        case .succeed:
                            text = "Done"
                        case .failed:
                            text = "Failed"
                    }
                    if let context = arguments.context {
                        let controller = textAlertController(context: context, title: nil, text: text, actions: [TextAlertAction(type: .genericAction, title: "OK", action: {})])
                        arguments.presentController(controller, nil)
                    }
                })
            })
        case let .hostInfo(_, string):
            return ItemListTextItem(presentationData: presentationData, text: .plain(string), sectionId: self.section)
        case .versionInfo:
            let bundle = Bundle.main
            let bundleId = bundle.bundleIdentifier ?? ""
            let bundleVersion = bundle.infoDictionary?["CFBundleShortVersionString"] ?? ""
            let bundleBuild = bundle.infoDictionary?[kCFBundleVersionKey as String] ?? ""
            return ItemListTextItem(presentationData: presentationData, text: .plain("\(bundleId)\n\(bundleVersion) (\(bundleBuild))"), sectionId: self.section)
        }
    }
}

private func debugControllerEntries(sharedContext: SharedAccountContext, presentationData: PresentationData, loggingSettings: LoggingSettings, mediaInputSettings: MediaInputSettings, experimentalSettings: ExperimentalUISettings, networkSettings: NetworkSettings?, hasLegacyAppData: Bool) -> [DebugControllerEntry] {
    var entries: [DebugControllerEntry] = []

    let isMainApp = sharedContext.applicationBindings.isMainApp
    
<<<<<<< HEAD
    if sharedContext.currentPtgSettings.with({ $0.isOriginallyInstalledViaTestFlightOrForDevelopment == true }) && Bundle.isTestFlightOrDevelopment {
        //    entries.append(.testStickerImport(presentationData.theme))
        entries.append(.sendLogs(presentationData.theme))
        //entries.append(.sendOneLog(presentationData.theme))
        entries.append(.sendShareLogs)
            entries.append(.sendGroupCallLogs)
        entries.append(.sendNotificationLogs(presentationData.theme))
            entries.append(.sendCriticalLogs(presentationData.theme))
        entries.append(.sendAllLogs)
        if isMainApp {
            entries.append(.accounts(presentationData.theme))
        }
        
        entries.append(.logToFile(presentationData.theme, loggingSettings.logToFile))
        entries.append(.logToConsole(presentationData.theme, loggingSettings.logToConsole))
        entries.append(.redactSensitiveData(presentationData.theme, loggingSettings.redactSensitiveData))
=======
//    entries.append(.testStickerImport(presentationData.theme))
    entries.append(.sendLogs(presentationData.theme))
    //entries.append(.sendOneLog(presentationData.theme))
    entries.append(.sendShareLogs)
    entries.append(.sendGroupCallLogs)
    entries.append(.sendNotificationLogs(presentationData.theme))
    entries.append(.sendCriticalLogs(presentationData.theme))
    entries.append(.sendAllLogs)
    entries.append(.sendStorageStats)
    if isMainApp {
        entries.append(.accounts(presentationData.theme))
>>>>>>> 5bb80894
    }

    if isMainApp {
        entries.append(.enableRaiseToSpeak(presentationData.theme, mediaInputSettings.enableRaiseToSpeak))
        entries.append(.keepChatNavigationStack(presentationData.theme, experimentalSettings.keepChatNavigationStack))
//        #if DEBUG
        entries.append(.skipReadHistory(presentationData.theme, experimentalSettings.skipReadHistory))
//        #endif
    }
    entries.append(.crashOnSlowQueries(presentationData.theme, experimentalSettings.crashOnLongQueries))
    if isMainApp {
        entries.append(.clearTips(presentationData.theme))
        entries.append(.resetTranslationStates(presentationData.theme))
    }
    entries.append(.crash(presentationData.theme))
    entries.append(.resetData(presentationData.theme))
    entries.append(.resetDatabase(presentationData.theme))
    entries.append(.resetDatabaseAndCache(presentationData.theme))
    entries.append(.resetHoles(presentationData.theme))
    if isMainApp {
        entries.append(.reindexUnread(presentationData.theme))
        entries.append(.resetCacheIndex)
        entries.append(.reindexCache)
        entries.append(.resetWebViewCache(presentationData.theme))
    }
    entries.append(.optimizeDatabase(presentationData.theme))
    if isMainApp {
        entries.append(.knockoutWallpaper(presentationData.theme, experimentalSettings.knockoutWallpaper))
        entries.append(.experimentalCompatibility(experimentalSettings.experimentalCompatibility))
        entries.append(.enableDebugDataDisplay(experimentalSettings.enableDebugDataDisplay))
        entries.append(.acceleratedStickers(experimentalSettings.acceleratedStickers))
        entries.append(.experimentalBackground(experimentalSettings.experimentalBackground))
        entries.append(.inlineForums(experimentalSettings.inlineForums))
        entries.append(.localTranscription(experimentalSettings.localTranscription))
        if case .internal = sharedContext.applicationBindings.appBuildType {
            entries.append(.enableReactionOverrides(experimentalSettings.enableReactionOverrides))
        }
        entries.append(.restorePurchases(presentationData.theme))
        entries.append(.playerEmbedding(experimentalSettings.playerEmbedding))
        entries.append(.playlistPlayback(experimentalSettings.playlistPlayback))
        entries.append(.enableQuickReactionSwitch(!experimentalSettings.disableQuickReaction))
    }
    
    let codecs: [(String, String?)] = [
        ("No Preference", nil),
        ("H265", "H265"),
        ("H264", "H264"),
        ("VP8", "VP8"),
        ("VP9", "VP9")
    ]
    
    for i in 0 ..< codecs.count {
        entries.append(.preferredVideoCodec(i, codecs[i].0, codecs[i].1, experimentalSettings.preferredVideoCodec == codecs[i].1))
    }

    if isMainApp {
        entries.append(.disableVideoAspectScaling(experimentalSettings.disableVideoAspectScaling))
        entries.append(.enableVoipTcp(experimentalSettings.enableVoipTcp))
    }

    if let backupHostOverride = networkSettings?.backupHostOverride {
        entries.append(.hostInfo(presentationData.theme, "Host: \(backupHostOverride)"))
    }
    entries.append(.versionInfo(presentationData.theme))
    
    return entries
}

public func debugController(sharedContext: SharedAccountContext, context: AccountContext?, modal: Bool = false) -> ViewController {
    var presentControllerImpl: ((ViewController, ViewControllerPresentationArguments?) -> Void)?
    var pushControllerImpl: ((ViewController) -> Void)?
    var dismissImpl: (() -> Void)?
    var getRootControllerImpl: (() -> UIViewController?)?
    var getNavigationControllerImpl: (() -> NavigationController?)?
    
    let arguments = DebugControllerArguments(sharedContext: sharedContext, context: context, mailComposeDelegate: DebugControllerMailComposeDelegate(), presentController: { controller, arguments in
        presentControllerImpl?(controller, arguments)
    }, pushController: { controller in
        pushControllerImpl?(controller)
    }, getRootController: {
        return getRootControllerImpl?()
    }, getNavigationController: {
        return getNavigationControllerImpl?()
    })
    
    let appGroupName = "group.\(Bundle.main.bundleIdentifier!)"
    let maybeAppGroupUrl = FileManager.default.containerURL(forSecurityApplicationGroupIdentifier: appGroupName)
    
    var hasLegacyAppData = false
    if let appGroupUrl = maybeAppGroupUrl {
        let statusPath = appGroupUrl.path + "/Documents/importcompleted"
        hasLegacyAppData = FileManager.default.fileExists(atPath: statusPath)
    }
    
    let preferencesSignal: Signal<PreferencesView?, NoError>
    if let context = context {
        preferencesSignal = context.account.postbox.preferencesView(keys: [PreferencesKeys.networkSettings])
        |> map(Optional.init)
    } else {
        preferencesSignal = .single(nil)
    }
    
    let signal = combineLatest(sharedContext.presentationData, sharedContext.accountManager.sharedData(keys: Set([SharedDataKeys.loggingSettings, ApplicationSpecificSharedDataKeys.mediaInputSettings, ApplicationSpecificSharedDataKeys.experimentalUISettings])), preferencesSignal)
    |> map { presentationData, sharedData, preferences -> (ItemListControllerState, (ItemListNodeState, Any)) in
        let loggingSettings: LoggingSettings
        if let value = sharedData.entries[SharedDataKeys.loggingSettings]?.get(LoggingSettings.self) {
            loggingSettings = value
        } else {
            loggingSettings = LoggingSettings.defaultSettings
        }
        
        let mediaInputSettings: MediaInputSettings
        if let value = sharedData.entries[ApplicationSpecificSharedDataKeys.mediaInputSettings]?.get(MediaInputSettings.self) {
            mediaInputSettings = value
        } else {
            mediaInputSettings = MediaInputSettings.defaultSettings
        }
        
        let experimentalSettings: ExperimentalUISettings = sharedData.entries[ApplicationSpecificSharedDataKeys.experimentalUISettings]?.get(ExperimentalUISettings.self) ?? ExperimentalUISettings.defaultSettings
        
        let networkSettings: NetworkSettings? = preferences?.values[PreferencesKeys.networkSettings]?.get(NetworkSettings.self)
        
        var leftNavigationButton: ItemListNavigationButton?
        if modal {
            leftNavigationButton = ItemListNavigationButton(content: .text(presentationData.strings.Common_Cancel), style: .regular, enabled: true, action: {
                dismissImpl?()
            })
        }
        
        let controllerState = ItemListControllerState(presentationData: ItemListPresentationData(presentationData), title: .text("Debug"), leftNavigationButton: leftNavigationButton, rightNavigationButton: nil, backNavigationButton: ItemListBackButton(title: presentationData.strings.Common_Back))
        let listState = ItemListNodeState(presentationData: ItemListPresentationData(presentationData), entries: debugControllerEntries(sharedContext: sharedContext, presentationData: presentationData, loggingSettings: loggingSettings, mediaInputSettings: mediaInputSettings, experimentalSettings: experimentalSettings, networkSettings: networkSettings, hasLegacyAppData: hasLegacyAppData), style: .blocks)
        
        return (controllerState, (listState, arguments))
    }
    
    
    let controller = ItemListController(sharedContext: sharedContext, state: signal)
    presentControllerImpl = { [weak controller] c, a in
        controller?.present(c, in: .window(.root), with: a)
    }
    pushControllerImpl = { [weak controller] c in
        (controller?.navigationController as? NavigationController)?.pushViewController(c)
    }
    dismissImpl = { [weak controller] in
        controller?.dismiss()
    }
    getRootControllerImpl = { [weak controller] in
        return controller?.view.window?.rootViewController
    }
    getNavigationControllerImpl = { [weak controller] in
        return controller?.navigationController as? NavigationController
    }
    return controller
}

#if DEBUG
public func triggerDebugSendLogsUI(context: AccountContext, additionalInfo: String = "", pushController: @escaping (ViewController) -> Void) {
    let _ = (Logger.shared.collectLogs()
    |> deliverOnMainQueue).start(next: { logs in
        let controller = context.sharedContext.makePeerSelectionController(PeerSelectionControllerParams(context: context, filter: [.onlyWriteable, .excludeDisabled]))
        controller.peerSelected = { [weak controller] peer, _ in
            let peerId = peer.id

            if let strongController = controller {
                strongController.dismiss()

                let lineFeed = "\n".data(using: .utf8)!
                var rawLogData: Data = Data()
                for (name, path) in logs {
                    if !rawLogData.isEmpty {
                        rawLogData.append(lineFeed)
                        rawLogData.append(lineFeed)
                    }

                    rawLogData.append("------ File: \(name) ------\n".data(using: .utf8)!)

                    if let data = try? Data(contentsOf: URL(fileURLWithPath: path)) {
                        rawLogData.append(data)
                    }
                }
                
                if !additionalInfo.isEmpty {
                    rawLogData.append("------ Additional Info ------\n".data(using: .utf8)!)
                    rawLogData.append("\(additionalInfo)".data(using: .utf8)!)
                }
                
                let tempSource = TempBox.shared.tempFile(fileName: "Log.txt")
                let tempZip = TempBox.shared.tempFile(fileName: "destination.zip")
                
                let _ = try? rawLogData.write(to: URL(fileURLWithPath: tempSource.path))
                
                SSZipArchive.createZipFile(atPath: tempZip.path, withFilesAtPaths: [tempSource.path])

                guard let gzippedData = try? Data(contentsOf: URL(fileURLWithPath: tempZip.path)) else {
                    return
                }
                
                TempBox.shared.dispose(tempSource)
                TempBox.shared.dispose(tempZip)

                let id = Int64.random(in: Int64.min ... Int64.max)
                let fileResource = LocalFileMediaResource(fileId: id, size: Int64(gzippedData.count), isSecretRelated: false)
                context.account.postbox.mediaBox.storeResourceData(fileResource.id, data: gzippedData)

                let file = TelegramMediaFile(fileId: MediaId(namespace: Namespaces.Media.LocalFile, id: id), partialReference: nil, resource: fileResource, previewRepresentations: [], videoThumbnails: [], immediateThumbnailData: nil, mimeType: "application/text", size: Int64(gzippedData.count), attributes: [.FileName(fileName: "Log-iOS-Full.txt.zip")])
                let message: EnqueueMessage = .message(text: "", attributes: [], inlineStickers: [:], mediaReference: .standalone(media: file), replyToMessageId: nil, localGroupingKey: nil, correlationId: nil, bubbleUpEmojiOrStickersets: [])

                let _ = enqueueMessages(account: context.account, peerId: peerId, messages: [message]).start()
            }
        }
        pushController(controller)
    })
}
#endif<|MERGE_RESOLUTION|>--- conflicted
+++ resolved
@@ -1313,16 +1313,16 @@
 
     let isMainApp = sharedContext.applicationBindings.isMainApp
     
-<<<<<<< HEAD
     if sharedContext.currentPtgSettings.with({ $0.isOriginallyInstalledViaTestFlightOrForDevelopment == true }) && Bundle.isTestFlightOrDevelopment {
         //    entries.append(.testStickerImport(presentationData.theme))
         entries.append(.sendLogs(presentationData.theme))
         //entries.append(.sendOneLog(presentationData.theme))
         entries.append(.sendShareLogs)
-            entries.append(.sendGroupCallLogs)
+        entries.append(.sendGroupCallLogs)
         entries.append(.sendNotificationLogs(presentationData.theme))
-            entries.append(.sendCriticalLogs(presentationData.theme))
+        entries.append(.sendCriticalLogs(presentationData.theme))
         entries.append(.sendAllLogs)
+        entries.append(.sendStorageStats)
         if isMainApp {
             entries.append(.accounts(presentationData.theme))
         }
@@ -1330,19 +1330,6 @@
         entries.append(.logToFile(presentationData.theme, loggingSettings.logToFile))
         entries.append(.logToConsole(presentationData.theme, loggingSettings.logToConsole))
         entries.append(.redactSensitiveData(presentationData.theme, loggingSettings.redactSensitiveData))
-=======
-//    entries.append(.testStickerImport(presentationData.theme))
-    entries.append(.sendLogs(presentationData.theme))
-    //entries.append(.sendOneLog(presentationData.theme))
-    entries.append(.sendShareLogs)
-    entries.append(.sendGroupCallLogs)
-    entries.append(.sendNotificationLogs(presentationData.theme))
-    entries.append(.sendCriticalLogs(presentationData.theme))
-    entries.append(.sendAllLogs)
-    entries.append(.sendStorageStats)
-    if isMainApp {
-        entries.append(.accounts(presentationData.theme))
->>>>>>> 5bb80894
     }
 
     if isMainApp {
