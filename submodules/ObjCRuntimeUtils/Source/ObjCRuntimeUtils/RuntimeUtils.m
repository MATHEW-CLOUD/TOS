--- conflicted
+++ resolved
@@ -98,7 +98,6 @@
     object_setClass(self, newClass);
 }
 
-<<<<<<< HEAD
 - (NSNumber * _Nullable)floatValueForKeyPath:(NSString * _Nonnull)keyPath {
     id value = [self valueForKeyPath:keyPath];
     if (value != nil) {
@@ -110,7 +109,6 @@
     } else {
         return nil;
     }
-=======
 + (NSArray<NSString *> * _Nonnull)getIvarList:(Class _Nonnull)classValue {
     NSMutableArray<NSString *> *result = [[NSMutableArray alloc] init];
 
@@ -139,7 +137,6 @@
     }
     id value = object_getIvar(self, ivar);
     return value;
->>>>>>> d68ef5b1
 }
 
 @end
