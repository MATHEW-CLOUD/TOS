--- conflicted
+++ resolved
@@ -449,11 +449,7 @@
                         } else {
                             namespaces = .not(Namespaces.Message.allScheduled)
                         }
-<<<<<<< HEAD
-                        return context.account.postbox.aroundMessageHistoryViewForLocation(context.chatLocationInput(for: chatLocation, contextHolder: chatLocationContextHolder), anchor: .index(message!.index), count: 50, clipHoles: false, fixedCombinedReadStates: nil, topTaggedMessageIdNamespaces: [], tagMask: tags, namespaces: namespaces, orderStatistics: [.combinedLocation])
-=======
                         return context.account.postbox.aroundMessageHistoryViewForLocation(context.chatLocationInput(for: chatLocation, contextHolder: chatLocationContextHolder), anchor: .index(message!.index), count: 50, clipHoles: false, fixedCombinedReadStates: nil, topTaggedMessageIdNamespaces: [], tagMask: tags, appendMessagesFromTheSameGroup: false, namespaces: namespaces, orderStatistics: [.combinedLocation])
->>>>>>> 3d062fff
                         |> mapToSignal { (view, _, _) -> Signal<GalleryMessageHistoryView?, NoError> in
                             let mapped = GalleryMessageHistoryView.view(view)
                             return .single(mapped)
@@ -926,10 +922,6 @@
             }
         }, editMedia: { [weak self] messageId in
             if let strongSelf = self {
-<<<<<<< HEAD
-                strongSelf.dismiss(forceAway: true)
-                strongSelf.actionInteraction?.editMedia(messageId)
-=======
                 var snapshots: [UIView] = []
                 if let navigationBar = strongSelf.navigationBar, let snapshotView = navigationBar.view.snapshotContentTree() {
                     snapshotView.frame = navigationBar.frame
@@ -943,7 +935,6 @@
                 strongSelf.actionInteraction?.editMedia(messageId, snapshots, { [weak self] in
                     self?.dismiss(forceAway: true)
                 })
->>>>>>> 3d062fff
             }
         })
         self.displayNode = GalleryControllerNode(controllerInteraction: controllerInteraction)
