--- conflicted
+++ resolved
@@ -149,7 +149,6 @@
     return message.text
 }
 
-<<<<<<< HEAD
 public func galleryItemForEntry(
     context: AccountContext,
     presentationData: PresentationData,
@@ -175,14 +174,10 @@
     generateStoreAfterDownload: ((Message, TelegramMediaFile) -> (() -> Void)?)? = nil,
     present: @escaping (ViewController, Any?) -> Void) -> GalleryItem?
 {
-=======
-public func galleryItemForEntry(context: AccountContext, presentationData: PresentationData, entry: MessageHistoryEntry, isCentral: Bool = false, streamVideos: Bool, loopVideos: Bool = false, hideControls: Bool = false, fromPlayingVideo: Bool = false, isSecret: Bool = false, landscape: Bool = false, timecode: Double? = nil, playbackRate: @escaping () -> Double?, displayInfoOnTop: Bool = false, configuration: GalleryConfiguration? = nil, translateToLanguage: String? = nil, tempFilePath: String? = nil, playbackCompleted: @escaping () -> Void = {}, performAction: @escaping (GalleryControllerInteractionTapAction) -> Void = { _ in }, openActionOptions: @escaping (GalleryControllerInteractionTapAction, Message) -> Void = { _, _ in }, storeMediaPlaybackState: @escaping (MessageId, Double?, Double) -> Void = { _, _, _ in }, generateStoreAfterDownload: ((Message, TelegramMediaFile) -> (() -> Void)?)? = nil, present: @escaping (ViewController, Any?) -> Void) -> GalleryItem? {
->>>>>>> 865a355e
     let message = entry.message
     let location = entry.location
     if let (media, mediaImage) = mediaForMessage(message: message) {
         if let _ = media as? TelegramMediaImage {
-<<<<<<< HEAD
             return ChatImageGalleryItem(
                 context: context,
                 presentationData: presentationData,
@@ -195,9 +190,6 @@
                 openActionOptions: openActionOptions,
                 present: present
             )
-=======
-            return ChatImageGalleryItem(context: context, presentationData: presentationData, message: message, location: location, translateToLanguage: translateToLanguage, displayInfoOnTop: displayInfoOnTop, performAction: performAction, openActionOptions: openActionOptions, present: present)
->>>>>>> 865a355e
         } else if let file = media as? TelegramMediaFile {
             if file.isVideo {
                 let content: UniversalVideoContent
@@ -228,11 +220,7 @@
                         }
                     }
                 }
-<<<<<<< HEAD
-
-=======
-                
->>>>>>> 865a355e
+
                 if let result = addLocallyGeneratedEntities(text, enabledTypes: [.timecode], entities: entities, mediaDuration: file.duration.flatMap(Double.init)) {
                     entities = result
                 }
@@ -532,11 +520,7 @@
     private var screenCaptureEventsDisposable: Disposable?
     
     private let generateStoreAfterDownload: ((Message, TelegramMediaFile) -> (() -> Void)?)?
-<<<<<<< HEAD
-
-=======
-    
->>>>>>> 865a355e
+
     public var centralItemUpdated: ((MessageId) -> Void)?
     public var onDidAppear: (() -> Void)?
     public var useSimpleAnimation: Bool = false
@@ -563,11 +547,7 @@
                 let _ = storeDownloadedMedia(storeManager: context.downloadedMediaStoreManager, media: .message(message: MessageReference(message), media: file), peerId: message.id.peerId).start()
             }
         }
-<<<<<<< HEAD
-
-=======
-        
->>>>>>> 865a355e
+
         self.presentationData = context.sharedContext.currentPresentationData.with { $0 }
         
         var performActionImpl: ((GalleryControllerInteractionTapAction) -> Void)?
@@ -588,16 +568,11 @@
         self.statusBar.statusBarStyle = .White
         
         let baseLanguageCode = self.presentationData.strings.baseLanguageCode
-<<<<<<< HEAD
         let message: Signal<(Message, Bool)?, NoError>
-=======
-        let message: Signal<Message?, NoError>
->>>>>>> 865a355e
         var translateToLanguage: Signal<String?, NoError> = .single(nil)
         switch source {
             case let .peerMessagesAtId(messageId, _, _):
                 message = context.account.postbox.messageAtId(messageId)
-<<<<<<< HEAD
                 |> mapToSignal { message -> Signal<(Message, Bool)?, NoError> in
                     if let message, let peer = message.peers[message.id.peerId] as? TelegramGroup, let migrationPeerId = peer.migrationReference?.peerId {
                         return context.account.postbox.loadedPeerWithId(migrationPeerId)
@@ -608,8 +583,6 @@
                         return .single(message.flatMap { ($0, false) })
                     }
                 }
-=======
->>>>>>> 865a355e
                 translateToLanguage = chatTranslationState(context: context, peerId: messageId.peerId)
                 |> map { translationState in
                     if let translationState, translationState.isEnabled {
@@ -744,11 +717,7 @@
                                 if entry.message.stableId == strongSelf.centralEntryStableId {
                                     isCentral = true
                                 }
-<<<<<<< HEAD
                                 if let item = galleryItemForEntry(context: context, presentationData: strongSelf.presentationData, entry: entry, isCentral: isCentral, streamVideos: streamSingleVideo, fromPlayingVideo: isCentral && fromPlayingVideo, landscape: isCentral && landscape, timecode: isCentral ? timecode : nil, playbackRate: { return self?.playbackRate }, displayInfoOnTop: displayInfoOnTop, configuration: configuration, translateToLanguage: translateToLanguage, peerIsCopyProtected: view.peerIsCopyProtected, performAction: strongSelf.performAction, openActionOptions: strongSelf.openActionOptions, storeMediaPlaybackState: strongSelf.actionInteraction?.storeMediaPlaybackState ?? { _, _, _ in }, generateStoreAfterDownload: strongSelf.generateStoreAfterDownload, present: { [weak self] c, a in
-=======
-                                if let item = galleryItemForEntry(context: context, presentationData: strongSelf.presentationData, entry: entry, isCentral: isCentral, streamVideos: streamSingleVideo, fromPlayingVideo: isCentral && fromPlayingVideo, landscape: isCentral && landscape, timecode: isCentral ? timecode : nil, playbackRate: { return self?.playbackRate }, displayInfoOnTop: displayInfoOnTop, configuration: configuration, translateToLanguage: translateToLanguage, performAction: strongSelf.performAction, openActionOptions: strongSelf.openActionOptions, storeMediaPlaybackState: strongSelf.actionInteraction?.storeMediaPlaybackState ?? { _, _, _ in }, generateStoreAfterDownload: strongSelf.generateStoreAfterDownload, present: { [weak self] c, a in
->>>>>>> 865a355e
                                     if let strongSelf = self {
                                         strongSelf.presentInGlobalOverlay(c, with: a)
                                     }
@@ -1195,11 +1164,7 @@
         if let chatController = self.baseNavigationController?.topViewController as? ChatController {
             chatController.updatePushedTransition(0.0, transition: .animated(duration: 0.45, curve: .customSpring(damping: 180.0, initialVelocity: 0.0)))
         }
-<<<<<<< HEAD
-
-=======
-        
->>>>>>> 865a355e
+
         if let centralItemNode = self.galleryNode.pager.centralItemNode(), let presentationArguments = self.presentationArguments as? GalleryControllerPresentationArguments {
             let message = self.entries[centralItemNode.index].message
             if let (media, _) = mediaForMessage(message: message), let transitionArguments = presentationArguments.transitionArguments(message.id, media), !forceAway {
@@ -1283,11 +1248,7 @@
                 if let chatController = strongSelf.baseNavigationController?.topViewController as? ChatController {
                     chatController.updatePushedTransition(0.0, transition: .animated(duration: 0.45, curve: .customSpring(damping: 180.0, initialVelocity: 0.0)))
                 }
-<<<<<<< HEAD
-
-=======
-                
->>>>>>> 865a355e
+
                 strongSelf.galleryNode.animateOut(animateContent: animatedOutNode, completion: {
                 })
             }
@@ -1334,11 +1295,7 @@
             if entry.message.stableId == self.centralEntryStableId {
                 isCentral = true
             }
-<<<<<<< HEAD
             if let item = galleryItemForEntry(context: self.context, presentationData: self.presentationData, entry: entry, streamVideos: self.streamVideos, fromPlayingVideo: isCentral && self.fromPlayingVideo, landscape: isCentral && self.landscape, timecode: isCentral ? self.timecode : nil, playbackRate: { [weak self] in return self?.playbackRate }, displayInfoOnTop: displayInfoOnTop, configuration: self.configuration, peerIsCopyProtected: self.peerIsCopyProtected, performAction: self.performAction, openActionOptions: self.openActionOptions, storeMediaPlaybackState: self.actionInteraction?.storeMediaPlaybackState ?? { _, _, _ in }, generateStoreAfterDownload: self.generateStoreAfterDownload, present: { [weak self] c, a in
-=======
-            if let item = galleryItemForEntry(context: self.context, presentationData: self.presentationData, entry: entry, streamVideos: self.streamVideos, fromPlayingVideo: isCentral && self.fromPlayingVideo, landscape: isCentral && self.landscape, timecode: isCentral ? self.timecode : nil, playbackRate: { [weak self] in return self?.playbackRate }, displayInfoOnTop: displayInfoOnTop, configuration: self.configuration, performAction: self.performAction, openActionOptions: self.openActionOptions, storeMediaPlaybackState: self.actionInteraction?.storeMediaPlaybackState ?? { _, _, _ in }, generateStoreAfterDownload: self.generateStoreAfterDownload, present: { [weak self] c, a in
->>>>>>> 865a355e
                 if let strongSelf = self {
                     strongSelf.presentInGlobalOverlay(c, with: a)
                 }
@@ -1421,11 +1378,7 @@
                                                 if entry.message.stableId == strongSelf.centralEntryStableId {
                                                     isCentral = true
                                                 }
-<<<<<<< HEAD
                                                 if let item = galleryItemForEntry(context: strongSelf.context, presentationData: strongSelf.presentationData, entry: entry, isCentral: isCentral, streamVideos: false, fromPlayingVideo: isCentral && strongSelf.fromPlayingVideo, landscape: isCentral && strongSelf.landscape, timecode: isCentral ? strongSelf.timecode : nil, playbackRate: { return self?.playbackRate }, displayInfoOnTop: displayInfoOnTop, configuration: strongSelf.configuration, peerIsCopyProtected: view.peerIsCopyProtected, performAction: strongSelf.performAction, openActionOptions: strongSelf.openActionOptions, storeMediaPlaybackState: strongSelf.actionInteraction?.storeMediaPlaybackState ?? { _, _, _ in }, generateStoreAfterDownload: strongSelf.generateStoreAfterDownload, present: { [weak self] c, a in
-=======
-                                                if let item = galleryItemForEntry(context: strongSelf.context, presentationData: strongSelf.presentationData, entry: entry, isCentral: isCentral, streamVideos: false, fromPlayingVideo: isCentral && strongSelf.fromPlayingVideo, landscape: isCentral && strongSelf.landscape, timecode: isCentral ? strongSelf.timecode : nil, playbackRate: { return self?.playbackRate }, displayInfoOnTop: displayInfoOnTop, configuration: strongSelf.configuration, performAction: strongSelf.performAction, openActionOptions: strongSelf.openActionOptions, storeMediaPlaybackState: strongSelf.actionInteraction?.storeMediaPlaybackState ?? { _, _, _ in }, generateStoreAfterDownload: strongSelf.generateStoreAfterDownload, present: { [weak self] c, a in
->>>>>>> 865a355e
                                                     if let strongSelf = self {
                                                         strongSelf.presentInGlobalOverlay(c, with: a)
                                                     }
