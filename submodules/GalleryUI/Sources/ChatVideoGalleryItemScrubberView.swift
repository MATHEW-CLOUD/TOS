import Foundation
import UIKit
import AsyncDisplayKit
import SwiftSignalKit
import TelegramCore
import Postbox
import Display
import UniversalMediaPlayer
import TelegramPresentationData
import RangeSet
import ShimmerEffect

private let textFont = Font.with(size: 13.0, design: .regular, weight: .regular, traits: [.monospacedNumbers])

private let scrubberBackgroundColor = UIColor(white: 1.0, alpha: 0.42)
private let scrubberForegroundColor = UIColor.white
private let scrubberBufferingColor = UIColor(rgb: 0xffffff, alpha: 0.5)

final class ChatVideoGalleryItemScrubberView: UIView {
    private var containerLayout: (CGSize, CGFloat, CGFloat)?
    
    private let leftTimestampNode: MediaPlayerTimeTextNode
    private let rightTimestampNode: MediaPlayerTimeTextNode
    private let infoNode: ASTextNode
    private let scrubberNode: MediaPlayerScrubbingNode
    private let shimmerEffectNode: ShimmerEffectForegroundNode
    
    private let hapticFeedback = HapticFeedback()
    
    private var playbackStatus: MediaPlayerStatus?
    private var chapters: [MediaPlayerScrubbingChapter] = []
    
    private var fetchStatusDisposable = MetaDisposable()
    private var scrubbingDisposable = MetaDisposable()
    private var chapterDisposable = MetaDisposable()
    private var loadingDisposable = MetaDisposable()
    
    private var leftTimestampNodePushed = false
    private var rightTimestampNodePushed = false
    private var infoNodePushed = false
    
    private var currentChapter: MediaPlayerScrubbingChapter?
    
    var hideWhenDurationIsUnknown = false {
        didSet {
            if self.hideWhenDurationIsUnknown {
                if let playbackStatus = self.playbackStatus, !playbackStatus.duration.isZero {
                    self.scrubberNode.isHidden = false
                    self.leftTimestampNode.isHidden = false
                    self.rightTimestampNode.isHidden = false
                } else {
                    self.scrubberNode.isHidden = true
                    self.leftTimestampNode.isHidden = true
                    self.rightTimestampNode.isHidden = true
                }
            } else {
                self.scrubberNode.isHidden = false
                self.leftTimestampNode.isHidden = false
                self.rightTimestampNode.isHidden = false
            }
        }
    }
    
    var updateScrubbing: (Double?) -> Void = { _ in }
    var updateScrubbingVisual: (Double?) -> Void = { _ in }
    var updateScrubbingHandlePosition: (CGFloat) -> Void = { _ in }
    var seek: (Double) -> Void = { _ in }
    
    init(chapters: [MediaPlayerScrubbingChapter]) {
        self.chapters = chapters
        self.scrubberNode = MediaPlayerScrubbingNode(content: .standard(lineHeight: 5.0, lineCap: .round, scrubberHandle: .circle, backgroundColor: scrubberBackgroundColor, foregroundColor: scrubberForegroundColor, bufferingColor: scrubberBufferingColor, chapters: chapters))
        self.shimmerEffectNode = ShimmerEffectForegroundNode()
        
        self.leftTimestampNode = MediaPlayerTimeTextNode(textColor: .white)
        self.rightTimestampNode = MediaPlayerTimeTextNode(textColor: .white)
        self.rightTimestampNode.alignment = .right
        self.rightTimestampNode.mode = .reversed
        
        self.infoNode = ASTextNode()
        self.infoNode.maximumNumberOfLines = 1
        self.infoNode.isUserInteractionEnabled = false
        self.infoNode.displaysAsynchronously = false
        
        super.init(frame: CGRect())
        
        self.scrubberNode.seek = { [weak self] timestamp in
            self?.seek(timestamp)
        }
        
        self.scrubberNode.update = { [weak self] timestamp, position in
            self?.updateScrubbing(timestamp)
            self?.updateScrubbingVisual(timestamp)
            self?.updateScrubbingHandlePosition(position)
        }
        
        self.scrubberNode.playerStatusUpdated = { [weak self] status in
            if let strongSelf = self {
                strongSelf.playbackStatus = status
                if strongSelf.hideWhenDurationIsUnknown {
                    if let playbackStatus = status, !playbackStatus.duration.isZero {
                        strongSelf.scrubberNode.isHidden = false
                        strongSelf.leftTimestampNode.isHidden = false
                        strongSelf.rightTimestampNode.isHidden = false
                    } else {
                        strongSelf.scrubberNode.isHidden = true
                        strongSelf.leftTimestampNode.isHidden = true
                        strongSelf.rightTimestampNode.isHidden = true
                    }
                } else {
                    strongSelf.scrubberNode.isHidden = false
                    strongSelf.leftTimestampNode.isHidden = false
                    strongSelf.rightTimestampNode.isHidden = false
                }
            }
        }
                
        self.addSubnode(self.scrubberNode)
        self.addSubnode(self.leftTimestampNode)
        self.addSubnode(self.rightTimestampNode)
        self.addSubnode(self.infoNode)
    }
    
    required init?(coder aDecoder: NSCoder) {
        fatalError("init(coder:) has not been implemented")
    }
    
    deinit {
        self.scrubbingDisposable.dispose()
        self.fetchStatusDisposable.dispose()
        self.chapterDisposable.dispose()
<<<<<<< HEAD
=======
        self.loadingDisposable.dispose()
>>>>>>> 09a60ba5
    }
    
    var isLoading = false
    var isCollapsed: Bool?
    func setCollapsed(_ collapsed: Bool, animated: Bool) {
        guard self.isCollapsed != collapsed else {
            return
        }
        
        self.isCollapsed = collapsed
        
        self.updateTimestampsVisibility(animated: animated)
        self.updateScrubberVisibility(animated: animated)
        
        if let (size, _, _) = self.containerLayout {
            self.infoNode.alpha = size.width < size.height && !collapsed ? 1.0 : 0.0
        }
    }
    
    func updateTimestampsVisibility(animated: Bool) {
        let transition: ContainedViewLayoutTransition = animated ? .animated(duration: 0.2, curve: .easeInOut) : .immediate
        let alpha: CGFloat = self.isCollapsed == true || self.isLoading ? 0.0 : 1.0
        transition.updateAlpha(node: self.leftTimestampNode, alpha: alpha)
        transition.updateAlpha(node: self.rightTimestampNode, alpha: alpha)
    }
    
    private func updateScrubberVisibility(animated: Bool) {
        var collapsed = self.isCollapsed
        var alpha: CGFloat = 1.0
        if let playbackStatus = self.playbackStatus, playbackStatus.duration <= 30.0 {
        } else {
            alpha = self.isCollapsed == true ? 0.0 : 1.0
            collapsed = false
        }
        self.scrubberNode.setCollapsed(collapsed == true, animated: animated)
        let transition: ContainedViewLayoutTransition = animated ? .animated(duration: 0.3, curve: .linear) : .immediate
        transition.updateAlpha(node: self.scrubberNode, alpha: alpha)
    }
    
    func animateTo(_ timestamp: Double) {
        self.scrubberNode.animateTo(timestamp)
    }
    
    func setStatusSignal(_ status: Signal<MediaPlayerStatus, NoError>?) {
        let mappedStatus: Signal<MediaPlayerStatus, NoError>?
        if let status = status {
            mappedStatus = combineLatest(status, self.scrubberNode.scrubbingTimestamp) |> map { status, scrubbingTimestamp -> MediaPlayerStatus in
                return MediaPlayerStatus(generationTimestamp: scrubbingTimestamp != nil ? 0 : status.generationTimestamp, duration: status.duration, dimensions: status.dimensions, timestamp: scrubbingTimestamp ?? status.timestamp, baseRate: status.baseRate, seekId: status.seekId, status: status.status, soundEnabled: status.soundEnabled)
            }
        } else {
            mappedStatus = nil
        }
        self.scrubberNode.status = mappedStatus
        self.leftTimestampNode.status = mappedStatus
        self.rightTimestampNode.status = mappedStatus
        
        if let mappedStatus = mappedStatus {
            self.loadingDisposable.set((mappedStatus
            |> deliverOnMainQueue).start(next: { [weak self] status in
                if let strongSelf = self {
                    if status.duration < 1.0 {
                        strongSelf.isLoading = true
                        strongSelf.updateTimestampsVisibility(animated: true)
                        
                        if strongSelf.shimmerEffectNode.supernode == nil {
                            strongSelf.scrubberNode.containerNode.addSubnode(strongSelf.shimmerEffectNode)
                        }
                    } else {
                        strongSelf.isLoading = false
                        strongSelf.updateTimestampsVisibility(animated: true)
                        if strongSelf.shimmerEffectNode.supernode != nil {
                            strongSelf.shimmerEffectNode.layer.animateAlpha(from: 1.0, to: 0.0, duration: 0.2, removeOnCompletion: false, completion: { [weak self] _ in
                                if let strongSelf = self {
                                    strongSelf.shimmerEffectNode.removeFromSupernode()
                                }
                            })
                        }
                    }
                }
            }))
            
            self.chapterDisposable.set((mappedStatus
            |> deliverOnMainQueue).start(next: { [weak self] status in
                if let strongSelf = self, status.duration > 1.0, strongSelf.chapters.count > 0 {
                    let previousChapter = strongSelf.currentChapter
                    var currentChapter: MediaPlayerScrubbingChapter?
                    for chapter in strongSelf.chapters {
                        if chapter.start > status.timestamp {
                            break
                        } else {
                            currentChapter = chapter
                        }
                    }
                    
                    if let chapter = currentChapter, chapter != previousChapter {
                        strongSelf.currentChapter = chapter

                        if strongSelf.scrubberNode.isScrubbing {
                            strongSelf.hapticFeedback.impact(.light)
                        }
                        
                        if let previousChapter = previousChapter, !strongSelf.infoNode.alpha.isZero {
                            if let snapshotView = strongSelf.infoNode.view.snapshotView(afterScreenUpdates: false) {
                                snapshotView.frame = strongSelf.infoNode.frame
                                strongSelf.infoNode.view.superview?.addSubview(snapshotView)
                                
                                let offset: CGFloat = 30.0
                                let snapshotTargetPosition: CGPoint
                                let nodeStartPosition: CGPoint
                                if previousChapter.start < chapter.start {
                                    snapshotTargetPosition = CGPoint(x: -offset, y: 0.0)
                                    nodeStartPosition = CGPoint(x: offset, y: 0.0)
                                } else {
                                    snapshotTargetPosition = CGPoint(x: offset, y: 0.0)
                                    nodeStartPosition = CGPoint(x: -offset, y: 0.0)
                                }
                                snapshotView.layer.animatePosition(from: CGPoint(), to: snapshotTargetPosition, duration: 0.2, removeOnCompletion: false, additive: true)
                                snapshotView.layer.animateAlpha(from: 1.0, to: 0.0, duration: 0.2, removeOnCompletion: false, completion: { [weak snapshotView] _ in
                                    snapshotView?.removeFromSuperview()
                                })
                                strongSelf.infoNode.layer.animateAlpha(from: 0.0, to: 1.0, duration: 0.2)
                                strongSelf.infoNode.layer.animatePosition(from: nodeStartPosition, to: CGPoint(), duration: 0.2, additive: true)
                            }
                        }
                        strongSelf.infoNode.attributedText = NSAttributedString(string: chapter.title, font: textFont, textColor: .white)
                        
                        if let (size, leftInset, rightInset) = strongSelf.containerLayout {
                            strongSelf.updateLayout(size: size, leftInset: leftInset, rightInset: rightInset, transition: .immediate)
                        }
                    }
                }
            }))
        }
        
        self.scrubbingDisposable.set((self.scrubberNode.scrubbingPosition
        |> deliverOnMainQueue).start(next: { [weak self] value in
            guard let strongSelf = self else {
                return
            }
            let leftTimestampNodePushed: Bool
            let rightTimestampNodePushed: Bool
            let infoNodePushed: Bool
            if let value = value {
                leftTimestampNodePushed = value < 0.16
                rightTimestampNodePushed = value > 0.84
                infoNodePushed = value >= 0.16 && value <= 0.84
            } else {
                leftTimestampNodePushed = false
                rightTimestampNodePushed = false
                infoNodePushed = false
            }
            if leftTimestampNodePushed != strongSelf.leftTimestampNodePushed || rightTimestampNodePushed != strongSelf.rightTimestampNodePushed || infoNodePushed != strongSelf.infoNodePushed {
                strongSelf.leftTimestampNodePushed = leftTimestampNodePushed
                strongSelf.rightTimestampNodePushed = rightTimestampNodePushed
                strongSelf.infoNodePushed = infoNodePushed
                
                if let layout = strongSelf.containerLayout {
                    strongSelf.updateLayout(size: layout.0, leftInset: layout.1, rightInset: layout.2, transition: .animated(duration: 0.35, curve: .spring))
                }
            }
        }))
    }
    
    func setBufferingStatusSignal(_ status: Signal<(RangeSet<Int64>, Int64)?, NoError>?) {
        self.scrubberNode.bufferingStatus = status
    }
    
    func setFetchStatusSignal(_ fetchStatus: Signal<MediaResourceStatus, NoError>?, strings: PresentationStrings, decimalSeparator: String, fileSize: Int64?) {
        let formatting = DataSizeStringFormatting(strings: strings, decimalSeparator: decimalSeparator)
        if let fileSize = fileSize {
            if let fetchStatus = fetchStatus {
                self.fetchStatusDisposable.set((fetchStatus
                |> deliverOnMainQueue).start(next: { [weak self] status in
                    if let strongSelf = self, strongSelf.chapters.isEmpty {
                        var text: String
                        switch status {
                            case .Remote:
                                text = dataSizeString(fileSize, forceDecimal: true, formatting: formatting)
                            case let .Fetching(_, progress):
                                text = strings.DownloadingStatus(dataSizeString(Int64(Float(fileSize) * progress), forceDecimal: true, formatting: formatting), dataSizeString(fileSize, forceDecimal: true, formatting: formatting)).string
                            default:
                                text = ""
                        }
                        strongSelf.infoNode.attributedText = NSAttributedString(string: text, font: textFont, textColor: .white)
                        
                        if let (size, leftInset, rightInset) = strongSelf.containerLayout {
                            strongSelf.updateLayout(size: size, leftInset: leftInset, rightInset: rightInset, transition: .immediate)
                        }
                    }
                }))
            } else if self.chapters.isEmpty {
                self.infoNode.attributedText = NSAttributedString(string: dataSizeString(fileSize, forceDecimal: true, formatting: formatting), font: textFont, textColor: .white)
            }
        } else if self.chapters.isEmpty {
            self.infoNode.attributedText = nil
        }
    }
    
    func updateLayout(size: CGSize, leftInset: CGFloat, rightInset: CGFloat, transition: ContainedViewLayoutTransition) {
        self.containerLayout = (size, leftInset, rightInset)
        
        let scrubberHeight: CGFloat = 14.0
        var scrubberInset: CGFloat
        let leftTimestampOffset: CGFloat
        let rightTimestampOffset: CGFloat
        let infoOffset: CGFloat
        if size.width > size.height {
            scrubberInset = 58.0
            leftTimestampOffset = 4.0
            rightTimestampOffset = 4.0
            infoOffset = 0.0
        } else {
            scrubberInset = 13.0
            leftTimestampOffset = 22.0 + (self.leftTimestampNodePushed ? 8.0 : 0.0)
            rightTimestampOffset = 22.0 + (self.rightTimestampNodePushed ? 8.0 : 0.0)
            infoOffset = 22.0 + (self.infoNodePushed ? 8.0 : 0.0)
        }
        
        transition.updateFrame(node: self.leftTimestampNode, frame: CGRect(origin: CGPoint(x: 12.0, y: leftTimestampOffset), size: CGSize(width: 60.0, height: 20.0)))
        transition.updateFrame(node: self.rightTimestampNode, frame: CGRect(origin: CGPoint(x: size.width - leftInset - rightInset - 60.0 - 12.0, y: rightTimestampOffset), size: CGSize(width: 60.0, height: 20.0)))
        
        var infoConstrainedSize = size
        infoConstrainedSize.width = size.width - scrubberInset * 2.0 - 100.0
        
        let infoSize = self.infoNode.measure(infoConstrainedSize)
        self.infoNode.bounds = CGRect(origin: CGPoint(), size: infoSize)
        transition.updatePosition(node: self.infoNode, position: CGPoint(x: size.width / 2.0, y: infoOffset + infoSize.height / 2.0))
        self.infoNode.alpha = size.width < size.height && self.isCollapsed == false ? 1.0 : 0.0
        
        let scrubberFrame = CGRect(origin: CGPoint(x: scrubberInset, y: 6.0), size: CGSize(width: size.width - leftInset - rightInset - scrubberInset * 2.0, height: scrubberHeight))
        self.scrubberNode.frame = scrubberFrame
        self.shimmerEffectNode.updateAbsoluteRect(CGRect(origin: .zero, size: scrubberFrame.size), within: scrubberFrame.size)
        self.shimmerEffectNode.update(backgroundColor: .clear, foregroundColor: UIColor(rgb: 0xffffff, alpha: 0.75), horizontal: true, effectSize: nil, globalTimeOffset: false, duration: nil)
        self.shimmerEffectNode.frame = CGRect(origin: CGPoint(x: 0.0, y: 4.0), size: CGSize(width: scrubberFrame.size.width, height: 5.0))
        self.shimmerEffectNode.cornerRadius = 2.5
    }
    
    override func point(inside point: CGPoint, with event: UIEvent?) -> Bool {
        var hitTestRect = self.bounds
        let minHeightDiff = 44.0 - hitTestRect.height
        if (minHeightDiff > 0) {
            hitTestRect = bounds.insetBy(dx: 0, dy: -minHeightDiff / 2.0)
        }
        return hitTestRect.contains(point)
    }
}<|MERGE_RESOLUTION|>--- conflicted
+++ resolved
@@ -24,7 +24,7 @@
     private let infoNode: ASTextNode
     private let scrubberNode: MediaPlayerScrubbingNode
     private let shimmerEffectNode: ShimmerEffectForegroundNode
-    
+
     private let hapticFeedback = HapticFeedback()
     
     private var playbackStatus: MediaPlayerStatus?
@@ -34,7 +34,7 @@
     private var scrubbingDisposable = MetaDisposable()
     private var chapterDisposable = MetaDisposable()
     private var loadingDisposable = MetaDisposable()
-    
+
     private var leftTimestampNodePushed = false
     private var rightTimestampNodePushed = false
     private var infoNodePushed = false
@@ -70,7 +70,7 @@
         self.chapters = chapters
         self.scrubberNode = MediaPlayerScrubbingNode(content: .standard(lineHeight: 5.0, lineCap: .round, scrubberHandle: .circle, backgroundColor: scrubberBackgroundColor, foregroundColor: scrubberForegroundColor, bufferingColor: scrubberBufferingColor, chapters: chapters))
         self.shimmerEffectNode = ShimmerEffectForegroundNode()
-        
+
         self.leftTimestampNode = MediaPlayerTimeTextNode(textColor: .white)
         self.rightTimestampNode = MediaPlayerTimeTextNode(textColor: .white)
         self.rightTimestampNode.alignment = .right
@@ -128,10 +128,7 @@
         self.scrubbingDisposable.dispose()
         self.fetchStatusDisposable.dispose()
         self.chapterDisposable.dispose()
-<<<<<<< HEAD
-=======
         self.loadingDisposable.dispose()
->>>>>>> 09a60ba5
     }
     
     var isLoading = false
@@ -157,7 +154,7 @@
         transition.updateAlpha(node: self.leftTimestampNode, alpha: alpha)
         transition.updateAlpha(node: self.rightTimestampNode, alpha: alpha)
     }
-    
+
     private func updateScrubberVisibility(animated: Bool) {
         var collapsed = self.isCollapsed
         var alpha: CGFloat = 1.0
@@ -195,7 +192,7 @@
                     if status.duration < 1.0 {
                         strongSelf.isLoading = true
                         strongSelf.updateTimestampsVisibility(animated: true)
-                        
+
                         if strongSelf.shimmerEffectNode.supernode == nil {
                             strongSelf.scrubberNode.containerNode.addSubnode(strongSelf.shimmerEffectNode)
                         }
@@ -212,7 +209,7 @@
                     }
                 }
             }))
-            
+
             self.chapterDisposable.set((mappedStatus
             |> deliverOnMainQueue).start(next: { [weak self] status in
                 if let strongSelf = self, status.duration > 1.0, strongSelf.chapters.count > 0 {
