import Foundation
import UIKit
import AsyncDisplayKit
import Display
import Postbox
import TelegramCore
import SyncCore
import SwiftSignalKit
import Photos
import TelegramPresentationData
import TelegramUIPreferences
import TextFormat
import TelegramStringFormatting
import AccountContext
import RadialStatusNode
import ShareController
import OpenInExternalAppUI
import AppBundle
import LocalizedPeerData
import TextSelectionNode
import UrlEscaping

private let deleteImage = generateTintedImage(image: UIImage(bundleImageName: "Chat/Input/Accessory Panels/MessageSelectionTrash"), color: .white)
private let actionImage = generateTintedImage(image: UIImage(bundleImageName: "Chat/Input/Accessory Panels/MessageSelectionForward"), color: .white)
private let editImage = generateTintedImage(image: UIImage(bundleImageName: "Media Gallery/Draw"), color: .white)

private let backwardImage = generateTintedImage(image:  UIImage(bundleImageName: "Media Gallery/BackwardButton"), color: .white)
private let forwardImage = generateTintedImage(image: UIImage(bundleImageName: "Media Gallery/ForwardButton"), color: .white)
private let pauseImage = generateTintedImage(image: UIImage(bundleImageName: "Media Gallery/PauseButton"), color: .white)
private let playImage = generateTintedImage(image: UIImage(bundleImageName: "Media Gallery/PlayButton"), color: .white)

private let cloudFetchIcon = generateTintedImage(image: UIImage(bundleImageName: "Chat/Message/FileCloudFetch"), color: UIColor.white)

private let captionMaskImage = generateImage(CGSize(width: 1.0, height: 17.0), opaque: false, rotatedContext: { size, context in
    let bounds = CGRect(origin: CGPoint(), size: size)
    context.clear(bounds)
    
    let gradientColors = [UIColor.white.withAlphaComponent(1.0).cgColor, UIColor.white.withAlphaComponent(0.0).cgColor] as CFArray
    
    var locations: [CGFloat] = [0.0, 1.0]
    let colorSpace = CGColorSpaceCreateDeviceRGB()
    let gradient = CGGradient(colorsSpace: colorSpace, colors: gradientColors, locations: &locations)!

    context.drawLinearGradient(gradient, start: CGPoint(x: 0.0, y: 0.0), end: CGPoint(x: 0.0, y: 17.0), options: CGGradientDrawingOptions())
})

private let titleFont = Font.medium(15.0)
private let dateFont = Font.regular(14.0)

enum ChatItemGalleryFooterContent: Equatable {
    case info
    case fetch(status: MediaResourceStatus, seekable: Bool)
    case playback(paused: Bool, seekable: Bool)
    
    static func ==(lhs: ChatItemGalleryFooterContent, rhs: ChatItemGalleryFooterContent) -> Bool {
        switch lhs {
            case .info:
                if case .info = rhs {
                    return true
                } else {
                    return false
                }
            case let .fetch(lhsStatus, lhsSeekable):
                if case let .fetch(rhsStatus, rhsSeekable) = rhs, lhsStatus == rhsStatus, lhsSeekable == rhsSeekable {
                    return true
                } else {
                    return false
                }
            case let .playback(lhsPaused, lhsSeekable):
                if case let .playback(rhsPaused, rhsSeekable) = rhs, lhsPaused == rhsPaused, lhsSeekable == rhsSeekable {
                    return true
                } else {
                    return false
                }
            }
    }
}

enum ChatItemGalleryFooterContentTapAction {
    case none
    case url(url: String, concealed: Bool)
    case textMention(String)
    case peerMention(PeerId, String)
    case botCommand(String)
    case hashtag(String?, String)
    case instantPage
    case call(PeerId)
    case openMessage
    case ignore
}

class CaptionScrollWrapperNode: ASDisplayNode {
    override func hitTest(_ point: CGPoint, with event: UIEvent?) -> UIView? {
        let result = super.hitTest(point, with: event)
        if result == self.view, let subnode = self.subnodes?.first {
            let convertedPoint = self.view.convert(point, to: subnode.view)
            if let subnodes = subnode.subnodes {
                for node in subnodes {
                    if node.frame.contains(convertedPoint) {
                        return node.view
                    }
                }
            }
            return nil
        }
        return result
    }
}

final class ChatItemGalleryFooterContentNode: GalleryFooterContentNode, UIScrollViewDelegate {
    private let context: AccountContext
    private var presentationData: PresentationData
    private var theme: PresentationTheme
    private var strings: PresentationStrings
    private var nameOrder: PresentationPersonNameOrder
    private var dateTimeFormat: PresentationDateTimeFormat
    
    private let contentNode: ASDisplayNode
    private let deleteButton: UIButton
    private let actionButton: UIButton
    private let editButton: UIButton
    private let maskNode: ASDisplayNode
    private let scrollWrapperNode: CaptionScrollWrapperNode
    private let scrollNode: ASScrollNode

    private let textNode: ImmediateTextNode
    private let authorNameNode: ASTextNode
    private let dateNode: ASTextNode
    private let backwardButton: HighlightableButtonNode
    private let forwardButton: HighlightableButtonNode
    private let playbackControlButton: HighlightableButtonNode
    
    private let statusButtonNode: HighlightTrackingButtonNode
    private let statusNode: RadialStatusNode
    
    private var currentMessageText: NSAttributedString?
    private var currentAuthorNameText: String?
    private var currentDateText: String?
    
    private var currentMessage: Message?
    
    private var currentWebPageAndMedia: (TelegramMediaWebpage, Media)?
    
    private let messageContextDisposable = MetaDisposable()
    
    private var videoFramePreviewNode: (ASImageNode, ImmediateTextNode)?
    
    private var validLayout: (CGSize, LayoutMetrics, CGFloat, CGFloat, CGFloat, CGFloat)?
    
    var playbackControl: (() -> Void)?
    var seekBackward: (() -> Void)?
    var seekForward: (() -> Void)?
    
    var fetchControl: (() -> Void)?
    
    var performAction: ((GalleryControllerInteractionTapAction) -> Void)?
    var openActionOptions: ((GalleryControllerInteractionTapAction) -> Void)?
    
    var content: ChatItemGalleryFooterContent = .info {
        didSet {
            if self.content != oldValue {
                switch self.content {
                    case .info:
                        self.authorNameNode.isHidden = false
                        self.dateNode.isHidden = false
                        self.backwardButton.isHidden = true
                        self.forwardButton.isHidden = true
                        self.playbackControlButton.isHidden = true
                        self.statusButtonNode.isHidden = true
                        self.statusNode.isHidden = true
                    case let .fetch(status, seekable):
                        self.authorNameNode.isHidden = true
                        self.dateNode.isHidden = true
                        self.backwardButton.isHidden = !seekable
                        self.forwardButton.isHidden = !seekable
                        if status == .Local {
                            self.playbackControlButton.isHidden = false
                            self.playbackControlButton.setImage(playImage, for: [])
                        } else {
                            self.playbackControlButton.isHidden = true
                        }
                        self.statusButtonNode.isHidden = false
                        self.statusNode.isHidden = false
                        
                        var statusState: RadialStatusNodeState = .none
                        switch status {
                            case let .Fetching(isActive, progress):
                                let adjustedProgress = max(progress, 0.027)
                                statusState = .cloudProgress(color: UIColor.white, strokeBackgroundColor: UIColor.white.withAlphaComponent(0.5), lineWidth: 2.0, value: CGFloat(adjustedProgress))
                            case .Local:
                                break
                            case .Remote:
                                if let image = cloudFetchIcon {
                                    statusState = .customIcon(image)
                                }
                        }
                        self.statusNode.transitionToState(statusState, completion: {})
                        self.statusButtonNode.isUserInteractionEnabled = statusState != .none
                    case let .playback(paused, seekable):
                        self.authorNameNode.isHidden = true
                        self.dateNode.isHidden = true
                        self.backwardButton.isHidden = !seekable
                        self.forwardButton.isHidden = !seekable
                        self.playbackControlButton.isHidden = false
                        self.playbackControlButton.setImage(paused ? playImage : pauseImage, for: [])
                        self.statusButtonNode.isHidden = true
                        self.statusNode.isHidden = true
                }
            }
        }
    }
    
    private var scrubbingHandleRelativePosition: CGFloat = 0.0
    private var scrubbingVisualTimestamp: Double?
    
    var scrubberView: ChatVideoGalleryItemScrubberView? = nil {
        willSet {
            if let scrubberView = self.scrubberView, scrubberView.superview == self.view {
                scrubberView.removeFromSuperview()
            }
        }
        didSet {
             if let scrubberView = self.scrubberView {
                scrubberView.setCollapsed(self.visibilityAlpha < 1.0, animated: false)
                self.view.addSubview(scrubberView)
                scrubberView.updateScrubbingVisual = { [weak self] value in
                    guard let strongSelf = self else {
                        return
                    }
                    if let value = value {
                        strongSelf.scrubbingVisualTimestamp = value
                        if let (videoFramePreviewNode, videoFrameTextNode) = strongSelf.videoFramePreviewNode {
                            videoFrameTextNode.attributedText = NSAttributedString(string: stringForDuration(Int32(value)), font: Font.regular(13.0), textColor: .white)
                            let textSize = videoFrameTextNode.updateLayout(CGSize(width: 100.0, height: 100.0))
                            let imageFrame = videoFramePreviewNode.frame
                            let textOffset = (Int((imageFrame.size.width - videoFrameTextNode.bounds.width) / 2) / 2) * 2
                            videoFrameTextNode.frame = CGRect(origin: CGPoint(x: CGFloat(textOffset), y: imageFrame.size.height - videoFrameTextNode.bounds.height - 5.0), size: textSize)
                        }
                    } else {
                        strongSelf.scrubbingVisualTimestamp = nil
                    }
                }
                scrubberView.updateScrubbingHandlePosition = { [weak self] value in
                    guard let strongSelf = self else {
                        return
                    }
                    strongSelf.scrubbingHandleRelativePosition = value
                    if let validLayout = strongSelf.validLayout {
                        let _ = strongSelf.updateLayout(size: validLayout.0, metrics: validLayout.1, leftInset: validLayout.2, rightInset: validLayout.3, bottomInset: validLayout.4, contentInset: validLayout.5, transition: .immediate)
                    }
                }
            }
        }
    }
    
    override func setVisibilityAlpha(_ alpha: CGFloat, animated: Bool) {
        self.visibilityAlpha = alpha
        self.contentNode.alpha = alpha
        self.scrubberView?.setCollapsed(alpha < 1.0, animated: animated)
    }
    
    init(context: AccountContext, presentationData: PresentationData, present: @escaping (ViewController, Any?) -> Void = { _, _ in }) {
        self.context = context
        self.presentationData = presentationData
        self.theme = presentationData.theme
        self.strings = presentationData.strings
        self.nameOrder = presentationData.nameDisplayOrder
        self.dateTimeFormat = presentationData.dateTimeFormat
        
        self.contentNode = ASDisplayNode()
        
        self.deleteButton = UIButton()
        self.actionButton = UIButton()
        self.editButton = UIButton()
        
        self.deleteButton.setImage(deleteImage, for: [.normal])
        self.actionButton.setImage(actionImage, for: [.normal])
        self.editButton.setImage(editImage, for: [.normal])
        
        self.scrollWrapperNode = CaptionScrollWrapperNode()
        self.scrollWrapperNode.clipsToBounds = true
        
        self.scrollNode = ASScrollNode()
        self.scrollNode.clipsToBounds = false
        
        self.maskNode = ASDisplayNode()
        
        self.textNode = ImmediateTextNode()
        self.textNode.maximumNumberOfLines = 0
        self.textNode.linkHighlightColor = UIColor(rgb: 0x5ac8fa, alpha: 0.2)
        
        self.authorNameNode = ASTextNode()
        self.authorNameNode.maximumNumberOfLines = 1
        self.authorNameNode.isUserInteractionEnabled = false
        self.authorNameNode.displaysAsynchronously = false
        self.dateNode = ASTextNode()
        self.dateNode.maximumNumberOfLines = 1
        self.dateNode.isUserInteractionEnabled = false
        self.dateNode.displaysAsynchronously = false
        
        self.backwardButton = HighlightableButtonNode()
        self.backwardButton.isHidden = true
        self.backwardButton.setImage(backwardImage, for: [])
        
        self.forwardButton = HighlightableButtonNode()
        self.forwardButton.isHidden = true
        self.forwardButton.setImage(forwardImage, for: [])
        
        self.playbackControlButton = HighlightableButtonNode()
        self.playbackControlButton.isHidden = true
        
        self.statusButtonNode = HighlightTrackingButtonNode()
        self.statusNode = RadialStatusNode(backgroundNodeColor: .clear)
        self.statusNode.isUserInteractionEnabled = false
        
        super.init()
        
        self.addSubnode(self.contentNode)
        
        self.textNode.highlightAttributeAction = { attributes in
            let highlightedAttributes = [TelegramTextAttributes.URL,
                                         TelegramTextAttributes.PeerMention,
                                         TelegramTextAttributes.PeerTextMention,
                                         TelegramTextAttributes.BotCommand,
                                         TelegramTextAttributes.Hashtag,
                                         TelegramTextAttributes.Timecode]
            
            for attribute in highlightedAttributes {
                if let _ = attributes[NSAttributedString.Key(rawValue: attribute)] {
                    return NSAttributedString.Key(rawValue: attribute)
                }
            }
            return nil
        }
        self.textNode.tapAttributeAction = { [weak self] attributes, index in
            if let strongSelf = self, let action = strongSelf.actionForAttributes(attributes, index) {
                strongSelf.performAction?(action)
            }
        }
        self.textNode.longTapAttributeAction = { [weak self] attributes, index in
            if let strongSelf = self, let action = strongSelf.actionForAttributes(attributes, index) {
                strongSelf.openActionOptions?(action)
            }
        }
        
        self.contentNode.view.addSubview(self.deleteButton)
        self.contentNode.view.addSubview(self.actionButton)
<<<<<<< HEAD
//        self.contentNode.view.addSubview(self.editButton)
=======
        self.contentNode.view.addSubview(self.editButton)
>>>>>>> 3d062fff
        self.contentNode.addSubnode(self.scrollWrapperNode)
        self.scrollWrapperNode.addSubnode(self.scrollNode)
        self.scrollNode.addSubnode(self.textNode)
        
        self.contentNode.addSubnode(self.authorNameNode)
        self.contentNode.addSubnode(self.dateNode)
        
        self.contentNode.addSubnode(self.backwardButton)
        self.contentNode.addSubnode(self.forwardButton)
        self.contentNode.addSubnode(self.playbackControlButton)
        
        self.contentNode.addSubnode(self.statusNode)
        self.contentNode.addSubnode(self.statusButtonNode)
        
        self.deleteButton.addTarget(self, action: #selector(self.deleteButtonPressed), for: [.touchUpInside])
        self.actionButton.addTarget(self, action: #selector(self.actionButtonPressed), for: [.touchUpInside])
        self.editButton.addTarget(self, action: #selector(self.editButtonPressed), for: [.touchUpInside])
        
        self.backwardButton.addTarget(self, action: #selector(self.backwardButtonPressed), forControlEvents: .touchUpInside)
        self.forwardButton.addTarget(self, action: #selector(self.forwardButtonPressed), forControlEvents: .touchUpInside)
        self.playbackControlButton.addTarget(self, action: #selector(self.playbackControlPressed), forControlEvents: .touchUpInside)
        
        self.statusButtonNode.highligthedChanged = { [weak self] highlighted in
            if let strongSelf = self {
                if highlighted {
                    strongSelf.statusNode.layer.removeAnimation(forKey: "opacity")
                    strongSelf.statusNode.alpha = 0.4
                } else {
                    strongSelf.statusNode.alpha = 1.0
                    strongSelf.statusNode.layer.animateAlpha(from: 0.4, to: 1.0, duration: 0.2)
                }
            }
        }
        self.statusButtonNode.addTarget(self, action: #selector(self.statusPressed), forControlEvents: .touchUpInside)
    }
    
    deinit {
        self.messageContextDisposable.dispose()
    }
    
    override func didLoad() {
        super.didLoad()
        self.scrollNode.view.delegate = self
        self.scrollNode.view.showsVerticalScrollIndicator = false
    }
    
    private func actionForAttributes(_ attributes: [NSAttributedString.Key: Any], _ index: Int) -> GalleryControllerInteractionTapAction? {
        if let url = attributes[NSAttributedString.Key(rawValue: TelegramTextAttributes.URL)] as? String {
            var concealed = true
            if let (attributeText, fullText) = self.textNode.attributeSubstring(name: TelegramTextAttributes.URL, index: index) {
                concealed = !doesUrlMatchText(url: url, text: attributeText, fullText: fullText)
            }
            return .url(url: url, concealed: concealed)
        } else if let peerMention = attributes[NSAttributedString.Key(rawValue: TelegramTextAttributes.PeerMention)] as? TelegramPeerMention {
            return .peerMention(peerMention.peerId, peerMention.mention)
        } else if let peerName = attributes[NSAttributedString.Key(rawValue: TelegramTextAttributes.PeerTextMention)] as? String {
            return .textMention(peerName)
        } else if let botCommand = attributes[NSAttributedString.Key(rawValue: TelegramTextAttributes.BotCommand)] as? String {
            return .botCommand(botCommand)
        } else if let hashtag = attributes[NSAttributedString.Key(rawValue: TelegramTextAttributes.Hashtag)] as? TelegramHashtag {
            return .hashtag(hashtag.peerName, hashtag.hashtag)
        } else if let timecode = attributes[NSAttributedString.Key(rawValue: TelegramTextAttributes.Timecode)] as? TelegramTimecode {
            return .timecode(timecode.time, timecode.text)
        } else {
            return nil
        }
    }
    
    func setup(origin: GalleryItemOriginData?, caption: NSAttributedString) {
        let titleText = origin?.title
        let dateText = origin?.timestamp.flatMap { humanReadableStringForTimestamp(strings: self.strings, dateTimeFormat: self.dateTimeFormat, timestamp: $0) }
        
        if self.currentMessageText != caption || self.currentAuthorNameText != titleText || self.currentDateText != dateText {
            self.currentMessageText = caption
            self.currentAuthorNameText = titleText
            self.currentDateText = dateText
            
            if caption.length == 0 {
                self.textNode.isHidden = true
                self.textNode.attributedText = nil
            } else {
                self.textNode.isHidden = false
                self.textNode.attributedText = caption
            }
            
            if let titleText = titleText {
                self.authorNameNode.attributedText = NSAttributedString(string: titleText, font: titleFont, textColor: .white)
            } else {
                self.authorNameNode.attributedText = nil
            }
            if let dateText = dateText {
                self.dateNode.attributedText = NSAttributedString(string: dateText, font: dateFont, textColor: .white)
            } else {
                self.dateNode.attributedText = nil
            }

            self.requestLayout?(.immediate)
        }
        
        if origin == nil {
            self.editButton.isHidden = true
            self.deleteButton.isHidden = true
            self.editButton.isHidden = true
        }
    }
    
    func setMessage(_ message: Message, displayInfo: Bool = true) {
        self.currentMessage = message
        
        let canDelete: Bool
        var canShare = !message.containsSecretMedia && !Namespaces.Message.allScheduled.contains(message.id.namespace)
        
        var canEdit = false
        for media in message.media {
            if media is TelegramMediaImage {
                canEdit = true
                break
            }
        }
        
        canEdit = canEdit && !message.containsSecretMedia
        if let peer = message.peers[message.id.peerId] {
            if peer is TelegramUser || peer is TelegramSecretChat {
                canDelete = true
            } else if let _ = peer as? TelegramGroup {
                canDelete = true
            } else if let channel = peer as? TelegramChannel {
                if message.flags.contains(.Incoming) {
                    canDelete = channel.hasPermission(.deleteAllMessages)
                    canEdit = canEdit && channel.hasPermission(.editAllMessages)
                } else {
                    canDelete = true
                }
            } else {
                canDelete = false
                canEdit = false
            }
        } else {
            canDelete = false
            canShare = false
            canEdit = false
        }
        
        
        var authorNameText: String?
        if let author = message.effectiveAuthor {
            authorNameText = author.displayTitle(strings: self.strings, displayOrder: self.nameOrder)
        } else if let peer = message.peers[message.id.peerId] {
            authorNameText = peer.displayTitle(strings: self.strings, displayOrder: self.nameOrder)
        }
        
        var dateText = humanReadableStringForTimestamp(strings: self.strings, dateTimeFormat: self.dateTimeFormat, timestamp: message.timestamp)
        
        if !displayInfo {
            authorNameText = ""
            dateText = ""
        }
        
        var messageText = NSAttributedString(string: "")
        var hasCaption = false
        for media in message.media {
            if media is TelegramMediaImage {
                hasCaption = true
            } else if let file = media as? TelegramMediaFile {
                hasCaption = file.mimeType.hasPrefix("image/")
            }
        }
        if hasCaption {
            var entities: [MessageTextEntity] = []
            for attribute in message.attributes {
                if let attribute = attribute as? TextEntitiesMessageAttribute {
                    entities = attribute.entities
                    break
                }
            }
            messageText = galleryCaptionStringWithAppliedEntities(message.text, entities: entities)
        }
<<<<<<< HEAD
                
        self.editButton.isHidden = message.containsSecretMedia
        
=======
                        
>>>>>>> 3d062fff
        if self.currentMessageText != messageText || canDelete != !self.deleteButton.isHidden || canShare != !self.actionButton.isHidden || canEdit != !self.editButton.isHidden || self.currentAuthorNameText != authorNameText || self.currentDateText != dateText {
            self.currentMessageText = messageText
            
            if messageText.length == 0 {
                self.textNode.isHidden = true
                self.textNode.attributedText = nil
            } else {
                self.textNode.isHidden = false
                self.textNode.attributedText = messageText
            }
            
            if let authorNameText = authorNameText {
                self.authorNameNode.attributedText = NSAttributedString(string: authorNameText, font: titleFont, textColor: .white)
            } else {
                self.authorNameNode.attributedText = nil
            }
            self.dateNode.attributedText = NSAttributedString(string: dateText, font: dateFont, textColor: .white)
            
            self.deleteButton.isHidden = !canDelete
            self.actionButton.isHidden = !canShare
            self.editButton.isHidden = !canEdit
            
            self.requestLayout?(.immediate)
        }
    }
    
    func setWebPage(_ webPage: TelegramMediaWebpage, media: Media) {
        self.currentWebPageAndMedia = (webPage, media)
    }
    
    func scrollViewDidScroll(_ scrollView: UIScrollView) {
        self.requestLayout?(.immediate)
    }
    
    override func updateLayout(size: CGSize, metrics: LayoutMetrics, leftInset: CGFloat, rightInset: CGFloat, bottomInset: CGFloat, contentInset: CGFloat, transition: ContainedViewLayoutTransition) -> CGFloat {
        self.validLayout = (size, metrics, leftInset, rightInset, bottomInset, contentInset)
        
        let width = size.width
        var bottomInset = bottomInset
        if !bottomInset.isZero && bottomInset < 30.0 {
            bottomInset -= 7.0
        }
        var panelHeight = 44.0 + bottomInset
        panelHeight += contentInset
        
        let isLandscape = size.width > size.height
        let displayCaption: Bool
        if case .compact = metrics.widthClass {
            displayCaption = !self.textNode.isHidden && !isLandscape
        } else {
            displayCaption = !self.textNode.isHidden
        }
        
        var textFrame = CGRect()
        var visibleTextHeight: CGFloat = 0.0
        if !self.textNode.isHidden {
            let sideInset: CGFloat = 8.0 + leftInset
            let topInset: CGFloat = 8.0
            let textBottomInset: CGFloat = 8.0
            let textSize = self.textNode.updateLayout(CGSize(width: width - sideInset * 2.0, height: CGFloat.greatestFiniteMagnitude))
            
            var textOffset: CGFloat = 0.0
            if displayCaption {
                visibleTextHeight = textSize.height
                if visibleTextHeight > 100.0 {
                    visibleTextHeight = 80.0
                    self.scrollNode.view.isScrollEnabled = true
                } else {
                    self.scrollNode.view.isScrollEnabled = false
                }
                
                let visibleTextPanelHeight = visibleTextHeight + topInset + textBottomInset
                let scrollViewContentSize = CGSize(width: width, height: textSize.height + topInset + textBottomInset)
                if self.scrollNode.view.contentSize != scrollViewContentSize {
                    self.scrollNode.view.contentSize = scrollViewContentSize
                }
                let scrollNodeFrame = CGRect(x: 0.0, y: 0.0, width: width, height: visibleTextPanelHeight)
                if self.scrollNode.frame != scrollNodeFrame {
                    self.scrollNode.frame = scrollNodeFrame
                }
                
                textOffset = min(400.0, self.scrollNode.view.contentOffset.y)
                panelHeight = max(0.0, panelHeight + visibleTextPanelHeight + textOffset)
                
                if self.scrollNode.view.isScrollEnabled {
                    if self.scrollWrapperNode.layer.mask == nil, let maskImage = captionMaskImage {
                        let maskLayer = CALayer()
                        maskLayer.contents = maskImage.cgImage
                        maskLayer.contentsScale = maskImage.scale
                        maskLayer.contentsCenter = CGRect(x: 0.0, y: 0.0, width: 1.0, height: (maskImage.size.height - 16.0) / maskImage.size.height)
                        self.scrollWrapperNode.layer.mask = maskLayer
                        
                    }
                } else {
                    self.scrollWrapperNode.layer.mask = nil
                }
                
                let scrollWrapperNodeFrame = CGRect(x: 0.0, y: 0.0, width: width, height: max(0.0, visibleTextPanelHeight + textOffset))
                if self.scrollWrapperNode.frame != scrollWrapperNodeFrame {
                    self.scrollWrapperNode.frame = scrollWrapperNodeFrame
                    self.scrollWrapperNode.layer.mask?.frame = self.scrollWrapperNode.bounds
                    self.scrollWrapperNode.layer.mask?.removeAllAnimations()
                }
            }
            textFrame = CGRect(origin: CGPoint(x: sideInset, y: topInset + textOffset), size: textSize)
            if self.textNode.frame != textFrame {
                self.textNode.frame = textFrame
            }
        }
        
        if let scrubberView = self.scrubberView, scrubberView.superview == self.view {
            panelHeight += 10.0
            if isLandscape, case .compact = metrics.widthClass {
                panelHeight += 14.0
            } else {
                panelHeight += 34.0
            }
            
            var scrubberY: CGFloat = 8.0
            if self.textNode.isHidden || !displayCaption {
                panelHeight += 8.0
            } else {
                scrubberY = panelHeight - bottomInset - 44.0 - 44.0
                if contentInset > 0.0 {
                    scrubberY -= contentInset
                }
            }
            
            let scrubberFrame = CGRect(origin: CGPoint(x: leftInset, y: scrubberY), size: CGSize(width: width - leftInset - rightInset, height: 34.0))
            scrubberView.updateLayout(size: size, leftInset: leftInset, rightInset: rightInset, transition: .immediate)
            transition.updateBounds(layer: scrubberView.layer, bounds: CGRect(origin: CGPoint(), size: scrubberFrame.size))
            transition.updatePosition(layer: scrubberView.layer, position: CGPoint(x: scrubberFrame.midX, y: scrubberFrame.midY))
        }
        transition.updateAlpha(node: self.textNode, alpha: displayCaption ? 1.0 : 0.0)
        
        self.actionButton.frame = CGRect(origin: CGPoint(x: leftInset, y: panelHeight - bottomInset - 44.0), size: CGSize(width: 44.0, height: 44.0))
        self.deleteButton.frame = CGRect(origin: CGPoint(x: width - 44.0 - rightInset, y: panelHeight - bottomInset - 44.0), size: CGSize(width: 44.0, height: 44.0))
        self.editButton.frame = CGRect(origin: CGPoint(x: width - 44.0 - 50.0 - rightInset, y: panelHeight - bottomInset - 44.0), size: CGSize(width: 44.0, height: 44.0))

        if let image = self.backwardButton.image(for: .normal) {
            self.backwardButton.frame = CGRect(origin: CGPoint(x: floor((width - image.size.width) / 2.0) - 66.0, y: panelHeight - bottomInset - 44.0 + 7.0), size: image.size)
        
        }
        if let image = self.forwardButton.image(for: .normal) {
            self.forwardButton.frame = CGRect(origin: CGPoint(x: floor((width - image.size.width) / 2.0) + 66.0, y: panelHeight - bottomInset - 44.0 + 7.0), size: image.size)
        }
        
        self.playbackControlButton.frame = CGRect(origin: CGPoint(x: floor((width - 44.0) / 2.0), y: panelHeight - bottomInset - 44.0), size: CGSize(width: 44.0, height: 44.0))
        
        let statusSize = CGSize(width: 28.0, height: 28.0)
        transition.updateFrame(node: self.statusNode, frame: CGRect(origin: CGPoint(x: floor((width - statusSize.width) / 2.0), y: panelHeight - bottomInset - statusSize.height - 8.0), size: statusSize))
        
        self.statusButtonNode.frame = CGRect(origin: CGPoint(x: floor((width - 44.0) / 2.0), y: panelHeight - bottomInset - 44.0), size: CGSize(width: 44.0, height: 44.0))
        
        let authorNameSize = self.authorNameNode.measure(CGSize(width: width - 44.0 * 2.0 - 8.0 * 2.0 - leftInset - rightInset, height: CGFloat.greatestFiniteMagnitude))
        let dateSize = self.dateNode.measure(CGSize(width: width - 44.0 * 2.0 - 8.0 * 2.0, height: CGFloat.greatestFiniteMagnitude))
        
        if authorNameSize.height.isZero {
            self.dateNode.frame = CGRect(origin: CGPoint(x: floor((width - dateSize.width) / 2.0), y: panelHeight - bottomInset - 44.0 + floor((44.0 - dateSize.height) / 2.0)), size: dateSize)
        } else {
            let labelsSpacing: CGFloat = 0.0
            self.authorNameNode.frame = CGRect(origin: CGPoint(x: floor((width - authorNameSize.width) / 2.0), y: panelHeight - bottomInset - 44.0 + floor((44.0 - dateSize.height - authorNameSize.height - labelsSpacing) / 2.0)), size: authorNameSize)
            self.dateNode.frame = CGRect(origin: CGPoint(x: floor((width - dateSize.width) / 2.0), y: panelHeight - bottomInset - 44.0 + floor((44.0 - dateSize.height - authorNameSize.height - labelsSpacing) / 2.0) + authorNameSize.height + labelsSpacing), size: dateSize)
        }
        
        if let (videoFramePreviewNode, videoFrameTextNode) = self.videoFramePreviewNode {
            let intrinsicImageSize = videoFramePreviewNode.image?.size ?? CGSize(width: 320.0, height: 240.0)
            let fitSize: CGSize
            if intrinsicImageSize.width < intrinsicImageSize.height {
                fitSize = CGSize(width: 90.0, height: 160.0)
            } else {
                fitSize = CGSize(width: 160.0, height: 90.0)
            }
            let scrubberInset: CGFloat
            if size.width > size.height {
                scrubberInset = 58.0
            } else {
                scrubberInset = 13.0
            }
            
            let imageSize = intrinsicImageSize.aspectFitted(fitSize)
            var imageFrame = CGRect(origin: CGPoint(x: leftInset + scrubberInset + floor(self.scrubbingHandleRelativePosition * (width - leftInset - rightInset - scrubberInset * 2.0) - imageSize.width / 2.0), y: self.scrollNode.frame.minY - 6.0 - imageSize.height), size: imageSize)
            imageFrame.origin.x = min(imageFrame.origin.x, width - rightInset - 10.0 - imageSize.width)
            imageFrame.origin.x = max(imageFrame.origin.x, leftInset + 10.0)
            
            videoFramePreviewNode.frame = imageFrame
            videoFramePreviewNode.subnodes?.first?.frame = CGRect(origin: CGPoint(), size: imageFrame.size)
            
            let textOffset = (Int((imageFrame.size.width - videoFrameTextNode.bounds.width) / 2) / 2) * 2
            videoFrameTextNode.frame = CGRect(origin: CGPoint(x: CGFloat(textOffset), y: imageFrame.size.height - videoFrameTextNode.bounds.height - 5.0), size: videoFrameTextNode.bounds.size)
        }
        
        self.contentNode.frame = CGRect(origin: CGPoint(), size: CGSize(width: width, height: panelHeight))
        
        return panelHeight
    }
    
    override func animateIn(fromHeight: CGFloat, previousContentNode: GalleryFooterContentNode, transition: ContainedViewLayoutTransition) {
        if let scrubberView = self.scrubberView, scrubberView.superview == self.view {
            if let previousContentNode = previousContentNode as? ChatItemGalleryFooterContentNode, previousContentNode.scrubberView != nil {
            } else {
                transition.animatePositionAdditive(layer: scrubberView.layer, offset: CGPoint(x: 0.0, y: self.bounds.height - fromHeight))
            }
            scrubberView.alpha = 1.0
            scrubberView.layer.animateAlpha(from: 0.0, to: 1.0, duration: 0.15)
        }
        transition.animatePositionAdditive(node: self.scrollWrapperNode, offset: CGPoint(x: 0.0, y: self.bounds.height - fromHeight))
        self.scrollWrapperNode.alpha = 1.0
        self.dateNode.alpha = 1.0
        self.authorNameNode.alpha = 1.0
        self.deleteButton.alpha = 1.0
        self.actionButton.alpha = 1.0
        self.editButton.alpha = 1.0
        self.backwardButton.alpha = 1.0
        self.forwardButton.alpha = 1.0
        self.statusNode.alpha = 1.0
        self.playbackControlButton.alpha = 1.0
        self.scrollWrapperNode.layer.animateAlpha(from: 0.0, to: 1.0, duration: 0.15)
    }
    
    override func animateOut(toHeight: CGFloat, nextContentNode: GalleryFooterContentNode, transition: ContainedViewLayoutTransition, completion: @escaping () -> Void) {
        if let scrubberView = self.scrubberView, scrubberView.superview == self.view {
            if let nextContentNode = nextContentNode as? ChatItemGalleryFooterContentNode, nextContentNode.scrubberView != nil {
            } else {
                transition.updateFrame(view: scrubberView, frame: scrubberView.frame.offsetBy(dx: 0.0, dy: self.bounds.height - toHeight))
            }
            scrubberView.alpha = 0.0
            scrubberView.layer.animateAlpha(from: 1.0, to: 0.0, duration: 0.15)
        }
        transition.updateFrame(node: self.scrollWrapperNode, frame: self.scrollWrapperNode.frame.offsetBy(dx: 0.0, dy: self.bounds.height - toHeight))
        self.scrollWrapperNode.alpha = 0.0
        self.dateNode.alpha = 0.0
        self.authorNameNode.alpha = 0.0
        self.deleteButton.alpha = 0.0
        self.actionButton.alpha = 0.0
        self.editButton.alpha = 0.0
        self.backwardButton.alpha = 0.0
        self.forwardButton.alpha = 0.0
        self.statusNode.alpha = 0.0
        self.playbackControlButton.alpha = 0.0
        self.scrollWrapperNode.layer.animateAlpha(from: 1.0, to: 0.0, duration: 0.15, completion: { _ in
            completion()
        })
    }
    
    @objc func deleteButtonPressed() {
        if let currentMessage = self.currentMessage {
            let _ = (self.context.account.postbox.transaction { transaction -> [Message] in
                return transaction.getMessageGroup(currentMessage.id) ?? []
            } |> deliverOnMainQueue).start(next: { [weak self] messages in
                if let strongSelf = self, !messages.isEmpty {
                    if messages.count == 1 {
                        strongSelf.commitDeleteMessages(messages, ask: true)
                    } else {
                        let presentationData = strongSelf.context.sharedContext.currentPresentationData.with { $0 }
                        var generalMessageContentKind: MessageContentKind?
                        for message in messages {
                            let currentKind = messageContentKind(contentSettings: strongSelf.context.currentContentSettings.with { $0 }, message: message, strings: presentationData.strings, nameDisplayOrder: presentationData.nameDisplayOrder, accountPeerId: strongSelf.context.account.peerId)
                            if generalMessageContentKind == nil || generalMessageContentKind == currentKind {
                                generalMessageContentKind = currentKind
                            } else {
                                generalMessageContentKind = nil
                                break
                            }
                        }
                        
                        var singleText = presentationData.strings.Media_ShareItem(1)
                        var multipleText = presentationData.strings.Media_ShareItem(Int32(messages.count))
                    
                        if let generalMessageContentKind = generalMessageContentKind {
                            switch generalMessageContentKind {
                                case .image:
                                    singleText = presentationData.strings.Media_ShareThisPhoto
                                    multipleText = presentationData.strings.Media_SharePhoto(Int32(messages.count))
                                case .video:
                                    singleText = presentationData.strings.Media_ShareThisVideo
                                    multipleText = presentationData.strings.Media_ShareVideo(Int32(messages.count))
                                default:
                                    break
                            }
                        }
                    
                        let deleteAction: ([Message]) -> Void = { messages in
                            if let strongSelf = self {
                                strongSelf.commitDeleteMessages(messages, ask: false)
                            }
                        }
                    
                        let actionSheet = ActionSheetController(presentationData: presentationData)
                        let items: [ActionSheetItem] = [
                            ActionSheetButtonItem(title: singleText, color: .destructive, action: { [weak actionSheet] in
                                actionSheet?.dismissAnimated()
                                deleteAction([currentMessage])
                            }),
                            ActionSheetButtonItem(title: multipleText, color: .destructive, action: { [weak actionSheet] in
                                actionSheet?.dismissAnimated()
                                deleteAction(messages)
                            })
                        ]
                    
                        actionSheet.setItemGroups([
                            ActionSheetItemGroup(items: items),
                            ActionSheetItemGroup(items: [
                                ActionSheetButtonItem(title: presentationData.strings.Common_Cancel, color: .accent, font: .bold, action: { [weak actionSheet] in
                                    actionSheet?.dismissAnimated()
                                })
                            ])
                        ])
                        strongSelf.controllerInteraction?.presentController(actionSheet, nil)
                    }
                }
            })
        }
    }

    private func commitDeleteMessages(_ messages: [Message], ask: Bool) {
        self.messageContextDisposable.set((self.context.sharedContext.chatAvailableMessageActions(postbox: self.context.account.postbox, accountPeerId: self.context.account.peerId, messageIds: Set(messages.map { $0.id })) |> deliverOnMainQueue).start(next: { [weak self] actions in
            if let strongSelf = self, let controllerInteration = strongSelf.controllerInteraction, !actions.options.isEmpty {
                let actionSheet = ActionSheetController(presentationData: strongSelf.presentationData)
                var items: [ActionSheetItem] = []
                var personalPeerName: String?
                var isChannel = false
                let peerId: PeerId = messages[0].id.peerId
                if let user = messages[0].peers[messages[0].id.peerId] as? TelegramUser {
                    personalPeerName = user.compactDisplayTitle
                } else if let channel = messages[0].peers[messages[0].id.peerId] as? TelegramChannel, case .broadcast = channel.info {
                    isChannel = true
                }
                
                if actions.options.contains(.deleteGlobally) {
                    let globalTitle: String
                    if isChannel {
                        globalTitle = strongSelf.strings.Common_Delete
                    } else if let personalPeerName = personalPeerName {
                        globalTitle = strongSelf.strings.Conversation_DeleteMessagesFor(personalPeerName).0
                    } else {
                        globalTitle = strongSelf.strings.Conversation_DeleteMessagesForEveryone
                    }
                    items.append(ActionSheetButtonItem(title: globalTitle, color: .destructive, action: { [weak actionSheet] in
                        actionSheet?.dismissAnimated()
                        if let strongSelf = self {
                            let _ = deleteMessagesInteractively(account: strongSelf.context.account, messageIds: messages.map { $0.id }, type: .forEveryone).start()
                            strongSelf.controllerInteraction?.dismissController()
                        }
                    }))
                }
                if actions.options.contains(.deleteLocally) {
                    var localOptionText = strongSelf.strings.Conversation_DeleteMessagesForMe
                    if let messageId = messages.first?.id, Namespaces.Message.allScheduled.contains(messageId.namespace) {
                        localOptionText = messages.count > 1 ? strongSelf.strings.ScheduledMessages_DeleteMany : strongSelf.strings.ScheduledMessages_Delete
                    } else if strongSelf.context.account.peerId == peerId {
                        localOptionText = strongSelf.strings.Conversation_Moderate_Delete
                    }
                    items.append(ActionSheetButtonItem(title: localOptionText, color: .destructive, action: { [weak actionSheet] in
                        actionSheet?.dismissAnimated()
                        if let strongSelf = self {
                            let _ = deleteMessagesInteractively(account: strongSelf.context.account, messageIds: messages.map { $0.id }, type: .forLocalPeer).start()
                            strongSelf.controllerInteraction?.dismissController()
                        }
                    }))
                }
                if !ask && items.count == 1 {
                    let _ = deleteMessagesInteractively(account: strongSelf.context.account, messageIds: messages.map { $0.id }, type: .forEveryone).start()
                    strongSelf.controllerInteraction?.dismissController()
                } else if !items.isEmpty {
                    actionSheet.setItemGroups([ActionSheetItemGroup(items: items), ActionSheetItemGroup(items: [
                        ActionSheetButtonItem(title: strongSelf.strings.Common_Cancel, color: .accent, font: .bold, action: { [weak actionSheet] in
                            actionSheet?.dismissAnimated()
                        })
                    ])])
                    controllerInteration.presentController(actionSheet, nil)
                }
            }
        }))
    }
    
    @objc func actionButtonPressed() {
        if let currentMessage = self.currentMessage {
            let _ = (self.context.account.postbox.transaction { transaction -> [Message] in
                return transaction.getMessageGroup(currentMessage.id) ?? []
            } |> deliverOnMainQueue).start(next: { [weak self] messages in
                if let strongSelf = self, !messages.isEmpty {
                    let presentationData = strongSelf.context.sharedContext.currentPresentationData.with { $0 }
                    var generalMessageContentKind: MessageContentKind?
                    for message in messages {
                        let currentKind = messageContentKind(contentSettings: strongSelf.context.currentContentSettings.with { $0 }, message: message, strings: presentationData.strings, nameDisplayOrder: presentationData.nameDisplayOrder, accountPeerId: strongSelf.context.account.peerId)
                        if generalMessageContentKind == nil || generalMessageContentKind == currentKind {
                            generalMessageContentKind = currentKind
                        } else {
                            generalMessageContentKind = nil
                            break
                        }
                    }
                    var preferredAction = ShareControllerPreferredAction.default
                    if let generalMessageContentKind = generalMessageContentKind {
                        switch generalMessageContentKind {
                            case .image, .video:
                                preferredAction = .saveToCameraRoll
                            default:
                                break
                        }
                    }
                    
                    if messages.count == 1 {
                        var subject: ShareControllerSubject = ShareControllerSubject.messages(messages)
                        for m in messages[0].media {
                            if let image = m as? TelegramMediaImage {
                                subject = .image(image.representations.map({ ImageRepresentationWithReference(representation: $0, reference: .media(media: .message(message: MessageReference(messages[0]), media: m), resource: $0.resource)) }))
                            } else if let webpage = m as? TelegramMediaWebpage, case let .Loaded(content) = webpage.content {
                                if content.embedType == "iframe" {
                                    let item = OpenInItem.url(url: content.url)
                                    if availableOpenInOptions(context: strongSelf.context, item: item).count > 1 {
                                        preferredAction = .custom(action: ShareControllerAction(title: presentationData.strings.Conversation_FileOpenIn, action: { [weak self] in
                                            if let strongSelf = self {
                                                let openInController = OpenInActionSheetController(context: strongSelf.context, item: item, additionalAction: nil, openUrl: { [weak self] url in
                                                    if let strongSelf = self {
                                                        strongSelf.context.sharedContext.openExternalUrl(context: strongSelf.context, urlContext: .generic, url: url, forceExternal: true, presentationData: presentationData, navigationController: nil, dismissInput: {})
                                                    }
                                                })
                                                strongSelf.controllerInteraction?.presentController(openInController, nil)
                                            }
                                        }))
                                    } else {
                                        preferredAction = .custom(action: ShareControllerAction(title: presentationData.strings.Web_OpenExternal, action: { [weak self] in
                                            if let strongSelf = self {
                                                strongSelf.context.sharedContext.openExternalUrl(context: strongSelf.context, urlContext: .generic, url: content.url, forceExternal: false, presentationData: presentationData, navigationController: nil, dismissInput: {})
                                            }
                                        }))
                                    }
                                } else {
                                    if let file = content.file {
                                        subject = .media(.webPage(webPage: WebpageReference(webpage), media: file))
                                        preferredAction = .saveToCameraRoll
                                    } else if let image = content.image {
                                        subject = .media(.webPage(webPage: WebpageReference(webpage), media: image))
                                        preferredAction = .saveToCameraRoll
                                    }
                                }
                            } else if let file = m as? TelegramMediaFile {
                                subject = .media(.message(message: MessageReference(messages[0]), media: file))
                                if file.isAnimated {
                                    preferredAction = .custom(action: ShareControllerAction(title: presentationData.strings.Preview_SaveGif, action: { [weak self] in
                                        if let strongSelf = self {
                                            let message = messages[0]
                                            let _ = addSavedGif(postbox: strongSelf.context.account.postbox, fileReference: .message(message: MessageReference(message), media: file)).start()
                                        }
                                    }))
                                } else if file.mimeType.hasPrefix("image/") || file.mimeType.hasPrefix("video/") {
                                    preferredAction = .saveToCameraRoll
                                }
                            }
                        }
                        let shareController = ShareController(context: strongSelf.context, subject: subject, preferredAction: preferredAction)
                        strongSelf.controllerInteraction?.presentController(shareController, nil)
                    } else {
                        var singleText = presentationData.strings.Media_ShareItem(1)
                        var multipleText = presentationData.strings.Media_ShareItem(Int32(messages.count))
                        
                        if let generalMessageContentKind = generalMessageContentKind {
                            switch generalMessageContentKind {
                                case .image:
                                    singleText = presentationData.strings.Media_ShareThisPhoto
                                    multipleText = presentationData.strings.Media_SharePhoto(Int32(messages.count))
                                case .video:
                                    singleText = presentationData.strings.Media_ShareThisVideo
                                    multipleText = presentationData.strings.Media_ShareVideo(Int32(messages.count))
                                default:
                                    break
                            }
                        }
                        
                        let shareAction: ([Message]) -> Void = { messages in
                            if let strongSelf = self {
                                let shareController = ShareController(context: strongSelf.context, subject: .messages(messages), preferredAction: preferredAction)
                                strongSelf.controllerInteraction?.presentController(shareController, nil)
                            }
                        }
                        
                        let actionSheet = ActionSheetController(presentationData: presentationData)
                        let items: [ActionSheetItem] = [
                            ActionSheetButtonItem(title: singleText, color: .accent, action: { [weak actionSheet] in
                                actionSheet?.dismissAnimated()
                                shareAction([currentMessage])
                            }),
                            ActionSheetButtonItem(title: multipleText, color: .accent, action: { [weak actionSheet] in
                                actionSheet?.dismissAnimated()
                                shareAction(messages)
                            })
                        ]
                        
                        actionSheet.setItemGroups([ActionSheetItemGroup(items: items),
                            ActionSheetItemGroup(items: [
                                ActionSheetButtonItem(title: presentationData.strings.Common_Cancel, color: .accent, font: .bold, action: { [weak actionSheet] in
                                    actionSheet?.dismissAnimated()
                                })
                            ])
                        ])
                        strongSelf.controllerInteraction?.presentController(actionSheet, nil)
                    }
                }
            })
        } else if let (webPage, media) = self.currentWebPageAndMedia {
            let presentationData = self.context.sharedContext.currentPresentationData.with { $0 }
            
            var preferredAction = ShareControllerPreferredAction.default
            var subject = ShareControllerSubject.media(.webPage(webPage: WebpageReference(webPage), media: media))
            
            if let file = media as? TelegramMediaFile {
                if file.isAnimated {
                    preferredAction = .custom(action: ShareControllerAction(title: presentationData.strings.Preview_SaveGif, action: { [weak self] in
                        if let strongSelf = self {
                            let _ = addSavedGif(postbox: strongSelf.context.account.postbox, fileReference: .webPage(webPage: WebpageReference(webPage), media: file)).start()
                        }
                    }))
                } else if file.mimeType.hasPrefix("image/") || file.mimeType.hasPrefix("video/") {
                    preferredAction = .saveToCameraRoll
                }
            } else if let webpage = media as? TelegramMediaWebpage, case let .Loaded(content) = webpage.content {
                if content.embedType == "iframe" || content.embedType == "video" {
                    subject = .url(content.url)
                    
                    let item = OpenInItem.url(url: content.url)
                    if availableOpenInOptions(context: self.context, item: item).count > 1 {
                        preferredAction = .custom(action: ShareControllerAction(title: presentationData.strings.Conversation_FileOpenIn, action: { [weak self] in
                            if let strongSelf = self {
                                let openInController = OpenInActionSheetController(context: strongSelf.context, item: item, additionalAction: nil, openUrl: { [weak self] url in
                                    if let strongSelf = self {
                                        strongSelf.context.sharedContext.openExternalUrl(context: strongSelf.context, urlContext: .generic, url: url, forceExternal: true, presentationData: presentationData, navigationController: nil, dismissInput: {})
                                    }
                                })
                                strongSelf.controllerInteraction?.presentController(openInController, nil)
                            }
                        }))
                    } else {
                        preferredAction = .custom(action: ShareControllerAction(title: presentationData.strings.Web_OpenExternal, action: { [weak self] in
                            if let strongSelf = self {
                                strongSelf.context.sharedContext.openExternalUrl(context: strongSelf.context, urlContext: .generic, url: content.url, forceExternal: false, presentationData: presentationData, navigationController: nil, dismissInput: {})
                            }
                        }))
                    }
                } else {
                    if let file = content.file {
                        subject = .media(.webPage(webPage: WebpageReference(webpage), media: file))
                        preferredAction = .saveToCameraRoll
                    } else if let image = content.image {
                        subject = .media(.webPage(webPage: WebpageReference(webpage), media: image))
                        preferredAction = .saveToCameraRoll
                    }
                }
            }
            let shareController = ShareController(context: self.context, subject: subject, preferredAction: preferredAction)
            self.controllerInteraction?.presentController(shareController, nil)
        }
    }
    
    @objc func editButtonPressed() {
        guard let message = self.currentMessage else {
            return
        }
        self.controllerInteraction?.editMedia(message.id)
    }
    
    @objc func playbackControlPressed() {
        self.playbackControl?()
    }
    
    @objc func backwardButtonPressed() {
        self.seekBackward?()
    }
    
    @objc func forwardButtonPressed() {
        self.seekForward?()
    }
    
    @objc private func statusPressed() {
        self.fetchControl?()
    }
    
    func setFramePreviewImageIsLoading() {
        if self.videoFramePreviewNode?.0.image != nil {
            //self.videoFramePreviewNode?.subnodes?.first?.alpha = 1.0
        }
    }
    
    func setFramePreviewImage(image: UIImage?) {
        if let image = image {
            let videoFramePreviewNode: ASImageNode
            let videoFrameTextNode: ImmediateTextNode
            var animateIn = false
            if let current = self.videoFramePreviewNode {
                videoFramePreviewNode = current.0
                videoFrameTextNode = current.1
            } else {
                videoFramePreviewNode = ASImageNode()
                videoFramePreviewNode.displaysAsynchronously = false
                videoFramePreviewNode.displayWithoutProcessing = true
                videoFramePreviewNode.clipsToBounds = true
                videoFramePreviewNode.cornerRadius = 6.0
                
                let dimNode = ASDisplayNode()
                dimNode.backgroundColor = UIColor(white: 0.0, alpha: 0.5)
                videoFramePreviewNode.addSubnode(dimNode)
                
                videoFrameTextNode = ImmediateTextNode()
                videoFrameTextNode.displaysAsynchronously = false
                videoFrameTextNode.maximumNumberOfLines = 1
                videoFrameTextNode.textShadowColor = .black
                if let scrubbingVisualTimestamp = self.scrubbingVisualTimestamp {
                    videoFrameTextNode.attributedText = NSAttributedString(string: stringForDuration(Int32(scrubbingVisualTimestamp)), font: Font.regular(13.0), textColor: .white)
                }
                let textSize = videoFrameTextNode.updateLayout(CGSize(width: 100.0, height: 100.0))
                videoFrameTextNode.frame = CGRect(origin: CGPoint(), size: textSize)
//                videoFramePreviewNode.addSubnode(videoFrameTextNode)
                
                self.videoFramePreviewNode = (videoFramePreviewNode, videoFrameTextNode)
                self.addSubnode(videoFramePreviewNode)
                animateIn = true
            }
            videoFramePreviewNode.subnodes?.first?.alpha = 0.0
            let updateLayout = videoFramePreviewNode.image?.size != image.size
            videoFramePreviewNode.image = image
            if updateLayout, let validLayout = self.validLayout {
                let _ = self.updateLayout(size: validLayout.0, metrics: validLayout.1, leftInset: validLayout.2, rightInset: validLayout.3, bottomInset: validLayout.4, contentInset: validLayout.5, transition: .immediate)
            }
            if animateIn {
                videoFramePreviewNode.layer.animateAlpha(from: 0.0, to: 1.0, duration: 0.1)
            }
        } else if let (videoFramePreviewNode, _) = self.videoFramePreviewNode {
            self.videoFramePreviewNode = nil
            videoFramePreviewNode.layer.animateAlpha(from: 1.0, to: 0.0, duration: 0.1, removeOnCompletion: false, completion: { [weak videoFramePreviewNode] _ in
                videoFramePreviewNode?.removeFromSupernode()
            })
        }
    }
}<|MERGE_RESOLUTION|>--- conflicted
+++ resolved
@@ -345,11 +345,7 @@
         
         self.contentNode.view.addSubview(self.deleteButton)
         self.contentNode.view.addSubview(self.actionButton)
-<<<<<<< HEAD
-//        self.contentNode.view.addSubview(self.editButton)
-=======
         self.contentNode.view.addSubview(self.editButton)
->>>>>>> 3d062fff
         self.contentNode.addSubnode(self.scrollWrapperNode)
         self.scrollWrapperNode.addSubnode(self.scrollNode)
         self.scrollNode.addSubnode(self.textNode)
@@ -527,13 +523,7 @@
             }
             messageText = galleryCaptionStringWithAppliedEntities(message.text, entities: entities)
         }
-<<<<<<< HEAD
-                
-        self.editButton.isHidden = message.containsSecretMedia
-        
-=======
                         
->>>>>>> 3d062fff
         if self.currentMessageText != messageText || canDelete != !self.deleteButton.isHidden || canShare != !self.actionButton.isHidden || canEdit != !self.editButton.isHidden || self.currentAuthorNameText != authorNameText || self.currentDateText != dateText {
             self.currentMessageText = messageText
             
