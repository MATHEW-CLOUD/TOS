--- conflicted
+++ resolved
@@ -2458,11 +2458,7 @@
     }
 
     private func contextMenuMainItems(dismiss: @escaping () -> Void) -> Signal<[ContextMenuItem], NoError> {
-<<<<<<< HEAD
         guard let videoNode = self.videoNode, let item = self.item else {
-=======
-        guard let videoNode = self.videoNode else {
->>>>>>> 865a355e
             return .single([])
         }
 
@@ -2478,15 +2474,11 @@
             
             var speedValue: String = strongSelf.presentationData.strings.PlaybackSpeed_Normal
             var speedIconText: String = "1x"
-<<<<<<< HEAD
             var didSetSpeedValue = false
-=======
->>>>>>> 865a355e
             for (text, iconText, speed) in strongSelf.speedList(strings: strongSelf.presentationData.strings) {
                 if abs(speed - status.baseRate) < 0.01 {
                     speedValue = text
                     speedIconText = iconText
-<<<<<<< HEAD
                     didSetSpeedValue = true
                     break
                 }
@@ -2495,11 +2487,6 @@
                 speedValue = String(format: "%.1fx", status.baseRate)
                 speedIconText = speedValue
             }
-=======
-                    break
-                }
-            }
->>>>>>> 865a355e
             
             items.append(.action(ContextMenuActionItem(text: strongSelf.presentationData.strings.PlaybackSpeed_Title, textLayout: .secondLineWithValue(speedValue), icon: { theme in
                 return optionsRateImage(rate: speedIconText, isLarge: false, color: theme.contextMenu.primaryColor)
@@ -2641,7 +2628,6 @@
                 c.setItems(strongSelf.contextMenuMainItems(dismiss: dismiss) |> map { ContextController.Items(content: .list($0)) }, minHeight: nil)
             })))
 
-<<<<<<< HEAD
             let sliderValuePromise = ValuePromise<Double?>(nil)
             items.append(.custom(SliderContextItem(minValue: 0.2, maxValue: 2.5, value: status.baseRate, valueChanged: { [weak self] newValue, _ in
                 guard let strongSelf = self, let videoNode = strongSelf.videoNode else {
@@ -2654,17 +2640,6 @@
                 }
                 sliderValuePromise.set(newValue)
             }), true))
-=======
-//            items.append(.custom(SliderContextItem(minValue: 0.05, maxValue: 2.5, value: status.baseRate, valueChanged: { [weak self] newValue, finished in
-//                guard let strongSelf = self, let videoNode = strongSelf.videoNode else {
-//                    return
-//                }
-//                videoNode.setBaseRate(newValue)
-//                if finished {
-//                    dismiss()
-//                }
-//            }), true))
->>>>>>> 865a355e
             
             items.append(.separator)
             
