--- conflicted
+++ resolved
@@ -197,11 +197,6 @@
     override public func loadDisplayNode() {
         self.displayNode = Node(context: self.context, peerId: self.peerId, controller: self)
     }
-<<<<<<< HEAD
-        
-=======
-
->>>>>>> f275ed0c
     private var didAppearOnce: Bool = false
     private var isDismissed: Bool = false
     public override func viewDidAppear(_ animated: Bool) {
