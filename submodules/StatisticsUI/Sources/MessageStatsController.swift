--- conflicted
+++ resolved
@@ -144,11 +144,7 @@
                 }
                 
                 let text: String = presentationData.strings.Stats_MessageViews(views)
-<<<<<<< HEAD
-                return ItemListPeerItem(presentationData: presentationData, dateTimeFormat: PresentationDateTimeFormat(timeFormat: .military, dateFormat: .dayFirst, dateSeparator: ".", decimalSeparator: ",", groupingSeparator: ""), nameDisplayOrder: .firstLast, context: arguments.context, peer: message.peers[message.id.peerId]!, height: .generic, aliasHandling: .standard, nameColor: .primary, nameStyle: .plain, presence: nil, text: .text(text), label: .none, editing: ItemListPeerItemEditing(editable: false, editing: false, revealed: nil), revealOptions: nil, switchValue: nil, enabled: true, highlighted: false, selectable: true, sectionId: self.section, action: {
-=======
                 return ItemListPeerItem(presentationData: presentationData, dateTimeFormat: PresentationDateTimeFormat(timeFormat: .military, dateFormat: .dayFirst, dateSeparator: ".", decimalSeparator: ",", groupingSeparator: ""), nameDisplayOrder: .firstLast, context: arguments.context, peer: message.peers[message.id.peerId]!, height: .generic, aliasHandling: .standard, nameColor: .primary, nameStyle: .plain, presence: nil, text: .text(text, .secondary), label: .none, editing: ItemListPeerItemEditing(editable: false, editing: false, revealed: nil), revealOptions: nil, switchValue: nil, enabled: true, highlighted: false, selectable: true, sectionId: self.section, action: {
->>>>>>> e18b6736
                     arguments.openMessage(message.id)
                 }, setPeerIdWithRevealedOptions: { _, _ in }, removePeer: { _ in }, toggleUpdated: nil, contextAction: nil)
         }
