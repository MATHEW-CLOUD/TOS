import Foundation
import UIKit
import AsyncDisplayKit
import Display
import SwiftSignalKit

public enum SemanticStatusNodeState: Equatable {
    public struct ProgressAppearance: Equatable {
        public var inset: CGFloat
        public var lineWidth: CGFloat
        
        public init(inset: CGFloat, lineWidth: CGFloat) {
            self.inset = inset
            self.lineWidth = lineWidth
        }
    }
    
    public struct CheckAppearance: Equatable {
        public var lineWidth: CGFloat
        
        public init(lineWidth: CGFloat) {
            self.lineWidth = lineWidth
        }
    }
    
    case none
    case download
    case play
    case pause
    case check(appearance: CheckAppearance?)
    case progress(value: CGFloat?, cancelEnabled: Bool, appearance: ProgressAppearance?)
    case customIcon(UIImage)
}

private protocol SemanticStatusNodeStateDrawingState: NSObjectProtocol {
    func draw(context: CGContext, size: CGSize, foregroundColor: UIColor)
}

private protocol SemanticStatusNodeStateContext: class {
    var isAnimating: Bool { get }
    
    func drawingState(transitionFraction: CGFloat) -> SemanticStatusNodeStateDrawingState
}

private enum SemanticStatusNodeIcon: Equatable {
    case none
    case download
    case play
    case pause
    case custom(UIImage)
}

private func svgPath(_ path: StaticString, scale: CGPoint = CGPoint(x: 1.0, y: 1.0), offset: CGPoint = CGPoint()) throws -> UIBezierPath {
    var index: UnsafePointer<UInt8> = path.utf8Start
    let end = path.utf8Start.advanced(by: path.utf8CodeUnitCount)
    let path = UIBezierPath()
    while index < end {
        let c = index.pointee
        index = index.successor()
        
        if c == 77 { // M
            let x = try readCGFloat(&index, end: end, separator: 44) * scale.x + offset.x
            let y = try readCGFloat(&index, end: end, separator: 32) * scale.y + offset.y
            
            path.move(to: CGPoint(x: x, y: y))
        } else if c == 76 { // L
            let x = try readCGFloat(&index, end: end, separator: 44) * scale.x + offset.x
            let y = try readCGFloat(&index, end: end, separator: 32) * scale.y + offset.y
            
            path.addLine(to: CGPoint(x: x, y: y))
        } else if c == 67 { // C
            let x1 = try readCGFloat(&index, end: end, separator: 44) * scale.x + offset.x
            let y1 = try readCGFloat(&index, end: end, separator: 32) * scale.y + offset.y
            let x2 = try readCGFloat(&index, end: end, separator: 44) * scale.x + offset.x
            let y2 = try readCGFloat(&index, end: end, separator: 32) * scale.y + offset.y
            let x = try readCGFloat(&index, end: end, separator: 44) * scale.x + offset.x
            let y = try readCGFloat(&index, end: end, separator: 32) * scale.y + offset.y
            path.addCurve(to: CGPoint(x: x, y: y), controlPoint1: CGPoint(x: x1, y: y1), controlPoint2: CGPoint(x: x2, y: y2))
        } else if c == 32 { // space
            continue
        }
    }
    return path
}

private final class SemanticStatusNodeIconContext: SemanticStatusNodeStateContext {
    final class DrawingState: NSObject, SemanticStatusNodeStateDrawingState {
        let transitionFraction: CGFloat
        let icon: SemanticStatusNodeIcon
        
        init(transitionFraction: CGFloat, icon: SemanticStatusNodeIcon) {
            self.transitionFraction = transitionFraction
            self.icon = icon
            
            super.init()
        }
        
        func draw(context: CGContext, size: CGSize, foregroundColor: UIColor) {
            context.saveGState()
            context.translateBy(x: size.width / 2.0, y: size.height / 2.0)
            context.scaleBy(x: max(0.01, self.transitionFraction), y: max(0.01, self.transitionFraction))
            context.translateBy(x: -size.width / 2.0, y: -size.height / 2.0)
            
            if foregroundColor.alpha.isZero {
                context.setBlendMode(.destinationOut)
                context.setFillColor(UIColor(white: 0.0, alpha: self.transitionFraction).cgColor)
                context.setStrokeColor(UIColor(white: 0.0, alpha: self.transitionFraction).cgColor)
            } else {
                context.setBlendMode(.normal)
                context.setFillColor(foregroundColor.withAlphaComponent(foregroundColor.alpha * self.transitionFraction).cgColor)
                context.setStrokeColor(foregroundColor.withAlphaComponent(foregroundColor.alpha * self.transitionFraction).cgColor)
            }
            
            switch self.icon {
            case .none:
                break
            case .play:
                let diameter = size.width
                
                let factor = diameter / 50.0
                
                let size = CGSize(width: 15.0, height: 18.0)
                context.translateBy(x: (diameter - size.width) / 2.0 + 1.5, y: (diameter - size.height) / 2.0)
                if (diameter < 40.0) {
                    context.translateBy(x: size.width / 2.0, y: size.height / 2.0)
                    context.scaleBy(x: factor, y: factor)
                    context.translateBy(x: -size.width / 2.0, y: -size.height / 2.0)
                }
                let _ = try? drawSvgPath(context, path: "M1.71891969,0.209353049 C0.769586558,-0.350676705 0,0.0908839327 0,1.18800046 L0,16.8564753 C0,17.9569971 0.750549162,18.357187 1.67393713,17.7519379 L14.1073836,9.60224049 C15.0318735,8.99626906 15.0094718,8.04970371 14.062401,7.49100858 L1.71891969,0.209353049 ")
                context.fillPath()
                if (diameter < 40.0) {
                    context.translateBy(x: size.width / 2.0, y: size.height / 2.0)
                    context.scaleBy(x: 1.0 / 0.8, y: 1.0 / 0.8)
                    context.translateBy(x: -size.width / 2.0, y: -size.height / 2.0)
                }
                context.translateBy(x: -(diameter - size.width) / 2.0 - 1.5, y: -(diameter - size.height) / 2.0)
            case .pause:
                let diameter = size.width
                
                let factor = diameter / 50.0
                
                let size = CGSize(width: 15.0, height: 16.0)
                context.translateBy(x: (diameter - size.width) / 2.0, y: (diameter - size.height) / 2.0)
                if (diameter < 40.0) {
                    context.translateBy(x: size.width / 2.0, y: size.height / 2.0)
                    context.scaleBy(x: factor, y: factor)
                    context.translateBy(x: -size.width / 2.0, y: -size.height / 2.0)
                }
                let _ = try? drawSvgPath(context, path: "M0,1.00087166 C0,0.448105505 0.443716645,0 0.999807492,0 L4.00019251,0 C4.55237094,0 5,0.444630861 5,1.00087166 L5,14.9991283 C5,15.5518945 4.55628335,16 4.00019251,16 L0.999807492,16 C0.447629061,16 0,15.5553691 0,14.9991283 L0,1.00087166 Z M10,1.00087166 C10,0.448105505 10.4437166,0 10.9998075,0 L14.0001925,0 C14.5523709,0 15,0.444630861 15,1.00087166 L15,14.9991283 C15,15.5518945 14.5562834,16 14.0001925,16 L10.9998075,16 C10.4476291,16 10,15.5553691 10,14.9991283 L10,1.00087166 ")
                context.fillPath()
                if (diameter < 40.0) {
                    context.translateBy(x: size.width / 2.0, y: size.height / 2.0)
                    context.scaleBy(x: 1.0 / 0.8, y: 1.0 / 0.8)
                    context.translateBy(x: -size.width / 2.0, y: -size.height / 2.0)
                }
                context.translateBy(x: -(diameter - size.width) / 2.0, y: -(diameter - size.height) / 2.0)
            case let .custom(image):
                let diameter = size.width
                
                let imageRect = CGRect(origin: CGPoint(x: floor((diameter - image.size.width) / 2.0), y: floor((diameter - image.size.height) / 2.0)), size: image.size)
                
                context.saveGState()
                context.translateBy(x: imageRect.midX, y: imageRect.midY)
                context.scaleBy(x: 1.0, y: -1.0)
                context.translateBy(x: -imageRect.midX, y: -imageRect.midY)
                context.clip(to: imageRect, mask: image.cgImage!)
                context.fill(imageRect)
                context.restoreGState()
            case .download:
                let diameter = size.width
                let factor = diameter / 50.0
                let lineWidth: CGFloat = max(1.6, 2.25 * factor)
                
                context.setLineWidth(lineWidth)
                context.setLineCap(.round)
                context.setLineJoin(.round)
                
                let arrowHeadSize: CGFloat = 15.0 * factor
                let arrowLength: CGFloat = 18.0 * factor
                let arrowHeadOffset: CGFloat = 1.0 * factor

                let leftPath = UIBezierPath()
                leftPath.lineWidth = lineWidth
                leftPath.lineCapStyle = .round
                leftPath.lineJoinStyle = .round
                leftPath.move(to: CGPoint(x: diameter / 2.0, y: diameter / 2.0 + arrowLength / 2.0 + arrowHeadOffset))
                leftPath.addLine(to: CGPoint(x: diameter / 2.0 - arrowHeadSize / 2.0, y: diameter / 2.0 + arrowLength / 2.0 - arrowHeadSize / 2.0 + arrowHeadOffset))
                leftPath.stroke()
                
                let rightPath = UIBezierPath()
                rightPath.lineWidth = lineWidth
                rightPath.lineCapStyle = .round
                rightPath.lineJoinStyle = .round
                rightPath.move(to: CGPoint(x: diameter / 2.0, y: diameter / 2.0 + arrowLength / 2.0 + arrowHeadOffset))
                rightPath.addLine(to: CGPoint(x: diameter / 2.0 + arrowHeadSize / 2.0, y: diameter / 2.0 + arrowLength / 2.0 - arrowHeadSize / 2.0 + arrowHeadOffset))
                rightPath.stroke()
                
                let bodyPath = UIBezierPath()
                bodyPath.lineWidth = lineWidth
                bodyPath.lineCapStyle = .round
                bodyPath.lineJoinStyle = .round
                bodyPath.move(to: CGPoint(x: diameter / 2.0, y: diameter / 2.0 - arrowLength / 2.0))
                bodyPath.addLine(to: CGPoint(x: diameter / 2.0, y: diameter / 2.0 + arrowLength / 2.0))
                bodyPath.stroke()
            }
            context.restoreGState()
        }
    }
    
    let icon: SemanticStatusNodeIcon
    
    init(icon: SemanticStatusNodeIcon) {
        self.icon = icon
    }
    
    var isAnimating: Bool {
        return false
    }
    
    func drawingState(transitionFraction: CGFloat) -> SemanticStatusNodeStateDrawingState {
        return DrawingState(transitionFraction: transitionFraction, icon: self.icon)
    }
}

private final class SemanticStatusNodeProgressTransition {
    let beginTime: Double
    let initialValue: CGFloat
    
    init(beginTime: Double, initialValue: CGFloat) {
        self.beginTime = beginTime
        self.initialValue = initialValue
    }
    
    func valueAt(timestamp: Double, actualValue: CGFloat) -> CGFloat {
        let duration = 0.2
        var t = CGFloat((timestamp - self.beginTime) / duration)
        t = min(1.0, max(0.0, t))
        return t * actualValue + (1.0 - t) * self.initialValue
    }
}

private final class SemanticStatusNodeProgressContext: SemanticStatusNodeStateContext {
    final class DrawingState: NSObject, SemanticStatusNodeStateDrawingState {
        let transitionFraction: CGFloat
        let value: CGFloat?
        let displayCancel: Bool
        let appearance: SemanticStatusNodeState.ProgressAppearance?
        let timestamp: Double
        
        init(transitionFraction: CGFloat, value: CGFloat?, displayCancel: Bool, appearance: SemanticStatusNodeState.ProgressAppearance?, timestamp: Double) {
            self.transitionFraction = transitionFraction
            self.value = value
            self.displayCancel = displayCancel
            self.appearance = appearance
            self.timestamp = timestamp
            
            super.init()
        }
        
        func draw(context: CGContext, size: CGSize, foregroundColor: UIColor) {
            let diameter = size.width
            
            let factor = diameter / 50.0
            
            context.saveGState()
            
            if foregroundColor.alpha.isZero {
                context.setBlendMode(.destinationOut)
                context.setFillColor(UIColor(white: 0.0, alpha: self.transitionFraction).cgColor)
                context.setStrokeColor(UIColor(white: 0.0, alpha: self.transitionFraction).cgColor)
            } else {
                context.setBlendMode(.normal)
                context.setFillColor(foregroundColor.withAlphaComponent(foregroundColor.alpha * self.transitionFraction).cgColor)
                context.setStrokeColor(foregroundColor.withAlphaComponent(foregroundColor.alpha * self.transitionFraction).cgColor)
            }
            
            var progress: CGFloat
            var startAngle: CGFloat
            var endAngle: CGFloat
            if let value = self.value {
                progress = value
                startAngle = -CGFloat.pi / 2.0
                endAngle = CGFloat(progress) * 2.0 * CGFloat.pi + startAngle
                
                if progress > 1.0 {
                    progress = 2.0 - progress
                    let tmp = startAngle
                    startAngle = endAngle
                    endAngle = tmp
                }
                progress = min(1.0, progress)
            } else {
                progress = CGFloat(1.0 + self.timestamp.remainder(dividingBy: 2.0))
                
                startAngle = -CGFloat.pi / 2.0
                endAngle = CGFloat(progress) * 2.0 * CGFloat.pi + startAngle
                
                if progress > 1.0 {
                    progress = 2.0 - progress
                    let tmp = startAngle
                    startAngle = endAngle
                    endAngle = tmp
                }
                progress = min(1.0, progress)
            }
            
            let lineWidth: CGFloat
            if let appearance = self.appearance {
                lineWidth = appearance.lineWidth
            } else {
                lineWidth = max(1.6, 2.25 * factor)
            }
            
            let pathDiameter: CGFloat
            if let appearance = self.appearance {
                pathDiameter = diameter - lineWidth - appearance.inset * 2.0
            } else {
                pathDiameter = diameter - lineWidth - 2.5 * 2.0
            }
            
            var angle = self.timestamp.truncatingRemainder(dividingBy: Double.pi * 2.0)
            angle *= 4.0
            
            context.translateBy(x: diameter / 2.0, y: diameter / 2.0)
            context.rotate(by: CGFloat(angle.truncatingRemainder(dividingBy: Double.pi * 2.0)))
            context.translateBy(x: -diameter / 2.0, y: -diameter / 2.0)
            
            let path = UIBezierPath(arcCenter: CGPoint(x: diameter / 2.0, y: diameter / 2.0), radius: pathDiameter / 2.0, startAngle: startAngle, endAngle: endAngle, clockwise: true)
            path.lineWidth = lineWidth
            path.lineCapStyle = .round
            path.stroke()
            
            context.restoreGState()
            
            if self.displayCancel {
                if foregroundColor.alpha.isZero {
                    context.setBlendMode(.destinationOut)
                    context.setFillColor(UIColor(white: 0.0, alpha: self.transitionFraction).cgColor)
                    context.setStrokeColor(UIColor(white: 0.0, alpha: self.transitionFraction).cgColor)
                } else {
                    context.setBlendMode(.normal)
                    context.setFillColor(foregroundColor.withAlphaComponent(foregroundColor.alpha * self.transitionFraction).cgColor)
                    context.setStrokeColor(foregroundColor.withAlphaComponent(foregroundColor.alpha * self.transitionFraction).cgColor)
                }
                
                context.saveGState()
                context.translateBy(x: size.width / 2.0, y: size.height / 2.0)
                context.scaleBy(x: max(0.01, self.transitionFraction), y: max(0.01, self.transitionFraction))
                context.translateBy(x: -size.width / 2.0, y: -size.height / 2.0)
                
                context.setLineWidth(max(1.3, 2.0 * factor))
                context.setLineCap(.round)
                
                let crossSize: CGFloat = 14.0 * factor
                context.move(to: CGPoint(x: diameter / 2.0 - crossSize / 2.0, y: diameter / 2.0 - crossSize / 2.0))
                context.addLine(to: CGPoint(x: diameter / 2.0 + crossSize / 2.0, y: diameter / 2.0 + crossSize / 2.0))
                context.strokePath()
                context.move(to: CGPoint(x: diameter / 2.0 + crossSize / 2.0, y: diameter / 2.0 - crossSize / 2.0))
                context.addLine(to: CGPoint(x: diameter / 2.0 - crossSize / 2.0, y: diameter / 2.0 + crossSize / 2.0))
                context.strokePath()
                
                context.restoreGState()
            }
        }
    }
    
    var value: CGFloat?
    let displayCancel: Bool
    let appearance: SemanticStatusNodeState.ProgressAppearance?
    var transition: SemanticStatusNodeProgressTransition?
    
    var isAnimating: Bool {
        return true
    }
    
    init(value: CGFloat?, displayCancel: Bool, appearance: SemanticStatusNodeState.ProgressAppearance?) {
        self.value = value
        self.displayCancel = displayCancel
        self.appearance = appearance
    }
    
    func drawingState(transitionFraction: CGFloat) -> SemanticStatusNodeStateDrawingState {
        let timestamp = CACurrentMediaTime()
        
        let resolvedValue: CGFloat?
        if let value = self.value {
            if let transition = self.transition {
                resolvedValue = transition.valueAt(timestamp: timestamp, actualValue: value)
            } else {
                resolvedValue = value
            }
        } else {
            resolvedValue = nil
        }
        return DrawingState(transitionFraction: transitionFraction, value: resolvedValue, displayCancel: self.displayCancel, appearance: self.appearance, timestamp: timestamp)
    }
    
    func updateValue(value: CGFloat?) {
        if value != self.value {
            let previousValue = value
            self.value = value
            let timestamp = CACurrentMediaTime()
            if let _ = value, let previousValue = previousValue {
                if let transition = self.transition {
                    self.transition = SemanticStatusNodeProgressTransition(beginTime: timestamp, initialValue: transition.valueAt(timestamp: timestamp, actualValue: previousValue))
                } else {
                    self.transition = SemanticStatusNodeProgressTransition(beginTime: timestamp, initialValue: previousValue)
                }
            } else {
                self.transition = nil
            }
        }
    }
}

private final class SemanticStatusNodeCheckContext: SemanticStatusNodeStateContext {
    final class DrawingState: NSObject, SemanticStatusNodeStateDrawingState {
        let transitionFraction: CGFloat
        let value: CGFloat
        let appearance: SemanticStatusNodeState.CheckAppearance?
        
        init(transitionFraction: CGFloat, value: CGFloat, appearance: SemanticStatusNodeState.CheckAppearance?) {
            self.transitionFraction = transitionFraction
            self.value = value
            self.appearance = appearance
            
            super.init()
        }
        
        func draw(context: CGContext, size: CGSize, foregroundColor: UIColor) {
            let diameter = size.width
            
            let factor = diameter / 50.0
            
            context.saveGState()
            
            if foregroundColor.alpha.isZero {
                context.setBlendMode(.destinationOut)
                context.setFillColor(UIColor(white: 0.0, alpha: self.transitionFraction).cgColor)
                context.setStrokeColor(UIColor(white: 0.0, alpha: self.transitionFraction).cgColor)
            } else {
                context.setBlendMode(.normal)
                context.setFillColor(foregroundColor.withAlphaComponent(foregroundColor.alpha * self.transitionFraction).cgColor)
                context.setStrokeColor(foregroundColor.withAlphaComponent(foregroundColor.alpha * self.transitionFraction).cgColor)
            }
            
            let center = CGPoint(x: diameter / 2.0, y: diameter / 2.0)
            
            let lineWidth: CGFloat
            if let appearance = self.appearance {
                lineWidth = appearance.lineWidth
            } else {
                lineWidth = max(1.6, 2.25 * factor)
            }
        
            context.setLineWidth(max(1.7, lineWidth * factor))
            context.setLineCap(.round)
            context.setLineJoin(.round)
            context.setMiterLimit(10.0)
            
            let progress = self.value
            let firstSegment: CGFloat = max(0.0, min(1.0, progress * 3.0))
            
            var s = CGPoint(x: center.x - 10.0 * factor, y: center.y + 1.0 * factor)
            var p1 = CGPoint(x: 7.0 * factor, y: 7.0 * factor)
            var p2 = CGPoint(x: 13.0 * factor, y: -15.0 * factor)
            
            if diameter < 36.0 {
                s = CGPoint(x: center.x - 7.0 * factor, y: center.y + 1.0 * factor)
                p1 = CGPoint(x: 4.5 * factor, y: 4.5 * factor)
                p2 = CGPoint(x: 10.0 * factor, y: -11.0 * factor)
            }
            
            if !firstSegment.isZero {
                if firstSegment < 1.0 {
                    context.move(to: CGPoint(x: s.x + p1.x * firstSegment, y: s.y + p1.y * firstSegment))
                    context.addLine(to: s)
                } else {
                    let secondSegment = (progress - 0.33) * 1.5
                    context.move(to: CGPoint(x: s.x + p1.x + p2.x * secondSegment, y: s.y + p1.y + p2.y * secondSegment))
                    context.addLine(to: CGPoint(x: s.x + p1.x, y: s.y + p1.y))
                    context.addLine(to: s)
                }
            }
            context.strokePath()
        }
    }
    
    var value: CGFloat
    let appearance: SemanticStatusNodeState.CheckAppearance?
    var transition: SemanticStatusNodeProgressTransition?
    
    var isAnimating: Bool {
        return true
    }
    
    init(value: CGFloat, appearance: SemanticStatusNodeState.CheckAppearance?) {
        self.value = value
        self.appearance = appearance
        
        self.animate()
    }
    
    func drawingState(transitionFraction: CGFloat) -> SemanticStatusNodeStateDrawingState {
        let timestamp = CACurrentMediaTime()
        
        let resolvedValue: CGFloat
        if let transition = self.transition {
            resolvedValue = transition.valueAt(timestamp: timestamp, actualValue: value)
        } else {
            resolvedValue = value
        }
        return DrawingState(transitionFraction: transitionFraction, value: resolvedValue, appearance: self.appearance)
    }
    
    func animate() {
        guard self.value < 1.0 else {
            return
        }
        let timestamp = CACurrentMediaTime()
        self.value = 1.0
        self.transition = SemanticStatusNodeProgressTransition(beginTime: timestamp, initialValue: 0.0)
    }
}

private extension SemanticStatusNodeState {
    func context(current: SemanticStatusNodeStateContext?) -> SemanticStatusNodeStateContext {
        switch self {
        case .none, .download, .play, .pause, .customIcon:
            let icon: SemanticStatusNodeIcon
            switch self {
            case .none:
                icon = .none
            case .download:
                icon = .download
            case .play:
                icon = .play
            case .pause:
                icon = .pause
            case let .customIcon(image):
                icon = .custom(image)
            default:
                preconditionFailure()
            }
            if let current = current as? SemanticStatusNodeIconContext, current.icon == icon {
                return current
            } else {
                return SemanticStatusNodeIconContext(icon: icon)
            }
        case let .check(appearance):
            if let current = current as? SemanticStatusNodeCheckContext {
                return current
            } else {
                return SemanticStatusNodeCheckContext(value: 0.0, appearance: appearance)
            }
        case let .progress(value, cancelEnabled, appearance):
            if let current = current as? SemanticStatusNodeProgressContext, current.displayCancel == cancelEnabled {
                current.updateValue(value: value)
                return current
            } else {
                return SemanticStatusNodeProgressContext(value: value, displayCancel: cancelEnabled, appearance: appearance)
            }
        }
    }
}

private final class SemanticStatusNodeTransitionDrawingState {
    let transition: CGFloat
    let drawingState: SemanticStatusNodeStateDrawingState?
    let appearanceState: SemanticStatusNodeAppearanceDrawingState?
    
    init(transition: CGFloat, drawingState: SemanticStatusNodeStateDrawingState?, appearanceState: SemanticStatusNodeAppearanceDrawingState?) {
        self.transition = transition
        self.drawingState = drawingState
        self.appearanceState = appearanceState
    }
}

private final class SemanticStatusNodeAppearanceContext {
    let background: UIColor
    let foreground: UIColor
    let backgroundImage: UIImage?
    let overlayForeground: UIColor?
    let cutout: CGRect?
    
    init(background: UIColor, foreground: UIColor, backgroundImage: UIImage?, overlayForeground: UIColor?, cutout: CGRect?) {
        self.background = background
        self.foreground = foreground
        self.backgroundImage = backgroundImage
        self.overlayForeground = overlayForeground
        self.cutout = cutout
    }
    
    func drawingState(backgroundTransitionFraction: CGFloat, foregroundTransitionFraction: CGFloat) -> SemanticStatusNodeAppearanceDrawingState {
        return SemanticStatusNodeAppearanceDrawingState(backgroundTransitionFraction: backgroundTransitionFraction, foregroundTransitionFraction: foregroundTransitionFraction, background: self.background, foreground: self.foreground, backgroundImage: self.backgroundImage, overlayForeground: self.overlayForeground, cutout: self.cutout)
    }
    
    func withUpdatedBackground(_ background: UIColor) -> SemanticStatusNodeAppearanceContext {
        return SemanticStatusNodeAppearanceContext(background: background, foreground: self.foreground, backgroundImage: self.backgroundImage, overlayForeground: self.overlayForeground, cutout: cutout)
    }
    
    func withUpdatedForeground(_ foreground: UIColor) -> SemanticStatusNodeAppearanceContext {
        return SemanticStatusNodeAppearanceContext(background: self.background, foreground: foreground, backgroundImage: self.backgroundImage, overlayForeground: self.overlayForeground, cutout: cutout)
    }
    
    func withUpdatedBackgroundImage(_ backgroundImage: UIImage?) -> SemanticStatusNodeAppearanceContext {
        return SemanticStatusNodeAppearanceContext(background: self.background, foreground: self.foreground, backgroundImage: backgroundImage, overlayForeground: self.overlayForeground, cutout: cutout)
    }
    
    func withUpdatedOverlayForeground(_ overlayForeground: UIColor?) -> SemanticStatusNodeAppearanceContext {
        return SemanticStatusNodeAppearanceContext(background: self.background, foreground: self.foreground, backgroundImage: self.backgroundImage, overlayForeground: overlayForeground, cutout: cutout)
    }
    
    func withUpdatedCutout(_ cutout: CGRect?) -> SemanticStatusNodeAppearanceContext {
        return SemanticStatusNodeAppearanceContext(background: self.background, foreground: self.foreground, backgroundImage: self.backgroundImage, overlayForeground: self.overlayForeground, cutout: cutout)
    }
}

private final class SemanticStatusNodeAppearanceDrawingState {
    let backgroundTransitionFraction: CGFloat
    let foregroundTransitionFraction: CGFloat
    let background: UIColor
    let foreground: UIColor
    let backgroundImage: UIImage?
    let overlayForeground: UIColor?
    let cutout: CGRect?
    
    var effectiveForegroundColor: UIColor {
        if let _ = self.backgroundImage, let overlayForeground = self.overlayForeground {
            return overlayForeground
        } else {
            return self.foreground
        }
    }
    
    init(backgroundTransitionFraction: CGFloat, foregroundTransitionFraction: CGFloat, background: UIColor, foreground: UIColor, backgroundImage: UIImage?, overlayForeground: UIColor?, cutout: CGRect?) {
        self.backgroundTransitionFraction = backgroundTransitionFraction
        self.foregroundTransitionFraction = foregroundTransitionFraction
        self.background = background
        self.foreground = foreground
        self.backgroundImage = backgroundImage
        self.overlayForeground = overlayForeground
        self.cutout = cutout
    }
    
    func drawBackground(context: CGContext, size: CGSize) {
        let bounds = CGRect(origin: CGPoint(), size: size)
                
        context.setBlendMode(.normal)
        if let backgroundImage = self.backgroundImage?.cgImage {
            context.saveGState()
            context.translateBy(x: 0.0, y: bounds.height)
            context.scaleBy(x: 1.0, y: -1.0)
            context.setAlpha(self.backgroundTransitionFraction)
            context.draw(backgroundImage, in: bounds)
            context.restoreGState()
        } else {
            context.setFillColor(self.background.cgColor)
            context.fillEllipse(in: CGRect(origin: CGPoint(), size: bounds.size))
        }
    }
    
    func drawForeground(context: CGContext, size: CGSize) {
        if let cutout = self.cutout {
            let size = CGSize(width: cutout.width * self.foregroundTransitionFraction, height: cutout.height * self.foregroundTransitionFraction)
            let rect = CGRect(origin: CGPoint(x: cutout.midX - size.width / 2.0, y: cutout.midY - size.height / 2.0), size: size)
            
            context.setBlendMode(.clear)
            context.fillEllipse(in: rect)
        }
    }
}

private final class SemanticStatusNodeDrawingState: NSObject {
    let transitionState: SemanticStatusNodeTransitionDrawingState?
    let drawingState: SemanticStatusNodeStateDrawingState
    let appearanceState: SemanticStatusNodeAppearanceDrawingState
    
    init(transitionState: SemanticStatusNodeTransitionDrawingState?, drawingState: SemanticStatusNodeStateDrawingState, appearanceState: SemanticStatusNodeAppearanceDrawingState) {
        self.transitionState = transitionState
        self.drawingState = drawingState
        self.appearanceState = appearanceState
        
        super.init()
    }
}

private final class SemanticStatusNodeTransitionContext {
    let startTime: Double
    let duration: Double
    let previousStateContext: SemanticStatusNodeStateContext?
    let previousAppearanceContext: SemanticStatusNodeAppearanceContext?
    let completion: () -> Void
    
    init(startTime: Double, duration: Double, previousStateContext: SemanticStatusNodeStateContext?, previousAppearanceContext: SemanticStatusNodeAppearanceContext?, completion: @escaping () -> Void) {
        self.startTime = startTime
        self.duration = duration
        self.previousStateContext = previousStateContext
        self.previousAppearanceContext = previousAppearanceContext
        self.completion = completion
    }
}

public final class SemanticStatusNode: ASControlNode {
    public var backgroundNodeColor: UIColor {
        get {
            return self.appearanceContext.background
        }
        set {
            if !self.appearanceContext.background.isEqual(newValue) {
                self.appearanceContext = self.appearanceContext.withUpdatedBackground(newValue)
                self.setNeedsDisplay()
            }
        }
    }
    
    public var foregroundNodeColor: UIColor {
        get {
            return self.appearanceContext.foreground
        }
        set {
            if !self.appearanceContext.foreground.isEqual(newValue) {
                self.appearanceContext = self.appearanceContext.withUpdatedForeground(newValue)
                self.setNeedsDisplay()
            }
        }
    }
    
    public var overlayForegroundNodeColor: UIColor? {
        get {
            return self.appearanceContext.overlayForeground
        }
        set {
            if !(self.appearanceContext.overlayForeground?.isEqual(newValue) ?? false) {
                self.appearanceContext = self.appearanceContext.withUpdatedOverlayForeground(newValue)
                self.setNeedsDisplay()
            }
        }
    }
    
    public var cutout: CGRect? {
        get {
            return self.appearanceContext.cutout
        }
        set {
            self.setCutout(newValue, animated: false)
        }
    }
    
    public func setCutout(_ cutout: CGRect?, animated: Bool) {
        guard cutout != self.appearanceContext.cutout else {
            return
        }
        if animated {
            self.transitionContext = SemanticStatusNodeTransitionContext(startTime: CACurrentMediaTime(), duration: 0.2, previousStateContext: nil, previousAppearanceContext: self.appearanceContext, completion: {})
            self.appearanceContext = self.appearanceContext.withUpdatedCutout(cutout)
            
            self.updateAnimations()
            self.setNeedsDisplay()
        } else {
            self.appearanceContext = self.appearanceContext.withUpdatedCutout(cutout)
            self.setNeedsDisplay()
        }
    }
    
    private var animator: ConstantDisplayLinkAnimator?
    
    private var hasState: Bool = false
    public private(set) var state: SemanticStatusNodeState
    private var transitionContext: SemanticStatusNodeTransitionContext?
    private var stateContext: SemanticStatusNodeStateContext
    private var appearanceContext: SemanticStatusNodeAppearanceContext
    
    private var disposable: Disposable?
    private var backgroundNodeImage: UIImage?
    
    public init(backgroundNodeColor: UIColor, foregroundNodeColor: UIColor, image: Signal<(TransformImageArguments) -> DrawingContext?, NoError>? = nil, overlayForegroundNodeColor: UIColor? = nil, cutout: CGRect? = nil) {
        self.state = .none
        self.stateContext = self.state.context(current: nil)
        self.appearanceContext = SemanticStatusNodeAppearanceContext(background: backgroundNodeColor, foreground: foregroundNodeColor, backgroundImage: nil, overlayForeground: overlayForegroundNodeColor, cutout: cutout)
        
        super.init()
        
        self.isOpaque = false
        self.displaysAsynchronously = true
        
        if let image = image {
            let start = CACurrentMediaTime()
            self.disposable = (image
            |> deliverOnMainQueue).start(next: { [weak self] transform in
                guard let strongSelf = self else {
                    return
                }
                let context = transform(TransformImageArguments(corners: ImageCorners(radius: strongSelf.bounds.width / 2.0), imageSize: strongSelf.bounds.size, boundingSize: strongSelf.bounds.size, intrinsicInsets: UIEdgeInsets()))
                
                let previousAppearanceContext = strongSelf.appearanceContext
                strongSelf.appearanceContext = strongSelf.appearanceContext.withUpdatedBackgroundImage(context?.generateImage())
                
                if CACurrentMediaTime() - start > 0.3 {
                    strongSelf.transitionContext = SemanticStatusNodeTransitionContext(startTime: CACurrentMediaTime(), duration: 0.18, previousStateContext: nil, previousAppearanceContext: previousAppearanceContext, completion: {})
                    strongSelf.updateAnimations()
                }
                strongSelf.setNeedsDisplay()
            })
        }
    }
    
    deinit {
        self.disposable?.dispose()
    }
    
    private func updateAnimations() {
        var animate = false
        let timestamp = CACurrentMediaTime()
        
<<<<<<< HEAD
        if let transtionContext = self.transitionContext {
            if transtionContext.startTime + transtionContext.duration < timestamp {
                self.transitionContext = nil
                transtionContext.completion()
=======
        if let transitionContext = self.transitionContext {
            if transitionContext.startTime + transitionContext.duration < timestamp {
                self.transitionContext = nil
                transitionContext.completion()
>>>>>>> e18b6736
            } else {
                animate = true
            }
        }
        
        if self.stateContext.isAnimating {
            animate = true
        }
        
        if animate {
            let animator: ConstantDisplayLinkAnimator
            if let current = self.animator {
                animator = current
            } else {
                animator = ConstantDisplayLinkAnimator(update: { [weak self] in
                    self?.updateAnimations()
                })
                self.animator = animator
            }
            animator.isPaused = false
        } else {
            self.animator?.isPaused = true
        }
        
        self.setNeedsDisplay()
    }
    
    public func transitionToState(_ state: SemanticStatusNodeState, animated: Bool = true, synchronous: Bool = false, completion: @escaping () -> Void = {}) {
        var animated = animated
        if !self.hasState {
            self.hasState = true
            animated = false
        }
        if self.state != state || self.appearanceContext.cutout != cutout {
            self.state = state
            let previousStateContext = self.stateContext
            self.stateContext = self.state.context(current: self.stateContext)
            
            if animated && previousStateContext !== self.stateContext {
                self.transitionContext = SemanticStatusNodeTransitionContext(startTime: CACurrentMediaTime(), duration: 0.18, previousStateContext: previousStateContext, previousAppearanceContext: nil, completion: completion)
            } else {
                completion()
            }
            
            self.updateAnimations()
            self.setNeedsDisplay()
        } else {
            completion()
        }
    }
    
    override public func drawParameters(forAsyncLayer layer: _ASDisplayLayer) -> NSObjectProtocol? {
        var transitionState: SemanticStatusNodeTransitionDrawingState?
        var transitionFraction: CGFloat = 1.0
        var appearanceBackgroundTransitionFraction: CGFloat = 1.0
        var appearanceForegroundTransitionFraction: CGFloat = 1.0
        
        if let transitionContext = self.transitionContext {
            let timestamp = CACurrentMediaTime()
            var t = CGFloat((timestamp - transitionContext.startTime) / transitionContext.duration)
            t = min(1.0, max(0.0, t))

            if let _ = transitionContext.previousStateContext {
                transitionFraction = t
            }
            var foregroundTransitionFraction: CGFloat = 1.0
            if let previousContext = transitionContext.previousAppearanceContext {
                if previousContext.backgroundImage != self.appearanceContext.backgroundImage {
                    appearanceBackgroundTransitionFraction = t
                }
                if previousContext.cutout != self.appearanceContext.cutout {
                    appearanceForegroundTransitionFraction = t
                    foregroundTransitionFraction = 1.0 - t
                }
            }
            transitionState = SemanticStatusNodeTransitionDrawingState(transition: t, drawingState: transitionContext.previousStateContext?.drawingState(transitionFraction: 1.0 - t), appearanceState: transitionContext.previousAppearanceContext?.drawingState(backgroundTransitionFraction: 1.0, foregroundTransitionFraction: foregroundTransitionFraction))
        }
        
        return SemanticStatusNodeDrawingState(transitionState: transitionState, drawingState: self.stateContext.drawingState(transitionFraction: transitionFraction), appearanceState: self.appearanceContext.drawingState(backgroundTransitionFraction: appearanceBackgroundTransitionFraction, foregroundTransitionFraction: appearanceForegroundTransitionFraction))
    }
    
    @objc override public class func draw(_ bounds: CGRect, withParameters parameters: Any?, isCancelled: () -> Bool, isRasterizing: Bool) {
        let context = UIGraphicsGetCurrentContext()!
        
        if !isRasterizing {
            context.setBlendMode(.copy)
            context.setFillColor(UIColor.clear.cgColor)
            context.fill(bounds)
        }
        
        guard let parameters = parameters as? SemanticStatusNodeDrawingState else {
            return
        }
        
        if let transitionAppearanceState = parameters.transitionState?.appearanceState {
            transitionAppearanceState.drawBackground(context: context, size: bounds.size)
        }
        parameters.appearanceState.drawBackground(context: context, size: bounds.size)
        
        if let transitionDrawingState = parameters.transitionState?.drawingState {
            transitionDrawingState.draw(context: context, size: bounds.size, foregroundColor: parameters.appearanceState.effectiveForegroundColor)
        }
        parameters.drawingState.draw(context: context, size: bounds.size, foregroundColor: parameters.appearanceState.effectiveForegroundColor)

        if let transitionAppearanceState = parameters.transitionState?.appearanceState {
            transitionAppearanceState.drawForeground(context: context, size: bounds.size)
        }
        parameters.appearanceState.drawForeground(context: context, size: bounds.size)
    }
}<|MERGE_RESOLUTION|>--- conflicted
+++ resolved
@@ -813,17 +813,10 @@
         var animate = false
         let timestamp = CACurrentMediaTime()
         
-<<<<<<< HEAD
-        if let transtionContext = self.transitionContext {
-            if transtionContext.startTime + transtionContext.duration < timestamp {
-                self.transitionContext = nil
-                transtionContext.completion()
-=======
         if let transitionContext = self.transitionContext {
             if transitionContext.startTime + transitionContext.duration < timestamp {
                 self.transitionContext = nil
                 transitionContext.completion()
->>>>>>> e18b6736
             } else {
                 animate = true
             }
