--- conflicted
+++ resolved
@@ -252,11 +252,7 @@
         }
     }
     
-<<<<<<< HEAD
-    init(controlTimebase: CMTimebase, audioSession: MediaPlayerAudioSessionControl, playAndRecord: Bool, ambient: Bool, forceAudioToSpeaker: Bool, baseRate: Double, audioLevelPipe: ValuePipe<Float>, updatedRate: @escaping () -> Void, audioPaused: @escaping () -> Void) {
-=======
     init(controlTimebase: CMTimebase, audioSession: MediaPlayerAudioSessionControl, playAndRecord: Bool, useVoiceProcessingMode: Bool, ambient: Bool, forceAudioToSpeaker: Bool, baseRate: Double, audioLevelPipe: ValuePipe<Float>, updatedRate: @escaping () -> Void, audioPaused: @escaping () -> Void) {
->>>>>>> e18b6736
         assert(audioPlayerRendererQueue.isCurrent())
         
         self.audioSession = audioSession
@@ -269,10 +265,7 @@
         self.audioPaused = audioPaused
         
         self.playAndRecord = playAndRecord
-<<<<<<< HEAD
-=======
         self.useVoiceProcessingMode = useVoiceProcessingMode
->>>>>>> e18b6736
         self.ambient = ambient
         
         self.audioStreamDescription = audioRendererNativeStreamDescription()
@@ -793,11 +786,7 @@
     private let audioClock: CMClock
     public let audioTimebase: CMTimebase
     
-<<<<<<< HEAD
-    public init(audioSession: MediaPlayerAudioSessionControl, playAndRecord: Bool, ambient: Bool, forceAudioToSpeaker: Bool, baseRate: Double, audioLevelPipe: ValuePipe<Float>, updatedRate: @escaping () -> Void, audioPaused: @escaping () -> Void) {
-=======
     public init(audioSession: MediaPlayerAudioSessionControl, playAndRecord: Bool, useVoiceProcessingMode: Bool = false, ambient: Bool, forceAudioToSpeaker: Bool, baseRate: Double, audioLevelPipe: ValuePipe<Float>, updatedRate: @escaping () -> Void, audioPaused: @escaping () -> Void) {
->>>>>>> e18b6736
         var audioClock: CMClock?
         CMAudioClockCreate(allocator: nil, clockOut: &audioClock)
         if audioClock == nil {
@@ -810,11 +799,7 @@
         self.audioTimebase = audioTimebase!
         
         audioPlayerRendererQueue.async {
-<<<<<<< HEAD
-            let context = AudioPlayerRendererContext(controlTimebase: audioTimebase!, audioSession: audioSession, playAndRecord: playAndRecord, ambient: ambient, forceAudioToSpeaker: forceAudioToSpeaker, baseRate: baseRate, audioLevelPipe: audioLevelPipe, updatedRate: updatedRate, audioPaused: audioPaused)
-=======
             let context = AudioPlayerRendererContext(controlTimebase: audioTimebase!, audioSession: audioSession, playAndRecord: playAndRecord, useVoiceProcessingMode: useVoiceProcessingMode, ambient: ambient, forceAudioToSpeaker: forceAudioToSpeaker, baseRate: baseRate, audioLevelPipe: audioLevelPipe, updatedRate: updatedRate, audioPaused: audioPaused)
->>>>>>> e18b6736
             self.contextRef = Unmanaged.passRetained(context)
         }
     }
