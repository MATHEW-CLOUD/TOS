--- conflicted
+++ resolved
@@ -926,16 +926,11 @@
         var statusTimestamp = CACurrentMediaTime()
         let playbackStatus: MediaPlayerPlaybackStatus
         var isPlaying = false
-<<<<<<< HEAD
-        if case .playing = self.state {
-            isPlaying = true
-=======
         var isPaused = false
         if case .playing = self.state {
             isPlaying = true
         } else if case .paused = self.state {
             isPaused = true
->>>>>>> e18b6736
         }
         if let bufferingProgress = bufferingProgress {
             playbackStatus = .buffering(initial: false, whilePlaying: isPlaying, progress: Float(bufferingProgress), display: true)
