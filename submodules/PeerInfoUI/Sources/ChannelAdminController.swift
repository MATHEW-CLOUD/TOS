import Foundation
import UIKit
import Display
import SwiftSignalKit
import Postbox
import TelegramCore
import SyncCore
import TelegramPresentationData
import ItemListUI
import PresentationDataUtils
import AccountContext
import AlertUI
import PresentationDataUtils
import ItemListAvatarAndNameInfoItem
import Emoji
import LocalizedPeerData

private let rankMaxLength: Int32 = 16

private final class ChannelAdminControllerArguments {
    let context: AccountContext
    let toggleRight: (TelegramChatAdminRightsFlags, TelegramChatAdminRightsFlags) -> Void
    let toggleRightWhileDisabled: (TelegramChatAdminRightsFlags, TelegramChatAdminRightsFlags) -> Void
    let transferOwnership: () -> Void
    let updateRank: (String, String) -> Void
    let updateFocusedOnRank: (Bool) -> Void
    let dismissAdmin: () -> Void
    let dismissInput: () -> Void
    let animateError: () -> Void
    
    init(context: AccountContext, toggleRight: @escaping (TelegramChatAdminRightsFlags, TelegramChatAdminRightsFlags) -> Void, toggleRightWhileDisabled: @escaping (TelegramChatAdminRightsFlags, TelegramChatAdminRightsFlags) -> Void, transferOwnership: @escaping () -> Void, updateRank: @escaping (String, String) -> Void, updateFocusedOnRank: @escaping (Bool) -> Void, dismissAdmin: @escaping () -> Void, dismissInput: @escaping () -> Void, animateError: @escaping () -> Void) {
        self.context = context
        self.toggleRight = toggleRight
        self.toggleRightWhileDisabled = toggleRightWhileDisabled
        self.transferOwnership = transferOwnership
        self.updateRank = updateRank
        self.updateFocusedOnRank = updateFocusedOnRank
        self.dismissAdmin = dismissAdmin
        self.dismissInput = dismissInput
        self.animateError = animateError
    }
}

private enum ChannelAdminSection: Int32 {
    case info
    case rank
    case rights
    case transfer
    case dismiss
}

private enum ChannelAdminEntryTag: ItemListItemTag {
    case rank

    func isEqual(to other: ItemListItemTag) -> Bool {
        if let other = other as? ChannelAdminEntryTag, self == other {
            return true
        } else {
            return false
        }
    }
}

private enum ChannelAdminEntryStableId: Hashable {
    case info
    case rankTitle
    case rank
    case rankInfo
    case rightsTitle
    case right(TelegramChatAdminRightsFlags)
    case addAdminsInfo
    case transfer
    case dismiss
    
    var hashValue: Int {
        switch self {
            case .info:
                return 0
            case .rankTitle:
                return 1
            case .rank:
                return 2
            case .rankInfo:
                return 3
            case .rightsTitle:
                return 4
            case .addAdminsInfo:
                return 5
            case .dismiss:
                return 6
            case .transfer:
                return 7
            case let .right(flags):
                return flags.rawValue.hashValue
        }
    }
    
    static func ==(lhs: ChannelAdminEntryStableId, rhs: ChannelAdminEntryStableId) -> Bool {
        switch lhs {
            case .info:
                if case .info = rhs {
                    return true
                } else {
                    return false
                }
            case .rankTitle:
                if case .rankTitle = rhs {
                    return true
                } else {
                    return false
                }
            case .rank:
                if case .rank = rhs {
                    return true
                } else {
                    return false
                }
            case .rankInfo:
                if case .rankInfo = rhs {
                    return true
                } else {
                    return false
                }
            case .rightsTitle:
                if case .rightsTitle = rhs {
                    return true
                } else {
                    return false
                }
            case let right(flags):
                if case .right(flags) = rhs {
                    return true
                } else {
                    return false
                }
            case .addAdminsInfo:
                if case .addAdminsInfo = rhs {
                    return true
                } else {
                    return false
                }
            case .transfer:
                if case .transfer = rhs {
                    return true
                } else {
                    return false
                }
            case .dismiss:
                if case .dismiss = rhs {
                    return true
                } else {
                    return false
                }
        }
    }
}

private enum ChannelAdminEntry: ItemListNodeEntry {
    case info(PresentationTheme, PresentationStrings, PresentationDateTimeFormat, Peer, TelegramUserPresence?)
    case rankTitle(PresentationTheme, String, Int32?, Int32)
    case rank(PresentationTheme, PresentationStrings, String, String, Bool)
    case rankInfo(PresentationTheme, String)
    case rightsTitle(PresentationTheme, String)
    case rightItem(PresentationTheme, Int, String, TelegramChatAdminRightsFlags, TelegramChatAdminRightsFlags, Bool, Bool)
    case addAdminsInfo(PresentationTheme, String)
    case transfer(PresentationTheme, String)
    case dismiss(PresentationTheme, String)
    
    var section: ItemListSectionId {
        switch self {
            case .info:
                return ChannelAdminSection.info.rawValue
            case .rankTitle, .rank, .rankInfo:
                return ChannelAdminSection.rank.rawValue
            case .rightsTitle, .rightItem, .addAdminsInfo:
                return ChannelAdminSection.rights.rawValue
            case .transfer:
                return ChannelAdminSection.transfer.rawValue
            case .dismiss:
                return ChannelAdminSection.dismiss.rawValue
        }
    }
    
    var stableId: ChannelAdminEntryStableId {
        switch self {
            case .info:
                return .info
            case .rankTitle:
                return .rankTitle
            case .rank:
                return .rank
            case .rankInfo:
                return .rankInfo
            case .rightsTitle:
                return .rightsTitle
            case let .rightItem(_, _, _, right, _, _, _):
                return .right(right)
            case .addAdminsInfo:
                return .addAdminsInfo
            case .transfer:
                return .transfer
            case .dismiss:
                return .dismiss
        }
    }
    
    static func ==(lhs: ChannelAdminEntry, rhs: ChannelAdminEntry) -> Bool {
        switch lhs {
            case let .info(lhsTheme, lhsStrings, lhsDateTimeFormat, lhsPeer, lhsPresence):
                if case let .info(rhsTheme, rhsStrings, rhsDateTimeFormat, rhsPeer, rhsPresence) = rhs {
                    if lhsTheme !== rhsTheme {
                        return false
                    }
                    if lhsStrings !== rhsStrings {
                        return false
                    }
                    if lhsDateTimeFormat != rhsDateTimeFormat {
                        return false
                    }
                    if !arePeersEqual(lhsPeer, rhsPeer) {
                        return false
                    }
                    if lhsPresence != rhsPresence {
                        return false
                    }
                    
                    return true
                } else {
                    return false
                }
            case let .rankTitle(lhsTheme, lhsText, lhsCount, lhsLimit):
                if case let .rankTitle(rhsTheme, rhsText, rhsCount, rhsLimit) = rhs, lhsTheme === rhsTheme, lhsText == rhsText, lhsCount == rhsCount, lhsLimit == rhsLimit {
                    return true
                } else {
                    return false
                }
            case let .rank(lhsTheme, lhsStrings, lhsPlaceholder, lhsValue, lhsEnabled):
                if case let .rank(rhsTheme, rhsStrings, rhsPlaceholder, rhsValue, rhsEnabled) = rhs, lhsTheme === rhsTheme, lhsStrings === rhsStrings, lhsPlaceholder == rhsPlaceholder, lhsValue == rhsValue, lhsEnabled == rhsEnabled {
                    return true
                } else {
                    return false
                }
            case let .rankInfo(lhsTheme, lhsText):
                if case let .rankInfo(rhsTheme, rhsText) = rhs, lhsTheme === rhsTheme, lhsText == rhsText {
                    return true
                } else {
                    return false
                }
            case let .rightsTitle(lhsTheme, lhsText):
                if case let .rightsTitle(rhsTheme, rhsText) = rhs, lhsTheme === rhsTheme, lhsText == rhsText {
                    return true
                } else {
                    return false
                }
            case let .rightItem(lhsTheme, lhsIndex, lhsText, lhsRight, lhsFlags, lhsValue, lhsEnabled):
                if case let .rightItem(rhsTheme, rhsIndex, rhsText, rhsRight, rhsFlags, rhsValue, rhsEnabled) = rhs {
                    if lhsTheme !== rhsTheme {
                        return false
                    }
                    if lhsIndex != rhsIndex {
                        return false
                    }
                    if lhsText != rhsText {
                        return false
                    }
                    if lhsRight != rhsRight {
                        return false
                    }
                    if lhsFlags != rhsFlags {
                        return false
                    }
                    if lhsValue != rhsValue {
                        return false
                    }
                    if lhsEnabled != rhsEnabled {
                        return false
                    }
                    return true
                } else {
                    return false
                }
            case let .addAdminsInfo(lhsTheme, lhsText):
                if case let .addAdminsInfo(rhsTheme, rhsText) = rhs, lhsTheme === rhsTheme, lhsText == rhsText {
                    return true
                } else {
                    return false
                }
            case let .transfer(lhsTheme, lhsText):
                if case let .transfer(rhsTheme, rhsText) = rhs, lhsTheme === rhsTheme, lhsText == rhsText {
                    return true
                } else {
                    return false
                }
            case let .dismiss(lhsTheme, lhsText):
                if case let .dismiss(rhsTheme, rhsText) = rhs, lhsTheme === rhsTheme, lhsText == rhsText {
                    return true
                } else {
                    return false
                }
        }
    }
    
    static func <(lhs: ChannelAdminEntry, rhs: ChannelAdminEntry) -> Bool {
        switch lhs {
            case .info:
                switch rhs {
                    case .info:
                        return false
                    default:
                        return true
                }
            case .rightsTitle:
                switch rhs {
                    case .info, .rightsTitle:
                        return false
                    default:
                        return true
                }
            case let .rightItem(_, lhsIndex, _, _, _, _, _):
                switch rhs {
                    case .info, .rightsTitle:
                        return false
                    case let .rightItem(_, rhsIndex, _, _, _, _, _):
                        return lhsIndex < rhsIndex
                    default:
                        return true
                }
            case .addAdminsInfo:
                switch rhs {
                    case .info, .rightsTitle, .rightItem, .addAdminsInfo:
                        return false
                    default:
                        return true
                }
            case .transfer:
                switch rhs {
                    case .info, .rightsTitle, .rightItem, .addAdminsInfo, .transfer:
                        return false
                    default:
                        return true
                }
            case .rankTitle:
                switch rhs {
                    case .info, .rightsTitle, .rightItem, .addAdminsInfo, .transfer, .rankTitle:
                        return false
                    default:
                        return true
                }
            case .rank:
                switch rhs {
                    case .info, .rightsTitle, .rightItem, .addAdminsInfo, .transfer, .rankTitle, .rank:
                        return false
                    default:
                        return true
                }
            case .rankInfo:
                switch rhs {
                    case .info, .rightsTitle, .rightItem, .addAdminsInfo, .transfer, .rankTitle, .rank, .rankInfo:
                        return false
                    default:
                        return true
                }
            case .dismiss:
                return false
        }
    }
    
    func item(presentationData: ItemListPresentationData, arguments: Any) -> ListViewItem {
        let arguments = arguments as! ChannelAdminControllerArguments
        switch self {
            case let .info(_, _, dateTimeFormat, peer, presence):
                return ItemListAvatarAndNameInfoItem(accountContext: arguments.context, presentationData: presentationData, dateTimeFormat: dateTimeFormat, mode: .generic, peer: peer, presence: presence, cachedData: nil, state: ItemListAvatarAndNameInfoItemState(), sectionId: self.section, style: .blocks(withTopInset: true, withExtendedBottomInset: false), editingNameUpdated: { _ in
                }, avatarTapped: {
                })
            case let .rankTitle(_, text, count, limit):
                var accessoryText: ItemListSectionHeaderAccessoryText?
                if let count = count {
                    accessoryText = ItemListSectionHeaderAccessoryText(value: "\(limit - count)", color: count > limit ? .destructive : .generic)
                }
                return ItemListSectionHeaderItem(presentationData: presentationData, text: text, accessoryText: accessoryText, sectionId: self.section)
            case let .rank(_, _, placeholder, text, enabled):
                return ItemListSingleLineInputItem(presentationData: presentationData, title: NSAttributedString(string: "", textColor: .black), text: text, placeholder: placeholder, type: .regular(capitalization: false, autocorrection: true), spacing: 0.0, clearType: enabled ? .always : .none, enabled: enabled, tag: ChannelAdminEntryTag.rank, sectionId: self.section, textUpdated: { updatedText in
                    arguments.updateRank(text, updatedText)
                }, shouldUpdateText: { text in
                    if text.containsEmoji {
                        arguments.animateError()
                        return false
                    }
                    return true
                }, updatedFocus: { focus in
                    arguments.updateFocusedOnRank(focus)
                }, action: {
                    arguments.dismissInput()
                })
            case let .rankInfo(_, text):
                return ItemListTextItem(presentationData: presentationData, text: .plain(text), sectionId: self.section)
            case let .rightsTitle(_, text):
                return ItemListSectionHeaderItem(presentationData: presentationData, text: text, sectionId: self.section)
            case let .rightItem(_, _, text, right, flags, value, enabled):
                return ItemListSwitchItem(presentationData: presentationData, title: text, value: value, type: .icon, enabled: enabled, sectionId: self.section, style: .blocks, updated: { _ in
                    arguments.toggleRight(right, flags)
                }, activatedWhileDisabled: {
                    arguments.toggleRightWhileDisabled(right, flags)
                })
            case let .addAdminsInfo(_, text):
                return ItemListTextItem(presentationData: presentationData, text: .plain(text), sectionId: self.section)
            case let .transfer(_, text):
                return ItemListActionItem(presentationData: presentationData, title: text, kind: .generic, alignment: .center, sectionId: self.section, style: .blocks, action: {
                    arguments.transferOwnership()
                }, tag: nil)
            case let .dismiss(_, text):
                return ItemListActionItem(presentationData: presentationData, title: text, kind: .destructive, alignment: .center, sectionId: self.section, style: .blocks, action: {
                    arguments.dismissAdmin()
                }, tag: nil)
        }
    }
}

private struct ChannelAdminControllerState: Equatable {
    let updatedFlags: TelegramChatAdminRightsFlags?
    let updatedRank: String?
    let updating: Bool
    let focusedOnRank: Bool
    
    init(updatedFlags: TelegramChatAdminRightsFlags? = nil, updatedRank: String? = nil, updating: Bool = false, focusedOnRank: Bool = false) {
        self.updatedFlags = updatedFlags
        self.updatedRank = updatedRank
        self.updating = updating
        self.focusedOnRank = focusedOnRank
    }
    
    static func ==(lhs: ChannelAdminControllerState, rhs: ChannelAdminControllerState) -> Bool {
        if lhs.updatedFlags != rhs.updatedFlags {
            return false
        }
        if lhs.updatedRank != rhs.updatedRank {
            return false
        }
        if lhs.updating != rhs.updating {
            return false
        }
        if lhs.focusedOnRank != rhs.focusedOnRank {
            return false
        }
        return true
    }
    
    func withUpdatedUpdatedFlags(_ updatedFlags: TelegramChatAdminRightsFlags?) -> ChannelAdminControllerState {
        return ChannelAdminControllerState(updatedFlags: updatedFlags, updatedRank: self.updatedRank, updating: self.updating, focusedOnRank: self.focusedOnRank)
    }
    
    func withUpdatedUpdatedRank(_ updatedRank: String?) -> ChannelAdminControllerState {
        return ChannelAdminControllerState(updatedFlags: self.updatedFlags, updatedRank: updatedRank, updating: self.updating, focusedOnRank: self.focusedOnRank)
    }
    
    func withUpdatedUpdating(_ updating: Bool) -> ChannelAdminControllerState {
        return ChannelAdminControllerState(updatedFlags: self.updatedFlags, updatedRank: self.updatedRank, updating: updating, focusedOnRank: self.focusedOnRank)
    }
    
    func withUpdatedFocusedOnRank(_ focusedOnRank: Bool) -> ChannelAdminControllerState {
        return ChannelAdminControllerState(updatedFlags: self.updatedFlags, updatedRank: self.updatedRank, updating: self.updating, focusedOnRank: focusedOnRank)
    }
}

private func stringForRight(strings: PresentationStrings, right: TelegramChatAdminRightsFlags, isGroup: Bool, defaultBannedRights: TelegramChatBannedRights?) -> String {
    if right.contains(.canChangeInfo) {
        return isGroup ? strings.Group_EditAdmin_PermissionChangeInfo : strings.Channel_EditAdmin_PermissionChangeInfo
    } else if right.contains(.canPostMessages) {
        return strings.Channel_EditAdmin_PermissionPostMessages
    } else if right.contains(.canEditMessages) {
        return strings.Channel_EditAdmin_PermissionEditMessages
    } else if right.contains(.canDeleteMessages) {
        return isGroup ? strings.Channel_EditAdmin_PermissionDeleteMessages : strings.Channel_EditAdmin_PermissionDeleteMessagesOfOthers
    } else if right.contains(.canBanUsers) {
        return strings.Channel_EditAdmin_PermissionBanUsers
    } else if right.contains(.canInviteUsers) {
        if isGroup {
            if let defaultBannedRights = defaultBannedRights, defaultBannedRights.flags.contains(.banAddMembers) {
                return strings.Channel_EditAdmin_PermissionInviteMembers
            } else {
                return strings.Channel_EditAdmin_PermissionInviteViaLink
            }
        } else {
            return strings.Channel_EditAdmin_PermissionInviteSubscribers
        }
    } else if right.contains(.canPinMessages) {
        return strings.Channel_EditAdmin_PermissionPinMessages
    } else if right.contains(.canAddAdmins) {
        return strings.Channel_EditAdmin_PermissionAddAdmins
    } else if right.contains(.canBeAnonymous) {
        return strings.Channel_AdminLog_CanBeAnonymous
<<<<<<< HEAD
=======
    } else if right.contains(.canManageCalls) {
        return strings.Channel_AdminLog_CanManageCalls
>>>>>>> e18b6736
    } else {
        return ""
    }
}

private func rightDependencies(_ right: TelegramChatAdminRightsFlags) -> [TelegramChatAdminRightsFlags] {
    if right.contains(.canChangeInfo) {
        return []
    } else if right.contains(.canPostMessages) {
        return []
    } else if right.contains(.canEditMessages) {
        return []
    } else if right.contains(.canDeleteMessages) {
        return []
    } else if right.contains(.canBanUsers) {
        return []
    } else if right.contains(.canInviteUsers) {
        return []
    } else if right.contains(.canPinMessages) {
        return []
    } else if right.contains(.canAddAdmins) {
        return []
<<<<<<< HEAD
=======
    } else if right.contains(.canManageCalls) {
        return []
>>>>>>> e18b6736
    } else if right.contains(.canBeAnonymous) {
        return []
    } else {
        return []
    }
}

private func canEditAdminRights(accountPeerId: PeerId, channelPeer: Peer, initialParticipant: ChannelParticipant?) -> Bool {
    if let channel = channelPeer as? TelegramChannel {
        if channel.flags.contains(.isCreator) {
            return true
        } else if let initialParticipant = initialParticipant {
            switch initialParticipant {
                case .creator:
                    return false
                case let .member(_, _, adminInfo, _, _):
                    if let adminInfo = adminInfo {
                        return adminInfo.canBeEditedByAccountPeer || adminInfo.promotedBy == accountPeerId
                    } else {
                        return channel.hasPermission(.addAdmins)
                    }
            }
        } else {
            return channel.hasPermission(.addAdmins)
        }
    } else if let group = channelPeer as? TelegramGroup {
        if case .creator = group.role {
            return true
        } else {
            return false
        }
    } else {
        return false
    }
}

private func rightEnabledByDefault(channelPeer: Peer, right: TelegramChatAdminRightsFlags) -> Bool {
    if let channel = channelPeer as? TelegramChannel {
        guard let defaultBannedRights = channel.defaultBannedRights else {
            return false
        }
        switch right {
        case .canPinMessages:
            return !defaultBannedRights.flags.contains(.banPinMessages)
        case .canChangeInfo:
            return !defaultBannedRights.flags.contains(.banChangeInfo)
        default:
            break
        }
    }
    return false
}

private func areAllAdminRightsEnabled(_ flags: TelegramChatAdminRightsFlags, group: Bool, except: TelegramChatAdminRightsFlags) -> Bool {
    if group {
        return TelegramChatAdminRightsFlags.groupSpecific.subtracting(except).intersection(flags) == TelegramChatAdminRightsFlags.groupSpecific.subtracting(except)
    } else {
        return TelegramChatAdminRightsFlags.broadcastSpecific.subtracting(except).intersection(flags) == TelegramChatAdminRightsFlags.broadcastSpecific.subtracting(except)
    }
}

private func channelAdminControllerEntries(presentationData: PresentationData, state: ChannelAdminControllerState, accountPeerId: PeerId, channelView: PeerView, adminView: PeerView, initialParticipant: ChannelParticipant?, canEdit: Bool) -> [ChannelAdminEntry] {
    var entries: [ChannelAdminEntry] = []
    
    if let channel = channelView.peers[channelView.peerId] as? TelegramChannel, let admin = adminView.peers[adminView.peerId] {
        entries.append(.info(presentationData.theme, presentationData.strings, presentationData.dateTimeFormat, admin, adminView.peerPresences[admin.id] as? TelegramUserPresence))
        
        var isCreator = false
        if let initialParticipant = initialParticipant, case .creator = initialParticipant {
            isCreator = true
        }
        
        var canTransfer = false
        var canDismiss = false
        
        let isGroup: Bool
        let maskRightsFlags: TelegramChatAdminRightsFlags
        let rightsOrder: [TelegramChatAdminRightsFlags]
        
        switch channel.info {
            case .broadcast:
                isGroup = false
                maskRightsFlags = .broadcastSpecific
                rightsOrder = [
                    .canChangeInfo,
                    .canPostMessages,
                    .canEditMessages,
                    .canDeleteMessages,
                    .canInviteUsers,
                    .canAddAdmins
                ]
            case .group:
                isGroup = true
                maskRightsFlags = .groupSpecific
                rightsOrder = [
                    .canChangeInfo,
                    .canDeleteMessages,
                    .canBanUsers,
                    .canInviteUsers,
                    .canPinMessages,
<<<<<<< HEAD
=======
                    .canManageCalls,
>>>>>>> e18b6736
                    .canBeAnonymous,
                    .canAddAdmins
                ]
        }
        
        if isCreator {
            if isGroup {
                entries.append(.rightsTitle(presentationData.theme, presentationData.strings.Channel_EditAdmin_PermissionsHeader))
                
                let accountUserRightsFlags: TelegramChatAdminRightsFlags
                if channel.flags.contains(.isCreator) {
                    accountUserRightsFlags = maskRightsFlags
                } else if let adminRights = channel.adminRights {
                    accountUserRightsFlags = maskRightsFlags.intersection(adminRights.flags)
                } else {
                    accountUserRightsFlags = []
                }
                
                let currentRightsFlags: TelegramChatAdminRightsFlags
                if let updatedFlags = state.updatedFlags {
                    currentRightsFlags = updatedFlags
                } else if let initialParticipant = initialParticipant, case let .member(_, _, maybeAdminRights, _, _) = initialParticipant, let adminRights = maybeAdminRights {
                    currentRightsFlags = adminRights.rights.flags
                } else if let initialParticipant = initialParticipant, case let .creator(_, maybeAdminRights, _) = initialParticipant, let adminRights = maybeAdminRights {
                    currentRightsFlags = adminRights.rights.flags
                } else {
                    currentRightsFlags = accountUserRightsFlags.subtracting(.canAddAdmins).subtracting(.canBeAnonymous)
                }
                
                var index = 0
                for right in rightsOrder {
                    if accountUserRightsFlags.contains(right) {
                        entries.append(.rightItem(presentationData.theme, index, stringForRight(strings: presentationData.strings, right: right, isGroup: isGroup, defaultBannedRights: channel.defaultBannedRights), right, currentRightsFlags, currentRightsFlags.contains(right), right == .canBeAnonymous))
                        index += 1
                    }
                }
            }
        } else {
            entries.append(.rightsTitle(presentationData.theme, presentationData.strings.Channel_EditAdmin_PermissionsHeader))
        
            if let channelPeer = channelView.peers[channelView.peerId], canEditAdminRights(accountPeerId: accountPeerId, channelPeer: channelPeer, initialParticipant: initialParticipant) {
                let accountUserRightsFlags: TelegramChatAdminRightsFlags
                if channel.flags.contains(.isCreator) {
                    accountUserRightsFlags = maskRightsFlags
                } else if let adminRights = channel.adminRights {
                    accountUserRightsFlags = maskRightsFlags.intersection(adminRights.flags)
                } else {
                    accountUserRightsFlags = []
                }
                
                let currentRightsFlags: TelegramChatAdminRightsFlags
                if let updatedFlags = state.updatedFlags {
                    currentRightsFlags = updatedFlags
                } else if let initialParticipant = initialParticipant, case let .member(_, _, maybeAdminRights, _, _) = initialParticipant, let adminRights = maybeAdminRights {
                    currentRightsFlags = adminRights.rights.flags
                } else {
                    currentRightsFlags = accountUserRightsFlags.subtracting(.canAddAdmins).subtracting(.canBeAnonymous)
                }
                
                var index = 0
                for right in rightsOrder {
                    if accountUserRightsFlags.contains(right) {
                        entries.append(.rightItem(presentationData.theme, index, stringForRight(strings: presentationData.strings, right: right, isGroup: isGroup, defaultBannedRights: channel.defaultBannedRights), right, currentRightsFlags, currentRightsFlags.contains(right), !state.updating && admin.id != accountPeerId && !rightEnabledByDefault(channelPeer: channel, right: right)))
                        index += 1
                    }
                }
                
                if accountUserRightsFlags.contains(.canAddAdmins) {
                    entries.append(.addAdminsInfo(presentationData.theme, currentRightsFlags.contains(.canAddAdmins) ? presentationData.strings.Channel_EditAdmin_PermissinAddAdminOn : presentationData.strings.Channel_EditAdmin_PermissinAddAdminOff))
                }
                
                if let admin = admin as? TelegramUser, admin.botInfo == nil && !admin.isDeleted && channel.flags.contains(.isCreator) && areAllAdminRightsEnabled(currentRightsFlags, group: isGroup, except: .canBeAnonymous) {
                    canTransfer = true
                }
            
                if let initialParticipant = initialParticipant, case let .member(_, _, adminInfoValue, _, _) = initialParticipant, let adminInfo = adminInfoValue, !adminInfo.rights.flags.isEmpty && admin.id != accountPeerId {
                    if channel.flags.contains(.isCreator) {
                        canDismiss = true
                    } else {
                        switch initialParticipant {
                            case .creator:
                                break
                            case let .member(_, _, adminInfo, _, _):
                                if let adminInfo = adminInfo {
                                    if adminInfo.promotedBy == accountPeerId || adminInfo.canBeEditedByAccountPeer {
                                        canDismiss = true
                                    }
                                }
                        }
                    }
                }
            } else if let initialParticipant = initialParticipant, case let .member(_, _, maybeAdminInfo, _, _) = initialParticipant, let adminInfo = maybeAdminInfo {
                var index = 0
                for right in rightsOrder {
                    entries.append(.rightItem(presentationData.theme, index, stringForRight(strings: presentationData.strings, right: right, isGroup: isGroup, defaultBannedRights: channel.defaultBannedRights), right, adminInfo.rights.flags, adminInfo.rights.flags.contains(right), false))
                    index += 1
                }
            }
        }
        
        if canTransfer {
            entries.append(.transfer(presentationData.theme, isGroup ? presentationData.strings.Group_EditAdmin_TransferOwnership : presentationData.strings.Channel_EditAdmin_TransferOwnership))
        }
        
        if case .group = channel.info {
            let placeholder = isCreator ? presentationData.strings.Group_EditAdmin_RankOwnerPlaceholder : presentationData.strings.Group_EditAdmin_RankAdminPlaceholder
            
            let currentRank: String?
            if let updatedRank = state.updatedRank {
                currentRank = updatedRank
            } else if let initialParticipant = initialParticipant {
                currentRank = initialParticipant.rank
            } else {
                currentRank = nil
            }
            
            let rankEnabled = !state.updating && canEdit
            entries.append(.rankTitle(presentationData.theme, presentationData.strings.Group_EditAdmin_RankTitle.uppercased(), rankEnabled && state.focusedOnRank ? Int32(currentRank?.count ?? 0) : nil, rankMaxLength))
            entries.append(.rank(presentationData.theme, presentationData.strings, isCreator ? presentationData.strings.Group_EditAdmin_RankOwnerPlaceholder : presentationData.strings.Group_EditAdmin_RankAdminPlaceholder, currentRank ?? "", rankEnabled))
            entries.append(.rankInfo(presentationData.theme, presentationData.strings.Group_EditAdmin_RankInfo(placeholder).0))
        }
        
        if canDismiss {
            entries.append(.dismiss(presentationData.theme, presentationData.strings.Channel_Moderator_AccessLevelRevoke))
        }
    } else if let group = channelView.peers[channelView.peerId] as? TelegramGroup, let admin = adminView.peers[adminView.peerId] {
        entries.append(.info(presentationData.theme, presentationData.strings, presentationData.dateTimeFormat, admin, adminView.peerPresences[admin.id] as? TelegramUserPresence))
        
        var isCreator = false
        if let initialParticipant = initialParticipant, case .creator = initialParticipant {
            isCreator = true
        }
        
        let currentRank: String?
        if let updatedRank = state.updatedRank {
            currentRank = updatedRank
        } else {
            currentRank = nil
        }
        
        let rankEnabled = !state.updating && canEdit
        
        if isCreator {
            entries.append(.rankTitle(presentationData.theme, presentationData.strings.Group_EditAdmin_RankTitle.uppercased(), rankEnabled && state.focusedOnRank ? Int32(currentRank?.count ?? 0) : nil, rankMaxLength))
            entries.append(.rank(presentationData.theme, presentationData.strings, isCreator ? presentationData.strings.Group_EditAdmin_RankOwnerPlaceholder : presentationData.strings.Group_EditAdmin_RankAdminPlaceholder, currentRank ?? "", rankEnabled))
        } else {
            entries.append(.rightsTitle(presentationData.theme, presentationData.strings.Channel_EditAdmin_PermissionsHeader))
            
            let isGroup = true
            let maskRightsFlags: TelegramChatAdminRightsFlags = .groupSpecific
            let rightsOrder: [TelegramChatAdminRightsFlags] = [
                    .canChangeInfo,
                    .canDeleteMessages,
                    .canBanUsers,
                    .canInviteUsers,
                    .canPinMessages,
<<<<<<< HEAD
=======
                    .canManageCalls,
>>>>>>> e18b6736
                    .canBeAnonymous,
                    .canAddAdmins
                ]
        
            let accountUserRightsFlags: TelegramChatAdminRightsFlags = maskRightsFlags
        
            let currentRightsFlags: TelegramChatAdminRightsFlags
            if let updatedFlags = state.updatedFlags {
                currentRightsFlags = updatedFlags
            } else if let initialParticipant = initialParticipant, case let .member(_, _, maybeAdminRights, _, _) = initialParticipant, let adminRights = maybeAdminRights {
                currentRightsFlags = adminRights.rights.flags.subtracting(.canAddAdmins).subtracting(.canBeAnonymous)
            } else {
                currentRightsFlags = accountUserRightsFlags.subtracting(.canAddAdmins).subtracting(.canBeAnonymous)
            }
        
            var index = 0
            for right in rightsOrder {
                if accountUserRightsFlags.contains(right) {
                    entries.append(.rightItem(presentationData.theme, index, stringForRight(strings: presentationData.strings, right: right, isGroup: isGroup, defaultBannedRights: group.defaultBannedRights), right, currentRightsFlags, currentRightsFlags.contains(right), !state.updating))
                    index += 1
                }
            }
        
            if accountUserRightsFlags.contains(.canAddAdmins) {
                entries.append(.addAdminsInfo(presentationData.theme, currentRightsFlags.contains(.canAddAdmins) ? presentationData.strings.Channel_EditAdmin_PermissinAddAdminOn : presentationData.strings.Channel_EditAdmin_PermissinAddAdminOff))
            }
        
            if let admin = admin as? TelegramUser, case .creator = group.role, admin.botInfo == nil && !admin.isDeleted && areAllAdminRightsEnabled(currentRightsFlags, group: true, except: .canBeAnonymous) {
                entries.append(.transfer(presentationData.theme, presentationData.strings.Group_EditAdmin_TransferOwnership))
            }
            
            entries.append(.rankTitle(presentationData.theme, presentationData.strings.Group_EditAdmin_RankTitle.uppercased(), rankEnabled && state.focusedOnRank ? Int32(currentRank?.count ?? 0) : nil, rankMaxLength))
            entries.append(.rank(presentationData.theme, presentationData.strings, isCreator ? presentationData.strings.Group_EditAdmin_RankOwnerPlaceholder : presentationData.strings.Group_EditAdmin_RankAdminPlaceholder, currentRank ?? "", rankEnabled))
            
            if let initialParticipant = initialParticipant, case let .member(participant) = initialParticipant, let adminInfo = participant.adminInfo, !adminInfo.rights.flags.isEmpty && admin.id != accountPeerId {
                entries.append(.dismiss(presentationData.theme, presentationData.strings.Channel_Moderator_AccessLevelRevoke))
            }
        }
    }
    
    return entries
}

public func channelAdminController(context: AccountContext, peerId: PeerId, adminId: PeerId, initialParticipant: ChannelParticipant?, updated: @escaping (TelegramChatAdminRights) -> Void, upgradedToSupergroup: @escaping (PeerId, @escaping () -> Void) -> Void, transferedOwnership: @escaping (PeerId) -> Void) -> ViewController {
    let statePromise = ValuePromise(ChannelAdminControllerState(), ignoreRepeated: true)
    let stateValue = Atomic(value: ChannelAdminControllerState())
    let updateState: ((ChannelAdminControllerState) -> ChannelAdminControllerState) -> Void = { f in
        statePromise.set(stateValue.modify { f($0) })
    }
    
    let actionsDisposable = DisposableSet()
    
    let updateRightsDisposable = MetaDisposable()
    actionsDisposable.add(updateRightsDisposable)
    
    let transferOwnershipDisposable = MetaDisposable()
    actionsDisposable.add(transferOwnershipDisposable)
    
    var dismissImpl: (() -> Void)?
    var dismissInputImpl: (() -> Void)?
    var presentControllerImpl: ((ViewController, Any?) -> Void)?
    var pushControllerImpl: ((ViewController) -> Void)?
    var errorImpl: (() -> Void)?
    var scrollToRankImpl: (() -> Void)?
    
    let actualPeerId = Atomic<PeerId>(value: peerId)
    let upgradedToSupergroupImpl: (PeerId, @escaping () -> Void) -> Void = { peerId, completion in
        let _ = actualPeerId.swap(peerId)
        upgradedToSupergroup(peerId, completion)
    }
    
    let arguments = ChannelAdminControllerArguments(context: context, toggleRight: { right, flags in
        updateState { current in
            var updated = flags
            if flags.contains(right) {
                updated.remove(right)
            } else {
                updated.insert(right)
            }
            return current.withUpdatedUpdatedFlags(updated)
        }
    }, toggleRightWhileDisabled: { right, _ in
        let _ = (context.account.postbox.transaction { transaction -> (peer: Peer?, member: Peer?) in
            return (peer: transaction.getPeer(peerId), member: transaction.getPeer(adminId))
        }
        |> deliverOnMainQueue).start(next: { peer, member in
            guard let peer = peer, let _ = member as? TelegramUser else {
                return
            }
            let presentationData = context.sharedContext.currentPresentationData.with { $0 }
            
            let text: String
            if !canEditAdminRights(accountPeerId: context.account.peerId, channelPeer: peer, initialParticipant: initialParticipant) {
                text = presentationData.strings.Channel_EditAdmin_CannotEdit
            } else if rightEnabledByDefault(channelPeer: peer, right: right) {
                text = presentationData.strings.Channel_EditAdmin_PermissionEnabledByDefault
            } else {
                text = presentationData.strings.Channel_EditAdmin_CannotEdit
            }
            
            presentControllerImpl?(standardTextAlertController(theme: AlertControllerTheme(presentationData: presentationData), title: nil, text: text, actions: [TextAlertAction(type: .defaultAction, title: presentationData.strings.Common_OK, action: {})]), nil)
        })
    }, transferOwnership: {
        let _ = (context.account.postbox.transaction { transaction -> (peer: Peer?, member: Peer?) in
            return (peer: transaction.getPeer(peerId), member: transaction.getPeer(adminId))
        } |> deliverOnMainQueue).start(next: { peer, member in
            guard let peer = peer, let member = member as? TelegramUser else {
                return
            }
            
            transferOwnershipDisposable.set((checkOwnershipTranfserAvailability(postbox: context.account.postbox, network: context.account.network, accountStateManager: context.account.stateManager, memberId: adminId) |> deliverOnMainQueue).start(error: { error in
                let controller = channelOwnershipTransferController(context: context, peer: peer, member: member, initialError: error, present: { c, a in
                    presentControllerImpl?(c, a)
                }, completion: { upgradedPeerId in
                    if let upgradedPeerId = upgradedPeerId {
                        upgradedToSupergroupImpl(upgradedPeerId, {
                            dismissImpl?()
                            transferedOwnership(member.id)
                        })
                    } else {
                        dismissImpl?()
                        transferedOwnership(member.id)
                    }
                })
                presentControllerImpl?(controller, nil)
            }))
        })
    }, updateRank: { previousRank, updatedRank in
        if updatedRank != previousRank {
            updateState { $0.withUpdatedUpdatedRank(updatedRank) }
        }
    }, updateFocusedOnRank: { focusedOnRank in
        updateState { $0.withUpdatedFocusedOnRank(focusedOnRank) }
        
        if focusedOnRank {
            scrollToRankImpl?()
        }
    }, dismissAdmin: {
        let presentationData = context.sharedContext.currentPresentationData.with { $0 }
        let actionSheet = ActionSheetController(presentationData: presentationData)
        var items: [ActionSheetItem] = []
        items.append(ActionSheetButtonItem(title: presentationData.strings.Channel_Moderator_AccessLevelRevoke, color: .destructive, font: .default, enabled: true, action: { [weak actionSheet] in
            actionSheet?.dismissAnimated()
            
            updateState { current in
                return current.withUpdatedUpdating(true)
            }
            if peerId.namespace == Namespaces.Peer.CloudGroup {
                updateRightsDisposable.set((removeGroupAdmin(account: context.account, peerId: peerId, adminId: adminId)
                |> deliverOnMainQueue).start(error: { _ in
                }, completed: {
                    updated(TelegramChatAdminRights(flags: []))
                    dismissImpl?()
                }))
            } else {
                updateRightsDisposable.set((context.peerChannelMemberCategoriesContextsManager.updateMemberAdminRights(account: context.account, peerId: peerId, memberId: adminId, adminRights: TelegramChatAdminRights(flags: []), rank: nil) |> deliverOnMainQueue).start(error: { _ in
                    
                }, completed: {
                    updated(TelegramChatAdminRights(flags: []))
                    dismissImpl?()
                }))
            }
        }))
        actionSheet.setItemGroups([ActionSheetItemGroup(items: items), ActionSheetItemGroup(items: [
            ActionSheetButtonItem(title: presentationData.strings.Common_Cancel, color: .accent, font: .bold, action: { [weak actionSheet] in
                actionSheet?.dismissAnimated()
            })
        ])])
        presentControllerImpl?(actionSheet, nil)
    }, dismissInput: {
        dismissInputImpl?()
    }, animateError: {
        errorImpl?()
    })
    
    let combinedView = context.account.postbox.combinedView(keys: [.peer(peerId: peerId, components: .all), .peer(peerId: adminId, components: .all)])
    
    let signal = combineLatest(context.sharedContext.presentationData, statePromise.get(), combinedView)
    |> deliverOnMainQueue
    |> map { presentationData, state, combinedView -> (ItemListControllerState, (ItemListNodeState, Any)) in
        let channelView = combinedView.views[.peer(peerId: peerId, components: .all)] as! PeerView
        let adminView = combinedView.views[.peer(peerId: adminId, components: .all)] as! PeerView
        let canEdit = canEditAdminRights(accountPeerId: context.account.peerId, channelPeer: channelView.peers[channelView.peerId]!, initialParticipant: initialParticipant)
        
        let leftNavigationButton: ItemListNavigationButton
        if canEdit {
            leftNavigationButton = ItemListNavigationButton(content: .text(presentationData.strings.Common_Cancel), style: .regular, enabled: true, action: {
                dismissImpl?()
            })
        } else {
            leftNavigationButton = ItemListNavigationButton(content: .text(presentationData.strings.Common_Done), style: .bold, enabled: true, action: {
                dismissImpl?()
            })
        }
        
        var focusItemTag: ItemListItemTag?
        if let initialParticipant = initialParticipant, case .creator = initialParticipant {
            focusItemTag = ChannelAdminEntryTag.rank
        }
        
        var rightNavigationButton: ItemListNavigationButton?
        if state.updating {
            rightNavigationButton = ItemListNavigationButton(content: .none, style: .activity, enabled: true, action: {})
        } else if canEdit {
            rightNavigationButton = ItemListNavigationButton(content: .text(presentationData.strings.Common_Done), style: .bold, enabled: true, action: {
                if let channel = channelView.peers[channelView.peerId] as? TelegramChannel {
                    if let initialParticipant = initialParticipant {
                        var updateFlags: TelegramChatAdminRightsFlags?
                        var updateRank: String?
                        updateState { current in
                            updateFlags = current.updatedFlags
                            updateRank = current.updatedRank?.trimmingCharacters(in: .whitespacesAndNewlines)
                            return current
                        }
                        
                        if let updateRank = updateRank, updateRank.count > rankMaxLength || updateRank.containsEmoji {
                            errorImpl?()
                            return
                        }
                        
                        let maskRightsFlags: TelegramChatAdminRightsFlags
                        switch channel.info {
                            case .broadcast:
                                maskRightsFlags = .broadcastSpecific
                            case .group:
                                maskRightsFlags = .groupSpecific
                        }
                        
                        var currentRank: String?
                        var currentFlags: TelegramChatAdminRightsFlags?
                        switch initialParticipant {
                            case let .creator(_, adminInfo, rank):
                                currentRank = rank
                                currentFlags = adminInfo?.rights.flags ?? maskRightsFlags.subtracting(.canBeAnonymous)
                            case let .member(_, _, adminInfo, _, rank):
                                if updateFlags == nil {
                                    if adminInfo?.rights == nil {
                                        if channel.flags.contains(.isCreator) {
                                            updateFlags = maskRightsFlags.subtracting([.canAddAdmins, .canBeAnonymous])
                                        } else if let adminRights = channel.adminRights {
                                            updateFlags = maskRightsFlags.intersection(adminRights.flags).subtracting([.canAddAdmins, .canBeAnonymous])
                                        } else {
                                            updateFlags = []
                                        }
                                    }
                                }
                                currentRank = rank
                                currentFlags = adminInfo?.rights.flags
                        }
                        
                        let effectiveRank = updateRank ?? currentRank
                        if effectiveRank?.containsEmoji ?? false {
                            errorImpl?()
                            return
                        }
                        
                        if let updateFlags = updateFlags {
                            updateState { current in
                                return current.withUpdatedUpdating(true)
                            }
                            updateRightsDisposable.set((context.peerChannelMemberCategoriesContextsManager.updateMemberAdminRights(account: context.account, peerId: peerId, memberId: adminId, adminRights: TelegramChatAdminRights(flags: updateFlags), rank: effectiveRank) |> deliverOnMainQueue).start(error: { error in
                                let presentationData = context.sharedContext.currentPresentationData.with { $0 }
                                var text = presentationData.strings.Login_UnknownError
                                switch error {
                                case .generic:
                                    break
                                case let .addMemberError(addMemberError):
                                    switch addMemberError {
                                    case .tooMuchJoined:
                                        text = presentationData.strings.Group_ErrorSupergroupConversionNotPossible
                                    case .restricted:
                                        if let peer = adminView.peers[adminView.peerId] {
                                            text = presentationData.strings.Privacy_GroupsAndChannels_InviteToGroupError(peer.compactDisplayTitle, peer.compactDisplayTitle).0
                                        }
                                    case .notMutualContact:
                                        text = presentationData.strings.GroupInfo_AddUserLeftError
                                    default:
                                        break
                                    }
                                case .adminsTooMuch:
                                    if case .broadcast = channel.info {
                                        text = presentationData.strings.Channel_ErrorAdminsTooMuch
                                    } else {
                                        text = presentationData.strings.Group_ErrorAdminsTooMuch
                                    }
                                }
                                presentControllerImpl?(textAlertController(context: context, title: nil, text: text, actions: [TextAlertAction(type: .defaultAction, title: presentationData.strings.Common_OK, action: {})]), nil)
                            }, completed: {
                                updated(TelegramChatAdminRights(flags: updateFlags))
                                dismissImpl?()
                            }))
                        } else if let updateRank = updateRank, let currentFlags = currentFlags {
                            updateState { current in
                                return current.withUpdatedUpdating(true)
                            }
                            updateRightsDisposable.set((context.peerChannelMemberCategoriesContextsManager.updateMemberAdminRights(account: context.account, peerId: peerId, memberId: adminId, adminRights: TelegramChatAdminRights(flags: currentFlags), rank: updateRank) |> deliverOnMainQueue).start(error: { _ in
                                
                            }, completed: {
                                updated(TelegramChatAdminRights(flags: currentFlags))
                                dismissImpl?()
                            }))
                        } else {
                            dismissImpl?()
                        }
                    } else if canEdit {
                        var updateFlags: TelegramChatAdminRightsFlags?
                        var updateRank: String?
                        updateState { current in
                            updateFlags = current.updatedFlags
                            updateRank = current.updatedRank?.trimmingCharacters(in: .whitespacesAndNewlines)
                            return current
                        }
                        
                        if let updateRank = updateRank, updateRank.count > rankMaxLength || updateRank.containsEmoji {
                            errorImpl?()
                            return
                        }
                        
                        if updateFlags == nil {
                            let maskRightsFlags: TelegramChatAdminRightsFlags
                            switch channel.info {
                                case .broadcast:
                                    maskRightsFlags = .broadcastSpecific
                                case .group:
                                    maskRightsFlags = .groupSpecific
                            }
                            
                            if channel.flags.contains(.isCreator) {
                                updateFlags = maskRightsFlags.subtracting(.canAddAdmins)
                            } else if let adminRights = channel.adminRights {
                                updateFlags = maskRightsFlags.intersection(adminRights.flags).subtracting(.canAddAdmins)
                            } else {
                                updateFlags = []
                            }
                        }
                        
                        if let updateFlags = updateFlags {
                            updateState { current in
                                return current.withUpdatedUpdating(true)
                            }
                            updateRightsDisposable.set((context.peerChannelMemberCategoriesContextsManager.updateMemberAdminRights(account: context.account, peerId: peerId, memberId: adminId, adminRights: TelegramChatAdminRights(flags: updateFlags), rank: updateRank) |> deliverOnMainQueue).start(error: { error in
                                if case let .addMemberError(error) = error, let admin = adminView.peers[adminView.peerId] {
                                    if case .restricted = error {
                                        var text = presentationData.strings.Privacy_GroupsAndChannels_InviteToChannelError(admin.compactDisplayTitle, admin.compactDisplayTitle).0
                                        if case .group = channel.info {
                                            text = presentationData.strings.Privacy_GroupsAndChannels_InviteToGroupError(admin.compactDisplayTitle, admin.compactDisplayTitle).0
                                        }
                                        presentControllerImpl?(textAlertController(context: context, title: nil, text: text, actions: [TextAlertAction(type: .defaultAction, title: presentationData.strings.Common_OK, action: {})]), nil)
                                    } else if case .tooMuchJoined = error {
                                        let text = presentationData.strings.Invite_ChannelsTooMuch
                                        presentControllerImpl?(textAlertController(context: context, title: nil, text: text, actions: [TextAlertAction(type: .defaultAction, title: presentationData.strings.Common_OK, action: {})]), nil)
                                    }
                                } else if case .adminsTooMuch = error {
                                    let text: String
                                    if case .broadcast = channel.info {
                                        text = presentationData.strings.Channel_ErrorAdminsTooMuch
                                    } else {
                                        text = presentationData.strings.Group_ErrorAdminsTooMuch
                                    }
                                    presentControllerImpl?(textAlertController(context: context, title: nil, text: text, actions: [TextAlertAction(type: .defaultAction, title: presentationData.strings.Common_OK, action: {})]), nil)
                                }
                                dismissImpl?()
                            }, completed: {
                                updated(TelegramChatAdminRights(flags: updateFlags))
                                dismissImpl?()
                            }))
                        }
                    }
                } else if let group = channelView.peers[channelView.peerId] as? TelegramGroup {
                    var updateFlags: TelegramChatAdminRightsFlags?
                    var updateRank: String?
                    updateState { current in
                        updateFlags = current.updatedFlags
                        if let updatedRank = current.updatedRank, !updatedRank.isEmpty {
                            updateRank = updatedRank.trimmingCharacters(in: .whitespacesAndNewlines)
                        }
                        return current
                    }
                    
                    if let updateRank = updateRank, updateRank.count > rankMaxLength || updateRank.containsEmoji {
                        errorImpl?()
                        return
                    }
                    
                    let maskRightsFlags: TelegramChatAdminRightsFlags = .groupSpecific
                    let defaultFlags: TelegramChatAdminRightsFlags
                    if case .creator = group.role {
                        defaultFlags = maskRightsFlags.subtracting(.canBeAnonymous)
                    } else {
                        defaultFlags = maskRightsFlags.subtracting(.canAddAdmins).subtracting(.canBeAnonymous)
                    }
                    
                    if updateFlags == nil {
                        updateFlags = defaultFlags
                    }
                    
                    if let updateFlags = updateFlags {
                        if initialParticipant?.adminInfo == nil && updateFlags == defaultFlags && updateRank == nil {
                            updateState { current in
                                return current.withUpdatedUpdating(true)
                            }
                            updateRightsDisposable.set((addGroupAdmin(account: context.account, peerId: peerId, adminId: adminId)
                            |> deliverOnMainQueue).start(error: { error in
                                if case let .addMemberError(error) = error, case .privacy = error, let admin = adminView.peers[adminView.peerId] {
                                    presentControllerImpl?(textAlertController(context: context, title: nil, text: presentationData.strings.Privacy_GroupsAndChannels_InviteToGroupError(admin.compactDisplayTitle, admin.compactDisplayTitle).0, actions: [TextAlertAction(type: .defaultAction, title: presentationData.strings.Common_OK, action: {})]), nil)
                                } else if case .adminsTooMuch = error {
                                    presentControllerImpl?(textAlertController(context: context, title: nil, text: presentationData.strings.Group_ErrorAdminsTooMuch, actions: [TextAlertAction(type: .defaultAction, title: presentationData.strings.Common_OK, action: {})]), nil)
                                }
                                
                                dismissImpl?()
                            }, completed: {
                                dismissImpl?()
                            }))
                        } else if updateFlags != defaultFlags || updateRank != nil {
                            enum WrappedUpdateChannelAdminRightsError {
                                case direct(UpdateChannelAdminRightsError)
                                case conversionTooManyChannels
                                case conversionFailed
                            }
                            
                            let signal = convertGroupToSupergroup(account: context.account, peerId: peerId)
                            |> map(Optional.init)
                            |> `catch` { error -> Signal<PeerId?, WrappedUpdateChannelAdminRightsError> in
                                switch error {
                                case .tooManyChannels:
                                    return .fail(.conversionTooManyChannels)
                                default:
                                    return .fail(.conversionFailed)
                                }
                            }
                            |> mapToSignal { upgradedPeerId -> Signal<PeerId?, WrappedUpdateChannelAdminRightsError> in
                                guard let upgradedPeerId = upgradedPeerId else {
                                    return .fail(.conversionFailed)
                                }
                                return context.peerChannelMemberCategoriesContextsManager.updateMemberAdminRights(account: context.account, peerId: upgradedPeerId, memberId: adminId, adminRights: TelegramChatAdminRights(flags: updateFlags), rank: updateRank)
                                |> mapError { error -> WrappedUpdateChannelAdminRightsError in
                                    return .direct(error)
                                }
                                |> mapToSignal { _ -> Signal<PeerId?, WrappedUpdateChannelAdminRightsError> in
                                    return .complete()
                                }
                                |> then(.single(upgradedPeerId))
                            }
                            |> deliverOnMainQueue
                            
                            updateState { current in
                                return current.withUpdatedUpdating(true)
                            }
                            updateRightsDisposable.set(signal.start(next: { upgradedPeerId in
                                if let upgradedPeerId = upgradedPeerId {
                                    upgradedToSupergroup(upgradedPeerId, {
                                        dismissImpl?()
                                    })
                                }
                            }, error: { error in
                                updateState { current in
                                    return current.withUpdatedUpdating(false)
                                }
                                
                                switch error {
                                case let .direct(error):
                                    if case let .addMemberError(error) = error {
                                        var text = presentationData.strings.Login_UnknownError
                                        if case .restricted = error, let admin = adminView.peers[adminView.peerId] {
                                            text = presentationData.strings.Privacy_GroupsAndChannels_InviteToGroupError(admin.compactDisplayTitle, admin.compactDisplayTitle).0
                                        } else if case .tooMuchJoined = error {
                                            text = presentationData.strings.Invite_ChannelsTooMuch
                                        }
                                        presentControllerImpl?(textAlertController(context: context, title: nil, text: text, actions: [TextAlertAction(type: .defaultAction, title: presentationData.strings.Common_OK, action: {})]), nil)
                                    } else if case .adminsTooMuch = error {
                                        presentControllerImpl?(textAlertController(context: context, title: nil, text: presentationData.strings.Group_ErrorAdminsTooMuch, actions: [TextAlertAction(type: .defaultAction, title: presentationData.strings.Common_OK, action: {})]), nil)
                                    }
                                case .conversionFailed, .conversionTooManyChannels:
                                    pushControllerImpl?(oldChannelsController(context: context, intent: .upgrade))
                                }
                                
                                dismissImpl?()
                            }))
                        } else {
                            dismissImpl?()
                        }
                    } else {
                        dismissImpl?()
                    }
                }
            })
        }
        
        let controllerState = ItemListControllerState(presentationData: ItemListPresentationData(presentationData), title: .text(initialParticipant?.adminInfo == nil ? presentationData.strings.Channel_Management_AddModerator : presentationData.strings.Channel_Moderator_Title), leftNavigationButton: leftNavigationButton, rightNavigationButton: rightNavigationButton, backNavigationButton: ItemListBackButton(title: presentationData.strings.Common_Back), animateChanges: false)
        
        let listState = ItemListNodeState(presentationData: ItemListPresentationData(presentationData), entries: channelAdminControllerEntries(presentationData: presentationData, state: state, accountPeerId: context.account.peerId, channelView: channelView, adminView: adminView, initialParticipant: initialParticipant, canEdit: canEdit), style: .blocks, focusItemTag: focusItemTag, ensureVisibleItemTag: nil, emptyStateItem: nil, animateChanges: true)
        
        return (controllerState, (listState, arguments))
    }
    |> afterDisposed {
        actionsDisposable.dispose()
    }
    
    let controller = ItemListController(context: context, state: signal)
    controller.navigationPresentation = .modal
    controller.experimentalSnapScrollToItem = true
    dismissImpl = { [weak controller] in
        controller?.view.endEditing(true)
        controller?.dismiss()
    }
    dismissInputImpl = { [weak controller] in
        controller?.view.endEditing(true)
    }
    presentControllerImpl = { [weak controller] value, presentationArguments in
        controller?.present(value, in: .window(.root), with: presentationArguments)
    }
    pushControllerImpl = { [weak controller] c in
        controller?.push(c)
    }
    
    let hapticFeedback = HapticFeedback()
    errorImpl = { [weak controller] in
        hapticFeedback.error()
        controller?.forEachItemNode { itemNode in
            if let itemNode = itemNode as? ItemListSingleLineInputItemNode {
                itemNode.animateError()
            }
        }
    }
    scrollToRankImpl = { [weak controller] in
        controller?.afterLayout({
            guard let controller = controller else {
                return
            }
            
            var resultItemNode: ListViewItemNode?
            let _ = controller.frameForItemNode({ itemNode in
                if let itemNode = itemNode as? ItemListSingleLineInputItemNode {
                    if let tag = itemNode.tag as? ChannelAdminEntryTag, tag == .rank {
                        resultItemNode = itemNode
                        return true
                    }
                }
                return false
            })
            if let resultItemNode = resultItemNode {
                controller.ensureItemNodeVisible(resultItemNode)
            }
        })
    }
    
    return controller
}<|MERGE_RESOLUTION|>--- conflicted
+++ resolved
@@ -489,11 +489,8 @@
         return strings.Channel_EditAdmin_PermissionAddAdmins
     } else if right.contains(.canBeAnonymous) {
         return strings.Channel_AdminLog_CanBeAnonymous
-<<<<<<< HEAD
-=======
     } else if right.contains(.canManageCalls) {
         return strings.Channel_AdminLog_CanManageCalls
->>>>>>> e18b6736
     } else {
         return ""
     }
@@ -516,11 +513,8 @@
         return []
     } else if right.contains(.canAddAdmins) {
         return []
-<<<<<<< HEAD
-=======
     } else if right.contains(.canManageCalls) {
         return []
->>>>>>> e18b6736
     } else if right.contains(.canBeAnonymous) {
         return []
     } else {
@@ -621,10 +615,7 @@
                     .canBanUsers,
                     .canInviteUsers,
                     .canPinMessages,
-<<<<<<< HEAD
-=======
                     .canManageCalls,
->>>>>>> e18b6736
                     .canBeAnonymous,
                     .canAddAdmins
                 ]
@@ -781,10 +772,7 @@
                     .canBanUsers,
                     .canInviteUsers,
                     .canPinMessages,
-<<<<<<< HEAD
-=======
                     .canManageCalls,
->>>>>>> e18b6736
                     .canBeAnonymous,
                     .canAddAdmins
                 ]
