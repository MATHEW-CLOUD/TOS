import Foundation
import UIKit
import AsyncDisplayKit
import Display
import Postbox
import TelegramCore
import SyncCore
import SwiftSignalKit
import TelegramPresentationData
import TelegramUIPreferences
import MergeLists
import AccountContext
import TemporaryCachedPeerDataManager
import SearchBarNode
import ContactsPeerItem
import SearchUI
import ItemListUI
import ContactListUI
import ChatListSearchItemHeader

private final class ChannelMembersSearchInteraction {
    let openPeer: (Peer, RenderedChannelParticipant?) -> Void
    let copyInviteLink: () -> Void
    
    init(
        openPeer: @escaping (Peer, RenderedChannelParticipant?) -> Void,
        copyInviteLink: @escaping () -> Void
    ) {
        self.openPeer = openPeer
        self.copyInviteLink = copyInviteLink
    }
}

private enum ChannelMembersSearchEntryId: Hashable {
    case copyInviteLink
    case peer(PeerId)
    case contact(PeerId)
}

private enum ChannelMembersSearchEntry: Comparable, Identifiable {
    case copyInviteLink
    case peer(Int, RenderedChannelParticipant, ContactsPeerItemEditing, String?, Bool)
    case contact(Int, Peer, TelegramUserPresence?)
    
    var stableId: ChannelMembersSearchEntryId {
        switch self {
        case .copyInviteLink:
            return .copyInviteLink
        case let .peer(_, participant, _, _, _):
            return .peer(participant.peer.id)
        case let .contact(_, peer, _):
            return .contact(peer.id)
        }
    }
    
    static func ==(lhs: ChannelMembersSearchEntry, rhs: ChannelMembersSearchEntry) -> Bool {
        switch lhs {
        case .copyInviteLink:
            if case .copyInviteLink = rhs {
                return true
            } else {
                return false
            }
        case let .peer(lhsIndex, lhsParticipant, lhsEditing, lhsLabel, lhsEnabled):
            if case .peer(lhsIndex, lhsParticipant, lhsEditing, lhsLabel, lhsEnabled) = rhs {
                return true
            } else {
                return false
            }
        case let .contact(lhsIndex, lhsPeer, lhsPresence):
            if case let .contact(rhsIndex, rhsPeer, rhsPresence) = rhs {
                if lhsIndex != rhsIndex {
                    return false
                }
                if !lhsPeer.isEqual(rhsPeer) {
                    return false
                }
                if lhsPresence != rhsPresence {
                    return false
                }
                return true
            } else {
                return false
            }
        }
    }
    
    static func <(lhs: ChannelMembersSearchEntry, rhs: ChannelMembersSearchEntry) -> Bool {
        switch lhs {
        case .copyInviteLink:
            if case .copyInviteLink = rhs {
                return false
            } else {
                return true
            }
        case let .peer(lhsIndex, _, _, _, _):
            if case .copyInviteLink = rhs {
                return false
            } else if case let .peer(rhsIndex, _, _, _, _) = rhs {
                return lhsIndex < rhsIndex
            } else if case .contact = rhs {
                return true
            } else {
                return false
            }
        case let .contact(lhsIndex, _, _):
            if case .copyInviteLink = rhs {
                return false
            } else if case .peer = rhs {
                return false
            } else if case let .contact(rhsIndex, _, _) = rhs {
                return lhsIndex < rhsIndex
            } else {
                return false
            }
        }
    }
    
    func item(context: AccountContext, presentationData: PresentationData, nameSortOrder: PresentationPersonNameOrder, nameDisplayOrder: PresentationPersonNameOrder, interaction: ChannelMembersSearchInteraction) -> ListViewItem {
        switch self {
        case .copyInviteLink:
            let icon: ContactListActionItemIcon
            if let iconImage = generateTintedImage(image: UIImage(bundleImageName: "Chat/Context Menu/Link"), color: presentationData.theme.list.itemAccentColor) {
                icon = .generic(iconImage)
            } else {
                icon = .none
            }
            return ContactListActionItem(presentationData: ItemListPresentationData(presentationData), title: presentationData.strings.VoiceChat_CopyInviteLink, icon: icon, clearHighlightAutomatically: true, header: nil, action: {
                interaction.copyInviteLink()
            })
        case let .peer(_, participant, editing, label, enabled):
            let status: ContactsPeerItemStatus
            if let label = label {
                status = .custom(string: label, multiline: false)
            } else if participant.peer.id != context.account.peerId {
                let presence = participant.presences[participant.peer.id] ?? TelegramUserPresence(status: .none, lastActivity: 0)
                status = .presence(presence, presentationData.dateTimeFormat)
            } else {
                status = .none
            }
            
            return ContactsPeerItem(presentationData: ItemListPresentationData(presentationData), sortOrder: nameSortOrder, displayOrder: nameDisplayOrder, context: context, peerMode: .peer, peer: .peer(peer: participant.peer, chatPeer: nil), status: status, enabled: enabled, selection: .none, editing: editing, index: nil, header: ChatListSearchItemHeader(type: .groupMembers, theme: presentationData.theme, strings: presentationData.strings), action: { _ in
                interaction.openPeer(participant.peer, participant)
            })
        case let .contact(_, peer, presence):
            let status: ContactsPeerItemStatus
            if peer.id != context.account.peerId, let presence = presence {
                status = .presence(presence, presentationData.dateTimeFormat)
            } else {
                status = .none
            }
            
            return ContactsPeerItem(presentationData: ItemListPresentationData(presentationData), sortOrder: nameSortOrder, displayOrder: nameDisplayOrder, context: context, peerMode: .peer, peer: .peer(peer: peer, chatPeer: nil), status: status, enabled: true, selection: .none, editing: ContactsPeerItemEditing(editable: false, editing: false, revealed: false), index: nil, header: ChatListSearchItemHeader(type: .contacts, theme: presentationData.theme, strings: presentationData.strings), action: { _ in
                interaction.openPeer(peer, nil)
            })
        }
    }
}

private struct ChannelMembersSearchTransition {
    let deletions: [ListViewDeleteItem]
    let insertions: [ListViewInsertItem]
    let updates: [ListViewUpdateItem]
    let initial: Bool
}

private func preparedTransition(from fromEntries: [ChannelMembersSearchEntry]?, to toEntries: [ChannelMembersSearchEntry], context: AccountContext, presentationData: PresentationData, nameSortOrder: PresentationPersonNameOrder, nameDisplayOrder: PresentationPersonNameOrder, interaction: ChannelMembersSearchInteraction) -> ChannelMembersSearchTransition {
    let (deleteIndices, indicesAndItems, updateIndices) = mergeListsStableWithUpdates(leftList: fromEntries ?? [], rightList: toEntries)
    
    let deletions = deleteIndices.map { ListViewDeleteItem(index: $0, directionHint: nil) }
    let insertions = indicesAndItems.map { ListViewInsertItem(index: $0.0, previousIndex: $0.2, item: $0.1.item(context: context, presentationData: presentationData, nameSortOrder: nameSortOrder, nameDisplayOrder: nameDisplayOrder, interaction: interaction), directionHint: nil) }
    let updates = updateIndices.map { ListViewUpdateItem(index: $0.0, previousIndex: $0.2, item: $0.1.item(context: context, presentationData: presentationData, nameSortOrder: nameSortOrder, nameDisplayOrder: nameDisplayOrder, interaction: interaction), directionHint: nil) }
    
    return ChannelMembersSearchTransition(deletions: deletions, insertions: insertions, updates: updates, initial: fromEntries == nil)
}

class ChannelMembersSearchControllerNode: ASDisplayNode {
    private let context: AccountContext
    private let peerId: PeerId
    private let mode: ChannelMembersSearchControllerMode
    private let filters: [ChannelMembersSearchFilter]
    let listNode: ListView
    var navigationBar: NavigationBar?
    
    private var enqueuedTransitions: [ChannelMembersSearchTransition] = []
    
    private(set) var searchDisplayController: SearchDisplayController?
    
    private var containerLayout: (ContainerViewLayout, CGFloat)?
    
    var requestActivateSearch: (() -> Void)?
    var requestDeactivateSearch: (() -> Void)?
    var requestOpenPeerFromSearch: ((Peer, RenderedChannelParticipant?) -> Void)?
    var requestCopyInviteLink: (() -> Void)?
    var pushController: ((ViewController) -> Void)?
    
    private let forceTheme: PresentationTheme?
    var presentationData: PresentationData

    private var disposable: Disposable?
    private var listControl: PeerChannelMemberCategoryControl?
    
    init(context: AccountContext, presentationData: PresentationData, forceTheme: PresentationTheme?, peerId: PeerId, mode: ChannelMembersSearchControllerMode, filters: [ChannelMembersSearchFilter]) {
        self.context = context
        self.listNode = ListView()
        self.peerId = peerId
        self.mode = mode
        self.filters = filters
        self.presentationData = presentationData
        self.forceTheme = forceTheme
        if let forceTheme = forceTheme {
            self.presentationData = self.presentationData.withUpdated(theme: forceTheme)
        }
        
        super.init()
        
        self.setViewBlock({
            return UITracingLayerView()
        })
        
        self.backgroundColor = self.presentationData.theme.chatList.backgroundColor
        
        self.addSubnode(self.listNode)
        
        let interaction = ChannelMembersSearchInteraction(
            openPeer: { [weak self] peer, participant in
                self?.requestOpenPeerFromSearch?(peer, participant)
                self?.listNode.clearHighlightAnimated(true)
            },
            copyInviteLink: { [weak self] in
                self?.requestCopyInviteLink?()
                self?.listNode.clearHighlightAnimated(true)
            }
        )
        
        let previousEntries = Atomic<[ChannelMembersSearchEntry]?>(value: nil)
        
        let disposableAndLoadMoreControl: (Disposable, PeerChannelMemberCategoryControl?)
        let additionalDisposable = MetaDisposable()
        
        if peerId.namespace == Namespaces.Peer.CloudGroup {
            let disposable = (context.account.postbox.peerView(id: peerId)
            |> deliverOnMainQueue).start(next: { [weak self] peerView in
                guard let strongSelf = self else {
                    return
                }
                guard let cachedData = peerView.cachedData as? CachedGroupData, let participants = cachedData.participants else {
                    return
                }
                var creatorPeer: Peer?
                for participant in participants.participants {
                    if let peer = peerView.peers[participant.peerId] {
                        switch participant {
                            case .creator:
                                creatorPeer = peer
                            default:
                                break
                        }
                    }
                }
                guard let creator = creatorPeer else {
                    return
                }
                var entries: [ChannelMembersSearchEntry] = []
                
                if case .inviteToCall = mode, !filters.contains(where: { filter in
                    if case .excludeNonMembers = filter {
                        return true
                    } else {
                        return false
                    }
                }) {
                    entries.append(.copyInviteLink)
                }
                
                var index = 0
                for participant in participants.participants {
                    guard let peer = peerView.peers[participant.peerId] else {
                        continue
                    }
                    if peer.isDeleted {
                        continue
                    }
                    var label: String?
                    var enabled = true
                    switch mode {
                        case .ban:
                            if peer.id == context.account.peerId {
                                continue
                            }
                            for filter in filters {
                                switch filter {
                                    case let .exclude(ids):
                                        if ids.contains(peer.id) {
                                            continue
                                        }
                                    case let .disable(ids):
                                        if ids.contains(peer.id) {
                                            enabled = false
                                        }
                                    case .excludeNonMembers:
                                        break
                                    case .excludeBots:
                                        if let user = peer as? TelegramUser, user.botInfo != nil {
                                            continue
                                        }
                                }
                            }
                        case .promote:
                            if peer.id == context.account.peerId {
                                continue
                            }
                            for filter in filters {
                                switch filter {
                                    case let .exclude(ids):
                                        if ids.contains(peer.id) {
                                            continue
                                        }
                                    case let .disable(ids):
                                        if ids.contains(peer.id) {
                                            enabled = false
                                        }
                                    case .excludeNonMembers:
                                        break
                                    case .excludeBots:
                                        if let user = peer as? TelegramUser, user.botInfo != nil {
                                            continue
                                        }
                                }
                            }
                            if case .creator = participant {
                                label = strongSelf.presentationData.strings.Channel_Management_LabelOwner
                                enabled = false
                            }
                        case .inviteToCall:
                            if peer.id == context.account.peerId {
                                continue
                            }
                            if let user = peer as? TelegramUser, user.botInfo != nil || user.flags.contains(.isSupport) {
                                continue
                            }
                            for filter in filters {
                                switch filter {
                                    case let .exclude(ids):
                                        if ids.contains(peer.id) {
                                            continue
                                        }
                                    case let .disable(ids):
                                        if ids.contains(peer.id) {
                                            enabled = false
                                        }
                                    case .excludeNonMembers:
                                        break
                                    case .excludeBots:
                                        if let user = peer as? TelegramUser, user.botInfo != nil {
                                            continue
                                        }
                                }
                            }
                    }
                    let renderedParticipant: RenderedChannelParticipant
                    switch participant {
                        case .creator:
<<<<<<< HEAD
                            renderedParticipant = RenderedChannelParticipant(participant: .creator(id: peer.id, adminInfo: nil, rank: nil), peer: peer)
=======
                            renderedParticipant = RenderedChannelParticipant(participant: .creator(id: peer.id, adminInfo: nil, rank: nil), peer: peer, presences: peerView.peerPresences)
>>>>>>> e18b6736
                        case .admin:
                            var peers: [PeerId: Peer] = [:]
                            peers[creator.id] = creator
                            peers[peer.id] = peer
                            renderedParticipant = RenderedChannelParticipant(participant: .member(id: peer.id, invitedAt: 0, adminInfo: ChannelParticipantAdminInfo(rights: TelegramChatAdminRights(flags: .groupSpecific), promotedBy: creator.id, canBeEditedByAccountPeer: creator.id == context.account.peerId), banInfo: nil, rank: nil), peer: peer, peers: peers, presences: peerView.peerPresences)
                        case .member:
                            var peers: [PeerId: Peer] = [:]
                            peers[peer.id] = peer
                            renderedParticipant = RenderedChannelParticipant(participant: .member(id: peer.id, invitedAt: 0, adminInfo: nil, banInfo: nil, rank: nil), peer: peer, peers: peers, presences: peerView.peerPresences)
                    }
                    
                    entries.append(.peer(index, renderedParticipant, ContactsPeerItemEditing(editable: false, editing: false, revealed: false), label, enabled))
                    index += 1
                }
                let previous = previousEntries.swap(entries)
                
                strongSelf.enqueueTransition(preparedTransition(from: previous, to: entries, context: context, presentationData: strongSelf.presentationData, nameSortOrder: strongSelf.presentationData.nameSortOrder, nameDisplayOrder: strongSelf.presentationData.nameDisplayOrder, interaction: interaction))
            })
            disposableAndLoadMoreControl = (disposable, nil)
        } else {
            let membersState = Promise<ChannelMemberListState>()
            
            disposableAndLoadMoreControl = context.peerChannelMemberCategoriesContextsManager.recent(postbox: context.account.postbox, network: context.account.network, accountPeerId: context.account.peerId, peerId: peerId, updated: { state in
                membersState.set(.single(state))
            })
            
            additionalDisposable.set((combineLatest(queue: .mainQueue(),
               membersState.get(),
               context.account.postbox.contactPeersView(accountPeerId: context.account.peerId, includePresences: true)
            ).start(next: { [weak self] state, contactsView in
                guard let strongSelf = self else {
                    return
                }
                var entries: [ChannelMembersSearchEntry] = []
                
                if case .inviteToCall = mode, !filters.contains(where: { filter in
                    if case .excludeNonMembers = filter {
                        return true
                    } else {
                        return false
                    }
                }) {
                    entries.append(.copyInviteLink)
                }
                
                var index = 0
                participantsLoop: for participant in state.list {
                    if participant.peer.isDeleted {
                        continue participantsLoop
                    }
                    
                    var label: String?
                    var enabled = true
                    switch mode {
                        case .ban:
                            if participant.peer.id == context.account.peerId {
                                continue participantsLoop
                            }
                            for filter in filters {
                                switch filter {
                                case let .exclude(ids):
                                    if ids.contains(participant.peer.id) {
                                        continue participantsLoop
                                    }
                                case let .disable(ids):
                                    if ids.contains(participant.peer.id) {
                                        enabled = false
                                    }
                                case .excludeNonMembers:
                                    break
                                case .excludeBots:
                                    if let user = participant.peer as? TelegramUser, user.botInfo != nil {
                                        continue participantsLoop
                                    }
                                }
                            }
                        case .promote:
                            if participant.peer.id == context.account.peerId {
                                continue
                            }
                            for filter in filters {
                                switch filter {
                                case let .exclude(ids):
                                    if ids.contains(participant.peer.id) {
                                        continue participantsLoop
                                    }
                                case let .disable(ids):
                                    if ids.contains(participant.peer.id) {
                                        enabled = false
                                    }
                                case .excludeNonMembers:
                                    break
                                case .excludeBots:
                                    if let user = participant.peer as? TelegramUser, user.botInfo != nil {
                                        continue participantsLoop
                                    }
                                }
                            }
                            if case .creator = participant.participant {
                                label = strongSelf.presentationData.strings.Channel_Management_LabelOwner
                                enabled = false
                            }
                        case .inviteToCall:
                            if participant.peer.id == context.account.peerId {
                                continue
                            }
                            if let user = participant.peer as? TelegramUser, user.botInfo != nil || user.flags.contains(.isSupport) {
                                continue
                            }
                            for filter in filters {
                                switch filter {
                                case let .exclude(ids):
                                    if ids.contains(participant.peer.id) {
                                        continue participantsLoop
                                    }
                                case let .disable(ids):
                                    if ids.contains(participant.peer.id) {
                                        enabled = false
                                    }
                                case .excludeNonMembers:
                                    break
                                case .excludeBots:
                                    if let user = participant.peer as? TelegramUser, user.botInfo != nil {
                                        continue participantsLoop
                                    }
                                }
                            }
                    }
                    entries.append(.peer(index, participant, ContactsPeerItemEditing(editable: false, editing: false, revealed: false), label, enabled))
                    index += 1
                }
                
                if case .inviteToCall = mode, !filters.contains(where: { filter in
                    if case .excludeNonMembers = filter {
                        return true
                    } else {
                        return false
                    }
                }) {
                    for peer in contactsView.peers {
                        entries.append(ChannelMembersSearchEntry.contact(index, peer, contactsView.peerPresences[peer.id] as? TelegramUserPresence))
                        index += 1
                    }
                }
                
                let previous = previousEntries.swap(entries)
                
                strongSelf.enqueueTransition(preparedTransition(from: previous, to: entries, context: context, presentationData: strongSelf.presentationData, nameSortOrder: strongSelf.presentationData.nameSortOrder, nameDisplayOrder: strongSelf.presentationData.nameDisplayOrder, interaction: interaction))
            })))
        }
        
        let combinedDisposable = DisposableSet()
        combinedDisposable.add(disposableAndLoadMoreControl.0)
        combinedDisposable.add(additionalDisposable)
        
        self.disposable = combinedDisposable
        self.listControl = disposableAndLoadMoreControl.1
        
        if peerId.namespace == Namespaces.Peer.CloudChannel {
            self.listNode.visibleBottomContentOffsetChanged = { offset in
                if case let .known(value) = offset, value < 40.0 {
                    context.peerChannelMemberCategoriesContextsManager.loadMore(peerId: peerId, control: disposableAndLoadMoreControl.1)
                }
            }
        }
        
        self.listNode.beganInteractiveDragging = { [weak self] in
            self?.view.endEditing(true)
        }
    }
    
    deinit {
        self.disposable?.dispose()
    }
    
    func updatePresentationData(_ presentationData: PresentationData) {
        self.presentationData = presentationData
        if let forceTheme = forceTheme {
            self.presentationData = self.presentationData.withUpdated(theme: forceTheme)
        }
        self.searchDisplayController?.updatePresentationData(self.presentationData)
    }
    
    func containerLayoutUpdated(_ layout: ContainerViewLayout, navigationBarHeight: CGFloat, actualNavigationBarHeight: CGFloat, transition: ContainedViewLayoutTransition) {
        let hadValidLayout = self.containerLayout != nil
        self.containerLayout = (layout, navigationBarHeight)
        
        var insets = layout.insets(options: [.input])
        insets.top += navigationBarHeight
        
        var headerInsets = layout.insets(options: [.input])
        headerInsets.top += actualNavigationBarHeight
        
        self.listNode.bounds = CGRect(x: 0.0, y: 0.0, width: layout.size.width, height: layout.size.height)
        self.listNode.position = CGPoint(x: layout.size.width / 2.0, y: layout.size.height / 2.0)

        let (duration, curve) = listViewAnimationDurationAndCurve(transition: transition)
        let updateSizeAndInsets = ListViewUpdateSizeAndInsets(size: layout.size, insets: insets, headerInsets: headerInsets, duration: duration, curve: curve)
        
        self.listNode.transaction(deleteIndices: [], insertIndicesAndItems: [], updateIndicesAndItems: [], options: [.Synchronous, .LowLatency], scrollToItem: nil, updateSizeAndInsets: updateSizeAndInsets, stationaryItemRange: nil, updateOpaqueState: nil, completion: { _ in })
        
        if let searchDisplayController = self.searchDisplayController {
            searchDisplayController.containerLayoutUpdated(layout, navigationBarHeight: navigationBarHeight, transition: transition)
        }
        
        if !hadValidLayout {
            while !self.enqueuedTransitions.isEmpty {
                self.dequeueTransition()
            }
        }
    }
    
    func activateSearch(placeholderNode: SearchBarPlaceholderNode) {
        guard let (containerLayout, navigationBarHeight) = self.containerLayout, let navigationBar = self.navigationBar, self.searchDisplayController == nil else {
            return
        }
        
        self.searchDisplayController = SearchDisplayController(presentationData: self.presentationData, contentNode: ChannelMembersSearchContainerNode(context: self.context, forceTheme: self.forceTheme, peerId: self.peerId, mode: .banAndPromoteActions, filters: self.filters, searchContext: nil, openPeer: { [weak self] peer, participant in
            self?.requestOpenPeerFromSearch?(peer, participant)
        }, updateActivity: { value in
            
        }, pushController: { [weak self] c in
            self?.pushController?(c)
        }), cancel: { [weak self] in
            if let requestDeactivateSearch = self?.requestDeactivateSearch {
                requestDeactivateSearch()
            }
        })
        
        self.searchDisplayController?.containerLayoutUpdated(containerLayout, navigationBarHeight: navigationBarHeight, transition: .immediate)
        self.searchDisplayController?.activate(insertSubnode: { [weak self, weak placeholderNode] subnode, isSearchBar in
            if let strongSelf = self, let strongPlaceholderNode = placeholderNode {
                if isSearchBar {
                    strongPlaceholderNode.supernode?.insertSubnode(subnode, aboveSubnode: strongPlaceholderNode)
                } else {
                    strongSelf.insertSubnode(subnode, belowSubnode: navigationBar)
                }
            }
        }, placeholder: placeholderNode)
    }
    
    func deactivateSearch(placeholderNode: SearchBarPlaceholderNode, animated: Bool) {
        if let searchDisplayController = self.searchDisplayController {
            searchDisplayController.deactivate(placeholder: placeholderNode)
            self.searchDisplayController = nil
        }
    }
    
    func animateIn() {
        self.layer.animatePosition(from: CGPoint(x: self.layer.position.x, y: self.layer.position.y + self.layer.bounds.size.height), to: self.layer.position, duration: 0.5, timingFunction: kCAMediaTimingFunctionSpring)
    }
    
    func animateOut(completion: (() -> Void)? = nil) {
        self.layer.animatePosition(from: self.layer.position, to: CGPoint(x: self.layer.position.x, y: self.layer.position.y + self.layer.bounds.size.height), duration: 0.2, timingFunction: CAMediaTimingFunctionName.easeInEaseOut.rawValue, removeOnCompletion: false, completion: { _ in
            completion?()
        })
    }
    
    private func enqueueTransition(_ transition: ChannelMembersSearchTransition) {
        enqueuedTransitions.append(transition)
        
        if self.containerLayout != nil {
            while !self.enqueuedTransitions.isEmpty {
                self.dequeueTransition()
            }
        }
    }
    
    private func dequeueTransition() {
        if let transition = self.enqueuedTransitions.first {
            self.enqueuedTransitions.remove(at: 0)
            
            let options = ListViewDeleteAndInsertOptions()
            if transition.initial {
                //options.insert(.Synchronous)
                //options.insert(.LowLatency)
            } else {
                //options.insert(.AnimateTopItemPosition)
                //options.insert(.AnimateCrossfade)
            }
            
            self.listNode.transaction(deleteIndices: transition.deletions, insertIndicesAndItems: transition.insertions, updateIndicesAndItems: transition.updates, options: options, updateSizeAndInsets: nil, updateOpaqueState: nil, completion: { _ in
            })
        }
    }
    
    func scrollToTop() {
        self.listNode.transaction(deleteIndices: [], insertIndicesAndItems: [], updateIndicesAndItems: [], options: [.Synchronous, .LowLatency], scrollToItem: ListViewScrollToItem(index: 0, position: .top(0.0), animated: true, curve: .Default(duration: nil), directionHint: .Up), updateSizeAndInsets: nil, stationaryItemRange: nil, updateOpaqueState: nil, completion: { _ in })
    }
}<|MERGE_RESOLUTION|>--- conflicted
+++ resolved
@@ -361,11 +361,7 @@
                     let renderedParticipant: RenderedChannelParticipant
                     switch participant {
                         case .creator:
-<<<<<<< HEAD
-                            renderedParticipant = RenderedChannelParticipant(participant: .creator(id: peer.id, adminInfo: nil, rank: nil), peer: peer)
-=======
                             renderedParticipant = RenderedChannelParticipant(participant: .creator(id: peer.id, adminInfo: nil, rank: nil), peer: peer, presences: peerView.peerPresences)
->>>>>>> e18b6736
                         case .admin:
                             var peers: [PeerId: Peer] = [:]
                             peers[creator.id] = creator
