--- conflicted
+++ resolved
@@ -7,21 +7,20 @@
 import FakePasscode
 
 private final class FakePasscodeAccountActionsControllerArguments {
-<<<<<<< HEAD
     let openChatsToRemove: ([PeerWithRemoveOptions]) -> Void
     let switchLogOut: (Bool) -> Void
     
     init(openChatsToRemove: @escaping ([PeerWithRemoveOptions]) -> Void, switchLogOut: @escaping (Bool) -> Void) {
         self.openChatsToRemove = openChatsToRemove
         self.switchLogOut = switchLogOut
-=======
+    }    
+    
     let logOut: (Bool) -> Void
     let sessionsToHide: () -> Void
     
     init(logOut: @escaping (Bool) -> Void, sessionsToHide: @escaping () -> Void) {
         self.logOut = logOut
         self.sessionsToHide = sessionsToHide
->>>>>>> 07a39a61
     }
 }
 
@@ -41,36 +40,25 @@
     
     var section: ItemListSectionId {
         switch self {
-<<<<<<< HEAD
-            case .chatsToRemove, .logOut, .miscActionsInfo:
-=======
             case .sessionsToHide, .sessionsActionsInfo:
                 return FakePasscodeAccountActionsSection.sessionActions.rawValue
-            case .logOut, .miscActionsInfo:
->>>>>>> 07a39a61
+            case .chatsToRemove, .logOut, .miscActionsInfo:
                 return FakePasscodeAccountActionsSection.miscActions.rawValue
         }
     }
     
     var stableId: Int32 {
         switch self {
-<<<<<<< HEAD
             case .chatsToRemove:
                 return 0
             case .logOut:
                 return 1
             case .miscActionsInfo:
                 return 2
-=======
             case .sessionsToHide:
-                return 0
+                return 3
             case .sessionsActionsInfo:
-                return 1
-            case .logOut:
-                return 2
-            case .miscActionsInfo:
-                return 3
->>>>>>> 07a39a61
+                return 4
         }
     }
 
@@ -81,15 +69,12 @@
     func item(presentationData: ItemListPresentationData, arguments: Any) -> ListViewItem {
         let arguments = arguments as! FakePasscodeAccountActionsControllerArguments
         switch self {
-<<<<<<< HEAD
             case let .chatsToRemove(_, title, chatsToRemove):
                 return ItemListDisclosureItem(presentationData: presentationData, title: title, label: "\(chatsToRemove.count)", sectionId: self.section, style: .blocks, action: {
                     arguments.openChatsToRemove(chatsToRemove)
-=======
             case let .sessionsToHide(_, title, label):
                 return ItemListDisclosureItem(presentationData: presentationData, title: title, label: label, sectionId: self.section, style: .blocks, action: {
                     arguments.sessionsToHide()
->>>>>>> 07a39a61
                 })
             case let .logOut(_, title, value):
                 return ItemListSwitchItem(presentationData: presentationData, title: title, value: value, sectionId: self.section, style: .blocks, updated: { value in
@@ -110,18 +95,12 @@
 }
 
 private func fakePasscodeAccountActionsControllerEntries(presentationData: PresentationData, settings: FakePasscodeAccountActionsSettings) -> [FakePasscodeAccountActionsEntry] {
-    var entries: [FakePasscodeAccountActionsEntry] = []
-<<<<<<< HEAD
-    
+    var entries: [FakePasscodeAccountActionsEntry] = []    
     entries.append(.chatsToRemove(presentationData.theme, presentationData.strings.FakePasscodes_AccountActions_ChatsToRemove, settings.chatsToRemove))
-=======
-
+    entries.append(.logOut(presentationData.theme, presentationData.strings.FakePasscodes_AccountActions_LogOut, settings.logOut))
+    entries.append(.miscActionsInfo(presentationData.theme, presentationData.strings.FakePasscodes_AccountActions_MiscActionsInfo))
     entries.append(.sessionsToHide(presentationData.theme, presentationData.strings.FakePasscodes_AccountActions_SessionsToHide, sessionToHideLabel(presentationData, settings.sessionsToHide)))
     entries.append(.sessionsActionsInfo(presentationData.theme, presentationData.strings.FakePasscodes_AccountActions_SessionsSettingsInfo))
->>>>>>> 07a39a61
-    entries.append(.logOut(presentationData.theme, presentationData.strings.FakePasscodes_AccountActions_LogOut, settings.logOut))
-     entries.append(.miscActionsInfo(presentationData.theme, presentationData.strings.FakePasscodes_AccountActions_MiscActionsInfo))
-    
     return entries
 }
 
@@ -134,12 +113,7 @@
 
     let accountActionsDataPromise = Promise<FakePasscodeAccountActionsData>()
     accountActionsDataPromise.set(context.sharedContext.accountManager.transaction { transaction -> FakePasscodeAccountActionsData in
-<<<<<<< HEAD
-        let fakePasscodeSettings = FakePasscodeSettingsHolder(transaction).settings.first(where: { $0.uuid == uuid })!
-        let settings = fakePasscodeSettings.accountActions.first(where: { $0.peerId == context.account.peerId && $0.recordId == context.account.id }) ?? .defaultSettings(peerId: context.account.peerId, recordId: context.account.id)
-=======
         let settings = FakePasscodeSettingsHolder(transaction).getAccountActions(uuid, account)
->>>>>>> 07a39a61
         return FakePasscodeAccountActionsData(settings: settings)
     })
 
