--- conflicted
+++ resolved
@@ -48,11 +48,7 @@
     }
 }
 
-<<<<<<< HEAD
-func layoutInstantPageBlock(webpage: TelegramMediaWebpage, userLocation: MediaResourceUserLocation, rtl: Bool, block: InstantPageBlock, boundingWidth: CGFloat, horizontalInset: CGFloat, safeInset: CGFloat, isCover: Bool, previousItems: [InstantPageItem], fillToSize: CGSize?, media: [MediaId: Media], mediaIndexCounter: inout Int, embedIndexCounter: inout Int, detailsIndexCounter: inout Int, theme: InstantPageTheme, strings: PresentationStrings, dateTimeFormat: PresentationDateTimeFormat, webEmbedHeights: [Int : CGFloat] = [:], excludeCaptions: Bool, suppressForeignAgentNotice: Bool = false) -> InstantPageLayout {
-=======
 public func layoutInstantPageBlock(webpage: TelegramMediaWebpage, userLocation: MediaResourceUserLocation, rtl: Bool, block: InstantPageBlock, boundingWidth: CGFloat, horizontalInset: CGFloat, safeInset: CGFloat, isCover: Bool, previousItems: [InstantPageItem], fillToSize: CGSize?, media: [MediaId: Media], mediaIndexCounter: inout Int, embedIndexCounter: inout Int, detailsIndexCounter: inout Int, theme: InstantPageTheme, strings: PresentationStrings, dateTimeFormat: PresentationDateTimeFormat, webEmbedHeights: [Int : CGFloat] = [:], excludeCaptions: Bool) -> InstantPageLayout {
->>>>>>> 09a60ba5
    
     let layoutCaption: (InstantPageCaption, CGSize) -> ([InstantPageItem], CGSize) = { caption, contentSize in
         var items: [InstantPageItem] = []
@@ -839,11 +835,7 @@
     }
 }
 
-<<<<<<< HEAD
-func instantPageLayoutForWebPage(_ webPage: TelegramMediaWebpage, userLocation: MediaResourceUserLocation, boundingWidth: CGFloat, safeInset: CGFloat, strings: PresentationStrings, theme: InstantPageTheme, dateTimeFormat: PresentationDateTimeFormat, webEmbedHeights: [Int : CGFloat] = [:], suppressForeignAgentNotice: Bool) -> InstantPageLayout {
-=======
 public func instantPageLayoutForWebPage(_ webPage: TelegramMediaWebpage, userLocation: MediaResourceUserLocation, boundingWidth: CGFloat, safeInset: CGFloat, strings: PresentationStrings, theme: InstantPageTheme, dateTimeFormat: PresentationDateTimeFormat, webEmbedHeights: [Int : CGFloat] = [:]) -> InstantPageLayout {
->>>>>>> 09a60ba5
     var maybeLoadedContent: TelegramMediaWebpageLoadedContent?
     if case let .Loaded(content) = webPage.content {
         maybeLoadedContent = content
