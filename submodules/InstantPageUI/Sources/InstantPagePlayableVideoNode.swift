import Foundation
import UIKit
import AsyncDisplayKit
import Display
import Postbox
import TelegramCore
import SwiftSignalKit
import TelegramPresentationData
import AccountContext
import RadialStatusNode
import GalleryUI
import TelegramUniversalVideoContent

private struct FetchControls {
    let fetch: (Bool) -> Void
    let cancel: () -> Void
}

final class InstantPagePlayableVideoNode: ASDisplayNode, InstantPageNode, GalleryItemTransitionNode {
    private let context: AccountContext
    let media: InstantPageMedia
    let userLocation: MediaResourceUserLocation
    private let interactive: Bool
    private let openMedia: (InstantPageMedia) -> Void
    private var fetchControls: FetchControls?
    
    private let videoNode: UniversalVideoNode
    private let statusNode: RadialStatusNode
    
    private var currentSize: CGSize?
    
    private var fetchStatus: MediaResourceStatus?
    private var fetchedDisposable = MetaDisposable()
    private var statusDisposable = MetaDisposable()
    
    private var localIsVisible = false
    
    public var decoration: UniversalVideoDecoration? {
        return nil
    }
    
    init(context: AccountContext, userLocation: MediaResourceUserLocation, webPage: TelegramMediaWebpage, theme: InstantPageTheme, media: InstantPageMedia, interactive: Bool, openMedia: @escaping (InstantPageMedia) -> Void) {
        self.context = context
        self.userLocation = userLocation
        self.media = media
        self.interactive = interactive
        self.openMedia = openMedia
        
        var imageReference: ImageMediaReference?
        if let file = media.media as? TelegramMediaFile, let presentation = smallestImageRepresentation(file.previewRepresentations) {
            let image = TelegramMediaImage(imageId: MediaId(namespace: 0, id: 0), representations: [presentation], immediateThumbnailData: file.immediateThumbnailData, reference: nil, partialReference: nil, flags: [])
            imageReference = ImageMediaReference.webPage(webPage: WebpageReference(webPage), media: image)
        }
        
        var streamVideo = false
        if let file = media.media as? TelegramMediaFile {
            streamVideo = isMediaStreamable(media: file)
        }
        
<<<<<<< HEAD
        self.videoNode = UniversalVideoNode(postbox: context.account.postbox, audioSession: context.sharedContext.mediaManager.audioSession, manager: context.sharedContext.mediaManager.universalVideoManager, decoration: GalleryVideoDecoration(), content: NativeVideoContent(id: .instantPage(webPage.webpageId, media.media.id!), userLocation: userLocation, fileReference: .webPage(webPage: WebpageReference(webPage), media: media.media as! TelegramMediaFile), imageReference: imageReference, streamVideo: streamVideo ? .conservative : .none, loopVideo: true, enableSound: false, fetchAutomatically: true, placeholderColor: theme.pageBackgroundColor, storeAfterDownload: nil), priority: .embedded, autoplay: true)
=======
        self.videoNode = UniversalVideoNode(postbox: context.account.postbox, audioSession: context.sharedContext.mediaManager.audioSession, manager: context.sharedContext.mediaManager.universalVideoManager, decoration: GalleryVideoDecoration(), content: NativeVideoContent(id: .instantPage(webPage.webpageId, media.media.id!), userLocation: userLocation, fileReference: .webPage(webPage: WebpageReference(webPage), media: media.media as! TelegramMediaFile), imageReference: imageReference, streamVideo: streamVideo ? .conservative : .none, loopVideo: true, enableSound: false, fetchAutomatically: true, placeholderColor: theme.pageBackgroundColor, storeAfterDownload: nil), priority: .embedded, autoplay: true, sourceAccountId: context.account.id)
>>>>>>> 865a355e
        self.videoNode.isUserInteractionEnabled = false
        
        self.statusNode = RadialStatusNode(backgroundNodeColor: UIColor(white: 0.0, alpha: 0.6))
        
        super.init()
        
        self.addSubnode(self.videoNode)
        
        if let file = media.media as? TelegramMediaFile {
            self.fetchedDisposable.set(fetchedMediaResource(mediaBox: context.account.postbox.mediaBox, userLocation: userLocation, userContentType: .video, reference: AnyMediaReference.webPage(webPage: WebpageReference(webPage), media: file).resourceReference(file.resource)).start())
            
            self.statusDisposable.set((context.account.postbox.mediaBox.resourceStatus(file.resource) |> deliverOnMainQueue).start(next: { [weak self] status in
                displayLinkDispatcher.dispatch {
                    if let strongSelf = self {
                        strongSelf.fetchStatus = status
                        strongSelf.updateFetchStatus()
                    }
                }
            }))
        }
    }
    
    deinit {
        self.fetchedDisposable.dispose()
        self.statusDisposable.dispose()
    }
    
    func isAvailableForGalleryTransition() -> Bool {
        return true
    }
    
    func isAvailableForInstantPageTransition() -> Bool {
        return true
    }
    
    override func didLoad() {
        super.didLoad()
        
        if self.interactive {
            self.view.addGestureRecognizer(UITapGestureRecognizer(target: self, action: #selector(self.tapGesture(_:))))
        }
    }
    
    func updateIsVisible(_ isVisible: Bool) {
        if self.localIsVisible != isVisible {
            self.localIsVisible = isVisible
            
            self.videoNode.canAttachContent = isVisible
        }
    }
    
    func updateLayout(size: CGSize, transition: ContainedViewLayoutTransition) {
    }
    
    func update(strings: PresentationStrings, theme: InstantPageTheme) {
    }
    
    private func updateFetchStatus() {
        var state: RadialStatusNodeState = .none
        if let fetchStatus = self.fetchStatus {
            switch fetchStatus {
                case let .Fetching(_, progress):
                    let adjustedProgress = max(progress, 0.027)
                    state = .progress(color: .white, lineWidth: nil, value: CGFloat(adjustedProgress), cancelEnabled: true, animateRotation: true)
                case .Remote:
                    state = .download(.white)
                default:
                    break
            }
        }
        self.statusNode.transitionToState(state, completion: { [weak statusNode] in
            if state == .none {
                statusNode?.removeFromSupernode()
            }
        })
    }
    
    override func layout() {
        super.layout()
        
        let size = self.bounds.size
        
        if self.currentSize != size {
            self.currentSize = size
            
            self.videoNode.frame = CGRect(origin: CGPoint(), size: size)
            self.videoNode.updateLayout(size: size, transition: .immediate)
            
            let radialStatusSize: CGFloat = 50.0
            self.statusNode.frame = CGRect(x: floorToScreenPixels((size.width - radialStatusSize) / 2.0), y: floorToScreenPixels((size.height - radialStatusSize) / 2.0), width: radialStatusSize, height: radialStatusSize)
        }
    }
    
    func transitionNode(media: InstantPageMedia) -> (ASDisplayNode, CGRect, () -> (UIView?, UIView?))? {
        if media == self.media {
            return (self, self.bounds, { [weak self] in
                return (self?.view.snapshotContentTree(unhide: true), nil)
            })
        } else {
            return nil
        }
    }
    
    func updateHiddenMedia(media: InstantPageMedia?) {
        self.videoNode.isHidden = self.media == media
    }
    
    @objc func tapGesture(_ recognizer: UITapGestureRecognizer) {
        if case .ended = recognizer.state, let fetchStatus = self.fetchStatus {
            switch fetchStatus {
                case .Local:
                    self.openMedia(self.media)
                case .Remote, .Paused:
                    self.fetchControls?.fetch(true)
                case .Fetching:
                    self.fetchControls?.cancel()
            }
        }
    }
}<|MERGE_RESOLUTION|>--- conflicted
+++ resolved
@@ -57,11 +57,7 @@
             streamVideo = isMediaStreamable(media: file)
         }
         
-<<<<<<< HEAD
-        self.videoNode = UniversalVideoNode(postbox: context.account.postbox, audioSession: context.sharedContext.mediaManager.audioSession, manager: context.sharedContext.mediaManager.universalVideoManager, decoration: GalleryVideoDecoration(), content: NativeVideoContent(id: .instantPage(webPage.webpageId, media.media.id!), userLocation: userLocation, fileReference: .webPage(webPage: WebpageReference(webPage), media: media.media as! TelegramMediaFile), imageReference: imageReference, streamVideo: streamVideo ? .conservative : .none, loopVideo: true, enableSound: false, fetchAutomatically: true, placeholderColor: theme.pageBackgroundColor, storeAfterDownload: nil), priority: .embedded, autoplay: true)
-=======
         self.videoNode = UniversalVideoNode(postbox: context.account.postbox, audioSession: context.sharedContext.mediaManager.audioSession, manager: context.sharedContext.mediaManager.universalVideoManager, decoration: GalleryVideoDecoration(), content: NativeVideoContent(id: .instantPage(webPage.webpageId, media.media.id!), userLocation: userLocation, fileReference: .webPage(webPage: WebpageReference(webPage), media: media.media as! TelegramMediaFile), imageReference: imageReference, streamVideo: streamVideo ? .conservative : .none, loopVideo: true, enableSound: false, fetchAutomatically: true, placeholderColor: theme.pageBackgroundColor, storeAfterDownload: nil), priority: .embedded, autoplay: true, sourceAccountId: context.account.id)
->>>>>>> 865a355e
         self.videoNode.isUserInteractionEnabled = false
         
         self.statusNode = RadialStatusNode(backgroundNodeColor: UIColor(white: 0.0, alpha: 0.6))
