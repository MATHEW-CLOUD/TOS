--- conflicted
+++ resolved
@@ -185,11 +185,7 @@
     }
     
     override open func loadDisplayNode() {
-<<<<<<< HEAD
-        self.displayNode = TabBarControllerNode(theme: self.theme, navigationBar: self.navigationBar, showTabNames: self.showTabNames, itemSelected: { [weak self] index, longTap, itemNodes in
-=======
-        self.displayNode = TabBarControllerNode(theme: self.theme, itemSelected: { [weak self] index, longTap, itemNodes in
->>>>>>> 9131d607
+        self.displayNode = TabBarControllerNode(theme: self.theme, showTabNames: self.showTabNames, itemSelected: { [weak self] index, longTap, itemNodes in
             if let strongSelf = self {
                 if longTap, let controller = strongSelf.controllers[index] as? TabBarContainedController {
                     controller.presentTabBarPreviewingController(sourceNodes: itemNodes)
