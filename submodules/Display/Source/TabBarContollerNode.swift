--- conflicted
+++ resolved
@@ -26,16 +26,9 @@
         }
     }
     
-<<<<<<< HEAD
-    init(theme: TabBarControllerTheme, navigationBar: NavigationBar?, showTabNames: Bool, itemSelected: @escaping (Int, Bool, [ASDisplayNode]) -> Void, contextAction: @escaping (Int, ContextExtractedContentContainingNode, ContextGesture) -> Void, swipeAction: @escaping (Int, TabBarItemSwipeDirection) -> Void, toolbarActionSelected: @escaping (ToolbarActionOption) -> Void, disabledPressed: @escaping () -> Void) {
+    init(theme: TabBarControllerTheme,showTabNames: Bool, itemSelected: @escaping (Int, Bool, [ASDisplayNode]) -> Void, contextAction: @escaping (Int, ContextExtractedContentContainingNode, ContextGesture) -> Void, swipeAction: @escaping (Int, TabBarItemSwipeDirection) -> Void, toolbarActionSelected: @escaping (ToolbarActionOption) -> Void, disabledPressed: @escaping () -> Void) {
         self.theme = theme
-        self.navigationBar = navigationBar
         self.tabBarNode = TabBarNode(theme: theme, itemSelected: itemSelected, contextAction: contextAction, swipeAction: swipeAction, showTabNames: showTabNames)
-=======
-    init(theme: TabBarControllerTheme, itemSelected: @escaping (Int, Bool, [ASDisplayNode]) -> Void, contextAction: @escaping (Int, ContextExtractedContentContainingNode, ContextGesture) -> Void, swipeAction: @escaping (Int, TabBarItemSwipeDirection) -> Void, toolbarActionSelected: @escaping (ToolbarActionOption) -> Void, disabledPressed: @escaping () -> Void) {
-        self.theme = theme
-        self.tabBarNode = TabBarNode(theme: theme, itemSelected: itemSelected, contextAction: contextAction, swipeAction: swipeAction)
->>>>>>> 9131d607
         self.disabledOverlayNode = ASDisplayNode()
         self.disabledOverlayNode.backgroundColor = theme.backgroundColor.withAlphaComponent(0.5)
         self.disabledOverlayNode.alpha = 0.0
