import Foundation
import UIKit
import AsyncDisplayKit
import SwiftSignalKit
import UIKitRuntimeUtils

private let separatorHeight: CGFloat = 1.0 / UIScreen.main.scale
private func tabBarItemImage(_ image: UIImage?, title: String, backgroundColor: UIColor, tintColor: UIColor, horizontal: Bool, imageMode: Bool, centered: Bool = false) -> (UIImage, CGFloat) {
    let font = horizontal ? Font.regular(13.0) : Font.medium(10.0)
    let titleSize = (title as NSString).boundingRect(with: CGSize(width: CGFloat.greatestFiniteMagnitude, height: CGFloat.greatestFiniteMagnitude), options: [.usesLineFragmentOrigin], attributes: [NSAttributedString.Key.font: font], context: nil).size
    
    let imageSize: CGSize
    if let image = image {
        if horizontal {
            let factor: CGFloat = 0.8
            imageSize = CGSize(width: floor(image.size.width * factor), height: floor(image.size.height * factor))
        } else {
            imageSize = image.size
        }
    } else {
        imageSize = CGSize()
    }
    
    let horizontalSpacing: CGFloat = 4.0
    
    let size: CGSize
    let contentWidth: CGFloat
    if horizontal {
        let width = max(1.0, centered ? imageSize.width : ceil(titleSize.width) + horizontalSpacing + imageSize.width)
        size = CGSize(width: width, height: 34.0)
        contentWidth = size.width
    } else {
        let width =  max(1.0, centered ? imageSize.width : max(ceil(titleSize.width), imageSize.width), 1.0)
        size = CGSize(width: width, height: 45.0)
        contentWidth = imageSize.width
    }
    
    UIGraphicsBeginImageContextWithOptions(size, false, 0.0)
    if let context = UIGraphicsGetCurrentContext() {
        context.setFillColor(backgroundColor.cgColor)
        context.fill(CGRect(origin: CGPoint(), size: size))
        
        if let image = image, imageMode {
            if horizontal {
                let imageRect = CGRect(origin: CGPoint(x: 0.0, y: floor((size.height - imageSize.height) / 2.0)), size: imageSize)
                context.saveGState()
                context.translateBy(x: imageRect.midX, y: imageRect.midY)
                context.scaleBy(x: 1.0, y: -1.0)
                context.translateBy(x: -imageRect.midX, y: -imageRect.midY)
                if image.renderingMode == .alwaysOriginal {
                    context.draw(image.cgImage!, in: imageRect)
                } else {
                    context.clip(to: imageRect, mask: image.cgImage!)
                    context.setFillColor(tintColor.cgColor)
                    context.fill(imageRect)
                }
                context.restoreGState()
            } else {
                let imageRect = CGRect(origin: CGPoint(x: floorToScreenPixels((size.width - imageSize.width) / 2.0), y: centered ? floor((size.height - imageSize.height) / 2.0) : 0.0), size: imageSize)
                context.saveGState()
                context.translateBy(x: imageRect.midX, y: imageRect.midY)
                context.scaleBy(x: 1.0, y: -1.0)
                context.translateBy(x: -imageRect.midX, y: -imageRect.midY)
                if image.renderingMode == .alwaysOriginal {
                    context.draw(image.cgImage!, in: imageRect)
                } else {
                    context.clip(to: imageRect, mask: image.cgImage!)
                    context.setFillColor(tintColor.cgColor)
                    context.fill(imageRect)
                }
                context.restoreGState()
            }
        }
    }
    
    if !imageMode {
        if horizontal {
            (title as NSString).draw(at: CGPoint(x: imageSize.width + horizontalSpacing, y: floor((size.height - titleSize.height) / 2.0)), withAttributes: [NSAttributedString.Key.font: font, NSAttributedString.Key.foregroundColor: tintColor])
        } else {
            (title as NSString).draw(at: CGPoint(x: floorToScreenPixels((size.width - titleSize.width) / 2.0), y: size.height - titleSize.height - 1.0), withAttributes: [NSAttributedString.Key.font: font, NSAttributedString.Key.foregroundColor: tintColor])
        }
    }
    
    let resultImage = UIGraphicsGetImageFromCurrentImageContext()
    UIGraphicsEndImageContext()
    
    return (resultImage!, contentWidth)
}

private let badgeFont = Font.regular(13.0)

public enum TabBarItemSwipeDirection {
    case left
    case right
}

private final class TabBarItemNode: ASDisplayNode {
    let extractedContainerNode: ContextExtractedContentContainingNode
    let containerNode: ContextControllerSourceNode
    let imageNode: ASImageNode
    let textImageNode: ASImageNode
    let contextImageNode: ASImageNode
    let contextTextImageNode: ASImageNode
    var contentWidth: CGFloat?
    var isSelected: Bool = false
    
    var swiped: ((TabBarItemSwipeDirection) -> Void)?
    
    var pointerInteraction: PointerInteraction?
    
    override init() {
        self.extractedContainerNode = ContextExtractedContentContainingNode()
        self.containerNode = ContextControllerSourceNode()
        
        self.imageNode = ASImageNode()
        self.imageNode.isUserInteractionEnabled = false
        self.imageNode.displayWithoutProcessing = true
        self.imageNode.displaysAsynchronously = false
        self.imageNode.isAccessibilityElement = false
        self.textImageNode = ASImageNode()
        self.textImageNode.isUserInteractionEnabled = false
        self.textImageNode.displayWithoutProcessing = true
        self.textImageNode.displaysAsynchronously = false
        self.textImageNode.isAccessibilityElement = false
        
        self.contextImageNode = ASImageNode()
        self.contextImageNode.isUserInteractionEnabled = false
        self.contextImageNode.displayWithoutProcessing = true
        self.contextImageNode.displaysAsynchronously = false
        self.contextImageNode.isAccessibilityElement = false
        self.contextImageNode.alpha = 0.0
        self.contextTextImageNode = ASImageNode()
        self.contextTextImageNode.isUserInteractionEnabled = false
        self.contextTextImageNode.displayWithoutProcessing = true
        self.contextTextImageNode.displaysAsynchronously = false
        self.contextTextImageNode.isAccessibilityElement = false
        self.contextTextImageNode.alpha = 0.0
        
        super.init()
        
        self.isAccessibilityElement = true
        
        self.extractedContainerNode.contentNode.addSubnode(self.textImageNode)
        self.extractedContainerNode.contentNode.addSubnode(self.imageNode)
        self.extractedContainerNode.contentNode.addSubnode(self.contextTextImageNode)
        self.extractedContainerNode.contentNode.addSubnode(self.contextImageNode)
        self.containerNode.addSubnode(self.extractedContainerNode)
        self.containerNode.targetNodeForActivationProgress = self.extractedContainerNode.contentNode
        self.addSubnode(self.containerNode)
        
        self.extractedContainerNode.willUpdateIsExtractedToContextPreview = { [weak self] isExtracted, transition in
            guard let strongSelf = self else {
                return
            }
            transition.updateAlpha(node: strongSelf.imageNode, alpha: isExtracted ? 0.0 : 1.0)
            transition.updateAlpha(node: strongSelf.textImageNode, alpha: isExtracted ? 0.0 : 1.0)
            transition.updateAlpha(node: strongSelf.contextImageNode, alpha: isExtracted ? 1.0 : 0.0)
            transition.updateAlpha(node: strongSelf.contextTextImageNode, alpha: isExtracted ? 1.0 : 0.0)
        }
        
        /*let leftSwipe = UISwipeGestureRecognizer(target: self, action: #selector(self.swipeGesture(_:)))
        leftSwipe.direction = .left
        self.containerNode.view.addGestureRecognizer(leftSwipe)
        let rightSwipe = UISwipeGestureRecognizer(target: self, action: #selector(self.swipeGesture(_:)))
        rightSwipe.direction = .right
        self.containerNode.view.addGestureRecognizer(rightSwipe)*/
    }
    
    override func didLoad() {
        super.didLoad()
        
        self.pointerInteraction = PointerInteraction(node: self, style: .rectangle(CGSize(width: 90.0, height: 50.0)))
    }
    
    @objc private func swipeGesture(_ gesture: UISwipeGestureRecognizer) {
        if case .ended = gesture.state {
            self.containerNode.cancelGesture()
            
            switch gesture.direction {
            case .left:
                self.swiped?(.left)
            default:
                self.swiped?(.right)
            }
        }
    }
}

private final class TabBarNodeContainer {
    let item: UITabBarItem
    let updateBadgeListenerIndex: Int
    let updateTitleListenerIndex: Int
    let updateImageListenerIndex: Int
    let updateSelectedImageListenerIndex: Int
    
    let imageNode: TabBarItemNode
    let badgeContainerNode: ASDisplayNode
    let badgeBackgroundNode: ASImageNode
    let badgeTextNode: ImmediateTextNode
    
    var badgeValue: String?
    var appliedBadgeValue: String?
    
    var titleValue: String?
    var appliedTitleValue: String?
    
    var imageValue: UIImage?
    var appliedImageValue: UIImage?
    
    var selectedImageValue: UIImage?
    var appliedSelectedImageValue: UIImage?
    
    init(item: TabBarNodeItem, imageNode: TabBarItemNode, updateBadge: @escaping (String) -> Void, updateTitle: @escaping (String, Bool) -> Void, updateImage: @escaping (UIImage?) -> Void, updateSelectedImage: @escaping (UIImage?) -> Void, contextAction: @escaping (ContextExtractedContentContainingNode, ContextGesture) -> Void, swipeAction: @escaping (TabBarItemSwipeDirection) -> Void) {
        self.item = item.item
        
        self.imageNode = imageNode
        self.imageNode.isAccessibilityElement = true
        self.imageNode.accessibilityTraits = .button
        
        self.badgeContainerNode = ASDisplayNode()
        self.badgeContainerNode.isUserInteractionEnabled = false
        self.badgeContainerNode.isAccessibilityElement = false
        
        self.badgeBackgroundNode = ASImageNode()
        self.badgeBackgroundNode.isUserInteractionEnabled = false
        self.badgeBackgroundNode.displayWithoutProcessing = true
        self.badgeBackgroundNode.displaysAsynchronously = false
        self.badgeBackgroundNode.isAccessibilityElement = false
        
        self.badgeTextNode = ImmediateTextNode()
        self.badgeTextNode.maximumNumberOfLines = 1
        self.badgeTextNode.isUserInteractionEnabled = false
        self.badgeTextNode.displaysAsynchronously = false
        self.badgeTextNode.isAccessibilityElement = false
        
        self.badgeContainerNode.addSubnode(self.badgeBackgroundNode)
        self.badgeContainerNode.addSubnode(self.badgeTextNode)
        
        self.badgeValue = item.item.badgeValue ?? ""
        self.updateBadgeListenerIndex = UITabBarItem_addSetBadgeListener(item.item, { value in
            updateBadge(value ?? "")
        })
        
        self.titleValue = item.item.title
        self.updateTitleListenerIndex = item.item.addSetTitleListener { value, animated in
            updateTitle(value ?? "", animated)
        }
        
        self.imageValue = item.item.image
        self.updateImageListenerIndex = item.item.addSetImageListener { value in
            updateImage(value)
        }
        
        self.selectedImageValue = item.item.selectedImage
        self.updateSelectedImageListenerIndex = item.item.addSetSelectedImageListener { value in
            updateSelectedImage(value)
        }
        
        imageNode.containerNode.activated = { [weak self] gesture, _ in
            guard let strongSelf = self else {
                return
            }
            contextAction(strongSelf.imageNode.extractedContainerNode, gesture)
        }
        imageNode.swiped = { [weak imageNode] direction in
            guard let imageNode = imageNode, imageNode.isSelected else {
                return
            }
            swipeAction(direction)
        }
        imageNode.containerNode.isGestureEnabled = item.contextActionType != .none
        let contextActionType = item.contextActionType
        imageNode.containerNode.shouldBegin = { [weak imageNode] _ in
            switch contextActionType {
            case .none:
                return false
            case .always:
                return true
            case .whenActive:
                return imageNode?.isSelected ?? false
            }
        }
    }
    
    deinit {
        self.item.removeSetBadgeListener(self.updateBadgeListenerIndex)
        self.item.removeSetTitleListener(self.updateTitleListenerIndex)
        self.item.removeSetImageListener(self.updateImageListenerIndex)
        self.item.removeSetSelectedImageListener(self.updateSelectedImageListenerIndex)
    }
}

final class TabBarNodeItem {
    let item: UITabBarItem
    let contextActionType: TabBarItemContextActionType
    
    init(item: UITabBarItem, contextActionType: TabBarItemContextActionType) {
        self.item = item
        self.contextActionType = contextActionType
    }
}

class TabBarNode: ASDisplayNode {
    var tabBarItems: [TabBarNodeItem] = [] {
        didSet {
            self.reloadTabBarItems()
        }
    }
    
    var selectedIndex: Int? {
        didSet {
            if self.selectedIndex != oldValue {
                if let oldValue = oldValue {
                    self.updateNodeImage(oldValue, layout: true)
                }
                
                if let selectedIndex = self.selectedIndex {
                    self.updateNodeImage(selectedIndex, layout: true)
                }
            }
        }
    }
    
    private let itemSelected: (Int, Bool, [ASDisplayNode]) -> Void
    private let contextAction: (Int, ContextExtractedContentContainingNode, ContextGesture) -> Void
    private let swipeAction: (Int, TabBarItemSwipeDirection) -> Void
    
    private var theme: TabBarControllerTheme
    private var validLayout: (CGSize, CGFloat, CGFloat, UIEdgeInsets, CGFloat)?
    private var horizontal: Bool = false
    public var showTabNames: Bool
    private var centered: Bool = false
    
    private var badgeImage: UIImage

    let backgroundNode: NavigationBackgroundNode
    let separatorNode: ASDisplayNode
    private var tabBarNodeContainers: [TabBarNodeContainer] = []
    
    private var tapRecognizer: TapLongTapOrDoubleTapGestureRecognizer?
    
    init(theme: TabBarControllerTheme, itemSelected: @escaping (Int, Bool, [ASDisplayNode]) -> Void, contextAction: @escaping (Int, ContextExtractedContentContainingNode, ContextGesture) -> Void, swipeAction: @escaping (Int, TabBarItemSwipeDirection) -> Void, showTabNames: Bool = true) {
        self.itemSelected = itemSelected
        self.contextAction = contextAction
        self.swipeAction = swipeAction
        self.theme = theme
<<<<<<< HEAD
        self.showTabNames = showTabNames
=======

        self.backgroundNode = NavigationBackgroundNode(color: theme.tabBarBackgroundColor)
>>>>>>> 9131d607
        
        self.separatorNode = ASDisplayNode()
        self.separatorNode.backgroundColor = theme.tabBarSeparatorColor
        self.separatorNode.isOpaque = true
        self.separatorNode.isLayerBacked = true
        
        self.badgeImage = generateStretchableFilledCircleImage(diameter: 18.0, color: theme.tabBarBadgeBackgroundColor, strokeColor: theme.tabBarBadgeStrokeColor, strokeWidth: 1.0, backgroundColor: nil)!
        
        super.init()
        
        self.isAccessibilityContainer = false
        
        self.isOpaque = false
        self.backgroundColor = nil

        self.addSubnode(self.backgroundNode)
        self.addSubnode(self.separatorNode)
    }
    
    override func didLoad() {
        super.didLoad()
        
        let recognizer = TapLongTapOrDoubleTapGestureRecognizer(target: self, action: #selector(self.tapLongTapOrDoubleTapGesture(_:)))
        recognizer.tapActionAtPoint = { _ in
            return .keepWithSingleTap
        }
        self.tapRecognizer = recognizer
        self.view.addGestureRecognizer(recognizer)
    }
    
    @objc private func tapLongTapOrDoubleTapGesture(_ recognizer: TapLongTapOrDoubleTapGestureRecognizer) {
        switch recognizer.state {
        case .ended:
            if let (gesture, location) = recognizer.lastRecognizedGestureAndLocation {
                if case .tap = gesture {
                    self.tapped(at: location, longTap: false)
                }
            }
        default:
            break
        }
    }
    
    func updateTheme(_ theme: TabBarControllerTheme) {
        if self.theme !== theme {
            self.theme = theme
            
            self.separatorNode.backgroundColor = theme.tabBarSeparatorColor
            self.backgroundNode.updateColor(color: theme.tabBarBackgroundColor, transition: .immediate)
            
            self.badgeImage = generateStretchableFilledCircleImage(diameter: 18.0, color: theme.tabBarBadgeBackgroundColor, strokeColor: theme.tabBarBadgeStrokeColor, strokeWidth: 1.0, backgroundColor: nil)!
            for container in self.tabBarNodeContainers {
                if let attributedText = container.badgeTextNode.attributedText, !attributedText.string.isEmpty {
                    container.badgeTextNode.attributedText = NSAttributedString(string: attributedText.string, font: badgeFont, textColor: self.theme.tabBarBadgeTextColor)
                }
            }
            
            for i in 0 ..< self.tabBarItems.count {
                self.updateNodeImage(i, layout: false)
                
                self.tabBarNodeContainers[i].badgeBackgroundNode.image = self.badgeImage
            }
            
            if let validLayout = self.validLayout {
                self.updateLayout(size: validLayout.0, leftInset: validLayout.1, rightInset: validLayout.2, additionalSideInsets: validLayout.3, bottomInset: validLayout.4, transition: .immediate)
            }
        }
    }
    
    func sourceNodesForController(at index: Int) -> [ASDisplayNode]? {
        let container = self.tabBarNodeContainers[index]
        return [container.imageNode.imageNode, container.imageNode.textImageNode, container.badgeContainerNode]
    }
    
    func frameForControllerTab(at index: Int) -> CGRect? {
        let container = self.tabBarNodeContainers[index]
        return container.imageNode.frame
    }
    
    private func reloadTabBarItems() {
        for node in self.tabBarNodeContainers {
            node.imageNode.removeFromSupernode()
        }
        
        self.centered = self.theme.tabBarTextColor == .clear
        
        var tabBarNodeContainers: [TabBarNodeContainer] = []
        for i in 0 ..< self.tabBarItems.count {
            let item = self.tabBarItems[i]
            let node = TabBarItemNode()
            let container = TabBarNodeContainer(item: item, imageNode: node, updateBadge: { [weak self] value in
                self?.updateNodeBadge(i, value: value)
            }, updateTitle: { [weak self] _, _ in
                self?.updateNodeImage(i, layout: true)
            }, updateImage: { [weak self] _ in
                self?.updateNodeImage(i, layout: true)
            }, updateSelectedImage: { [weak self] _ in
                self?.updateNodeImage(i, layout: true)
            }, contextAction: { [weak self] node, gesture in
                self?.tapRecognizer?.cancel()
                self?.contextAction(i, node, gesture)
            }, swipeAction: { [weak self] direction in
                self?.swipeAction(i, direction)
            })
            if let selectedIndex = self.selectedIndex, selectedIndex == i {
                let (textImage, contentWidth) = tabBarItemImage(item.item.selectedImage, title: item.item.title ?? "", backgroundColor: .clear, tintColor: self.theme.tabBarSelectedTextColor, horizontal: self.horizontal, imageMode: false, centered: self.centered)
                let (image, imageContentWidth) = tabBarItemImage(item.item.selectedImage, title: item.item.title ?? "", backgroundColor: .clear, tintColor: self.theme.tabBarSelectedTextColor, horizontal: self.horizontal, imageMode: true, centered: self.centered)
                node.textImageNode.image = textImage
                node.imageNode.image = image
                node.accessibilityLabel = item.item.title
                node.contentWidth = max(contentWidth, imageContentWidth)
                node.isSelected = true
            } else {
                let (textImage, contentWidth) = tabBarItemImage(item.item.image, title: item.item.title ?? "", backgroundColor: .clear, tintColor: self.theme.tabBarTextColor, horizontal: self.horizontal, imageMode: false, centered: self.centered)
                let (image, imageContentWidth) = tabBarItemImage(item.item.image, title: item.item.title ?? "", backgroundColor: .clear, tintColor: self.theme.tabBarIconColor, horizontal: self.horizontal, imageMode: true, centered: self.centered)
                node.textImageNode.image = textImage
                node.accessibilityLabel = item.item.title
                node.imageNode.image = image
                node.contentWidth = max(contentWidth, imageContentWidth)
                node.isSelected = false
            }
            container.badgeBackgroundNode.image = self.badgeImage
            node.extractedContainerNode.contentNode.addSubnode(container.badgeContainerNode)
            tabBarNodeContainers.append(container)
            self.addSubnode(node)
        }
        
        self.tabBarNodeContainers = tabBarNodeContainers
        
        self.setNeedsLayout()
    }
    
    private func updateNodeImage(_ index: Int, layout: Bool) {
        if index < self.tabBarNodeContainers.count && index < self.tabBarItems.count {
            let node = self.tabBarNodeContainers[index].imageNode
            let item = self.tabBarItems[index]
            
            self.centered = self.theme.tabBarTextColor == .clear
            
            let previousImageSize = node.imageNode.image?.size ?? CGSize()
            let previousTextImageSize = node.textImageNode.image?.size ?? CGSize()
            if let selectedIndex = self.selectedIndex, selectedIndex == index {
                let (textImage, contentWidth) = tabBarItemImage(item.item.selectedImage, title: item.item.title ?? "", backgroundColor: .clear, tintColor: self.theme.tabBarSelectedTextColor, horizontal: self.horizontal, imageMode: false, centered: self.centered)
                let (image, imageContentWidth) = tabBarItemImage(item.item.selectedImage, title: item.item.title ?? "", backgroundColor: .clear, tintColor: self.theme.tabBarSelectedIconColor, horizontal: self.horizontal, imageMode: true, centered: self.centered)
                let (contextTextImage, _) = tabBarItemImage(item.item.image, title: item.item.title ?? "", backgroundColor: .clear, tintColor: self.theme.tabBarExtractedTextColor, horizontal: self.horizontal, imageMode: false, centered: self.centered)
                let (contextImage, _) = tabBarItemImage(item.item.image, title: item.item.title ?? "", backgroundColor: .clear, tintColor: self.theme.tabBarExtractedIconColor, horizontal: self.horizontal, imageMode: true, centered: self.centered)
                node.textImageNode.image = textImage
                node.accessibilityLabel = item.item.title
                node.imageNode.image = image
                node.contextTextImageNode.image = contextTextImage
                node.contextImageNode.image = contextImage
                node.contentWidth = max(contentWidth, imageContentWidth)
                node.isSelected = true
            } else {
                let (textImage, contentWidth) = tabBarItemImage(item.item.image, title: item.item.title ?? "", backgroundColor: .clear, tintColor: self.theme.tabBarTextColor, horizontal: self.horizontal, imageMode: false, centered: self.centered)
                let (image, imageContentWidth) = tabBarItemImage(item.item.image, title: item.item.title ?? "", backgroundColor: .clear, tintColor: self.theme.tabBarIconColor, horizontal: self.horizontal, imageMode: true, centered: self.centered)
                let (contextTextImage, _) = tabBarItemImage(item.item.image, title: item.item.title ?? "", backgroundColor: .clear, tintColor: self.theme.tabBarExtractedTextColor, horizontal: self.horizontal, imageMode: false, centered: self.centered)
                let (contextImage, _) = tabBarItemImage(item.item.image, title: item.item.title ?? "", backgroundColor: .clear, tintColor: self.theme.tabBarExtractedIconColor, horizontal: self.horizontal, imageMode: true, centered: self.centered)
                node.textImageNode.image = textImage
                node.accessibilityLabel = item.item.title
                node.imageNode.image = image
                node.contextTextImageNode.image = contextTextImage
                node.contextImageNode.image = contextImage
                node.contentWidth = max(contentWidth, imageContentWidth)
                node.isSelected = false
            }
            
            let updatedImageSize = node.imageNode.image?.size ?? CGSize()
            let updatedTextImageSize = node.textImageNode.image?.size ?? CGSize()
            
            if previousImageSize != updatedImageSize || previousTextImageSize != updatedTextImageSize {
                if let validLayout = self.validLayout, layout {
                    self.updateLayout(size: validLayout.0, leftInset: validLayout.1, rightInset: validLayout.2, additionalSideInsets: validLayout.3, bottomInset: validLayout.4, transition: .immediate)
                }
            }
        }
    }
    
    private func updateNodeBadge(_ index: Int, value: String) {
        self.tabBarNodeContainers[index].badgeValue = value
        if self.tabBarNodeContainers[index].badgeValue != self.tabBarNodeContainers[index].appliedBadgeValue {
            if let validLayout = self.validLayout {
                self.updateLayout(size: validLayout.0, leftInset: validLayout.1, rightInset: validLayout.2, additionalSideInsets: validLayout.3, bottomInset: validLayout.4, transition: .immediate)
            }
        }
    }
    
    private func updateNodeTitle(_ index: Int, value: String) {
        self.tabBarNodeContainers[index].titleValue = value
        if self.tabBarNodeContainers[index].titleValue != self.tabBarNodeContainers[index].appliedTitleValue {
            if let validLayout = self.validLayout {
                self.updateLayout(size: validLayout.0, leftInset: validLayout.1, rightInset: validLayout.2, additionalSideInsets: validLayout.3, bottomInset: validLayout.4, transition: .immediate)
            }
        }
    }
    
    func updateLayout(size: CGSize, leftInset: CGFloat, rightInset: CGFloat, additionalSideInsets: UIEdgeInsets, bottomInset: CGFloat, transition: ContainedViewLayoutTransition) {
        self.validLayout = (size, leftInset, rightInset, additionalSideInsets, bottomInset)

        transition.updateFrame(node: self.backgroundNode, frame: CGRect(origin: CGPoint(), size: size))
        self.backgroundNode.update(size: size, transition: transition)
        
        transition.updateFrame(node: self.separatorNode, frame: CGRect(origin: CGPoint(x: 0.0, y: -separatorHeight), size: CGSize(width: size.width, height: separatorHeight)))
        
        let horizontal = !leftInset.isZero
        if self.horizontal != horizontal {
            self.horizontal = horizontal
            for i in 0 ..< self.tabBarItems.count {
                self.updateNodeImage(i, layout: false)
            }
        }
        
        if self.tabBarNodeContainers.count != 0 {
            var tabBarNodeContainers = self.tabBarNodeContainers
            var width = size.width
            
            var callsTabBarNodeContainer: TabBarNodeContainer?
            if tabBarNodeContainers.count == 4 {
                callsTabBarNodeContainer = tabBarNodeContainers[1]
            }
            
            if additionalSideInsets.right > 0.0 {
                width -= additionalSideInsets.right
                
                if let callsTabBarNodeContainer = callsTabBarNodeContainer {
                    tabBarNodeContainers.remove(at: 1)
                    transition.updateAlpha(node: callsTabBarNodeContainer.imageNode, alpha: 0.0)
                    callsTabBarNodeContainer.imageNode.isUserInteractionEnabled = false
                }
            } else {
                if let callsTabBarNodeContainer = callsTabBarNodeContainer {
                    transition.updateAlpha(node: callsTabBarNodeContainer.imageNode, alpha: 1.0)
                    callsTabBarNodeContainer.imageNode.isUserInteractionEnabled = true
                }
            }
            
            let distanceBetweenNodes = width / CGFloat(tabBarNodeContainers.count)
            
            let internalWidth = distanceBetweenNodes * CGFloat(tabBarNodeContainers.count - 1)
            let leftNodeOriginX = (width - internalWidth) / 2.0
            
            for i in 0 ..< tabBarNodeContainers.count {
                let container = tabBarNodeContainers[i]
                let node = container.imageNode
                let nodeSize = node.textImageNode.image?.size ?? CGSize()
                
                let originX = floor(leftNodeOriginX + CGFloat(i) * distanceBetweenNodes - nodeSize.width / 2.0)
                let horizontalHitTestInset = distanceBetweenNodes / 2.0 - nodeSize.width / 2.0
                let nodeFrame = CGRect(origin: CGPoint(x: originX, y: 3.0), size: nodeSize)
                transition.updateFrame(node: node, frame: nodeFrame)
                node.extractedContainerNode.frame = CGRect(origin: CGPoint(), size: nodeFrame.size)
                node.extractedContainerNode.contentNode.frame = node.extractedContainerNode.bounds
                node.extractedContainerNode.contentRect = node.extractedContainerNode.bounds
                node.containerNode.frame = CGRect(origin: CGPoint(), size: nodeFrame.size)
                node.hitTestSlop = UIEdgeInsets(top: -3.0, left: -horizontalHitTestInset, bottom: -3.0, right: -horizontalHitTestInset)
                node.containerNode.hitTestSlop = UIEdgeInsets(top: -3.0, left: -horizontalHitTestInset, bottom: -3.0, right: -horizontalHitTestInset)
                node.imageNode.frame = CGRect(origin: CGPoint(), size: nodeFrame.size)
                node.textImageNode.frame = CGRect(origin: CGPoint(), size: nodeFrame.size)
                node.contextImageNode.frame = CGRect(origin: CGPoint(), size: nodeFrame.size)
                node.contextTextImageNode.frame = CGRect(origin: CGPoint(), size: nodeFrame.size)
                if self.showTabNames {
                    node.imageNode.frame = CGRect(origin: CGPoint(), size: nodeFrame.size)
                    node.textImageNode.frame = CGRect(origin: CGPoint(), size: nodeFrame.size)
                } else {
                    node.imageNode.frame = CGRect(origin: CGPoint(x: 0.0, y: 6.0), size: nodeFrame.size)
                    node.textImageNode.frame = CGRect(origin: CGPoint(), size: CGSize())
                }
                
                if container.badgeValue != container.appliedBadgeValue {
                    container.appliedBadgeValue = container.badgeValue
                    if let badgeValue = container.badgeValue, !badgeValue.isEmpty {
                        container.badgeTextNode.attributedText = NSAttributedString(string: badgeValue, font: badgeFont, textColor: self.theme.tabBarBadgeTextColor)
                        container.badgeContainerNode.isHidden = false
                    } else {
                        container.badgeContainerNode.isHidden = true
                    }
                }
                
                if !container.badgeContainerNode.isHidden {
                    var hasSingleLetterValue: Bool = false
                    if let string = container.badgeTextNode.attributedText?.string {
                        hasSingleLetterValue = string.count == 1
                    }
                    let badgeSize = container.badgeTextNode.updateLayout(CGSize(width: 200.0, height: 100.0))
                    let backgroundSize = CGSize(width: hasSingleLetterValue ? 18.0 : max(18.0, badgeSize.width + 10.0 + 1.0), height: 18.0)
                    let backgroundFrame: CGRect
                    if horizontal {
                        backgroundFrame = CGRect(origin: CGPoint(x: 15.0, y: 0.0), size: backgroundSize)
                    } else {
                        let contentWidth: CGFloat = 25.0
                        backgroundFrame = CGRect(origin: CGPoint(x: floor(node.frame.width / 2.0) + contentWidth - backgroundSize.width - 5.0, y: self.centered ? 6.0 : -1.0), size: backgroundSize)
                    }
                    transition.updateFrame(node: container.badgeContainerNode, frame: backgroundFrame)
                    container.badgeBackgroundNode.frame = CGRect(origin: CGPoint(), size: backgroundFrame.size)
                    let scaleFactor: CGFloat = horizontal ? 0.8 : 1.0
                    container.badgeContainerNode.subnodeTransform = CATransform3DMakeScale(scaleFactor, scaleFactor, 1.0)
                    
                    container.badgeTextNode.frame = CGRect(origin: CGPoint(x: floorToScreenPixels((backgroundFrame.size.width - badgeSize.width) / 2.0), y: 1.0), size: badgeSize)
                }
            }
        }
    }
    
    private func tapped(at location: CGPoint, longTap: Bool) {
        if let bottomInset = self.validLayout?.4 {
            if location.y > self.bounds.size.height - bottomInset {
                return
            }
            var closestNode: (Int, CGFloat)?
            
            for i in 0 ..< self.tabBarNodeContainers.count {
                let node = self.tabBarNodeContainers[i].imageNode
                if !node.isUserInteractionEnabled {
                    continue
                }
                let distance = abs(location.x - node.position.x)
                if let previousClosestNode = closestNode {
                    if previousClosestNode.1 > distance {
                        closestNode = (i, distance)
                    }
                } else {
                    closestNode = (i, distance)
                }
            }
            
            if let closestNode = closestNode {
                let container = self.tabBarNodeContainers[closestNode.0]
                self.itemSelected(closestNode.0, longTap, [container.imageNode.imageNode, container.imageNode.textImageNode, container.badgeContainerNode])
            }
        }
    }
}<|MERGE_RESOLUTION|>--- conflicted
+++ resolved
@@ -344,12 +344,9 @@
         self.contextAction = contextAction
         self.swipeAction = swipeAction
         self.theme = theme
-<<<<<<< HEAD
         self.showTabNames = showTabNames
-=======
 
         self.backgroundNode = NavigationBackgroundNode(color: theme.tabBarBackgroundColor)
->>>>>>> 9131d607
         
         self.separatorNode = ASDisplayNode()
         self.separatorNode.backgroundColor = theme.tabBarSeparatorColor
