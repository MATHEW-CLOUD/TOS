--- conflicted
+++ resolved
@@ -146,13 +146,8 @@
                 return
             }
             
-<<<<<<< HEAD
-            if isExtracted, let theme = strongSelf.theme {
-                strongSelf.extractedBackgroundNode.image = generateStretchableFilledCircleImage(diameter: 32.0, color: strongSelf.isSelected ? theme.chatList.unreadBadgeInactiveBackgroundColor : theme.contextMenu.backgroundColor)
-=======
             if isExtracted {
                 strongSelf.extractedBackgroundNode.image = generateStretchableFilledCircleImage(diameter: 32.0, color: strongSelf.isSelected ? UIColor(rgb: 0xbbbbbb) : UIColor(rgb: 0xf1f1f1))
->>>>>>> 8aefa19d
             }
             transition.updateAlpha(node: strongSelf.extractedBackgroundNode, alpha: isExtracted ? 1.0 : 0.0, completion: { _ in
                 if !isExtracted {
