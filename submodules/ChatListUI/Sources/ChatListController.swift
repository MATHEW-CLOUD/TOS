import Foundation
import UIKit
import Postbox
import SwiftSignalKit
import AsyncDisplayKit
import Display
import TelegramCore
import TelegramPresentationData
import TelegramUIPreferences
import TelegramBaseController
import OverlayStatusController
import AccountContext
import AlertUI
import PresentationDataUtils
import UndoUI
import TelegramNotices
import SearchUI
import DeleteChatPeerActionSheetItem
import LanguageSuggestionUI
import ContextUI
import AppBundle
import LocalizedPeerData
import TelegramIntents
import TooltipUI
import TelegramCallsUI
import StickerResources
import PasswordSetupUI
import FetchManagerImpl
import ComponentFlow
import LottieAnimationComponent
import ProgressIndicatorComponent
import PremiumUI
import ConfettiEffect
import AnimationCache
import MultiAnimationRenderer
import EmojiStatusSelectionComponent
import EntityKeyboard
import TelegramStringFormatting
import ForumCreateTopicScreen
import AnimationUI
import ChatTitleView
import PeerInfoUI
import ComponentDisplayAdapters
import ChatListHeaderComponent
import ChatListTitleView
import InviteLinksUI
import ChatFolderLinkPreviewScreen
import StoryContainerScreen
import StoryContentComponent
import FullScreenEffectView

private func fixListNodeScrolling(_ listNode: ListView, searchNode: NavigationBarSearchContentNode) -> Bool {
    if listNode.scroller.isDragging {
        return false
    }
    
    let storiesFraction = 94.0 / (navigationBarSearchContentHeight + 94.0)
    
    var visibleStoriesProgress = max(0.0, min(1.0, searchNode.expansionProgress))
    visibleStoriesProgress = (1.0 / storiesFraction) * visibleStoriesProgress
    visibleStoriesProgress = max(0.0, min(1.0, visibleStoriesProgress))
    
    let searchFieldHeight: CGFloat = 36.0
    let searchFraction = searchFieldHeight / searchNode.nominalHeight
    let visibleSearchProgress = max(0.0, min(1.0, searchNode.expansionProgress) - 1.0 + searchFraction) / searchFraction
    
    if visibleSearchProgress > 0.0 && visibleSearchProgress < 1.0 {
        let offset: CGFloat
        if visibleSearchProgress < 0.6 {
            offset = navigationBarSearchContentHeight
        } else {
            offset = 0.0
        }
        let _ = listNode.scrollToOffsetFromTop(offset, animated: true)
        return true
    } else if visibleStoriesProgress > 0.0 && visibleStoriesProgress < 1.0 {
        let offset: CGFloat
        if visibleStoriesProgress < 0.3 {
            offset = navigationBarSearchContentHeight + 94.0
        } else {
            offset = navigationBarSearchContentHeight
        }
        let _ = listNode.scrollToOffsetFromTop(offset, animated: true)
        return true
    }
    
    if "".isEmpty {
        return false
    }
    
    if searchNode.expansionProgress > 0.0 && searchNode.expansionProgress < 1.0 {
        let offset: CGFloat
        if searchNode.expansionProgress < 0.6 {
            offset = navigationBarSearchContentHeight
        } else {
            offset = 0.0
        }
        let _ = listNode.scrollToOffsetFromTop(offset, animated: true)
        return true
    } else if searchNode.expansionProgress == 1.0 {
        var sortItemNode: ListViewItemNode?
        var nextItemNode: ListViewItemNode?
        
        listNode.forEachItemNode({ itemNode in
            if sortItemNode == nil, let itemNode = itemNode as? ChatListItemNode, let item = itemNode.item, case .groupReference = item.content {
                sortItemNode = itemNode
            } else if sortItemNode != nil && nextItemNode == nil {
                nextItemNode = itemNode as? ListViewItemNode
            }
        })
        
        if false, let sortItemNode = sortItemNode {
            let itemFrame = sortItemNode.apparentFrame
            if itemFrame.contains(CGPoint(x: 0.0, y: listNode.insets.top)) {
                var scrollToItem: ListViewScrollToItem?
                if itemFrame.minY + itemFrame.height * 0.6 < listNode.insets.top {
                    scrollToItem = ListViewScrollToItem(index: 0, position: .top(-76.0), animated: true, curve: .Default(duration: 0.3), directionHint: .Up)
                } else {
                    scrollToItem = ListViewScrollToItem(index: 0, position: .top(0), animated: true, curve: .Default(duration: 0.3), directionHint: .Up)
                }
                listNode.transaction(deleteIndices: [], insertIndicesAndItems: [], updateIndicesAndItems: [], options: ListViewDeleteAndInsertOptions(), scrollToItem: scrollToItem, updateSizeAndInsets: nil, stationaryItemRange: nil, updateOpaqueState: nil, completion: { _ in })
                return true
            }
        }
    }
    return false
}

private final class ContextControllerContentSourceImpl: ContextControllerContentSource {
    let controller: ViewController
    weak var sourceNode: ASDisplayNode?
    
    let navigationController: NavigationController?
    
    let passthroughTouches: Bool = true
    
    init(controller: ViewController, sourceNode: ASDisplayNode?, navigationController: NavigationController?) {
        self.controller = controller
        self.sourceNode = sourceNode
        self.navigationController = navigationController
    }
    
    func transitionInfo() -> ContextControllerTakeControllerInfo? {
        let sourceNode = self.sourceNode
        return ContextControllerTakeControllerInfo(contentAreaInScreenSpace: CGRect(origin: CGPoint(), size: CGSize(width: 10.0, height: 10.0)), sourceNode: { [weak sourceNode] in
            if let sourceNode = sourceNode {
                return (sourceNode.view, sourceNode.bounds)
            } else {
                return nil
            }
        })
    }
    
    func animatedIn() {
    }
}

public class ChatListControllerImpl: TelegramBaseController, ChatListController {
    private var validLayout: ContainerViewLayout?
    
    public let context: AccountContext
    private let controlsHistoryPreload: Bool
    private let hideNetworkActivityStatus: Bool
    
    private let animationCache: AnimationCache
    private let animationRenderer: MultiAnimationRenderer
    
    public let location: ChatListControllerLocation
    public let previewing: Bool
    
    let openMessageFromSearchDisposable: MetaDisposable = MetaDisposable()
    
    private var chatListDisplayNode: ChatListControllerNode {
        return super.displayNode as! ChatListControllerNode
    }
    
    private let headerContentView = ComponentView<Empty>()
    
    fileprivate private(set) var primaryContext: ChatListLocationContext?
    private let primaryInfoReady = Promise<Bool>()
    
    private var pendingSecondaryContext: ChatListLocationContext?
    fileprivate private(set) var secondaryContext: ChatListLocationContext?
    
    fileprivate var effectiveContext: ChatListLocationContext? {
        return self.secondaryContext ?? self.primaryContext
    }
    
    public var effectiveLocation: ChatListControllerLocation {
        return self.secondaryContext?.location ?? self.location
    }
    
    private var badgeDisposable: Disposable?
    private var badgeIconDisposable: Disposable?
    
    private var didAppear = false
    private var dismissSearchOnDisappear = false
        
    private var passcodeLockTooltipDisposable = MetaDisposable()
    private var didShowPasscodeLockTooltipController = false
    
    private var suggestLocalizationDisposable = MetaDisposable()
    private var didSuggestLocalization = false
    
    private let suggestAutoarchiveDisposable = MetaDisposable()
    private let dismissAutoarchiveDisposable = MetaDisposable()
    private var didSuggestAutoarchive = false
    
    private var presentationData: PresentationData
    private let presentationDataValue = Promise<PresentationData>()
    private var presentationDataDisposable: Disposable?
    
    private let stateDisposable = MetaDisposable()
    private let filterDisposable = MetaDisposable()
    private let featuredFiltersDisposable = MetaDisposable()
    private var processedFeaturedFilters = false
    
    private let isReorderingTabsValue = ValuePromise<Bool>(false)
    
    private var searchContentNode: NavigationBarSearchContentNode?
    
    private let navigationSecondaryContentNode: ASDisplayNode
    private let tabContainerNode: ChatListFilterTabContainerNode
    private var tabContainerData: ([ChatListFilterTabEntry], Bool, Int32?)?
    
    private var hasDownloads: Bool = false
    private var activeDownloadsDisposable: Disposable?
    private var clearUnseenDownloadsTimer: SwiftSignalKit.Timer?
    
    private var isPremium: Bool = false
    
    private var didSetupTabs = false
    
    private weak var emojiStatusSelectionController: ViewController?
    
    private var forumChannelTracker: ForumChannelTopics?
    
    private let selectAddMemberDisposable = MetaDisposable()
    private let addMemberDisposable = MetaDisposable()
    private let joinForumDisposable = MetaDisposable()
    private let actionDisposables = DisposableSet()
    
    private var plainTitle: String = ""
    
    private var powerSavingMonitoringDisposable: Disposable?
    
    private var storySubscriptions: EngineStorySubscriptions?
    
    private var storySubscriptionsDisposable: Disposable?
    private var preloadStorySubscriptionsDisposable: Disposable?
    private var preloadStoryResourceDisposables: [MediaResourceId: Disposable] = [:]
    
    private var storyListHeight: CGFloat
    
    private var fullScreenEffectView: RippleEffectView?
    
    public override func updateNavigationCustomData(_ data: Any?, progress: CGFloat, transition: ContainedViewLayoutTransition) {
        if self.isNodeLoaded {
            self.chatListDisplayNode.effectiveContainerNode.updateSelectedChatLocation(data: data as? ChatLocation, progress: progress, transition: transition)
        }
    }
    
    public init(context: AccountContext, location: ChatListControllerLocation, controlsHistoryPreload: Bool, hideNetworkActivityStatus: Bool = false, previewing: Bool = false, enableDebugActions: Bool) {
        self.context = context
        self.controlsHistoryPreload = controlsHistoryPreload
        self.hideNetworkActivityStatus = hideNetworkActivityStatus
        
        self.location = location
        self.previewing = previewing
        
        self.presentationData = (context.sharedContext.currentPresentationData.with { $0 })
        self.presentationDataValue.set(.single(self.presentationData))
        
        self.animationCache = context.animationCache
        self.animationRenderer = context.animationRenderer
        
        let groupCallPanelSource: GroupCallPanelSource
        switch self.location {
        case .chatList:
            groupCallPanelSource = .all
        case let .forum(peerId):
            groupCallPanelSource = .peer(peerId)
        }
        
        self.navigationSecondaryContentNode = SparseNode()
        self.tabContainerNode = ChatListFilterTabContainerNode()
        self.navigationSecondaryContentNode.addSubnode(self.tabContainerNode)
        
        self.storyListHeight = 0.0
                
        super.init(context: context, navigationBarPresentationData: NavigationBarPresentationData(presentationData: self.presentationData), mediaAccessoryPanelVisibility: .always, locationBroadcastPanelSource: .summary, groupCallPanelSource: groupCallPanelSource)
        
        self.tabBarItemContextActionType = .always
        self.automaticallyControlPresentationContextLayout = false
        
        self.statusBar.statusBarStyle = self.presentationData.theme.rootController.statusBarStyle.style
        
        let title: String
        switch self.location {
        case let .chatList(groupId):
            if groupId == .root {
                title = self.presentationData.strings.DialogList_Title
            } else {
                title = self.presentationData.strings.ChatList_ArchivedChatsTitle
            }
            self.plainTitle = title
        case let .forum(peerId):
            title = ""
            self.forumChannelTracker = ForumChannelTopics(account: self.context.account, peerId: peerId)
        }
        
        let primaryContext = ChatListLocationContext(
            context: context,
            location: self.location,
            parentController: self,
            hideNetworkActivityStatus: self.hideNetworkActivityStatus,
            containerNode: self.chatListDisplayNode.mainContainerNode,
            isReorderingTabs: self.isReorderingTabsValue.get()
        )
        self.primaryContext = primaryContext
        self.primaryInfoReady.set(primaryContext.ready.get())
        
        if !previewing {
            switch self.location {
            case let .chatList(groupId):
                if groupId == .root {
                    self.tabBarItem.title = self.presentationData.strings.DialogList_Title
                    
                    let icon: UIImage?
                    if useSpecialTabBarIcons() {
                        icon = UIImage(bundleImageName: "Chat List/Tabs/Holiday/IconChats")
                    } else {
                        icon = UIImage(bundleImageName: "Chat List/Tabs/IconChats")
                    }
                    
                    self.tabBarItem.image = icon
                    self.tabBarItem.selectedImage = icon
                    if !self.presentationData.reduceMotion {
                        self.tabBarItem.animationName = "TabChats"
                        self.tabBarItem.animationOffset = CGPoint(x: 0.0, y: UIScreenPixel)
                    }
                    
                    self.primaryContext?.leftButton = AnyComponentWithIdentity(id: "edit", component: AnyComponent(NavigationButtonComponent(
                        content: .text(title: self.presentationData.strings.Common_Edit, isBold: false),
                        pressed: { [weak self] _ in
                            self?.editPressed()
                        }
                    )))
                    
                    self.primaryContext?.rightButton = AnyComponentWithIdentity(id: "compose", component: AnyComponent(NavigationButtonComponent(
                        content: .icon(imageName: "Chat List/ComposeIcon"),
                        pressed: { [weak self] _ in
                            self?.composePressed()
                        }
                    )))
                    
                    //let backBarButtonItem = UIBarButtonItem(title: self.presentationData.strings.DialogList_Title, style: .plain, target: nil, action: nil)
                    //backBarButtonItem.accessibilityLabel = self.presentationData.strings.Common_Back
                    //self.navigationItem.backBarButtonItem = backBarButtonItem
                } else {
                    switch self.location {
                    case .chatList:
                        self.primaryContext?.rightButton = AnyComponentWithIdentity(id: "edit", component: AnyComponent(NavigationButtonComponent(
                            content: .text(title: self.presentationData.strings.Common_Edit, isBold: false),
                            pressed: { [weak self] _ in
                                self?.editPressed()
                            }
                        )))
                    case .forum:
                        break
                    }
                    
                    let backBarButtonItem = UIBarButtonItem(title: self.presentationData.strings.Common_Back, style: .plain, target: nil, action: nil)
                    backBarButtonItem.accessibilityLabel = self.presentationData.strings.Common_Back
                    self.navigationItem.backBarButtonItem = backBarButtonItem
                }
            case .forum:
                break
            }
        }
        
        self.scrollToTop = { [weak self] in
            if let strongSelf = self {
                if let searchContentNode = strongSelf.searchContentNode {
                    searchContentNode.updateExpansionProgress(1.0, animated: true)
                }
                strongSelf.chatListDisplayNode.scrollToTop()
            }
        }
        self.scrollToTopWithTabBar = { [weak self] in
            guard let strongSelf = self else {
                return
            }
            if strongSelf.chatListDisplayNode.searchDisplayController != nil {
                strongSelf.deactivateSearch(animated: true)
            } else {
                switch strongSelf.chatListDisplayNode.effectiveContainerNode.currentItemNode.visibleContentOffset() {
                case .none, .unknown:
                    if let searchContentNode = strongSelf.searchContentNode {
                        searchContentNode.updateExpansionProgress(1.0, animated: true)
                    }
                    strongSelf.chatListDisplayNode.effectiveContainerNode.currentItemNode.scrollToPosition(.top)
                case let .known(offset):
                    let isFirstFilter = strongSelf.chatListDisplayNode.effectiveContainerNode.currentItemNode.chatListFilter == strongSelf.chatListDisplayNode.mainContainerNode.availableFilters.first?.filter
                    
                    if offset <= navigationBarSearchContentHeight + 1.0 && strongSelf.chatListDisplayNode.inlineStackContainerNode != nil {
                        strongSelf.setInlineChatList(location: nil)
                    } else if offset <= navigationBarSearchContentHeight + 1.0 && !isFirstFilter {
                        let firstFilter = strongSelf.chatListDisplayNode.effectiveContainerNode.availableFilters.first ?? .all
                        let targetTab: ChatListFilterTabEntryId
                        switch firstFilter {
                            case .all:
                                targetTab = .all
                            case let .filter(filter):
                                targetTab = .filter(filter.id)
                        }
                        strongSelf.selectTab(id: targetTab)
                    } else {
                        if let searchContentNode = strongSelf.searchContentNode {
                            searchContentNode.updateExpansionProgress(1.0, animated: true)
                        }
                        if let inlineStackContainerNode = strongSelf.chatListDisplayNode.inlineStackContainerNode {
                            inlineStackContainerNode.currentItemNode.scrollToPosition(.top)
                        } else {
                            strongSelf.chatListDisplayNode.effectiveContainerNode.currentItemNode.scrollToPosition(.top)
                        }
                    }
                }
            }
        }
        
        self.badgeDisposable = (combineLatest(renderedTotalUnreadCount(accountManager: context.sharedContext.accountManager, engine: context.engine), self.presentationDataValue.get()) |> deliverOnMainQueue).start(next: { [weak self] count, presentationData in
            if let strongSelf = self {
                if count.0 == 0 {
                    strongSelf.tabBarItem.badgeValue = ""
                } else {
                    strongSelf.tabBarItem.badgeValue = compactNumericCountString(Int(count.0), decimalSeparator: presentationData.dateTimeFormat.decimalSeparator)
                }
            }
        })
        
        self.presentationDataDisposable = (context.sharedContext.presentationData
        |> deliverOnMainQueue).start(next: { [weak self] presentationData in
            if let strongSelf = self {
                let previousTheme = strongSelf.presentationData.theme
                let previousStrings = strongSelf.presentationData.strings
                
                strongSelf.presentationData = presentationData
                strongSelf.presentationDataValue.set(.single(presentationData))
                
                if previousTheme !== presentationData.theme || previousStrings !== presentationData.strings {
                    strongSelf.updateThemeAndStrings()
                }
            }
        })
        
        if !previewing {
            let placeholder: String
            let compactPlaceholder: String
            
            var isForum = false
            if case .forum = location {
                isForum = true
                placeholder = self.presentationData.strings.Common_Search
                compactPlaceholder = self.presentationData.strings.Common_Search
            } else {
                placeholder = self.presentationData.strings.DialogList_SearchLabel
                compactPlaceholder = self.presentationData.strings.DialogList_SearchLabelCompact
            }
            
            self.searchContentNode = NavigationBarSearchContentNode(theme: self.presentationData.theme, placeholder: placeholder, compactPlaceholder: compactPlaceholder, activate: { [weak self] in
                self?.chatListDisplayNode.mainContainerNode.currentItemNode.cancelTracking()
                self?.activateSearch(filter: isForum ? .topics : .chats)
            })
            self.searchContentNode?.updateExpansionProgress(0.0)
            self.navigationBar?.setContentNode(self.searchContentNode, animated: false)
            
            let tabsIsEmpty: Bool
            if let (resolvedItems, displayTabsAtBottom, _) = self.tabContainerData {
                tabsIsEmpty = resolvedItems.count <= 1 || displayTabsAtBottom
            } else {
                tabsIsEmpty = true
            }
            
            if case .chatList(.root) = self.location {
                self.searchContentNode?.additionalHeight = 94.0
            }
            self.navigationBar?.secondaryContentHeight = !tabsIsEmpty ? NavigationBar.defaultSecondaryContentHeight : 0.0
            
            enum State: Equatable {
                case empty(hasDownloads: Bool)
                case downloading(progress: Double)
                case hasUnseen
            }
            
            let entriesWithFetchStatuses = Signal<[(entry: FetchManagerEntrySummary, progress: Double)], NoError> { subscriber in
                let queue = Queue()
                final class StateHolder {
                    final class EntryContext {
                        var entry: FetchManagerEntrySummary
                        var isRemoved: Bool = false
                        var statusDisposable: Disposable?
                        var status: MediaResourceStatus?
                        
                        init(entry: FetchManagerEntrySummary) {
                            self.entry = entry
                        }
                        
                        deinit {
                            self.statusDisposable?.dispose()
                        }
                    }
                    
                    let queue: Queue
                    
                    var entryContexts: [FetchManagerLocationEntryId: EntryContext] = [:]
                    
                    let state = Promise<[(entry: FetchManagerEntrySummary, progress: Double)]>()
                    
                    init(queue: Queue) {
                        self.queue = queue
                    }
                    
                    func update(engine: TelegramEngine, entries: [FetchManagerEntrySummary]) {
                        if entries.isEmpty {
                            self.entryContexts.removeAll()
                        } else {
                            for entry in entries {
                                let context: EntryContext
                                if let current = self.entryContexts[entry.id] {
                                    context = current
                                } else {
                                    context = EntryContext(entry: entry)
                                    self.entryContexts[entry.id] = context
                                }
                                
                                context.entry = entry
                                
                                if context.isRemoved {
                                    context.isRemoved = false
                                    context.status = nil
                                    context.statusDisposable?.dispose()
                                    context.statusDisposable = nil
                                }
                            }
                            
                            for (_, context) in self.entryContexts {
                                if !entries.contains(where: { $0.id == context.entry.id }) {
                                    context.isRemoved = true
                                }
                                
                                if context.statusDisposable == nil {
                                    context.statusDisposable = (engine.account.postbox.mediaBox.resourceStatus(context.entry.resourceReference.resource)
                                    |> deliverOn(self.queue)).start(next: { [weak self, weak context] status in
                                        guard let strongSelf = self, let context = context else {
                                            return
                                        }
                                        if context.status != status {
                                            context.status = status
                                            strongSelf.notifyUpdatedIfReady()
                                        }
                                    })
                                }
                            }
                        }
                        
                        self.notifyUpdatedIfReady()
                    }
                    
                    func notifyUpdatedIfReady() {
                        var result: [(entry: FetchManagerEntrySummary, progress: Double)] = []
                        loop: for (_, context) in self.entryContexts {
                            guard let status = context.status else {
                                return
                            }
                            let progress: Double
                            switch status {
                            case .Local:
                                progress = 1.0
                            case .Remote:
                                if context.isRemoved {
                                    continue loop
                                }
                                progress = 0.0
                            case let .Paused(value):
                                progress = Double(value)
                            case let .Fetching(_, value):
                                progress = Double(value)
                            }
                            result.append((context.entry, progress))
                        }
                        self.state.set(.single(result))
                    }
                }
                let holder = QueueLocalObject<StateHolder>(queue: queue, generate: {
                    return StateHolder(queue: queue)
                })
                let entriesDisposable = ((context.fetchManager as! FetchManagerImpl).entriesSummary).start(next: { entries in
                    holder.with { holder in
                        holder.update(engine: context.engine, entries: entries)
                    }
                })
                let holderStateDisposable = MetaDisposable()
                holder.with { holder in
                    holderStateDisposable.set(holder.state.get().start(next: { state in
                        subscriber.putNext(state)
                    }))
                }
                
                return ActionDisposable {
                    entriesDisposable.dispose()
                    holderStateDisposable.dispose()
                }
            }
            
            let displayRecentDownloads = context.account.postbox.tailChatListView(groupId: .root, filterPredicate: nil, count: 11, summaryComponents: ChatListEntrySummaryComponents(components: [:]))
            |> map { view -> Bool in
                return view.0.entries.count >= 10
            }
            |> distinctUntilChanged
            
            let stateSignal: Signal<State, NoError> = (combineLatest(queue: .mainQueue(), entriesWithFetchStatuses, recentDownloadItems(postbox: context.account.postbox), displayRecentDownloads)
            |> map { entries, recentDownloadItems, displayRecentDownloads -> State in
                if !entries.isEmpty && displayRecentDownloads {
                    var totalBytes = 0.0
                    var totalProgressInBytes = 0.0
                    for (entry, progress) in entries {
                        var size: Int64 = 1024 * 1024 * 1024
                        if let sizeValue = entry.resourceReference.resource.size {
                            size = sizeValue
                        }
                        totalBytes += Double(size)
                        totalProgressInBytes += Double(size) * progress
                    }
                    let totalProgress: Double
                    if totalBytes.isZero {
                        totalProgress = 0.0
                    } else {
                        totalProgress = totalProgressInBytes / totalBytes
                    }
                    return .downloading(progress: totalProgress)
                } else {
                    for item in recentDownloadItems {
                        if !item.isSeen {
                            return .hasUnseen
                        }
                    }
                    return .empty(hasDownloads: !recentDownloadItems.isEmpty)
                }
            }
            |> mapToSignal { value -> Signal<State, NoError> in
                return .single(value) |> delay(0.1, queue: .mainQueue())
            }
            |> distinctUntilChanged
            |> deliverOnMainQueue)
            
            self.activeDownloadsDisposable = stateSignal.start(next: { [weak self] state in
                guard let strongSelf = self else {
                    return
                }
                let animation: LottieAnimationComponent.AnimationItem?
                let colors: [String: UIColor]
                let progressValue: Double?
                switch state {
                case let .downloading(progress):
                    strongSelf.hasDownloads = true
                    
                    animation = LottieAnimationComponent.AnimationItem(
                        name: "anim_search_downloading",
                        mode: .animating(loop: true)
                    )
                    colors = [
                        "Oval.Ellipse 1.Stroke 1": strongSelf.presentationData.theme.list.itemAccentColor,
                        "Arrow1.Union.Fill 1": strongSelf.presentationData.theme.list.itemAccentColor,
                        "Arrow2.Union.Fill 1": strongSelf.presentationData.theme.list.itemAccentColor,
                    ]
                    progressValue = progress
                    
                    strongSelf.clearUnseenDownloadsTimer?.invalidate()
                    strongSelf.clearUnseenDownloadsTimer = nil
                case .hasUnseen:
                    strongSelf.hasDownloads = true
                    
                    animation = LottieAnimationComponent.AnimationItem(
                        name: "anim_search_downloaded",
                        mode: .animating(loop: false)
                    )
                    colors = [
                        "Fill 2.Ellipse 1.Fill 1": strongSelf.presentationData.theme.list.itemAccentColor,
                        "Mask1.Ellipse 1.Fill 1": strongSelf.presentationData.theme.list.itemAccentColor,
                        "Mask2.Ellipse 1.Fill 1": strongSelf.presentationData.theme.list.itemAccentColor,
                        "Arrow3.Union.Fill 1": strongSelf.presentationData.theme.list.itemAccentColor,
                        "Fill.Ellipse 1.Fill 1": strongSelf.presentationData.theme.list.itemAccentColor,
                        "Oval.Ellipse 1.Stroke 1": strongSelf.presentationData.theme.list.itemAccentColor,
                        "Arrow1.Union.Fill 1": strongSelf.presentationData.theme.list.itemAccentColor,
                        "Arrow2.Union.Fill 1": strongSelf.presentationData.theme.rootController.navigationSearchBar.inputFillColor.blitOver(strongSelf.presentationData.theme.rootController.navigationBar.opaqueBackgroundColor, alpha: 1.0),
                    ]
                    progressValue = 1.0
                    
                    if strongSelf.clearUnseenDownloadsTimer == nil {
                        let timeout: Double
                        #if DEBUG
                        timeout = 10.0
                        #else
                        timeout = 1.0 * 60.0
                        #endif
                        strongSelf.clearUnseenDownloadsTimer = SwiftSignalKit.Timer(timeout: timeout, repeat: false, completion: {
                            guard let strongSelf = self else {
                                return
                            }
                            strongSelf.clearUnseenDownloadsTimer = nil
                            let _ = markAllRecentDownloadItemsAsSeen(postbox: strongSelf.context.account.postbox).start()
                        }, queue: .mainQueue())
                        strongSelf.clearUnseenDownloadsTimer?.start()
                    }
                case let .empty(hasDownloadsValue):
                    strongSelf.hasDownloads = hasDownloadsValue
                    
                    animation = nil
                    colors = [:]
                    progressValue = nil
                    
                    strongSelf.clearUnseenDownloadsTimer?.invalidate()
                    strongSelf.clearUnseenDownloadsTimer = nil
                }
                
                if let animation = animation, let progressValue = progressValue {
                    let contentComponent = AnyComponent(ZStack<Empty>([
                        AnyComponentWithIdentity(id: 0, component: AnyComponent(LottieAnimationComponent(
                            animation: animation,
                            colors: colors,
                            size: CGSize(width: 24.0, height: 24.0)
                        ))),
                        AnyComponentWithIdentity(id: 1, component: AnyComponent(ProgressIndicatorComponent(
                            diameter: 16.0,
                            backgroundColor: .clear,
                            foregroundColor: strongSelf.presentationData.theme.list.itemAccentColor,
                            value: progressValue
                        )))
                    ]))
                    
                    strongSelf.searchContentNode?.placeholderNode.setAccessoryComponent(component: AnyComponent(Button(
                        content: contentComponent,
                        action: {
                            guard let strongSelf = self else {
                                return
                            }
                            strongSelf.activateSearch(filter: .downloads, query: nil)
                        }
                    )))
                } else {
                    strongSelf.searchContentNode?.placeholderNode.setAccessoryComponent(component: nil)
                }
            })
        }
        
        if enableDebugActions {
            self.tabBarItemDebugTapAction = {
                preconditionFailure("debug tap")
            }
        }
        
        if case .chatList(.root) = self.location {
            self.chatListDisplayNode.mainContainerNode.currentItemFilterUpdated = { [weak self] filter, fraction, transition, force in
                guard let strongSelf = self else {
                    return
                }
                guard let layout = strongSelf.validLayout else {
                    return
                }
                guard let tabContainerData = strongSelf.tabContainerData else {
                    return
                }
                if force {
                    strongSelf.tabContainerNode.cancelAnimations()
                }
                strongSelf.tabContainerNode.update(size: CGSize(width: layout.size.width, height: 46.0), sideInset: layout.safeInsets.left, filters: tabContainerData.0, selectedFilter: filter, isReordering: strongSelf.chatListDisplayNode.isReorderingFilters || (strongSelf.chatListDisplayNode.mainContainerNode.currentItemNode.currentState.editing && !strongSelf.chatListDisplayNode.didBeginSelectingChatsWhileEditing), isEditing: strongSelf.chatListDisplayNode.mainContainerNode.currentItemNode.currentState.editing, canReorderAllChats: strongSelf.isPremium, filtersLimit: tabContainerData.2, transitionFraction: fraction, presentationData: strongSelf.presentationData, transition: transition)
            }
            self.reloadFilters()
        }
        
        self.updateNavigationMetadata()
    }

    required public init(coder aDecoder: NSCoder) {
        fatalError("init(coder:) has not been implemented")
    }
    
    deinit {
        self.openMessageFromSearchDisposable.dispose()
        self.badgeDisposable?.dispose()
        self.badgeIconDisposable?.dispose()
        self.passcodeLockTooltipDisposable.dispose()
        self.suggestLocalizationDisposable.dispose()
        self.suggestAutoarchiveDisposable.dispose()
        self.dismissAutoarchiveDisposable.dispose()
        self.presentationDataDisposable?.dispose()
        self.stateDisposable.dispose()
        self.filterDisposable.dispose()
        self.featuredFiltersDisposable.dispose()
        self.activeDownloadsDisposable?.dispose()
        self.selectAddMemberDisposable.dispose()
        self.addMemberDisposable.dispose()
        self.joinForumDisposable.dispose()
        self.actionDisposables.dispose()
        self.powerSavingMonitoringDisposable?.dispose()
        self.storySubscriptionsDisposable?.dispose()
        self.preloadStorySubscriptionsDisposable?.dispose()
    }
    
    private func updateNavigationMetadata() {
        guard let currentContext = self.secondaryContext ?? self.primaryContext else {
            return
        }
        
        switch currentContext.location {
        case .chatList:
            self.navigationBar?.userInfo = nil
            self.navigationBar?.allowsCustomTransition = {
                return false
            }
        case let .forum(peerId):
            self.navigationBar?.userInfo = PeerInfoNavigationSourceTag(peerId: peerId)
            self.navigationBar?.allowsCustomTransition = { [weak self] in
                guard let strongSelf = self else {
                    return false
                }
                if strongSelf.navigationBar?.userInfo == nil {
                    return false
                }
                return true
            }
        }
    }
    
    func findTitleView() -> ChatListTitleView? {
        guard let componentView = self.headerContentView.view as? ChatListHeaderComponent.View else {
            return nil
        }
        return componentView.findTitleView()
    }
    
    private var previousEmojiSetupTimestamp: Double?
    private func openStatusSetup(sourceView: UIView) {
        let currentTimestamp = CACurrentMediaTime()
        if let previousTimestamp = self.previousEmojiSetupTimestamp, currentTimestamp < previousTimestamp + 1.0 {
            return
        }
        self.previousEmojiSetupTimestamp = currentTimestamp
        
        self.emojiStatusSelectionController?.dismiss()
        var selectedItems = Set<MediaId>()
        var topStatusTitle = self.presentationData.strings.PeerStatusSetup_NoTimerTitle
        var currentSelection: Int64?
        if let peerStatus = self.findTitleView()?.title.peerStatus, case let .emoji(emojiStatus) = peerStatus {
            selectedItems.insert(MediaId(namespace: Namespaces.Media.CloudFile, id: emojiStatus.fileId))
            currentSelection = emojiStatus.fileId
            
            if let timestamp = emojiStatus.expirationDate {
                topStatusTitle = peerStatusExpirationString(statusTimestamp: timestamp, relativeTo: Int32(Date().timeIntervalSince1970), strings: self.presentationData.strings, dateTimeFormat: self.presentationData.dateTimeFormat)
            }
        }
        let controller = EmojiStatusSelectionController(
            context: self.context,
            mode: .statusSelection,
            sourceView: sourceView,
            emojiContent: EmojiPagerContentComponent.emojiInputData(
                context: self.context,
                animationCache: self.animationCache,
                animationRenderer: self.animationRenderer,
                isStandalone: false,
                isStatusSelection: true,
                isReactionSelection: false,
                isEmojiSelection: false,
                hasTrending: false,
                topReactionItems: [],
                areUnicodeEmojiEnabled: false,
                areCustomEmojiEnabled: true,
                chatPeerId: self.context.account.peerId,
                selectedItems: selectedItems,
                topStatusTitle: topStatusTitle
            ),
            currentSelection: currentSelection,
            destinationItemView: { [weak sourceView] in
                return sourceView
            }
        )
        self.emojiStatusSelectionController = controller
        self.present(controller, in: .window(.root))
    }
    
    private func updateThemeAndStrings() {
        if case .chatList(.root) = self.location {
            self.tabBarItem.title = self.presentationData.strings.DialogList_Title
            let backBarButtonItem = UIBarButtonItem(title: self.presentationData.strings.DialogList_Title, style: .plain, target: nil, action: nil)
            backBarButtonItem.accessibilityLabel = self.presentationData.strings.Common_Back
            self.navigationItem.backBarButtonItem = backBarButtonItem
            
            if !self.presentationData.reduceMotion {
                self.tabBarItem.animationName = "TabChats"
            } else {
                self.tabBarItem.animationName = nil
            }
        } else {
            let backBarButtonItem = UIBarButtonItem(title: self.presentationData.strings.Common_Back, style: .plain, target: nil, action: nil)
            backBarButtonItem.accessibilityLabel = self.presentationData.strings.Common_Back
            self.navigationItem.backBarButtonItem = backBarButtonItem
        }
        
        let placeholder: String
        let compactPlaceholder: String
        if case .forum = location {
            placeholder = self.presentationData.strings.Common_Search
            compactPlaceholder = self.presentationData.strings.Common_Search
        } else {
            placeholder = self.presentationData.strings.DialogList_SearchLabel
            compactPlaceholder = self.presentationData.strings.DialogList_SearchLabelCompact
        }
        self.searchContentNode?.updateThemeAndPlaceholder(theme: self.presentationData.theme, placeholder: placeholder, compactPlaceholder: compactPlaceholder)
        
        /*let editing = self.chatListDisplayNode.containerNode.currentItemNode.currentState.editing
        if case .chatList(.root) = self.location {
            self.primaryContext?.leftButton = AnyComponentWithIdentity(id: "edit", component: AnyComponent(NavigationButtonComponent(
                content: .text(title: self.presentationData.strings.Common_Edit, isBold: false),
                pressed: { [weak self] in
                    self?.editPressed()
                }
            )))
            self.primaryContext?.rightButton = AnyComponentWithIdentity(id: "compose", component: AnyComponent(NavigationButtonComponent(
                content: .icon(imageName: "Chat List/Compose Icon"),
                pressed: { [weak self] in
                    self?.composePressed()
                }
            )))
        } else {
            self.primaryContext?.rightButton = AnyComponentWithIdentity(id: "edit", component: AnyComponent(NavigationButtonComponent(
                content: .text(title: self.presentationData.strings.Common_Edit, isBold: false),
                pressed: { [weak self] in
                    self?.editPressed()
                }
            )))
        }*/
        
        self.statusBar.statusBarStyle = self.presentationData.theme.rootController.statusBarStyle.style
        self.navigationBar?.updatePresentationData(NavigationBarPresentationData(presentationData: self.presentationData))
        
        if let layout = self.validLayout {
            self.tabContainerNode.update(size: CGSize(width: layout.size.width, height: 46.0), sideInset: layout.safeInsets.left, filters: self.tabContainerData?.0 ?? [], selectedFilter: self.chatListDisplayNode.effectiveContainerNode.currentItemFilter, isReordering: self.chatListDisplayNode.isReorderingFilters || (self.chatListDisplayNode.effectiveContainerNode.currentItemNode.currentState.editing && !self.chatListDisplayNode.didBeginSelectingChatsWhileEditing), isEditing: self.chatListDisplayNode.effectiveContainerNode.currentItemNode.currentState.editing, canReorderAllChats: self.isPremium, filtersLimit: self.tabContainerData?.2, transitionFraction: self.chatListDisplayNode.effectiveContainerNode.transitionFraction, presentationData: self.presentationData, transition: .immediate)
        }
        
        if self.isNodeLoaded {
            self.chatListDisplayNode.updatePresentationData(self.presentationData)
        }
        
        self.requestUpdateHeaderContent(transition: .immediate)
    }
    
    override public func loadDisplayNode() {
        self.displayNode = ChatListControllerNode(context: self.context, location: self.location, previewing: self.previewing, controlsHistoryPreload: self.controlsHistoryPreload, presentationData: self.presentationData, animationCache: self.animationCache, animationRenderer: self.animationRenderer, controller: self)
        
        self.chatListDisplayNode.navigationBar = self.navigationBar
        
        self.chatListDisplayNode.requestDeactivateSearch = { [weak self] in
            self?.deactivateSearch(animated: true)
        }
        
        self.chatListDisplayNode.mainContainerNode.activateSearch = { [weak self] in
            self?.activateSearch()
        }
        
        self.chatListDisplayNode.mainContainerNode.presentAlert = { [weak self] text in
            if let strongSelf = self {
                self?.present(textAlertController(context: strongSelf.context, title: nil, text: text, actions: [TextAlertAction(type: .defaultAction, title: strongSelf.presentationData.strings.Common_OK, action: {})]), in: .window(.root))
            }
        }
        
        self.chatListDisplayNode.mainContainerNode.present = { [weak self] c in
            if let strongSelf = self {
                strongSelf.present(c, in: .window(.root))
            }
        }
        
        self.chatListDisplayNode.mainContainerNode.push = { [weak self] c in
            if let strongSelf = self {
                strongSelf.push(c)
            }
        }
        
        self.chatListDisplayNode.mainContainerNode.toggleArchivedFolderHiddenByDefault = { [weak self] in
            guard let strongSelf = self else {
                return
            }
            strongSelf.toggleArchivedFolderHiddenByDefault()
        }
        
        self.chatListDisplayNode.mainContainerNode.hidePsa = { [weak self] peerId in
            guard let strongSelf = self else {
                return
            }
            strongSelf.hidePsa(peerId)
        }
        
        self.chatListDisplayNode.mainContainerNode.deletePeerChat = { [weak self] peerId, joined in
            guard let strongSelf = self else {
                return
            }
            strongSelf.deletePeerChat(peerId: peerId, joined: joined)
        }
        self.chatListDisplayNode.mainContainerNode.deletePeerThread = { [weak self] peerId, threadId in
            guard let strongSelf = self else {
                return
            }
            strongSelf.deletePeerThread(peerId: peerId, threadId: threadId)
        }
        self.chatListDisplayNode.mainContainerNode.setPeerThreadStopped = { [weak self] peerId, threadId, isStopped in
            guard let strongSelf = self else {
                return
            }
            strongSelf.setPeerThreadStopped(peerId: peerId, threadId: threadId, isStopped: isStopped)
        }
        self.chatListDisplayNode.mainContainerNode.setPeerThreadPinned = { [weak self] peerId, threadId, isPinned in
            guard let strongSelf = self else {
                return
            }
            strongSelf.setPeerThreadPinned(peerId: peerId, threadId: threadId, isPinned: isPinned)
        }
        self.chatListDisplayNode.mainContainerNode.setPeerThreadHidden = { [weak self] peerId, threadId, isHidden in
            guard let strongSelf = self else {
                return
            }
            strongSelf.setPeerThreadHidden(peerId: peerId, threadId: threadId, isHidden: isHidden)
        }
        
        self.chatListDisplayNode.mainContainerNode.peerSelected = { [weak self] peer, threadId, animated, activateInput, promoInfo in
            if let strongSelf = self {
                if let navigationController = strongSelf.navigationController as? NavigationController {
                    var scrollToEndIfExists = false
                    if let layout = strongSelf.validLayout, case .regular = layout.metrics.widthClass {
                        scrollToEndIfExists = true
                    }
                    
                    if case let .channel(channel) = peer, channel.flags.contains(.isForum), threadId == nil {
                        strongSelf.chatListDisplayNode.clearHighlightAnimated(true)
                        
                        if strongSelf.chatListDisplayNode.inlineStackContainerNode?.location == .forum(peerId: channel.id) {
                            strongSelf.setInlineChatList(location: nil)
                        } else {
                            strongSelf.setInlineChatList(location: .forum(peerId: channel.id))
                        }
                    } else {
                        if case let .channel(channel) = peer, channel.flags.contains(.isForum), let threadId {
                            let _ = strongSelf.context.sharedContext.navigateToForumThread(context: strongSelf.context, peerId: peer.id, threadId: threadId, messageId: nil, navigationController: navigationController, activateInput: nil, keepStack: .never).start()
                            strongSelf.chatListDisplayNode.clearHighlightAnimated(true)
                        } else {
                            var navigationAnimationOptions: NavigationAnimationOptions = []
                            var groupId: EngineChatList.Group = .root
                            if case let .chatList(groupIdValue) = strongSelf.location {
                                groupId = groupIdValue
                                if case .root = groupIdValue {
                                    navigationAnimationOptions = .removeOnMasterDetails
                                }
                            }
                            
                            let chatLocation: NavigateToChatControllerParams.Location
                            chatLocation = .peer(peer)
                            
                            strongSelf.context.sharedContext.navigateToChatController(NavigateToChatControllerParams(navigationController: navigationController, context: strongSelf.context, chatLocation: chatLocation, activateInput: (activateInput && !peer.isDeleted) ? .text : nil, scrollToEndIfExists: scrollToEndIfExists, animated: !scrollToEndIfExists, options: navigationAnimationOptions, parentGroupId: groupId._asGroup(), chatListFilter: strongSelf.chatListDisplayNode.mainContainerNode.currentItemNode.chatListFilter?.id, completion: { [weak self] controller in
                                self?.chatListDisplayNode.mainContainerNode.currentItemNode.clearHighlightAnimated(true)
                                if let promoInfo = promoInfo {
                                    switch promoInfo {
                                    case .proxy:
                                        let _ = (ApplicationSpecificNotice.getProxyAdsAcknowledgment(accountManager: strongSelf.context.sharedContext.accountManager)
                                                 |> deliverOnMainQueue).start(next: { value in
                                            guard let strongSelf = self else {
                                                return
                                            }
                                            if !value {
                                                controller.displayPromoAnnouncement(text: strongSelf.presentationData.strings.DialogList_AdNoticeAlert)
                                                let _ = ApplicationSpecificNotice.setProxyAdsAcknowledgment(accountManager: strongSelf.context.sharedContext.accountManager).start()
                                            }
                                        })
                                    case let .psa(type, _):
                                        let _ = (ApplicationSpecificNotice.getPsaAcknowledgment(accountManager: strongSelf.context.sharedContext.accountManager, peerId: peer.id)
                                                 |> deliverOnMainQueue).start(next: { value in
                                            guard let strongSelf = self else {
                                                return
                                            }
                                            if !value {
                                                var text = strongSelf.presentationData.strings.ChatList_GenericPsaAlert
                                                let key = "ChatList.PsaAlert.\(type)"
                                                if let string = strongSelf.presentationData.strings.primaryComponent.dict[key] {
                                                    text = string
                                                } else if let string = strongSelf.presentationData.strings.secondaryComponent?.dict[key] {
                                                    text = string
                                                }
                                                
                                                controller.displayPromoAnnouncement(text: text)
                                                let _ = ApplicationSpecificNotice.setPsaAcknowledgment(accountManager: strongSelf.context.sharedContext.accountManager, peerId: peer.id).start()
                                            }
                                        })
                                    }
                                }
                            }))
                        }
                    }
                }
            }
        }
        
        self.chatListDisplayNode.mainContainerNode.groupSelected = { [weak self] groupId in
            if let strongSelf = self {
                if let navigationController = strongSelf.navigationController as? NavigationController {
                    let chatListController = ChatListControllerImpl(context: strongSelf.context, location: .chatList(groupId: groupId), controlsHistoryPreload: false, enableDebugActions: false)
                    chatListController.navigationPresentation = .master
                    navigationController.pushViewController(chatListController)
                    strongSelf.chatListDisplayNode.mainContainerNode.currentItemNode.clearHighlightAnimated(true)
                }
            }
        }
        
        self.chatListDisplayNode.mainContainerNode.updatePeerGrouping = { [weak self] peerId, group in
            guard let strongSelf = self else {
                return
            }
            if group {
                strongSelf.archiveChats(peerIds: [peerId])
            } else {
                strongSelf.chatListDisplayNode.mainContainerNode.currentItemNode.setCurrentRemovingItemId(ChatListNodeState.ItemId(peerId: peerId, threadId: nil))
                let _ = strongSelf.context.engine.peers.updatePeersGroupIdInteractively(peerIds: [peerId], groupId: group ? .archive : .root).start(completed: {
                    guard let strongSelf = self else {
                        return
                    }
                    strongSelf.chatListDisplayNode.mainContainerNode.currentItemNode.setCurrentRemovingItemId(nil)
                })
            }
        }
        
        self.chatListDisplayNode.requestOpenMessageFromSearch = { [weak self] peer, threadId, messageId, deactivateOnAction in
            if let strongSelf = self {
                strongSelf.openMessageFromSearchDisposable.set((strongSelf.context.engine.peers.ensurePeerIsLocallyAvailable(peer: peer)
                |> deliverOnMainQueue).start(next: { [weak strongSelf] actualPeer in
                    if let strongSelf = strongSelf {
                        if let navigationController = strongSelf.navigationController as? NavigationController {
                            var scrollToEndIfExists = false
                            if let layout = strongSelf.validLayout, case .regular = layout.metrics.widthClass {
                                scrollToEndIfExists = true
                            }
                            var navigationAnimationOptions: NavigationAnimationOptions = []
                            if case .chatList(.root) = strongSelf.location {
                                navigationAnimationOptions = .removeOnMasterDetails
                            }
                            if case let .channel(channel) = actualPeer, channel.flags.contains(.isForum), let threadId {
                                let _ = strongSelf.context.sharedContext.navigateToForumThread(context: strongSelf.context, peerId: peer.id, threadId: threadId, messageId: messageId, navigationController: navigationController, activateInput: nil, keepStack: .never).start()
                            } else {
                                strongSelf.context.sharedContext.navigateToChatController(NavigateToChatControllerParams(navigationController: navigationController, context: strongSelf.context, chatLocation: .peer(actualPeer), subject: .message(id: .id(messageId), highlight: true, timecode: nil), purposefulAction: {
                                    if deactivateOnAction {
                                        self?.deactivateSearch(animated: false)
                                    }
                                }, scrollToEndIfExists: scrollToEndIfExists, options: navigationAnimationOptions))
                            }
                            strongSelf.chatListDisplayNode.mainContainerNode.currentItemNode.clearHighlightAnimated(true)
                        }
                    }
                }))
            }
        }
        
        self.chatListDisplayNode.requestOpenPeerFromSearch = { [weak self] peer, threadId, dismissSearch in
            if let strongSelf = self {
                let storedPeer = strongSelf.context.engine.peers.ensurePeerIsLocallyAvailable(peer: peer) |> map { _ -> Void in return Void() }
                strongSelf.openMessageFromSearchDisposable.set((storedPeer |> deliverOnMainQueue).start(completed: { [weak strongSelf] in
                    if let strongSelf = strongSelf {
                        if dismissSearch {
                            strongSelf.deactivateSearch(animated: true)
                        }
                        var scrollToEndIfExists = false
                        if let layout = strongSelf.validLayout, case .regular = layout.metrics.widthClass {
                            scrollToEndIfExists = true
                        }
                        if let navigationController = strongSelf.navigationController as? NavigationController {
                            var navigationAnimationOptions: NavigationAnimationOptions = []
                            if case .chatList(.root) = strongSelf.location {
                                navigationAnimationOptions = .removeOnMasterDetails
                            }
                            if case let .channel(channel) = peer, channel.flags.contains(.isForum), let threadId {
                                let _ = strongSelf.context.sharedContext.navigateToForumThread(context: strongSelf.context, peerId: peer.id, threadId: threadId, messageId: nil, navigationController: navigationController, activateInput: nil, keepStack: .never).start()
                            } else {
                                strongSelf.context.sharedContext.navigateToChatController(NavigateToChatControllerParams(navigationController: navigationController, context: strongSelf.context, chatLocation: .peer(peer), purposefulAction: { [weak self] in
                                    self?.deactivateSearch(animated: false)
                                }, scrollToEndIfExists: scrollToEndIfExists, options: navigationAnimationOptions))
                            }
                            strongSelf.chatListDisplayNode.mainContainerNode.currentItemNode.clearHighlightAnimated(true)
                        }
                    }
                }))
            }
        }
        
        self.chatListDisplayNode.requestOpenRecentPeerOptions = { [weak self] peer in
            if let strongSelf = self {
                strongSelf.view.window?.endEditing(true)
                let actionSheet = ActionSheetController(presentationData: strongSelf.presentationData)
                
                actionSheet.setItemGroups([
                    ActionSheetItemGroup(items: [
                        ActionSheetButtonItem(title: strongSelf.presentationData.strings.Common_Delete, color: .destructive, action: { [weak actionSheet] in
                            actionSheet?.dismissAnimated()
                            
                            if let strongSelf = self {
                                let _ = strongSelf.context.engine.peers.removeRecentPeer(peerId: peer.id).start()
                            }
                        })
                    ]),
                    ActionSheetItemGroup(items: [
                        ActionSheetButtonItem(title: strongSelf.presentationData.strings.Common_Cancel, color: .accent, font: .bold, action: { [weak actionSheet] in
                            actionSheet?.dismissAnimated()
                        })
                    ])
                ])
                strongSelf.present(actionSheet, in: .window(.root))
            }
        }
        
        self.chatListDisplayNode.requestAddContact = { [weak self] phoneNumber in
            if let strongSelf = self {
                strongSelf.view.endEditing(true)
                strongSelf.context.sharedContext.openAddContact(context: strongSelf.context, firstName: "", lastName: "", phoneNumber: phoneNumber, label: defaultContactLabel, present: { [weak self] controller, arguments in
                    self?.present(controller, in: .window(.root), with: arguments)
                }, pushController: { [weak self] controller in
                    (self?.navigationController as? NavigationController)?.pushViewController(controller)
                }, completed: {
                    self?.deactivateSearch(animated: false)
                })
            }
        }
        
        self.chatListDisplayNode.dismissSelfIfCompletedPresentation = { [weak self] in
            guard let strongSelf = self, let navigationController = strongSelf.navigationController as? NavigationController else {
                return
            }
            if !strongSelf.didAppear {
                return
            }
            navigationController.filterController(strongSelf, animated: true)
        }
        
        self.chatListDisplayNode.contentOffsetChanged = { [weak self] offset in
            if let strongSelf = self, let searchContentNode = strongSelf.searchContentNode, let validLayout = strongSelf.validLayout {
                var offset = offset
                if validLayout.inVoiceOver {
                    offset = .known(0.0)
                }
                searchContentNode.updateListVisibleContentOffset(offset, transition: strongSelf.chatListDisplayNode.temporaryContentOffsetChangeTransition ?? .immediate)
            }
        }
        
        self.chatListDisplayNode.contentScrollingEnded = { [weak self] listView in
            if let strongSelf = self, let searchContentNode = strongSelf.searchContentNode {
                return fixListNodeScrolling(listView, searchNode: searchContentNode)
            } else {
                return false
            }
        }
        
        self.chatListDisplayNode.emptyListAction = { [weak self] _ in
            guard let strongSelf = self, let navigationController = strongSelf.navigationController as? NavigationController else {
                return
            }
            if let filter = strongSelf.chatListDisplayNode.effectiveContainerNode.currentItemNode.chatListFilter {
                strongSelf.push(chatListFilterPresetController(context: strongSelf.context, currentPreset: filter, updated: { _ in }))
            } else {
                if case let .forum(peerId) = strongSelf.chatListDisplayNode.effectiveContainerNode.location {
                    let context = strongSelf.context
                    let controller = ForumCreateTopicScreen(context: context, peerId: peerId, mode: .create)
                    controller.navigationPresentation = .modal
                    
                    controller.completion = { [weak controller] title, fileId, iconColor, _ in
                        controller?.isInProgress = true
                        
                        let _ = (context.engine.peers.createForumChannelTopic(id: peerId, title: title, iconColor: iconColor, iconFileId: fileId)
                        |> deliverOnMainQueue).start(next: { topicId in
                            let _ = context.sharedContext.navigateToForumThread(context: context, peerId: peerId, threadId: topicId, messageId: nil, navigationController: navigationController, activateInput: .text, keepStack: .never).start()
                        }, error: { _ in
                            controller?.isInProgress = false
                        })
                    }
                    strongSelf.push(controller)
                } else {
                    strongSelf.composePressed()
                }
            }
        }
        
        self.chatListDisplayNode.cancelEditing = { [weak self] in
            guard let strongSelf = self else {
                return
            }
            let _ = strongSelf.reorderingDonePressed()
        }
        
        self.chatListDisplayNode.toolbarActionSelected = { [weak self] action in
            self?.toolbarActionSelected(action: action)
        }
        
        self.chatListDisplayNode.mainContainerNode.activateChatPreview = { [weak self] item, threadId, node, gesture, location in
            guard let strongSelf = self else {
                gesture?.cancel()
                return
            }
            
            var joined = false
            if case let .peer(peerData) = item.content, let message = peerData.messages.first {
                for media in message.media {
                    if let action = media as? TelegramMediaAction, action.action == .peerJoined {
                        joined = true
                    }
                }
            }
            
            switch item.content {
            case let .groupReference(groupId, _, _, _, _):
                let chatListController = ChatListControllerImpl(context: strongSelf.context, location: .chatList(groupId: groupId), controlsHistoryPreload: false, hideNetworkActivityStatus: true, previewing: true, enableDebugActions: false)
                chatListController.navigationPresentation = .master
                let contextController = ContextController(account: strongSelf.context.account, presentationData: strongSelf.presentationData, source: .controller(ContextControllerContentSourceImpl(controller: chatListController, sourceNode: node, navigationController: strongSelf.navigationController as? NavigationController)), items: archiveContextMenuItems(context: strongSelf.context, groupId: groupId._asGroup(), chatListController: strongSelf) |> map { ContextController.Items(content: .list($0)) }, gesture: gesture)
                strongSelf.presentInGlobalOverlay(contextController)
            case let .peer(peerData):
                let peer = peerData.peer
                let threadInfo = peerData.threadInfo
                let promoInfo = peerData.promoInfo
                
                switch item.index {
                case .chatList:
                    if case let .channel(channel) = peer.peer, channel.flags.contains(.isForum) {
                        if let threadId = threadId {
                            let source: ContextContentSource
                            let chatController = strongSelf.context.sharedContext.makeChatController(context: strongSelf.context, chatLocation: .replyThread(message: ChatReplyThreadMessage(
                                messageId: MessageId(peerId: peer.peerId, namespace: Namespaces.Message.Cloud, id: Int32(clamping: threadId)), channelMessageId: nil, isChannelPost: false, isForumPost: true, maxMessage: nil, maxReadIncomingMessageId: nil, maxReadOutgoingMessageId: nil, unreadCount: 0, initialFilledHoles: IndexSet(), initialAnchor: .automatic, isNotAvailable: false
                            )), subject: nil, botStart: nil, mode: .standard(previewing: true))
                            chatController.canReadHistory.set(false)
                            source = .controller(ContextControllerContentSourceImpl(controller: chatController, sourceNode: node, navigationController: strongSelf.navigationController as? NavigationController))
                            
                            let contextController = ContextController(account: strongSelf.context.account, presentationData: strongSelf.presentationData, source: source, items: chatForumTopicMenuItems(context: strongSelf.context, peerId: peer.peerId, threadId: threadId, isPinned: nil, isClosed: nil, chatListController: strongSelf, joined: joined, canSelect: false) |> map { ContextController.Items(content: .list($0)) }, gesture: gesture)
                            strongSelf.presentInGlobalOverlay(contextController)
                        } else {
                            let chatListController = ChatListControllerImpl(context: strongSelf.context, location: .forum(peerId: channel.id), controlsHistoryPreload: false, hideNetworkActivityStatus: true, previewing: true, enableDebugActions: false)
                            chatListController.navigationPresentation = .master
                            let contextController = ContextController(account: strongSelf.context.account, presentationData: strongSelf.presentationData, source: .controller(ContextControllerContentSourceImpl(controller: chatListController, sourceNode: node, navigationController: strongSelf.navigationController as? NavigationController)), items: chatContextMenuItems(context: strongSelf.context, peerId: peer.peerId, promoInfo: promoInfo, source: .chatList(filter: strongSelf.chatListDisplayNode.mainContainerNode.currentItemNode.chatListFilter), chatListController: strongSelf, joined: joined) |> map { ContextController.Items(content: .list($0)) }, gesture: gesture)
                            strongSelf.presentInGlobalOverlay(contextController)
                        }
                    } else {
                        let source: ContextContentSource
                        if let location = location {
                            source = .location(ChatListContextLocationContentSource(controller: strongSelf, location: location))
                        } else {
                            let chatController = strongSelf.context.sharedContext.makeChatController(context: strongSelf.context, chatLocation: .peer(id: peer.peerId), subject: nil, botStart: nil, mode: .standard(previewing: true))
                            chatController.canReadHistory.set(false)
                            source = .controller(ContextControllerContentSourceImpl(controller: chatController, sourceNode: node, navigationController: strongSelf.navigationController as? NavigationController))
                        }
                        
                        let contextController = ContextController(account: strongSelf.context.account, presentationData: strongSelf.presentationData, source: source, items: chatContextMenuItems(context: strongSelf.context, peerId: peer.peerId, promoInfo: promoInfo, source: .chatList(filter: strongSelf.chatListDisplayNode.mainContainerNode.currentItemNode.chatListFilter), chatListController: strongSelf, joined: joined) |> map { ContextController.Items(content: .list($0)) }, gesture: gesture)
                        strongSelf.presentInGlobalOverlay(contextController)
                    }
                case let .forum(pinnedIndex, _, threadId, _, _):
                    let isPinned: Bool
                    switch pinnedIndex {
                    case .index:
                        isPinned = true
                    case .none:
                        isPinned = false
                    }
                    let source: ContextContentSource
                    let chatController = strongSelf.context.sharedContext.makeChatController(context: strongSelf.context, chatLocation: .replyThread(message: ChatReplyThreadMessage(
                        messageId: MessageId(peerId: peer.peerId, namespace: Namespaces.Message.Cloud, id: Int32(clamping: threadId)), channelMessageId: nil, isChannelPost: false, isForumPost: true, maxMessage: nil, maxReadIncomingMessageId: nil, maxReadOutgoingMessageId: nil, unreadCount: 0, initialFilledHoles: IndexSet(), initialAnchor: .automatic, isNotAvailable: false
                    )), subject: nil, botStart: nil, mode: .standard(previewing: true))
                    chatController.canReadHistory.set(false)
                    source = .controller(ContextControllerContentSourceImpl(controller: chatController, sourceNode: node, navigationController: strongSelf.navigationController as? NavigationController))
                    
                    let contextController = ContextController(account: strongSelf.context.account, presentationData: strongSelf.presentationData, source: source, items: chatForumTopicMenuItems(context: strongSelf.context, peerId: peer.peerId, threadId: threadId, isPinned: isPinned, isClosed: threadInfo?.isClosed, chatListController: strongSelf, joined: joined, canSelect: true) |> map { ContextController.Items(content: .list($0)) }, gesture: gesture)
                    strongSelf.presentInGlobalOverlay(contextController)
                }
            }
        }
        
        self.chatListDisplayNode.mainContainerNode.openStories = { [weak self] peerId in
            guard let self else {
                return
            }
            
            let storyContent = StoryContentContextImpl(context: self.context, focusedPeerId: peerId)
            let _ = (storyContent.state
            |> filter { $0.slice != nil }
            |> take(1)
            |> deliverOnMainQueue).start(next: { [weak self] _ in
                guard let self else {
                    return
                }
                
                let storyContainerScreen = StoryContainerScreen(
                    context: self.context,
                    content: storyContent,
                    transitionIn: nil,
                    transitionOut: { _, _ in
                        return nil
                    }
                )
                self.push(storyContainerScreen)
            })
        }
        
        self.chatListDisplayNode.peerContextAction = { [weak self] peer, source, node, gesture, location in
            guard let strongSelf = self else {
                gesture?.cancel()
                return
            }
            
            if case let .channel(channel) = peer, channel.flags.contains(.isForum) {
                let chatListController = ChatListControllerImpl(context: strongSelf.context, location: .forum(peerId: channel.id), controlsHistoryPreload: false, hideNetworkActivityStatus: true, previewing: true, enableDebugActions: false)
                chatListController.navigationPresentation = .master
                let contextController = ContextController(account: strongSelf.context.account, presentationData: strongSelf.presentationData, source: .controller(ContextControllerContentSourceImpl(controller: chatListController, sourceNode: node, navigationController: strongSelf.navigationController as? NavigationController)), items: chatContextMenuItems(context: strongSelf.context, peerId: peer.id, promoInfo: nil, source: .search(source), chatListController: strongSelf, joined: false) |> map { ContextController.Items(content: .list($0)) }, gesture: gesture)
                strongSelf.presentInGlobalOverlay(contextController)
            } else {
                let contextContentSource: ContextContentSource
                if peer.id.namespace == Namespaces.Peer.SecretChat, let node = node.subnodes?.first as? ContextExtractedContentContainingNode {
                    contextContentSource = .extracted(ChatListHeaderBarContextExtractedContentSource(controller: strongSelf, sourceNode: node, keepInPlace: false))
                } else {
                    var subject: ChatControllerSubject?
                    if case let .search(messageId) = source, let id = messageId {
                        subject = .message(id: .id(id), highlight: false, timecode: nil)
                    }
                    let chatController = strongSelf.context.sharedContext.makeChatController(context: strongSelf.context, chatLocation: .peer(id: peer.id), subject: subject, botStart: nil, mode: .standard(previewing: true))
                    chatController.canReadHistory.set(false)
                    contextContentSource = .controller(ContextControllerContentSourceImpl(controller: chatController, sourceNode: node, navigationController: strongSelf.navigationController as? NavigationController))
                }
                
                let contextController = ContextController(account: strongSelf.context.account, presentationData: strongSelf.presentationData, source: contextContentSource, items: chatContextMenuItems(context: strongSelf.context, peerId: peer.id, promoInfo: nil, source: .search(source), chatListController: strongSelf, joined: false) |> map { ContextController.Items(content: .list($0)) }, gesture: gesture)
                strongSelf.presentInGlobalOverlay(contextController)
            }
        }
        
        self.tabContainerNode.tabSelected = { [weak self] id, isDisabled in
            guard let strongSelf = self else {
                return
            }
            if isDisabled {
                let context = strongSelf.context
                var replaceImpl: ((ViewController) -> Void)?
                let controller = PremiumLimitScreen(context: context, subject: .folders, count: strongSelf.tabContainerNode.filtersCount, action: {
                    let controller = PremiumIntroScreen(context: context, source: .folders)
                    replaceImpl?(controller)
                })
                replaceImpl = { [weak controller] c in
                    controller?.replace(with: c)
                }
                strongSelf.push(controller)
            } else {
                strongSelf.selectTab(id: id)
            }
        }
        
        self.tabContainerNode.tabRequestedDeletion = { [weak self] id in
            if case let .filter(id) = id {
                self?.askForFilterRemoval(id: id)
            }
        }
        self.tabContainerNode.presentPremiumTip = { [weak self] in
            if let strongSelf = self {
                strongSelf.present(UndoOverlayController(presentationData: strongSelf.presentationData, content: .universal(animation: "anim_reorder", scale: 0.05, colors: [:], title: nil, text: strongSelf.presentationData.strings.ChatListFolderSettings_SubscribeToMoveAll, customUndoText: strongSelf.presentationData.strings.ChatListFolderSettings_SubscribeToMoveAllAction, timeout: nil), elevatedLayout: false, position: .top, animateInAsReplacement: false, action: { action in
                    if case .undo = action {
                        let context = strongSelf.context
                        var replaceImpl: ((ViewController) -> Void)?
                        let controller = PremiumDemoScreen(context: context, subject: .advancedChatManagement, action: {
                            let controller = PremiumIntroScreen(context: context, source: .folders)
                            replaceImpl?(controller)
                        })
                        replaceImpl = { [weak controller] c in
                            controller?.replace(with: c)
                        }
                        strongSelf.push(controller)
                    }
                    return false }), in: .current)
            }
        }
        
        let tabContextGesture: (Int32?, ContextExtractedContentContainingNode, ContextGesture, Bool, Bool) -> Void = { [weak self] id, sourceNode, gesture, keepInPlace, isDisabled in
            guard let strongSelf = self else {
                return
            }
            
            let context = strongSelf.context
            let filterPeersAreMuted: Signal<(areMuted: Bool, peerIds: [EnginePeer.Id])?, NoError> = strongSelf.context.engine.peers.currentChatListFilters()
            |> take(1)
            |> mapToSignal { filters -> Signal<(areMuted: Bool, peerIds: [EnginePeer.Id])?, NoError> in
                guard let filter = filters.first(where: { $0.id == id }) else {
                    return .single(nil)
                }
                guard case let .filter(_, _, _, data) = filter else {
                    return .single(nil)
                }
                
                let filterPredicate: ChatListFilterPredicate = chatListFilterPredicate(filter: data)
                return context.engine.peers.getChatListPeers(filterPredicate: filterPredicate)
                |> mapToSignal { peers -> Signal<(areMuted: Bool, peerIds: [EnginePeer.Id])?, NoError> in
                    let peerIds = peers.map(\.id)
                    return context.engine.data.get(
                        EngineDataMap(peerIds.map(TelegramEngine.EngineData.Item.Peer.NotificationSettings.init(id:))),
                        TelegramEngine.EngineData.Item.NotificationSettings.Global()
                    )
                    |> map { list, globalSettings -> (areMuted: Bool, peerIds: [EnginePeer.Id])? in
                        for peer in peers {
                            switch list[peer.id]?.muteState {
                            case .unmuted:
                                return (false, peerIds)
                            case .default:
                                let globalValue: EngineGlobalNotificationSettings.CategorySettings
                                switch peer {
                                case .user, .secretChat:
                                    globalValue = globalSettings.privateChats
                                case .legacyGroup:
                                    globalValue = globalSettings.groupChats
                                case let .channel(channel):
                                    if case .broadcast = channel.info {
                                        globalValue = globalSettings.channels
                                    } else {
                                        globalValue = globalSettings.groupChats
                                    }
                                }
                                if globalValue.enabled {
                                    return (false, peerIds)
                                }
                            default:
                                break
                            }
                        }
                        return (true, peerIds)
                    }
                }
            }
            
            let _ = combineLatest(
                queue: Queue.mainQueue(),
                strongSelf.context.engine.peers.currentChatListFilters(),
                strongSelf.context.engine.data.get(
                    TelegramEngine.EngineData.Item.Configuration.UserLimits(isPremium: true)
                ),
                filterPeersAreMuted
            ).start(next: { [weak self] filters, premiumLimits, filterPeersAreMuted in
                guard let strongSelf = self else {
                    return
                }
                var items: [ContextMenuItem] = []
                if let id = id {
                    items.append(.action(ContextMenuActionItem(text: strongSelf.presentationData.strings.ChatList_EditFolder, icon: { theme in
                        return generateTintedImage(image: UIImage(bundleImageName: "Chat/Context Menu/Edit"), color: theme.contextMenu.primaryColor)
                    }, action: { c, f in
                        c.dismiss(completion: {
                            guard let strongSelf = self else {
                                return
                            }
                            if isDisabled {
                                let context = strongSelf.context
                                var replaceImpl: ((ViewController) -> Void)?
                                let controller = PremiumLimitScreen(context: context, subject: .folders, count: strongSelf.tabContainerNode.filtersCount, action: {
                                    let controller = PremiumIntroScreen(context: context, source: .folders)
                                    replaceImpl?(controller)
                                })
                                replaceImpl = { [weak controller] c in
                                    controller?.replace(with: c)
                                }
                                strongSelf.push(controller)
                            } else {
                                let _ = (strongSelf.context.engine.peers.currentChatListFilters()
                                |> deliverOnMainQueue).start(next: { presetList in
                                    guard let strongSelf = self else {
                                        return
                                    }
                                    var found = false
                                    for filter in presetList {
                                        if filter.id == id {
                                            strongSelf.push(chatListFilterPresetController(context: strongSelf.context, currentPreset: filter, updated: { _ in }))
                                            f(.dismissWithoutContent)
                                            found = true
                                            break
                                        }
                                    }
                                    if !found {
                                        f(.default)
                                    }
                                })
                            }
                        })
                    })))
                    
                    if let _ = filters.first(where: { $0.id == id }) {
                        items.append(.action(ContextMenuActionItem(text: strongSelf.presentationData.strings.ChatList_AddChatsToFolder, icon: { theme in
                            return generateTintedImage(image: UIImage(bundleImageName: "Chat/Context Menu/Add"), color: theme.contextMenu.primaryColor)
                        }, action: { c, f in
                            c.dismiss(completion: {
                                guard let strongSelf = self else {
                                    return
                                }
                                
                                if isDisabled {
                                    let context = strongSelf.context
                                    var replaceImpl: ((ViewController) -> Void)?
                                    let controller = PremiumLimitScreen(context: context, subject: .folders, count: strongSelf.tabContainerNode.filtersCount, action: {
                                        let controller = PremiumIntroScreen(context: context, source: .folders)
                                        replaceImpl?(controller)
                                    })
                                    replaceImpl = { [weak controller] c in
                                        controller?.replace(with: c)
                                    }
                                    strongSelf.push(controller)
                                } else {
                                    let _ = combineLatest(
                                        queue: Queue.mainQueue(),
                                        strongSelf.context.engine.data.get(
                                            TelegramEngine.EngineData.Item.Peer.Peer(id: strongSelf.context.account.peerId),
                                            TelegramEngine.EngineData.Item.Configuration.UserLimits(isPremium: false),
                                            TelegramEngine.EngineData.Item.Configuration.UserLimits(isPremium: true)
                                        ),
                                        strongSelf.context.engine.peers.currentChatListFilters()
                                    ).start(next: { result, presetList in
                                        guard let strongSelf = self else {
                                            return
                                        }
                                        var found = false
                                        for filter in presetList {
                                            if filter.id == id, case let .filter(_, _, _, data) = filter {
                                                let (accountPeer, limits, premiumLimits) = result
                                                let isPremium = accountPeer?.isPremium ?? false
                                                
                                                let limit = limits.maxFolderChatsCount
                                                let premiumLimit = premiumLimits.maxFolderChatsCount
                                                
                                                if data.includePeers.peers.count >= premiumLimit {
                                                    let controller = PremiumLimitScreen(context: strongSelf.context, subject: .chatsPerFolder, count: Int32(data.includePeers.peers.count), action: {})
                                                    strongSelf.push(controller)
                                                    f(.dismissWithoutContent)
                                                    return
                                                } else if data.includePeers.peers.count >= limit && !isPremium {
                                                    var replaceImpl: ((ViewController) -> Void)?
                                                    let controller = PremiumLimitScreen(context: strongSelf.context, subject: .chatsPerFolder, count: Int32(data.includePeers.peers.count), action: {
                                                        let controller = PremiumIntroScreen(context: strongSelf.context, source: .chatsPerFolder)
                                                        replaceImpl?(controller)
                                                    })
                                                    replaceImpl = { [weak controller] c in
                                                        controller?.replace(with: c)
                                                    }
                                                    strongSelf.push(controller)
                                                    f(.dismissWithoutContent)
                                                    return
                                                }
                                                
                                                let _ = (strongSelf.context.engine.peers.currentChatListFilters()
                                                |> deliverOnMainQueue).start(next: { filters in
                                                    guard let strongSelf = self else {
                                                        return
                                                    }
                                                    strongSelf.push(chatListFilterAddChatsController(context: strongSelf.context, filter: filter, allFilters: filters, limit: limits.maxFolderChatsCount, premiumLimit: premiumLimits.maxFolderChatsCount, isPremium: isPremium, presentUndo: { content in
                                                        guard let strongSelf = self else {
                                                            return
                                                        }
                                                        strongSelf.present(UndoOverlayController(presentationData: strongSelf.presentationData, content: content, elevatedLayout: true, animateInAsReplacement: false, action: { _ in return false }), in: .window(.root))
                                                    }))
                                                    f(.dismissWithoutContent)
                                                })
                                                found = true
                                                break
                                            }
                                        }
                                        if !found {
                                            f(.default)
                                        }
                                    })
                                }
                            })
                        })))
                        
                        if let filterEntries = strongSelf.tabContainerData?.0 {
                            for filter in filterEntries {
                                if case let .filter(filterId, _, unread) = filter, filterId == id {
                                    if unread.value > 0 {
                                        items.append(.action(ContextMenuActionItem(text: strongSelf.presentationData.strings.ChatList_ReadAll, textColor: .primary, icon: { theme in
                                            return generateTintedImage(image: UIImage(bundleImageName: "Chat/Context Menu/ReadAll"), color: theme.contextMenu.primaryColor)
                                        }, action: { c, f in
                                            c.dismiss(completion: {
                                                guard let strongSelf = self else {
                                                    return
                                                }
                                                strongSelf.readAllInFilter(id: id)
                                            })
                                        })))
                                    }
                                    
                                    for filter in filters {
                                        if filter.id == filterId, case let .filter(_, title, _, data) = filter {
                                            if let filterPeersAreMuted {
                                                items.append(.action(ContextMenuActionItem(text: filterPeersAreMuted.areMuted ? strongSelf.presentationData.strings.ChatList_ContextUnmuteAll : strongSelf.presentationData.strings.ChatList_ContextMuteAll, textColor: .primary, badge: nil, icon: { theme in
                                                    return generateTintedImage(image: UIImage(bundleImageName: filterPeersAreMuted.areMuted ? "Chat/Context Menu/Unmute" : "Chat/Context Menu/Muted"), color: theme.contextMenu.primaryColor)
                                                }, action: { c, f in
                                                    c.dismiss(completion: {
                                                    })
                                                    
                                                    guard let strongSelf = self else {
                                                        return
                                                    }
                                                    
                                                    let _ = (strongSelf.context.engine.peers.updateMultiplePeerMuteSettings(peerIds: filterPeersAreMuted.peerIds, muted: !filterPeersAreMuted.areMuted)
                                                    |> deliverOnMainQueue).start(completed: {
                                                        guard let strongSelf = self else {
                                                            return
                                                        }
                                                        
                                                        let iconColor: UIColor = .white
                                                        let overlayController: UndoOverlayController
                                                        if !filterPeersAreMuted.areMuted {
                                                            let text =  strongSelf.presentationData.strings.ChatList_ToastFolderMuted(title).string
                                                            overlayController = UndoOverlayController(presentationData: strongSelf.presentationData, content: .universal(animation: "anim_profilemute", scale: 0.075, colors: [
                                                                "Middle.Group 1.Fill 1": iconColor,
                                                                "Top.Group 1.Fill 1": iconColor,
                                                                "Bottom.Group 1.Fill 1": iconColor,
                                                                "EXAMPLE.Group 1.Fill 1": iconColor,
                                                                "Line.Group 1.Stroke 1": iconColor
                                                            ], title: nil, text: text, customUndoText: nil, timeout: nil), elevatedLayout: false, animateInAsReplacement: true, action: { _ in return false })
                                                        } else {
                                                            let text = strongSelf.presentationData.strings.ChatList_ToastFolderUnmuted(title).string
                                                            overlayController = UndoOverlayController(presentationData: strongSelf.presentationData, content: .universal(animation: "anim_profileunmute", scale: 0.075, colors: [
                                                                "Middle.Group 1.Fill 1": iconColor,
                                                                "Top.Group 1.Fill 1": iconColor,
                                                                "Bottom.Group 1.Fill 1": iconColor,
                                                                "EXAMPLE.Group 1.Fill 1": iconColor,
                                                                "Line.Group 1.Stroke 1": iconColor
                                                            ], title: nil, text: text, customUndoText: nil, timeout: nil), elevatedLayout: false, animateInAsReplacement: true, action: { _ in return false })
                                                        }
                                                        strongSelf.present(overlayController, in: .current)
                                                    })
                                                })))
                                            }
                                            
                                            if !data.includePeers.peers.isEmpty && data.categories.isEmpty && !data.excludeRead && !data.excludeMuted && !data.excludeArchived && data.excludePeers.isEmpty {
                                                items.append(.action(ContextMenuActionItem(text: strongSelf.presentationData.strings.ChatList_ContextMenuShare, textColor: .primary, badge: data.hasSharedLinks ? nil : ContextMenuActionBadge(value: strongSelf.presentationData.strings.ChatList_ContextMenuBadgeNew, color: .accent, style: .label), icon: { theme in
                                                    return generateTintedImage(image: UIImage(bundleImageName: "Chat/Context Menu/Link"), color: theme.contextMenu.primaryColor)
                                                }, action: { c, f in
                                                    c.dismiss(completion: {
                                                        guard let strongSelf = self else {
                                                            return
                                                        }
                                                        strongSelf.shareFolder(filterId: filterId, data: data, title: title)
                                                    })
                                                })))
                                            }
                                            
                                            break
                                        }
                                    }
                                    
                                    break
                                }
                            }
                        }
                        
                        items.append(.action(ContextMenuActionItem(text: strongSelf.presentationData.strings.ChatList_RemoveFolder, textColor: .destructive, icon: { theme in
                            return generateTintedImage(image: UIImage(bundleImageName: "Chat/Context Menu/Delete"), color: theme.contextMenu.destructiveColor)
                        }, action: { c, f in
                            c.dismiss(completion: {
                                guard let strongSelf = self else {
                                    return
                                }
                                strongSelf.askForFilterRemoval(id: id)
                            })
                        })))
                    }
                } else {
                    items.append(.action(ContextMenuActionItem(text: strongSelf.presentationData.strings.ChatList_EditFolders, icon: { theme in
                        return generateTintedImage(image: UIImage(bundleImageName: "Chat/Context Menu/Edit"), color: theme.contextMenu.primaryColor)
                    }, action: { c, f in
                        c.dismiss(completion: {
                            guard let strongSelf = self else {
                                return
                            }
                            strongSelf.openFilterSettings()
                        })
                    })))
                }
                
                if filters.count > 1 {
                    items.append(.separator)
                    items.append(.action(ContextMenuActionItem(text: strongSelf.presentationData.strings.ChatList_ReorderTabs, icon: { theme in
                        return generateTintedImage(image: UIImage(bundleImageName: "Chat/Context Menu/ReorderItems"), color: theme.contextMenu.primaryColor)
                    }, action: { c, f in
                        c.dismiss(completion: {
                            guard let strongSelf = self else {
                                return
                            }
                            
                            strongSelf.chatListDisplayNode.isReorderingFilters = true
                            strongSelf.isReorderingTabsValue.set(true)
                            strongSelf.searchContentNode?.setIsEnabled(false, animated: true)
                            (strongSelf.parent as? TabBarController)?.updateIsTabBarEnabled(false, transition: .animated(duration: 0.2, curve: .easeInOut))
                            if let layout = strongSelf.validLayout {
                                strongSelf.updateLayout(layout: layout, transition: .animated(duration: 0.2, curve: .easeInOut))
                            }
                        })
                    })))
                }
                
                let controller = ContextController(account: strongSelf.context.account, presentationData: strongSelf.presentationData, source: .extracted(ChatListHeaderBarContextExtractedContentSource(controller: strongSelf, sourceNode: sourceNode, keepInPlace: keepInPlace)), items: .single(ContextController.Items(content: .list(items))), recognizer: nil, gesture: gesture)
                strongSelf.context.sharedContext.mainWindow?.presentInGlobalOverlay(controller)
            })
        }
        self.tabContainerNode.contextGesture = { id, sourceNode, gesture, isDisabled in
            tabContextGesture(id, sourceNode, gesture, false, isDisabled)
        }
        
        if case .chatList(.root) = self.location {
            self.ready.set(.never())
        } else {
            self.ready.set(combineLatest([
                self.chatListDisplayNode.mainContainerNode.ready,
                self.primaryInfoReady.get()
            ])
            |> map { values -> Bool in
                return !values.contains(where: { !$0 })
            }
            |> filter { $0 })
        }
        
        self.displayNodeDidLoad()
    }
    
    public override func displayNodeDidLoad() {
        super.displayNodeDidLoad()
        
        Queue.mainQueue().after(1.0) {
            self.context.prefetchManager?.prepareNextGreetingSticker()
        }
    }
    
    public static var sharedPreviousPowerSavingEnabled: Bool?
    
    override public func viewDidAppear(_ animated: Bool) {
        super.viewDidAppear(animated)
                
        if self.powerSavingMonitoringDisposable == nil {
            self.powerSavingMonitoringDisposable = (self.context.sharedContext.automaticMediaDownloadSettings
            |> mapToSignal { settings -> Signal<Bool, NoError> in
                return automaticEnergyUsageShouldBeOn(settings: settings)
            }
            |> distinctUntilChanged).start(next: { [weak self] isPowerSavingEnabled in
                guard let self else {
                    return
                }
                var previousValueValue: Bool?
                
                previousValueValue = ChatListControllerImpl.sharedPreviousPowerSavingEnabled
                ChatListControllerImpl.sharedPreviousPowerSavingEnabled = isPowerSavingEnabled
                
                /*#if DEBUG
                previousValueValue = false
                #endif*/
                
                if isPowerSavingEnabled != previousValueValue && previousValueValue != nil && isPowerSavingEnabled {
                    let batteryLevel = UIDevice.current.batteryLevel
                    if batteryLevel > 0.0 && self.view.window != nil {
                        let presentationData = self.context.sharedContext.currentPresentationData.with { $0 }
                        let batteryPercentage = Int(batteryLevel * 100.0)
                        
                        self.dismissAllUndoControllers()
                        self.present(UndoOverlayController(presentationData: presentationData, content: .universal(animation: "lowbattery_30", scale: 1.0, colors: [:], title: presentationData.strings.PowerSaving_AlertEnabledTitle, text: presentationData.strings.PowerSaving_AlertEnabledText("\(batteryPercentage)").string, customUndoText: presentationData.strings.PowerSaving_AlertEnabledAction, timeout: 5.0), elevatedLayout: false, action: { [weak self] action in
                            if case .undo = action, let self {
                                let _ = updateMediaDownloadSettingsInteractively(accountManager: self.context.sharedContext.accountManager, { settings in
                                    var settings = settings
                                    settings.energyUsageSettings.activationThreshold = 4
                                    return settings
                                }).start()
                            }
                            return false
                        }), in: .current)
                    }
                }
            })
        }
        
        self.didAppear = true
        
        self.chatListDisplayNode.mainContainerNode.updateEnableAdjacentFilterLoading(true)
        
        self.chatListDisplayNode.mainContainerNode.didBeginSelectingChats = { [weak self] in
            guard let strongSelf = self else {
                return
            }
            if !strongSelf.chatListDisplayNode.didBeginSelectingChatsWhileEditing {
                var isEditing = false
                strongSelf.chatListDisplayNode.effectiveContainerNode.updateState { state in
                    isEditing = state.editing
                    return state
                }
                if !isEditing {
                    strongSelf.editPressed()
                }
                strongSelf.chatListDisplayNode.didBeginSelectingChatsWhileEditing = true
                if let layout = strongSelf.validLayout {
                    strongSelf.updateLayout(layout: layout, transition: .animated(duration: 0.2, curve: .easeInOut))
                }
            }
        }
        
        self.chatListDisplayNode.mainContainerNode.displayFilterLimit = { [weak self] in
            guard let strongSelf = self else {
                return
            }
            let context = strongSelf.context
            var replaceImpl: ((ViewController) -> Void)?
            let controller = PremiumLimitScreen(context: context, subject: .folders, count: strongSelf.tabContainerNode.filtersCount, action: {
                let controller = PremiumIntroScreen(context: context, source: .folders)
                replaceImpl?(controller)
            })
            replaceImpl = { [weak controller] c in
                controller?.replace(with: c)
            }
            strongSelf.push(controller)
        }
        
        guard case .chatList(.root) = self.location else {
            return
        }
        
        #if true && DEBUG
        DispatchQueue.main.asyncAfter(deadline: DispatchTime.now() + 1.0, execute: { [weak self] in
            guard let strongSelf = self else {
                return
            }
            let count = ChatControllerCount.with({ $0 })
            if count > 1 {
                strongSelf.present(textAlertController(context: strongSelf.context, title: "", text: "ChatControllerCount \(count)", actions: [TextAlertAction(type: .defaultAction, title: "OK", action: {})]), in: .window(.root))
            }
        })
        #endif

        if let lockViewFrame = self.findTitleView()?.lockViewFrame, !self.didShowPasscodeLockTooltipController {
            self.passcodeLockTooltipDisposable.set(combineLatest(queue: .mainQueue(), ApplicationSpecificNotice.getPasscodeLockTips(accountManager: self.context.sharedContext.accountManager), self.context.sharedContext.accountManager.accessChallengeData() |> take(1)).start(next: { [weak self] tooltipValue, passcodeView in
                    if let strongSelf = self {
                        if !tooltipValue {
                            let hasPasscode = passcodeView.data.isLockable
                            if hasPasscode {
                                let _ = ApplicationSpecificNotice.setPasscodeLockTips(accountManager: strongSelf.context.sharedContext.accountManager).start()
                                
                                let tooltipController = TooltipController(content: .text(strongSelf.presentationData.strings.DialogList_PasscodeLockHelp), baseFontSize: strongSelf.presentationData.listsFontSize.baseDisplaySize, dismissByTapOutside: true)
                                strongSelf.present(tooltipController, in: .window(.root), with: TooltipControllerPresentationArguments(sourceViewAndRect: { [weak self] in
                                    if let strongSelf = self, let titleView = strongSelf.findTitleView() {
                                        return (titleView, lockViewFrame.offsetBy(dx: 4.0, dy: 14.0))
                                    }
                                    return nil
                                }))
                                strongSelf.didShowPasscodeLockTooltipController = true
                            }
                        } else {
                            strongSelf.didShowPasscodeLockTooltipController = true
                        }
                    }
                }))
        }
        
        if !self.didSuggestLocalization {
            self.didSuggestLocalization = true
            
            let context = self.context
            
            let suggestedLocalization = self.context.engine.data.get(TelegramEngine.EngineData.Item.Configuration.SuggestedLocalization())
            
            let signal = combineLatest(
                self.context.sharedContext.accountManager.transaction { transaction -> String in
                    let languageCode: String
                    if let current = transaction.getSharedData(SharedDataKeys.localizationSettings)?.get(LocalizationSettings.self) {
                        let code = current.primaryComponent.languageCode
                        let rawSuffix = "-raw"
                        if code.hasSuffix(rawSuffix) {
                            languageCode = String(code.dropLast(rawSuffix.count))
                        } else {
                            languageCode = code
                        }
                    } else {
                        languageCode = "en"
                    }
                    return languageCode
                },
                suggestedLocalization
            )
            |> mapToSignal({ value -> Signal<(String, SuggestedLocalizationInfo)?, NoError> in
                guard let suggestedLocalization = value.1, !suggestedLocalization.isSeen && suggestedLocalization.languageCode != "en" && suggestedLocalization.languageCode != value.0 else {
                    return .single(nil)
                }
                return context.engine.localization.suggestedLocalizationInfo(languageCode: suggestedLocalization.languageCode, extractKeys: LanguageSuggestionControllerStrings.keys)
                |> map({ suggestedLocalization -> (String, SuggestedLocalizationInfo)? in
                    return (value.0, suggestedLocalization)
                })
            })
        
            self.suggestLocalizationDisposable.set((signal |> deliverOnMainQueue).start(next: { [weak self] suggestedLocalization in
                guard let strongSelf = self, let (currentLanguageCode, suggestedLocalization) = suggestedLocalization else {
                    return
                }
                if let controller = languageSuggestionController(context: strongSelf.context, suggestedLocalization: suggestedLocalization, currentLanguageCode: currentLanguageCode, openSelection: { [weak self] in
                    if let strongSelf = self {
                        let controller = strongSelf.context.sharedContext.makeLocalizationListController(context: strongSelf.context)
                        (strongSelf.navigationController as? NavigationController)?.pushViewController(controller)
                    }
                }) {
                    strongSelf.present(controller, in: .window(.root))
                    _ = strongSelf.context.engine.localization.markSuggestedLocalizationAsSeenInteractively(languageCode: suggestedLocalization.languageCode).start()
                }
            }))
            
            self.suggestAutoarchiveDisposable.set((getServerProvidedSuggestions(account: self.context.account)
            |> deliverOnMainQueue).start(next: { [weak self] values in
                guard let strongSelf = self else {
                    return
                }
                if strongSelf.didSuggestAutoarchive {
                    return
                }
                if !values.contains(.autoarchivePopular) {
                    return
                }
                strongSelf.didSuggestAutoarchive = true
                strongSelf.present(standardTextAlertController(theme: AlertControllerTheme(presentationData: strongSelf.presentationData), title: strongSelf.presentationData.strings.ChatList_AutoarchiveSuggestion_Title, text: strongSelf.presentationData.strings.ChatList_AutoarchiveSuggestion_Text, actions: [
                    TextAlertAction(type: .genericAction, title: strongSelf.presentationData.strings.Common_Cancel, action: {
                        guard let strongSelf = self else {
                            return
                        }
                        strongSelf.dismissAutoarchiveDisposable.set(dismissServerProvidedSuggestion(account: strongSelf.context.account, suggestion: .autoarchivePopular).start())
                    }),
                    TextAlertAction(type: .defaultAction, title: strongSelf.presentationData.strings.ChatList_AutoarchiveSuggestion_OpenSettings, action: {
                        guard let strongSelf = self else {
                            return
                        }
                        strongSelf.dismissAutoarchiveDisposable.set(dismissServerProvidedSuggestion(account: strongSelf.context.account, suggestion: .autoarchivePopular).start())
                        strongSelf.push(strongSelf.context.sharedContext.makePrivacyAndSecurityController(context: strongSelf.context))
                    })
                ], actionLayout: .vertical, parseMarkdown: true), in: .window(.root))
            }))
            
            Queue.mainQueue().after(1.0, {
                let _ = (
                    self.context.engine.data.get(
                        TelegramEngine.EngineData.Item.Peer.Peer(id: self.context.account.peerId),
                        TelegramEngine.EngineData.Item.Notices.Notice(key: ApplicationSpecificNotice.forcedPasswordSetupKey())
                    )
                    |> map { peer, entry -> (phoneNumber: String?, nortice: Int32?) in
                        var phoneNumber: String?
                        if case let .user(user) = peer {
                            phoneNumber = user.phone
                        }
                        return (phoneNumber, entry?.get(ApplicationSpecificCounterNotice.self)?.value)
                    }
                    |> deliverOnMainQueue
                ).start(next: { [weak self] phoneNumber, value in
                    guard let strongSelf = self else {
                        return
                    }
                    
                    guard let value = value else {
                        return
                    }
                    
                    let controller = TwoFactorAuthSplashScreen(sharedContext: context.sharedContext, engine: .authorized(strongSelf.context.engine), mode: .intro(.init(
                        title: strongSelf.presentationData.strings.ForcedPasswordSetup_Intro_Title,
                        text: strongSelf.presentationData.strings.ForcedPasswordSetup_Intro_Text,
                        actionText: strongSelf.presentationData.strings.ForcedPasswordSetup_Intro_Action,
                        doneText: strongSelf.presentationData.strings.ForcedPasswordSetup_Intro_DoneAction,
                        phoneNumber: phoneNumber
                    )))
                    controller.dismissConfirmation = { [weak controller] f in
                        guard let strongSelf = self, let controller = controller else {
                            return true
                        }
                        
                        controller.present(standardTextAlertController(theme: AlertControllerTheme(presentationData: strongSelf.presentationData), title: strongSelf.presentationData.strings.ForcedPasswordSetup_Intro_DismissTitle, text: strongSelf.presentationData.strings.ForcedPasswordSetup_Intro_DismissText(value), actions: [
                            TextAlertAction(type: .genericAction, title: strongSelf.presentationData.strings.ForcedPasswordSetup_Intro_DismissActionCancel, action: {
                            }),
                            TextAlertAction(type: .destructiveAction, title: strongSelf.presentationData.strings.ForcedPasswordSetup_Intro_DismissActionOK, action: { [weak controller] in
                                if let strongSelf = self {
                                    let _ = ApplicationSpecificNotice.setForcedPasswordSetup(engine: strongSelf.context.engine, reloginDaysTimeout: nil).start()
                                }
                                controller?.dismiss()
                            })
                        ], parseMarkdown: true), in: .window(.root))
                        
                        return false
                    }
                    strongSelf.push(controller)
                    
                    let _ = value
                })
            })
            
            Queue.mainQueue().after(2.0, { [weak self] in
                guard let self else {
                    return
                }
                //TODO:generalize
                var hasEmptyMark = false
                self.chatListDisplayNode.mainContainerNode.currentItemNode.forEachItemNode { itemNode in
                    if itemNode is ChatListSectionHeaderNode {
                        hasEmptyMark = true
                    }
                }
                if hasEmptyMark {
                    if let componentView = self.headerContentView.view as? ChatListHeaderComponent.View {
                        if let rightButtonView = componentView.rightButtonView {
                            let absoluteFrame = rightButtonView.convert(rightButtonView.bounds, to: self.view)
                            let text: String = self.presentationData.strings.ChatList_EmptyListTooltip
                            
                            let tooltipController = TooltipController(content: .text(text), baseFontSize: self.presentationData.listsFontSize.baseDisplaySize, timeout: 30.0, dismissByTapOutside: true, dismissImmediatelyOnLayoutUpdate: true, padding: 6.0, innerPadding: UIEdgeInsets(top: 2.0, left: 3.0, bottom: 2.0, right: 3.0))
                            self.present(tooltipController, in: .current, with: TooltipControllerPresentationArguments(sourceNodeAndRect: { [weak self] in
                                guard let self else {
                                    return nil
                                }
                                return (self.displayNode, absoluteFrame.insetBy(dx: 4.0, dy: 8.0).offsetBy(dx: 4.0, dy: -1.0))
                            }))
                        }
                    }
                }
            })
            
            self.preloadStorySubscriptionsDisposable = (self.context.engine.messages.preloadStorySubscriptions()
            |> deliverOnMainQueue).start(next: { [weak self] resources in
                guard let self else {
                    return
                }
                
                var validIds: [MediaResourceId] = []
                for (_, info) in resources.sorted(by: { $0.value.priority < $1.value.priority }) {
                    let resource = info.resource
                    validIds.append(resource.resource.id)
                    if self.preloadStoryResourceDisposables[resource.resource.id] == nil {
                        var fetchRange: (Range<Int64>, MediaBoxFetchPriority)?
                        if let size = info.size {
                            fetchRange = (0 ..< Int64(size), .default)
                        }
                        self.preloadStoryResourceDisposables[resource.resource.id] = fetchedMediaResource(mediaBox: self.context.account.postbox.mediaBox, userLocation: .other, userContentType: .other, reference: resource, range: fetchRange).start()
                    }
                }
                
                var removeIds: [MediaResourceId] = []
                for (id, disposable) in self.preloadStoryResourceDisposables {
                    if !validIds.contains(id) {
                        removeIds.append(id)
                        disposable.dispose()
                    }
                }
                for id in removeIds {
                    self.preloadStoryResourceDisposables.removeValue(forKey: id)
                }
            })
            self.storySubscriptionsDisposable = (self.context.engine.messages.storySubscriptions()
            |> deliverOnMainQueue).start(next: { [weak self] storySubscriptions in
                guard let self else {
                    return
                }
                
                var wasEmpty = true
                if let storySubscriptions = self.storySubscriptions, !storySubscriptions.items.isEmpty {
                    wasEmpty = false
                }
                self.storySubscriptions = storySubscriptions
                let isEmpty = storySubscriptions.items.isEmpty
                
                self.chatListDisplayNode.mainContainerNode.currentItemNode.updateState { chatListState in
                    var chatListState = chatListState
                    
                    var peersWithNewStories = Set<EnginePeer.Id>()
                    for item in storySubscriptions.items {
                        if item.peer.id == self.context.account.peerId {
                            continue
                        }
                        if item.hasUnseen {
                            peersWithNewStories.insert(item.peer.id)
                        }
                    }
                    chatListState.peersWithNewStories = peersWithNewStories
                    
                    return chatListState
                }
                
                self.storyListHeight = isEmpty ? 0.0 : 94.0
                
                if case .chatList(.root) = self.location {
                    self.searchContentNode?.additionalHeight = 94.0
                }
                
                if wasEmpty != isEmpty {
                    let transition: ContainedViewLayoutTransition = .animated(duration: 0.4, curve: .spring)
                    self.chatListDisplayNode.temporaryContentOffsetChangeTransition = transition
                    self.requestLayout(transition: transition)
                    self.chatListDisplayNode.temporaryContentOffsetChangeTransition = nil
                } else {
                    self.updateHeaderStories(transition: Transition(animation: .curve(duration: 0.4, curve: .spring)).containedViewLayoutTransition)
                }
            })
        }
        
        self.chatListDisplayNode.mainContainerNode.addedVisibleChatsWithPeerIds = { [weak self] peerIds in
            guard let strongSelf = self else {
                return
            }
            
            strongSelf.forEachController({ controller in
                if let controller = controller as? UndoOverlayController {
                    switch controller.content {
                        case let .archivedChat(peerId, _, _, _):
                            if peerIds.contains(PeerId(peerId)) {
                                controller.dismiss()
                            }
                        default:
                            break
                    }
                }
                return true
            })
        }
                
        if !self.processedFeaturedFilters {
            let initializedFeatured = self.context.account.postbox.preferencesView(keys: [
                PreferencesKeys.chatListFiltersFeaturedState
            ])
            |> mapToSignal { view -> Signal<Bool, NoError> in
                if let entry = view.values[PreferencesKeys.chatListFiltersFeaturedState]?.get(ChatListFiltersFeaturedState.self) {
                    return .single(!entry.filters.isEmpty && !entry.isSeen)
                } else {
                    return .complete()
                }
            }
            |> take(1)
            
            let initializedFilters = self.context.engine.peers.updatedChatListFiltersInfo()
            |> mapToSignal { (filters, isInitialized) -> Signal<Bool, NoError> in
                if isInitialized {
                    return .single(!filters.isEmpty)
                } else {
                    return .complete()
                }
            }
            |> take(1)
            
            self.featuredFiltersDisposable.set((
                combineLatest(initializedFeatured, initializedFilters)
                |> take(1)
                |> delay(1.0, queue: .mainQueue())
                |> deliverOnMainQueue
            ).start(next: { [weak self] hasFeatured, hasFilters in
                guard let strongSelf = self else {
                    return
                }
                
                strongSelf.processedFeaturedFilters = true
                if hasFeatured {
                    if let _ = strongSelf.validLayout, let _ = strongSelf.parent as? TabBarController {
                        let _ = (ApplicationSpecificNotice.incrementChatFolderTips(accountManager: strongSelf.context.sharedContext.accountManager)
                        |> deliverOnMainQueue).start(next: { count in
                            guard let strongSelf = self, let _ = strongSelf.validLayout, let parentController = strongSelf.parent as? TabBarController, let sourceFrame = parentController.frameForControllerTab(controller: strongSelf) else {
                                return
                            }
                            if count >= 2 {
                                return
                            }
                            
                            let absoluteFrame = sourceFrame
                            let text: String
                            if hasFilters {
                                text = strongSelf.presentationData.strings.ChatList_TabIconFoldersTooltipNonEmptyFolders
                                let _ = strongSelf.context.engine.peers.markChatListFeaturedFiltersAsSeen().start()
                                return
                            } else {
                                text = strongSelf.presentationData.strings.ChatList_TabIconFoldersTooltipEmptyFolders
                            }
                            
                            let location = CGRect(origin: CGPoint(x: absoluteFrame.midX, y: absoluteFrame.minY - 8.0), size: CGSize())
                            
                            parentController.present(TooltipScreen(account: strongSelf.context.account, sharedContext: strongSelf.context.sharedContext, text: text, icon: .chatListPress, location: .point(location, .bottom), shouldDismissOnTouch: { point in
                                guard let strongSelf = self, let parentController = strongSelf.parent as? TabBarController else {
                                    return .dismiss(consume: false)
                                }
                                if parentController.isPointInsideContentArea(point: point) {
                                    return .ignore
                                }
                                return .dismiss(consume: false)
                            }), in: .current)
                        })
                    }
                }
            }))
        }
    }
    
    func dismissAllUndoControllers() {
        self.forEachController({ controller in
            if let controller = controller as? UndoOverlayController {
                controller.dismissWithCommitAction()
            }
            return true
        })
        
        if let emojiStatusSelectionController = self.emojiStatusSelectionController {
            self.emojiStatusSelectionController = nil
            emojiStatusSelectionController.dismiss()
        }
    }
    
    override public func viewWillDisappear(_ animated: Bool) {
        super.viewWillDisappear(animated)
        
        self.chatListDisplayNode.mainContainerNode.updateEnableAdjacentFilterLoading(false)
        
        self.dismissAllUndoControllers()
        
        self.featuredFiltersDisposable.set(nil)
    }
    
    override public func viewDidDisappear(_ animated: Bool) {
        super.viewDidDisappear(animated)
        
        if self.dismissSearchOnDisappear {
            self.dismissSearchOnDisappear = false
            self.deactivateSearch(animated: false)
        }
        
        self.chatListDisplayNode.clearHighlightAnimated(true)
        
        if let fullScreenEffectView = self.fullScreenEffectView {
            self.fullScreenEffectView = nil
            fullScreenEffectView.removeFromSuperview()
        }
    }
    
    func requestUpdateHeaderContent(transition: ContainedViewLayoutTransition) {
        if let validLayout = self.validLayout {
            self.updateHeaderContent(layout: validLayout, transition: transition)
        }
    }
    
    private func updateHeaderContent(layout: ContainerViewLayout, transition: ContainedViewLayoutTransition) {
        var primaryContent: ChatListHeaderComponent.Content?
        if let primaryContext = self.primaryContext {
            var backTitle: String?
            if let previousItem = self.navigationBar?.previousItem {
                switch previousItem {
                case let .item(item):
                    backTitle = item.title ?? self.presentationData.strings.Common_Back
                case .close:
                    backTitle = self.presentationData.strings.Common_Close
                }
            }
            var navigationBackTitle: String?
            if case .chatList(.archive) = self.location {
                navigationBackTitle = self.presentationData.strings.Common_Back
            }
            primaryContent = ChatListHeaderComponent.Content(
                title: self.plainTitle,
                navigationBackTitle: navigationBackTitle,
                titleComponent: primaryContext.chatTitleComponent.flatMap { AnyComponent<Empty>($0) },
                chatListTitle: primaryContext.chatListTitle,
                leftButton: primaryContext.leftButton,
                rightButtons: primaryContext.rightButtons,
                backTitle: backTitle,
                backPressed: backTitle != nil ? { [weak self] in
                    guard let self else {
                        return
                    }
                    self.navigationBackPressed()
                } : nil
            )
        }
        var secondaryContent: ChatListHeaderComponent.Content?
        if let secondaryContext = self.secondaryContext {
            secondaryContent = ChatListHeaderComponent.Content(
                title: self.plainTitle,
                navigationBackTitle: nil,
                titleComponent: secondaryContext.chatTitleComponent.flatMap { AnyComponent<Empty>($0) },
                chatListTitle: secondaryContext.chatListTitle,
                leftButton: secondaryContext.leftButton,
                rightButtons: secondaryContext.rightButtons,
                backTitle: nil,
                backPressed: { [weak self] in
                    guard let self else {
                        return
                    }
                    self.setInlineChatList(location: nil)
                }
            )
        }
        
        let _ = self.headerContentView.update(
            transition: Transition(transition),
            component: AnyComponent(ChatListHeaderComponent(
                sideInset: layout.safeInsets.left + 16.0,
                primaryContent: primaryContent,
                secondaryContent: secondaryContent,
                secondaryTransition: self.chatListDisplayNode.inlineStackContainerTransitionFraction,
                networkStatus: nil,
                context: self.context,
                theme: self.presentationData.theme,
                strings: self.presentationData.strings,
                openStatusSetup: { [weak self] sourceView in
                    guard let self else {
                        return
                    }
                    self.openStatusSetup(sourceView: sourceView)
                },
                toggleIsLocked: { [weak self] in
                    guard let self else {
                        return
                    }
                    self.context.sharedContext.appLockContext.lock()
                }
            )),
            environment: {},
            containerSize: CGSize(width: layout.size.width, height: 44.0)
        )
        if let componentView = self.headerContentView.view as? NavigationBarHeaderView {
            if self.navigationBar?.customHeaderContentView !== componentView {
                self.navigationBar?.customHeaderContentView = componentView
            }
        }
    }
    
    override public func updateNavigationBarLayout(_ layout: ContainerViewLayout, transition: ContainedViewLayoutTransition) {
        self.updateHeaderContent(layout: layout, transition: transition)
        
        super.updateNavigationBarLayout(layout, transition: transition)
    }
    
    private func updateHeaderStories(transition: ContainedViewLayoutTransition) {
        if let searchContentNode = self.searchContentNode, case .chatList(.root) = self.location {
            if let componentView = self.headerContentView.view as? ChatListHeaderComponent.View {
                componentView.storyPeerAction = { [weak self] peer in
                    guard let self else {
                        return
                    }
                    
                    let storyContent = StoryContentContextImpl(context: self.context, focusedPeerId: peer?.id)
                    let _ = (storyContent.state
                    |> take(1)
                    |> deliverOnMainQueue).start(next: { [weak self] storyContentState in
                        guard let self else {
                            return
                        }
                        
<<<<<<< HEAD
                        var transitionIn: StoryContainerScreen.TransitionIn?
                        if let peer, let componentView = self.headerContentView.view as? ChatListHeaderComponent.View {
                            if let transitionView = componentView.storyPeerListView()?.transitionViewForItem(peerId: peer.id) {
                                transitionIn = StoryContainerScreen.TransitionIn(
                                    sourceView: transitionView,
                                    sourceRect: transitionView.bounds,
                                    sourceCornerRadius: transitionView.bounds.height * 0.5
                                )
                            }
                        }
                        
                        var initialFocusedId: AnyHashable?
                        if let peer {
                            initialFocusedId = AnyHashable(peer.id)
                        }
                        
                        if initialFocusedId == AnyHashable(self.context.account.peerId), let firstItem = initialContent.first, firstItem.id == initialFocusedId && firstItem.items.isEmpty {
=======
                        if let peer, peer.id == self.context.account.peerId, storyContentState.slice == nil {
                            var cameraTransitionIn: StoryCameraTransitionIn?
                            if let componentView = self.headerContentView.view as? ChatListHeaderComponent.View {
                                if let transitionView = componentView.storyPeerListView()?.transitionViewForItem(peerId: self.context.account.peerId) {
                                    cameraTransitionIn = StoryCameraTransitionIn(
                                        sourceView: transitionView,
                                        sourceRect: transitionView.bounds,
                                        sourceCornerRadius: transitionView.bounds.height * 0.5
                                    )
                                }
                            }
                            
>>>>>>> d12758dd
                            if let rootController = self.context.sharedContext.mainWindow?.viewController as? TelegramRootControllerInterface {
                                let coordinator = rootController.openStoryCamera(transitionIn: nil, transitionOut: { [weak self] finished in
                                    guard let self else {
                                        return nil
                                    }
                                    if finished, let componentView = self.headerContentView.view as? ChatListHeaderComponent.View {
                                        if let transitionView = componentView.storyPeerListView()?.transitionViewForItem(peerId: self.context.account.peerId) {
                                            return StoryCameraTransitionOut(
                                                destinationView: transitionView,
                                                destinationRect: transitionView.bounds,
                                                destinationCornerRadius: transitionView.bounds.height * 0.5
                                            )
                                        }
                                    }
                                    return nil
                                })
                                coordinator?.animateIn()
                            }
                            
                            return
                        }
                        
                        var transitionIn: StoryContainerScreen.TransitionIn?
                        if let peer, let componentView = self.headerContentView.view as? ChatListHeaderComponent.View {
                            if let transitionView = componentView.storyPeerListView()?.transitionViewForItem(peerId: peer.id) {
                                transitionIn = StoryContainerScreen.TransitionIn(
                                    sourceView: transitionView,
                                    sourceRect: transitionView.bounds,
                                    sourceCornerRadius: transitionView.bounds.height * 0.5
                                )
                            }
                        }
                        
                        if let peer, peer.id == self.context.account.peerId {
                            if let stateValue = storyContent.stateValue {
                                let _ = stateValue
                            }
                            
                            /*if initialFocusedId == AnyHashable(self.context.account.peerId), let firstItem = initialContent.first, firstItem.id == initialFocusedId && firstItem.items.isEmpty {
                                if let rootController = self.context.sharedContext.mainWindow?.viewController as? TelegramRootControllerInterface {
                                    rootController.openStoryCamera(transitionIn: cameraTransitionIn, transitionOut: { [weak self] _ in
                                        guard let self else {
                                            return nil
                                        }
                                        if let componentView = self.headerContentView.view as? ChatListHeaderComponent.View {
                                            if let transitionView = componentView.storyPeerListView()?.transitionViewForItem(peerId: self.context.account.peerId) {
                                                return StoryCameraTransitionOut(
                                                    destinationView: transitionView,
                                                    destinationRect: transitionView.bounds,
                                                    destinationCornerRadius: transitionView.bounds.height * 0.5
                                                )
                                            }
                                        }
                                        return nil
                                    })
                                }
                            }*/
                        }
                        
                        let storyContainerScreen = StoryContainerScreen(
                            context: self.context,
                            content: storyContent,
                            transitionIn: transitionIn,
                            transitionOut: { [weak self] peerId, _ in
                                guard let self else {
                                    return nil
                                }
                                
                                if let componentView = self.headerContentView.view as? ChatListHeaderComponent.View {
                                    if let transitionView = componentView.storyPeerListView()?.transitionViewForItem(peerId: peerId) {
                                        return StoryContainerScreen.TransitionOut(
                                            destinationView: transitionView,
                                            destinationRect: transitionView.bounds,
                                            destinationCornerRadius: transitionView.bounds.height * 0.5,
                                            destinationIsAvatar: true,
                                            completed: {}
                                        )
                                    }
                                }
                                
                                return nil
                            }
                        )
                        self.push(storyContainerScreen)
                    })
                }
                
                let fraction = 94.0 / (navigationBarSearchContentHeight + 94.0)
                
                var visibleProgress = max(0.0, min(1.0, searchContentNode.expansionProgress))
                visibleProgress = (1.0 / fraction) * visibleProgress
                visibleProgress = max(0.0, min(1.0, visibleProgress))
                
                componentView.updateStories(offset: visibleProgress, context: self.context, theme: self.presentationData.theme, strings: self.presentationData.strings, storySubscriptions: self.storySubscriptions, transition: Transition(transition))
            }
        }
    }
    
    override public func containerLayoutUpdated(_ layout: ContainerViewLayout, transition: ContainedViewLayoutTransition) {
        super.containerLayoutUpdated(layout, transition: transition)
        
        let wasInVoiceOver = self.validLayout?.inVoiceOver ?? false
        
        self.validLayout = layout
        
        self.updateLayout(layout: layout, transition: transition)
        
        self.updateHeaderStories(transition: transition)
        
        if let searchContentNode = self.searchContentNode, layout.inVoiceOver != wasInVoiceOver {
            searchContentNode.updateListVisibleContentOffset(.known(0.0))
            self.chatListDisplayNode.scrollToTop()
        }
    }
    
    public func transitionViewForOwnStoryItem() -> UIView? {
        if let componentView = self.headerContentView.view as? ChatListHeaderComponent.View {
            if let transitionView = componentView.storyPeerListView()?.transitionViewForItem(peerId: self.context.account.peerId) {
                return transitionView
            }
        }
        return nil
    }
    
    public func animateStoryUploadRipple() {
        if let componentView = self.headerContentView.view as? ChatListHeaderComponent.View {
            if let transitionView = componentView.storyPeerListView()?.transitionViewForItem(peerId: self.context.account.peerId) {
                let localRect = transitionView.convert(transitionView.bounds, to: self.view)
                self.animateRipple(centerLocation: localRect.center)
            }
        }
    }
    
    public func animateRipple(centerLocation: CGPoint) {
        if let fullScreenEffectView = self.fullScreenEffectView {
            self.fullScreenEffectView = nil
            fullScreenEffectView.removeFromSuperview()
        }
        
        if let value = RippleEffectView(centerLocation: centerLocation, completion: { [weak self] in
            guard let self else {
                return
            }
            if let fullScreenEffectView = self.fullScreenEffectView {
                self.fullScreenEffectView = nil
                fullScreenEffectView.removeFromSuperview()
            }
        }) {
            self.fullScreenEffectView = value
            value.sourceView = self.view
            self.view.addSubview(value)
            value.frame = CGRect(origin: CGPoint(), size: self.view.bounds.size)
        }
    }
    
    private func updateLayout(layout: ContainerViewLayout, transition: ContainedViewLayoutTransition) {
        var tabContainerOffset: CGFloat = 0.0
        if !self.displayNavigationBar {
            tabContainerOffset += layout.statusBarHeight ?? 0.0
            tabContainerOffset += 44.0 + 20.0
        }

        let navigationBarHeight = self.navigationBar?.frame.maxY ?? 0.0
        let secondaryContentHeight = self.navigationBar?.secondaryContentHeight ?? 0.0
        
        transition.updateFrame(node: self.navigationSecondaryContentNode, frame: CGRect(origin: CGPoint(x: 0.0, y: navigationBarHeight - self.additionalNavigationBarHeight - secondaryContentHeight + tabContainerOffset), size: CGSize(width: layout.size.width, height: secondaryContentHeight)))
        
        transition.updateFrame(node: self.tabContainerNode, frame: CGRect(origin: CGPoint(x: 0.0, y: -8.0), size: CGSize(width: layout.size.width, height: 46.0)))
        
        if !skipTabContainerUpdate {
            self.tabContainerNode.update(size: CGSize(width: layout.size.width, height: 46.0), sideInset: layout.safeInsets.left, filters: self.tabContainerData?.0 ?? [], selectedFilter: self.chatListDisplayNode.mainContainerNode.currentItemFilter, isReordering: self.chatListDisplayNode.isReorderingFilters || (self.chatListDisplayNode.effectiveContainerNode.currentItemNode.currentState.editing && !self.chatListDisplayNode.didBeginSelectingChatsWhileEditing), isEditing: self.chatListDisplayNode.effectiveContainerNode.currentItemNode.currentState.editing, canReorderAllChats: self.isPremium, filtersLimit: self.tabContainerData?.2, transitionFraction: self.chatListDisplayNode.effectiveContainerNode.transitionFraction, presentationData: self.presentationData, transition: .animated(duration: 0.4, curve: .spring))
        }
        
        self.chatListDisplayNode.containerLayoutUpdated(layout, navigationBarHeight: self.cleanNavigationHeight, visualNavigationHeight: navigationBarHeight, cleanNavigationBarHeight: self.cleanNavigationHeight, transition: transition)
    }
    
    override public func navigationStackConfigurationUpdated(next: [ViewController]) {
        super.navigationStackConfigurationUpdated(next: next)
    }
    
    @objc fileprivate func editPressed() {
        if self.secondaryContext == nil {
            if case .chatList(.root) = self.chatListDisplayNode.effectiveContainerNode.location {
                self.effectiveContext?.leftButton = AnyComponentWithIdentity(id: "done", component: AnyComponent(NavigationButtonComponent(
                    content: .text(title: self.presentationData.strings.Common_Done, isBold: true),
                    pressed: { [weak self] _ in
                        self?.donePressed()
                    }
                )))
                (self.navigationController as? NavigationController)?.updateMasterDetailsBlackout(.details, transition: .animated(duration: 0.5, curve: .spring))
            } else {
                self.effectiveContext?.rightButton = AnyComponentWithIdentity(id: "done", component: AnyComponent(NavigationButtonComponent(
                    content: .text(title: self.presentationData.strings.Common_Done, isBold: true),
                    pressed: { [weak self] _ in
                        self?.donePressed()
                    }
                )))
                (self.navigationController as? NavigationController)?.updateMasterDetailsBlackout(.master, transition: .animated(duration: 0.5, curve: .spring))
            }
        }
        
        self.requestUpdateHeaderContent(transition: .animated(duration: 0.3, curve: .spring))
        
        self.searchContentNode?.setIsEnabled(false, animated: true)
        
        self.chatListDisplayNode.didBeginSelectingChatsWhileEditing = false
        self.chatListDisplayNode.effectiveContainerNode.updateState { state in
            var state = state
            state.editing = true
            state.peerIdWithRevealedOptions = nil
            return state
        }
        self.chatListDisplayNode.isEditing = true
        if let layout = self.validLayout {
            self.updateLayout(layout: layout, transition: .animated(duration: 0.2, curve: .easeInOut))
        }
    }
    
    @objc fileprivate func donePressed() {
        let skipLayoutUpdate = self.reorderingDonePressed()
        
        (self.navigationController as? NavigationController)?.updateMasterDetailsBlackout(nil, transition: .animated(duration: 0.4, curve: .spring))
        self.searchContentNode?.setIsEnabled(true, animated: true)
        self.chatListDisplayNode.didBeginSelectingChatsWhileEditing = false
        self.chatListDisplayNode.effectiveContainerNode.updateState { state in
            var state = state
            state.editing = false
            state.peerIdWithRevealedOptions = nil
            state.selectedPeerIds.removeAll()
            state.selectedThreadIds.removeAll()
            return state
        }
        self.chatListDisplayNode.isEditing = false
        
        if !skipLayoutUpdate {
            if let layout = self.validLayout {
                self.updateLayout(layout: layout, transition: .animated(duration: 0.2, curve: .easeInOut))
            }
        }
    }
    
    private var skipTabContainerUpdate = false
    fileprivate func reorderingDonePressed() -> Bool {
        guard let defaultFilters = self.tabContainerData else {
            return false
        }
        self.skipTabContainerUpdate = true
        let defaultFilterIds = defaultFilters.0.compactMap { entry -> Int32? in
            switch entry {
            case .all:
                return 0
            case let .filter(id, _, _):
                return id
            }
        }
        
        var reorderedFilterIdsValue: [Int32]?
        if let reorderedFilterIds = self.tabContainerNode.reorderedFilterIds, reorderedFilterIds != defaultFilterIds {
            reorderedFilterIdsValue = reorderedFilterIds
        }
        
        let completion = { [weak self] in
            guard let strongSelf = self else {
                return
            }
            strongSelf.skipTabContainerUpdate = false
            strongSelf.chatListDisplayNode.isReorderingFilters = false
            strongSelf.isReorderingTabsValue.set(false)
            (strongSelf.parent as? TabBarController)?.updateIsTabBarEnabled(true, transition: .animated(duration: 0.2, curve: .easeInOut))
            strongSelf.searchContentNode?.setIsEnabled(true, animated: true)
            if let layout = strongSelf.validLayout {
                strongSelf.updateLayout(layout: layout, transition: .animated(duration: 0.2, curve: .easeInOut))
            }
        }
        if let reorderedFilterIds = reorderedFilterIdsValue {
            let _ = (self.context.engine.peers.updateChatListFiltersInteractively { stateFilters in
                var updatedFilters: [ChatListFilter] = []
                for id in reorderedFilterIds {
                    if let index = stateFilters.firstIndex(where: { $0.id == id }) {
                        updatedFilters.append(stateFilters[index])
                    }
                }
                updatedFilters.append(contentsOf: stateFilters.compactMap { filter -> ChatListFilter? in
                    if !updatedFilters.contains(where: { $0.id == filter.id }) {
                        return filter
                    } else {
                        return nil
                    }
                })
                return updatedFilters
            }
            |> deliverOnMainQueue).start(completed: { [weak self] in
                guard let strongSelf = self else {
                    return
                }
                strongSelf.reloadFilters(firstUpdate: {
                   completion()
                })
            })
        } else {
            completion()
        }
        return true
    }
    
    public func setInlineChatList(location: ChatListControllerLocation?) {
        if let location {
            let inlineNode = self.chatListDisplayNode.makeInlineChatList(location: location)
            let pendingSecondaryContext = ChatListLocationContext(
                context: self.context,
                location: location,
                parentController: self,
                hideNetworkActivityStatus: false,
                containerNode: inlineNode,
                isReorderingTabs: .single(false)
            )
            self.pendingSecondaryContext = pendingSecondaryContext
            let _ = (pendingSecondaryContext.ready.get()
            |> filter { $0 }
            |> take(1)
            |> deliverOnMainQueue).start(next: { [weak self, weak pendingSecondaryContext] _ in
                guard let self, let pendingSecondaryContext = pendingSecondaryContext, self.pendingSecondaryContext === pendingSecondaryContext else {
                    return
                }
                
                if self.chatListDisplayNode.effectiveContainerNode.currentItemNode.currentState.editing {
                    self.donePressed()
                }
                
                self.secondaryContext = pendingSecondaryContext
                self.setToolbar(pendingSecondaryContext.toolbar, transition: .animated(duration: 0.5, curve: .spring))
                self.chatListDisplayNode.setInlineChatList(inlineStackContainerNode: inlineNode)
                self.updateNavigationMetadata()
            })
        } else {
            if self.chatListDisplayNode.effectiveContainerNode.currentItemNode.currentState.editing {
                self.donePressed()
            }
            
            self.secondaryContext = nil
            self.setToolbar(self.primaryContext?.toolbar, transition: .animated(duration: 0.5, curve: .spring))
            self.chatListDisplayNode.setInlineChatList(inlineStackContainerNode: nil)
            self.updateNavigationMetadata()
        }
    }
    
    private func navigationBackPressed() {
        self.dismiss()
    }
    
    public static func openMoreMenu(context: AccountContext, peerId: EnginePeer.Id, sourceController: ViewController, isViewingAsTopics: Bool, sourceView: UIView, gesture: ContextGesture?) {
        let _ = (context.engine.data.get(TelegramEngine.EngineData.Item.Peer.Peer(id: peerId))
        |> deliverOnMainQueue).start(next: { peer in
            guard case let .channel(channel) = peer else {
                return
            }
            
            let strings = context.sharedContext.currentPresentationData.with { $0 }.strings
            
            var items: [ContextMenuItem] = []
            
            items.append(.action(ContextMenuActionItem(text: strings.Chat_ContextViewAsTopics, icon: { theme in
                if !isViewingAsTopics {
                    return nil
                }
                return generateTintedImage(image: UIImage(bundleImageName: "Chat/Context Menu/Check"), color: theme.contextMenu.primaryColor)
            }, action: { [weak sourceController] _, a in
                a(.default)
                
                guard let sourceController = sourceController, let navigationController = sourceController.navigationController as? NavigationController else {
                    return
                }
                
                if let targetController = navigationController.viewControllers.first(where: { controller in
                    var checkController = controller
                    if let tabBarController = checkController as? TabBarController {
                        if let currentController = tabBarController.currentController {
                            checkController = currentController
                        } else {
                            return false
                        }
                    }
                    if let controller = checkController as? ChatListControllerImpl {
                        if controller.chatListDisplayNode.inlineStackContainerNode?.location == .forum(peerId: peerId) {
                            return true
                        }
                    }
                    return false
                }) {
                    let _ = navigationController.popToViewController(targetController, animated: true)
                } else {
                    let chatController = context.sharedContext.makeChatListController(context: context, location: .forum(peerId: peerId), controlsHistoryPreload: false, hideNetworkActivityStatus: false, previewing: false, enableDebugActions: false)
                    navigationController.replaceController(sourceController, with: chatController, animated: false)
                }
            })))
            items.append(.action(ContextMenuActionItem(text: strings.Chat_ContextViewAsMessages, icon: { theme in
                if isViewingAsTopics {
                    return nil
                }
                return generateTintedImage(image: UIImage(bundleImageName: "Chat/Context Menu/Check"), color: theme.contextMenu.primaryColor)
            }, action: { [weak sourceController] _, a in
                a(.default)

                guard let sourceController = sourceController, let navigationController = sourceController.navigationController as? NavigationController else {
                    return
                }
                
                let chatController = context.sharedContext.makeChatController(context: context, chatLocation: .peer(id: peerId), subject: nil, botStart: nil, mode: .standard(previewing: false))
                
                if let sourceController = sourceController as? ChatListControllerImpl, case .forum(peerId) = sourceController.location {
                    navigationController.replaceController(sourceController, with: chatController, animated: false)
                } else {
                    navigationController.pushViewController(chatController)
                }
            })))
            items.append(.separator)
            
            items.append(.action(ContextMenuActionItem(text: strings.GroupInfo_Title, icon: { theme in
                return generateTintedImage(image: UIImage(bundleImageName: "Chat/Context Menu/Groups"), color: theme.contextMenu.primaryColor)
            }, action: { [weak sourceController] _, f in
                f(.default)
                
                let _ = (context.engine.data.get(
                    TelegramEngine.EngineData.Item.Peer.Peer(id: peerId)
                )
                |> deliverOnMainQueue).start(next: { peer in
                    guard let sourceController = sourceController, let peer = peer, let controller = context.sharedContext.makePeerInfoController(context: context, updatedPresentationData: nil, peer: peer._asPeer(), mode: .generic, avatarInitiallyExpanded: false, fromChat: false, requestsContext: nil) else {
                        return
                    }
                    (sourceController.navigationController as? NavigationController)?.pushViewController(controller)
                })
            })))
            
            if channel.hasPermission(.inviteMembers) {
                items.append(.action(ContextMenuActionItem(text: strings.GroupInfo_AddParticipant, icon: { theme in
                    return generateTintedImage(image: UIImage(bundleImageName: "Chat/Context Menu/AddUser"), color: theme.contextMenu.primaryColor)
                }, action: { [weak sourceController] _, f in
                    f(.default)
                    
                    let _ = (context.engine.data.get(TelegramEngine.EngineData.Item.Peer.Peer(id: peerId))
                             |> deliverOnMainQueue).start(next: { peer in
                        guard let sourceController = sourceController, let peer = peer else {
                            return
                        }
                        let selectAddMemberDisposable = MetaDisposable()
                        let addMemberDisposable = MetaDisposable()
                        context.sharedContext.openAddPeerMembers(context: context, updatedPresentationData: nil, parentController: sourceController, groupPeer: peer._asPeer(), selectAddMemberDisposable: selectAddMemberDisposable, addMemberDisposable: addMemberDisposable)
                    })
                })))
            }
            
            if let sourceController = sourceController as? ChatController {
                items.append(.separator)
                items.append(.action(ContextMenuActionItem(text: strings.Conversation_Search, icon: { theme in
                    return generateTintedImage(image: UIImage(bundleImageName: "Chat/Context Menu/Search"), color: theme.contextMenu.primaryColor)
                }, action: { [weak sourceController] action in
                    action.dismissWithResult(.default)
                    
                    sourceController?.beginMessageSearch("")
                })))
            } else if channel.hasPermission(.createTopics) {
                items.append(.separator)
                
                items.append(.action(ContextMenuActionItem(text: strings.Chat_CreateTopic, icon: { theme in
                    return generateTintedImage(image: UIImage(bundleImageName: "Chat/Context Menu/Edit"), color: theme.contextMenu.primaryColor)
                }, action: { action in
                    action.dismissWithResult(.default)
                    
                    let controller = ForumCreateTopicScreen(context: context, peerId: peerId, mode: .create)
                    controller.navigationPresentation = .modal
                    
                    controller.completion = { [weak controller] title, fileId, iconColor, _ in
                        controller?.isInProgress = true
                        
                        let _ = (context.engine.peers.createForumChannelTopic(id: peerId, title: title, iconColor: iconColor, iconFileId: fileId)
                        |> deliverOnMainQueue).start(next: { topicId in
                            if let navigationController = (sourceController.navigationController as? NavigationController) {
                                let _ = context.sharedContext.navigateToForumThread(context: context, peerId: peerId, threadId: topicId, messageId: nil, navigationController: navigationController, activateInput: .text, keepStack: .never).start()
                            }
                        }, error: { _ in
                            controller?.isInProgress = false
                        })
                    }
                    sourceController.push(controller)
                })))
            }

            let presentationData = context.sharedContext.currentPresentationData.with { $0 }
            let contextController = ContextController(account: context.account, presentationData: presentationData, source: .reference(HeaderContextReferenceContentSource(controller: sourceController, sourceView: sourceView)), items: .single(ContextController.Items(content: .list(items))), gesture: gesture)
            sourceController.presentInGlobalOverlay(contextController)
        })
    }
    
    private var initializedFilters = false
    private func reloadFilters(firstUpdate: (() -> Void)? = nil) {
        let filterItems = chatListFilterItems(context: self.context)
        var notifiedFirstUpdate = false
        self.filterDisposable.set((combineLatest(queue: .mainQueue(),
            filterItems,
            self.context.account.postbox.peerView(id: self.context.account.peerId),
            self.context.engine.data.get(TelegramEngine.EngineData.Item.Configuration.UserLimits(isPremium: false))
        )
        |> deliverOnMainQueue).start(next: { [weak self] countAndFilterItems, peerView, limits in
            guard let strongSelf = self else {
                return
            }
            
            let isPremium = peerView.peers[peerView.peerId]?.isPremium
            strongSelf.isPremium = isPremium ?? false
            
            let (_, items) = countAndFilterItems
            var filterItems: [ChatListFilterTabEntry] = []
            
            for (filter, unreadCount, hasUnmutedUnread) in items {
                switch filter {
                    case .allChats:
                        if let isPremium = isPremium, !isPremium && filterItems.count > 0 {
                            filterItems.insert(.all(unreadCount: 0), at: 0)
                        } else {
                            filterItems.append(.all(unreadCount: 0))
                        }
                    case let .filter(id, title, _, _):
                        filterItems.append(.filter(id: id, text: title, unread: ChatListFilterTabEntryUnreadCount(value: unreadCount, hasUnmuted: hasUnmutedUnread)))
                }
            }
            
            var resolvedItems = filterItems
            if case .chatList(.root) = strongSelf.location {
            } else {
                resolvedItems = []
            }
            
            var wasEmpty = false
            if let tabContainerData = strongSelf.tabContainerData {
                wasEmpty = tabContainerData.0.count <= 1 || tabContainerData.1
            } else {
                wasEmpty = true
            }
            
            let firstItem = countAndFilterItems.1.first?.0 ?? .allChats
            let firstItemEntryId: ChatListFilterTabEntryId
            switch firstItem {
                case .allChats:
                    firstItemEntryId = .all
                case let .filter(id, _, _, _):
                    firstItemEntryId = .filter(id)
            }
            
            var selectedEntryId = !strongSelf.initializedFilters ? firstItemEntryId : strongSelf.chatListDisplayNode.mainContainerNode.currentItemFilter
            var resetCurrentEntry = false
            if !resolvedItems.contains(where: { $0.id == selectedEntryId }) {
                resetCurrentEntry = true
                if let tabContainerData = strongSelf.tabContainerData {
                    var found = false
                    if let index = tabContainerData.0.firstIndex(where: { $0.id == selectedEntryId }) {
                        for i in (0 ..< index - 1).reversed() {
                            if resolvedItems.contains(where: { $0.id == tabContainerData.0[i].id }) {
                                selectedEntryId = tabContainerData.0[i].id
                                found = true
                                break
                            }
                        }
                    }
                    if !found {
                        selectedEntryId = .all
                    }
                } else {
                    selectedEntryId = .all
                }
            }
            let filtersLimit = isPremium == false ? limits.maxFoldersCount : nil
            strongSelf.tabContainerData = (resolvedItems, false, filtersLimit)
            var availableFilters: [ChatListContainerNodeFilter] = []
            var hasAllChats = false
            for item in items {
                switch item.0 {
                    case .allChats:
                        hasAllChats = true
                        if let isPremium = isPremium, !isPremium && availableFilters.count > 0 {
                            availableFilters.insert(.all, at: 0)
                        } else {
                            availableFilters.append(.all)
                        }
                    case .filter:
                        availableFilters.append(.filter(item.0))
                }
            }
            if !hasAllChats {
                availableFilters.insert(.all, at: 0)
            }
            strongSelf.chatListDisplayNode.mainContainerNode.updateAvailableFilters(availableFilters, limit: filtersLimit)
            
            if isPremium == nil && items.isEmpty {
                strongSelf.ready.set(strongSelf.chatListDisplayNode.mainContainerNode.currentItemNode.ready)
            } else if !strongSelf.initializedFilters {
                if selectedEntryId != strongSelf.chatListDisplayNode.mainContainerNode.currentItemFilter {
                    strongSelf.chatListDisplayNode.mainContainerNode.switchToFilter(id: selectedEntryId, animated: false, completion: { [weak self] in
                        if let strongSelf = self {
                            strongSelf.ready.set(strongSelf.chatListDisplayNode.mainContainerNode.currentItemNode.ready)
                        }
                    })
                } else {
                    strongSelf.ready.set(strongSelf.chatListDisplayNode.mainContainerNode.currentItemNode.ready)
                }
                strongSelf.initializedFilters = true
            }
            
            let isEmpty = resolvedItems.count <= 1
            
            let animated = strongSelf.didSetupTabs
            strongSelf.didSetupTabs = true

            if strongSelf.displayNavigationBar {
                strongSelf.navigationBar?.secondaryContentHeight = (!isEmpty ? NavigationBar.defaultSecondaryContentHeight : 0.0)
                if case .chatList(.root) = strongSelf.location {
                    strongSelf.searchContentNode?.additionalHeight = 94.0
                }
                strongSelf.navigationBar?.setSecondaryContentNode(strongSelf.navigationSecondaryContentNode, animated: false)
            }
            
            if let layout = strongSelf.validLayout {
                if wasEmpty != isEmpty {
                    let transition: ContainedViewLayoutTransition = animated ? .animated(duration: 0.2, curve: .easeInOut) : .immediate
                    transition.updateAlpha(node: strongSelf.tabContainerNode, alpha: isEmpty ? 0.0 : 1.0)
                    strongSelf.containerLayoutUpdated(layout, transition: transition)
                    (strongSelf.parent as? TabBarController)?.updateLayout(transition: transition)
                } else {
                    strongSelf.tabContainerNode.update(size: CGSize(width: layout.size.width, height: 46.0), sideInset: layout.safeInsets.left, filters: resolvedItems, selectedFilter: selectedEntryId, isReordering: strongSelf.chatListDisplayNode.isReorderingFilters || (strongSelf.chatListDisplayNode.mainContainerNode.currentItemNode.currentState.editing && !strongSelf.chatListDisplayNode.didBeginSelectingChatsWhileEditing), isEditing: strongSelf.chatListDisplayNode.mainContainerNode.currentItemNode.currentState.editing, canReorderAllChats: strongSelf.isPremium, filtersLimit: filtersLimit, transitionFraction: strongSelf.chatListDisplayNode.mainContainerNode.transitionFraction, presentationData: strongSelf.presentationData, transition: .animated(duration: 0.4, curve: .spring))
                }
            }
            
            if !notifiedFirstUpdate {
                notifiedFirstUpdate = true
                firstUpdate?()
            }
            
            if resetCurrentEntry {
                strongSelf.selectTab(id: selectedEntryId)
            }
        }))
    }
    
    private func selectTab(id: ChatListFilterTabEntryId) {
        if self.parent == nil {
            if let navigationController = self.context.sharedContext.mainWindow?.viewController as? NavigationController {
                for controller in navigationController.viewControllers {
                    if let controller = controller as? TabBarController {
                        if let index = controller.controllers.firstIndex(of: self) {
                            controller.selectedIndex = index
                            break
                        }
                    }
                }
            }
        }
        
        let _ = (self.context.engine.peers.currentChatListFilters()
        |> deliverOnMainQueue).start(next: { [weak self] filters in
            guard let strongSelf = self else {
                return
            }
            let updatedFilter: ChatListFilter?
            switch id {
            case .all:
                updatedFilter = nil
            case let .filter(id):
                var found = false
                var foundValue: ChatListFilter?
                for filter in filters {
                    if filter.id == id {
                        foundValue = filter
                        found = true
                        break
                    }
                }
                if found {
                    updatedFilter = foundValue
                } else {
                    updatedFilter = nil
                }
            }
            if strongSelf.chatListDisplayNode.mainContainerNode.currentItemNode.chatListFilter?.id == updatedFilter?.id {
                strongSelf.scrollToTop?()
            } else {
                if strongSelf.chatListDisplayNode.inlineStackContainerNode != nil {
                    strongSelf.setInlineChatList(location: nil)
                }
                strongSelf.chatListDisplayNode.mainContainerNode.switchToFilter(id: updatedFilter.flatMap { .filter($0.id) } ?? .all)
            }
        })
    }
    
    private func readAllInFilter(id: Int32) {
        for filter in self.chatListDisplayNode.mainContainerNode.availableFilters {
            if case let .filter(filter) = filter, case let .filter(filterId, _, _, data) = filter, filterId == id {
                let filterPredicate = chatListFilterPredicate(filter: data)
                var markItems: [(groupId: EngineChatList.Group, filterPredicate: ChatListFilterPredicate?)] = []
                markItems.append((.root, filterPredicate))
                for additionalGroupId in filterPredicate.includeAdditionalPeerGroupIds {
                    markItems.append((EngineChatList.Group(additionalGroupId), filterPredicate))
                }
                
                let _ = self.context.engine.messages.markAllChatsAsReadInteractively(items: markItems).start()
                break
            }
        }
    }
    
    private func shareFolder(filterId: Int32, data: ChatListFilterData, title: String) {
        let presentationData = self.presentationData
        let progressSignal = Signal<Never, NoError> { [weak self] subscriber in
            let controller = OverlayStatusController(theme: presentationData.theme, type: .loading(cancelled: nil))
            self?.present(controller, in: .window(.root))
            return ActionDisposable { [weak controller] in
                Queue.mainQueue().async() {
                    controller?.dismiss()
                }
            }
        }
        |> runOn(Queue.mainQueue())
        |> delay(0.8, queue: Queue.mainQueue())
        let progressDisposable = progressSignal.start()
        
        let signal: Signal<[ExportedChatFolderLink]?, NoError> = self.context.engine.peers.getExportedChatFolderLinks(id: filterId)
        |> afterDisposed {
            Queue.mainQueue().async {
                progressDisposable.dispose()
            }
        }
        let _ = (signal
        |> deliverOnMainQueue).start(next: { [weak self] links in
            guard let self else {
                return
            }
            
            if links == nil || links?.count == 0 {
                openCreateChatListFolderLink(context: self.context, folderId: filterId, checkIfExists: false, title: title, peerIds: data.includePeers.peers, pushController: { [weak self] c in
                    self?.push(c)
                }, presentController: { [weak self] c in
                    self?.present(c, in: .window(.root))
                }, pushPremiumController: { [weak self] c in
                    self?.push(c)
                }, completed: {
                }, linkUpdated: { _ in
                })
            } else {
                let previewScreen = ChatFolderLinkPreviewScreen(
                    context: self.context,
                    subject: .linkList(folderId: filterId, initialLinks: links ?? []),
                    contents: ChatFolderLinkContents(
                        localFilterId: filterId, title: title,
                        peers: [],
                        alreadyMemberPeerIds: Set(),
                        memberCounts: [:]
                    ),
                    completion: nil
                )
                self.push(previewScreen)
            }
        })
    }
    
    public func navigateToFolder(folderId: Int32, completion: @escaping () -> Void) {
        let _ = (self.chatListDisplayNode.mainContainerNode.availableFiltersSignal
        |> filter { filters in
            return filters.contains(where: { item in
                if case let .filter(filter) = item, filter.id == folderId {
                    return true
                } else {
                    return false
                }
            })
        }
        |> take(1)
        |> map { _ -> Bool in
            return true
        }
        |> timeout(1.0, queue: .mainQueue(), alternate: .single(false))
        |> deliverOnMainQueue).start(next: { [weak self] _ in
            guard let self else {
                return
            }
            
            if self.chatListDisplayNode.inlineStackContainerNode != nil {
                self.setInlineChatList(location: nil)
            }
            if self.chatListDisplayNode.mainContainerNode.currentItemNode.chatListFilter?.id != folderId {
                self.chatListDisplayNode.mainContainerNode.switchToFilter(id: .filter(folderId), completion: {
                    completion()
                })
            } else {
                completion()
            }
        })
    }
    
    private func askForFilterRemoval(id: Int32) {
        let apply: () -> Void = { [weak self] in
            guard let strongSelf = self else {
                return
            }
            
            let commit: () -> Void = {
                guard let strongSelf = self else {
                    return
                }
                
                if strongSelf.chatListDisplayNode.mainContainerNode.currentItemNode.chatListFilter?.id == id {
                    if strongSelf.chatListDisplayNode.mainContainerNode.currentItemNode.currentState.editing {
                        strongSelf.donePressed()
                    }
                }
                
                let _ = (strongSelf.context.engine.peers.updateChatListFiltersInteractively { filters in
                    return filters.filter({ $0.id != id })
                }).start()
            }
            
            if strongSelf.chatListDisplayNode.mainContainerNode.currentItemNode.chatListFilter?.id == id {
                strongSelf.chatListDisplayNode.mainContainerNode.switchToFilter(id: .all, completion: {
                    commit()
                })
            } else {
                commit()
            }
        }
        
        let _ = (self.context.engine.peers.currentChatListFilters()
        |> take(1)
        |> deliverOnMainQueue).start(next: { [weak self] filters in
            guard let self else {
                return
            }
            guard let filter = filters.first(where: { $0.id == id }) else {
                return
            }
            
            if case let .filter(_, title, _, data) = filter, data.isShared {
                let _ = (combineLatest(
                    self.context.engine.data.get(
                        EngineDataList(data.includePeers.peers.map(TelegramEngine.EngineData.Item.Peer.Peer.init(id:))),
                        EngineDataMap(data.includePeers.peers.map(TelegramEngine.EngineData.Item.Peer.ParticipantCount.init(id:)))
                    ),
                    self.context.engine.peers.getExportedChatFolderLinks(id: id),
                    self.context.engine.peers.requestLeaveChatFolderSuggestions(folderId: id)
                )
                |> deliverOnMainQueue).start(next: { [weak self] peerData, links, defaultSelectedPeerIds in
                    guard let self else {
                        return
                    }
                    
                    let presentationData = self.presentationData
                    
                    let peers = peerData.0
                    
                    var memberCounts: [EnginePeer.Id: Int] = [:]
                    for (id, count) in peerData.1 {
                        if let count {
                            memberCounts[id] = count
                        }
                    }
                    
                    var hasLinks = false
                    if let links, !links.isEmpty {
                        hasLinks = true
                    }
                    
                    let confirmDeleteFolder: () -> Void = { [weak self] in
                        guard let self else {
                            return
                        }
                        
                        let filteredPeers = peers.compactMap { $0 }.filter { peer in
                            if case .channel = peer {
                                return true
                            } else {
                                return false
                            }
                        }
                        if filteredPeers.isEmpty {
                            apply()
                        } else {
                            let previewScreen = ChatFolderLinkPreviewScreen(
                                context: self.context,
                                subject: .remove(folderId: id, defaultSelectedPeerIds: defaultSelectedPeerIds),
                                contents: ChatFolderLinkContents(
                                    localFilterId: id,
                                    title: title,
                                    peers: filteredPeers,
                                    alreadyMemberPeerIds: Set(),
                                    memberCounts: memberCounts
                                ),
                                completion: { [weak self] in
                                    guard let self else {
                                        return
                                    }
                                    if self.chatListDisplayNode.mainContainerNode.currentItemNode.chatListFilter?.id == id {
                                        self.chatListDisplayNode.mainContainerNode.switchToFilter(id: .all, completion: {
                                        })
                                    }
                                }
                            )
                            self.push(previewScreen)
                        }
                    }
                    
                    if hasLinks {
                        self.present(standardTextAlertController(theme: AlertControllerTheme(presentationData: presentationData), title: presentationData.strings.ChatList_AlertDeleteFolderTitle, text: presentationData.strings.ChatList_AlertDeleteFolderText, actions: [
                            TextAlertAction(type: .destructiveAction, title: presentationData.strings.Common_Delete, action: {
                                confirmDeleteFolder()
                            }),
                            TextAlertAction(type: .defaultAction, title: presentationData.strings.Common_Cancel, action: {
                            })
                        ]), in: .window(.root))
                    } else {
                        confirmDeleteFolder()
                    }
                })
            } else {
                let actionSheet = ActionSheetController(presentationData: self.presentationData)
                
                actionSheet.setItemGroups([
                    ActionSheetItemGroup(items: [
                        ActionSheetTextItem(title: self.presentationData.strings.ChatList_RemoveFolderConfirmation),
                        ActionSheetButtonItem(title: self.presentationData.strings.ChatList_RemoveFolderAction, color: .destructive, action: { [weak actionSheet] in
                            actionSheet?.dismissAnimated()
                            
                            apply()
                        })
                    ]),
                    ActionSheetItemGroup(items: [
                        ActionSheetButtonItem(title: self.presentationData.strings.Common_Cancel, color: .accent, font: .bold, action: { [weak actionSheet] in
                            actionSheet?.dismissAnimated()
                        })
                    ])
                ])
                self.present(actionSheet, in: .window(.root))
            }
        })
    }
    
    public private(set) var isSearchActive: Bool = false
    public func activateSearch(filter: ChatListSearchFilter = .chats, query: String? = nil) {
        self.activateSearch(filter: filter, query: query, skipScrolling: false)
    }
        
    private func activateSearch(filter: ChatListSearchFilter = .chats, query: String? = nil, skipScrolling: Bool = false) {
        var filter = filter
        if case .forum = self.chatListDisplayNode.effectiveContainerNode.location {
            filter = .topics
        }
        
        if self.displayNavigationBar {
            if !skipScrolling, let searchContentNode = self.searchContentNode, searchContentNode.expansionProgress != 1.0 {
                self.scrollToTop?()
                DispatchQueue.main.asyncAfter(deadline: DispatchTime.now() + 0.2, execute: { [weak self] in
                    self?.activateSearch(filter: filter, query: query, skipScrolling: true)
                })
                return
            }
            
            let _ = (combineLatest(self.chatListDisplayNode.mainContainerNode.currentItemNode.contentsReady |> take(1), self.context.account.postbox.tailChatListView(groupId: .root, count: 16, summaryComponents: ChatListEntrySummaryComponents(components: [:])) |> take(1))
            |> deliverOnMainQueue).start(next: { [weak self] _, chatListView in
                guard let strongSelf = self else {
                    return
                }
                
                if let scrollToTop = strongSelf.scrollToTop {
                    scrollToTop()
                }
                
                let tabsIsEmpty: Bool
                if let (resolvedItems, displayTabsAtBottom, _) = strongSelf.tabContainerData {
                    tabsIsEmpty = resolvedItems.count <= 1 || displayTabsAtBottom
                } else {
                    tabsIsEmpty = true
                }
                
                let displaySearchFilters = true
                if !tabsIsEmpty, let snapshotView = strongSelf.tabContainerNode.view.snapshotView(afterScreenUpdates: false) {
                    snapshotView.frame = strongSelf.tabContainerNode.frame
                    strongSelf.tabContainerNode.view.superview?.addSubview(snapshotView)
                    
                    snapshotView.layer.animateAlpha(from: 1.0, to: 0.0, duration: 0.2, removeOnCompletion: false, completion: { [weak snapshotView] _ in
                        snapshotView?.removeFromSuperview()
                    })
                }
                
                if let searchContentNode = strongSelf.searchContentNode {                    
                    if let filterContainerNodeAndActivate = strongSelf.chatListDisplayNode.activateSearch(placeholderNode: searchContentNode.placeholderNode, displaySearchFilters: displaySearchFilters, hasDownloads: strongSelf.hasDownloads, initialFilter: filter, navigationController: strongSelf.navigationController as? NavigationController) {
                        let (filterContainerNode, activate) = filterContainerNodeAndActivate
                        if displaySearchFilters {
                            strongSelf.navigationBar?.secondaryContentHeight = NavigationBar.defaultSecondaryContentHeight
                            strongSelf.navigationBar?.setSecondaryContentNode(filterContainerNode, animated: false)
                        }
                        strongSelf.searchContentNode?.additionalHeight = 0.0
                        
                        activate(filter != .downloads)
                        
                        if let searchContentNode = strongSelf.chatListDisplayNode.searchDisplayController?.contentNode as? ChatListSearchContainerNode {
                            searchContentNode.search(filter: filter, query: query)
                        }
                        
                        Queue.mainQueue().justDispatch {
                            filterContainerNode.layer.animatePosition(from: CGPoint(x: 0.0, y: 30.0), to: CGPoint(), duration: 0.4, timingFunction: kCAMediaTimingFunctionSpring, additive: true)
                            filterContainerNode.layer.animateAlpha(from: 0.0, to: 1.0, duration: 0.3)
                        }
                    }
                }
                
                let transition: ContainedViewLayoutTransition = .animated(duration: 0.4, curve: .spring)
                strongSelf.setDisplayNavigationBar(false, transition: transition)
                
                (strongSelf.parent as? TabBarController)?.updateIsTabBarHidden(true, transition: .animated(duration: 0.4, curve: .spring))
            })
            
            self.isSearchActive = true
            if let navigationController = self.navigationController as? NavigationController {
                for controller in navigationController.globalOverlayControllers {
                    if let controller = controller as? VoiceChatOverlayController {
                        controller.updateVisibility()
                        break
                    }
                }
            }
        } else if self.isSearchActive {
            if let searchContentNode = self.chatListDisplayNode.searchDisplayController?.contentNode as? ChatListSearchContainerNode {
                searchContentNode.search(filter: filter, query: query)
            }
        }
    }
    
    public func deactivateSearch(animated: Bool) {
        if !self.displayNavigationBar {
            var completion: (() -> Void)?
            
            let tabsIsEmpty: Bool
            if let (resolvedItems, displayTabsAtBottom, _) = self.tabContainerData {
                tabsIsEmpty = resolvedItems.count <= 1 || displayTabsAtBottom
            } else {
                tabsIsEmpty = true
            }
            
            
            var filterContainerNode: ASDisplayNode?
            if animated, let searchContentNode = self.chatListDisplayNode.searchDisplayController?.contentNode as? ChatListSearchContainerNode {
                filterContainerNode = searchContentNode.filterContainerNode
                
                if let filterContainerNode = filterContainerNode, let snapshotView = filterContainerNode.view.snapshotView(afterScreenUpdates: false) {
                    snapshotView.frame = filterContainerNode.frame//.offsetBy(dx: self.navigationSecondaryContentNode.frame.minX, dy: self.navigationSecondaryContentNode.frame.minY)
                    filterContainerNode.view.superview?.addSubview(snapshotView)
                    
                    snapshotView.layer.animateAlpha(from: 1.0, to: 0.0, duration: 0.3, removeOnCompletion: false, completion: { [weak snapshotView] _ in
                        snapshotView?.removeFromSuperview()
                    })
                    
                    if !tabsIsEmpty {
                        Queue.mainQueue().after(0.01) {
                            self.tabContainerNode.layer.animateAlpha(from: 0.0, to: 1.0, duration: 0.3)
                            self.tabContainerNode.layer.animatePosition(from: CGPoint(x: 0.0, y: -74.0), to: .zero, duration: 0.4, timingFunction: kCAMediaTimingFunctionSpring, additive: true)
                        }
                    }
                }
            }
            
            if let searchContentNode = self.searchContentNode {
                let previousFrame = searchContentNode.placeholderNode.frame
                if case .chatList(.root) = self.location {
                    searchContentNode.placeholderNode.frame = previousFrame.offsetBy(dx: 0.0, dy: 94.0)
                }
                completion = self.chatListDisplayNode.deactivateSearch(placeholderNode: searchContentNode.placeholderNode, animated: animated)
                searchContentNode.placeholderNode.frame = previousFrame
            }
            
            self.navigationBar?.secondaryContentHeight = (!tabsIsEmpty ? NavigationBar.defaultSecondaryContentHeight : 0.0)
            if case .chatList(.root) = self.location {
                self.searchContentNode?.additionalHeight = 94.0
            }
            self.navigationBar?.setSecondaryContentNode(self.navigationSecondaryContentNode, animated: false)
            
            let transition: ContainedViewLayoutTransition = animated ? .animated(duration: 0.4, curve: .spring) : .immediate
            transition.updateAlpha(node: self.tabContainerNode, alpha: tabsIsEmpty ? 0.0 : 1.0)
            self.setDisplayNavigationBar(true, transition: transition)
            
            completion?()
            
            (self.parent as? TabBarController)?.updateIsTabBarHidden(false, transition: .animated(duration: 0.4, curve: .spring))
            
            self.isSearchActive = false
            if let navigationController = self.navigationController as? NavigationController {
                for controller in navigationController.globalOverlayControllers {
                    if let controller = controller as? VoiceChatOverlayController {
                        controller.updateVisibility()
                        break
                    }
                }
            }
        }
    }
    
    public func activateCompose() {
        self.composePressed()
    }
    
    @objc fileprivate func composePressed() {
        guard let navigationController = self.navigationController as? NavigationController else {
            return
        }
        var hasComposeController = false
        navigationController.viewControllers.forEach { controller in
            if controller is ComposeController {
                hasComposeController = true
            }
        }
        
        if !hasComposeController {
            let controller = self.context.sharedContext.makeComposeController(context: self.context)
            navigationController.pushViewController(controller)
        }
    }
    
    public override var keyShortcuts: [KeyShortcut] {
        let strings = self.presentationData.strings
        
        let toggleSearch: () -> Void = { [weak self] in
            if let strongSelf = self {
                if strongSelf.displayNavigationBar {
                    strongSelf.activateSearch()
                } else {
                    strongSelf.deactivateSearch(animated: true)
                }
            }
        }
        
        let inputShortcuts: [KeyShortcut] = [
            KeyShortcut(title: strings.KeyCommand_JumpToPreviousChat, input: UIKeyCommand.inputUpArrow, modifiers: [.alternate], action: { [weak self] in
                if let strongSelf = self {
                    strongSelf.chatListDisplayNode.effectiveContainerNode.currentItemNode.selectChat(.previous(unread: false))
                }
            }),
            KeyShortcut(title: strings.KeyCommand_JumpToNextChat, input: UIKeyCommand.inputDownArrow, modifiers: [.alternate], action: { [weak self] in
                if let strongSelf = self {
                    strongSelf.chatListDisplayNode.effectiveContainerNode.currentItemNode.selectChat(.next(unread: false))
                }
            }),
            KeyShortcut(title: strings.KeyCommand_JumpToPreviousUnreadChat, input: UIKeyCommand.inputUpArrow, modifiers: [.alternate, .shift], action: { [weak self] in
                if let strongSelf = self {
                    strongSelf.chatListDisplayNode.effectiveContainerNode.currentItemNode.selectChat(.previous(unread: true))
                }
            }),
            KeyShortcut(title: strings.KeyCommand_JumpToNextUnreadChat, input: UIKeyCommand.inputDownArrow, modifiers: [.alternate, .shift], action: { [weak self] in
                if let strongSelf = self {
                    strongSelf.chatListDisplayNode.effectiveContainerNode.currentItemNode.selectChat(.next(unread: true))
                }
            }),
            KeyShortcut(title: strings.KeyCommand_NewMessage, input: "N", modifiers: [.command], action: { [weak self] in
                if let strongSelf = self {
                    strongSelf.composePressed()
                }
            }),
            KeyShortcut(title: strings.KeyCommand_LockWithPasscode, input: "L", modifiers: [.command], action: { [weak self] in
                if let strongSelf = self {
                    strongSelf.context.sharedContext.appLockContext.lock()
                }
            }),
            KeyShortcut(title: strings.KeyCommand_Find, input: "\t", modifiers: [], action: toggleSearch),
            KeyShortcut(input: UIKeyCommand.inputEscape, modifiers: [], action: toggleSearch)
        ]
        
        let openTab: (Int) -> Void = { [weak self] index in
            if let strongSelf = self {
                let filters = strongSelf.chatListDisplayNode.mainContainerNode.availableFilters
                if index > filters.count - 1 {
                    return
                }
                switch filters[index] {
                    case .all:
                        strongSelf.selectTab(id: .all)
                    case let .filter(filter):
                        strongSelf.selectTab(id: .filter(filter.id))
                }
            }
        }
        
        let openChat: (Int) -> Void = { [weak self] index in
            if let strongSelf = self {
                if index == 0 {
                    strongSelf.chatListDisplayNode.effectiveContainerNode.currentItemNode.selectChat(.peerId(strongSelf.context.account.peerId))
                } else {
                    strongSelf.chatListDisplayNode.effectiveContainerNode.currentItemNode.selectChat(.index(index - 1))
                }
            }
        }
        
        let folderShortcuts: [KeyShortcut] = (0 ... 9).map { index in
            return KeyShortcut(input: "\(index)", modifiers: [.command], action: {
                if index == 0 {
                    openChat(0)
                } else {
                    openTab(index - 1)
                }
            })
        }
        
        let chatShortcuts: [KeyShortcut] = (0 ... 9).map { index in
            return KeyShortcut(input: "\(index)", modifiers: [.command, .alternate], action: {
                openChat(index)
            })
        }
        
        return inputShortcuts + folderShortcuts + chatShortcuts
    }
    
    override public func toolbarActionSelected(action: ToolbarActionOption) {
        let peerIds = self.chatListDisplayNode.effectiveContainerNode.currentItemNode.currentState.selectedPeerIds
        let threadIds = self.chatListDisplayNode.effectiveContainerNode.currentItemNode.currentState.selectedThreadIds
        if case .left = action {
            let signal: Signal<Never, NoError>
            var completion: (() -> Void)?
            if !threadIds.isEmpty, case let .forum(peerId) = self.chatListDisplayNode.effectiveContainerNode.location {
                self.chatListDisplayNode.effectiveContainerNode.currentItemNode.setCurrentRemovingItemId(ChatListNodeState.ItemId(peerId: peerId, threadId: threadIds.first!))
                completion = { [weak self] in
                    self?.chatListDisplayNode.effectiveContainerNode.currentItemNode.setCurrentRemovingItemId(nil)
                }
                signal = self.context.engine.messages.markForumThreadsAsRead(peerId: peerId, threadIds: Array(threadIds))
            } else if !peerIds.isEmpty {
                self.chatListDisplayNode.effectiveContainerNode.currentItemNode.setCurrentRemovingItemId(ChatListNodeState.ItemId(peerId: peerIds.first!, threadId: nil))
                completion = { [weak self] in
                    self?.chatListDisplayNode.effectiveContainerNode.currentItemNode.setCurrentRemovingItemId(nil)
                }
                signal = self.context.engine.messages.togglePeersUnreadMarkInteractively(peerIds: Array(peerIds), setToValue: false)
            } else if case let .chatList(groupId) = self.chatListDisplayNode.effectiveContainerNode.location {
                let filterPredicate: ChatListFilterPredicate?
                if let filter = self.chatListDisplayNode.effectiveContainerNode.currentItemNode.chatListFilter, case let .filter(_, _, _, data) = filter {
                    filterPredicate = chatListFilterPredicate(filter: data)
                } else {
                    filterPredicate = nil
                }
                var markItems: [(groupId: EngineChatList.Group, filterPredicate: ChatListFilterPredicate?)] = []
                markItems.append((groupId, filterPredicate))
                if let filterPredicate = filterPredicate {
                    for additionalGroupId in filterPredicate.includeAdditionalPeerGroupIds {
                        markItems.append((EngineChatList.Group(additionalGroupId), filterPredicate))
                    }
                }
                signal = self.context.engine.messages.markAllChatsAsReadInteractively(items: markItems)
            } else {
                signal = .complete()
            }
            let _ = (signal
            |> deliverOnMainQueue).start(completed: { [weak self] in
                self?.donePressed()
                completion?()
            })
        } else if case .right = action {
            if !threadIds.isEmpty, case let .forum(peerId) = self.chatListDisplayNode.effectiveContainerNode.location {
                let actionSheet = ActionSheetController(presentationData: self.presentationData)
                var items: [ActionSheetItem] = []
                items.append(ActionSheetButtonItem(title: self.presentationData.strings.ChatList_DeleteThreadsConfirmation(Int32(threadIds.count)), color: .destructive, action: { [weak self, weak actionSheet] in
                    actionSheet?.dismissAnimated()
                    
                    guard let strongSelf = self else {
                        return
                    }
                    
                    strongSelf.chatListDisplayNode.effectiveContainerNode.currentItemNode.setCurrentRemovingItemId(ChatListNodeState.ItemId(peerId: peerId, threadId: threadIds.first))
                    strongSelf.chatListDisplayNode.effectiveContainerNode.updateState(onlyCurrent: false, { state in
                        var state = state
                        for threadId in threadIds {
                            state.pendingRemovalItemIds.insert(ChatListNodeState.ItemId(peerId: peerId, threadId: threadId))
                        }
                        return state
                    })
                    
                    let text = strongSelf.presentationData.strings.ChatList_DeletedThreads(Int32(threadIds.count))
                    
                    strongSelf.present(UndoOverlayController(presentationData: strongSelf.context.sharedContext.currentPresentationData.with { $0 }, content: .removedChat(title: text, text: nil), elevatedLayout: false, animateInAsReplacement: true, action: { value in
                        guard let strongSelf = self else {
                            return false
                        }
                        if value == .commit {
                            let presentationData = strongSelf.presentationData
                            let progressSignal = Signal<Never, NoError> { subscriber in
                                let controller = OverlayStatusController(theme: presentationData.theme, type: .loading(cancelled: nil))
                                self?.present(controller, in: .window(.root))
                                return ActionDisposable { [weak controller] in
                                    Queue.mainQueue().async() {
                                        controller?.dismiss()
                                    }
                                }
                            }
                            |> runOn(Queue.mainQueue())
                            |> delay(0.8, queue: Queue.mainQueue())
                            let progressDisposable = progressSignal.start()
                            
                            let signal: Signal<Never, NoError> = strongSelf.context.engine.peers.removeForumChannelThreads(id: peerId, threadIds: Array(threadIds))
                            |> afterDisposed {
                                Queue.mainQueue().async {
                                    progressDisposable.dispose()
                                }
                            }
                            let _ = (signal
                            |> deliverOnMainQueue).start()
                            
                            strongSelf.chatListDisplayNode.effectiveContainerNode.updateState(onlyCurrent: false, { state in
                                var state = state
                                for threadId in threadIds {
                                    state.selectedThreadIds.remove(threadId)
                                }
                                return state
                            })
                            
                            return true
                        } else if value == .undo {
                            strongSelf.chatListDisplayNode.effectiveContainerNode.currentItemNode.setCurrentRemovingItemId(ChatListNodeState.ItemId(peerId: peerId, threadId: threadIds.first))
                            strongSelf.chatListDisplayNode.effectiveContainerNode.updateState(onlyCurrent: false, { state in
                                var state = state
                                for threadId in threadIds {
                                    state.pendingRemovalItemIds.remove(ChatListNodeState.ItemId(peerId: peerId, threadId: threadId))
                                }
                                return state
                            })
                            self?.chatListDisplayNode.effectiveContainerNode.currentItemNode.setCurrentRemovingItemId(ChatListNodeState.ItemId(peerId: peerId, threadId: threadIds.first))
                            return true
                        }
                        return false
                    }), in: .current)
                    
                    strongSelf.donePressed()
                }))
                
                actionSheet.setItemGroups([
                    ActionSheetItemGroup(items: items),
                    ActionSheetItemGroup(items: [
                        ActionSheetButtonItem(title: self.presentationData.strings.Common_Cancel, color: .accent, font: .bold, action: { [weak actionSheet] in
                            actionSheet?.dismissAnimated()
                        })
                    ])
                ])
                self.present(actionSheet, in: .window(.root))
            } else if !peerIds.isEmpty {
                let actionSheet = ActionSheetController(presentationData: self.presentationData)
                var items: [ActionSheetItem] = []
                items.append(ActionSheetButtonItem(title: self.presentationData.strings.ChatList_DeleteConfirmation(Int32(peerIds.count)), color: .destructive, action: { [weak self, weak actionSheet] in
                    actionSheet?.dismissAnimated()
                    
                    guard let strongSelf = self else {
                        return
                    }
                    
                    strongSelf.chatListDisplayNode.effectiveContainerNode.updateState(onlyCurrent: false, { state in
                        var state = state
                        for peerId in peerIds {
                            state.pendingRemovalItemIds.insert(ChatListNodeState.ItemId(peerId: peerId, threadId: nil))
                        }
                        return state
                    })
                    
                    let text = strongSelf.presentationData.strings.ChatList_DeletedChats(Int32(peerIds.count))
                    
                    strongSelf.present(UndoOverlayController(presentationData: strongSelf.context.sharedContext.currentPresentationData.with { $0 }, content: .removedChat(title: text, text: nil), elevatedLayout: false, animateInAsReplacement: true, action: { value in
                        guard let strongSelf = self else {
                            return false
                        }
                        if value == .commit {
                            let presentationData = strongSelf.presentationData
                            let progressSignal = Signal<Never, NoError> { subscriber in
                                let controller = OverlayStatusController(theme: presentationData.theme, type: .loading(cancelled: nil))
                                self?.present(controller, in: .window(.root))
                                return ActionDisposable { [weak controller] in
                                    Queue.mainQueue().async() {
                                        controller?.dismiss()
                                    }
                                }
                            }
                            |> runOn(Queue.mainQueue())
                            |> delay(0.8, queue: Queue.mainQueue())
                            let progressDisposable = progressSignal.start()
                            
                            let signal: Signal<Never, NoError> = strongSelf.context.engine.peers.removePeerChats(peerIds: Array(peerIds))
                            |> afterDisposed {
                                Queue.mainQueue().async {
                                    progressDisposable.dispose()
                                }
                            }
                            let _ = (signal
                            |> deliverOnMainQueue).start()
                            
                            strongSelf.chatListDisplayNode.effectiveContainerNode.updateState(onlyCurrent: false, { state in
                                var state = state
                                for peerId in peerIds {
                                    state.selectedPeerIds.remove(peerId)
                                }
                                return state
                            })
                            
                            return true
                        } else if value == .undo {
                            strongSelf.chatListDisplayNode.effectiveContainerNode.currentItemNode.setCurrentRemovingItemId(ChatListNodeState.ItemId(peerId: peerIds.first!, threadId: nil))
                            strongSelf.chatListDisplayNode.effectiveContainerNode.updateState(onlyCurrent: false, { state in
                                var state = state
                                for peerId in peerIds {
                                    state.pendingRemovalItemIds.remove(ChatListNodeState.ItemId(peerId: peerId, threadId: nil))
                                }
                                return state
                            })
                            self?.chatListDisplayNode.effectiveContainerNode.currentItemNode.setCurrentRemovingItemId(ChatListNodeState.ItemId(peerId: peerIds.first!, threadId: nil))
                            return true
                        }
                        return false
                    }), in: .current)
                    
                    strongSelf.donePressed()
                }))
                
                actionSheet.setItemGroups([
                    ActionSheetItemGroup(items: items),
                    ActionSheetItemGroup(items: [
                        ActionSheetButtonItem(title: self.presentationData.strings.Common_Cancel, color: .accent, font: .bold, action: { [weak actionSheet] in
                            actionSheet?.dismissAnimated()
                        })
                    ])
                ])
                self.present(actionSheet, in: .window(.root))
            }
        } else if case .middle = action {
            switch self.chatListDisplayNode.effectiveContainerNode.location {
            case let .chatList(groupId):
                if !peerIds.isEmpty {
                    if groupId == .root {
                        self.donePressed()
                        self.archiveChats(peerIds: Array(peerIds))
                    } else {
                        if !peerIds.isEmpty {
                            self.chatListDisplayNode.effectiveContainerNode.currentItemNode.setCurrentRemovingItemId(ChatListNodeState.ItemId(peerId: peerIds.first!, threadId: nil))
                            let _ = (self.context.engine.peers.updatePeersGroupIdInteractively(peerIds: Array(peerIds), groupId: .root)
                                     |> deliverOnMainQueue).start(completed: { [weak self] in
                                guard let strongSelf = self else {
                                    return
                                }
                                strongSelf.chatListDisplayNode.effectiveContainerNode.currentItemNode.setCurrentRemovingItemId(nil)
                                strongSelf.donePressed()
                            })
                        }
                    }
                }
            case let .forum(peerId):
                let presentationData = self.presentationData
                let progressSignal = Signal<Never, NoError> { [weak self] subscriber in
                    let controller = OverlayStatusController(theme: presentationData.theme, type: .loading(cancelled: nil))
                    self?.present(controller, in: .window(.root))
                    return ActionDisposable { [weak controller] in
                        Queue.mainQueue().async() {
                            controller?.dismiss()
                        }
                    }
                }
                |> runOn(Queue.mainQueue())
                |> delay(0.8, queue: Queue.mainQueue())
                let progressDisposable = progressSignal.start()
                
                let signal: Signal<Never, JoinChannelError> = self.context.peerChannelMemberCategoriesContextsManager.join(engine: self.context.engine, peerId: peerId, hash: nil)
                |> afterDisposed {
                    Queue.mainQueue().async {
                        progressDisposable.dispose()
                    }
                }
                
                self.joinForumDisposable.set((signal
                |> deliverOnMainQueue).start(error: { [weak self] error in
                    guard let strongSelf = self else {
                        return
                    }
                    let _ = (strongSelf.context.engine.data.get(TelegramEngine.EngineData.Item.Peer.Peer(id: peerId))
                    |> deliverOnMainQueue).start(next: { peer in
                        guard let strongSelf = self, let peer = peer else {
                            return
                        }
                        
                        let presentationData = strongSelf.context.sharedContext.currentPresentationData.with { $0 }
                        
                        let text: String
                        switch error {
                        case .inviteRequestSent:
                            strongSelf.present(UndoOverlayController(presentationData: presentationData, content: .inviteRequestSent(title: presentationData.strings.Group_RequestToJoinSent, text: presentationData.strings.Group_RequestToJoinSentDescriptionGroup ), elevatedLayout: true, animateInAsReplacement: false, action: { _ in return false }), in: .window(.root))
                            return
                        case .tooMuchJoined:
                            (strongSelf.navigationController as? NavigationController)?.pushViewController(oldChannelsController(context: strongSelf.context, intent: .join, completed: { value in
                                if value {
                                    self?.toolbarActionSelected(action: .middle)
                                }
                            }))
                            return
                        case .tooMuchUsers:
                            text = presentationData.strings.Conversation_UsersTooMuchError
                        case .generic:
                            if case let .channel(channel) = peer, case .broadcast = channel.info {
                                text = presentationData.strings.Channel_ErrorAccessDenied
                            } else {
                                text = presentationData.strings.Group_ErrorAccessDenied
                            }
                        }
                        strongSelf.present(textAlertController(context: strongSelf.context, title: nil, text: text, actions: [TextAlertAction(type: .defaultAction, title: presentationData.strings.Common_OK, action: {})]), in: .window(.root))
                    })
                }))
            }
        }
    }
    
    func toggleArchivedFolderHiddenByDefault() {
        var updatedValue = false
        let _ = (updateChatArchiveSettings(engine: self.context.engine, { settings in
            var settings = settings
            settings.isHiddenByDefault = !settings.isHiddenByDefault
            updatedValue = settings.isHiddenByDefault
            return settings
        })
        |> deliverOnMainQueue).start(completed: { [weak self] in
            guard let strongSelf = self else {
                return
            }
            strongSelf.chatListDisplayNode.mainContainerNode.updateState { state in
                var state = state
                if updatedValue {
                    state.hiddenItemShouldBeTemporaryRevealed = false
                }
                state.peerIdWithRevealedOptions = nil
                return state
            }
            strongSelf.forEachController({ controller in
                if let controller = controller as? UndoOverlayController {
                    controller.dismissWithCommitActionAndReplacementAnimation()
                }
                return true
            })
            
            if updatedValue {
                strongSelf.present(UndoOverlayController(presentationData: strongSelf.context.sharedContext.currentPresentationData.with { $0 }, content: .hidArchive(title: strongSelf.presentationData.strings.ChatList_UndoArchiveHiddenTitle, text: strongSelf.presentationData.strings.ChatList_UndoArchiveHiddenText, undo: false), elevatedLayout: false, animateInAsReplacement: true, action: { [weak self] value in
                    guard let strongSelf = self else {
                        return false
                    }
                    if value == .undo {
                        let _ = updateChatArchiveSettings(engine: strongSelf.context.engine, { settings in
                            var settings = settings
                            settings.isHiddenByDefault = false
                            return settings
                        }).start()
                        
                        return true
                    }
                    return false
                }), in: .current)
            } else {
                strongSelf.present(UndoOverlayController(presentationData: strongSelf.context.sharedContext.currentPresentationData.with { $0 }, content: .revealedArchive(title: strongSelf.presentationData.strings.ChatList_UndoArchiveRevealedTitle, text: strongSelf.presentationData.strings.ChatList_UndoArchiveRevealedText, undo: false), elevatedLayout: false, animateInAsReplacement: true, action: { _ in return false
                }), in: .current)
            }
        })
    }
    
    func hidePsa(_ id: PeerId) {
        self.chatListDisplayNode.mainContainerNode.updateState { state in
            var state = state
            state.hiddenPsaPeerId = id
            state.peerIdWithRevealedOptions = nil
            return state
        }
        
        let _ = hideAccountPromoInfoChat(account: self.context.account, peerId: id).start()
    }
    
    func deletePeerChat(peerId: PeerId, joined: Bool) {
        let _ = (self.context.engine.data.get(TelegramEngine.EngineData.Item.Peer.RenderedPeer(id: peerId))
        |> deliverOnMainQueue).start(next: { [weak self] peer in
            guard let strongSelf = self, let peer = peer, let chatPeer = peer.peers[peer.peerId], let mainPeer = peer.chatMainPeer else {
                return
            }
            strongSelf.view.window?.endEditing(true)
            
            var canRemoveGlobally = false
            let limitsConfiguration = strongSelf.context.currentLimitsConfiguration.with { $0 }
            if peer.peerId.namespace == Namespaces.Peer.CloudUser && peer.peerId != strongSelf.context.account.peerId {
                if limitsConfiguration.maxMessageRevokeIntervalInPrivateChats == LimitsConfiguration.timeIntervalForever {
                    canRemoveGlobally = true
                }
            } else if peer.peerId.namespace == Namespaces.Peer.SecretChat {
                canRemoveGlobally = true
            }
            
            if case let .user(user) = chatPeer, user.botInfo == nil, canRemoveGlobally {
                strongSelf.maybeAskForPeerChatRemoval(peer: peer, joined: joined, completion: { _ in }, removed: {})
            } else {
                let actionSheet = ActionSheetController(presentationData: strongSelf.presentationData)
                var items: [ActionSheetItem] = []
                var canClear = true
                var canStop = false
                var canRemoveGlobally = false
                
                var deleteTitle = strongSelf.presentationData.strings.Common_Delete
                if case let .channel(channel) = chatPeer {
                    if case .broadcast = channel.info {
                        canClear = false
                        deleteTitle = strongSelf.presentationData.strings.Channel_LeaveChannel
                        if channel.flags.contains(.isCreator) {
                            canRemoveGlobally = true
                        }
                    } else {
                        deleteTitle = strongSelf.presentationData.strings.Group_DeleteGroup
                        if channel.flags.contains(.isCreator) {
                            canRemoveGlobally = true
                        }
                    }
                    if let addressName = channel.addressName, !addressName.isEmpty {
                        canClear = false
                    }
                } else if case let .legacyGroup(group) = chatPeer {
                    if case .creator = group.role {
                        canRemoveGlobally = true
                    }
                } else if case let .user(user) = chatPeer, user.botInfo != nil {
                    canStop = !user.flags.contains(.isSupport)
                    deleteTitle = strongSelf.presentationData.strings.ChatList_DeleteChat
                } else if case .secretChat = chatPeer {
                    canClear = true
                    deleteTitle = strongSelf.presentationData.strings.ChatList_DeleteChat
                }
                
                let limitsConfiguration = strongSelf.context.currentLimitsConfiguration.with { $0 }
                if case .user = chatPeer, chatPeer.id != strongSelf.context.account.peerId {
                    if limitsConfiguration.maxMessageRevokeIntervalInPrivateChats == LimitsConfiguration.timeIntervalForever {
                        canRemoveGlobally = true
                    }
                } else if case .secretChat = chatPeer {
                    canRemoveGlobally = true
                }
                
                var isGroupOrChannel = false
                switch mainPeer {
                case .legacyGroup, .channel:
                    isGroupOrChannel = true
                default:
                    break
                }
                
                if canRemoveGlobally && isGroupOrChannel {
                    items.append(DeleteChatPeerActionSheetItem(context: strongSelf.context, peer: mainPeer, chatPeer: chatPeer, action: .deleteAndLeave, strings: strongSelf.presentationData.strings, nameDisplayOrder: strongSelf.presentationData.nameDisplayOrder))
                    
                    items.append(ActionSheetButtonItem(title: strongSelf.presentationData.strings.ChatList_DeleteForCurrentUser, color: .destructive, action: { [weak actionSheet] in
                        actionSheet?.dismissAnimated()
                        self?.schedulePeerChatRemoval(peer: peer, type: .forLocalPeer, deleteGloballyIfPossible: false, completion: {
                        })
                    }))
                    
                    let deleteForAllText: String
                    if case let .channel(channel) = mainPeer, case .broadcast = channel.info {
                        deleteForAllText = strongSelf.presentationData.strings.ChatList_DeleteForAllSubscribers
                    } else {
                        deleteForAllText = strongSelf.presentationData.strings.ChatList_DeleteForAllMembers
                    }
                    
                    items.append(ActionSheetButtonItem(title: deleteForAllText, color: .destructive, action: { [weak actionSheet] in
                        actionSheet?.dismissAnimated()
                        guard let strongSelf = self else {
                            return
                        }
                        
                        let deleteForAllConfirmation: String
                        if case let .channel(channel) = mainPeer, case .broadcast = channel.info {
                            deleteForAllConfirmation = strongSelf.presentationData.strings.ChannelInfo_DeleteChannelConfirmation
                        } else {
                            deleteForAllConfirmation = strongSelf.presentationData.strings.ChannelInfo_DeleteGroupConfirmation
                        }
                        
                        strongSelf.present(standardTextAlertController(theme: AlertControllerTheme(presentationData: strongSelf.presentationData), title: strongSelf.presentationData.strings.ChatList_DeleteForEveryoneConfirmationTitle, text: deleteForAllConfirmation, actions: [
                            TextAlertAction(type: .genericAction, title: strongSelf.presentationData.strings.Common_Cancel, action: {
                            }),
                            TextAlertAction(type: .destructiveAction, title: strongSelf.presentationData.strings.ChatList_DeleteForEveryoneConfirmationAction, action: {
                                self?.schedulePeerChatRemoval(peer: peer, type: .forEveryone, deleteGloballyIfPossible: true, completion: {
                                })
                            })
                        ], parseMarkdown: true), in: .window(.root))
                    }))
                } else {
                    items.append(DeleteChatPeerActionSheetItem(context: strongSelf.context, peer: mainPeer, chatPeer: chatPeer, action: .delete, strings: strongSelf.presentationData.strings, nameDisplayOrder: strongSelf.presentationData.nameDisplayOrder))
                    
                    if canStop {
                        items.append(ActionSheetButtonItem(title: strongSelf.presentationData.strings.DialogList_DeleteBotConversationConfirmation, color: .destructive, action: { [weak actionSheet] in
                            actionSheet?.dismissAnimated()
                            
                            if let strongSelf = self {
                                strongSelf.maybeAskForPeerChatRemoval(peer: peer, completion: { _ in
                                }, removed: {
                                    guard let strongSelf = self else {
                                        return
                                    }
                                    let _ = strongSelf.context.engine.privacy.requestUpdatePeerIsBlocked(peerId: peer.peerId, isBlocked: true).start()
                                })
                            }
                        }))
                    }
                    
                    if canClear {
                        let beginClear: (InteractiveHistoryClearingType) -> Void = { type in
                            guard let strongSelf = self else {
                                return
                            }
                            strongSelf.chatListDisplayNode.effectiveContainerNode.updateState({ state in
                                var state = state
                                state.pendingClearHistoryPeerIds.insert(ChatListNodeState.ItemId(peerId: peer.peerId, threadId: nil))
                                return state
                            })
                            strongSelf.forEachController({ controller in
                                if let controller = controller as? UndoOverlayController {
                                    controller.dismissWithCommitActionAndReplacementAnimation()
                                }
                                return true
                            })
                            
                            strongSelf.present(UndoOverlayController(presentationData: strongSelf.context.sharedContext.currentPresentationData.with { $0 }, content: .removedChat(title: strongSelf.presentationData.strings.Undo_ChatCleared, text: nil), elevatedLayout: false, animateInAsReplacement: true, action: { value in
                                guard let strongSelf = self else {
                                    return false
                                }
                                if value == .commit {
                                    let _ = strongSelf.context.engine.messages.clearHistoryInteractively(peerId: peerId, threadId: nil, type: type).start(completed: {
                                        guard let strongSelf = self else {
                                            return
                                        }
                                        strongSelf.chatListDisplayNode.effectiveContainerNode.updateState({ state in
                                            var state = state
                                            state.pendingClearHistoryPeerIds.remove(ChatListNodeState.ItemId(peerId: peer.peerId, threadId: nil))
                                            return state
                                        })
                                    })
                                    return true
                                } else if value == .undo {
                                    strongSelf.chatListDisplayNode.effectiveContainerNode.updateState({ state in
                                        var state = state
                                        state.pendingClearHistoryPeerIds.remove(ChatListNodeState.ItemId(peerId: peer.peerId, threadId: nil))
                                        return state
                                    })
                                    return true
                                }
                                return false
                            }), in: .current)
                        }
                        
                        items.append(ActionSheetButtonItem(title: canStop ? strongSelf.presentationData.strings.DialogList_DeleteBotClearHistory : strongSelf.presentationData.strings.DialogList_ClearHistoryConfirmation, color: .accent, action: { [weak actionSheet] in
                            actionSheet?.dismissAnimated()
                            
                            guard let strongSelf = self else {
                                return
                            }
                            
                            if case .secretChat = chatPeer {
                                beginClear(.forEveryone)
                            } else {
                                if canRemoveGlobally {
                                    let actionSheet = ActionSheetController(presentationData: strongSelf.presentationData)
                                    var items: [ActionSheetItem] = []
                                                                
                                    items.append(DeleteChatPeerActionSheetItem(context: strongSelf.context, peer: mainPeer, chatPeer: chatPeer, action: .clearHistory(canClearCache: false), strings: strongSelf.presentationData.strings, nameDisplayOrder: strongSelf.presentationData.nameDisplayOrder))
                                    
                                    if joined || mainPeer.isDeleted {
                                        items.append(ActionSheetButtonItem(title: strongSelf.presentationData.strings.Common_Delete, color: .destructive, action: { [weak actionSheet] in
                                            beginClear(.forEveryone)
                                            actionSheet?.dismissAnimated()
                                        }))
                                    } else {
                                        items.append(ActionSheetButtonItem(title: strongSelf.presentationData.strings.ChatList_DeleteForCurrentUser, color: .destructive, action: { [weak actionSheet] in
                                            beginClear(.forLocalPeer)
                                            actionSheet?.dismissAnimated()
                                        }))
                                        items.append(ActionSheetButtonItem(title: strongSelf.presentationData.strings.ChatList_DeleteForEveryone(mainPeer.compactDisplayTitle).string, color: .destructive, action: { [weak actionSheet] in
                                            beginClear(.forEveryone)
                                            actionSheet?.dismissAnimated()
                                        }))
                                    }
                                    
                                    actionSheet.setItemGroups([
                                        ActionSheetItemGroup(items: items),
                                        ActionSheetItemGroup(items: [
                                            ActionSheetButtonItem(title: strongSelf.presentationData.strings.Common_Cancel, color: .accent, font: .bold, action: { [weak actionSheet] in
                                                actionSheet?.dismissAnimated()
                                            })
                                        ])
                                    ])
                                    strongSelf.present(actionSheet, in: .window(.root))
                                } else {
                                    strongSelf.present(standardTextAlertController(theme: AlertControllerTheme(presentationData: strongSelf.presentationData), title: strongSelf.presentationData.strings.ChatList_DeleteSavedMessagesConfirmationTitle, text: strongSelf.presentationData.strings.ChatList_DeleteSavedMessagesConfirmationText, actions: [
                                        TextAlertAction(type: .genericAction, title: strongSelf.presentationData.strings.Common_Cancel, action: {
                                        }),
                                        TextAlertAction(type: .destructiveAction, title: strongSelf.presentationData.strings.ChatList_DeleteSavedMessagesConfirmationAction, action: {
                                            beginClear(.forLocalPeer)
                                        })
                                    ], parseMarkdown: true), in: .window(.root))
                                }
                            }
                        }))
                    }
                    
                    if case .secretChat = chatPeer {
                        items.append(ActionSheetButtonItem(title: strongSelf.presentationData.strings.ChatList_DeleteForEveryone(mainPeer.compactDisplayTitle).string, color: .destructive, action: { [weak actionSheet] in
                            actionSheet?.dismissAnimated()
                            guard let strongSelf = self else {
                                return
                            }
                            strongSelf.schedulePeerChatRemoval(peer: peer, type: .forEveryone, deleteGloballyIfPossible: true, completion: {
                            })
                        }))
                    } else if !canStop {
                        items.append(ActionSheetButtonItem(title: deleteTitle, color: .destructive, action: { [weak actionSheet] in
                            actionSheet?.dismissAnimated()
                            guard let strongSelf = self else {
                                return
                            }
                            
                            var isGroupOrChannel = false
                            switch mainPeer {
                            case .legacyGroup, .channel:
                                isGroupOrChannel = true
                            default:
                                break
                            }
                            
                            if canRemoveGlobally && isGroupOrChannel {
                                let actionSheet = ActionSheetController(presentationData: strongSelf.presentationData)
                                var items: [ActionSheetItem] = []
                                
                                items.append(DeleteChatPeerActionSheetItem(context: strongSelf.context, peer: mainPeer, chatPeer: chatPeer, action: .deleteAndLeave, strings: strongSelf.presentationData.strings, nameDisplayOrder: strongSelf.presentationData.nameDisplayOrder))
                                
                                items.append(ActionSheetButtonItem(title: strongSelf.presentationData.strings.ChatList_DeleteForCurrentUser, color: .destructive, action: { [weak actionSheet] in
                                    actionSheet?.dismissAnimated()
                                    self?.schedulePeerChatRemoval(peer: peer, type: .forLocalPeer, deleteGloballyIfPossible: false, completion: {
                                    })
                                }))
                                
                                let deleteForAllText: String
                                if case let .channel(channel) = mainPeer, case .broadcast = channel.info {
                                    deleteForAllText = strongSelf.presentationData.strings.ChatList_DeleteForAllSubscribers
                                } else {
                                    deleteForAllText = strongSelf.presentationData.strings.ChatList_DeleteForAllMembers
                                }
                                
                                items.append(ActionSheetButtonItem(title: deleteForAllText, color: .destructive, action: { [weak actionSheet] in
                                    actionSheet?.dismissAnimated()
                                    guard let strongSelf = self else {
                                        return
                                    }
                                    
                                    let deleteForAllConfirmation: String
                                    if case let .channel(channel) = mainPeer, case .broadcast = channel.info {
                                        deleteForAllConfirmation = strongSelf.presentationData.strings.ChatList_DeleteForAllSubscribersConfirmationText
                                    } else {
                                        deleteForAllConfirmation = strongSelf.presentationData.strings.ChatList_DeleteForAllMembersConfirmationText
                                    }
                                    
                                    strongSelf.present(standardTextAlertController(theme: AlertControllerTheme(presentationData: strongSelf.presentationData), title: strongSelf.presentationData.strings.ChatList_DeleteForEveryoneConfirmationTitle, text: deleteForAllConfirmation, actions: [
                                        TextAlertAction(type: .genericAction, title: strongSelf.presentationData.strings.Common_Cancel, action: {
                                        }),
                                        TextAlertAction(type: .destructiveAction, title: strongSelf.presentationData.strings.ChatList_DeleteForEveryoneConfirmationAction, action: {
                                            self?.schedulePeerChatRemoval(peer: peer, type: .forEveryone, deleteGloballyIfPossible: true, completion: {
                                            })
                                        })
                                    ], parseMarkdown: true), in: .window(.root))
                                }))
                                    
                                actionSheet.setItemGroups([
                                    ActionSheetItemGroup(items: items),
                                    ActionSheetItemGroup(items: [
                                        ActionSheetButtonItem(title: strongSelf.presentationData.strings.Common_Cancel, color: .accent, font: .bold, action: { [weak actionSheet] in
                                            actionSheet?.dismissAnimated()
                                        })
                                    ])
                                ])
                                strongSelf.present(actionSheet, in: .window(.root))
                            } else {
                                strongSelf.maybeAskForPeerChatRemoval(peer: peer, completion: { _ in }, removed: {})
                            }
                        }))
                    }
                }
            
                actionSheet.setItemGroups([ActionSheetItemGroup(items: items),
                        ActionSheetItemGroup(items: [
                        ActionSheetButtonItem(title: strongSelf.presentationData.strings.Common_Cancel, color: .accent, font: .bold, action: { [weak actionSheet] in
                            actionSheet?.dismissAnimated()
                        })
                    ])
                ])
                strongSelf.present(actionSheet, in: .window(.root))
            }
        })
    }
    
    func deletePeerThread(peerId: EnginePeer.Id, threadId: Int64) {
        let actionSheet = ActionSheetController(presentationData: self.presentationData)
        var items: [ActionSheetItem] = []
        
        items.append(ActionSheetTextItem(title: self.presentationData.strings.ChatList_DeleteTopicConfirmationText, parseMarkdown: true))
        items.append(ActionSheetButtonItem(title: self.presentationData.strings.ChatList_DeleteTopicConfirmationAction, color: .destructive, action: { [weak self, weak actionSheet] in
            actionSheet?.dismissAnimated()
            self?.commitDeletePeerThread(peerId: peerId, threadId: threadId, completion: {})
        }))
        
        actionSheet.setItemGroups([ActionSheetItemGroup(items: items),
                ActionSheetItemGroup(items: [
                ActionSheetButtonItem(title: self.presentationData.strings.Common_Cancel, color: .accent, font: .bold, action: { [weak actionSheet] in
                    actionSheet?.dismissAnimated()
                })
            ])
        ])
        self.present(actionSheet, in: .window(.root))
    }
    
    func selectPeerThread(peerId: EnginePeer.Id, threadId: Int64) {
        self.chatListDisplayNode.effectiveContainerNode.updateState({ state in
            var state = state
            state.selectedThreadIds.insert(threadId)
            return state
        })
        self.chatListDisplayNode.effectiveContainerNode.didBeginSelectingChats?()
    }
    
    private func commitDeletePeerThread(peerId: EnginePeer.Id, threadId: Int64, completion: @escaping () -> Void) {
        self.forEachController({ controller in
            if let controller = controller as? UndoOverlayController {
                controller.dismissWithCommitActionAndReplacementAnimation()
            }
            return true
        })
        
        self.chatListDisplayNode.effectiveContainerNode.currentItemNode.setCurrentRemovingItemId(ChatListNodeState.ItemId(peerId: peerId, threadId: threadId))
        self.chatListDisplayNode.effectiveContainerNode.updateState({ state in
            var state = state
            state.pendingRemovalItemIds.insert(ChatListNodeState.ItemId(peerId: peerId, threadId: threadId))
            return state
        })
        
        let statusText = self.presentationData.strings.Undo_DeletedTopic
        
        self.present(UndoOverlayController(presentationData: self.context.sharedContext.currentPresentationData.with { $0 }, content: .removedChat(title: statusText, text: nil), elevatedLayout: false, animateInAsReplacement: true, action: { [weak self] value in
            guard let self else {
                return false
            }
            if value == .commit {
                self.chatListDisplayNode.effectiveContainerNode.currentItemNode.setCurrentRemovingItemId(ChatListNodeState.ItemId(peerId: peerId, threadId: threadId))
                
                let _ = self.context.engine.peers.removeForumChannelThread(id: peerId, threadId: threadId).start(completed: { [weak self] in
                    guard let self else {
                        return
                    }
                    self.chatListDisplayNode.effectiveContainerNode.updateState({ state in
                        var state = state
                        state.pendingRemovalItemIds.remove(ChatListNodeState.ItemId(peerId: peerId, threadId: threadId))
                        return state
                    })
                    self.chatListDisplayNode.effectiveContainerNode.currentItemNode.setCurrentRemovingItemId(nil)
                })
                
                self.chatListDisplayNode.effectiveContainerNode.updateState({ state in
                    var state = state
                    state.selectedThreadIds.remove(threadId)
                    return state
                })
                
                completion()
                return true
            } else if value == .undo {
                self.chatListDisplayNode.effectiveContainerNode.currentItemNode.setCurrentRemovingItemId(ChatListNodeState.ItemId(peerId: peerId, threadId: threadId))
                self.chatListDisplayNode.effectiveContainerNode.updateState({ state in
                    var state = state
                    state.pendingRemovalItemIds.remove(ChatListNodeState.ItemId(peerId: peerId, threadId: threadId))
                    return state
                })
                self.chatListDisplayNode.effectiveContainerNode.currentItemNode.setCurrentRemovingItemId(nil)
                return true
            }
            return false
        }), in: .current)
    }
    
    private func setPeerThreadStopped(peerId: EnginePeer.Id, threadId: Int64, isStopped: Bool) {
        self.actionDisposables.add(self.context.engine.peers.setForumChannelTopicClosed(id: peerId, threadId: threadId, isClosed: isStopped).start())
    }
    
    private func setPeerThreadPinned(peerId: EnginePeer.Id, threadId: Int64, isPinned: Bool) {
        self.actionDisposables.add(self.context.engine.peers.toggleForumChannelTopicPinned(id: peerId, threadId: threadId).start())
    }
    
    private func setPeerThreadHidden(peerId: EnginePeer.Id, threadId: Int64, isHidden: Bool) {
        self.actionDisposables.add((self.context.engine.peers.setForumChannelTopicHidden(id: peerId, threadId: threadId, isHidden: isHidden)
        |> deliverOnMainQueue).start(completed: { [weak self] in
            if let strongSelf = self {
                strongSelf.chatListDisplayNode.effectiveContainerNode.updateState { state in
                    var state = state
                    state.hiddenItemShouldBeTemporaryRevealed = false
                    return state
                }
                
                if isHidden {
                    strongSelf.present(UndoOverlayController(presentationData: strongSelf.context.sharedContext.currentPresentationData.with { $0 }, content: .hidArchive(title: strongSelf.presentationData.strings.ChatList_GeneralHidden, text: strongSelf.presentationData.strings.ChatList_GeneralHiddenInfo, undo: false), elevatedLayout: false, animateInAsReplacement: true, action: { [weak self] value in
                        guard let strongSelf = self else {
                            return false
                        }
                        if value == .undo {
                            strongSelf.setPeerThreadHidden(peerId: peerId, threadId: threadId, isHidden: false)
                            return true
                        }
                        return false
                    }), in: .current)
                } else {
                    strongSelf.present(UndoOverlayController(presentationData: strongSelf.context.sharedContext.currentPresentationData.with { $0 }, content: .revealedArchive(title: strongSelf.presentationData.strings.ChatList_GeneralUnhidden, text: strongSelf.presentationData.strings.ChatList_GeneralUnhiddenInfo, undo: false), elevatedLayout: false, animateInAsReplacement: true, action: { _ in return false
                    }), in: .current)
                }
            }
        }))
    }
    
    public func maybeAskForPeerChatRemoval(peer: EngineRenderedPeer, joined: Bool = false, deleteGloballyIfPossible: Bool = false, completion: @escaping (Bool) -> Void, removed: @escaping () -> Void) {
        guard let chatPeer = peer.peers[peer.peerId], let mainPeer = peer.chatMainPeer else {
            completion(false)
            return
        }
        var canRemoveGlobally = false
        let limitsConfiguration = self.context.currentLimitsConfiguration.with { $0 }
        if peer.peerId.namespace == Namespaces.Peer.CloudUser && peer.peerId != self.context.account.peerId {
            if limitsConfiguration.maxMessageRevokeIntervalInPrivateChats == LimitsConfiguration.timeIntervalForever {
                canRemoveGlobally = true
            }
        }
        if case let .user(user) = chatPeer, user.botInfo != nil {
            canRemoveGlobally = false
        }
        if case .secretChat = chatPeer {
            canRemoveGlobally = true
        }
        
        if canRemoveGlobally {
            let actionSheet = ActionSheetController(presentationData: self.presentationData)
            var items: [ActionSheetItem] = []
            
            items.append(DeleteChatPeerActionSheetItem(context: self.context, peer: mainPeer, chatPeer: chatPeer, action: .delete, strings: self.presentationData.strings, nameDisplayOrder: self.presentationData.nameDisplayOrder))
            
            if joined || mainPeer.isDeleted {
                items.append(ActionSheetButtonItem(title: self.presentationData.strings.Common_Delete, color: .destructive, action: { [weak self, weak actionSheet] in
                    actionSheet?.dismissAnimated()
                    self?.schedulePeerChatRemoval(peer: peer, type: .forEveryone, deleteGloballyIfPossible: deleteGloballyIfPossible, completion: {
                        removed()
                    })
                    completion(true)
                }))
            } else {
                items.append(ActionSheetButtonItem(title: self.presentationData.strings.ChatList_DeleteForCurrentUser, color: .destructive, action: { [weak self, weak actionSheet] in
                    actionSheet?.dismissAnimated()
                    self?.schedulePeerChatRemoval(peer: peer, type: .forLocalPeer, deleteGloballyIfPossible: deleteGloballyIfPossible, completion: {
                        removed()
                    })
                    completion(true)
                }))
                items.append(ActionSheetButtonItem(title: self.presentationData.strings.ChatList_DeleteForEveryone(mainPeer.compactDisplayTitle).string, color: .destructive, action: { [weak self, weak actionSheet] in
                    actionSheet?.dismissAnimated()
                    guard let strongSelf = self else {
                        return
                    }
                    strongSelf.present(standardTextAlertController(theme: AlertControllerTheme(presentationData: strongSelf.presentationData), title: strongSelf.presentationData.strings.ChatList_DeleteForEveryoneConfirmationTitle, text: strongSelf.presentationData.strings.ChatList_DeleteForEveryoneConfirmationText, actions: [
                        TextAlertAction(type: .genericAction, title: strongSelf.presentationData.strings.Common_Cancel, action: {
                            completion(false)
                        }),
                        TextAlertAction(type: .destructiveAction, title: strongSelf.presentationData.strings.ChatList_DeleteForEveryoneConfirmationAction, action: {
                            self?.schedulePeerChatRemoval(peer: peer, type: .forEveryone, deleteGloballyIfPossible: deleteGloballyIfPossible, completion: {
                                removed()
                            })
                            completion(true)
                        })
                    ], parseMarkdown: true), in: .window(.root))
                }))
            }
            actionSheet.setItemGroups([
                ActionSheetItemGroup(items: items),
                ActionSheetItemGroup(items: [
                    ActionSheetButtonItem(title: self.presentationData.strings.Common_Cancel, color: .accent, font: .bold, action: { [weak actionSheet] in
                        actionSheet?.dismissAnimated()
                        completion(false)
                    })
                ])
            ])
            self.present(actionSheet, in: .window(.root))
        } else if peer.peerId == self.context.account.peerId {
            self.present(standardTextAlertController(theme: AlertControllerTheme(presentationData: self.presentationData), title: self.presentationData.strings.ChatList_DeleteSavedMessagesConfirmationTitle, text: self.presentationData.strings.ChatList_DeleteSavedMessagesConfirmationText, actions: [
                TextAlertAction(type: .genericAction, title: self.presentationData.strings.Common_Cancel, action: {
                    completion(false)
                }),
                TextAlertAction(type: .destructiveAction, title: self.presentationData.strings.ChatList_DeleteSavedMessagesConfirmationAction, action: { [weak self] in
                    self?.schedulePeerChatRemoval(peer: peer, type: .forEveryone, deleteGloballyIfPossible: deleteGloballyIfPossible, completion: {
                        removed()
                    })
                    completion(true)
                })
            ], parseMarkdown: true), in: .window(.root))
        } else {
            completion(true)
            self.schedulePeerChatRemoval(peer: peer, type: .forLocalPeer, deleteGloballyIfPossible: deleteGloballyIfPossible, completion: {
                removed()
            })
        }
    }
    
    func archiveChats(peerIds: [PeerId]) {
        guard !peerIds.isEmpty else {
            return
        }
        let engine = self.context.engine
        
        let hasArchived = engine.messages.chatList(group: .archive, count: 10)
        |> take(1)
        |> map { list -> Bool in
            return !list.items.isEmpty
        }
        
        self.chatListDisplayNode.mainContainerNode.currentItemNode.setCurrentRemovingItemId(ChatListNodeState.ItemId(peerId: peerIds[0], threadId: nil))
        let _ = (combineLatest(
            ApplicationSpecificNotice.incrementArchiveChatTips(accountManager: self.context.sharedContext.accountManager, count: 1),
            hasArchived
        )
        |> deliverOnMainQueue).start(next: { [weak self] previousHintCount, hasArchived in
            let _ = (engine.peers.updatePeersGroupIdInteractively(peerIds: peerIds, groupId: .archive)
            |> deliverOnMainQueue).start(completed: {
                guard let strongSelf = self else {
                    return
                }
                strongSelf.chatListDisplayNode.mainContainerNode.currentItemNode.setCurrentRemovingItemId(nil)
        
                for peerId in peerIds {
                    deleteSendMessageIntents(peerId: peerId)
                }
                
                let action: (UndoOverlayAction) -> Bool = { value in
                    guard let strongSelf = self else {
                        return false
                    }
                    if value == .undo {
                        strongSelf.chatListDisplayNode.effectiveContainerNode.currentItemNode.setCurrentRemovingItemId(ChatListNodeState.ItemId(peerId: peerIds[0], threadId: nil))
                        let _ = (engine.peers.updatePeersGroupIdInteractively(peerIds: peerIds, groupId: .root)
                        |> deliverOnMainQueue).start(completed: {
                            guard let strongSelf = self else {
                                return
                            }
                            strongSelf.chatListDisplayNode.effectiveContainerNode.currentItemNode.setCurrentRemovingItemId(nil)
                        })
                        return true
                    } else {
                        return false
                    }
                }
        
                strongSelf.forEachController({ controller in
                    if let controller = controller as? UndoOverlayController {
                        controller.dismissWithCommitActionAndReplacementAnimation()
                    }
                    return true
                })
        
                var title = peerIds.count == 1 ? strongSelf.presentationData.strings.ChatList_UndoArchiveTitle : strongSelf.presentationData.strings.ChatList_UndoArchiveMultipleTitle
                let text: String
                let undo: Bool
                if hasArchived || previousHintCount != 0 {
                    text = title
                    title = ""
                    undo = true
                } else {
                    text = strongSelf.presentationData.strings.ChatList_UndoArchiveText1
                    undo = false
                }
                let controller = UndoOverlayController(presentationData: strongSelf.context.sharedContext.currentPresentationData.with { $0 }, content: .archivedChat(peerId: peerIds[0].toInt64(), title: title, text: text, undo: undo), elevatedLayout: false, animateInAsReplacement: true, action: action)
                strongSelf.present(controller, in: .current)
                
                strongSelf.chatListDisplayNode.playArchiveAnimation()
            })
        })
    }
    
    private func schedulePeerChatRemoval(peer: EngineRenderedPeer, type: InteractiveMessagesDeletionType, deleteGloballyIfPossible: Bool, completion: @escaping () -> Void) {
        guard let chatPeer = peer.peers[peer.peerId] else {
            return
        }
        
        var deleteGloballyIfPossible = deleteGloballyIfPossible
        if case .forEveryone = type {
            deleteGloballyIfPossible = true
        }
        
        let peerId = peer.peerId
        self.chatListDisplayNode.effectiveContainerNode.currentItemNode.setCurrentRemovingItemId(ChatListNodeState.ItemId(peerId: peerId, threadId: nil))
        self.chatListDisplayNode.effectiveContainerNode.updateState({ state in
            var state = state
            state.pendingRemovalItemIds.insert(ChatListNodeState.ItemId(peerId: peer.peerId, threadId: nil))
            return state
        })
        self.chatListDisplayNode.effectiveContainerNode.currentItemNode.setCurrentRemovingItemId(nil)
        let statusText: String
        if case let .channel(channel) = chatPeer {
            if deleteGloballyIfPossible {
                if case .broadcast = channel.info {
                    statusText = self.presentationData.strings.Undo_DeletedChannel
                } else {
                    statusText = self.presentationData.strings.Undo_DeletedGroup
                }
            } else {
                if case .broadcast = channel.info {
                    statusText = self.presentationData.strings.Undo_LeftChannel
                } else {
                    statusText = self.presentationData.strings.Undo_LeftGroup
                }
            }
        } else if case .legacyGroup = chatPeer {
            if deleteGloballyIfPossible {
                statusText = self.presentationData.strings.Undo_DeletedGroup
            } else {
                statusText = self.presentationData.strings.Undo_LeftGroup
            }
        } else if case .secretChat = chatPeer {
            statusText = self.presentationData.strings.Undo_SecretChatDeleted
        } else {
            if case .forEveryone = type {
                statusText = self.presentationData.strings.Undo_ChatDeletedForBothSides
            } else {
                statusText = self.presentationData.strings.Undo_ChatDeleted
            }
        }
        
        self.forEachController({ controller in
            if let controller = controller as? UndoOverlayController {
                controller.dismissWithCommitActionAndReplacementAnimation()
            }
            return true
        })
        
        self.present(UndoOverlayController(presentationData: self.context.sharedContext.currentPresentationData.with { $0 }, content: .removedChat(title: statusText, text: nil), elevatedLayout: false, animateInAsReplacement: true, action: { [weak self] value in
            guard let strongSelf = self else {
                return false
            }
            if value == .commit {
                strongSelf.chatListDisplayNode.effectiveContainerNode.currentItemNode.setCurrentRemovingItemId(ChatListNodeState.ItemId(peerId: peerId, threadId: nil))
                if case let .channel(channel) = chatPeer {
                    strongSelf.context.peerChannelMemberCategoriesContextsManager.externallyRemoved(peerId: channel.id, memberId: strongSelf.context.account.peerId)
                }
                let _ = strongSelf.context.engine.peers.removePeerChat(peerId: peerId, reportChatSpam: false, deleteGloballyIfPossible: deleteGloballyIfPossible).start(completed: {
                    guard let strongSelf = self else {
                        return
                    }
                    strongSelf.chatListDisplayNode.effectiveContainerNode.updateState({ state in
                        var state = state
                        state.pendingRemovalItemIds.remove(ChatListNodeState.ItemId(peerId: peer.peerId, threadId: nil))
                        return state
                    })
                    strongSelf.chatListDisplayNode.effectiveContainerNode.currentItemNode.setCurrentRemovingItemId(nil)
                    
                    deleteSendMessageIntents(peerId: peerId)
                })
                
                strongSelf.chatListDisplayNode.effectiveContainerNode.updateState({ state in
                    var state = state
                    state.selectedPeerIds.remove(peerId)
                    return state
                })
                
                completion()
                return true
            } else if value == .undo {
                strongSelf.chatListDisplayNode.effectiveContainerNode.currentItemNode.setCurrentRemovingItemId(ChatListNodeState.ItemId(peerId: peerId, threadId: nil))
                strongSelf.chatListDisplayNode.effectiveContainerNode.updateState({ state in
                    var state = state
                    state.pendingRemovalItemIds.remove(ChatListNodeState.ItemId(peerId: peer.peerId, threadId: nil))
                    return state
                })
                strongSelf.chatListDisplayNode.effectiveContainerNode.currentItemNode.setCurrentRemovingItemId(nil)
                return true
            }
            return false
        }), in: .current)
    }
    
    override public func setToolbar(_ toolbar: Toolbar?, transition: ContainedViewLayoutTransition) {
        if case .chatList(.root) = self.chatListDisplayNode.mainContainerNode.location {
            super.setToolbar(toolbar, transition: transition)
        } else {
            self.chatListDisplayNode.toolbar = toolbar
            self.requestLayout(transition: transition)
        }
    }
    
    public var lockViewFrame: CGRect? {
        if let titleView = self.findTitleView(), let lockViewFrame = titleView.lockViewFrame {
            return titleView.convert(lockViewFrame, to: self.view)
        } else {
            return nil
        }
    }
    
    private func openFilterSettings() {
        self.chatListDisplayNode.mainContainerNode.updateEnableAdjacentFilterLoading(false)
        if let navigationController = self.context.sharedContext.mainWindow?.viewController as? NavigationController {
            navigationController.pushViewController(chatListFilterPresetListController(context: self.context, mode: .modal, dismissed: { [weak self] in
                self?.chatListDisplayNode.mainContainerNode.updateEnableAdjacentFilterLoading(true)
            }))
        }
    }
    
    override public func tabBarDisabledAction() {
        self.donePressed()
    }
    
    override public func tabBarItemContextAction(sourceNode: ContextExtractedContentContainingNode, gesture: ContextGesture) {
        let _ = (combineLatest(queue: .mainQueue(),
            self.context.engine.peers.currentChatListFilters(),
            chatListFilterItems(context: self.context)
            |> take(1),
            context.engine.data.get(
                TelegramEngine.EngineData.Item.Peer.Peer(id: context.account.peerId),
                TelegramEngine.EngineData.Item.Configuration.UserLimits(isPremium: false),
                TelegramEngine.EngineData.Item.Configuration.UserLimits(isPremium: true)
            )
        )
        |> deliverOnMainQueue).start(next: { [weak self] presetList, filterItemsAndTotalCount, result in
            guard let strongSelf = self else {
                return
            }
            
            let (accountPeer, limits, _) = result
            let isPremium = accountPeer?.isPremium ?? false
            
            
            let _ = strongSelf.context.engine.peers.markChatListFeaturedFiltersAsSeen().start()
            let (_, filterItems) = filterItemsAndTotalCount
            
            var items: [ContextMenuItem] = []
            items.append(.action(ContextMenuActionItem(text: presetList.isEmpty ? strongSelf.presentationData.strings.ChatList_AddFolder : strongSelf.presentationData.strings.ChatList_EditFolders, icon: { theme in
                return generateTintedImage(image: UIImage(bundleImageName: presetList.isEmpty ? "Chat/Context Menu/Add" : "Chat/Context Menu/ItemList"), color: theme.contextMenu.primaryColor)
            }, action: { c, f in
                c.dismiss(completion: {
                    guard let strongSelf = self else {
                        return
                    }
                    strongSelf.openFilterSettings()
                })
            })))
            
            if strongSelf.chatListDisplayNode.effectiveContainerNode.currentItemNode.chatListFilter != nil {
                items.append(.action(ContextMenuActionItem(text: strongSelf.presentationData.strings.ChatList_FolderAllChats, icon: { theme in
                    return nil
                }, action: { c, f in
                    f(.dismissWithoutContent)
                    guard let strongSelf = self else {
                        return
                    }
                    strongSelf.selectTab(id: .all)
                })))
            }
            
            if !presetList.isEmpty {
                if presetList.count > 1 {
                    items.append(.separator)
                }
                var filterCount = 0
                for case let .filter(id, title, _, data) in presetList {
                    let filterType = chatListFilterType(data)
                    var badge: ContextMenuActionBadge?
                    var isDisabled = false
                    if !isPremium && filterCount >= limits.maxFoldersCount {
                        isDisabled = true
                    }
                    
                    for item in filterItems {
                        if item.0.id == id && item.1 != 0 {
                            badge = ContextMenuActionBadge(value: "\(item.1)", color: item.2 ? .accent : .inactive)
                        }
                    }
                    items.append(.action(ContextMenuActionItem(text: title, badge: badge, icon: { theme in
                        let imageName: String
                        if isDisabled {
                            imageName = "Chat/Context Menu/Lock"
                        } else {
                            switch filterType {
                            case .generic:
                                imageName = "Chat/Context Menu/List"
                            case .unmuted:
                                imageName = "Chat/Context Menu/Unmute"
                            case .unread:
                                imageName = "Chat/Context Menu/MarkAsUnread"
                            case .channels:
                                imageName = "Chat/Context Menu/Channels"
                            case .groups:
                                imageName = "Chat/Context Menu/Groups"
                            case .bots:
                                imageName = "Chat/Context Menu/Bots"
                            case .contacts:
                                imageName = "Chat/Context Menu/User"
                            case .nonContacts:
                                imageName = "Chat/Context Menu/UnknownUser"
                            }
                        }
                        return generateTintedImage(image: UIImage(bundleImageName: imageName), color: theme.contextMenu.primaryColor)
                    }, action: { _, f in
                        f(.dismissWithoutContent)
                        guard let strongSelf = self else {
                            return
                        }
                        if isDisabled {
                            let context = strongSelf.context
                            var replaceImpl: ((ViewController) -> Void)?
                            let controller = PremiumLimitScreen(context: context, subject: .folders, count: strongSelf.tabContainerNode.filtersCount, action: {
                                let controller = PremiumIntroScreen(context: context, source: .folders)
                                replaceImpl?(controller)
                            })
                            replaceImpl = { [weak controller] c in
                                controller?.replace(with: c)
                            }
                            if let navigationController = strongSelf.context.sharedContext.mainWindow?.viewController as? NavigationController {
                                navigationController.pushViewController(controller)
                            }
                        } else {
                            strongSelf.selectTab(id: .filter(id))
                        }
                    })))
                    
                    filterCount += 1
                }
            }
            
            let controller = ContextController(account: strongSelf.context.account, presentationData: strongSelf.presentationData, source: .extracted(ChatListTabBarContextExtractedContentSource(controller: strongSelf, sourceNode: sourceNode)), items: .single(ContextController.Items(content: .list(items))), recognizer: nil, gesture: gesture)
            strongSelf.context.sharedContext.mainWindow?.presentInGlobalOverlay(controller)
        })
    }
    
    private var playedSignUpCompletedAnimation = false
    public func playSignUpCompletedAnimation() {
        guard !self.playedSignUpCompletedAnimation else {
            return
        }
        self.playedSignUpCompletedAnimation = true
        Queue.mainQueue().after(0.3) {
            self.view.addSubview(ConfettiView(frame: self.view.bounds))
        }
    }
    
    private var storyCameraTransitionInCoordinator: StoryCameraTransitionInCoordinator?
    func storyCameraPanGestureChanged(transitionFraction: CGFloat) {
        guard let rootController = self.context.sharedContext.mainWindow?.viewController as? TelegramRootControllerInterface else {
            return
        }
            
        let coordinator: StoryCameraTransitionInCoordinator?
        if let current = self.storyCameraTransitionInCoordinator {
            coordinator = current
        } else {
            coordinator = rootController.openStoryCamera(transitionIn: nil, transitionOut: { [weak self] finished in
                guard let self else {
                    return nil
                }
                if finished, let componentView = self.headerContentView.view as? ChatListHeaderComponent.View {
                    if let transitionView = componentView.storyPeerListView()?.transitionViewForItem(peerId: self.context.account.peerId) {
                        return StoryCameraTransitionOut(
                            destinationView: transitionView,
                            destinationRect: transitionView.bounds,
                            destinationCornerRadius: transitionView.bounds.height * 0.5
                        )
                    }
                }
                return nil
            })
            self.storyCameraTransitionInCoordinator = coordinator
        }
        coordinator?.updateTransitionProgress(transitionFraction)
    }
    
    func storyCameraPanGestureEnded(transitionFraction: CGFloat, velocity: CGFloat) {
        if let coordinator = self.storyCameraTransitionInCoordinator {
            coordinator.completeWithTransitionProgressAndVelocity(transitionFraction, velocity)
            self.storyCameraTransitionInCoordinator = nil
        }
    }
}

private final class ChatListTabBarContextExtractedContentSource: ContextExtractedContentSource {
    let keepInPlace: Bool = true
    let ignoreContentTouches: Bool = true
    let blurBackground: Bool = true
    let actionsHorizontalAlignment: ContextActionsHorizontalAlignment = .center
    
    private let controller: ChatListController
    private let sourceNode: ContextExtractedContentContainingNode
    
    init(controller: ChatListController, sourceNode: ContextExtractedContentContainingNode) {
        self.controller = controller
        self.sourceNode = sourceNode
    }
    
    func takeView() -> ContextControllerTakeViewInfo? {
        return ContextControllerTakeViewInfo(containingItem: .node(self.sourceNode), contentAreaInScreenSpace: UIScreen.main.bounds)
    }
    
    func putBack() -> ContextControllerPutBackViewInfo? {
        return ContextControllerPutBackViewInfo(contentAreaInScreenSpace: UIScreen.main.bounds)
    }
}

private final class ChatListHeaderBarContextExtractedContentSource: ContextExtractedContentSource {
    let keepInPlace: Bool
    let ignoreContentTouches: Bool = true
    let blurBackground: Bool = true
    
    private let controller: ChatListController
    private let sourceNode: ContextExtractedContentContainingNode
    
    init(controller: ChatListController, sourceNode: ContextExtractedContentContainingNode, keepInPlace: Bool) {
        self.controller = controller
        self.sourceNode = sourceNode
        self.keepInPlace = keepInPlace
    }
    
    func takeView() -> ContextControllerTakeViewInfo? {
        return ContextControllerTakeViewInfo(containingItem: .node(self.sourceNode), contentAreaInScreenSpace: UIScreen.main.bounds)
    }
    
    func putBack() -> ContextControllerPutBackViewInfo? {
        return ContextControllerPutBackViewInfo(contentAreaInScreenSpace: UIScreen.main.bounds)
    }
}

private final class ChatListContextLocationContentSource: ContextLocationContentSource {    
    private let controller: ViewController
    private let location: CGPoint
    
    init(controller: ViewController, location: CGPoint) {
        self.controller = controller
        self.location = location
    }
    
    func transitionInfo() -> ContextControllerLocationViewInfo? {
        return ContextControllerLocationViewInfo(location: self.location, contentAreaInScreenSpace: UIScreen.main.bounds)
    }
}

private final class HeaderContextReferenceContentSource: ContextReferenceContentSource {
    private let controller: ViewController
    private let sourceView: UIView

    init(controller: ViewController, sourceView: UIView) {
        self.controller = controller
        self.sourceView = sourceView
    }

    func transitionInfo() -> ContextControllerReferenceViewInfo? {
        return ContextControllerReferenceViewInfo(referenceView: self.sourceView, contentAreaInScreenSpace: UIScreen.main.bounds)
    }
}

private final class ChatListLocationContext {
    let context: AccountContext
    let location: ChatListControllerLocation
    weak var parentController: ChatListControllerImpl?
    
    private var proxyUnavailableTooltipController: TooltipController?
    private var didShowProxyUnavailableTooltipController = false
    
    private var titleDisposable: Disposable?
    
    private(set) var title: String = ""
    private(set) var chatTitleComponent: ChatTitleComponent?
    private(set) var chatListTitle: NetworkStatusTitle?
    
    var leftButton: AnyComponentWithIdentity<NavigationButtonComponentEnvironment>?
    var rightButton: AnyComponentWithIdentity<NavigationButtonComponentEnvironment>?
    var proxyButton: AnyComponentWithIdentity<NavigationButtonComponentEnvironment>?
    
    var rightButtons: [AnyComponentWithIdentity<NavigationButtonComponentEnvironment>] {
        var result: [AnyComponentWithIdentity<NavigationButtonComponentEnvironment>] = []
        if let rightButton = self.rightButton {
            result.append(rightButton)
        }
        if let proxyButton = self.proxyButton {
            result.append(proxyButton)
        }
        return result
    }
    
    private(set) var toolbar: Toolbar?
    
    private let previousEditingAndNetworkStateValue = Atomic<(Bool, AccountNetworkState)?>(value: nil)
    
    private var didSetReady: Bool = false
    let ready = Promise<Bool>()
    
    private var stateDisposable: Disposable?
    
    init(
        context: AccountContext,
        location: ChatListControllerLocation,
        parentController: ChatListControllerImpl,
        hideNetworkActivityStatus: Bool,
        containerNode: ChatListContainerNode,
        isReorderingTabs: Signal<Bool, NoError>
    ) {
        self.context = context
        self.location = location
        self.parentController = parentController
        
        let hasProxy = context.sharedContext.accountManager.sharedData(keys: [SharedDataKeys.proxySettings])
        |> map { sharedData -> (Bool, Bool) in
            if let settings = sharedData.entries[SharedDataKeys.proxySettings]?.get(ProxySettings.self) {
                return (!settings.servers.isEmpty, settings.enabled)
            } else {
                return (false, false)
            }
        }
        |> distinctUntilChanged(isEqual: { lhs, rhs in
            return lhs == rhs
        })
        
        let passcode = context.sharedContext.accountManager.accessChallengeData()
        |> map { view -> (Bool, Bool) in
            let data = view.data
            return (data.isLockable, false)
        }
        
        let peerStatus: Signal<NetworkStatusTitle.Status?, NoError>
        switch self.location {
        case .chatList(.root):
            peerStatus = context.engine.data.subscribe(TelegramEngine.EngineData.Item.Peer.Peer(id: context.account.peerId))
            |> map { peer -> NetworkStatusTitle.Status? in
                guard case let .user(user) = peer else {
                    return nil
                }
                if let emojiStatus = user.emojiStatus {
                    return .emoji(emojiStatus)
                } else if user.isPremium {
                    return .premium
                } else {
                    return nil
                }
            }
            |> distinctUntilChanged
        default:
            peerStatus = .single(nil)
        }
        
        switch location {
        case .chatList:
            if !hideNetworkActivityStatus {
                self.titleDisposable = combineLatest(queue: .mainQueue(),
                    context.account.networkState,
                    hasProxy,
                    passcode,
                    containerNode.currentItemState,
                    isReorderingTabs,
                    peerStatus,
                    parentController.updatedPresentationData.1
                ).start(next: { [weak self] networkState, proxy, passcode, stateAndFilterId, isReorderingTabs, peerStatus, presentationData in
                    guard let self else {
                        return
                    }
                    self.updateChatList(
                        networkState: networkState,
                        proxy: proxy,
                        passcode: passcode,
                        stateAndFilterId: stateAndFilterId,
                        isReorderingTabs: isReorderingTabs,
                        peerStatus: peerStatus,
                        presentationData: presentationData
                    )
                })
            } else {
                self.didSetReady = true
                self.ready.set(.single(true))
            }
        case let .forum(peerId):     
            let peerView = Promise<PeerView>()
            peerView.set(context.account.viewTracker.peerView(peerId))
            
            var onlineMemberCount: Signal<Int32?, NoError> = .single(nil)
            
            let recentOnlineSignal: Signal<Int32?, NoError> = peerView.get()
            |> map { view -> Bool? in
                if let cachedData = view.cachedData as? CachedChannelData, let peer = peerViewMainPeer(view) as? TelegramChannel {
                    if case .broadcast = peer.info {
                        return nil
                    } else if let memberCount = cachedData.participantsSummary.memberCount, memberCount > 50 {
                        return true
                    } else {
                        return false
                    }
                } else {
                    return false
                }
            }
            |> distinctUntilChanged
            |> mapToSignal { isLarge -> Signal<Int32?, NoError> in
                if let isLarge = isLarge {
                    if isLarge {
                        return context.peerChannelMemberCategoriesContextsManager.recentOnline(account: context.account, accountPeerId: context.account.peerId, peerId: peerId)
                        |> map(Optional.init)
                    } else {
                        return context.peerChannelMemberCategoriesContextsManager.recentOnlineSmall(engine: context.engine, postbox: context.account.postbox, network: context.account.network, accountPeerId: context.account.peerId, peerId: peerId)
                        |> map(Optional.init)
                    }
                } else {
                    return .single(nil)
                }
            }
            onlineMemberCount = recentOnlineSignal
            
            self.titleDisposable = (combineLatest(queue: Queue.mainQueue(),
                peerView.get(),
                onlineMemberCount,
                containerNode.currentItemState,
                parentController.updatedPresentationData.1
            )
            |> deliverOnMainQueue).start(next: { [weak self] peerView, onlineMemberCount, stateAndFilterId, presentationData in
                guard let self else {
                    return
                }
                self.updateForum(
                    peerId: peerId,
                    peerView: peerView,
                    onlineMemberCount: onlineMemberCount,
                    stateAndFilterId: stateAndFilterId,
                    presentationData: presentationData
                )
            })
        }
        
        let context = self.context
        let location = self.location
        let peerIdsAndOptions: Signal<(ChatListSelectionOptions, Set<PeerId>, Set<Int64>)?, NoError> = containerNode.currentItemState
        |> map { state, filterId -> (Set<PeerId>, Set<Int64>, Int32?)? in
            if !state.editing {
                return nil
            }
            return (state.selectedPeerIds, state.selectedThreadIds, filterId)
        }
        |> distinctUntilChanged(isEqual: { lhs, rhs in
            if lhs?.0 != rhs?.0 {
                return false
            }
            if lhs?.1 != rhs?.1 {
                return false
            }
            if lhs?.2 != rhs?.2 {
                return false
            }
            return true
        })
        |> mapToSignal { selectedPeerIdsAndFilterId -> Signal<(ChatListSelectionOptions, Set<PeerId>, Set<Int64>)?, NoError> in
            if let (selectedPeerIds, selectedThreadIds, filterId) = selectedPeerIdsAndFilterId {
                switch location {
                case .chatList:
                    return chatListSelectionOptions(context: context, peerIds: selectedPeerIds, filterId: filterId)
                    |> map { options -> (ChatListSelectionOptions, Set<PeerId>, Set<Int64>)? in
                        return (options, selectedPeerIds, selectedThreadIds)
                    }
                case let .forum(peerId):
                    return forumSelectionOptions(context: context, peerId: peerId, threadIds: selectedThreadIds)
                    |> map { options -> (ChatListSelectionOptions, Set<PeerId>, Set<Int64>)? in
                        return (options, selectedPeerIds, selectedThreadIds)
                    }
                }
                
            } else {
                return .single(nil)
            }
        }
        
        let peerView: Signal<PeerView?, NoError>
        if case let .forum(peerId) = location {
            peerView = context.account.viewTracker.peerView(peerId)
            |> map(Optional.init)
        } else {
            peerView = .single(nil)
        }
        
        let previousToolbarValue = Atomic<Toolbar?>(value: nil)
        self.stateDisposable = combineLatest(queue: .mainQueue(),
            parentController.updatedPresentationData.1,
            peerIdsAndOptions,
            peerView
        ).start(next: { [weak self, weak containerNode] presentationData, peerIdsAndOptions, peerView in
            guard let strongSelf = self, let containerNode = containerNode, let parentController = strongSelf.parentController else {
                return
            }
            var toolbar: Toolbar?
            if let (options, peerIds, _) = peerIdsAndOptions {
                if case .chatList(.root) = location {
                    let leftAction: ToolbarAction
                    switch options.read {
                    case let .all(enabled):
                        leftAction = ToolbarAction(title: presentationData.strings.ChatList_ReadAll, isEnabled: enabled)
                    case let .selective(enabled):
                        leftAction = ToolbarAction(title: presentationData.strings.ChatList_Read, isEnabled: enabled)
                    }
                    var archiveEnabled = options.delete
                    var displayArchive = true
                    if let filter = containerNode.currentItemNode.chatListFilter, case let .filter(_, _, _, data) = filter {
                        if !data.excludeArchived {
                            displayArchive = false
                        }
                    }
                    if archiveEnabled {
                        for peerId in peerIds {
                            if peerId == PeerId(namespace: Namespaces.Peer.CloudUser, id: PeerId.Id._internalFromInt64Value(777000)) {
                                archiveEnabled = false
                                break
                            } else if peerId == strongSelf.context.account.peerId {
                                archiveEnabled = false
                                break
                            }
                        }
                    }
                    toolbar = Toolbar(leftAction: leftAction, rightAction: ToolbarAction(title: presentationData.strings.Common_Delete, isEnabled: options.delete), middleAction: displayArchive ? ToolbarAction(title: presentationData.strings.ChatList_ArchiveAction, isEnabled: archiveEnabled) : nil)
                } else if case .forum = strongSelf.location {
                    let leftAction: ToolbarAction
                    switch options.read {
                    case .all:
                        leftAction = ToolbarAction(title: presentationData.strings.ChatList_Read, isEnabled: false)
                    case let .selective(enabled):
                        leftAction = ToolbarAction(title: presentationData.strings.ChatList_Read, isEnabled: enabled)
                    }
                    toolbar = Toolbar(leftAction: leftAction, rightAction: ToolbarAction(title: presentationData.strings.Common_Delete, isEnabled: options.delete), middleAction: nil)
                } else {
                    let middleAction = ToolbarAction(title: presentationData.strings.ChatList_UnarchiveAction, isEnabled: !peerIds.isEmpty)
                    let leftAction: ToolbarAction
                    switch options.read {
                    case .all:
                        leftAction = ToolbarAction(title: presentationData.strings.ChatList_Read, isEnabled: false)
                    case let .selective(enabled):
                        leftAction = ToolbarAction(title: presentationData.strings.ChatList_Read, isEnabled: enabled)
                    }
                    toolbar = Toolbar(leftAction: leftAction, rightAction: ToolbarAction(title: presentationData.strings.Common_Delete, isEnabled: options.delete), middleAction: middleAction)
                }
            } else if let peerView = peerView, let channel = peerView.peers[peerView.peerId] as? TelegramChannel {
                switch channel.participationStatus {
                case .member:
                    toolbar = nil
                default:
                    let actionTitle: String
                    if channel.flags.contains(.requestToJoin) {
                        actionTitle = presentationData.strings.Group_ApplyToJoin
                    } else {
                        actionTitle = presentationData.strings.Channel_JoinChannel
                    }
                    toolbar = Toolbar(leftAction: nil, rightAction: nil, middleAction: ToolbarAction(title: actionTitle, isEnabled: true))
                }
            }
            var transition: ContainedViewLayoutTransition = .immediate
            let previousToolbar = previousToolbarValue.swap(toolbar)
            if (previousToolbar == nil) != (toolbar == nil) {
                transition = .animated(duration: 0.4, curve: .spring)
            }
            if strongSelf.toolbar != toolbar {
                strongSelf.toolbar = toolbar
                if parentController.effectiveContext === strongSelf {
                    parentController.setToolbar(toolbar, transition: transition)
                }
            }
        })
    }
                                
    deinit {
        self.titleDisposable?.dispose()
        self.stateDisposable?.dispose()
    }
    
    private func updateChatList(
        networkState: AccountNetworkState,
        proxy: (Bool, Bool),
        passcode: (Bool, Bool),
        stateAndFilterId: (state: ChatListNodeState, filterId: Int32?),
        isReorderingTabs: Bool,
        peerStatus: NetworkStatusTitle.Status?,
        presentationData: PresentationData
    ) {
        let defaultTitle: String
        switch location {
        case let .chatList(groupId):
            if groupId == .root {
                defaultTitle = presentationData.strings.DialogList_Title
            } else {
                defaultTitle = presentationData.strings.ChatList_ArchivedChatsTitle
            }
        case .forum:
            defaultTitle = ""
        }
        let previousEditingAndNetworkState = self.previousEditingAndNetworkStateValue.swap((stateAndFilterId.state.editing, networkState))
        
        var titleContent: NetworkStatusTitle
        
        if stateAndFilterId.state.editing {
            if case .chatList(.root) = self.location {
                self.rightButton = nil
            }
            let title = !stateAndFilterId.state.selectedPeerIds.isEmpty ? presentationData.strings.ChatList_SelectedChats(Int32(stateAndFilterId.state.selectedPeerIds.count)) : defaultTitle
            
            var animated = false
            if let (previousEditing, previousNetworkState) = previousEditingAndNetworkState {
                if previousEditing != stateAndFilterId.state.editing, previousNetworkState == networkState, case .online = networkState {
                    animated = true
                }
            }
            titleContent = NetworkStatusTitle(text: title, activity: false, hasProxy: false, connectsViaProxy: false, isPasscodeSet: false, isManuallyLocked: false, peerStatus: peerStatus)
            let _ = animated
        } else if isReorderingTabs {
            if case .chatList(.root) = self.location {
                self.rightButton = nil
            }
            self.leftButton = AnyComponentWithIdentity(id: "done", component: AnyComponent(NavigationButtonComponent(
                content: .text(title: presentationData.strings.Common_Done, isBold: true),
                pressed: { [weak self] _ in
                    let _ = self?.parentController?.reorderingDonePressed()
                }
            )))
            
            let (_, connectsViaProxy) = proxy
            
            switch networkState {
            case .waitingForNetwork:
                titleContent = NetworkStatusTitle(text: presentationData.strings.State_WaitingForNetwork, activity: true, hasProxy: false, connectsViaProxy: connectsViaProxy, isPasscodeSet: false, isManuallyLocked: false, peerStatus: peerStatus)
            case let .connecting(proxy):
                let text = presentationData.strings.State_Connecting
                let _ = proxy
                /*if let layout = strongSelf.validLayout, proxy != nil && layout.metrics.widthClass != .regular && layout.size.width > 320.0 {
                    text = self.presentationData.strings.State_ConnectingToProxy
                }*/
                titleContent = NetworkStatusTitle(text: text, activity: true, hasProxy: false, connectsViaProxy: connectsViaProxy, isPasscodeSet: false, isManuallyLocked: false, peerStatus: peerStatus)
            case .updating:
                titleContent = NetworkStatusTitle(text: presentationData.strings.State_Updating, activity: true, hasProxy: false, connectsViaProxy: connectsViaProxy, isPasscodeSet: false, isManuallyLocked: false, peerStatus: peerStatus)
            case .online:
                titleContent = NetworkStatusTitle(text: defaultTitle, activity: false, hasProxy: false, connectsViaProxy: connectsViaProxy, isPasscodeSet: false, isManuallyLocked: false, peerStatus: peerStatus)
            }
        } else {
            var isRoot = false
            if case .chatList(.root) = self.location {
                isRoot = true
                
                if isReorderingTabs {
                    self.rightButton = AnyComponentWithIdentity(id: "done", component: AnyComponent(NavigationButtonComponent(
                        content: .text(title: presentationData.strings.Common_Done, isBold: true),
                        pressed: { [weak self] _ in
                            self?.parentController?.editPressed()
                        }
                    )))
                } else {
                    self.rightButton = AnyComponentWithIdentity(id: "compose", component: AnyComponent(NavigationButtonComponent(
                        content: .icon(imageName: "Chat List/ComposeIcon"),
                        pressed: { [weak self] _ in
                            self?.parentController?.composePressed()
                        }
                    )))
                }
                
                if isReorderingTabs {
                    self.leftButton = AnyComponentWithIdentity(id: "done", component: AnyComponent(NavigationButtonComponent(
                        content: .text(title: presentationData.strings.Common_Done, isBold: true),
                        pressed: { [weak self] _ in
                            let _ = self?.parentController?.reorderingDonePressed()
                        }
                    )))
                } else {
                    if stateAndFilterId.state.editing {
                        self.leftButton = AnyComponentWithIdentity(id: "done", component: AnyComponent(NavigationButtonComponent(
                            content: .text(title: presentationData.strings.Common_Done, isBold: true),
                            pressed: { [weak self] _ in
                                self?.parentController?.donePressed()
                            }
                        )))
                    } else {
                        self.leftButton = AnyComponentWithIdentity(id: "edit", component: AnyComponent(NavigationButtonComponent(
                            content: .text(title: presentationData.strings.Common_Edit, isBold: false),
                            pressed: { [weak self] _ in
                                self?.parentController?.editPressed()
                            }
                        )))
                    }
                }
            } else {
                self.rightButton = AnyComponentWithIdentity(id: "edit", component: AnyComponent(NavigationButtonComponent(
                    content: .text(title: presentationData.strings.Common_Edit, isBold: false),
                    pressed: { [weak self] _ in
                        self?.parentController?.editPressed()
                    }
                )))
            }
            
            let (hasProxy, connectsViaProxy) = proxy
            let (isPasscodeSet, isManuallyLocked) = passcode
            var checkProxy = false
            switch networkState {
            case .waitingForNetwork:
                titleContent = NetworkStatusTitle(text: presentationData.strings.State_WaitingForNetwork, activity: true, hasProxy: false, connectsViaProxy: connectsViaProxy, isPasscodeSet: isRoot && isPasscodeSet, isManuallyLocked: isRoot && isManuallyLocked, peerStatus: peerStatus)
            case let .connecting(proxy):
                let text = presentationData.strings.State_Connecting
                /*if let layout = strongSelf.validLayout, proxy != nil && layout.metrics.widthClass != .regular && layout.size.width > 320.0 {*/
                    //text = self.presentationData.strings.State_ConnectingToProxy
                //}
                if let proxy = proxy, proxy.hasConnectionIssues {
                    checkProxy = true
                }
                titleContent = NetworkStatusTitle(text: text, activity: true, hasProxy: isRoot && hasProxy, connectsViaProxy: connectsViaProxy, isPasscodeSet: isRoot && isPasscodeSet, isManuallyLocked: isRoot && isManuallyLocked, peerStatus: peerStatus)
            case .updating:
                titleContent = NetworkStatusTitle(text: presentationData.strings.State_Updating, activity: true, hasProxy: isRoot && hasProxy, connectsViaProxy: connectsViaProxy, isPasscodeSet: isRoot && isPasscodeSet, isManuallyLocked: isRoot && isManuallyLocked, peerStatus: peerStatus)
            case .online:
                titleContent = NetworkStatusTitle(text: defaultTitle, activity: false, hasProxy: isRoot && hasProxy, connectsViaProxy: connectsViaProxy, isPasscodeSet: isRoot && isPasscodeSet, isManuallyLocked: isRoot && isManuallyLocked, peerStatus: peerStatus)
            }
            
            if titleContent.hasProxy {
                let proxyStatus: ChatTitleProxyStatus
                if titleContent.connectsViaProxy {
                    proxyStatus = titleContent.activity ? .connecting : .connected
                } else {
                    proxyStatus = .available
                }
                
                self.proxyButton = AnyComponentWithIdentity(id: "proxy", component: AnyComponent(NavigationButtonComponent(
                    content: .proxy(status: proxyStatus),
                    pressed: { [weak self] _ in
                        guard let self, let parentController = self.parentController else {
                            return
                        }
                        (parentController.navigationController as? NavigationController)?.pushViewController(self.context.sharedContext.makeProxySettingsController(context: self.context))
                    }
                )))
                
                titleContent.hasProxy = false
                titleContent.connectsViaProxy = false
            } else {
                self.proxyButton = nil
            }
            
            self.chatListTitle = titleContent
            
            if case .chatList(.root) = self.location, checkProxy {
                if self.proxyUnavailableTooltipController == nil, !self.didShowProxyUnavailableTooltipController, let parentController = self.parentController, parentController.isNodeLoaded, parentController.displayNode.view.window != nil, parentController.navigationController?.topViewController == nil {
                    self.didShowProxyUnavailableTooltipController = true
                    let tooltipController = TooltipController(content: .text(presentationData.strings.Proxy_TooltipUnavailable), baseFontSize: presentationData.listsFontSize.baseDisplaySize, timeout: 60.0, dismissByTapOutside: true)
                    self.proxyUnavailableTooltipController = tooltipController
                    tooltipController.dismissed = { [weak self, weak tooltipController] _ in
                        if let strongSelf = self, let tooltipController = tooltipController, strongSelf.proxyUnavailableTooltipController === tooltipController {
                            strongSelf.proxyUnavailableTooltipController = nil
                        }
                    }
                    self.parentController?.present(tooltipController, in: .window(.root), with: TooltipControllerPresentationArguments(sourceViewAndRect: { [weak self] in
                        if let strongSelf = self, let titleView = strongSelf.parentController?.self.findTitleView(), let rect = titleView.proxyButtonFrame {
                            return (titleView, rect.insetBy(dx: 0.0, dy: -4.0))
                        }
                        return nil
                    }))
                }
            } else {
                self.didShowProxyUnavailableTooltipController = false
                if let proxyUnavailableTooltipController = self.proxyUnavailableTooltipController {
                    self.proxyUnavailableTooltipController = nil
                    proxyUnavailableTooltipController.dismiss()
                }
            }
        }
        
        if !self.didSetReady {
            self.didSetReady = true
            self.ready.set(.single(true))
        }
        
        self.parentController?.requestUpdateHeaderContent(transition: .immediate)
    }
    
    private func updateForum(
        peerId: EnginePeer.Id,
        peerView: PeerView,
        onlineMemberCount: Int32?,
        stateAndFilterId: (state: ChatListNodeState, filterId: Int32?),
        presentationData: PresentationData
    ) {
        if stateAndFilterId.state.editing && stateAndFilterId.state.selectedThreadIds.count > 0 {
            self.chatTitleComponent = ChatTitleComponent(
                context: self.context,
                theme: presentationData.theme,
                strings: presentationData.strings,
                dateTimeFormat: presentationData.dateTimeFormat,
                nameDisplayOrder: presentationData.nameDisplayOrder,
                content: .custom(presentationData.strings.ChatList_SelectedTopics(Int32(stateAndFilterId.state.selectedThreadIds.count)), nil, false),
                tapped: {
                },
                longTapped: {
                }
            )
        } else {
            self.chatTitleComponent = ChatTitleComponent(
                context: self.context,
                theme: presentationData.theme,
                strings: presentationData.strings,
                dateTimeFormat: presentationData.dateTimeFormat,
                nameDisplayOrder: presentationData.nameDisplayOrder,
                content: .peer(peerView: peerView, customTitle: nil, onlineMemberCount: onlineMemberCount, isScheduledMessages: false, isMuted: nil, customMessageCount: nil, isEnabled: true),
                tapped: { [weak self] in
                    guard let self else {
                        return
                    }
                    let _ = (self.context.engine.data.get(
                        TelegramEngine.EngineData.Item.Peer.Peer(id: peerId)
                    )
                    |> deliverOnMainQueue).start(next: { [weak self] peer in
                        guard let self, let peer = peer, let controller = self.context.sharedContext.makePeerInfoController(context: self.context, updatedPresentationData: nil, peer: peer._asPeer(), mode: .generic, avatarInitiallyExpanded: false, fromChat: false, requestsContext: nil) else {
                            return
                        }
                        (self.parentController?.navigationController as? NavigationController)?.pushViewController(controller)
                    })
                },
                longTapped: { [weak self] in
                    guard let self else {
                        return
                    }
                    self.parentController?.activateSearch()
                }
            )
        }
        
        if stateAndFilterId.state.editing {
            self.rightButton = AnyComponentWithIdentity(id: "done", component: AnyComponent(NavigationButtonComponent(
                content: .text(title: presentationData.strings.Common_Done, isBold: true),
                pressed: { [weak self] _ in
                    self?.parentController?.donePressed()
                }
            )))
        } else {
            let parentController = self.parentController
            self.rightButton = AnyComponentWithIdentity(id: "more", component: AnyComponent(NavigationButtonComponent(
                content: .more,
                pressed: { [weak parentController] sourceView in
                    if let secondaryContext = parentController?.secondaryContext {
                        secondaryContext.performMoreAction(sourceView: sourceView)
                    } else if let primaryContext = parentController?.primaryContext {
                        primaryContext.performMoreAction(sourceView: sourceView)
                    }
                },
                contextAction: { [weak self] sourceView, gesture in
                    guard let self, let parentController = self.parentController else {
                        return
                    }
                    ChatListControllerImpl.openMoreMenu(context: self.context, peerId: peerId, sourceController: parentController, isViewingAsTopics: true, sourceView: sourceView, gesture: gesture)
                }
            )))
        }
        
        if !self.didSetReady {
            self.didSetReady = true
            self.ready.set(.single(true))
        }
        
        if let channel = peerView.peers[peerView.peerId] as? TelegramChannel, !channel.flags.contains(.isForum) {
            if let parentController = self.parentController, let navigationController = parentController.navigationController as? NavigationController {
                let chatController = self.context.sharedContext.makeChatController(context: self.context, chatLocation: .peer(id: peerId), subject: nil, botStart: nil, mode: .standard(previewing: false))
                navigationController.replaceController(parentController, with: chatController, animated: true)
            }
        } else {
            self.parentController?.requestUpdateHeaderContent(transition: .immediate)
        }
    }
    
    private func performMoreAction(sourceView: UIView) {
        guard let parentController = self.parentController else {
            return
        }
        switch self.location {
        case .chatList:
            break
        case let .forum(peerId):
            ChatListControllerImpl.openMoreMenu(context: self.context, peerId: peerId, sourceController: parentController, isViewingAsTopics: true, sourceView: sourceView, gesture: nil)
        }
    }
}<|MERGE_RESOLUTION|>--- conflicted
+++ resolved
@@ -2445,39 +2445,7 @@
                         guard let self else {
                             return
                         }
-                        
-<<<<<<< HEAD
-                        var transitionIn: StoryContainerScreen.TransitionIn?
-                        if let peer, let componentView = self.headerContentView.view as? ChatListHeaderComponent.View {
-                            if let transitionView = componentView.storyPeerListView()?.transitionViewForItem(peerId: peer.id) {
-                                transitionIn = StoryContainerScreen.TransitionIn(
-                                    sourceView: transitionView,
-                                    sourceRect: transitionView.bounds,
-                                    sourceCornerRadius: transitionView.bounds.height * 0.5
-                                )
-                            }
-                        }
-                        
-                        var initialFocusedId: AnyHashable?
-                        if let peer {
-                            initialFocusedId = AnyHashable(peer.id)
-                        }
-                        
-                        if initialFocusedId == AnyHashable(self.context.account.peerId), let firstItem = initialContent.first, firstItem.id == initialFocusedId && firstItem.items.isEmpty {
-=======
                         if let peer, peer.id == self.context.account.peerId, storyContentState.slice == nil {
-                            var cameraTransitionIn: StoryCameraTransitionIn?
-                            if let componentView = self.headerContentView.view as? ChatListHeaderComponent.View {
-                                if let transitionView = componentView.storyPeerListView()?.transitionViewForItem(peerId: self.context.account.peerId) {
-                                    cameraTransitionIn = StoryCameraTransitionIn(
-                                        sourceView: transitionView,
-                                        sourceRect: transitionView.bounds,
-                                        sourceCornerRadius: transitionView.bounds.height * 0.5
-                                    )
-                                }
-                            }
-                            
->>>>>>> d12758dd
                             if let rootController = self.context.sharedContext.mainWindow?.viewController as? TelegramRootControllerInterface {
                                 let coordinator = rootController.openStoryCamera(transitionIn: nil, transitionOut: { [weak self] finished in
                                     guard let self else {
