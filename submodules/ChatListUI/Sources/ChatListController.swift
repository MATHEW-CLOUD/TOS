import Foundation
import UIKit
import Postbox
import SwiftSignalKit
import AsyncDisplayKit
import Display
import TelegramCore
import TelegramPresentationData
import TelegramUIPreferences
import TelegramBaseController
import OverlayStatusController
import AccountContext
import AlertUI
import PresentationDataUtils
import UndoUI
import TelegramNotices
import SearchUI
import DeleteChatPeerActionSheetItem
import LanguageSuggestionUI
import ContextUI
import AppBundle
import LocalizedPeerData
import TelegramIntents
import TooltipUI
import TelegramCallsUI
import StickerResources
import PasswordSetupUI
import FetchManagerImpl
import ComponentFlow
import LottieAnimationComponent
import ProgressIndicatorComponent
import PremiumUI
import ConfettiEffect
import AnimationCache
import MultiAnimationRenderer
import EmojiStatusSelectionComponent
import EntityKeyboard
import TelegramStringFormatting
import ForumCreateTopicScreen
import AnimationUI
import ChatTitleView
import PeerInfoUI

private func fixListNodeScrolling(_ listNode: ListView, searchNode: NavigationBarSearchContentNode) -> Bool {
    if listNode.scroller.isDragging {
        return false
    }
    if searchNode.expansionProgress > 0.0 && searchNode.expansionProgress < 1.0 {
        let offset: CGFloat
        if searchNode.expansionProgress < 0.6 {
            offset = navigationBarSearchContentHeight
        } else {
            offset = 0.0
        }
        let _ = listNode.scrollToOffsetFromTop(offset)
        return true
    } else if searchNode.expansionProgress == 1.0 {
        var sortItemNode: ListViewItemNode?
        var nextItemNode: ListViewItemNode?
        
        listNode.forEachItemNode({ itemNode in
            if sortItemNode == nil, let itemNode = itemNode as? ChatListItemNode, let item = itemNode.item, case .groupReference = item.content {
                sortItemNode = itemNode
            } else if sortItemNode != nil && nextItemNode == nil {
                nextItemNode = itemNode as? ListViewItemNode
            }
        })
        
        if false, let sortItemNode = sortItemNode {
            let itemFrame = sortItemNode.apparentFrame
            if itemFrame.contains(CGPoint(x: 0.0, y: listNode.insets.top)) {
                var scrollToItem: ListViewScrollToItem?
                if itemFrame.minY + itemFrame.height * 0.6 < listNode.insets.top {
                    scrollToItem = ListViewScrollToItem(index: 0, position: .top(-76.0), animated: true, curve: .Default(duration: 0.3), directionHint: .Up)
                } else {
                    scrollToItem = ListViewScrollToItem(index: 0, position: .top(0), animated: true, curve: .Default(duration: 0.3), directionHint: .Up)
                }
                listNode.transaction(deleteIndices: [], insertIndicesAndItems: [], updateIndicesAndItems: [], options: ListViewDeleteAndInsertOptions(), scrollToItem: scrollToItem, updateSizeAndInsets: nil, stationaryItemRange: nil, updateOpaqueState: nil, completion: { _ in })
                return true
            }
        }
    }
    return false
}

private final class ContextControllerContentSourceImpl: ContextControllerContentSource {
    let controller: ViewController
    weak var sourceNode: ASDisplayNode?
    
    let navigationController: NavigationController?
    
    let passthroughTouches: Bool = true
    
    init(controller: ViewController, sourceNode: ASDisplayNode?, navigationController: NavigationController?) {
        self.controller = controller
        self.sourceNode = sourceNode
        self.navigationController = navigationController
    }
    
    func transitionInfo() -> ContextControllerTakeControllerInfo? {
        let sourceNode = self.sourceNode
        return ContextControllerTakeControllerInfo(contentAreaInScreenSpace: CGRect(origin: CGPoint(), size: CGSize(width: 10.0, height: 10.0)), sourceNode: { [weak sourceNode] in
            if let sourceNode = sourceNode {
                return (sourceNode.view, sourceNode.bounds)
            } else {
                return nil
            }
        })
    }
    
    func animatedIn() {
    }
}

public final class MoreHeaderButton: HighlightableButtonNode {
    public enum Content {
        case image(UIImage?)
        case more(UIImage?)
    }

    public let referenceNode: ContextReferenceContentNode
    public let containerNode: ContextControllerSourceNode
    private let iconNode: ASImageNode
    private var animationNode: AnimationNode?

    public var contextAction: ((ASDisplayNode, ContextGesture?) -> Void)?

    private var color: UIColor

    public init(color: UIColor) {
        self.color = color

        self.referenceNode = ContextReferenceContentNode()
        self.containerNode = ContextControllerSourceNode()
        self.containerNode.animateScale = false
        self.iconNode = ASImageNode()
        self.iconNode.displaysAsynchronously = false
        self.iconNode.displayWithoutProcessing = true
        self.iconNode.contentMode = .scaleToFill

        super.init()

        self.containerNode.addSubnode(self.referenceNode)
        self.referenceNode.addSubnode(self.iconNode)
        self.addSubnode(self.containerNode)

        self.containerNode.shouldBegin = { [weak self] location in
            guard let strongSelf = self, let _ = strongSelf.contextAction else {
                return false
            }
            return true
        }
        self.containerNode.activated = { [weak self] gesture, _ in
            guard let strongSelf = self else {
                return
            }
            strongSelf.contextAction?(strongSelf.containerNode, gesture)
        }

        self.containerNode.frame = CGRect(origin: CGPoint(), size: CGSize(width: 26.0, height: 44.0))
        self.referenceNode.frame = self.containerNode.bounds

        self.iconNode.image = MoreHeaderButton.optionsCircleImage(color: color)
        if let image = self.iconNode.image {
            self.iconNode.frame = CGRect(origin: CGPoint(x: floor((self.containerNode.bounds.width - image.size.width) / 2.0), y: floor((self.containerNode.bounds.height - image.size.height) / 2.0)), size: image.size)
        }

        self.hitTestSlop = UIEdgeInsets(top: 0.0, left: -4.0, bottom: 0.0, right: -4.0)
    }

    private var content: Content?
    public func setContent(_ content: Content, animated: Bool = false) {
        if case .more = content, self.animationNode == nil {
            let iconColor = self.color
            let animationNode = AnimationNode(animation: "anim_profilemore", colors: ["Point 2.Group 1.Fill 1": iconColor,
                                                                                      "Point 3.Group 1.Fill 1": iconColor,
                                                                                      "Point 1.Group 1.Fill 1": iconColor], scale: 1.0)
            let animationSize = CGSize(width: 22.0, height: 22.0)
            animationNode.frame = CGRect(origin: CGPoint(x: floor((self.containerNode.bounds.width - animationSize.width) / 2.0), y: floor((self.containerNode.bounds.height - animationSize.height) / 2.0)), size: animationSize)
            self.addSubnode(animationNode)
            self.animationNode = animationNode
        }
        if animated {
            if let snapshotView = self.referenceNode.view.snapshotContentTree() {
                snapshotView.frame = self.referenceNode.frame
                self.view.addSubview(snapshotView)

                snapshotView.layer.animateAlpha(from: 1.0, to: 0.0, duration: 0.3, removeOnCompletion: false, completion: { [weak snapshotView] _ in
                    snapshotView?.removeFromSuperview()
                })
                snapshotView.layer.animateScale(from: 1.0, to: 0.1, duration: 0.3, removeOnCompletion: false)

                self.iconNode.layer.animateAlpha(from: 0.0, to: 1.0, duration: 0.3)
                self.iconNode.layer.animateScale(from: 0.1, to: 1.0, duration: 0.3)

                self.animationNode?.layer.animateAlpha(from: 0.0, to: 1.0, duration: 0.3)
                self.animationNode?.layer.animateScale(from: 0.1, to: 1.0, duration: 0.3)
            }

            switch content {
                case let .image(image):
                    if let image = image {
                        self.iconNode.frame = CGRect(origin: CGPoint(x: floor((self.containerNode.bounds.width - image.size.width) / 2.0), y: floor((self.containerNode.bounds.height - image.size.height) / 2.0)), size: image.size)
                    }

                    self.iconNode.image = image
                    self.iconNode.isHidden = false
                    self.animationNode?.isHidden = true
                case let .more(image):
                    if let image = image {
                        self.iconNode.frame = CGRect(origin: CGPoint(x: floor((self.containerNode.bounds.width - image.size.width) / 2.0), y: floor((self.containerNode.bounds.height - image.size.height) / 2.0)), size: image.size)
                    }

                    self.iconNode.image = image
                    self.iconNode.isHidden = false
                    self.animationNode?.isHidden = false
            }
        } else {
            self.content = content
            switch content {
                case let .image(image):
                    if let image = image {
                        self.iconNode.frame = CGRect(origin: CGPoint(x: floor((self.containerNode.bounds.width - image.size.width) / 2.0), y: floor((self.containerNode.bounds.height - image.size.height) / 2.0)), size: image.size)
                    }

                    self.iconNode.image = image
                    self.iconNode.isHidden = false
                    self.animationNode?.isHidden = true
                case let .more(image):
                    if let image = image {
                        self.iconNode.frame = CGRect(origin: CGPoint(x: floor((self.containerNode.bounds.width - image.size.width) / 2.0), y: floor((self.containerNode.bounds.height - image.size.height) / 2.0)), size: image.size)
                    }

                    self.iconNode.image = image
                    self.iconNode.isHidden = false
                    self.animationNode?.isHidden = false
            }
        }
    }

    override public func didLoad() {
        super.didLoad()
        self.view.isOpaque = false
    }

    override public func calculateSizeThatFits(_ constrainedSize: CGSize) -> CGSize {
        return CGSize(width: 22.0, height: 44.0)
    }

    public func onLayout() {
    }

    public func play() {
        self.animationNode?.playOnce()
    }
    
    public static func optionsCircleImage(color: UIColor) -> UIImage? {
        return generateImage(CGSize(width: 22.0, height: 22.0), contextGenerator: { size, context in
            context.clear(CGRect(origin: CGPoint(), size: size))

            context.setStrokeColor(color.cgColor)
            let lineWidth: CGFloat = 1.3
            context.setLineWidth(lineWidth)

            context.strokeEllipse(in: CGRect(origin: CGPoint(), size: size).insetBy(dx: lineWidth, dy: lineWidth))
        })
    }
}

public class ChatListControllerImpl: TelegramBaseController, ChatListController {
    private var validLayout: ContainerViewLayout?
    
    public let context: AccountContext
    private let controlsHistoryPreload: Bool
    private let hideNetworkActivityStatus: Bool
    
    private let animationCache: AnimationCache
    private let animationRenderer: MultiAnimationRenderer
    
    public let location: ChatListControllerLocation
    public let previewing: Bool
    
    let openMessageFromSearchDisposable: MetaDisposable = MetaDisposable()
    
    private var chatListDisplayNode: ChatListControllerNode {
        return super.displayNode as! ChatListControllerNode
    }
    
    private var titleView: ChatListTitleView?
    private var chatTitleView: ChatTitleView?
    private let infoReady = Promise<Bool>()
    
    private var proxyUnavailableTooltipController: TooltipController?
    private var didShowProxyUnavailableTooltipController = false
    
    private var titleDisposable: Disposable?
    private var chatTitleDisposable: Disposable?
    private var badgeDisposable: Disposable?
    private var badgeIconDisposable: Disposable?
    
    private var didAppear = false
    private var dismissSearchOnDisappear = false
        
    private var passcodeLockTooltipDisposable = MetaDisposable()
    private var didShowPasscodeLockTooltipController = false
    
    private var suggestLocalizationDisposable = MetaDisposable()
    private var didSuggestLocalization = false
    
    private let suggestAutoarchiveDisposable = MetaDisposable()
    private let dismissAutoarchiveDisposable = MetaDisposable()
    private var didSuggestAutoarchive = false
    
    private var presentationData: PresentationData
    private let presentationDataValue = Promise<PresentationData>()
    private var presentationDataDisposable: Disposable?
    
    private let stateDisposable = MetaDisposable()
    private let filterDisposable = MetaDisposable()
    private let featuredFiltersDisposable = MetaDisposable()
    private var processedFeaturedFilters = false
    
    private let isReorderingTabsValue = ValuePromise<Bool>(false)
    
    private var searchContentNode: NavigationBarSearchContentNode?
    
    private let tabContainerNode: ChatListFilterTabContainerNode
    private var tabContainerData: ([ChatListFilterTabEntry], Bool, Int32?)?
    
    private var hasDownloads: Bool = false
    private var activeDownloadsDisposable: Disposable?
    private var clearUnseenDownloadsTimer: SwiftSignalKit.Timer?
    
    private var isPremium: Bool = false
    
    private var didSetupTabs = false
    
    private weak var emojiStatusSelectionController: ViewController?
    
    private let moreBarButton: MoreHeaderButton
    private let moreBarButtonItem: UIBarButtonItem
    private var forumChannelTracker: ForumChannelTopics?
    
    private let selectAddMemberDisposable = MetaDisposable()
    private let addMemberDisposable = MetaDisposable()
    private let joinForumDisposable = MetaDisposable()
    
    public override func updateNavigationCustomData(_ data: Any?, progress: CGFloat, transition: ContainedViewLayoutTransition) {
        if self.isNodeLoaded {
            self.chatListDisplayNode.containerNode.updateSelectedChatLocation(data: data as? ChatLocation, progress: progress, transition: transition)
        }
    }
    
    public init(context: AccountContext, location: ChatListControllerLocation, controlsHistoryPreload: Bool, hideNetworkActivityStatus: Bool = false, previewing: Bool = false, enableDebugActions: Bool) {
        self.context = context
        self.controlsHistoryPreload = controlsHistoryPreload
        self.hideNetworkActivityStatus = hideNetworkActivityStatus
        
        self.location = location
        self.previewing = previewing
        
        self.presentationData = (context.sharedContext.currentPresentationData.with { $0 })
        self.presentationDataValue.set(.single(self.presentationData))
        
        self.animationCache = context.animationCache
        self.animationRenderer = context.animationRenderer
        
        switch self.location {
        case .chatList:
            self.titleView = ChatListTitleView(
                context: context,
                theme: self.presentationData.theme,
                strings: self.presentationData.strings,
                animationCache: self.animationCache,
                animationRenderer: self.animationRenderer
            )
        case .forum:
            self.chatTitleView = ChatTitleView(context: self.context, theme: self.presentationData.theme, strings: self.presentationData.strings, dateTimeFormat: self.presentationData.dateTimeFormat, nameDisplayOrder: self.presentationData.nameDisplayOrder, animationCache: self.context.animationCache, animationRenderer: self.context.animationRenderer)
        }
        
        self.moreBarButton = MoreHeaderButton(color: self.presentationData.theme.rootController.navigationBar.buttonColor)
        self.moreBarButton.isUserInteractionEnabled = true
        self.moreBarButton.setContent(.more(MoreHeaderButton.optionsCircleImage(color: self.presentationData.theme.rootController.navigationBar.buttonColor)))
        
        self.moreBarButtonItem = UIBarButtonItem(customDisplayNode: self.moreBarButton)!
        
        self.tabContainerNode = ChatListFilterTabContainerNode()
        
        super.init(context: context, navigationBarPresentationData: NavigationBarPresentationData(presentationData: self.presentationData), mediaAccessoryPanelVisibility: .always, locationBroadcastPanelSource: .summary, groupCallPanelSource: .all)
        
        self.tabBarItemContextActionType = .always
        
        self.statusBar.statusBarStyle = self.presentationData.theme.rootController.statusBarStyle.style
        
        let title: String
        switch self.location {
        case let .chatList(groupId):
            if groupId == .root {
                title = self.presentationData.strings.DialogList_Title
            } else {
                title = self.presentationData.strings.ChatList_ArchivedChatsTitle
            }
        case let .forum(peerId):
            //TODO:localize
            title = "Forum"
            
            self.forumChannelTracker = ForumChannelTopics(account: self.context.account, peerId: peerId)
            
            self.moreBarButton.contextAction = { [weak self] sourceNode, gesture in
                guard let self = self else {
                    return
                }
                guard case let .forum(peerId) = self.location else {
                    return
                }
                ChatListControllerImpl.openMoreMenu(context: self.context, peerId: peerId, sourceController: self, isViewingAsTopics: true, sourceView: sourceNode.view, gesture: gesture)
            }
            self.moreBarButton.addTarget(self, action: #selector(self.moreButtonPressed), forControlEvents: .touchUpInside)
        }
        
        switch self.location {
        case .chatList:
            if let titleView = self.titleView {
                titleView.title = NetworkStatusTitle(text: title, activity: false, hasProxy: false, connectsViaProxy: false, isPasscodeSet: false, isManuallyLocked: false, peerStatus: nil)
                self.navigationItem.titleView = titleView
                
                titleView.openStatusSetup = { [weak self] sourceView in
                    self?.openStatusSetup(sourceView: sourceView)
                }
            }
            self.infoReady.set(.single(true))
        case let .forum(peerId):
            if let chatTitleView = self.chatTitleView {
                self.navigationItem.titleView = chatTitleView
                
                chatTitleView.pressed = { [weak self] in
                    guard let self = self else {
                        return
                    }
                    let _ = (self.context.engine.data.get(
                        TelegramEngine.EngineData.Item.Peer.Peer(id: peerId)
                    )
                    |> deliverOnMainQueue).start(next: { [weak self] peer in
                        guard let self = self, let peer = peer, let controller = context.sharedContext.makePeerInfoController(context: self.context, updatedPresentationData: nil, peer: peer._asPeer(), mode: .generic, avatarInitiallyExpanded: false, fromChat: false, requestsContext: nil) else {
                            return
                        }
                        (self.navigationController as? NavigationController)?.pushViewController(controller)
                    })
                }
                
                let peerView = Promise<PeerView>()
                peerView.set(context.account.viewTracker.peerView(peerId))
                
                var onlineMemberCount: Signal<Int32?, NoError> = .single(nil)
                
                let recentOnlineSignal: Signal<Int32?, NoError> = peerView.get()
                |> map { view -> Bool? in
                    if let cachedData = view.cachedData as? CachedChannelData, let peer = peerViewMainPeer(view) as? TelegramChannel {
                        if case .broadcast = peer.info {
                            return nil
                        } else if let memberCount = cachedData.participantsSummary.memberCount, memberCount > 50 {
                            return true
                        } else {
                            return false
                        }
                    } else {
                        return false
                    }
                }
                |> distinctUntilChanged
                |> mapToSignal { isLarge -> Signal<Int32?, NoError> in
                    if let isLarge = isLarge {
                        if isLarge {
                            return context.peerChannelMemberCategoriesContextsManager.recentOnline(account: context.account, accountPeerId: context.account.peerId, peerId: peerId)
                            |> map(Optional.init)
                        } else {
                            return context.peerChannelMemberCategoriesContextsManager.recentOnlineSmall(engine: context.engine, postbox: context.account.postbox, network: context.account.network, accountPeerId: context.account.peerId, peerId: peerId)
                            |> map(Optional.init)
                        }
                    } else {
                        return .single(nil)
                    }
                }
                onlineMemberCount = recentOnlineSignal
                
                self.chatTitleDisposable = (combineLatest(queue: Queue.mainQueue(),
                    peerView.get(),
                    onlineMemberCount
                )
                |> deliverOnMainQueue).start(next: { [weak self] peerView, onlineMemberCount in
                    guard let strongSelf = self, let chatTitleView = strongSelf.chatTitleView else {
                        return
                    }
                    
                    chatTitleView.titleContent = .peer(peerView: peerView, customTitle: nil, onlineMemberCount: onlineMemberCount, isScheduledMessages: false)
                    strongSelf.infoReady.set(.single(true))
                    
                    if let channel = peerView.peers[peerView.peerId] as? TelegramChannel, !channel.flags.contains(.isForum) {
                        if let navigationController = strongSelf.navigationController as? NavigationController {
                            let chatController = strongSelf.context.sharedContext.makeChatController(context: strongSelf.context, chatLocation: .peer(id: peerId), subject: nil, botStart: nil, mode: .standard(previewing: false))
                            navigationController.replaceController(strongSelf, with: chatController, animated: true)
                        }
                    }
                    
                    if let channel = peerView.peers[peerView.peerId] as? TelegramChannel {
                        switch channel.participationStatus {
                        case .member:
                            strongSelf.setToolbar(nil, transition: .animated(duration: 0.4, curve: .spring))
                        default:
                            //TODO:localize
                            strongSelf.setToolbar(Toolbar(leftAction: nil, rightAction: nil, middleAction: ToolbarAction(title: "Join", isEnabled: true)), transition: .animated(duration: 0.4, curve: .spring))
                        }
                    }
                })
            }
        }
        
        if !previewing {
            switch self.location {
            case let .chatList(groupId):
                if groupId == .root {
                    self.tabBarItem.title = self.presentationData.strings.DialogList_Title
                    
                    let icon: UIImage?
                    if useSpecialTabBarIcons() {
                        icon = UIImage(bundleImageName: "Chat List/Tabs/Holiday/IconChats")
                    } else {
                        icon = UIImage(bundleImageName: "Chat List/Tabs/IconChats")
                    }
                    
                    self.tabBarItem.image = icon
                    self.tabBarItem.selectedImage = icon
                    if !self.presentationData.reduceMotion {
                        self.tabBarItem.animationName = "TabChats"
                        self.tabBarItem.animationOffset = CGPoint(x: 0.0, y: UIScreenPixel)
                    }
                    
                    let leftBarButtonItem = UIBarButtonItem(title: self.presentationData.strings.Common_Edit, style: .plain, target: self, action: #selector(self.editPressed))
                    leftBarButtonItem.accessibilityLabel = self.presentationData.strings.Common_Edit
                    self.navigationItem.leftBarButtonItem = leftBarButtonItem
                    
                    let rightBarButtonItem = UIBarButtonItem(image: PresentationResourcesRootController.navigationComposeIcon(self.presentationData.theme), style: .plain, target: self, action: #selector(self.composePressed))
                    rightBarButtonItem.accessibilityLabel = self.presentationData.strings.VoiceOver_Navigation_Compose
                    self.navigationItem.rightBarButtonItem = rightBarButtonItem
                    let backBarButtonItem = UIBarButtonItem(title: self.presentationData.strings.DialogList_Title, style: .plain, target: nil, action: nil)
                    backBarButtonItem.accessibilityLabel = self.presentationData.strings.Common_Back
                    self.navigationItem.backBarButtonItem = backBarButtonItem
                } else {
                    switch self.location {
                    case .chatList:
                        let rightBarButtonItem = UIBarButtonItem(title: self.presentationData.strings.Common_Edit, style: .plain, target: self, action: #selector(self.editPressed))
                        rightBarButtonItem.accessibilityLabel = self.presentationData.strings.Common_Edit
                        self.navigationItem.rightBarButtonItem = rightBarButtonItem
                    case .forum:
                        self.navigationItem.rightBarButtonItem = self.moreBarButtonItem
                    }
                    
                    let backBarButtonItem = UIBarButtonItem(title: self.presentationData.strings.Common_Back, style: .plain, target: nil, action: nil)
                    backBarButtonItem.accessibilityLabel = self.presentationData.strings.Common_Back
                    self.navigationItem.backBarButtonItem = backBarButtonItem
                }
            case .forum:
                break
            }
        }
        
        self.scrollToTop = { [weak self] in
            if let strongSelf = self {
                if let searchContentNode = strongSelf.searchContentNode {
                    searchContentNode.updateExpansionProgress(1.0, animated: true)
                }
                strongSelf.chatListDisplayNode.scrollToTop()
            }
        }
        self.scrollToTopWithTabBar = { [weak self] in
            guard let strongSelf = self else {
                return
            }
            if strongSelf.chatListDisplayNode.searchDisplayController != nil {
                strongSelf.deactivateSearch(animated: true)
            } else {
                switch strongSelf.chatListDisplayNode.containerNode.currentItemNode.visibleContentOffset() {
                case .none, .unknown:
                    if let searchContentNode = strongSelf.searchContentNode {
                        searchContentNode.updateExpansionProgress(1.0, animated: true)
                    }
                    strongSelf.chatListDisplayNode.containerNode.currentItemNode.scrollToPosition(.top)
                case let .known(offset):
                    let isFirstFilter = strongSelf.chatListDisplayNode.containerNode.currentItemNode.chatListFilter == strongSelf.chatListDisplayNode.containerNode.availableFilters.first?.filter
                    
                    if offset <= navigationBarSearchContentHeight + 1.0 && !isFirstFilter {
                        let firstFilter = strongSelf.chatListDisplayNode.containerNode.availableFilters.first ?? .all
                        let targetTab: ChatListFilterTabEntryId
                        switch firstFilter {
                            case .all:
                                targetTab = .all
                            case let .filter(filter):
                                targetTab = .filter(filter.id)
                        }
                        strongSelf.selectTab(id: targetTab)
                    } else {
                        if let searchContentNode = strongSelf.searchContentNode {
                            searchContentNode.updateExpansionProgress(1.0, animated: true)
                        }
                        strongSelf.chatListDisplayNode.containerNode.currentItemNode.scrollToPosition(.top)
                    }
                }
            }
        }
        
        let hasProxy = context.sharedContext.accountManager.sharedData(keys: [SharedDataKeys.proxySettings])
        |> map { sharedData -> (Bool, Bool) in
            if let settings = sharedData.entries[SharedDataKeys.proxySettings]?.get(ProxySettings.self) {
                return (!settings.servers.isEmpty, settings.enabled)
            } else {
                return (false, false)
            }
        }
        |> distinctUntilChanged(isEqual: { lhs, rhs in
            return lhs == rhs
        })
        
        let passcode = context.sharedContext.accountManager.accessChallengeData()
        |> map { view -> (Bool, Bool) in
            let data = view.data
            return (data.isLockable, false)
        }
        
        let peerStatus: Signal<NetworkStatusTitle.Status?, NoError>
        switch self.location {
        case .chatList(.root):
            peerStatus = context.engine.data.subscribe(TelegramEngine.EngineData.Item.Peer.Peer(id: context.account.peerId))
            |> map { peer -> NetworkStatusTitle.Status? in
                guard case let .user(user) = peer else {
                    return nil
                }
                if let emojiStatus = user.emojiStatus {
                    return .emoji(emojiStatus)
                } else if user.isPremium {
                    return .premium
                } else {
                    return nil
                }
            }
            |> distinctUntilChanged
        default:
            peerStatus = .single(nil)
        }
        
        let previousEditingAndNetworkStateValue = Atomic<(Bool, AccountNetworkState)?>(value: nil)
        if !self.hideNetworkActivityStatus {
            self.titleDisposable = combineLatest(queue: .mainQueue(),
                context.account.networkState,
                hasProxy,
                passcode,
                self.chatListDisplayNode.containerNode.currentItemState,
                self.isReorderingTabsValue.get(),
                peerStatus
            ).start(next: { [weak self] networkState, proxy, passcode, stateAndFilterId, isReorderingTabs, peerStatus in
                if let strongSelf = self {
                    let defaultTitle: String
                    switch strongSelf.location {
                    case let .chatList(groupId):
                        if groupId == .root {
                            defaultTitle = strongSelf.presentationData.strings.DialogList_Title
                        } else {
                            defaultTitle = strongSelf.presentationData.strings.ChatList_ArchivedChatsTitle
                        }
                    case .forum:
                        //TODO:localize
                        defaultTitle = "Forum"
                    }
                    let previousEditingAndNetworkState = previousEditingAndNetworkStateValue.swap((stateAndFilterId.state.editing, networkState))
                    if stateAndFilterId.state.editing {
                        if case .chatList(.root) = strongSelf.location {
                            strongSelf.navigationItem.setRightBarButton(nil, animated: true)
                        }
                        let title = !stateAndFilterId.state.selectedPeerIds.isEmpty ? strongSelf.presentationData.strings.ChatList_SelectedChats(Int32(stateAndFilterId.state.selectedPeerIds.count)) : defaultTitle
                        
                        var animated = false
                        if let (previousEditing, previousNetworkState) = previousEditingAndNetworkState {
                            if previousEditing != stateAndFilterId.state.editing, previousNetworkState == networkState, case .online = networkState {
                                animated = true
                            }
                        }
                        strongSelf.titleView?.setTitle(NetworkStatusTitle(text: title, activity: false, hasProxy: false, connectsViaProxy: false, isPasscodeSet: false, isManuallyLocked: false, peerStatus: peerStatus), animated: animated)
                    } else if isReorderingTabs {
                        if case .chatList(.root) = strongSelf.location {
                            strongSelf.navigationItem.setRightBarButton(nil, animated: true)
                        }
                        let leftBarButtonItem = UIBarButtonItem(title: strongSelf.presentationData.strings.Common_Done, style: .done, target: strongSelf, action: #selector(strongSelf.reorderingDonePressed))
                        strongSelf.navigationItem.setLeftBarButton(leftBarButtonItem, animated: true)
                        
                        let (_, connectsViaProxy) = proxy
                        switch networkState {
                        case .waitingForNetwork:
                            strongSelf.titleView?.title = NetworkStatusTitle(text: strongSelf.presentationData.strings.State_WaitingForNetwork, activity: true, hasProxy: false, connectsViaProxy: connectsViaProxy, isPasscodeSet: false, isManuallyLocked: false, peerStatus: peerStatus)
                        case let .connecting(proxy):
                            var text = strongSelf.presentationData.strings.State_Connecting
                            if let layout = strongSelf.validLayout, proxy != nil && layout.metrics.widthClass != .regular && layout.size.width > 320.0 {
                                text = strongSelf.presentationData.strings.State_ConnectingToProxy
                            }
                            strongSelf.titleView?.title = NetworkStatusTitle(text: text, activity: true, hasProxy: false, connectsViaProxy: connectsViaProxy, isPasscodeSet: false, isManuallyLocked: false, peerStatus: peerStatus)
                        case .updating:
                            strongSelf.titleView?.title = NetworkStatusTitle(text: strongSelf.presentationData.strings.State_Updating, activity: true, hasProxy: false, connectsViaProxy: connectsViaProxy, isPasscodeSet: false, isManuallyLocked: false, peerStatus: peerStatus)
                        case .online:
                            strongSelf.titleView?.title = NetworkStatusTitle(text: defaultTitle, activity: false, hasProxy: false, connectsViaProxy: connectsViaProxy, isPasscodeSet: false, isManuallyLocked: false, peerStatus: peerStatus)
                        }
                    } else {
                        var isRoot = false
                        if case .chatList(.root) = strongSelf.location {
                            isRoot = true
                            
                            if isReorderingTabs {
                                strongSelf.navigationItem.setRightBarButton(nil, animated: true)
                            } else {
                                let rightBarButtonItem = UIBarButtonItem(image: PresentationResourcesRootController.navigationComposeIcon(strongSelf.presentationData.theme), style: .plain, target: strongSelf, action: #selector(strongSelf.composePressed))
                                rightBarButtonItem.accessibilityLabel = strongSelf.presentationData.strings.VoiceOver_Navigation_Compose
                                if strongSelf.navigationItem.rightBarButtonItem?.accessibilityLabel != rightBarButtonItem.accessibilityLabel {
                                    strongSelf.navigationItem.setRightBarButton(rightBarButtonItem, animated: true)
                                }
                            }
                            
                            if isReorderingTabs {
                                let leftBarButtonItem = UIBarButtonItem(title: strongSelf.presentationData.strings.Common_Done, style: .done, target: strongSelf, action: #selector(strongSelf.reorderingDonePressed))
                                leftBarButtonItem.accessibilityLabel = strongSelf.presentationData.strings.Common_Done
                                if strongSelf.navigationItem.leftBarButtonItem?.accessibilityLabel != leftBarButtonItem.accessibilityLabel {
                                    strongSelf.navigationItem.setLeftBarButton(leftBarButtonItem, animated: true)
                                }
                            } else {
                                let editItem: UIBarButtonItem
                                if stateAndFilterId.state.editing {
                                    editItem = UIBarButtonItem(title: strongSelf.presentationData.strings.Common_Done, style: .done, target: self, action: #selector(strongSelf.donePressed))
                                    editItem.accessibilityLabel = strongSelf.presentationData.strings.Common_Done
                                } else {
                                    editItem = UIBarButtonItem(title: strongSelf.presentationData.strings.Common_Edit, style: .plain, target: self, action: #selector(strongSelf.editPressed))
                                    editItem.accessibilityLabel = strongSelf.presentationData.strings.Common_Edit
                                }
                                if strongSelf.navigationItem.leftBarButtonItem?.accessibilityLabel != editItem.accessibilityLabel {
                                    strongSelf.navigationItem.setLeftBarButton(editItem, animated: true)
                                }
                            }
                        } else {
                            switch strongSelf.location {
                            case .chatList:
                                let editItem = UIBarButtonItem(title: strongSelf.presentationData.strings.Common_Edit, style: .plain, target: self, action: #selector(strongSelf.editPressed))
                                editItem.accessibilityLabel = strongSelf.presentationData.strings.Common_Edit
                                strongSelf.navigationItem.setRightBarButton(editItem, animated: true)
                            case .forum:
                                strongSelf.navigationItem.setRightBarButton(strongSelf.moreBarButtonItem, animated: true)
                            }
                        }
                        
                        let (hasProxy, connectsViaProxy) = proxy
                        let (isPasscodeSet, isManuallyLocked) = passcode
                        var checkProxy = false
                        switch networkState {
                            case .waitingForNetwork:
                                strongSelf.titleView?.title = NetworkStatusTitle(text: strongSelf.presentationData.strings.State_WaitingForNetwork, activity: true, hasProxy: false, connectsViaProxy: connectsViaProxy, isPasscodeSet: isRoot && isPasscodeSet, isManuallyLocked: isRoot && isManuallyLocked, peerStatus: peerStatus)
                            case let .connecting(proxy):
                                var text = strongSelf.presentationData.strings.State_Connecting
                                if let layout = strongSelf.validLayout, proxy != nil && layout.metrics.widthClass != .regular && layout.size.width > 320.0 {
                                    text = strongSelf.presentationData.strings.State_ConnectingToProxy
                                }
                                if let proxy = proxy, proxy.hasConnectionIssues {
                                    checkProxy = true
                                }
                                strongSelf.titleView?.title = NetworkStatusTitle(text: text, activity: true, hasProxy: isRoot && hasProxy, connectsViaProxy: connectsViaProxy, isPasscodeSet: isRoot && isPasscodeSet, isManuallyLocked: isRoot && isManuallyLocked, peerStatus: peerStatus)
                            case .updating:
                                strongSelf.titleView?.title = NetworkStatusTitle(text: strongSelf.presentationData.strings.State_Updating, activity: true, hasProxy: isRoot && hasProxy, connectsViaProxy: connectsViaProxy, isPasscodeSet: isRoot && isPasscodeSet, isManuallyLocked: isRoot && isManuallyLocked, peerStatus: peerStatus)
                            case .online:
                                strongSelf.titleView?.setTitle(NetworkStatusTitle(text: defaultTitle, activity: false, hasProxy: isRoot && hasProxy, connectsViaProxy: connectsViaProxy, isPasscodeSet: isRoot && isPasscodeSet, isManuallyLocked: isRoot && isManuallyLocked, peerStatus: peerStatus), animated: (previousEditingAndNetworkState?.0 ?? false) != stateAndFilterId.state.editing)
                        }
                        if case .chatList(.root) = location, checkProxy {
                            if strongSelf.proxyUnavailableTooltipController == nil && !strongSelf.didShowProxyUnavailableTooltipController && strongSelf.isNodeLoaded && strongSelf.displayNode.view.window != nil && strongSelf.navigationController?.topViewController === self {
                                strongSelf.didShowProxyUnavailableTooltipController = true
                                let tooltipController = TooltipController(content: .text(strongSelf.presentationData.strings.Proxy_TooltipUnavailable), baseFontSize: strongSelf.presentationData.listsFontSize.baseDisplaySize, timeout: 60.0, dismissByTapOutside: true)
                                strongSelf.proxyUnavailableTooltipController = tooltipController
                                tooltipController.dismissed = { [weak tooltipController] _ in
                                    if let strongSelf = self, let tooltipController = tooltipController, strongSelf.proxyUnavailableTooltipController === tooltipController {
                                        strongSelf.proxyUnavailableTooltipController = nil
                                    }
                                }
                                strongSelf.present(tooltipController, in: .window(.root), with: TooltipControllerPresentationArguments(sourceViewAndRect: {
                                    if let strongSelf = self, let titleView = strongSelf.titleView, let rect = titleView.proxyButtonFrame {
                                        return (titleView, rect.insetBy(dx: 0.0, dy: -4.0))
                                    }
                                    return nil
                                }))
                            }
                        } else {
                            strongSelf.didShowProxyUnavailableTooltipController = false
                            if let proxyUnavailableTooltipController = strongSelf.proxyUnavailableTooltipController {
                                strongSelf.proxyUnavailableTooltipController = nil
                                proxyUnavailableTooltipController.dismiss()
                            }
                        }
                    }
                }
            })
        }
        
        self.badgeDisposable = (combineLatest(renderedTotalUnreadCount(accountManager: context.sharedContext.accountManager, engine: context.engine), self.presentationDataValue.get()) |> deliverOnMainQueue).start(next: { [weak self] count, presentationData in
            if let strongSelf = self {
                if count.0 == 0 {
                    strongSelf.tabBarItem.badgeValue = ""
                } else {
                    strongSelf.tabBarItem.badgeValue = compactNumericCountString(Int(count.0), decimalSeparator: presentationData.dateTimeFormat.decimalSeparator)
                }
            }
        })
        
        self.titleView?.toggleIsLocked = { [weak self] in
            if let strongSelf = self {
                strongSelf.context.sharedContext.appLockContext.lock()
            }
        }
        
        self.titleView?.openProxySettings = { [weak self] in
            if let strongSelf = self {
                (strongSelf.navigationController as? NavigationController)?.pushViewController(context.sharedContext.makeProxySettingsController(context: context))
            }
        }
        
        self.presentationDataDisposable = (context.sharedContext.presentationData
        |> deliverOnMainQueue).start(next: { [weak self] presentationData in
            if let strongSelf = self {
                let previousTheme = strongSelf.presentationData.theme
                let previousStrings = strongSelf.presentationData.strings
                
                strongSelf.presentationData = presentationData
                strongSelf.presentationDataValue.set(.single(presentationData))
                
                if previousTheme !== presentationData.theme || previousStrings !== presentationData.strings {
                    strongSelf.updateThemeAndStrings()
                }
            }
        })
        
        if !previewing {
            self.searchContentNode = NavigationBarSearchContentNode(theme: self.presentationData.theme, placeholder: self.presentationData.strings.DialogList_SearchLabel, compactPlaceholder: self.presentationData.strings.DialogList_SearchLabelCompact, activate: { [weak self] in
                self?.activateSearch()
            })
            self.searchContentNode?.updateExpansionProgress(0.0)
            self.navigationBar?.setContentNode(self.searchContentNode, animated: false)
            
            enum State: Equatable {
                case empty(hasDownloads: Bool)
                case downloading(progress: Double)
                case hasUnseen
            }
            
            let entriesWithFetchStatuses = Signal<[(entry: FetchManagerEntrySummary, progress: Double)], NoError> { subscriber in
                let queue = Queue()
                final class StateHolder {
                    final class EntryContext {
                        var entry: FetchManagerEntrySummary
                        var isRemoved: Bool = false
                        var statusDisposable: Disposable?
                        var status: MediaResourceStatus?
                        
                        init(entry: FetchManagerEntrySummary) {
                            self.entry = entry
                        }
                        
                        deinit {
                            self.statusDisposable?.dispose()
                        }
                    }
                    
                    let queue: Queue
                    
                    var entryContexts: [FetchManagerLocationEntryId: EntryContext] = [:]
                    
                    let state = Promise<[(entry: FetchManagerEntrySummary, progress: Double)]>()
                    
                    init(queue: Queue) {
                        self.queue = queue
                    }
                    
                    func update(engine: TelegramEngine, entries: [FetchManagerEntrySummary]) {
                        if entries.isEmpty {
                            self.entryContexts.removeAll()
                        } else {
                            for entry in entries {
                                let context: EntryContext
                                if let current = self.entryContexts[entry.id] {
                                    context = current
                                } else {
                                    context = EntryContext(entry: entry)
                                    self.entryContexts[entry.id] = context
                                }
                                
                                context.entry = entry
                                
                                if context.isRemoved {
                                    context.isRemoved = false
                                    context.status = nil
                                    context.statusDisposable?.dispose()
                                    context.statusDisposable = nil
                                }
                            }
                            
                            for (_, context) in self.entryContexts {
                                if !entries.contains(where: { $0.id == context.entry.id }) {
                                    context.isRemoved = true
                                }
                                
                                if context.statusDisposable == nil {
                                    context.statusDisposable = (engine.account.postbox.mediaBox.resourceStatus(context.entry.resourceReference.resource)
                                    |> deliverOn(self.queue)).start(next: { [weak self, weak context] status in
                                        guard let strongSelf = self, let context = context else {
                                            return
                                        }
                                        if context.status != status {
                                            context.status = status
                                            strongSelf.notifyUpdatedIfReady()
                                        }
                                    })
                                }
                            }
                        }
                        
                        self.notifyUpdatedIfReady()
                    }
                    
                    func notifyUpdatedIfReady() {
                        var result: [(entry: FetchManagerEntrySummary, progress: Double)] = []
                        loop: for (_, context) in self.entryContexts {
                            guard let status = context.status else {
                                return
                            }
                            let progress: Double
                            switch status {
                            case .Local:
                                progress = 1.0
                            case .Remote:
                                if context.isRemoved {
                                    continue loop
                                }
                                progress = 0.0
                            case let .Paused(value):
                                progress = Double(value)
                            case let .Fetching(_, value):
                                progress = Double(value)
                            }
                            result.append((context.entry, progress))
                        }
                        self.state.set(.single(result))
                    }
                }
                let holder = QueueLocalObject<StateHolder>(queue: queue, generate: {
                    return StateHolder(queue: queue)
                })
                let entriesDisposable = ((context.fetchManager as! FetchManagerImpl).entriesSummary).start(next: { entries in
                    holder.with { holder in
                        holder.update(engine: context.engine, entries: entries)
                    }
                })
                let holderStateDisposable = MetaDisposable()
                holder.with { holder in
                    holderStateDisposable.set(holder.state.get().start(next: { state in
                        subscriber.putNext(state)
                    }))
                }
                
                return ActionDisposable {
                    entriesDisposable.dispose()
                    holderStateDisposable.dispose()
                }
            }
            
            let displayRecentDownloads = context.account.postbox.tailChatListView(groupId: .root, filterPredicate: nil, count: 11, summaryComponents: ChatListEntrySummaryComponents(components: [:]))
            |> map { view -> Bool in
                return view.0.entries.count >= 10
            }
            |> distinctUntilChanged
            
            let stateSignal: Signal<State, NoError> = (combineLatest(queue: .mainQueue(), entriesWithFetchStatuses, recentDownloadItems(postbox: context.account.postbox), displayRecentDownloads)
            |> map { entries, recentDownloadItems, displayRecentDownloads -> State in
                if !entries.isEmpty && displayRecentDownloads {
                    var totalBytes = 0.0
                    var totalProgressInBytes = 0.0
                    for (entry, progress) in entries {
                        var size: Int64 = 1024 * 1024 * 1024
                        if let sizeValue = entry.resourceReference.resource.size {
                            size = sizeValue
                        }
                        totalBytes += Double(size)
                        totalProgressInBytes += Double(size) * progress
                    }
                    let totalProgress: Double
                    if totalBytes.isZero {
                        totalProgress = 0.0
                    } else {
                        totalProgress = totalProgressInBytes / totalBytes
                    }
                    return .downloading(progress: totalProgress)
                } else {
                    for item in recentDownloadItems {
                        if !item.isSeen {
                            return .hasUnseen
                        }
                    }
                    return .empty(hasDownloads: !recentDownloadItems.isEmpty)
                }
            }
            |> mapToSignal { value -> Signal<State, NoError> in
                return .single(value) |> delay(0.1, queue: .mainQueue())
            }
            |> distinctUntilChanged
            |> deliverOnMainQueue)
            
            self.activeDownloadsDisposable = stateSignal.start(next: { [weak self] state in
                guard let strongSelf = self else {
                    return
                }
                let animation: LottieAnimationComponent.AnimationItem?
                let colors: [String: UIColor]
                let progressValue: Double?
                switch state {
                case let .downloading(progress):
                    strongSelf.hasDownloads = true
                    
                    animation = LottieAnimationComponent.AnimationItem(
                        name: "anim_search_downloading",
                        mode: .animating(loop: true)
                    )
                    colors = [
                        "Oval.Ellipse 1.Stroke 1": strongSelf.presentationData.theme.list.itemAccentColor,
                        "Arrow1.Union.Fill 1": strongSelf.presentationData.theme.list.itemAccentColor,
                        "Arrow2.Union.Fill 1": strongSelf.presentationData.theme.list.itemAccentColor,
                    ]
                    progressValue = progress
                    
                    strongSelf.clearUnseenDownloadsTimer?.invalidate()
                    strongSelf.clearUnseenDownloadsTimer = nil
                case .hasUnseen:
                    strongSelf.hasDownloads = true
                    
                    animation = LottieAnimationComponent.AnimationItem(
                        name: "anim_search_downloaded",
                        mode: .animating(loop: false)
                    )
                    colors = [
                        "Fill 2.Ellipse 1.Fill 1": strongSelf.presentationData.theme.list.itemAccentColor,
                        "Mask1.Ellipse 1.Fill 1": strongSelf.presentationData.theme.list.itemAccentColor,
                        "Mask2.Ellipse 1.Fill 1": strongSelf.presentationData.theme.list.itemAccentColor,
                        "Arrow3.Union.Fill 1": strongSelf.presentationData.theme.list.itemAccentColor,
                        "Fill.Ellipse 1.Fill 1": strongSelf.presentationData.theme.list.itemAccentColor,
                        "Oval.Ellipse 1.Stroke 1": strongSelf.presentationData.theme.list.itemAccentColor,
                        "Arrow1.Union.Fill 1": strongSelf.presentationData.theme.list.itemAccentColor,
                        "Arrow2.Union.Fill 1": strongSelf.presentationData.theme.rootController.navigationSearchBar.inputFillColor.blitOver(strongSelf.presentationData.theme.rootController.navigationBar.opaqueBackgroundColor, alpha: 1.0),
                    ]
                    progressValue = 1.0
                    
                    if strongSelf.clearUnseenDownloadsTimer == nil {
                        let timeout: Double
                        #if DEBUG
                        timeout = 10.0
                        #else
                        timeout = 1.0 * 60.0
                        #endif
                        strongSelf.clearUnseenDownloadsTimer = SwiftSignalKit.Timer(timeout: timeout, repeat: false, completion: {
                            guard let strongSelf = self else {
                                return
                            }
                            strongSelf.clearUnseenDownloadsTimer = nil
                            let _ = markAllRecentDownloadItemsAsSeen(postbox: strongSelf.context.account.postbox).start()
                        }, queue: .mainQueue())
                        strongSelf.clearUnseenDownloadsTimer?.start()
                    }
                case let .empty(hasDownloadsValue):
                    strongSelf.hasDownloads = hasDownloadsValue
                    
                    animation = nil
                    colors = [:]
                    progressValue = nil
                    
                    strongSelf.clearUnseenDownloadsTimer?.invalidate()
                    strongSelf.clearUnseenDownloadsTimer = nil
                }
                
                if let animation = animation, let progressValue = progressValue {
                    let contentComponent = AnyComponent(ZStack<Empty>([
                        AnyComponentWithIdentity(id: 0, component: AnyComponent(LottieAnimationComponent(
                            animation: animation,
                            colors: colors,
                            size: CGSize(width: 24.0, height: 24.0)
                        ))),
                        AnyComponentWithIdentity(id: 1, component: AnyComponent(ProgressIndicatorComponent(
                            diameter: 16.0,
                            backgroundColor: .clear,
                            foregroundColor: strongSelf.presentationData.theme.list.itemAccentColor,
                            value: progressValue
                        )))
                    ]))
                    
                    strongSelf.searchContentNode?.placeholderNode.setAccessoryComponent(component: AnyComponent(Button(
                        content: contentComponent,
                        action: {
                            guard let strongSelf = self else {
                                return
                            }
                            strongSelf.activateSearch(filter: .downloads, query: nil)
                        }
                    )))
                } else {
                    strongSelf.searchContentNode?.placeholderNode.setAccessoryComponent(component: nil)
                }
            })
        }
        
        if enableDebugActions {
            self.tabBarItemDebugTapAction = {
                preconditionFailure("debug tap")
            }
        }
        
        if case .chatList(.root) = self.location {
            self.chatListDisplayNode.containerNode.currentItemFilterUpdated = { [weak self] filter, fraction, transition, force in
                guard let strongSelf = self else {
                    return
                }
                guard let layout = strongSelf.validLayout else {
                    return
                }
                guard let tabContainerData = strongSelf.tabContainerData else {
                    return
                }
                if force {
                    strongSelf.tabContainerNode.cancelAnimations()
                    strongSelf.chatListDisplayNode.inlineTabContainerNode.cancelAnimations()
                }
                strongSelf.tabContainerNode.update(size: CGSize(width: layout.size.width, height: 46.0), sideInset: layout.safeInsets.left, filters: tabContainerData.0, selectedFilter: filter, isReordering: strongSelf.chatListDisplayNode.isReorderingFilters || (strongSelf.chatListDisplayNode.containerNode.currentItemNode.currentState.editing && !strongSelf.chatListDisplayNode.didBeginSelectingChatsWhileEditing), isEditing: strongSelf.chatListDisplayNode.containerNode.currentItemNode.currentState.editing, canReorderAllChats: strongSelf.isPremium, filtersLimit: tabContainerData.2, transitionFraction: fraction, presentationData: strongSelf.presentationData, transition: transition)
                strongSelf.chatListDisplayNode.inlineTabContainerNode.update(size: CGSize(width: layout.size.width, height: 40.0), sideInset: layout.safeInsets.left, filters: tabContainerData.0, selectedFilter: filter, isReordering: strongSelf.chatListDisplayNode.isReorderingFilters || (strongSelf.chatListDisplayNode.containerNode.currentItemNode.currentState.editing && !strongSelf.chatListDisplayNode.didBeginSelectingChatsWhileEditing), isEditing: false, transitionFraction: fraction, presentationData: strongSelf.presentationData, transition: transition)
            }
            self.reloadFilters()
        }
    }

    required public init(coder aDecoder: NSCoder) {
        fatalError("init(coder:) has not been implemented")
    }
    
    deinit {
        self.openMessageFromSearchDisposable.dispose()
        self.titleDisposable?.dispose()
        self.chatTitleDisposable?.dispose()
        self.badgeDisposable?.dispose()
        self.badgeIconDisposable?.dispose()
        self.passcodeLockTooltipDisposable.dispose()
        self.suggestLocalizationDisposable.dispose()
        self.suggestAutoarchiveDisposable.dispose()
        self.dismissAutoarchiveDisposable.dispose()
        self.presentationDataDisposable?.dispose()
        self.stateDisposable.dispose()
        self.filterDisposable.dispose()
        self.featuredFiltersDisposable.dispose()
        self.activeDownloadsDisposable?.dispose()
        self.selectAddMemberDisposable.dispose()
        self.addMemberDisposable.dispose()
        self.joinForumDisposable.dispose()
    }
    
    private func openStatusSetup(sourceView: UIView) {
        self.emojiStatusSelectionController?.dismiss()
        var selectedItems = Set<MediaId>()
        var topStatusTitle = self.presentationData.strings.PeerStatusSetup_NoTimerTitle
        var currentSelection: Int64?
        if let peerStatus = self.titleView?.title.peerStatus, case let .emoji(emojiStatus) = peerStatus {
            selectedItems.insert(MediaId(namespace: Namespaces.Media.CloudFile, id: emojiStatus.fileId))
            currentSelection = emojiStatus.fileId
            
            if let timestamp = emojiStatus.expirationDate {
                topStatusTitle = peerStatusExpirationString(statusTimestamp: timestamp, relativeTo: Int32(Date().timeIntervalSince1970), strings: self.presentationData.strings, dateTimeFormat: self.presentationData.dateTimeFormat)
            }
        }
        let controller = EmojiStatusSelectionController(
            context: self.context,
            mode: .statusSelection,
            sourceView: sourceView,
            emojiContent: EmojiPagerContentComponent.emojiInputData(
                context: self.context,
                animationCache: self.animationCache,
                animationRenderer: self.animationRenderer,
                isStandalone: false,
                isStatusSelection: true,
                isReactionSelection: false,
                topReactionItems: [],
                areUnicodeEmojiEnabled: false,
                areCustomEmojiEnabled: true,
                chatPeerId: self.context.account.peerId,
                selectedItems: selectedItems,
                topStatusTitle: topStatusTitle
            ),
            currentSelection: currentSelection,
            destinationItemView: { [weak sourceView] in
                return sourceView
            }
        )
        self.emojiStatusSelectionController = controller
        self.present(controller, in: .window(.root))
    }
    
    private func updateThemeAndStrings() {
        if case .chatList(.root) = self.location {
            self.tabBarItem.title = self.presentationData.strings.DialogList_Title
            let backBarButtonItem = UIBarButtonItem(title: self.presentationData.strings.DialogList_Title, style: .plain, target: nil, action: nil)
            backBarButtonItem.accessibilityLabel = self.presentationData.strings.Common_Back
            self.navigationItem.backBarButtonItem = backBarButtonItem
            
            if !self.presentationData.reduceMotion {
                self.tabBarItem.animationName = "TabChats"
            } else {
                self.tabBarItem.animationName = nil
            }
        } else {
            let backBarButtonItem = UIBarButtonItem(title: self.presentationData.strings.Common_Back, style: .plain, target: nil, action: nil)
            backBarButtonItem.accessibilityLabel = self.presentationData.strings.Common_Back
            self.navigationItem.backBarButtonItem = backBarButtonItem
        }
        
        self.searchContentNode?.updateThemeAndPlaceholder(theme: self.presentationData.theme, placeholder: self.presentationData.strings.DialogList_SearchLabel, compactPlaceholder: self.presentationData.strings.DialogList_SearchLabelCompact)
        let editing = self.chatListDisplayNode.containerNode.currentItemNode.currentState.editing
        let editItem: UIBarButtonItem
        if editing {
            editItem = UIBarButtonItem(title: self.presentationData.strings.Common_Done, style: .done, target: self, action: #selector(self.donePressed))
            editItem.accessibilityLabel = self.presentationData.strings.Common_Done
        } else {
            switch self.location {
            case .chatList:
                editItem = UIBarButtonItem(title: self.presentationData.strings.Common_Edit, style: .plain, target: self, action: #selector(self.editPressed))
                editItem.accessibilityLabel = self.presentationData.strings.Common_Edit
            case .forum:
                editItem = self.moreBarButtonItem
            }
        }
        if case .chatList(.root) = self.location {
            self.navigationItem.leftBarButtonItem = editItem
            let rightBarButtonItem = UIBarButtonItem(image: PresentationResourcesRootController.navigationComposeIcon(self.presentationData.theme), style: .plain, target: self, action: #selector(self.composePressed))
            rightBarButtonItem.accessibilityLabel = self.presentationData.strings.VoiceOver_Navigation_Compose
            self.navigationItem.rightBarButtonItem = rightBarButtonItem
        } else {
            self.navigationItem.rightBarButtonItem = editItem
        }
        
        self.titleView?.theme = self.presentationData.theme
        self.titleView?.strings = self.presentationData.strings
        
        self.chatTitleView?.updateThemeAndStrings(theme: self.presentationData.theme, strings: self.presentationData.strings, hasEmbeddedTitleContent: false)
        
        self.statusBar.statusBarStyle = self.presentationData.theme.rootController.statusBarStyle.style
        self.navigationBar?.updatePresentationData(NavigationBarPresentationData(presentationData: self.presentationData))
        
        if let layout = self.validLayout {
            self.tabContainerNode.update(size: CGSize(width: layout.size.width, height: 46.0), sideInset: layout.safeInsets.left, filters: self.tabContainerData?.0 ?? [], selectedFilter: self.chatListDisplayNode.containerNode.currentItemFilter, isReordering: self.chatListDisplayNode.isReorderingFilters || (self.chatListDisplayNode.containerNode.currentItemNode.currentState.editing && !self.chatListDisplayNode.didBeginSelectingChatsWhileEditing), isEditing: self.chatListDisplayNode.containerNode.currentItemNode.currentState.editing, canReorderAllChats: self.isPremium, filtersLimit: self.tabContainerData?.2, transitionFraction: self.chatListDisplayNode.containerNode.transitionFraction, presentationData: self.presentationData, transition: .immediate)
            self.chatListDisplayNode.inlineTabContainerNode.update(size: CGSize(width: layout.size.width, height: 40.0), sideInset: layout.safeInsets.left, filters: self.tabContainerData?.0 ?? [], selectedFilter: self.chatListDisplayNode.containerNode.currentItemFilter, isReordering: self.chatListDisplayNode.isReorderingFilters || (self.chatListDisplayNode.containerNode.currentItemNode.currentState.editing && !self.chatListDisplayNode.didBeginSelectingChatsWhileEditing), isEditing: false, transitionFraction: self.chatListDisplayNode.containerNode.transitionFraction, presentationData: self.presentationData, transition: .immediate)
        }
        
        if self.isNodeLoaded {
            self.chatListDisplayNode.updatePresentationData(self.presentationData)
        }
    }
    
    override public func loadDisplayNode() {
        self.displayNode = ChatListControllerNode(context: self.context, location: self.location, previewing: self.previewing, controlsHistoryPreload: self.controlsHistoryPreload, presentationData: self.presentationData, animationCache: self.animationCache, animationRenderer: self.animationRenderer, controller: self)
        
        self.chatListDisplayNode.navigationBar = self.navigationBar
        
        self.chatListDisplayNode.requestDeactivateSearch = { [weak self] in
            self?.deactivateSearch(animated: true)
        }
        
        self.chatListDisplayNode.containerNode.activateSearch = { [weak self] in
            self?.activateSearch()
        }
        
        self.chatListDisplayNode.containerNode.presentAlert = { [weak self] text in
            if let strongSelf = self {
                self?.present(textAlertController(context: strongSelf.context, title: nil, text: text, actions: [TextAlertAction(type: .defaultAction, title: strongSelf.presentationData.strings.Common_OK, action: {})]), in: .window(.root))
            }
        }
        
        self.chatListDisplayNode.containerNode.present = { [weak self] c in
            if let strongSelf = self {
                strongSelf.present(c, in: .window(.root))
            }
        }
        
        self.chatListDisplayNode.containerNode.push = { [weak self] c in
            if let strongSelf = self {
                strongSelf.push(c)
            }
        }
        
        self.chatListDisplayNode.containerNode.toggleArchivedFolderHiddenByDefault = { [weak self] in
            guard let strongSelf = self else {
                return
            }
            strongSelf.toggleArchivedFolderHiddenByDefault()
        }
        
        self.chatListDisplayNode.containerNode.hidePsa = { [weak self] peerId in
            guard let strongSelf = self else {
                return
            }
            strongSelf.hidePsa(peerId)
        }
        
        self.chatListDisplayNode.containerNode.deletePeerChat = { [weak self] peerId, joined in
            guard let strongSelf = self else {
                return
            }
            strongSelf.deletePeerChat(peerId: peerId, joined: joined)
        }
        
        self.chatListDisplayNode.containerNode.peerSelected = { [weak self] peer, threadId, animated, activateInput, promoInfo in
            if let strongSelf = self {
                if let navigationController = strongSelf.navigationController as? NavigationController {
                    var scrollToEndIfExists = false
                    if let layout = strongSelf.validLayout, case .regular = layout.metrics.widthClass {
                        scrollToEndIfExists = true
                    }
                    
                    if case let .channel(channel) = peer, channel.flags.contains(.isForum), threadId == nil {
                        strongSelf.context.sharedContext.navigateToForumChannel(context: strongSelf.context, peerId: channel.id, navigationController: navigationController)
                    } else {
                        if let threadId = threadId {
                            let _ = strongSelf.context.sharedContext.navigateToForumThread(context: strongSelf.context, peerId: peer.id, threadId: threadId, navigationController: navigationController, activateInput: nil).start()
                            strongSelf.chatListDisplayNode.containerNode.currentItemNode.clearHighlightAnimated(true)
                        } else {
                            var navigationAnimationOptions: NavigationAnimationOptions = []
                            var groupId: EngineChatList.Group = .root
                            if case let .chatList(groupIdValue) = strongSelf.location {
                                groupId = groupIdValue
                                if case .root = groupIdValue {
                                    navigationAnimationOptions = .removeOnMasterDetails
                                }
                            }
                            
                            let chatLocation: ChatLocation
                            chatLocation = .peer(id: peer.id)
                            
                            strongSelf.context.sharedContext.navigateToChatController(NavigateToChatControllerParams(navigationController: navigationController, context: strongSelf.context, chatLocation: chatLocation, activateInput: (activateInput && !peer.isDeleted) ? .text : nil, scrollToEndIfExists: scrollToEndIfExists, animated: !scrollToEndIfExists, options: navigationAnimationOptions, parentGroupId: groupId._asGroup(), chatListFilter: strongSelf.chatListDisplayNode.containerNode.currentItemNode.chatListFilter?.id, completion: { [weak self] controller in
                                self?.chatListDisplayNode.containerNode.currentItemNode.clearHighlightAnimated(true)
                                if let promoInfo = promoInfo {
                                    switch promoInfo {
                                    case .proxy:
                                        let _ = (ApplicationSpecificNotice.getProxyAdsAcknowledgment(accountManager: strongSelf.context.sharedContext.accountManager)
                                                 |> deliverOnMainQueue).start(next: { value in
                                            guard let strongSelf = self else {
                                                return
                                            }
                                            if !value {
                                                controller.displayPromoAnnouncement(text: strongSelf.presentationData.strings.DialogList_AdNoticeAlert)
                                                let _ = ApplicationSpecificNotice.setProxyAdsAcknowledgment(accountManager: strongSelf.context.sharedContext.accountManager).start()
                                            }
                                        })
                                    case let .psa(type, _):
                                        let _ = (ApplicationSpecificNotice.getPsaAcknowledgment(accountManager: strongSelf.context.sharedContext.accountManager, peerId: peer.id)
                                                 |> deliverOnMainQueue).start(next: { value in
                                            guard let strongSelf = self else {
                                                return
                                            }
                                            if !value {
                                                var text = strongSelf.presentationData.strings.ChatList_GenericPsaAlert
                                                let key = "ChatList.PsaAlert.\(type)"
                                                if let string = strongSelf.presentationData.strings.primaryComponent.dict[key] {
                                                    text = string
                                                } else if let string = strongSelf.presentationData.strings.secondaryComponent?.dict[key] {
                                                    text = string
                                                }
                                                
                                                controller.displayPromoAnnouncement(text: text)
                                                let _ = ApplicationSpecificNotice.setPsaAcknowledgment(accountManager: strongSelf.context.sharedContext.accountManager, peerId: peer.id).start()
                                            }
                                        })
                                    }
                                }
                            }))
                        }
                    }
                }
            }
        }
        
        self.chatListDisplayNode.containerNode.groupSelected = { [weak self] groupId in
            if let strongSelf = self {
                if let navigationController = strongSelf.navigationController as? NavigationController {
                    let chatListController = ChatListControllerImpl(context: strongSelf.context, location: .chatList(groupId: groupId), controlsHistoryPreload: false, enableDebugActions: false)
                    chatListController.navigationPresentation = .master
                    navigationController.pushViewController(chatListController)
                    strongSelf.chatListDisplayNode.containerNode.currentItemNode.clearHighlightAnimated(true)
                }
            }
        }
        
        self.chatListDisplayNode.containerNode.updatePeerGrouping = { [weak self] peerId, group in
            guard let strongSelf = self else {
                return
            }
            if group {
                strongSelf.archiveChats(peerIds: [peerId])
            } else {
                strongSelf.chatListDisplayNode.containerNode.currentItemNode.setCurrentRemovingPeerId(peerId)
                let _ = strongSelf.context.engine.peers.updatePeersGroupIdInteractively(peerIds: [peerId], groupId: group ? .archive : .root).start(completed: {
                    guard let strongSelf = self else {
                        return
                    }
                    strongSelf.chatListDisplayNode.containerNode.currentItemNode.setCurrentRemovingPeerId(nil)
                })
            }
        }
        
        self.chatListDisplayNode.requestOpenMessageFromSearch = { [weak self] peer, messageId, deactivateOnAction in
            if let strongSelf = self {
                strongSelf.openMessageFromSearchDisposable.set((strongSelf.context.engine.peers.ensurePeerIsLocallyAvailable(peer: peer)
                |> deliverOnMainQueue).start(next: { [weak strongSelf] actualPeerId in
                    if let strongSelf = strongSelf {
                        if let navigationController = strongSelf.navigationController as? NavigationController {
                            var scrollToEndIfExists = false
                            if let layout = strongSelf.validLayout, case .regular = layout.metrics.widthClass {
                                scrollToEndIfExists = true
                            }
                            var navigationAnimationOptions: NavigationAnimationOptions = []
                            if case .chatList(.root) = strongSelf.location {
                                navigationAnimationOptions = .removeOnMasterDetails
                            }
                            strongSelf.context.sharedContext.navigateToChatController(NavigateToChatControllerParams(navigationController: navigationController, context: strongSelf.context, chatLocation: .peer(id: actualPeerId), subject: .message(id: .id(messageId), highlight: true, timecode: nil), purposefulAction: {
                                if deactivateOnAction {
                                    self?.deactivateSearch(animated: false)
                                }
                            }, scrollToEndIfExists: scrollToEndIfExists, options: navigationAnimationOptions))
                            strongSelf.chatListDisplayNode.containerNode.currentItemNode.clearHighlightAnimated(true)
                        }
                    }
                }))
            }
        }
        
        self.chatListDisplayNode.requestOpenPeerFromSearch = { [weak self] peer, dismissSearch in
            if let strongSelf = self {
                let storedPeer = strongSelf.context.engine.peers.ensurePeerIsLocallyAvailable(peer: peer) |> map { _ -> Void in return Void() }
                strongSelf.openMessageFromSearchDisposable.set((storedPeer |> deliverOnMainQueue).start(completed: { [weak strongSelf] in
                    if let strongSelf = strongSelf {
                        if dismissSearch {
                            strongSelf.deactivateSearch(animated: true)
                        }
                        var scrollToEndIfExists = false
                        if let layout = strongSelf.validLayout, case .regular = layout.metrics.widthClass {
                            scrollToEndIfExists = true
                        }
                        if let navigationController = strongSelf.navigationController as? NavigationController {
                            var navigationAnimationOptions: NavigationAnimationOptions = []
                            if case .chatList(.root) = strongSelf.location {
                                navigationAnimationOptions = .removeOnMasterDetails
                            }
                            strongSelf.context.sharedContext.navigateToChatController(NavigateToChatControllerParams(navigationController: navigationController, context: strongSelf.context, chatLocation: .peer(id: peer.id), purposefulAction: { [weak self] in
                                self?.deactivateSearch(animated: false)
                            }, scrollToEndIfExists: scrollToEndIfExists, options: navigationAnimationOptions))
                            strongSelf.chatListDisplayNode.containerNode.currentItemNode.clearHighlightAnimated(true)
                        }
                    }
                }))
            }
        }
        
        self.chatListDisplayNode.requestOpenRecentPeerOptions = { [weak self] peer in
            if let strongSelf = self {
                strongSelf.view.window?.endEditing(true)
                let actionSheet = ActionSheetController(presentationData: strongSelf.presentationData)
                
                actionSheet.setItemGroups([
                    ActionSheetItemGroup(items: [
                        ActionSheetButtonItem(title: strongSelf.presentationData.strings.Common_Delete, color: .destructive, action: { [weak actionSheet] in
                            actionSheet?.dismissAnimated()
                            
                            if let strongSelf = self {
                                let _ = strongSelf.context.engine.peers.removeRecentPeer(peerId: peer.id).start()
                            }
                        })
                    ]),
                    ActionSheetItemGroup(items: [
                        ActionSheetButtonItem(title: strongSelf.presentationData.strings.Common_Cancel, color: .accent, font: .bold, action: { [weak actionSheet] in
                            actionSheet?.dismissAnimated()
                        })
                    ])
                ])
                strongSelf.present(actionSheet, in: .window(.root))
            }
        }
        
        self.chatListDisplayNode.requestAddContact = { [weak self] phoneNumber in
            if let strongSelf = self {
                strongSelf.view.endEditing(true)
                strongSelf.context.sharedContext.openAddContact(context: strongSelf.context, firstName: "", lastName: "", phoneNumber: phoneNumber, label: defaultContactLabel, present: { [weak self] controller, arguments in
                    self?.present(controller, in: .window(.root), with: arguments)
                }, pushController: { [weak self] controller in
                    (self?.navigationController as? NavigationController)?.pushViewController(controller)
                }, completed: {
                    self?.deactivateSearch(animated: false)
                })
            }
        }
        
        self.chatListDisplayNode.dismissSelfIfCompletedPresentation = { [weak self] in
            guard let strongSelf = self, let navigationController = strongSelf.navigationController as? NavigationController else {
                return
            }
            if !strongSelf.didAppear {
                return
            }
            navigationController.filterController(strongSelf, animated: true)
        }
        
        self.chatListDisplayNode.containerNode.contentOffsetChanged = { [weak self] offset in
            if let strongSelf = self, let searchContentNode = strongSelf.searchContentNode, let validLayout = strongSelf.validLayout {
                var offset = offset
                if validLayout.inVoiceOver {
                    offset = .known(0.0)
                }
                searchContentNode.updateListVisibleContentOffset(offset)
            }
        }
        
        self.chatListDisplayNode.containerNode.contentScrollingEnded = { [weak self] listView in
            if let strongSelf = self, let searchContentNode = strongSelf.searchContentNode {
                return fixListNodeScrolling(listView, searchNode: searchContentNode)
            } else {
                return false
            }
        }
        
        self.chatListDisplayNode.emptyListAction = { [weak self] in
            guard let strongSelf = self, let navigationController = strongSelf.navigationController as? NavigationController else {
                return
            }
            if let filter = strongSelf.chatListDisplayNode.containerNode.currentItemNode.chatListFilter {
                strongSelf.push(chatListFilterPresetController(context: strongSelf.context, currentPreset: filter, updated: { _ in }))
            } else {
                if case let .forum(peerId) = strongSelf.location {
                    let context = strongSelf.context
                    let controller = ForumCreateTopicScreen(context: context, peerId: peerId, mode: .create)
                    controller.navigationPresentation = .modal
                    controller.completion = { title, fileId in
                        let _ = (context.engine.peers.createForumChannelTopic(id: peerId, title: title, iconFileId: fileId)
                        |> deliverOnMainQueue).start(next: { topicId in
                            let _ = context.sharedContext.navigateToForumThread(context: context, peerId: peerId, threadId: topicId, navigationController: navigationController, activateInput: .text).start()
                        })
                    }
                    strongSelf.push(controller)
                } else {
                    strongSelf.composePressed()
                }
            }
        }
        
        self.chatListDisplayNode.cancelEditing = { [weak self] in
            guard let strongSelf = self else {
                return
            }
            strongSelf.reorderingDonePressed()
        }
        
        self.chatListDisplayNode.toolbarActionSelected = { [weak self] action in
            self?.toolbarActionSelected(action: action)
        }
        
        self.chatListDisplayNode.containerNode.activateChatPreview = { [weak self] item, node, gesture, location in
            guard let strongSelf = self else {
                gesture?.cancel()
                return
            }
            
            var joined = false
            if case let .peer(messages, _, _, _, _, _, _, _, _, _, _, _, _, _, _) = item.content, let message = messages.first {
                for media in message.media {
                    if let action = media as? TelegramMediaAction, action.action == .peerJoined {
                        joined = true
                    }
                }
            }
            
            switch item.content {
            case let .groupReference(groupId, _, _, _, _):
                let chatListController = ChatListControllerImpl(context: strongSelf.context, location: .chatList(groupId: groupId), controlsHistoryPreload: false, hideNetworkActivityStatus: true, previewing: true, enableDebugActions: false)
                chatListController.navigationPresentation = .master
                let contextController = ContextController(account: strongSelf.context.account, presentationData: strongSelf.presentationData, source: .controller(ContextControllerContentSourceImpl(controller: chatListController, sourceNode: node, navigationController: strongSelf.navigationController as? NavigationController)), items: archiveContextMenuItems(context: strongSelf.context, groupId: groupId._asGroup(), chatListController: strongSelf) |> map { ContextController.Items(content: .list($0)) }, gesture: gesture)
                strongSelf.presentInGlobalOverlay(contextController)
            case let .peer(_, peer, _, _, _, _, _, _, _, _, promoInfo, _, _, _, _):
                let source: ContextContentSource
                if let location = location {
                    source = .location(ChatListContextLocationContentSource(controller: strongSelf, location: location))
                } else {
                    let chatController = strongSelf.context.sharedContext.makeChatController(context: strongSelf.context, chatLocation: .peer(id: peer.peerId), subject: nil, botStart: nil, mode: .standard(previewing: true))
                    chatController.canReadHistory.set(false)
                    source = .controller(ContextControllerContentSourceImpl(controller: chatController, sourceNode: node, navigationController: strongSelf.navigationController as? NavigationController))
                }
                
                let contextController = ContextController(account: strongSelf.context.account, presentationData: strongSelf.presentationData, source: source, items: chatContextMenuItems(context: strongSelf.context, peerId: peer.peerId, promoInfo: promoInfo, source: .chatList(filter: strongSelf.chatListDisplayNode.containerNode.currentItemNode.chatListFilter), chatListController: strongSelf, joined: joined) |> map { ContextController.Items(content: .list($0)) }, gesture: gesture)
                strongSelf.presentInGlobalOverlay(contextController)
            }
        }
        
        self.chatListDisplayNode.peerContextAction = { [weak self] peer, source, node, gesture, location in
            guard let strongSelf = self else {
                gesture?.cancel()
                return
            }
            
            let contextContentSource: ContextContentSource
            if peer.id.namespace == Namespaces.Peer.SecretChat, let node = node.subnodes?.first as? ContextExtractedContentContainingNode {
                contextContentSource = .extracted(ChatListHeaderBarContextExtractedContentSource(controller: strongSelf, sourceNode: node, keepInPlace: false))
            } else {
                var subject: ChatControllerSubject?
                if case let .search(messageId) = source, let id = messageId {
                    subject = .message(id: .id(id), highlight: false, timecode: nil)
                }
                let chatController = strongSelf.context.sharedContext.makeChatController(context: strongSelf.context, chatLocation: .peer(id: peer.id), subject: subject, botStart: nil, mode: .standard(previewing: true))
                chatController.canReadHistory.set(false)
                contextContentSource = .controller(ContextControllerContentSourceImpl(controller: chatController, sourceNode: node, navigationController: strongSelf.navigationController as? NavigationController))
            }
            
            let contextController = ContextController(account: strongSelf.context.account, presentationData: strongSelf.presentationData, source: contextContentSource, items: chatContextMenuItems(context: strongSelf.context, peerId: peer.id, promoInfo: nil, source: .search(source), chatListController: strongSelf, joined: false) |> map { ContextController.Items(content: .list($0)) }, gesture: gesture)
            strongSelf.presentInGlobalOverlay(contextController)
        }
        
        let context = self.context
        let peerIdsAndOptions: Signal<(ChatListSelectionOptions, Set<PeerId>)?, NoError> = self.chatListDisplayNode.containerNode.currentItemState
        |> map { state, filterId -> (Set<PeerId>, Int32?)? in
            if !state.editing {
                return nil
            }
            return (state.selectedPeerIds, filterId)
        }
        |> distinctUntilChanged(isEqual: { lhs, rhs in
            if lhs?.0 != rhs?.0 {
                return false
            }
            if lhs?.1 != rhs?.1 {
                return false
            }
            return true
        })
        |> mapToSignal { selectedPeerIdsAndFilterId -> Signal<(ChatListSelectionOptions, Set<PeerId>)?, NoError> in
            if let (selectedPeerIds, filterId) = selectedPeerIdsAndFilterId {
                return chatListSelectionOptions(context: context, peerIds: selectedPeerIds, filterId: filterId)
                |> map { options -> (ChatListSelectionOptions, Set<PeerId>)? in
                    return (options, selectedPeerIds)
                }
            } else {
                return .single(nil)
            }
        }
        
        let previousToolbarValue = Atomic<Toolbar?>(value: nil)
        self.stateDisposable.set(combineLatest(queue: .mainQueue(),
            self.presentationDataValue.get(),
            peerIdsAndOptions
        ).start(next: { [weak self] presentationData, peerIdsAndOptions in
            guard let strongSelf = self else {
                return
            }
            var toolbar: Toolbar?
            if case .chatList(.root) = strongSelf.location {
                if let (options, peerIds) = peerIdsAndOptions {
                    let leftAction: ToolbarAction
                    switch options.read {
                    case let .all(enabled):
                        leftAction = ToolbarAction(title: presentationData.strings.ChatList_ReadAll, isEnabled: enabled)
                    case let .selective(enabled):
                        leftAction = ToolbarAction(title: presentationData.strings.ChatList_Read, isEnabled: enabled)
                    }
                    var archiveEnabled = options.delete
                    var displayArchive = true
                    if let filter = strongSelf.chatListDisplayNode.containerNode.currentItemNode.chatListFilter, case let .filter(_, _, _, data) = filter {
                        if !data.excludeArchived {
                            displayArchive = false
                        }
                    }
                    if archiveEnabled {
                        for peerId in peerIds {
                            if peerId == PeerId(namespace: Namespaces.Peer.CloudUser, id: PeerId.Id._internalFromInt64Value(777000)) {
                                archiveEnabled = false
                                break
                            } else if peerId == strongSelf.context.account.peerId {
                                archiveEnabled = false
                                break
                            }
                        }
                    }
                    toolbar = Toolbar(leftAction: leftAction, rightAction: ToolbarAction(title: presentationData.strings.Common_Delete, isEnabled: options.delete), middleAction: displayArchive ? ToolbarAction(title: presentationData.strings.ChatList_ArchiveAction, isEnabled: archiveEnabled) : nil)
                }
            } else {
                if let (options, peerIds) = peerIdsAndOptions {
                    let middleAction = ToolbarAction(title: presentationData.strings.ChatList_UnarchiveAction, isEnabled: !peerIds.isEmpty)
                    let leftAction: ToolbarAction
                    switch options.read {
                        case .all:
                            leftAction = ToolbarAction(title: presentationData.strings.ChatList_Read, isEnabled: false)
                        case let .selective(enabled):
                            leftAction = ToolbarAction(title: presentationData.strings.ChatList_Read, isEnabled: enabled)
                    }
                    toolbar = Toolbar(leftAction: leftAction, rightAction: ToolbarAction(title: presentationData.strings.Common_Delete, isEnabled: options.delete), middleAction: middleAction)
                }
            }
            var transition: ContainedViewLayoutTransition = .immediate
            let previousToolbar = previousToolbarValue.swap(toolbar)
            if (previousToolbar == nil) != (toolbar == nil) {
                transition = .animated(duration: 0.3, curve: .easeInOut)
            }
            strongSelf.setToolbar(toolbar, transition: transition)
        }))
        
        self.tabContainerNode.tabSelected = { [weak self] id, isDisabled in
            guard let strongSelf = self else {
                return
            }
            if isDisabled {
                let context = strongSelf.context
                var replaceImpl: ((ViewController) -> Void)?
                let controller = PremiumLimitScreen(context: context, subject: .folders, count: strongSelf.tabContainerNode.filtersCount, action: {
                    let controller = PremiumIntroScreen(context: context, source: .folders)
                    replaceImpl?(controller)
                })
                replaceImpl = { [weak controller] c in
                    controller?.replace(with: c)
                }
                strongSelf.push(controller)
            } else {
                strongSelf.selectTab(id: id)
            }
        }
        self.chatListDisplayNode.inlineTabContainerNode.tabSelected = { [weak self] id in
            self?.selectTab(id: id)
        }
        
        self.tabContainerNode.tabRequestedDeletion = { [weak self] id in
            if case let .filter(id) = id {
                self?.askForFilterRemoval(id: id)
            }
        }
        self.chatListDisplayNode.inlineTabContainerNode.tabRequestedDeletion = { [weak self] id in
            if case let .filter(id) = id {
                self?.askForFilterRemoval(id: id)
            }
        }
        
        let tabContextGesture: (Int32?, ContextExtractedContentContainingNode, ContextGesture, Bool, Bool) -> Void = { [weak self] id, sourceNode, gesture, keepInPlace, isDisabled in
            guard let strongSelf = self else {
                return
            }
            let _ = combineLatest(
                queue: Queue.mainQueue(),
                strongSelf.context.engine.peers.currentChatListFilters(),
                context.engine.data.get(
                    TelegramEngine.EngineData.Item.Configuration.UserLimits(isPremium: true)
                )
            ).start(next: { [weak self] filters, premiumLimits in
                guard let strongSelf = self else {
                    return
                }
                var items: [ContextMenuItem] = []
                if let id = id {
                    items.append(.action(ContextMenuActionItem(text: strongSelf.presentationData.strings.ChatList_EditFolder, icon: { theme in
                        return generateTintedImage(image: UIImage(bundleImageName: "Chat/Context Menu/Edit"), color: theme.contextMenu.primaryColor)
                    }, action: { c, f in
                        c.dismiss(completion: {
                            guard let strongSelf = self else {
                                return
                            }
                            if isDisabled {
                                let context = strongSelf.context
                                var replaceImpl: ((ViewController) -> Void)?
                                let controller = PremiumLimitScreen(context: context, subject: .folders, count: strongSelf.tabContainerNode.filtersCount, action: {
                                    let controller = PremiumIntroScreen(context: context, source: .folders)
                                    replaceImpl?(controller)
                                })
                                replaceImpl = { [weak controller] c in
                                    controller?.replace(with: c)
                                }
                                strongSelf.push(controller)
                            } else {
                                let _ = (strongSelf.context.engine.peers.currentChatListFilters()
                                |> deliverOnMainQueue).start(next: { presetList in
                                    guard let strongSelf = self else {
                                        return
                                    }
                                    var found = false
                                    for filter in presetList {
                                        if filter.id == id {
                                            strongSelf.push(chatListFilterPresetController(context: strongSelf.context, currentPreset: filter, updated: { _ in }))
                                            f(.dismissWithoutContent)
                                            found = true
                                            break
                                        }
                                    }
                                    if !found {
                                        f(.default)
                                    }
                                })
                            }
                        })
                    })))
                    
                    if let _ = filters.first(where: { $0.id == id }) {
                        items.append(.action(ContextMenuActionItem(text: strongSelf.presentationData.strings.ChatList_AddChatsToFolder, icon: { theme in
                            return generateTintedImage(image: UIImage(bundleImageName: "Chat/Context Menu/Add"), color: theme.contextMenu.primaryColor)
                        }, action: { c, f in
                            c.dismiss(completion: {
                                guard let strongSelf = self else {
                                    return
                                }
                                
                                if isDisabled {
                                    let context = strongSelf.context
                                    var replaceImpl: ((ViewController) -> Void)?
                                    let controller = PremiumLimitScreen(context: context, subject: .folders, count: strongSelf.tabContainerNode.filtersCount, action: {
                                        let controller = PremiumIntroScreen(context: context, source: .folders)
                                        replaceImpl?(controller)
                                    })
                                    replaceImpl = { [weak controller] c in
                                        controller?.replace(with: c)
                                    }
                                    strongSelf.push(controller)
                                } else {
                                    let _ = combineLatest(
                                        queue: Queue.mainQueue(),
                                        context.engine.data.get(
                                            TelegramEngine.EngineData.Item.Peer.Peer(id: context.account.peerId),
                                            TelegramEngine.EngineData.Item.Configuration.UserLimits(isPremium: false),
                                            TelegramEngine.EngineData.Item.Configuration.UserLimits(isPremium: true)
                                        ),
                                        strongSelf.context.engine.peers.currentChatListFilters()
                                    ).start(next: { result, presetList in
                                        guard let strongSelf = self else {
                                            return
                                        }
                                        var found = false
                                        for filter in presetList {
                                            if filter.id == id, case let .filter(_, _, _, data) = filter {
                                                let (accountPeer, limits, premiumLimits) = result
                                                let isPremium = accountPeer?.isPremium ?? false
                                                
                                                let limit = limits.maxFolderChatsCount
                                                let premiumLimit = premiumLimits.maxFolderChatsCount
                                                
                                                if data.includePeers.peers.count >= premiumLimit {
                                                    let controller = PremiumLimitScreen(context: context, subject: .chatsPerFolder, count: Int32(data.includePeers.peers.count), action: {})
                                                    strongSelf.push(controller)
                                                    f(.dismissWithoutContent)
                                                    return
                                                } else if data.includePeers.peers.count >= limit && !isPremium {
                                                    var replaceImpl: ((ViewController) -> Void)?
                                                    let controller = PremiumLimitScreen(context: context, subject: .chatsPerFolder, count: Int32(data.includePeers.peers.count), action: {
                                                        let controller = PremiumIntroScreen(context: context, source: .chatsPerFolder)
                                                        replaceImpl?(controller)
                                                    })
                                                    replaceImpl = { [weak controller] c in
                                                        controller?.replace(with: c)
                                                    }
                                                    strongSelf.push(controller)
                                                    f(.dismissWithoutContent)
                                                    return
                                                }
                                                
                                                let _ = (strongSelf.context.engine.peers.currentChatListFilters()
                                                |> deliverOnMainQueue).start(next: { filters in
                                                    guard let strongSelf = self else {
                                                        return
                                                    }
                                                    strongSelf.push(chatListFilterAddChatsController(context: strongSelf.context, filter: filter, allFilters: filters, limit: limits.maxFolderChatsCount, premiumLimit: premiumLimits.maxFolderChatsCount, isPremium: isPremium))
                                                    f(.dismissWithoutContent)
                                                })
                                                found = true
                                                break
                                            }
                                        }
                                        if !found {
                                            f(.default)
                                        }
                                    })
                                }
                            })
                        })))
                        
                        items.append(.action(ContextMenuActionItem(text: strongSelf.presentationData.strings.ChatList_RemoveFolder, textColor: .destructive, icon: { theme in
                            return generateTintedImage(image: UIImage(bundleImageName: "Chat/Context Menu/Delete"), color: theme.contextMenu.destructiveColor)
                        }, action: { c, f in
                            c.dismiss(completion: {
                                guard let strongSelf = self else {
                                    return
                                }
                                strongSelf.askForFilterRemoval(id: id)
                            })
                        })))
                    }
                } else {
                    items.append(.action(ContextMenuActionItem(text: strongSelf.presentationData.strings.ChatList_EditFolders, icon: { theme in
                        return generateTintedImage(image: UIImage(bundleImageName: "Chat/Context Menu/Edit"), color: theme.contextMenu.primaryColor)
                    }, action: { c, f in
                        c.dismiss(completion: {
                            guard let strongSelf = self else {
                                return
                            }
                            strongSelf.openFilterSettings()
                        })
                    })))
                }
                
                if filters.count > 1 {
                    items.append(.separator)
                    items.append(.action(ContextMenuActionItem(text: strongSelf.presentationData.strings.ChatList_ReorderTabs, icon: { theme in
                        return generateTintedImage(image: UIImage(bundleImageName: "Chat/Context Menu/ReorderItems"), color: theme.contextMenu.primaryColor)
                    }, action: { c, f in
                        c.dismiss(completion: {
                            guard let strongSelf = self else {
                                return
                            }
                            
                            strongSelf.chatListDisplayNode.isReorderingFilters = true
                            strongSelf.isReorderingTabsValue.set(true)
                            strongSelf.searchContentNode?.setIsEnabled(false, animated: true)
                            (strongSelf.parent as? TabBarController)?.updateIsTabBarEnabled(false, transition: .animated(duration: 0.2, curve: .easeInOut))
                            if let layout = strongSelf.validLayout {
                                strongSelf.updateLayout(layout: layout, transition: .animated(duration: 0.2, curve: .easeInOut))
                            }
                        })
                    })))
                }
                
                let controller = ContextController(account: strongSelf.context.account, presentationData: strongSelf.presentationData, source: .extracted(ChatListHeaderBarContextExtractedContentSource(controller: strongSelf, sourceNode: sourceNode, keepInPlace: keepInPlace)), items: .single(ContextController.Items(content: .list(items))), recognizer: nil, gesture: gesture)
                strongSelf.context.sharedContext.mainWindow?.presentInGlobalOverlay(controller)
            })
        }
        self.tabContainerNode.contextGesture = { id, sourceNode, gesture, isDisabled in
            tabContextGesture(id, sourceNode, gesture, false, isDisabled)
        }
        self.chatListDisplayNode.inlineTabContainerNode.contextGesture = { id, sourceNode, gesture, isDisabled in
            tabContextGesture(id, sourceNode, gesture, true, isDisabled)
        }
        
        if case .chatList(.root) = self.location {
            self.ready.set(.never())
        } else {
            self.ready.set(combineLatest([
                self.chatListDisplayNode.containerNode.ready,
                self.infoReady.get()
            ])
            |> map { values -> Bool in
                return !values.contains(where: { !$0 })
            }
            |> filter { $0 })
        }
        
        self.displayNodeDidLoad()
    }
    
    public override func displayNodeDidLoad() {
        super.displayNodeDidLoad()
        
        Queue.mainQueue().after(1.0) {
            self.context.prefetchManager?.prepareNextGreetingSticker()
        }
    }
    
    override public func viewDidAppear(_ animated: Bool) {
        super.viewDidAppear(animated)
                
        self.didAppear = true
        
        self.chatListDisplayNode.containerNode.updateEnableAdjacentFilterLoading(true)
        
        self.chatListDisplayNode.containerNode.didBeginSelectingChats = { [weak self] in
            guard let strongSelf = self else {
                return
            }
            if !strongSelf.chatListDisplayNode.didBeginSelectingChatsWhileEditing {
                var isEditing = false
                strongSelf.chatListDisplayNode.containerNode.updateState { state in
                    isEditing = state.editing
                    return state
                }
                if !isEditing {
                    strongSelf.editPressed()
                }
                strongSelf.chatListDisplayNode.didBeginSelectingChatsWhileEditing = true
                if let layout = strongSelf.validLayout {
                    strongSelf.updateLayout(layout: layout, transition: .animated(duration: 0.2, curve: .easeInOut))
                }
            }
        }
        
        self.chatListDisplayNode.containerNode.displayFilterLimit = { [weak self] in
            guard let strongSelf = self else {
                return
            }
            let context = strongSelf.context
            var replaceImpl: ((ViewController) -> Void)?
            let controller = PremiumLimitScreen(context: context, subject: .folders, count: strongSelf.tabContainerNode.filtersCount, action: {
                let controller = PremiumIntroScreen(context: context, source: .folders)
                replaceImpl?(controller)
            })
            replaceImpl = { [weak controller] c in
                controller?.replace(with: c)
            }
            strongSelf.push(controller)
        }
        
        guard case .chatList(.root) = self.location else {
            return
        }
        
        #if true && DEBUG
        DispatchQueue.main.asyncAfter(deadline: DispatchTime.now() + 1.0, execute: { [weak self] in
            guard let strongSelf = self else {
                return
            }
            let count = ChatControllerCount.with({ $0 })
            if count > 1 {
                strongSelf.present(textAlertController(context: strongSelf.context, title: "", text: "ChatControllerCount \(count)", actions: [TextAlertAction(type: .defaultAction, title: "OK", action: {})]), in: .window(.root))
            }
        })
        #endif

        if let lockViewFrame = self.titleView?.lockViewFrame, !self.didShowPasscodeLockTooltipController {
            self.passcodeLockTooltipDisposable.set(combineLatest(queue: .mainQueue(), ApplicationSpecificNotice.getPasscodeLockTips(accountManager: self.context.sharedContext.accountManager), self.context.sharedContext.accountManager.accessChallengeData() |> take(1)).start(next: { [weak self] tooltipValue, passcodeView in
                    if let strongSelf = self {
                        if !tooltipValue {
                            let hasPasscode = passcodeView.data.isLockable
                            if hasPasscode {
                                let _ = ApplicationSpecificNotice.setPasscodeLockTips(accountManager: strongSelf.context.sharedContext.accountManager).start()
                                
                                let tooltipController = TooltipController(content: .text(strongSelf.presentationData.strings.DialogList_PasscodeLockHelp), baseFontSize: strongSelf.presentationData.listsFontSize.baseDisplaySize, dismissByTapOutside: true)
                                strongSelf.present(tooltipController, in: .window(.root), with: TooltipControllerPresentationArguments(sourceViewAndRect: { [weak self] in
                                    if let strongSelf = self, let titleView = strongSelf.titleView {
                                        return (titleView, lockViewFrame.offsetBy(dx: 4.0, dy: 14.0))
                                    }
                                    return nil
                                }))
                                strongSelf.didShowPasscodeLockTooltipController = true
                            }
                        } else {
                            strongSelf.didShowPasscodeLockTooltipController = true
                        }
                    }
                }))
        }
        
        if !self.didSuggestLocalization {
            self.didSuggestLocalization = true
            
            let context = self.context
            
            let suggestedLocalization = self.context.engine.data.get(TelegramEngine.EngineData.Item.Configuration.SuggestedLocalization())
            
            let signal = combineLatest(
                self.context.sharedContext.accountManager.transaction { transaction -> String in
                    let languageCode: String
                    if let current = transaction.getSharedData(SharedDataKeys.localizationSettings)?.get(LocalizationSettings.self) {
                        let code = current.primaryComponent.languageCode
                        let rawSuffix = "-raw"
                        if code.hasSuffix(rawSuffix) {
                            languageCode = String(code.dropLast(rawSuffix.count))
                        } else {
                            languageCode = code
                        }
                    } else {
                        languageCode = "en"
                    }
                    return languageCode
                },
                suggestedLocalization
            )
            |> mapToSignal({ value -> Signal<(String, SuggestedLocalizationInfo)?, NoError> in
                guard let suggestedLocalization = value.1, !suggestedLocalization.isSeen && suggestedLocalization.languageCode != "en" && suggestedLocalization.languageCode != value.0 else {
                    return .single(nil)
                }
                return context.engine.localization.suggestedLocalizationInfo(languageCode: suggestedLocalization.languageCode, extractKeys: LanguageSuggestionControllerStrings.keys)
                |> map({ suggestedLocalization -> (String, SuggestedLocalizationInfo)? in
                    return (value.0, suggestedLocalization)
                })
            })
        
            self.suggestLocalizationDisposable.set((signal |> deliverOnMainQueue).start(next: { [weak self] suggestedLocalization in
                guard let strongSelf = self, let (currentLanguageCode, suggestedLocalization) = suggestedLocalization else {
                    return
                }
                if let controller = languageSuggestionController(context: strongSelf.context, suggestedLocalization: suggestedLocalization, currentLanguageCode: currentLanguageCode, openSelection: { [weak self] in
                    if let strongSelf = self {
                        let controller = strongSelf.context.sharedContext.makeLocalizationListController(context: strongSelf.context)
                        (strongSelf.navigationController as? NavigationController)?.pushViewController(controller)
                    }
                }) {
                    strongSelf.present(controller, in: .window(.root))
                    _ = strongSelf.context.engine.localization.markSuggestedLocalizationAsSeenInteractively(languageCode: suggestedLocalization.languageCode).start()
                }
            }))
            
            self.suggestAutoarchiveDisposable.set((getServerProvidedSuggestions(account: self.context.account)
            |> deliverOnMainQueue).start(next: { [weak self] values in
                guard let strongSelf = self else {
                    return
                }
                if strongSelf.didSuggestAutoarchive {
                    return
                }
                if !values.contains(.autoarchivePopular) {
                    return
                }
                strongSelf.didSuggestAutoarchive = true
                strongSelf.present(standardTextAlertController(theme: AlertControllerTheme(presentationData: strongSelf.presentationData), title: strongSelf.presentationData.strings.ChatList_AutoarchiveSuggestion_Title, text: strongSelf.presentationData.strings.ChatList_AutoarchiveSuggestion_Text, actions: [
                    TextAlertAction(type: .genericAction, title: strongSelf.presentationData.strings.Common_Cancel, action: {
                        guard let strongSelf = self else {
                            return
                        }
                        strongSelf.dismissAutoarchiveDisposable.set(dismissServerProvidedSuggestion(account: strongSelf.context.account, suggestion: .autoarchivePopular).start())
                    }),
                    TextAlertAction(type: .defaultAction, title: strongSelf.presentationData.strings.ChatList_AutoarchiveSuggestion_OpenSettings, action: {
                        guard let strongSelf = self else {
                            return
                        }
                        strongSelf.dismissAutoarchiveDisposable.set(dismissServerProvidedSuggestion(account: strongSelf.context.account, suggestion: .autoarchivePopular).start())
                        strongSelf.push(strongSelf.context.sharedContext.makePrivacyAndSecurityController(context: strongSelf.context))
                    })
                ], actionLayout: .vertical, parseMarkdown: true), in: .window(.root))
            }))
            
            Queue.mainQueue().after(1.0, {
                let _ = (
                    self.context.engine.data.get(TelegramEngine.EngineData.Item.Notices.Notice(key: ApplicationSpecificNotice.forcedPasswordSetupKey()))
                    |> map { entry -> Int32? in
                        return entry?.get(ApplicationSpecificCounterNotice.self)?.value
                    }
                    |> deliverOnMainQueue
                ).start(next: { [weak self] value in
                    guard let strongSelf = self else {
                        return
                    }
                    
                    guard let value = value else {
                        return
                    }
                    
                    let controller = TwoFactorAuthSplashScreen(sharedContext: context.sharedContext, engine: .authorized(strongSelf.context.engine), mode: .intro(.init(
                        title: strongSelf.presentationData.strings.ForcedPasswordSetup_Intro_Title,
                        text: strongSelf.presentationData.strings.ForcedPasswordSetup_Intro_Text,
                        actionText: strongSelf.presentationData.strings.ForcedPasswordSetup_Intro_Action,
                        doneText: strongSelf.presentationData.strings.ForcedPasswordSetup_Intro_DoneAction
                    )))
                    controller.dismissConfirmation = { [weak controller] f in
                        guard let strongSelf = self, let controller = controller else {
                            return true
                        }
                        
                        controller.present(standardTextAlertController(theme: AlertControllerTheme(presentationData: strongSelf.presentationData), title: strongSelf.presentationData.strings.ForcedPasswordSetup_Intro_DismissTitle, text: strongSelf.presentationData.strings.ForcedPasswordSetup_Intro_DismissText(value), actions: [
                            TextAlertAction(type: .genericAction, title: strongSelf.presentationData.strings.ForcedPasswordSetup_Intro_DismissActionCancel, action: {
                            }),
                            TextAlertAction(type: .destructiveAction, title: strongSelf.presentationData.strings.ForcedPasswordSetup_Intro_DismissActionOK, action: { [weak controller] in
                                if let strongSelf = self {
                                    let _ = ApplicationSpecificNotice.setForcedPasswordSetup(engine: strongSelf.context.engine, reloginDaysTimeout: nil).start()
                                }
                                controller?.dismiss()
                            })
                        ], parseMarkdown: true), in: .window(.root))
                        
                        return false
                    }
                    strongSelf.push(controller)
                    
                    let _ = value
                })
            })
        }
        
        self.chatListDisplayNode.containerNode.addedVisibleChatsWithPeerIds = { [weak self] peerIds in
            guard let strongSelf = self else {
                return
            }
            
            strongSelf.forEachController({ controller in
                if let controller = controller as? UndoOverlayController {
                    switch controller.content {
                        case let .archivedChat(peerId, _, _, _):
                            if peerIds.contains(PeerId(peerId)) {
                                controller.dismiss()
                            }
                        default:
                            break
                    }
                }
                return true
            })
        }
                
        if !self.processedFeaturedFilters {
            let initializedFeatured = self.context.account.postbox.preferencesView(keys: [
                PreferencesKeys.chatListFiltersFeaturedState
            ])
            |> mapToSignal { view -> Signal<Bool, NoError> in
                if let entry = view.values[PreferencesKeys.chatListFiltersFeaturedState]?.get(ChatListFiltersFeaturedState.self) {
                    return .single(!entry.filters.isEmpty && !entry.isSeen)
                } else {
                    return .complete()
                }
            }
            |> take(1)
            
            let initializedFilters = self.context.engine.peers.updatedChatListFiltersInfo()
            |> mapToSignal { (filters, isInitialized) -> Signal<Bool, NoError> in
                if isInitialized {
                    return .single(!filters.isEmpty)
                } else {
                    return .complete()
                }
            }
            |> take(1)
            
            self.featuredFiltersDisposable.set((
                combineLatest(initializedFeatured, initializedFilters)
                |> take(1)
                |> delay(1.0, queue: .mainQueue())
                |> deliverOnMainQueue
            ).start(next: { [weak self] hasFeatured, hasFilters in
                guard let strongSelf = self else {
                    return
                }
                
                strongSelf.processedFeaturedFilters = true
                if hasFeatured {
                    if let _ = strongSelf.validLayout, let _ = strongSelf.parent as? TabBarController {
                        let _ = (ApplicationSpecificNotice.incrementChatFolderTips(accountManager: strongSelf.context.sharedContext.accountManager)
                        |> deliverOnMainQueue).start(next: { count in
                            guard let strongSelf = self, let _ = strongSelf.validLayout, let parentController = strongSelf.parent as? TabBarController, let sourceFrame = parentController.frameForControllerTab(controller: strongSelf) else {
                                return
                            }
                            if count >= 2 {
                                return
                            }
                            
                            let absoluteFrame = sourceFrame
                            let text: String
                            if hasFilters {
                                text = strongSelf.presentationData.strings.ChatList_TabIconFoldersTooltipNonEmptyFolders
                                let _ = strongSelf.context.engine.peers.markChatListFeaturedFiltersAsSeen().start()
                                return
                            } else {
                                text = strongSelf.presentationData.strings.ChatList_TabIconFoldersTooltipEmptyFolders
                            }
                            
                            let location = CGRect(origin: CGPoint(x: absoluteFrame.midX, y: absoluteFrame.minY - 8.0), size: CGSize())
                            
                            parentController.present(TooltipScreen(account: strongSelf.context.account,  text: text, icon: .chatListPress, location: .point(location, .bottom), shouldDismissOnTouch: { point in
                                guard let strongSelf = self, let parentController = strongSelf.parent as? TabBarController else {
                                    return .dismiss(consume: false)
                                }
                                if parentController.isPointInsideContentArea(point: point) {
                                    return .ignore
                                }
                                return .dismiss(consume: false)
                            }), in: .current)
                        })
                    }
                }
            }))
        }
    }
    
    func dismissAllUndoControllers() {
        self.forEachController({ controller in
            if let controller = controller as? UndoOverlayController {
                controller.dismissWithCommitAction()
            }
            return true
        })
        
        if let emojiStatusSelectionController = self.emojiStatusSelectionController {
            self.emojiStatusSelectionController = nil
            emojiStatusSelectionController.dismiss()
        }
    }
    
    override public func viewWillDisappear(_ animated: Bool) {
        super.viewWillDisappear(animated)
        
        self.chatListDisplayNode.containerNode.updateEnableAdjacentFilterLoading(false)
        
        self.dismissAllUndoControllers()
        
        self.featuredFiltersDisposable.set(nil)
    }
    
    override public func viewDidDisappear(_ animated: Bool) {
        super.viewDidDisappear(animated)
        
        if self.dismissSearchOnDisappear {
            self.dismissSearchOnDisappear = false
            self.deactivateSearch(animated: false)
        }
        
        self.chatListDisplayNode.containerNode.currentItemNode.clearHighlightAnimated(true)
    }
    
    override public func containerLayoutUpdated(_ layout: ContainerViewLayout, transition: ContainedViewLayoutTransition) {
        super.containerLayoutUpdated(layout, transition: transition)
        
        let wasInVoiceOver = self.validLayout?.inVoiceOver ?? false
        
        self.validLayout = layout
        
        self.updateLayout(layout: layout, transition: transition)
        
        if let searchContentNode = self.searchContentNode, layout.inVoiceOver != wasInVoiceOver {
            searchContentNode.updateListVisibleContentOffset(.known(0.0))
            self.chatListDisplayNode.scrollToTop()
        }
    }
    
    private func updateLayout(layout: ContainerViewLayout, transition: ContainedViewLayoutTransition) {
        var tabContainerOffset: CGFloat = 0.0
        if !self.displayNavigationBar {
            tabContainerOffset += layout.statusBarHeight ?? 0.0
            tabContainerOffset += 44.0 + 20.0
        }

        let navigationBarHeight = self.navigationBar?.frame.maxY ?? 0.0
        
        transition.updateFrame(node: self.tabContainerNode, frame: CGRect(origin: CGPoint(x: 0.0, y: navigationBarHeight - self.additionalNavigationBarHeight - 46.0 + tabContainerOffset), size: CGSize(width: layout.size.width, height: 46.0)))
        self.tabContainerNode.update(size: CGSize(width: layout.size.width, height: 46.0), sideInset: layout.safeInsets.left, filters: self.tabContainerData?.0 ?? [], selectedFilter: self.chatListDisplayNode.containerNode.currentItemFilter, isReordering: self.chatListDisplayNode.isReorderingFilters || (self.chatListDisplayNode.containerNode.currentItemNode.currentState.editing && !self.chatListDisplayNode.didBeginSelectingChatsWhileEditing), isEditing: self.chatListDisplayNode.containerNode.currentItemNode.currentState.editing, canReorderAllChats: self.isPremium, filtersLimit: self.tabContainerData?.2, transitionFraction: self.chatListDisplayNode.containerNode.transitionFraction, presentationData: self.presentationData, transition: .animated(duration: 0.4, curve: .spring))
        if let tabContainerData = self.tabContainerData {
            self.chatListDisplayNode.inlineTabContainerNode.isHidden = !tabContainerData.1 || tabContainerData.0.count <= 1
        } else {
            self.chatListDisplayNode.inlineTabContainerNode.isHidden = true
        }
        self.chatListDisplayNode.inlineTabContainerNode.update(size: CGSize(width: layout.size.width, height: 40.0), sideInset: layout.safeInsets.left, filters: self.tabContainerData?.0 ?? [], selectedFilter: self.chatListDisplayNode.containerNode.currentItemFilter, isReordering: self.chatListDisplayNode.isReorderingFilters || (self.chatListDisplayNode.containerNode.currentItemNode.currentState.editing && !self.chatListDisplayNode.didBeginSelectingChatsWhileEditing), isEditing: false, transitionFraction: self.chatListDisplayNode.containerNode.transitionFraction, presentationData: self.presentationData, transition: .animated(duration: 0.4, curve: .spring))
        
        self.chatListDisplayNode.containerLayoutUpdated(layout, navigationBarHeight: self.cleanNavigationHeight, visualNavigationHeight: navigationBarHeight, cleanNavigationBarHeight: self.cleanNavigationHeight, transition: transition)
    }
    
    override public func navigationStackConfigurationUpdated(next: [ViewController]) {
        super.navigationStackConfigurationUpdated(next: next)
    }
    
    @objc private func editPressed() {
        let editItem = UIBarButtonItem(title: self.presentationData.strings.Common_Done, style: .done, target: self, action: #selector(self.donePressed))
        editItem.accessibilityLabel = self.presentationData.strings.Common_Done
        if case .chatList(.root) = self.location {
            self.navigationItem.setLeftBarButton(editItem, animated: true)
            (self.navigationController as? NavigationController)?.updateMasterDetailsBlackout(.details, transition: .animated(duration: 0.5, curve: .spring))
        } else {
            self.navigationItem.setRightBarButton(editItem, animated: true)
            (self.navigationController as? NavigationController)?.updateMasterDetailsBlackout(.master, transition: .animated(duration: 0.5, curve: .spring))
        }
        self.searchContentNode?.setIsEnabled(false, animated: true)
        
        self.chatListDisplayNode.didBeginSelectingChatsWhileEditing = false
        self.chatListDisplayNode.containerNode.updateState { state in
            var state = state
            state.editing = true
            state.peerIdWithRevealedOptions = nil
            return state
        }
        self.chatListDisplayNode.isEditing = true
        if let layout = self.validLayout {
            self.updateLayout(layout: layout, transition: .animated(duration: 0.2, curve: .easeInOut))
        }
    }
    
    @objc private func donePressed() {
        self.reorderingDonePressed()
        
        (self.navigationController as? NavigationController)?.updateMasterDetailsBlackout(nil, transition: .animated(duration: 0.4, curve: .spring))
        self.searchContentNode?.setIsEnabled(true, animated: true)
        self.chatListDisplayNode.didBeginSelectingChatsWhileEditing = false
        self.chatListDisplayNode.containerNode.updateState { state in
            var state = state
            state.editing = false
            state.peerIdWithRevealedOptions = nil
            state.selectedPeerIds.removeAll()
            return state
        }
        self.chatListDisplayNode.isEditing = false
        if let layout = self.validLayout {
            self.updateLayout(layout: layout, transition: .animated(duration: 0.2, curve: .easeInOut))
        }
    }
    
    @objc private func reorderingDonePressed() {
        guard let defaultFilters = self.tabContainerData else {
            return
        }
        let defaultFilterIds = defaultFilters.0.compactMap { entry -> Int32? in
            switch entry {
            case .all:
                return 0
            case let .filter(id, _, _):
                return id
            }
        }
        
        var reorderedFilterIdsValue: [Int32]?
        if let reorderedFilterIds = self.chatListDisplayNode.inlineTabContainerNode.reorderedFilterIds, reorderedFilterIds != defaultFilterIds {
            reorderedFilterIdsValue = reorderedFilterIds
        } else if let reorderedFilterIds = self.tabContainerNode.reorderedFilterIds {
            reorderedFilterIdsValue = reorderedFilterIds
        }
        
        if let reorderedFilterIds = reorderedFilterIdsValue {
            let _ = (self.context.engine.peers.updateChatListFiltersInteractively { stateFilters in
                var updatedFilters: [ChatListFilter] = []
                for id in reorderedFilterIds {
                    if let index = stateFilters.firstIndex(where: { $0.id == id }) {
                        updatedFilters.append(stateFilters[index])
                    }
                }
                updatedFilters.append(contentsOf: stateFilters.compactMap { filter -> ChatListFilter? in
                    if !updatedFilters.contains(where: { $0.id == filter.id }) {
                        return filter
                    } else {
                        return nil
                    }
                })
                return updatedFilters
            }
            |> deliverOnMainQueue).start(completed: { [weak self] in
                guard let strongSelf = self else {
                    return
                }
                strongSelf.reloadFilters(firstUpdate: {
                    guard let strongSelf = self else {
                        return
                    }
                    strongSelf.chatListDisplayNode.isReorderingFilters = false
                    strongSelf.isReorderingTabsValue.set(false)
                    (strongSelf.parent as? TabBarController)?.updateIsTabBarEnabled(true, transition: .animated(duration: 0.2, curve: .easeInOut))
                    strongSelf.searchContentNode?.setIsEnabled(true, animated: true)
                    if let layout = strongSelf.validLayout {
                        strongSelf.updateLayout(layout: layout, transition: .animated(duration: 0.2, curve: .easeInOut))
                    }
                })
            })
        }
    }
    
    @objc private func moreButtonPressed() {
        self.moreBarButton.play()
        self.moreBarButton.contextAction?(self.moreBarButton.containerNode, nil)
    }
    
    public static func openMoreMenu(context: AccountContext, peerId: EnginePeer.Id, sourceController: ViewController, isViewingAsTopics: Bool, sourceView: UIView, gesture: ContextGesture?) {
        var items: [ContextMenuItem] = []
        
        items.append(.action(ContextMenuActionItem(text: "View as Topics", icon: { theme in
            if !isViewingAsTopics {
                return nil
            }
            return generateTintedImage(image: UIImage(bundleImageName: "Chat/Context Menu/Check"), color: theme.contextMenu.primaryColor)
        }, action: { [weak sourceController] _, a in
            a(.default)
            
            guard let sourceController = sourceController, let navigationController = sourceController.navigationController as? NavigationController else {
                return
            }
            
            let chatController = context.sharedContext.makeChatListController(context: context, location: .forum(peerId: peerId), controlsHistoryPreload: false, hideNetworkActivityStatus: false, previewing: false, enableDebugActions: false)
            navigationController.replaceController(sourceController, with: chatController, animated: false)
        })))
        items.append(.action(ContextMenuActionItem(text: "View as Messages", icon: { theme in
            if isViewingAsTopics {
                return nil
            }
            return generateTintedImage(image: UIImage(bundleImageName: "Chat/Context Menu/Check"), color: theme.contextMenu.primaryColor)
        }, action: { [weak sourceController] _, a in
            a(.default)

            guard let sourceController = sourceController, let navigationController = sourceController.navigationController as? NavigationController else {
                return
            }
            
            let chatController = context.sharedContext.makeChatController(context: context, chatLocation: .peer(id: peerId), subject: nil, botStart: nil, mode: .standard(previewing: false))
            navigationController.replaceController(sourceController, with: chatController, animated: false)
        })))
        items.append(.separator)
        
        //TODO:localize
        items.append(.action(ContextMenuActionItem(text: "Group Info", icon: { theme in
            return generateTintedImage(image: UIImage(bundleImageName: "Contact List/CreateGroupActionIcon"), color: theme.contextMenu.primaryColor)
        }, action: { [weak sourceController] _, f in
            f(.default)
            
            let _ = (context.engine.data.get(
                TelegramEngine.EngineData.Item.Peer.Peer(id: peerId)
            )
            |> deliverOnMainQueue).start(next: { peer in
                guard let sourceController = sourceController, let peer = peer, let controller = context.sharedContext.makePeerInfoController(context: context, updatedPresentationData: nil, peer: peer._asPeer(), mode: .generic, avatarInitiallyExpanded: false, fromChat: false, requestsContext: nil) else {
                    return
                }
                (sourceController.navigationController as? NavigationController)?.pushViewController(controller)
            })
        })))
        
        //TODO:localize
        items.append(.action(ContextMenuActionItem(text: "Add Member", icon: { theme in
            return generateTintedImage(image: UIImage(bundleImageName: "Chat/Context Menu/AddUser"), color: theme.contextMenu.primaryColor)
        }, action: { [weak sourceController] _, f in
            f(.default)
            
            let _ = (context.engine.data.get(TelegramEngine.EngineData.Item.Peer.Peer(id: peerId))
            |> deliverOnMainQueue).start(next: { peer in
                guard let sourceController = sourceController, let peer = peer else {
                    return
                }
                let selectAddMemberDisposable = MetaDisposable()
                let addMemberDisposable = MetaDisposable()
                context.sharedContext.openAddPeerMembers(context: context, updatedPresentationData: nil, parentController: sourceController, groupPeer: peer._asPeer(), selectAddMemberDisposable: selectAddMemberDisposable, addMemberDisposable: addMemberDisposable)
            })
        })))
        
        items.append(.separator)
        
        //TODO:localize
        items.append(.action(ContextMenuActionItem(text: "New Topic", icon: { theme in
            return generateTintedImage(image: UIImage(bundleImageName: "Chat/Context Menu/Edit"), color: theme.contextMenu.primaryColor)
        }, action: { action in
            action.dismissWithResult(.default)
            
<<<<<<< HEAD
            let _ = (context.engine.peers.createForumChannelTopic(id: peerId, title: "Topic#\(Int.random(in: 0 ..< 100000))", iconColor: 0, iconFileId: nil)
            |> deliverOnMainQueue).start(next: { topicId in
                let _ = topicId
                //let _ = enqueueMessages(account: context.account, peerId: peerId, messages: [.message(text: "First Message", attributes: [], inlineStickers: [:], mediaReference: nil, replyToMessageId: MessageId(peerId: peerId, namespace: Namespaces.Message.Cloud, id: Int32(topicId)), localGroupingKey: nil, correlationId: nil, bubbleUpEmojiOrStickersets: [])]).start()
            })
=======
            let controller = ForumCreateTopicScreen(context: context, peerId: peerId, mode: .create)
            controller.navigationPresentation = .modal
            controller.completion = { title, fileId in
                let _ = (context.engine.peers.createForumChannelTopic(id: peerId, title: title, iconFileId: fileId)
                |> deliverOnMainQueue).start(next: { topicId in
                    if let navigationController = (sourceController.navigationController as? NavigationController) {
                        let _ = context.sharedContext.navigateToForumThread(context: context, peerId: peerId, threadId: topicId, navigationController: navigationController, activateInput: .text).start()
                    }
                })
            }
            sourceController.push(controller)
>>>>>>> 38c7c7e0
        })))

        let presentationData = context.sharedContext.currentPresentationData.with { $0 }
        let contextController = ContextController(account: context.account, presentationData: presentationData, source: .reference(HeaderContextReferenceContentSource(controller: sourceController, sourceView: sourceView)), items: .single(ContextController.Items(content: .list(items))), gesture: gesture)
        sourceController.presentInGlobalOverlay(contextController)
    }
    
    private var initializedFilters = false
    private func reloadFilters(firstUpdate: (() -> Void)? = nil) {
        let filterItems = chatListFilterItems(context: self.context)
        var notifiedFirstUpdate = false
        self.filterDisposable.set((combineLatest(queue: .mainQueue(),
            filterItems,
            self.context.account.postbox.peerView(id: self.context.account.peerId),
            self.context.engine.data.get(TelegramEngine.EngineData.Item.Configuration.UserLimits(isPremium: false))
        )
        |> deliverOnMainQueue).start(next: { [weak self] countAndFilterItems, peerView, limits in
            guard let strongSelf = self else {
                return
            }
            
            let isPremium = peerView.peers[peerView.peerId]?.isPremium
            strongSelf.isPremium = isPremium ?? false
            
            let (_, items) = countAndFilterItems
            var filterItems: [ChatListFilterTabEntry] = []
            
            for (filter, unreadCount, hasUnmutedUnread) in items {
                switch filter {
                    case .allChats:
                        if let isPremium = isPremium, !isPremium && filterItems.count > 0 {
                            filterItems.insert(.all(unreadCount: 0), at: 0)
                        } else {
                            filterItems.append(.all(unreadCount: 0))
                        }
                    case let .filter(id, title, _, _):
                        filterItems.append(.filter(id: id, text: title, unread: ChatListFilterTabEntryUnreadCount(value: unreadCount, hasUnmuted: hasUnmutedUnread)))
                }
            }
            
            var resolvedItems = filterItems
            if case .chatList(.root) = strongSelf.location {
            } else {
                resolvedItems = []
            }
            
            var wasEmpty = false
            if let tabContainerData = strongSelf.tabContainerData {
                wasEmpty = tabContainerData.0.count <= 1 || tabContainerData.1
            } else {
                wasEmpty = true
            }
            
            let firstItem = countAndFilterItems.1.first?.0 ?? .allChats
            let firstItemEntryId: ChatListFilterTabEntryId
            switch firstItem {
                case .allChats:
                    firstItemEntryId = .all
                case let .filter(id, _, _, _):
                    firstItemEntryId = .filter(id)
            }
            
            var selectedEntryId = !strongSelf.initializedFilters ? firstItemEntryId : strongSelf.chatListDisplayNode.containerNode.currentItemFilter
            var resetCurrentEntry = false
            if !resolvedItems.contains(where: { $0.id == selectedEntryId }) {
                resetCurrentEntry = true
                if let tabContainerData = strongSelf.tabContainerData {
                    var found = false
                    if let index = tabContainerData.0.firstIndex(where: { $0.id == selectedEntryId }) {
                        for i in (0 ..< index - 1).reversed() {
                            if resolvedItems.contains(where: { $0.id == tabContainerData.0[i].id }) {
                                selectedEntryId = tabContainerData.0[i].id
                                found = true
                                break
                            }
                        }
                    }
                    if !found {
                        selectedEntryId = .all
                    }
                } else {
                    selectedEntryId = .all
                }
            }
            let filtersLimit = isPremium == false ? limits.maxFoldersCount : nil
            strongSelf.tabContainerData = (resolvedItems, false, filtersLimit)
            var availableFilters: [ChatListContainerNodeFilter] = []
            var hasAllChats = false
            for item in items {
                switch item.0 {
                    case .allChats:
                        hasAllChats = true
                        if let isPremium = isPremium, !isPremium && availableFilters.count > 0 {
                            availableFilters.insert(.all, at: 0)
                        } else {
                            availableFilters.append(.all)
                        }
                    case .filter:
                        availableFilters.append(.filter(item.0))
                }
            }
            if !hasAllChats {
                availableFilters.insert(.all, at: 0)
            }
            strongSelf.chatListDisplayNode.containerNode.updateAvailableFilters(availableFilters, limit: filtersLimit)
            
            if isPremium == nil && items.isEmpty {
                strongSelf.ready.set(strongSelf.chatListDisplayNode.containerNode.currentItemNode.ready)
            } else if !strongSelf.initializedFilters {
                if selectedEntryId != strongSelf.chatListDisplayNode.containerNode.currentItemFilter {
                    strongSelf.chatListDisplayNode.containerNode.switchToFilter(id: selectedEntryId, animated: false, completion: { [weak self] in
                        if let strongSelf = self {
                            strongSelf.ready.set(strongSelf.chatListDisplayNode.containerNode.currentItemNode.ready)
                        }
                    })
                } else {
                    strongSelf.ready.set(strongSelf.chatListDisplayNode.containerNode.currentItemNode.ready)
                }
                strongSelf.initializedFilters = true
            }
            
            let isEmpty = resolvedItems.count <= 1
            
            let animated = strongSelf.didSetupTabs
            strongSelf.didSetupTabs = true

            if wasEmpty != isEmpty, strongSelf.displayNavigationBar {
                strongSelf.navigationBar?.setSecondaryContentNode(isEmpty ? nil : strongSelf.tabContainerNode, animated: false)
                if let parentController = strongSelf.parent as? TabBarController {
                    parentController.navigationBar?.setSecondaryContentNode(isEmpty ? nil : strongSelf.tabContainerNode, animated: animated)
                }
            }
            
            if let layout = strongSelf.validLayout {
                if wasEmpty != isEmpty {
                    let transition: ContainedViewLayoutTransition = animated ? .animated(duration: 0.2, curve: .easeInOut) : .immediate
                    strongSelf.containerLayoutUpdated(layout, transition: transition)
                    (strongSelf.parent as? TabBarController)?.updateLayout(transition: transition)
                } else {
                    strongSelf.tabContainerNode.update(size: CGSize(width: layout.size.width, height: 46.0), sideInset: layout.safeInsets.left, filters: resolvedItems, selectedFilter: selectedEntryId, isReordering: strongSelf.chatListDisplayNode.isReorderingFilters || (strongSelf.chatListDisplayNode.containerNode.currentItemNode.currentState.editing && !strongSelf.chatListDisplayNode.didBeginSelectingChatsWhileEditing), isEditing: strongSelf.chatListDisplayNode.containerNode.currentItemNode.currentState.editing, canReorderAllChats: strongSelf.isPremium, filtersLimit: filtersLimit, transitionFraction: strongSelf.chatListDisplayNode.containerNode.transitionFraction, presentationData: strongSelf.presentationData, transition: .animated(duration: 0.4, curve: .spring))
                    strongSelf.chatListDisplayNode.inlineTabContainerNode.update(size: CGSize(width: layout.size.width, height: 40.0), sideInset: layout.safeInsets.left, filters: resolvedItems, selectedFilter: selectedEntryId, isReordering: strongSelf.chatListDisplayNode.isReorderingFilters || (strongSelf.chatListDisplayNode.containerNode.currentItemNode.currentState.editing && !strongSelf.chatListDisplayNode.didBeginSelectingChatsWhileEditing), isEditing: false, transitionFraction: strongSelf.chatListDisplayNode.containerNode.transitionFraction, presentationData: strongSelf.presentationData, transition: .animated(duration: 0.4, curve: .spring))
                }
            }
            
            if !notifiedFirstUpdate {
                notifiedFirstUpdate = true
                firstUpdate?()
            }
            
            if resetCurrentEntry {
                strongSelf.selectTab(id: selectedEntryId)
            }
        }))
    }
    
    private func selectTab(id: ChatListFilterTabEntryId) {
        if self.parent == nil {
            if let navigationController = self.context.sharedContext.mainWindow?.viewController as? NavigationController {
                for controller in navigationController.viewControllers {
                    if let controller = controller as? TabBarController {
                        if let index = controller.controllers.firstIndex(of: self) {
                            controller.selectedIndex = index
                            break
                        }
                    }
                }
            }
        }
        
        let _ = (self.context.engine.peers.currentChatListFilters()
        |> deliverOnMainQueue).start(next: { [weak self] filters in
            guard let strongSelf = self else {
                return
            }
            let updatedFilter: ChatListFilter?
            switch id {
            case .all:
                updatedFilter = nil
            case let .filter(id):
                var found = false
                var foundValue: ChatListFilter?
                for filter in filters {
                    if filter.id == id {
                        foundValue = filter
                        found = true
                        break
                    }
                }
                if found {
                    updatedFilter = foundValue
                } else {
                    updatedFilter = nil
                }
            }
            if strongSelf.chatListDisplayNode.containerNode.currentItemNode.chatListFilter?.id == updatedFilter?.id {
                strongSelf.scrollToTop?()
            } else {
                strongSelf.chatListDisplayNode.containerNode.switchToFilter(id: updatedFilter.flatMap { .filter($0.id) } ?? .all)
            }
        })
    }
    
    private func askForFilterRemoval(id: Int32) {
        let actionSheet = ActionSheetController(presentationData: self.presentationData)
        
        actionSheet.setItemGroups([
            ActionSheetItemGroup(items: [
                ActionSheetTextItem(title: self.presentationData.strings.ChatList_RemoveFolderConfirmation),
                ActionSheetButtonItem(title: self.presentationData.strings.ChatList_RemoveFolderAction, color: .destructive, action: { [weak self, weak actionSheet] in
                    actionSheet?.dismissAnimated()
                    
                    guard let strongSelf = self else {
                        return
                    }
                    
                    let commit: () -> Void = {
                        guard let strongSelf = self else {
                            return
                        }
                        
                        if strongSelf.chatListDisplayNode.containerNode.currentItemNode.chatListFilter?.id == id {
                            if strongSelf.chatListDisplayNode.containerNode.currentItemNode.currentState.editing {
                                    strongSelf.donePressed()
                            }
                        }
                        
                        let _ = (strongSelf.context.engine.peers.updateChatListFiltersInteractively { filters in
                            return filters.filter({ $0.id != id })
                        }).start()
                    }
                    
                    if strongSelf.chatListDisplayNode.containerNode.currentItemNode.chatListFilter?.id == id {
                        strongSelf.chatListDisplayNode.containerNode.switchToFilter(id: .all, completion: {
                            commit()
                        })
                    } else {
                        commit()
                    }
                })
            ]),
            ActionSheetItemGroup(items: [
                ActionSheetButtonItem(title: self.presentationData.strings.Common_Cancel, color: .accent, font: .bold, action: { [weak actionSheet] in
                    actionSheet?.dismissAnimated()
                })
            ])
        ])
        self.present(actionSheet, in: .window(.root))
    }
    
    public private(set) var isSearchActive: Bool = false
    public func activateSearch(filter: ChatListSearchFilter = .chats, query: String? = nil) {
        if self.displayNavigationBar {
            let _ = (combineLatest(self.chatListDisplayNode.containerNode.currentItemNode.contentsReady |> take(1), self.context.account.postbox.tailChatListView(groupId: .root, count: 16, summaryComponents: ChatListEntrySummaryComponents(components: [:])) |> take(1))
            |> deliverOnMainQueue).start(next: { [weak self] _, chatListView in
                guard let strongSelf = self else {
                    return
                }
                if let scrollToTop = strongSelf.scrollToTop {
                    scrollToTop()
                }
                
                let tabsIsEmpty: Bool
                if let (resolvedItems, displayTabsAtBottom, _) = strongSelf.tabContainerData {
                    tabsIsEmpty = resolvedItems.count <= 1 || displayTabsAtBottom
                } else {
                    tabsIsEmpty = true
                }
                
                var displaySearchFilters = true
                if chatListView.0.entries.count < 10 {
                    displaySearchFilters = false
                }
                
                if let searchContentNode = strongSelf.searchContentNode {                    
                    if let filterContainerNodeAndActivate = strongSelf.chatListDisplayNode.activateSearch(placeholderNode: searchContentNode.placeholderNode, displaySearchFilters: displaySearchFilters, hasDownloads: strongSelf.hasDownloads, initialFilter: filter, navigationController: strongSelf.navigationController as? NavigationController) {
                        let (filterContainerNode, activate) = filterContainerNodeAndActivate
                        if displaySearchFilters {
                            strongSelf.navigationBar?.setSecondaryContentNode(filterContainerNode, animated: false)
                            if let parentController = strongSelf.parent as? TabBarController {
                                parentController.navigationBar?.setSecondaryContentNode(filterContainerNode, animated: true)
                            }
                        }
                        
                        activate(filter != .downloads)
                        
                        if let searchContentNode = strongSelf.chatListDisplayNode.searchDisplayController?.contentNode as? ChatListSearchContainerNode {
                            searchContentNode.search(filter: filter, query: query)
                        }
                        
                        if !tabsIsEmpty {
                            Queue.mainQueue().after(0.01) {
                                filterContainerNode.layer.animatePosition(from: CGPoint(x: 0.0, y: 38.0), to: CGPoint(), duration: 0.4, timingFunction: kCAMediaTimingFunctionSpring, additive: true)
                                filterContainerNode.layer.animateAlpha(from: 0.0, to: 1.0, duration: 0.2)
                                
                                strongSelf.tabContainerNode.layer.animatePosition(from: CGPoint(), to: CGPoint(x: 0.0, y: -64.0), duration: 0.4, timingFunction: kCAMediaTimingFunctionSpring, additive: true)
                            }
                        }
                    }
                }
                
                let transition: ContainedViewLayoutTransition = .animated(duration: 0.4, curve: .spring)
                strongSelf.setDisplayNavigationBar(false, transition: transition)
                
                (strongSelf.parent as? TabBarController)?.updateIsTabBarHidden(true, transition: .animated(duration: 0.4, curve: .spring))
            })
            
            self.isSearchActive = true
            if let navigationController = self.navigationController as? NavigationController {
                for controller in navigationController.globalOverlayControllers {
                    if let controller = controller as? VoiceChatOverlayController {
                        controller.updateVisibility()
                        break
                    }
                }
            }
        } else if self.isSearchActive {
            if let searchContentNode = self.chatListDisplayNode.searchDisplayController?.contentNode as? ChatListSearchContainerNode {
                searchContentNode.search(filter: filter, query: query)
            }
        }
    }
    
    public func deactivateSearch(animated: Bool) {
        if !self.displayNavigationBar {
            var completion: (() -> Void)?
            
            var filterContainerNode: ASDisplayNode?
            if animated, let searchContentNode = self.chatListDisplayNode.searchDisplayController?.contentNode as? ChatListSearchContainerNode {
                filterContainerNode = searchContentNode.filterContainerNode
            }
            
            if let searchContentNode = self.searchContentNode {
                completion = self.chatListDisplayNode.deactivateSearch(placeholderNode: searchContentNode.placeholderNode, animated: animated)
            }
            
            let tabsIsEmpty: Bool
            if let (resolvedItems, displayTabsAtBottom, _) = self.tabContainerData {
                tabsIsEmpty = resolvedItems.count <= 1 || displayTabsAtBottom
            } else {
                tabsIsEmpty = true
            }
            
            self.navigationBar?.setSecondaryContentNode(tabsIsEmpty ? nil : self.tabContainerNode, animated: false)
            if let parentController = self.parent as? TabBarController {
                parentController.navigationBar?.setSecondaryContentNode(tabsIsEmpty ? nil : self.tabContainerNode, animated: animated)
            }
            
            let transition: ContainedViewLayoutTransition = animated ? .animated(duration: 0.4, curve: .spring) : .immediate
            self.setDisplayNavigationBar(true, transition: transition)
            
            completion?()
            
            (self.parent as? TabBarController)?.updateIsTabBarHidden(false, transition: .animated(duration: 0.4, curve: .spring))
            
            if let filterContainerNode = filterContainerNode {
                filterContainerNode.layer.animatePosition(from: CGPoint(), to: CGPoint(x: 0.0, y: -44.0), duration: 0.4, timingFunction: kCAMediaTimingFunctionSpring, removeOnCompletion: false, additive: true)
                
                if !tabsIsEmpty {
                    self.tabContainerNode.layer.animatePosition(from: CGPoint(x: 0.0, y: -64.0), to: CGPoint(), duration: 0.4, timingFunction: kCAMediaTimingFunctionSpring, additive: true)
                }
            }
            
            self.isSearchActive = false
            if let navigationController = self.navigationController as? NavigationController {
                for controller in navigationController.globalOverlayControllers {
                    if let controller = controller as? VoiceChatOverlayController {
                        controller.updateVisibility()
                        break
                    }
                }
            }
        }
    }
    
    public func activateCompose() {
        self.composePressed()
    }
    
    @objc private func composePressed() {
        guard let navigationController = self.navigationController as? NavigationController else {
            return
        }
        var hasComposeController = false
        navigationController.viewControllers.forEach { controller in
            if controller is ComposeController {
                hasComposeController = true
            }
        }
        
        if !hasComposeController {
            let controller = self.context.sharedContext.makeComposeController(context: self.context)
            navigationController.pushViewController(controller)
        }
    }
    
    public override var keyShortcuts: [KeyShortcut] {
        let strings = self.presentationData.strings
        
        let toggleSearch: () -> Void = { [weak self] in
            if let strongSelf = self {
                if strongSelf.displayNavigationBar {
                    strongSelf.activateSearch()
                } else {
                    strongSelf.deactivateSearch(animated: true)
                }
            }
        }
        
        let inputShortcuts: [KeyShortcut] = [
            KeyShortcut(title: strings.KeyCommand_JumpToPreviousChat, input: UIKeyCommand.inputUpArrow, modifiers: [.alternate], action: { [weak self] in
                if let strongSelf = self {
                    strongSelf.chatListDisplayNode.containerNode.currentItemNode.selectChat(.previous(unread: false))
                }
            }),
            KeyShortcut(title: strings.KeyCommand_JumpToNextChat, input: UIKeyCommand.inputDownArrow, modifiers: [.alternate], action: { [weak self] in
                if let strongSelf = self {
                    strongSelf.chatListDisplayNode.containerNode.currentItemNode.selectChat(.next(unread: false))
                }
            }),
            KeyShortcut(title: strings.KeyCommand_JumpToPreviousUnreadChat, input: UIKeyCommand.inputUpArrow, modifiers: [.alternate, .shift], action: { [weak self] in
                if let strongSelf = self {
                    strongSelf.chatListDisplayNode.containerNode.currentItemNode.selectChat(.previous(unread: true))
                }
            }),
            KeyShortcut(title: strings.KeyCommand_JumpToNextUnreadChat, input: UIKeyCommand.inputDownArrow, modifiers: [.alternate, .shift], action: { [weak self] in
                if let strongSelf = self {
                    strongSelf.chatListDisplayNode.containerNode.currentItemNode.selectChat(.next(unread: true))
                }
            }),
            KeyShortcut(title: strings.KeyCommand_NewMessage, input: "N", modifiers: [.command], action: { [weak self] in
                if let strongSelf = self {
                    strongSelf.composePressed()
                }
            }),
            KeyShortcut(title: strings.KeyCommand_LockWithPasscode, input: "L", modifiers: [.command], action: { [weak self] in
                if let strongSelf = self {
                    strongSelf.context.sharedContext.appLockContext.lock()
                }
            }),
            KeyShortcut(title: strings.KeyCommand_Find, input: "\t", modifiers: [], action: toggleSearch),
            KeyShortcut(input: UIKeyCommand.inputEscape, modifiers: [], action: toggleSearch)
        ]
        
        let openTab: (Int) -> Void = { [weak self] index in
            if let strongSelf = self {
                let filters = strongSelf.chatListDisplayNode.containerNode.availableFilters
                if index > filters.count - 1 {
                    return
                }
                switch filters[index] {
                    case .all:
                        strongSelf.selectTab(id: .all)
                    case let .filter(filter):
                        strongSelf.selectTab(id: .filter(filter.id))
                }
            }
        }
        
        let openChat: (Int) -> Void = { [weak self] index in
            if let strongSelf = self {
                if index == 0 {
                    strongSelf.chatListDisplayNode.containerNode.currentItemNode.selectChat(.peerId(strongSelf.context.account.peerId))
                } else {
                    strongSelf.chatListDisplayNode.containerNode.currentItemNode.selectChat(.index(index - 1))
                }
            }
        }
        
        let folderShortcuts: [KeyShortcut] = (0 ... 9).map { index in
            return KeyShortcut(input: "\(index)", modifiers: [.command], action: {
                if index == 0 {
                    openChat(0)
                } else {
                    openTab(index - 1)
                }
            })
        }
        
        let chatShortcuts: [KeyShortcut] = (0 ... 9).map { index in
            return KeyShortcut(input: "\(index)", modifiers: [.command, .alternate], action: {
                openChat(index)
            })
        }
        
        return inputShortcuts + folderShortcuts + chatShortcuts
    }
    
    override public func toolbarActionSelected(action: ToolbarActionOption) {
        let peerIds = self.chatListDisplayNode.containerNode.currentItemNode.currentState.selectedPeerIds
        if case .left = action {
            let signal: Signal<Never, NoError>
            var completion: (() -> Void)?
            if !peerIds.isEmpty {
                self.chatListDisplayNode.containerNode.currentItemNode.setCurrentRemovingPeerId(peerIds.first!)
                completion = { [weak self] in
                    self?.chatListDisplayNode.containerNode.currentItemNode.setCurrentRemovingPeerId(nil)
                }
                signal = self.context.engine.messages.togglePeersUnreadMarkInteractively(peerIds: Array(peerIds), setToValue: false)
            } else if case let .chatList(groupId) = self.location {
                let filterPredicate: ChatListFilterPredicate?
                if let filter = self.chatListDisplayNode.containerNode.currentItemNode.chatListFilter, case let .filter(_, _, _, data) = filter {
                    filterPredicate = chatListFilterPredicate(filter: data)
                } else {
                    filterPredicate = nil
                }
                var markItems: [(groupId: EngineChatList.Group, filterPredicate: ChatListFilterPredicate?)] = []
                markItems.append((groupId, filterPredicate))
                if let filterPredicate = filterPredicate {
                    for additionalGroupId in filterPredicate.includeAdditionalPeerGroupIds {
                        markItems.append((EngineChatList.Group(additionalGroupId), filterPredicate))
                    }
                }
                signal = self.context.engine.messages.markAllChatsAsReadInteractively(items: markItems)
            } else {
                signal = .complete()
            }
            let _ = (signal
            |> deliverOnMainQueue).start(completed: { [weak self] in
                self?.donePressed()
                completion?()
            })
        } else if case .right = action, !peerIds.isEmpty {
            let actionSheet = ActionSheetController(presentationData: self.presentationData)
            var items: [ActionSheetItem] = []
            items.append(ActionSheetButtonItem(title: self.presentationData.strings.ChatList_DeleteConfirmation(Int32(peerIds.count)), color: .destructive, action: { [weak self, weak actionSheet] in
                actionSheet?.dismissAnimated()
                
                guard let strongSelf = self else {
                    return
                }
                
                strongSelf.chatListDisplayNode.containerNode.updateState(onlyCurrent: false, { state in
                    var state = state
                    for peerId in peerIds {
                        state.pendingRemovalPeerIds.insert(peerId)
                    }
                    return state
                })
                
                let text = strongSelf.presentationData.strings.ChatList_DeletedChats(Int32(peerIds.count))
                
                strongSelf.present(UndoOverlayController(presentationData: strongSelf.context.sharedContext.currentPresentationData.with { $0 }, content: .removedChat(text: text), elevatedLayout: false, animateInAsReplacement: true, action: { value in
                    guard let strongSelf = self else {
                        return false
                    }
                    if value == .commit {
                        let presentationData = strongSelf.presentationData
                        let progressSignal = Signal<Never, NoError> { subscriber in
                            let controller = OverlayStatusController(theme: presentationData.theme, type: .loading(cancelled: nil))
                            self?.present(controller, in: .window(.root))
                            return ActionDisposable { [weak controller] in
                                Queue.mainQueue().async() {
                                    controller?.dismiss()
                                }
                            }
                        }
                        |> runOn(Queue.mainQueue())
                        |> delay(0.8, queue: Queue.mainQueue())
                        let progressDisposable = progressSignal.start()
                        
                        let signal: Signal<Never, NoError> = strongSelf.context.engine.peers.removePeerChats(peerIds: Array(peerIds))
                        |> afterDisposed {
                            Queue.mainQueue().async {
                                progressDisposable.dispose()
                            }
                        }
                        let _ = (signal
                        |> deliverOnMainQueue).start()
                        
                        strongSelf.chatListDisplayNode.containerNode.updateState(onlyCurrent: false, { state in
                            var state = state
                            for peerId in peerIds {
                                state.selectedPeerIds.remove(peerId)
                            }
                            return state
                        })
                        
                        return true
                    } else if value == .undo {
                        strongSelf.chatListDisplayNode.containerNode.currentItemNode.setCurrentRemovingPeerId(peerIds.first!)
                        strongSelf.chatListDisplayNode.containerNode.updateState(onlyCurrent: false, { state in
                            var state = state
                            for peerId in peerIds {
                                state.pendingRemovalPeerIds.remove(peerId)
                            }
                            return state
                        })
                        self?.chatListDisplayNode.containerNode.currentItemNode.setCurrentRemovingPeerId(peerIds.first!)
                        return true
                    }
                    return false
                }), in: .current)
                
                strongSelf.donePressed()
            }))
            
            actionSheet.setItemGroups([
                ActionSheetItemGroup(items: items),
                ActionSheetItemGroup(items: [
                    ActionSheetButtonItem(title: self.presentationData.strings.Common_Cancel, color: .accent, font: .bold, action: { [weak actionSheet] in
                        actionSheet?.dismissAnimated()
                    })
                ])
            ])
            self.present(actionSheet, in: .window(.root))
        } else if case .middle = action {
            switch self.location {
            case let .chatList(groupId):
                if !peerIds.isEmpty {
                    if groupId == .root {
                        self.donePressed()
                        self.archiveChats(peerIds: Array(peerIds))
                    } else {
                        if !peerIds.isEmpty {
                            self.chatListDisplayNode.containerNode.currentItemNode.setCurrentRemovingPeerId(peerIds.first!)
                            let _ = (self.context.engine.peers.updatePeersGroupIdInteractively(peerIds: Array(peerIds), groupId: .root)
                                     |> deliverOnMainQueue).start(completed: { [weak self] in
                                guard let strongSelf = self else {
                                    return
                                }
                                strongSelf.chatListDisplayNode.containerNode.currentItemNode.setCurrentRemovingPeerId(nil)
                                strongSelf.donePressed()
                            })
                        }
                    }
                }
            case let .forum(peerId):
                self.joinForumDisposable.set((self.context.peerChannelMemberCategoriesContextsManager.join(engine: context.engine, peerId: peerId, hash: nil)
                |> afterDisposed { [weak self] in
                    Queue.mainQueue().async {
                        if let strongSelf = self {
                            let _ = strongSelf
                            /*strongSelf.activityIndicator.isHidden = true
                            strongSelf.activityIndicator.stopAnimating()
                            strongSelf.isJoining = false*/
                        }
                    }
                }).start(error: { [weak self] error in
                    guard let strongSelf = self else {
                        return
                    }
                    let _ = (strongSelf.context.engine.data.get(TelegramEngine.EngineData.Item.Peer.Peer(id: peerId))
                    |> deliverOnMainQueue).start(next: { peer in
                        guard let strongSelf = self, let peer = peer else {
                            return
                        }
                        
                        let presentationData = strongSelf.context.sharedContext.currentPresentationData.with { $0 }
                        
                        let text: String
                        switch error {
                        case .inviteRequestSent:
                            strongSelf.present(UndoOverlayController(presentationData: presentationData, content: .inviteRequestSent(title: presentationData.strings.Group_RequestToJoinSent, text: presentationData.strings.Group_RequestToJoinSentDescriptionGroup ), elevatedLayout: true, animateInAsReplacement: false, action: { _ in return false }), in: .window(.root))
                            return
                        case .tooMuchJoined:
                            (strongSelf.navigationController as? NavigationController)?.pushViewController(oldChannelsController(context: strongSelf.context, intent: .join, completed: { value in
                                if value {
                                    self?.toolbarActionSelected(action: .middle)
                                }
                            }))
                            return
                        case .tooMuchUsers:
                            text = presentationData.strings.Conversation_UsersTooMuchError
                        case .generic:
                            if case let .channel(channel) = peer, case .broadcast = channel.info {
                                text = presentationData.strings.Channel_ErrorAccessDenied
                            } else {
                                text = presentationData.strings.Group_ErrorAccessDenied
                            }
                        }
                        strongSelf.present(textAlertController(context: strongSelf.context, title: nil, text: text, actions: [TextAlertAction(type: .defaultAction, title: presentationData.strings.Common_OK, action: {})]), in: .window(.root))
                    })
                }))
            }
        }
    }
    
    func toggleArchivedFolderHiddenByDefault() {
        var updatedValue = false
        let _ = (updateChatArchiveSettings(engine: self.context.engine, { settings in
            var settings = settings
            settings.isHiddenByDefault = !settings.isHiddenByDefault
            updatedValue = settings.isHiddenByDefault
            return settings
        })
        |> deliverOnMainQueue).start(completed: { [weak self] in
            guard let strongSelf = self else {
                return
            }
            strongSelf.chatListDisplayNode.containerNode.updateState { state in
                var state = state
                if updatedValue {
                    state.archiveShouldBeTemporaryRevealed = false
                }
                state.peerIdWithRevealedOptions = nil
                return state
            }
            strongSelf.forEachController({ controller in
                if let controller = controller as? UndoOverlayController {
                    controller.dismissWithCommitActionAndReplacementAnimation()
                }
                return true
            })
            
            if updatedValue {
                strongSelf.present(UndoOverlayController(presentationData: strongSelf.context.sharedContext.currentPresentationData.with { $0 }, content: .hidArchive(title: strongSelf.presentationData.strings.ChatList_UndoArchiveHiddenTitle, text: strongSelf.presentationData.strings.ChatList_UndoArchiveHiddenText, undo: false), elevatedLayout: false, animateInAsReplacement: true, action: { [weak self] value in
                    guard let strongSelf = self else {
                        return false
                    }
                    if value == .undo {
                        let _ = updateChatArchiveSettings(engine: strongSelf.context.engine, { settings in
                            var settings = settings
                            settings.isHiddenByDefault = false
                            return settings
                        }).start()
                        
                        return true
                    }
                    return false
                }), in: .current)
            } else {
                strongSelf.present(UndoOverlayController(presentationData: strongSelf.context.sharedContext.currentPresentationData.with { $0 }, content: .revealedArchive(title: strongSelf.presentationData.strings.ChatList_UndoArchiveRevealedTitle, text: strongSelf.presentationData.strings.ChatList_UndoArchiveRevealedText, undo: false), elevatedLayout: false, animateInAsReplacement: true, action: { _ in return false
                }), in: .current)
            }
        })
    }
    
    func hidePsa(_ id: PeerId) {
        self.chatListDisplayNode.containerNode.updateState { state in
            var state = state
            state.hiddenPsaPeerId = id
            state.peerIdWithRevealedOptions = nil
            return state
        }
        
        let _ = hideAccountPromoInfoChat(account: self.context.account, peerId: id).start()
    }
    
    func deletePeerChat(peerId: PeerId, joined: Bool) {
        let _ = (self.context.engine.data.get(TelegramEngine.EngineData.Item.Peer.RenderedPeer(id: peerId))
        |> deliverOnMainQueue).start(next: { [weak self] peer in
            guard let strongSelf = self, let peer = peer, let chatPeer = peer.peers[peer.peerId], let mainPeer = peer.chatMainPeer else {
                return
            }
            strongSelf.view.window?.endEditing(true)
            
            var canRemoveGlobally = false
            let limitsConfiguration = strongSelf.context.currentLimitsConfiguration.with { $0 }
            if peer.peerId.namespace == Namespaces.Peer.CloudUser && peer.peerId != strongSelf.context.account.peerId {
                if limitsConfiguration.maxMessageRevokeIntervalInPrivateChats == LimitsConfiguration.timeIntervalForever {
                    canRemoveGlobally = true
                }
            } else if peer.peerId.namespace == Namespaces.Peer.SecretChat {
                canRemoveGlobally = true
            }
            
            if case let .user(user) = chatPeer, user.botInfo == nil, canRemoveGlobally {
                strongSelf.maybeAskForPeerChatRemoval(peer: peer, joined: joined, completion: { _ in }, removed: {})
            } else {
                let actionSheet = ActionSheetController(presentationData: strongSelf.presentationData)
                var items: [ActionSheetItem] = []
                var canClear = true
                var canStop = false
                var canRemoveGlobally = false
                
                var deleteTitle = strongSelf.presentationData.strings.Common_Delete
                if case let .channel(channel) = chatPeer {
                    if case .broadcast = channel.info {
                        canClear = false
                        deleteTitle = strongSelf.presentationData.strings.Channel_LeaveChannel
                        if channel.flags.contains(.isCreator) {
                            canRemoveGlobally = true
                        }
                    } else {
                        deleteTitle = strongSelf.presentationData.strings.Group_DeleteGroup
                        if channel.flags.contains(.isCreator) {
                            canRemoveGlobally = true
                        }
                    }
                    if let addressName = channel.addressName, !addressName.isEmpty {
                        canClear = false
                    }
                } else if case let .legacyGroup(group) = chatPeer {
                    if case .creator = group.role {
                        canRemoveGlobally = true
                    }
                } else if case let .user(user) = chatPeer, user.botInfo != nil {
                    canStop = !user.flags.contains(.isSupport)
                    canClear = user.botInfo == nil
                    deleteTitle = strongSelf.presentationData.strings.ChatList_DeleteChat
                } else if case .secretChat = chatPeer {
                    canClear = true
                    deleteTitle = strongSelf.presentationData.strings.ChatList_DeleteChat
                }
                
                let limitsConfiguration = strongSelf.context.currentLimitsConfiguration.with { $0 }
                if case .user = chatPeer, chatPeer.id != strongSelf.context.account.peerId {
                    if limitsConfiguration.maxMessageRevokeIntervalInPrivateChats == LimitsConfiguration.timeIntervalForever {
                        canRemoveGlobally = true
                    }
                } else if case .secretChat = chatPeer {
                    canRemoveGlobally = true
                }
                
                var isGroupOrChannel = false
                switch mainPeer {
                case .legacyGroup, .channel:
                    isGroupOrChannel = true
                default:
                    break
                }
                
                if canRemoveGlobally && isGroupOrChannel {
                    items.append(DeleteChatPeerActionSheetItem(context: strongSelf.context, peer: mainPeer, chatPeer: chatPeer, action: .deleteAndLeave, strings: strongSelf.presentationData.strings, nameDisplayOrder: strongSelf.presentationData.nameDisplayOrder))
                    
                    items.append(ActionSheetButtonItem(title: strongSelf.presentationData.strings.ChatList_DeleteForCurrentUser, color: .destructive, action: { [weak actionSheet] in
                        actionSheet?.dismissAnimated()
                        self?.schedulePeerChatRemoval(peer: peer, type: .forLocalPeer, deleteGloballyIfPossible: false, completion: {
                        })
                    }))
                    
                    let deleteForAllText: String
                    if case let .channel(channel) = mainPeer, case .broadcast = channel.info {
                        deleteForAllText = strongSelf.presentationData.strings.ChatList_DeleteForAllSubscribers
                    } else {
                        deleteForAllText = strongSelf.presentationData.strings.ChatList_DeleteForAllMembers
                    }
                    
                    items.append(ActionSheetButtonItem(title: deleteForAllText, color: .destructive, action: { [weak actionSheet] in
                        actionSheet?.dismissAnimated()
                        guard let strongSelf = self else {
                            return
                        }
                        
                        let deleteForAllConfirmation: String
                        if case let .channel(channel) = mainPeer, case .broadcast = channel.info {
                            deleteForAllConfirmation = strongSelf.presentationData.strings.ChannelInfo_DeleteChannelConfirmation
                        } else {
                            deleteForAllConfirmation = strongSelf.presentationData.strings.ChannelInfo_DeleteGroupConfirmation
                        }
                        
                        strongSelf.present(standardTextAlertController(theme: AlertControllerTheme(presentationData: strongSelf.presentationData), title: strongSelf.presentationData.strings.ChatList_DeleteForEveryoneConfirmationTitle, text: deleteForAllConfirmation, actions: [
                            TextAlertAction(type: .genericAction, title: strongSelf.presentationData.strings.Common_Cancel, action: {
                            }),
                            TextAlertAction(type: .destructiveAction, title: strongSelf.presentationData.strings.ChatList_DeleteForEveryoneConfirmationAction, action: {
                                self?.schedulePeerChatRemoval(peer: peer, type: .forEveryone, deleteGloballyIfPossible: true, completion: {
                                })
                            })
                        ], parseMarkdown: true), in: .window(.root))
                    }))
                } else {
                    items.append(DeleteChatPeerActionSheetItem(context: strongSelf.context, peer: mainPeer, chatPeer: chatPeer, action: .delete, strings: strongSelf.presentationData.strings, nameDisplayOrder: strongSelf.presentationData.nameDisplayOrder))
                    
                    if canClear {
                        let beginClear: (InteractiveHistoryClearingType) -> Void = { type in
                            guard let strongSelf = self else {
                                return
                            }
                            strongSelf.chatListDisplayNode.containerNode.updateState({ state in
                                var state = state
                                state.pendingClearHistoryPeerIds.insert(peer.peerId)
                                return state
                            })
                            strongSelf.forEachController({ controller in
                                if let controller = controller as? UndoOverlayController {
                                    controller.dismissWithCommitActionAndReplacementAnimation()
                                }
                                return true
                            })
                            
                            strongSelf.present(UndoOverlayController(presentationData: strongSelf.context.sharedContext.currentPresentationData.with { $0 }, content: .removedChat(text: strongSelf.presentationData.strings.Undo_ChatCleared), elevatedLayout: false, animateInAsReplacement: true, action: { value in
                                guard let strongSelf = self else {
                                    return false
                                }
                                if value == .commit {
                                    let _ = strongSelf.context.engine.messages.clearHistoryInteractively(peerId: peerId, type: type).start(completed: {
                                        guard let strongSelf = self else {
                                            return
                                        }
                                        strongSelf.chatListDisplayNode.containerNode.updateState({ state in
                                            var state = state
                                            state.pendingClearHistoryPeerIds.remove(peer.peerId)
                                            return state
                                        })
                                    })
                                    return true
                                } else if value == .undo {
                                    strongSelf.chatListDisplayNode.containerNode.updateState({ state in
                                        var state = state
                                        state.pendingClearHistoryPeerIds.remove(peer.peerId)
                                        return state
                                    })
                                    return true
                                }
                                return false
                            }), in: .current)
                        }
                        
                        items.append(ActionSheetButtonItem(title: strongSelf.presentationData.strings.DialogList_ClearHistoryConfirmation, color: .accent, action: { [weak actionSheet] in
                            actionSheet?.dismissAnimated()
                            
                            guard let strongSelf = self else {
                                return
                            }
                            
                            if case .secretChat = chatPeer {
                                beginClear(.forEveryone)
                            } else {
                                if canRemoveGlobally {
                                    let actionSheet = ActionSheetController(presentationData: strongSelf.presentationData)
                                    var items: [ActionSheetItem] = []
                                                                
                                    items.append(DeleteChatPeerActionSheetItem(context: strongSelf.context, peer: mainPeer, chatPeer: chatPeer, action: .clearHistory(canClearCache: false), strings: strongSelf.presentationData.strings, nameDisplayOrder: strongSelf.presentationData.nameDisplayOrder))
                                    
                                    if joined || mainPeer.isDeleted {
                                        items.append(ActionSheetButtonItem(title: strongSelf.presentationData.strings.Common_Delete, color: .destructive, action: { [weak actionSheet] in
                                            beginClear(.forEveryone)
                                            actionSheet?.dismissAnimated()
                                        }))
                                    } else {
                                        items.append(ActionSheetButtonItem(title: strongSelf.presentationData.strings.ChatList_DeleteForCurrentUser, color: .destructive, action: { [weak actionSheet] in
                                            beginClear(.forLocalPeer)
                                            actionSheet?.dismissAnimated()
                                        }))
                                        items.append(ActionSheetButtonItem(title: strongSelf.presentationData.strings.ChatList_DeleteForEveryone(mainPeer.compactDisplayTitle).string, color: .destructive, action: { [weak actionSheet] in
                                            beginClear(.forEveryone)
                                            actionSheet?.dismissAnimated()
                                        }))
                                    }
                                    
                                    actionSheet.setItemGroups([
                                        ActionSheetItemGroup(items: items),
                                        ActionSheetItemGroup(items: [
                                            ActionSheetButtonItem(title: strongSelf.presentationData.strings.Common_Cancel, color: .accent, font: .bold, action: { [weak actionSheet] in
                                                actionSheet?.dismissAnimated()
                                            })
                                        ])
                                    ])
                                    strongSelf.present(actionSheet, in: .window(.root))
                                } else {
                                    strongSelf.present(standardTextAlertController(theme: AlertControllerTheme(presentationData: strongSelf.presentationData), title: strongSelf.presentationData.strings.ChatList_DeleteSavedMessagesConfirmationTitle, text: strongSelf.presentationData.strings.ChatList_DeleteSavedMessagesConfirmationText, actions: [
                                        TextAlertAction(type: .genericAction, title: strongSelf.presentationData.strings.Common_Cancel, action: {
                                        }),
                                        TextAlertAction(type: .destructiveAction, title: strongSelf.presentationData.strings.ChatList_DeleteSavedMessagesConfirmationAction, action: {
                                            beginClear(.forLocalPeer)
                                        })
                                    ], parseMarkdown: true), in: .window(.root))
                                }
                            }
                        }))
                    }
                    
                    if case .secretChat = chatPeer {
                        items.append(ActionSheetButtonItem(title: strongSelf.presentationData.strings.ChatList_DeleteForEveryone(mainPeer.compactDisplayTitle).string, color: .destructive, action: { [weak actionSheet] in
                            actionSheet?.dismissAnimated()
                            guard let strongSelf = self else {
                                return
                            }
                            strongSelf.schedulePeerChatRemoval(peer: peer, type: .forEveryone, deleteGloballyIfPossible: true, completion: {
                            })
                        }))
                    } else {
                        items.append(ActionSheetButtonItem(title: deleteTitle, color: .destructive, action: { [weak actionSheet] in
                            actionSheet?.dismissAnimated()
                            guard let strongSelf = self else {
                                return
                            }
                            
                            var isGroupOrChannel = false
                            switch mainPeer {
                            case .legacyGroup, .channel:
                                isGroupOrChannel = true
                            default:
                                break
                            }
                            
                            if canRemoveGlobally && isGroupOrChannel {
                                let actionSheet = ActionSheetController(presentationData: strongSelf.presentationData)
                                var items: [ActionSheetItem] = []
                                
                                items.append(DeleteChatPeerActionSheetItem(context: strongSelf.context, peer: mainPeer, chatPeer: chatPeer, action: .deleteAndLeave, strings: strongSelf.presentationData.strings, nameDisplayOrder: strongSelf.presentationData.nameDisplayOrder))
                                
                                items.append(ActionSheetButtonItem(title: strongSelf.presentationData.strings.ChatList_DeleteForCurrentUser, color: .destructive, action: { [weak actionSheet] in
                                    actionSheet?.dismissAnimated()
                                    self?.schedulePeerChatRemoval(peer: peer, type: .forLocalPeer, deleteGloballyIfPossible: false, completion: {
                                    })
                                }))
                                
                                let deleteForAllText: String
                                if case let .channel(channel) = mainPeer, case .broadcast = channel.info {
                                    deleteForAllText = strongSelf.presentationData.strings.ChatList_DeleteForAllSubscribers
                                } else {
                                    deleteForAllText = strongSelf.presentationData.strings.ChatList_DeleteForAllMembers
                                }
                                
                                items.append(ActionSheetButtonItem(title: deleteForAllText, color: .destructive, action: { [weak actionSheet] in
                                    actionSheet?.dismissAnimated()
                                    guard let strongSelf = self else {
                                        return
                                    }
                                    
                                    let deleteForAllConfirmation: String
                                    if case let .channel(channel) = mainPeer, case .broadcast = channel.info {
                                        deleteForAllConfirmation = strongSelf.presentationData.strings.ChatList_DeleteForAllSubscribersConfirmationText
                                    } else {
                                        deleteForAllConfirmation = strongSelf.presentationData.strings.ChatList_DeleteForAllMembersConfirmationText
                                    }
                                    
                                    strongSelf.present(standardTextAlertController(theme: AlertControllerTheme(presentationData: strongSelf.presentationData), title: strongSelf.presentationData.strings.ChatList_DeleteForEveryoneConfirmationTitle, text: deleteForAllConfirmation, actions: [
                                        TextAlertAction(type: .genericAction, title: strongSelf.presentationData.strings.Common_Cancel, action: {
                                        }),
                                        TextAlertAction(type: .destructiveAction, title: strongSelf.presentationData.strings.ChatList_DeleteForEveryoneConfirmationAction, action: {
                                            self?.schedulePeerChatRemoval(peer: peer, type: .forEveryone, deleteGloballyIfPossible: true, completion: {
                                            })
                                        })
                                    ], parseMarkdown: true), in: .window(.root))
                                }))
                                    
                                actionSheet.setItemGroups([
                                    ActionSheetItemGroup(items: items),
                                    ActionSheetItemGroup(items: [
                                        ActionSheetButtonItem(title: strongSelf.presentationData.strings.Common_Cancel, color: .accent, font: .bold, action: { [weak actionSheet] in
                                            actionSheet?.dismissAnimated()
                                        })
                                    ])
                                ])
                                strongSelf.present(actionSheet, in: .window(.root))
                            } else {
                                strongSelf.maybeAskForPeerChatRemoval(peer: peer, completion: { _ in }, removed: {})
                            }
                        }))
                    }
                }
                
                if canStop {
                    items.append(ActionSheetButtonItem(title: strongSelf.presentationData.strings.DialogList_DeleteBotConversationConfirmation, color: .destructive, action: { [weak actionSheet] in
                        actionSheet?.dismissAnimated()
                        
                        if let strongSelf = self {
                            strongSelf.maybeAskForPeerChatRemoval(peer: peer, completion: { _ in
                            }, removed: {
                                guard let strongSelf = self else {
                                    return
                                }
                                let _ = strongSelf.context.engine.privacy.requestUpdatePeerIsBlocked(peerId: peer.peerId, isBlocked: true).start()
                            })
                        }
                    }))
                }
                
                actionSheet.setItemGroups([ActionSheetItemGroup(items: items),
                        ActionSheetItemGroup(items: [
                        ActionSheetButtonItem(title: strongSelf.presentationData.strings.Common_Cancel, color: .accent, font: .bold, action: { [weak actionSheet] in
                            actionSheet?.dismissAnimated()
                        })
                    ])
                ])
                strongSelf.present(actionSheet, in: .window(.root))
            }
        })
    }
    
    public func maybeAskForPeerChatRemoval(peer: EngineRenderedPeer, joined: Bool = false, deleteGloballyIfPossible: Bool = false, completion: @escaping (Bool) -> Void, removed: @escaping () -> Void) {
        guard let chatPeer = peer.peers[peer.peerId], let mainPeer = peer.chatMainPeer else {
            completion(false)
            return
        }
        var canRemoveGlobally = false
        let limitsConfiguration = self.context.currentLimitsConfiguration.with { $0 }
        if peer.peerId.namespace == Namespaces.Peer.CloudUser && peer.peerId != self.context.account.peerId {
            if limitsConfiguration.maxMessageRevokeIntervalInPrivateChats == LimitsConfiguration.timeIntervalForever {
                canRemoveGlobally = true
            }
        }
        if case let .user(user) = chatPeer, user.botInfo != nil {
            canRemoveGlobally = false
        }
        if case .secretChat = chatPeer {
            canRemoveGlobally = true
        }
        
        if canRemoveGlobally {
            let actionSheet = ActionSheetController(presentationData: self.presentationData)
            var items: [ActionSheetItem] = []
            
            items.append(DeleteChatPeerActionSheetItem(context: self.context, peer: mainPeer, chatPeer: chatPeer, action: .delete, strings: self.presentationData.strings, nameDisplayOrder: self.presentationData.nameDisplayOrder))
            
            if joined || mainPeer.isDeleted {
                items.append(ActionSheetButtonItem(title: self.presentationData.strings.Common_Delete, color: .destructive, action: { [weak self, weak actionSheet] in
                    actionSheet?.dismissAnimated()
                    self?.schedulePeerChatRemoval(peer: peer, type: .forEveryone, deleteGloballyIfPossible: deleteGloballyIfPossible, completion: {
                        removed()
                    })
                    completion(true)
                }))
            } else {
                items.append(ActionSheetButtonItem(title: self.presentationData.strings.ChatList_DeleteForCurrentUser, color: .destructive, action: { [weak self, weak actionSheet] in
                    actionSheet?.dismissAnimated()
                    self?.schedulePeerChatRemoval(peer: peer, type: .forLocalPeer, deleteGloballyIfPossible: deleteGloballyIfPossible, completion: {
                        removed()
                    })
                    completion(true)
                }))
                items.append(ActionSheetButtonItem(title: self.presentationData.strings.ChatList_DeleteForEveryone(mainPeer.compactDisplayTitle).string, color: .destructive, action: { [weak self, weak actionSheet] in
                    actionSheet?.dismissAnimated()
                    guard let strongSelf = self else {
                        return
                    }
                    strongSelf.present(standardTextAlertController(theme: AlertControllerTheme(presentationData: strongSelf.presentationData), title: strongSelf.presentationData.strings.ChatList_DeleteForEveryoneConfirmationTitle, text: strongSelf.presentationData.strings.ChatList_DeleteForEveryoneConfirmationText, actions: [
                        TextAlertAction(type: .genericAction, title: strongSelf.presentationData.strings.Common_Cancel, action: {
                            completion(false)
                        }),
                        TextAlertAction(type: .destructiveAction, title: strongSelf.presentationData.strings.ChatList_DeleteForEveryoneConfirmationAction, action: {
                            self?.schedulePeerChatRemoval(peer: peer, type: .forEveryone, deleteGloballyIfPossible: deleteGloballyIfPossible, completion: {
                                removed()
                            })
                            completion(true)
                        })
                    ], parseMarkdown: true), in: .window(.root))
                }))
            }
            actionSheet.setItemGroups([
                ActionSheetItemGroup(items: items),
                ActionSheetItemGroup(items: [
                    ActionSheetButtonItem(title: self.presentationData.strings.Common_Cancel, color: .accent, font: .bold, action: { [weak actionSheet] in
                        actionSheet?.dismissAnimated()
                        completion(false)
                    })
                ])
            ])
            self.present(actionSheet, in: .window(.root))
        } else if peer.peerId == self.context.account.peerId {
            self.present(standardTextAlertController(theme: AlertControllerTheme(presentationData: self.presentationData), title: self.presentationData.strings.ChatList_DeleteSavedMessagesConfirmationTitle, text: self.presentationData.strings.ChatList_DeleteSavedMessagesConfirmationText, actions: [
                TextAlertAction(type: .genericAction, title: self.presentationData.strings.Common_Cancel, action: {
                    completion(false)
                }),
                TextAlertAction(type: .destructiveAction, title: self.presentationData.strings.ChatList_DeleteSavedMessagesConfirmationAction, action: { [weak self] in
                    self?.schedulePeerChatRemoval(peer: peer, type: .forEveryone, deleteGloballyIfPossible: deleteGloballyIfPossible, completion: {
                        removed()
                    })
                    completion(true)
                })
            ], parseMarkdown: true), in: .window(.root))
        } else {
            completion(true)
            self.schedulePeerChatRemoval(peer: peer, type: .forLocalPeer, deleteGloballyIfPossible: deleteGloballyIfPossible, completion: {
                removed()
            })
        }
    }
    
    func archiveChats(peerIds: [PeerId]) {
        guard !peerIds.isEmpty else {
            return
        }
        let engine = self.context.engine
        self.chatListDisplayNode.containerNode.currentItemNode.setCurrentRemovingPeerId(peerIds[0])
        let _ = (ApplicationSpecificNotice.incrementArchiveChatTips(accountManager: self.context.sharedContext.accountManager, count: 1)
        |> deliverOnMainQueue).start(next: { [weak self] previousHintCount in
            let _ = (engine.peers.updatePeersGroupIdInteractively(peerIds: peerIds, groupId: .archive)
            |> deliverOnMainQueue).start(completed: {
                guard let strongSelf = self else {
                    return
                }
                strongSelf.chatListDisplayNode.containerNode.currentItemNode.setCurrentRemovingPeerId(nil)
        
                for peerId in peerIds {
                    deleteSendMessageIntents(peerId: peerId)
                }
                
                let action: (UndoOverlayAction) -> Bool = { value in
                    guard let strongSelf = self else {
                        return false
                    }
                    if value == .undo {
                        strongSelf.chatListDisplayNode.containerNode.currentItemNode.setCurrentRemovingPeerId(peerIds[0])
                        let _ = (engine.peers.updatePeersGroupIdInteractively(peerIds: peerIds, groupId: .root)
                        |> deliverOnMainQueue).start(completed: {
                            guard let strongSelf = self else {
                                return
                            }
                            strongSelf.chatListDisplayNode.containerNode.currentItemNode.setCurrentRemovingPeerId(nil)
                        })
                        return true
                    } else {
                        return false
                    }
                }
        
                strongSelf.forEachController({ controller in
                    if let controller = controller as? UndoOverlayController {
                        controller.dismissWithCommitActionAndReplacementAnimation()
                    }
                    return true
                })
        
                var title = peerIds.count == 1 ? strongSelf.presentationData.strings.ChatList_UndoArchiveTitle : strongSelf.presentationData.strings.ChatList_UndoArchiveMultipleTitle
                let text: String
                let undo: Bool
                switch previousHintCount {
                    case 0:
                        text = strongSelf.presentationData.strings.ChatList_UndoArchiveText1
                        undo = false
                    default:
                        text = title
                        title = ""
                        undo = true
                }
                let controller = UndoOverlayController(presentationData: strongSelf.context.sharedContext.currentPresentationData.with { $0 }, content: .archivedChat(peerId: peerIds[0].toInt64(), title: title, text: text, undo: undo), elevatedLayout: false, animateInAsReplacement: true, action: action)
                strongSelf.present(controller, in: .current)
                
                strongSelf.chatListDisplayNode.playArchiveAnimation()
            })
        })
    }
    
    private func schedulePeerChatRemoval(peer: EngineRenderedPeer, type: InteractiveMessagesDeletionType, deleteGloballyIfPossible: Bool, completion: @escaping () -> Void) {
        guard let chatPeer = peer.peers[peer.peerId] else {
            return
        }
        
        var deleteGloballyIfPossible = deleteGloballyIfPossible
        if case .forEveryone = type {
            deleteGloballyIfPossible = true
        }
        
        let peerId = peer.peerId
        self.chatListDisplayNode.containerNode.currentItemNode.setCurrentRemovingPeerId(peerId)
        self.chatListDisplayNode.containerNode.updateState({ state in
            var state = state
            state.pendingRemovalPeerIds.insert(peer.peerId)
            return state
        })
        self.chatListDisplayNode.containerNode.currentItemNode.setCurrentRemovingPeerId(nil)
        let statusText: String
        if case let .channel(channel) = chatPeer {
            if deleteGloballyIfPossible {
                if case .broadcast = channel.info {
                    statusText = self.presentationData.strings.Undo_DeletedChannel
                } else {
                    statusText = self.presentationData.strings.Undo_DeletedGroup
                }
            } else {
                if case .broadcast = channel.info {
                    statusText = self.presentationData.strings.Undo_LeftChannel
                } else {
                    statusText = self.presentationData.strings.Undo_LeftGroup
                }
            }
        } else if case .legacyGroup = chatPeer {
            if deleteGloballyIfPossible {
                statusText = self.presentationData.strings.Undo_DeletedGroup
            } else {
                statusText = self.presentationData.strings.Undo_LeftGroup
            }
        } else if case .secretChat = chatPeer {
            statusText = self.presentationData.strings.Undo_SecretChatDeleted
        } else {
            if case .forEveryone = type {
                statusText = self.presentationData.strings.Undo_ChatDeletedForBothSides
            } else {
                statusText = self.presentationData.strings.Undo_ChatDeleted
            }
        }
        
        self.forEachController({ controller in
            if let controller = controller as? UndoOverlayController {
                controller.dismissWithCommitActionAndReplacementAnimation()
            }
            return true
        })
        
        self.present(UndoOverlayController(presentationData: self.context.sharedContext.currentPresentationData.with { $0 }, content: .removedChat(text: statusText), elevatedLayout: false, animateInAsReplacement: true, action: { [weak self] value in
            guard let strongSelf = self else {
                return false
            }
            if value == .commit {
                strongSelf.chatListDisplayNode.containerNode.currentItemNode.setCurrentRemovingPeerId(peerId)
                if case let .channel(channel) = chatPeer {
                    strongSelf.context.peerChannelMemberCategoriesContextsManager.externallyRemoved(peerId: channel.id, memberId: strongSelf.context.account.peerId)
                }
                let _ = strongSelf.context.engine.peers.removePeerChat(peerId: peerId, reportChatSpam: false, deleteGloballyIfPossible: deleteGloballyIfPossible).start(completed: {
                    guard let strongSelf = self else {
                        return
                    }
                    strongSelf.chatListDisplayNode.containerNode.updateState({ state in
                        var state = state
                        state.pendingRemovalPeerIds.remove(peer.peerId)
                        return state
                    })
                    strongSelf.chatListDisplayNode.containerNode.currentItemNode.setCurrentRemovingPeerId(nil)
                    
                    deleteSendMessageIntents(peerId: peerId)
                })
                
                strongSelf.chatListDisplayNode.containerNode.updateState({ state in
                    var state = state
                    state.selectedPeerIds.remove(peerId)
                    return state
                })
                
                completion()
                return true
            } else if value == .undo {
                strongSelf.chatListDisplayNode.containerNode.currentItemNode.setCurrentRemovingPeerId(peerId)
                strongSelf.chatListDisplayNode.containerNode.updateState({ state in
                    var state = state
                    state.pendingRemovalPeerIds.remove(peer.peerId)
                    return state
                })
                strongSelf.chatListDisplayNode.containerNode.currentItemNode.setCurrentRemovingPeerId(nil)
                return true
            }
            return false
        }), in: .current)
    }
    
    override public func setToolbar(_ toolbar: Toolbar?, transition: ContainedViewLayoutTransition) {
        if case .chatList(.root) = self.location {
            super.setToolbar(toolbar, transition: transition)
        } else {
            self.chatListDisplayNode.toolbar = toolbar
            self.requestLayout(transition: transition)
        }
    }
    
    public var lockViewFrame: CGRect? {
        if let titleView = self.titleView, let lockViewFrame = titleView.lockViewFrame {
            return titleView.convert(lockViewFrame, to: self.view)
        } else {
            return nil
        }
    }
    
    private func openFilterSettings() {
        self.chatListDisplayNode.containerNode.updateEnableAdjacentFilterLoading(false)
        if let navigationController = self.context.sharedContext.mainWindow?.viewController as? NavigationController {
            navigationController.pushViewController(chatListFilterPresetListController(context: self.context, mode: .modal, dismissed: { [weak self] in
                self?.chatListDisplayNode.containerNode.updateEnableAdjacentFilterLoading(true)
            }))
        }
    }
    
    override public func tabBarDisabledAction() {
        self.donePressed()
    }
    
    override public func tabBarItemContextAction(sourceNode: ContextExtractedContentContainingNode, gesture: ContextGesture) {
        let _ = (combineLatest(queue: .mainQueue(),
            self.context.engine.peers.currentChatListFilters(),
            chatListFilterItems(context: self.context)
            |> take(1),
            context.engine.data.get(
                TelegramEngine.EngineData.Item.Peer.Peer(id: context.account.peerId),
                TelegramEngine.EngineData.Item.Configuration.UserLimits(isPremium: false),
                TelegramEngine.EngineData.Item.Configuration.UserLimits(isPremium: true)
            )
        )
        |> deliverOnMainQueue).start(next: { [weak self] presetList, filterItemsAndTotalCount, result in
            guard let strongSelf = self else {
                return
            }
            
            let (accountPeer, limits, _) = result
            let isPremium = accountPeer?.isPremium ?? false
            
            
            let _ = strongSelf.context.engine.peers.markChatListFeaturedFiltersAsSeen().start()
            let (_, filterItems) = filterItemsAndTotalCount
            
            var items: [ContextMenuItem] = []
            items.append(.action(ContextMenuActionItem(text: presetList.isEmpty ? strongSelf.presentationData.strings.ChatList_AddFolder : strongSelf.presentationData.strings.ChatList_EditFolders, icon: { theme in
                return generateTintedImage(image: UIImage(bundleImageName: presetList.isEmpty ? "Chat/Context Menu/Add" : "Chat/Context Menu/ItemList"), color: theme.contextMenu.primaryColor)
            }, action: { c, f in
                c.dismiss(completion: {
                    guard let strongSelf = self else {
                        return
                    }
                    strongSelf.openFilterSettings()
                })
            })))
            
            if strongSelf.chatListDisplayNode.containerNode.currentItemNode.chatListFilter != nil {
                items.append(.action(ContextMenuActionItem(text: strongSelf.presentationData.strings.ChatList_FolderAllChats, icon: { theme in
                    return nil
                }, action: { c, f in
                    f(.dismissWithoutContent)
                    guard let strongSelf = self else {
                        return
                    }
                    strongSelf.selectTab(id: .all)
                })))
            }
            
            if !presetList.isEmpty {
                if presetList.count > 1 {
                    items.append(.separator)
                }
                var filterCount = 0
                for case let .filter(id, title, _, data) in presetList {
                    let filterType = chatListFilterType(data)
                    var badge: ContextMenuActionBadge?
                    var isDisabled = false
                    if !isPremium && filterCount >= limits.maxFoldersCount {
                        isDisabled = true
                    }
                    
                    for item in filterItems {
                        if item.0.id == id && item.1 != 0 {
                            badge = ContextMenuActionBadge(value: "\(item.1)", color: item.2 ? .accent : .inactive)
                        }
                    }
                    items.append(.action(ContextMenuActionItem(text: title, badge: badge, icon: { theme in
                        let imageName: String
                        if isDisabled {
                            imageName = "Chat/Context Menu/Lock"
                        } else {
                            switch filterType {
                            case .generic:
                                imageName = "Chat/Context Menu/List"
                            case .unmuted:
                                imageName = "Chat/Context Menu/Unmute"
                            case .unread:
                                imageName = "Chat/Context Menu/MarkAsUnread"
                            case .channels:
                                imageName = "Chat/Context Menu/Channels"
                            case .groups:
                                imageName = "Chat/Context Menu/Groups"
                            case .bots:
                                imageName = "Chat/Context Menu/Bots"
                            case .contacts:
                                imageName = "Chat/Context Menu/User"
                            case .nonContacts:
                                imageName = "Chat/Context Menu/UnknownUser"
                            }
                        }
                        return generateTintedImage(image: UIImage(bundleImageName: imageName), color: theme.contextMenu.primaryColor)
                    }, action: { _, f in
                        f(.dismissWithoutContent)
                        guard let strongSelf = self else {
                            return
                        }
                        if isDisabled {
                            let context = strongSelf.context
                            var replaceImpl: ((ViewController) -> Void)?
                            let controller = PremiumLimitScreen(context: context, subject: .folders, count: strongSelf.tabContainerNode.filtersCount, action: {
                                let controller = PremiumIntroScreen(context: context, source: .folders)
                                replaceImpl?(controller)
                            })
                            replaceImpl = { [weak controller] c in
                                controller?.replace(with: c)
                            }
                            if let navigationController = strongSelf.context.sharedContext.mainWindow?.viewController as? NavigationController {
                                navigationController.pushViewController(controller)
                            }
                        } else {
                            strongSelf.selectTab(id: .filter(id))
                        }
                    })))
                    
                    filterCount += 1
                }
            }
            
            let controller = ContextController(account: strongSelf.context.account, presentationData: strongSelf.presentationData, source: .extracted(ChatListTabBarContextExtractedContentSource(controller: strongSelf, sourceNode: sourceNode)), items: .single(ContextController.Items(content: .list(items))), recognizer: nil, gesture: gesture)
            strongSelf.context.sharedContext.mainWindow?.presentInGlobalOverlay(controller)
        })
    }
    
    private var playedSignUpCompletedAnimation = false
    public func playSignUpCompletedAnimation() {
        guard !self.playedSignUpCompletedAnimation else {
            return
        }
        self.playedSignUpCompletedAnimation = true
        Queue.mainQueue().after(0.3) {
            self.view.addSubview(ConfettiView(frame: self.view.bounds))
        }
    }
}

private final class ChatListTabBarContextExtractedContentSource: ContextExtractedContentSource {
    let keepInPlace: Bool = true
    let ignoreContentTouches: Bool = true
    let blurBackground: Bool = true
    let actionsHorizontalAlignment: ContextActionsHorizontalAlignment = .center
    
    private let controller: ChatListController
    private let sourceNode: ContextExtractedContentContainingNode
    
    init(controller: ChatListController, sourceNode: ContextExtractedContentContainingNode) {
        self.controller = controller
        self.sourceNode = sourceNode
    }
    
    func takeView() -> ContextControllerTakeViewInfo? {
        return ContextControllerTakeViewInfo(containingItem: .node(self.sourceNode), contentAreaInScreenSpace: UIScreen.main.bounds)
    }
    
    func putBack() -> ContextControllerPutBackViewInfo? {
        return ContextControllerPutBackViewInfo(contentAreaInScreenSpace: UIScreen.main.bounds)
    }
}

private final class ChatListHeaderBarContextExtractedContentSource: ContextExtractedContentSource {
    let keepInPlace: Bool
    let ignoreContentTouches: Bool = true
    let blurBackground: Bool = true
    
    private let controller: ChatListController
    private let sourceNode: ContextExtractedContentContainingNode
    
    init(controller: ChatListController, sourceNode: ContextExtractedContentContainingNode, keepInPlace: Bool) {
        self.controller = controller
        self.sourceNode = sourceNode
        self.keepInPlace = keepInPlace
    }
    
    func takeView() -> ContextControllerTakeViewInfo? {
        return ContextControllerTakeViewInfo(containingItem: .node(self.sourceNode), contentAreaInScreenSpace: UIScreen.main.bounds)
    }
    
    func putBack() -> ContextControllerPutBackViewInfo? {
        return ContextControllerPutBackViewInfo(contentAreaInScreenSpace: UIScreen.main.bounds)
    }
}

private final class ChatListContextLocationContentSource: ContextLocationContentSource {    
    private let controller: ViewController
    private let location: CGPoint
    
    init(controller: ViewController, location: CGPoint) {
        self.controller = controller
        self.location = location
    }
    
    func transitionInfo() -> ContextControllerLocationViewInfo? {
        return ContextControllerLocationViewInfo(location: self.location, contentAreaInScreenSpace: UIScreen.main.bounds)
    }
}

private final class HeaderContextReferenceContentSource: ContextReferenceContentSource {
    private let controller: ViewController
    private let sourceView: UIView

    init(controller: ViewController, sourceView: UIView) {
        self.controller = controller
        self.sourceView = sourceView
    }

    func transitionInfo() -> ContextControllerReferenceViewInfo? {
        return ContextControllerReferenceViewInfo(referenceView: self.sourceView, contentAreaInScreenSpace: UIScreen.main.bounds)
    }
}<|MERGE_RESOLUTION|>--- conflicted
+++ resolved
@@ -2525,13 +2525,6 @@
         }, action: { action in
             action.dismissWithResult(.default)
             
-<<<<<<< HEAD
-            let _ = (context.engine.peers.createForumChannelTopic(id: peerId, title: "Topic#\(Int.random(in: 0 ..< 100000))", iconColor: 0, iconFileId: nil)
-            |> deliverOnMainQueue).start(next: { topicId in
-                let _ = topicId
-                //let _ = enqueueMessages(account: context.account, peerId: peerId, messages: [.message(text: "First Message", attributes: [], inlineStickers: [:], mediaReference: nil, replyToMessageId: MessageId(peerId: peerId, namespace: Namespaces.Message.Cloud, id: Int32(topicId)), localGroupingKey: nil, correlationId: nil, bubbleUpEmojiOrStickersets: [])]).start()
-            })
-=======
             let controller = ForumCreateTopicScreen(context: context, peerId: peerId, mode: .create)
             controller.navigationPresentation = .modal
             controller.completion = { title, fileId in
@@ -2543,7 +2536,6 @@
                 })
             }
             sourceController.push(controller)
->>>>>>> 38c7c7e0
         })))
 
         let presentationData = context.sharedContext.currentPresentationData.with { $0 }
