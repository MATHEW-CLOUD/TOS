--- conflicted
+++ resolved
@@ -2950,9 +2950,6 @@
         
     private func activateSearch(filter: ChatListSearchFilter = .chats, query: String? = nil, skipScrolling: Bool = false) {
         if self.displayNavigationBar {
-<<<<<<< HEAD
-            let _ = (combineLatest(self.chatListDisplayNode.containerNode.currentItemNode.contentsReady |> take(1), self.context.account.postbox.tailChatListView(groupId: .root, count: 16, summaryComponents: ChatListEntrySummaryComponents(components: [:]), inactiveSecretChatPeerIds: self.context.inactiveSecretChatPeerIds) |> take(1))
-=======
             if !skipScrolling, let searchContentNode = self.searchContentNode, searchContentNode.expansionProgress != 1.0 {
                 self.scrollToTop?()
                 DispatchQueue.main.asyncAfter(deadline: DispatchTime.now() + 0.2, execute: { [weak self] in
@@ -2961,8 +2958,7 @@
                 return
             }
             
-            let _ = (combineLatest(self.chatListDisplayNode.containerNode.currentItemNode.contentsReady |> take(1), self.context.account.postbox.tailChatListView(groupId: .root, count: 16, summaryComponents: ChatListEntrySummaryComponents(components: [:])) |> take(1))
->>>>>>> 7d335e81
+            let _ = (combineLatest(self.chatListDisplayNode.containerNode.currentItemNode.contentsReady |> take(1), self.context.account.postbox.tailChatListView(groupId: .root, count: 16, summaryComponents: ChatListEntrySummaryComponents(components: [:]), inactiveSecretChatPeerIds: self.context.inactiveSecretChatPeerIds) |> take(1))
             |> deliverOnMainQueue).start(next: { [weak self] _, chatListView in
                 guard let strongSelf = self else {
                     return
