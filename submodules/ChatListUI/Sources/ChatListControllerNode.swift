--- conflicted
+++ resolved
@@ -1237,7 +1237,6 @@
         insets.top += navigationBarHeight
         insets.left += layout.safeInsets.left
         insets.right += layout.safeInsets.right
-        var additionalPanelInset: CGFloat = 0.0
         
         if let toolbar = self.toolbar {
             var tabBarHeight: CGFloat
@@ -1255,16 +1254,9 @@
             if !layout.safeInsets.left.isZero {
                 tabBarHeight = 34.0 + bottomInset
                 insets.bottom += 34.0
-                additionalPanelInset += 34.0
             } else {
-<<<<<<< HEAD
-                tabBarHeight = 49.0 + bottomInset
-                insets.bottom += 49.0
-                additionalPanelInset += 49.0
-=======
                 tabBarHeight = 49.0 - heightInset + bottomInset
                 insets.bottom += 49.0 - heightInset
->>>>>>> ec428315
             }
             
             let toolbarFrame = CGRect(origin: CGPoint(x: 0.0, y: layout.size.height - tabBarHeight), size: CGSize(width: layout.size.width, height: tabBarHeight))
@@ -1296,17 +1288,11 @@
         }
         
         var childrenLayout = layout
-        childrenLayout.intrinsicInsets = UIEdgeInsets(top: visualNavigationHeight, left: childrenLayout.intrinsicInsets.left, bottom: childrenLayout.intrinsicInsets.bottom + additionalPanelInset, right: childrenLayout.intrinsicInsets.right)
+        childrenLayout.intrinsicInsets = UIEdgeInsets(top: visualNavigationHeight, left: childrenLayout.intrinsicInsets.left, bottom: childrenLayout.intrinsicInsets.bottom, right: childrenLayout.intrinsicInsets.right)
         self.controller?.presentationContext.containerLayoutUpdated(childrenLayout, transition: transition)
         
         transition.updateFrame(node: self.containerNode, frame: CGRect(origin: CGPoint(), size: layout.size))
-<<<<<<< HEAD
-        var containerLayout = layout
-        containerLayout.intrinsicInsets.bottom += additionalPanelInset
-        self.containerNode.update(layout: containerLayout, navigationBarHeight: navigationBarHeight, visualNavigationHeight: visualNavigationHeight, cleanNavigationBarHeight: cleanNavigationBarHeight, isReorderingFilters: self.isReorderingFilters, isEditing: self.isEditing, transition: transition)
-=======
         self.containerNode.update(layout: layout, navigationBarHeight: navigationBarHeight, visualNavigationHeight: visualNavigationHeight, cleanNavigationBarHeight: cleanNavigationBarHeight, insets: insets, isReorderingFilters: self.isReorderingFilters, isEditing: self.isEditing, transition: transition)
->>>>>>> ec428315
         
         transition.updateFrame(node: self.inlineTabContainerNode, frame: CGRect(origin: CGPoint(x: 0.0, y: layout.size.height - layout.intrinsicInsets.bottom - 8.0 - 40.0), size: CGSize(width: layout.size.width, height: 40.0)))
         
