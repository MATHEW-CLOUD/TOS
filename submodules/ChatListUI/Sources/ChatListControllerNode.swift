--- conflicted
+++ resolved
@@ -2387,13 +2387,9 @@
     
     func deactivateSearch(placeholderNode: SearchBarPlaceholderNode, animated: Bool) -> (() -> Void)? {
         if let searchDisplayController = self.searchDisplayController {
-<<<<<<< HEAD
-            searchDisplayController.deactivate(placeholder: placeholderNode, animated: animated)
             // prevent redundant search pane creation which also makes useless network call
             (searchDisplayController.contentNode as? ChatListSearchContainerNode)?.disableAdjacentLoading()
-=======
             self.isSearchDisplayControllerActive = false
->>>>>>> c4ec7cf6
             self.searchDisplayController = nil
             self.mainContainerNode.accessibilityElementsHidden = false
             self.inlineStackContainerNode?.accessibilityElementsHidden = false
