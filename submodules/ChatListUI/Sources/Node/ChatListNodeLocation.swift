--- conflicted
+++ resolved
@@ -111,21 +111,7 @@
     })
 }
 
-<<<<<<< HEAD
-func chatListViewForLocation(groupId: PeerGroupId, location: ChatListNodeLocation, account: Account, inactiveSecretChatPeerIds: Signal<Set<PeerId>, NoError>) -> Signal<ChatListNodeViewUpdate, NoError> {
-    let filterPredicate: ChatListFilterPredicate?
-    if let filter = location.filter, case let .filter(_, _, _, data) = filter {
-        filterPredicate = chatListFilterPredicate(filter: data)
-    } else {
-        filterPredicate = nil
-    }
-    
-    switch location {
-        case let .initial(count, _):
-            let signal: Signal<(ChatListView, ViewUpdateType), NoError>
-            signal = account.viewTracker.tailChatListView(groupId: groupId, filterPredicate: filterPredicate, count: count, inactiveSecretChatPeerIds: inactiveSecretChatPeerIds)
-=======
-func chatListViewForLocation(chatListLocation: ChatListControllerLocation, location: ChatListNodeLocation, account: Account) -> Signal<ChatListNodeViewUpdate, NoError> {
+func chatListViewForLocation(chatListLocation: ChatListControllerLocation, location: ChatListNodeLocation, account: Account, inactiveSecretChatPeerIds: Signal<Set<PeerId>, NoError>) -> Signal<ChatListNodeViewUpdate, NoError> {
     switch chatListLocation {
     case let .chatList(groupId):
         let filterPredicate: ChatListFilterPredicate?
@@ -138,8 +124,7 @@
         switch location {
         case let .initial(count, _):
             let signal: Signal<(ChatListView, ViewUpdateType), NoError>
-            signal = account.viewTracker.tailChatListView(groupId: groupId._asGroup(), filterPredicate: filterPredicate, count: count)
->>>>>>> 7d335e81
+            signal = account.viewTracker.tailChatListView(groupId: groupId._asGroup(), filterPredicate: filterPredicate, count: count, inactiveSecretChatPeerIds: inactiveSecretChatPeerIds)
             return signal
             |> map { view, updateType -> ChatListNodeViewUpdate in
                 return ChatListNodeViewUpdate(list: EngineChatList(view), type: updateType, scrollPosition: nil)
@@ -149,11 +134,7 @@
                 return .never()
             }
             var first = true
-<<<<<<< HEAD
-            return account.viewTracker.aroundChatListView(groupId: groupId, filterPredicate: filterPredicate, index: index, count: 80, inactiveSecretChatPeerIds: inactiveSecretChatPeerIds)
-=======
-            return account.viewTracker.aroundChatListView(groupId: groupId._asGroup(), filterPredicate: filterPredicate, index: index, count: 80)
->>>>>>> 7d335e81
+            return account.viewTracker.aroundChatListView(groupId: groupId._asGroup(), filterPredicate: filterPredicate, index: index, count: 80, inactiveSecretChatPeerIds: inactiveSecretChatPeerIds)
             |> map { view, updateType -> ChatListNodeViewUpdate in
                 let genericType: ViewUpdateType
                 if first {
@@ -172,11 +153,7 @@
             let directionHint: ListViewScrollToItemDirectionHint = sourceIndex > .chatList(index) ? .Down : .Up
             let chatScrollPosition: ChatListNodeViewScrollPosition = .index(index: index, position: scrollPosition, directionHint: directionHint, animated: animated)
             var first = true
-<<<<<<< HEAD
-            return account.viewTracker.aroundChatListView(groupId: groupId, filterPredicate: filterPredicate, index: index, count: 80, inactiveSecretChatPeerIds: inactiveSecretChatPeerIds)
-=======
-            return account.viewTracker.aroundChatListView(groupId: groupId._asGroup(), filterPredicate: filterPredicate, index: index, count: 80)
->>>>>>> 7d335e81
+            return account.viewTracker.aroundChatListView(groupId: groupId._asGroup(), filterPredicate: filterPredicate, index: index, count: 80, inactiveSecretChatPeerIds: inactiveSecretChatPeerIds)
             |> map { view, updateType -> ChatListNodeViewUpdate in
                 let genericType: ViewUpdateType
                 let scrollPosition: ChatListNodeViewScrollPosition? = first ? chatScrollPosition : nil
