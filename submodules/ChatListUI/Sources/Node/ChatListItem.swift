--- conflicted
+++ resolved
@@ -1332,7 +1332,7 @@
                                 strongSelf.avatarVideoNode = videoNode
                             }
                             videoNode.update(peer: peer, photo: photo, size: CGSize(width: 60.0, height: 60.0))
-                            
+
                             if strongSelf.hierarchyTrackingLayer == nil {
                                 let hierarchyTrackingLayer = HierarchyTrackingLayer()
                                 hierarchyTrackingLayer.didEnterHierarchy = { [weak self] in
@@ -1358,7 +1358,7 @@
                             }
                             strongSelf.hierarchyTrackingLayer?.removeFromSuperlayer()
                             strongSelf.hierarchyTrackingLayer = nil
-                        }                 
+                        }
                         strongSelf.updateVideoVisibility()
                     } else {
                         let _ = context.engine.peers.fetchAndUpdateCachedPeerData(peerId: peer.id).start()
@@ -1845,10 +1845,6 @@
                             }
                         }
                         let messageString: NSAttributedString
-<<<<<<< HEAD
-                        if !firstMessage_!.text.isEmpty && entities.count > 0 {
-                            messageString = stringWithAppliedEntities(trimToLineCount(firstMessage_!.text, lineCount: authorAttributedString == nil ? 2 : 1), entities: entities, baseColor: theme.messageTextColor, linkColor: theme.messageTextColor, baseFont: textFont, linkFont: textFont, boldFont: textFont, italicFont: italicTextFont, boldItalicFont: textFont, fixedFont: textFont, blockQuoteFont: textFont, underlineLinks: false, message: message._asMessage())
-=======
                         if !message.text.isEmpty && entities.count > 0 {
                             var messageText = message.text
                             var entities = entities
@@ -1856,9 +1852,8 @@
                                 messageText = translation.text
                                 entities = translation.entities
                             }
-                            
+
                             messageString = foldLineBreaks(stringWithAppliedEntities(messageText, entities: entities, baseColor: theme.messageTextColor, linkColor: theme.messageTextColor, baseFont: textFont, linkFont: textFont, boldFont: textFont, italicFont: italicTextFont, boldItalicFont: textFont, fixedFont: textFont, blockQuoteFont: textFont, underlineLinks: false, message: message._asMessage()))
->>>>>>> 5bb80894
                         } else if spoilers != nil || customEmojiRanges != nil {
                             let mutableString = NSMutableAttributedString(string: messageText, font: textFont, textColor: theme.messageTextColor)
                             if let spoilers = spoilers {
@@ -2370,11 +2365,11 @@
             if item.interaction.isInlineMode {
                 titleLeftCutout = 22.0
             }
-            
+
             if let titleAttributedStringValue = titleAttributedString, titleAttributedStringValue.length == 0 {
                 titleAttributedString = NSAttributedString(string: " ", font: titleFont, textColor: theme.titleColor)
             }
-                        
+
             let titleRectWidth = rawContentWidth - dateLayout.size.width - 10.0 - statusWidth - titleIconsWidth
             var titleCutout: TextNodeCutout?
             if !titleLeftCutout.isZero {
@@ -3442,7 +3437,7 @@
     private func updateVideoVisibility() {
         let isVisible = self.visibilityStatus && self.trackingIsInHierarchy
         self.avatarVideoNode?.updateVisibility(isVisible)
-      
+
         if let videoNode = self.avatarVideoNode {
             videoNode.updateLayout(size: self.avatarNode.frame.size, cornerRadius: self.avatarNode.frame.size.width / 2.0, transition: .immediate)
             videoNode.frame = self.avatarNode.bounds
