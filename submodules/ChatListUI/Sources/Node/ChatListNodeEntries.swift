--- conflicted
+++ resolved
@@ -406,11 +406,7 @@
     }
 }
 
-<<<<<<< HEAD
-func chatListNodeEntriesForView(_ view: EngineChatList, state: ChatListNodeState, savedMessagesPeer: EnginePeer?, foundPeers: [(EnginePeer, EnginePeer?)], hideArchivedFolderByDefault: Bool, displayArchiveIntro: Bool, mode: ChatListNodeMode, chatListLocation: ChatListControllerLocation, hiddenPeerIds: Set<EnginePeer.Id>) -> (entries: [ChatListNodeEntry], loading: Bool) {
-=======
 func chatListNodeEntriesForView(_ view: EngineChatList, state: ChatListNodeState, savedMessagesPeer: EnginePeer?, foundPeers: [(EnginePeer, EnginePeer?)], hideArchivedFolderByDefault: Bool, displayArchiveIntro: Bool, notice: ChatListNotice?, mode: ChatListNodeMode, chatListLocation: ChatListControllerLocation) -> (entries: [ChatListNodeEntry], loading: Bool) {
->>>>>>> 930d1fcc
     var result: [ChatListNodeEntry] = []
     
     var pinnedIndexOffset: UInt16 = 0
@@ -679,7 +675,7 @@
             if let notice {
                 result.append(.Notice(presentationData: state.presentationData, notice: notice))
             }
-            
+
             result.append(.HeaderEntry)
         }
         
