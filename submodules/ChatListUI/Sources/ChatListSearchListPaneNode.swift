import AsyncDisplayKit
import Display
import TelegramCore
import SwiftSignalKit
import TelegramPresentationData
import PresentationDataUtils
import AccountContext
import MergeLists
import ItemListUI
import ContextUI
import ContactListUI
import ContactsPeerItem
import PhotoResources
import TelegramUIPreferences
import UniversalMediaPlayer
import TelegramBaseController
import OverlayStatusController
import ListMessageItem
import AnimatedStickerNode
import TelegramAnimatedStickerNode
import ChatListSearchItemHeader
import PhoneNumberFormat
import InstantPageUI
import GalleryData
import AppBundle
import ShimmerEffect
import ChatListSearchRecentPeersNode
import UndoUI
import Postbox
import FetchManagerImpl
import AnimationCache
import MultiAnimationRenderer

import PtgForeignAgentNoticeSearchFiltering

private enum ChatListRecentEntryStableId: Hashable {
    case topPeers
    case peerId(EnginePeer.Id)
}

private enum ChatListRecentEntry: Comparable, Identifiable {
    case topPeers([EnginePeer], PresentationTheme, PresentationStrings)
    case peer(index: Int, peer: RecentlySearchedPeer, PresentationTheme, PresentationStrings, PresentationDateTimeFormat, PresentationPersonNameOrder, PresentationPersonNameOrder)
    
    var stableId: ChatListRecentEntryStableId {
        switch self {
            case .topPeers:
                return .topPeers
            case let .peer(_, peer, _, _, _, _, _):
                return .peerId(peer.peer.peerId)
        }
    }
    
    static func ==(lhs: ChatListRecentEntry, rhs: ChatListRecentEntry) -> Bool {
        switch lhs {
            case let .topPeers(lhsPeers, lhsTheme, lhsStrings):
                if case let .topPeers(rhsPeers, rhsTheme, rhsStrings) = rhs {
                    if lhsPeers != rhsPeers {
                        return false
                    }
                    if lhsTheme !== rhsTheme {
                        return false
                    }
                    if lhsStrings !== rhsStrings {
                        return false
                    }
                    return true
                } else {
                    return false
                }
            case let .peer(lhsIndex, lhsPeer, lhsTheme, lhsStrings, lhsTimeFormat, lhsSortOrder, lhsDisplayOrder):
                if case let .peer(rhsIndex, rhsPeer, rhsTheme, rhsStrings, rhsTimeFormat, rhsSortOrder, rhsDisplayOrder) = rhs, lhsPeer == rhsPeer && lhsIndex == rhsIndex, lhsTheme === rhsTheme, lhsStrings === rhsStrings && lhsTimeFormat == rhsTimeFormat && lhsSortOrder == rhsSortOrder && lhsDisplayOrder == rhsDisplayOrder {
                    return true
                } else {
                    return false
                }
        }
    }
    
    static func <(lhs: ChatListRecentEntry, rhs: ChatListRecentEntry) -> Bool {
        switch lhs {
            case .topPeers:
                return true
            case let .peer(lhsIndex, _, _, _, _, _, _):
                switch rhs {
                    case .topPeers:
                        return false
                    case let .peer(rhsIndex, _, _, _, _, _, _):
                        return lhsIndex <= rhsIndex
                }
        }
    }
    
    func item(context: AccountContext, presentationData: ChatListPresentationData, filter: ChatListNodePeersFilter, peerSelected: @escaping (EnginePeer, Int64?) -> Void, disabledPeerSelected: @escaping (EnginePeer, Int64?) -> Void, peerContextAction: ((EnginePeer, ChatListSearchContextActionSource, ASDisplayNode, ContextGesture?, CGPoint?) -> Void)?, clearRecentlySearchedPeers: @escaping () -> Void, deletePeer: @escaping (EnginePeer.Id) -> Void, animationCache: AnimationCache, animationRenderer: MultiAnimationRenderer) -> ListViewItem {
        switch self {
            case let .topPeers(peers, theme, strings):
                return ChatListRecentPeersListItem(theme: theme, strings: strings, context: context, peers: peers, peerSelected: { peer in
                    peerSelected(peer, nil)
                }, peerContextAction: { peer, node, gesture, location in
                    if let peerContextAction = peerContextAction {
                        peerContextAction(peer, .recentPeers, node, gesture, location)
                    } else {
                        gesture?.cancel()
                    }
                })
            case let .peer(_, peer, theme, strings, timeFormat, nameSortOrder, nameDisplayOrder):
                let primaryPeer: EnginePeer
                var chatPeer: EnginePeer?
                let maybeChatPeer = EnginePeer(peer.peer.peers[peer.peer.peerId]!)
                if let associatedPeerId = maybeChatPeer._asPeer().associatedPeerId, let associatedPeer = peer.peer.peers[associatedPeerId] {
                    primaryPeer = EnginePeer(associatedPeer)
                    chatPeer = maybeChatPeer
                } else {
                    primaryPeer = maybeChatPeer
                    chatPeer = maybeChatPeer
                }
                
                var enabled = true
                if filter.contains(.onlyWriteable) {
                    if let peer = chatPeer {
                        enabled = canSendMessagesToPeer(peer._asPeer())
                    } else {
                        enabled = canSendMessagesToPeer(primaryPeer._asPeer())
                    }
                }
                if filter.contains(.onlyPrivateChats) {
                    if let peer = chatPeer {
                        switch peer {
                        case .user, .secretChat:
                            break
                        default:
                            enabled = false
                        }
                    } else {
                        enabled = false
                    }
                }
                if filter.contains(.onlyGroups) {
                    if let peer = chatPeer {
                        if case .legacyGroup = peer {
                        } else if case let .channel(peer) = peer, case .group = peer.info {
                        } else {
                            enabled = false
                        }
                    } else {
                        enabled = false
                    }
                }
                
                if filter.contains(.excludeChannels) {
                    if case let .channel(channel) = primaryPeer, case .broadcast = channel.info {
                        enabled = false
                    }
                }
                
                let status: ContactsPeerItemStatus
                if primaryPeer.id.isReplies {
                    status = .none
                } else if case let .user(user) = primaryPeer {
                    let servicePeer = isServicePeer(primaryPeer._asPeer())
                    if user.flags.contains(.isSupport) && !servicePeer {
                        status = .custom(string: strings.Bot_GenericSupportStatus, multiline: false)
                    } else if let _ = user.botInfo {
                        status = .custom(string: strings.Bot_GenericBotStatus, multiline: false)
                    } else if user.id != context.account.peerId && !servicePeer {
                        let presence = peer.presence ?? TelegramUserPresence(status: .none, lastActivity: 0)
                        status = .presence(EnginePeer.Presence(presence), timeFormat)
                    } else {
                        status = .none
                    }
                } else if case let .legacyGroup(group) = primaryPeer {
                    status = .custom(string: strings.GroupInfo_ParticipantCount(Int32(group.participantCount)), multiline: false)
                } else if case let .channel(channel) = primaryPeer {
                    if case .group = channel.info {
                        if let count = peer.subpeerSummary?.count {
                            status = .custom(string: strings.GroupInfo_ParticipantCount(Int32(count)), multiline: false)
                        } else {
                            status = .custom(string: strings.Group_Status, multiline: false)
                        }
                    } else {
                        if let count = peer.subpeerSummary?.count {
                            status = .custom(string: strings.Conversation_StatusSubscribers(Int32(count)), multiline: false)
                        } else {
                            status = .custom(string: strings.Channel_Status, multiline: false)
                        }
                    }
                } else {
                    status = .none
                }
                
                var isMuted = false
                if let notificationSettings = peer.notificationSettings {
                    isMuted = notificationSettings.isRemovedFromTotalUnreadCount(default: false)
                }
                var badge: ContactsPeerItemBadge?
                if peer.unreadCount > 0 {
                    badge = ContactsPeerItemBadge(count: peer.unreadCount, type: isMuted ? .inactive : .active)
                }
                
                return ContactsPeerItem(
                    presentationData: ItemListPresentationData(theme: presentationData.theme, fontSize: presentationData.fontSize, strings: presentationData.strings),
                    sortOrder: nameSortOrder,
                    displayOrder: nameDisplayOrder,
                    context: context,
                    peerMode: .generalSearch,
                    peer: .peer(peer: primaryPeer, chatPeer: chatPeer),
                    status: status,
                    badge: badge,
                    enabled: enabled,
                    selection: .none,
                    editing: ContactsPeerItemEditing(editable: false, editing: false, revealed: false),
                    index: nil,
                    header: ChatListSearchItemHeader(type: .recentPeers, theme: theme, strings: strings, actionTitle: strings.WebSearch_RecentSectionClear, action: {
                        clearRecentlySearchedPeers()
                    }),
                    action: { _ in
                        if let chatPeer = peer.peer.peers[peer.peer.peerId] {
                            peerSelected(EnginePeer(chatPeer), nil)
                        }
                    },
                    disabledAction: { _ in
                        if let chatPeer = peer.peer.peers[peer.peer.peerId] {
                            disabledPeerSelected(EnginePeer(chatPeer), nil)
                        }
                    },
                    deletePeer: deletePeer,
                    contextAction: peerContextAction.flatMap { peerContextAction in
                        return { node, gesture, location in
                            if let chatPeer = peer.peer.peers[peer.peer.peerId] {
                                peerContextAction(EnginePeer(chatPeer), .recentSearch, node, gesture, location)
                            } else {
                                gesture?.cancel()
                            }
                        }
                    },
                    animationCache: animationCache,
                    animationRenderer: animationRenderer
                )
        }
    }
}

public enum ChatListSearchEntryStableId: Hashable {
    case threadId(Int64)
    case localPeerId(EnginePeer.Id)
    case globalPeerId(EnginePeer.Id)
    case messageId(EngineMessage.Id, ChatListSearchEntry.MessageSection)
    case addContact
}

public enum ChatListSearchSectionExpandType {
    case none
    case expand
    case collapse
}

public enum ChatListSearchEntry: Comparable, Identifiable {
    public enum MessageOrderingKey: Comparable {
        case index(MessageIndex)
        case downloading(FetchManagerPriorityKey)
        case downloaded(timestamp: Int32, index: MessageIndex)
        
        public static func <(lhs: MessageOrderingKey, rhs: MessageOrderingKey) -> Bool {
            switch lhs {
            case let .index(lhsIndex):
                if case let .index(rhsIndex) = rhs {
                    return lhsIndex > rhsIndex
                } else {
                    return true
                }
            case let .downloading(lhsKey):
                switch rhs {
                case let .downloading(rhsKey):
                    return lhsKey < rhsKey
                case .index:
                    return false
                case .downloaded:
                    return true
                }
            case let .downloaded(lhsTimestamp, lhsIndex):
                switch rhs {
                case let .downloaded(rhsTimestamp, rhsIndex):
                    if lhsTimestamp != rhsTimestamp {
                        return lhsTimestamp > rhsTimestamp
                    } else {
                        return lhsIndex > rhsIndex
                    }
                case .downloading:
                    return false
                case .index:
                    return false
                }
            }
        }
    }
    
    public enum MessageSection: Hashable {
        case generic
        case downloading
        case recentlyDownloaded
    }
    
    case topic(EnginePeer, ChatListItemContent.ThreadInfo, Int, PresentationTheme, PresentationStrings, ChatListSearchSectionExpandType)
    case recentlySearchedPeer(EnginePeer, EnginePeer?, (Int32, Bool)?, Int, PresentationTheme, PresentationStrings, PresentationPersonNameOrder, PresentationPersonNameOrder)
    case localPeer(EnginePeer, EnginePeer?, (Int32, Bool)?, Int, PresentationTheme, PresentationStrings, PresentationPersonNameOrder, PresentationPersonNameOrder, ChatListSearchSectionExpandType)
    case globalPeer(FoundPeer, (Int32, Bool)?, Int, PresentationTheme, PresentationStrings, PresentationPersonNameOrder, PresentationPersonNameOrder, ChatListSearchSectionExpandType)
    case message(EngineMessage, EngineRenderedPeer, EnginePeerReadCounters?, EngineMessageHistoryThread.Info?, ChatListPresentationData, Int32, Bool?, Bool, MessageOrderingKey, (id: String, size: Int64, isFirstInList: Bool)?, MessageSection, Bool)
    case addContact(String, PresentationTheme, PresentationStrings)
    
    public var stableId: ChatListSearchEntryStableId {
        switch self {
        case let .topic(_, threadInfo, _, _, _, _):
            return .threadId(threadInfo.id)
        case let .recentlySearchedPeer(peer, _, _, _, _, _, _, _):
            return .localPeerId(peer.id)
        case let .localPeer(peer, _, _, _, _, _, _, _, _):
            return .localPeerId(peer.id)
        case let .globalPeer(peer, _, _, _, _, _, _, _):
            return .globalPeerId(peer.peer.id)
        case let .message(message, _, _, _, _, _, _, _, _, _, section, _):
            return .messageId(message.id, section)
        case .addContact:
            return .addContact
        }
    }
    
    public static func ==(lhs: ChatListSearchEntry, rhs: ChatListSearchEntry) -> Bool {
        switch lhs {
        case let .topic(lhsPeer, lhsThreadInfo, lhsIndex, lhsTheme, lhsStrings, lhsExpandType):
            if case let .topic(rhsPeer, rhsThreadInfo, rhsIndex, rhsTheme, rhsStrings, rhsExpandType) = rhs, lhsPeer == rhsPeer, lhsThreadInfo == rhsThreadInfo, lhsIndex == rhsIndex, lhsTheme === rhsTheme, lhsStrings === rhsStrings, lhsExpandType == rhsExpandType {
                return true
            } else {
                return false
            }
        case let .recentlySearchedPeer(lhsPeer, lhsAssociatedPeer, lhsUnreadBadge, lhsIndex, lhsTheme, lhsStrings, lhsSortOrder, lhsDisplayOrder):
            if case let .recentlySearchedPeer(rhsPeer, rhsAssociatedPeer, rhsUnreadBadge, rhsIndex, rhsTheme, rhsStrings, rhsSortOrder, rhsDisplayOrder) = rhs, lhsPeer == rhsPeer && lhsAssociatedPeer == rhsAssociatedPeer && lhsIndex == rhsIndex && lhsTheme === rhsTheme && lhsStrings === rhsStrings && lhsSortOrder == rhsSortOrder && lhsDisplayOrder == rhsDisplayOrder && lhsUnreadBadge?.0 == rhsUnreadBadge?.0 && lhsUnreadBadge?.1 == rhsUnreadBadge?.1 {
                return true
            } else {
                return false
            }
        case let .localPeer(lhsPeer, lhsAssociatedPeer, lhsUnreadBadge, lhsIndex, lhsTheme, lhsStrings, lhsSortOrder, lhsDisplayOrder, lhsExpandType):
            if case let .localPeer(rhsPeer, rhsAssociatedPeer, rhsUnreadBadge, rhsIndex, rhsTheme, rhsStrings, rhsSortOrder, rhsDisplayOrder, rhsExpandType) = rhs, lhsPeer == rhsPeer && lhsAssociatedPeer == rhsAssociatedPeer && lhsIndex == rhsIndex && lhsTheme === rhsTheme && lhsStrings === rhsStrings && lhsSortOrder == rhsSortOrder && lhsDisplayOrder == rhsDisplayOrder && lhsUnreadBadge?.0 == rhsUnreadBadge?.0 && lhsUnreadBadge?.1 == rhsUnreadBadge?.1 && lhsExpandType == rhsExpandType {
                return true
            } else {
                return false
            }
        case let .globalPeer(lhsPeer, lhsUnreadBadge, lhsIndex, lhsTheme, lhsStrings, lhsSortOrder, lhsDisplayOrder, lhsExpandType):
            if case let .globalPeer(rhsPeer, rhsUnreadBadge, rhsIndex, rhsTheme, rhsStrings, rhsSortOrder, rhsDisplayOrder, rhsExpandType) = rhs, lhsPeer == rhsPeer && lhsIndex == rhsIndex && lhsTheme === rhsTheme && lhsStrings === rhsStrings && lhsSortOrder == rhsSortOrder && lhsDisplayOrder == rhsDisplayOrder && lhsUnreadBadge?.0 == rhsUnreadBadge?.0 && lhsUnreadBadge?.1 == rhsUnreadBadge?.1 && lhsExpandType == rhsExpandType {
                return true
            } else {
                return false
            }
        case let .message(lhsMessage, lhsPeer, lhsCombinedPeerReadState, lhsThreadInfo, lhsPresentationData, lhsTotalCount, lhsSelected, lhsDisplayCustomHeader, lhsKey, lhsResourceId, lhsSection, lhsAllPaused):
            if case let .message(rhsMessage, rhsPeer, rhsCombinedPeerReadState, rhsThreadInfo, rhsPresentationData, rhsTotalCount, rhsSelected, rhsDisplayCustomHeader, rhsKey, rhsResourceId, rhsSection, rhsAllPaused) = rhs {
                if lhsMessage.id != rhsMessage.id {
                    return false
                }
                if lhsMessage.stableVersion != rhsMessage.stableVersion {
                    return false
                }
                if lhsPeer != rhsPeer {
                    return false
                }
                if lhsThreadInfo != rhsThreadInfo {
                    return false
                }
                if lhsPresentationData !== rhsPresentationData {
                    return false
                }
                if lhsCombinedPeerReadState != rhsCombinedPeerReadState {
                    return false
                }
                if lhsTotalCount != rhsTotalCount {
                    return false
                }
                if lhsSelected != rhsSelected {
                    return false
                }
                if lhsDisplayCustomHeader != rhsDisplayCustomHeader {
                    return false
                }
                if lhsKey != rhsKey {
                    return false
                }
                if lhsResourceId?.0 != rhsResourceId?.0 {
                    return false
                }
                if lhsResourceId?.1 != rhsResourceId?.1 {
                    return false
                }
                if lhsSection != rhsSection {
                    return false
                }
                if lhsAllPaused != rhsAllPaused {
                    return false
                }
                return true
            } else {
                return false
            }
        case let .addContact(lhsPhoneNumber, lhsTheme, lhsStrings):
            if case let .addContact(rhsPhoneNumber, rhsTheme, rhsStrings) = rhs {
                if lhsPhoneNumber != rhsPhoneNumber {
                    return false
                }
                if lhsTheme !== rhsTheme {
                    return false
                }
                if lhsStrings !== rhsStrings {
                    return false
                }
                return true
            } else {
                return false
            }
        }
    }
        
    public static func <(lhs: ChatListSearchEntry, rhs: ChatListSearchEntry) -> Bool {
        switch lhs {
        case let .topic(_, _, lhsIndex, _, _, _):
            if case let .topic(_, _, rhsIndex, _, _, _) = rhs {
                return lhsIndex <= rhsIndex
            } else {
                return true
            }
        case let .recentlySearchedPeer(_, _, _, lhsIndex, _, _, _, _):
            if case .topic = rhs {
                return false
            } else if case let .recentlySearchedPeer(_, _, _, rhsIndex, _, _, _, _) = rhs {
                return lhsIndex <= rhsIndex
            } else {
                return true
            }
        case let .localPeer(_, _, _, lhsIndex, _, _, _, _, _):
            switch rhs {
            case .topic, .recentlySearchedPeer:
                return false
            case let .localPeer(_, _, _, rhsIndex, _, _, _, _, _):
                return lhsIndex <= rhsIndex
            case .globalPeer, .message, .addContact:
                return true
            }
        case let .globalPeer(_, _, lhsIndex, _, _, _, _, _):
            switch rhs {
            case .topic, .recentlySearchedPeer, .localPeer:
                return false
            case let .globalPeer(_, _, rhsIndex, _, _, _, _, _):
                return lhsIndex <= rhsIndex
            case .message, .addContact:
                return true
            }
        case let .message(_, _, _, _, _, _, _, _, lhsKey, _, _, _):
            if case let .message(_, _, _, _, _, _, _, _, rhsKey, _, _, _) = rhs {
                return lhsKey < rhsKey
            } else if case .addContact = rhs {
                return true
            } else {
                return false
            }
        case .addContact:
            return false
        }
    }
    
    public func item(context: AccountContext, presentationData: PresentationData, enableHeaders: Bool, filter: ChatListNodePeersFilter, location: ChatListControllerLocation, key: ChatListSearchPaneKey, tagMask: EngineMessage.Tags?, interaction: ChatListNodeInteraction, listInteraction: ListMessageItemInteraction, peerContextAction: ((EnginePeer, ChatListSearchContextActionSource, ASDisplayNode, ContextGesture?, CGPoint?) -> Void)?, toggleExpandLocalResults: @escaping () -> Void, toggleExpandGlobalResults: @escaping () -> Void, searchPeer: @escaping (EnginePeer) -> Void, searchQuery: String?, searchOptions: ChatListSearchOptions?, messageContextAction: ((EngineMessage, ASDisplayNode?, CGRect?, UIGestureRecognizer?, ChatListSearchPaneKey, (id: String, size: Int64, isFirstInList: Bool)?) -> Void)?, openClearRecentlyDownloaded: @escaping () -> Void, toggleAllPaused: @escaping () -> Void) -> ListViewItem {
        switch self {
            case let .topic(peer, threadInfo, _, theme, strings, expandType):
                let actionTitle: String?
                switch expandType {
                case .none:
                    actionTitle = nil
                case .expand:
                    actionTitle = strings.ChatList_Search_ShowMore
                case .collapse:
                    actionTitle = strings.ChatList_Search_ShowLess
                }
                let header = ChatListSearchItemHeader(type: .topics, theme: theme, strings: strings, actionTitle: actionTitle, action: actionTitle == nil ? nil : {
                    toggleExpandGlobalResults()
                })
                
                return ContactsPeerItem(presentationData: ItemListPresentationData(presentationData), sortOrder: .firstLast, displayOrder: .firstLast, context: context, peerMode: .generalSearch, peer: .thread(peer: peer, title: threadInfo.info.title, icon: threadInfo.info.icon, color: threadInfo.info.iconColor), status: .none, badge: nil, enabled: true, selection: .none, editing: ContactsPeerItemEditing(editable: false, editing: false, revealed: false), index: nil, header: header, action: { _ in
                    interaction.peerSelected(peer, nil, threadInfo.id, nil)
                }, contextAction: nil, animationCache: interaction.animationCache, animationRenderer: interaction.animationRenderer)
            case let .recentlySearchedPeer(peer, associatedPeer, unreadBadge, _, theme, strings, nameSortOrder, nameDisplayOrder):
                let primaryPeer: EnginePeer
                var chatPeer: EnginePeer?
                if let associatedPeer = associatedPeer {
                    primaryPeer = associatedPeer
                    chatPeer = peer
                } else {
                    primaryPeer = peer
                    chatPeer = peer
                }
                
                var enabled = true
                if filter.contains(.onlyWriteable) {
                    if let peer = chatPeer {
                        enabled = canSendMessagesToPeer(peer._asPeer())
                    } else {
                        enabled = false
                    }
                }
                if filter.contains(.onlyPrivateChats) {
                    if let peer = chatPeer {
                        switch peer {
                        case .user, .secretChat:
                            break
                        default:
                            enabled = false
                        }
                    } else {
                        enabled = false
                    }
                }
                if filter.contains(.onlyGroups) {
                    if let peer = chatPeer {
                        if case .legacyGroup = peer {
                        } else if case let .channel(peer) = peer, case .group = peer.info {
                        } else {
                            enabled = false
                        }
                    } else {
                        enabled = false
                    }
                }
                
                var badge: ContactsPeerItemBadge?
                if let unreadBadge = unreadBadge {
                    badge = ContactsPeerItemBadge(count: unreadBadge.0, type: unreadBadge.1 ? .inactive : .active)
                }
                
                let header: ChatListSearchItemHeader?
                if filter.contains(.removeSearchHeader) {
                    header = nil
                } else {
                    let headerType: ChatListSearchItemHeaderType
                    if filter.contains(.onlyGroups) {
                        headerType = .chats
                    } else {
                        headerType = .recentPeers
                    }
                    header = ChatListSearchItemHeader(type: headerType, theme: theme, strings: strings, actionTitle: nil, action: nil)
                }
                
                return ContactsPeerItem(presentationData: ItemListPresentationData(presentationData), sortOrder: nameSortOrder, displayOrder: nameDisplayOrder, context: context, peerMode: .generalSearch, peer: .peer(peer: primaryPeer, chatPeer: chatPeer), status: .none, badge: badge, enabled: enabled, selection: .none, editing: ContactsPeerItemEditing(editable: false, editing: false, revealed: false), index: nil, header: header, action: { contactPeer in
                    if case let .peer(maybePeer, maybeChatPeer) = contactPeer, let peer = maybePeer, let chatPeer = maybeChatPeer {
                        interaction.peerSelected(chatPeer, peer, nil, nil)
                    } else {
                        interaction.peerSelected(peer, nil, nil, nil)
                    }
                }, contextAction: peerContextAction.flatMap { peerContextAction in
                    return { node, gesture, location in
                        if let chatPeer = chatPeer, chatPeer.id.namespace != Namespaces.Peer.SecretChat {
                            peerContextAction(chatPeer, .search(nil), node, gesture, location)
                        } else {
                            gesture?.cancel()
                        }
                    }
                }, arrowAction: nil, animationCache: interaction.animationCache, animationRenderer: interaction.animationRenderer)
            case let .localPeer(peer, associatedPeer, unreadBadge, _, theme, strings, nameSortOrder, nameDisplayOrder, expandType):
                let primaryPeer: EnginePeer
                var chatPeer: EnginePeer?
                if let associatedPeer = associatedPeer {
                    primaryPeer = associatedPeer
                    chatPeer = peer
                } else {
                    primaryPeer = peer
                    chatPeer = peer
                }
                
                var enabled = true
                if filter.contains(.onlyWriteable) {
                    if let peer = chatPeer {
                        enabled = canSendMessagesToPeer(peer._asPeer())
                    } else {
                        enabled = false
                    }
                }
                if filter.contains(.onlyPrivateChats) {
                    if let peer = chatPeer {
                        switch peer {
                        case .user, .secretChat:
                            break
                        default:
                            enabled = false
                        }
                    } else {
                        enabled = false
                    }
                }
                if filter.contains(.onlyGroups) {
                    if let peer = chatPeer {
                        if case .legacyGroup = peer {
                        } else if case let .channel(peer) = peer, case .group = peer.info {
                        } else {
                            enabled = false
                        }
                    } else {
                        enabled = false
                    }
                }
                
                var badge: ContactsPeerItemBadge?
                if let unreadBadge = unreadBadge {
                    badge = ContactsPeerItemBadge(count: unreadBadge.0, type: unreadBadge.1 ? .inactive : .active)
                }
                
                let header: ChatListSearchItemHeader?
                if filter.contains(.removeSearchHeader) {
                    header = nil
                } else {
                    let actionTitle: String?
                    switch expandType {
                    case .none:
                        actionTitle = nil
                    case .expand:
                        actionTitle = strings.ChatList_Search_ShowMore
                    case .collapse:
                        actionTitle = strings.ChatList_Search_ShowLess
                    }
                    let headerType: ChatListSearchItemHeaderType
                    if filter.contains(.onlyGroups) {
                        headerType = .chats
                    } else {
                        headerType = .localPeers
                    }
                    header = ChatListSearchItemHeader(type: headerType, theme: theme, strings: strings, actionTitle: actionTitle, action: actionTitle == nil ? nil : {
                        toggleExpandLocalResults()
                    })
                }
                
                return ContactsPeerItem(presentationData: ItemListPresentationData(presentationData), sortOrder: nameSortOrder, displayOrder: nameDisplayOrder, context: context, peerMode: .generalSearch, peer: .peer(peer: primaryPeer, chatPeer: chatPeer), status: .none, badge: badge, enabled: enabled, selection: .none, editing: ContactsPeerItemEditing(editable: false, editing: false, revealed: false), index: nil, header: header, action: { contactPeer in
                    if case let .peer(maybePeer, maybeChatPeer) = contactPeer, let peer = maybePeer, let chatPeer = maybeChatPeer {
                        interaction.peerSelected(chatPeer, peer, nil, nil)
                    } else {
                        interaction.peerSelected(peer, nil, nil, nil)
                    }
                }, contextAction: peerContextAction.flatMap { peerContextAction in
                    return { node, gesture, location in
                        if let chatPeer = chatPeer, chatPeer.id.namespace != Namespaces.Peer.SecretChat {
                            peerContextAction(chatPeer, .search(nil), node, gesture, location)
                        } else {
                            gesture?.cancel()
                        }
                    }
                }, arrowAction: nil, animationCache: interaction.animationCache, animationRenderer: interaction.animationRenderer)
            case let .globalPeer(peer, unreadBadge, _, theme, strings, nameSortOrder, nameDisplayOrder, expandType):
                var enabled = true
                if filter.contains(.onlyWriteable) {
                    enabled = canSendMessagesToPeer(peer.peer)
                }
                if filter.contains(.onlyPrivateChats) {
                    if !(peer.peer is TelegramUser || peer.peer is TelegramSecretChat) {
                        enabled = false
                    }
                }
                if filter.contains(.onlyGroups) {
                    if let _ = peer.peer as? TelegramGroup {
                    } else if let peer = peer.peer as? TelegramChannel, case .group = peer.info {
                    } else {
                        enabled = false
                    }
                }
                
                var suffixString = ""
                if let subscribers = peer.subscribers, subscribers != 0 {
                    if peer.peer is TelegramUser {
                        suffixString = ", \(strings.Conversation_StatusSubscribers(subscribers))"
                    } else if let channel = peer.peer as? TelegramChannel, case .broadcast = channel.info {
                        suffixString = ", \(strings.Conversation_StatusSubscribers(subscribers))"
                    } else {
                        suffixString = ", \(strings.Conversation_StatusMembers(subscribers))"
                    }
                }
                
                var badge: ContactsPeerItemBadge?
                if let unreadBadge = unreadBadge {
                    badge = ContactsPeerItemBadge(count: unreadBadge.0, type: unreadBadge.1 ? .inactive : .active)
                }
                
                let header: ChatListSearchItemHeader?
                if filter.contains(.removeSearchHeader) {
                    header = nil
                } else {
                    let actionTitle: String?
                    switch expandType {
                    case .none:
                        actionTitle = nil
                    case .expand:
                        actionTitle = strings.ChatList_Search_ShowMore
                    case .collapse:
                        actionTitle = strings.ChatList_Search_ShowLess
                    }
                    header = ChatListSearchItemHeader(type: .globalPeers, theme: theme, strings: strings, actionTitle: actionTitle, action: actionTitle == nil ? nil : {
                        toggleExpandGlobalResults()
                    })
                }
                
                return ContactsPeerItem(presentationData: ItemListPresentationData(presentationData), sortOrder: nameSortOrder, displayOrder: nameDisplayOrder, context: context, peerMode: .generalSearch, peer: .peer(peer: EnginePeer(peer.peer), chatPeer: EnginePeer(peer.peer)), status: .addressName(suffixString), badge: badge, enabled: enabled, selection: .none, editing: ContactsPeerItemEditing(editable: false, editing: false, revealed: false), index: nil, header: header, action: { _ in
                    interaction.peerSelected(EnginePeer(peer.peer), nil, nil, nil)
                }, contextAction: peerContextAction.flatMap { peerContextAction in
                    return { node, gesture, location in
                        peerContextAction(EnginePeer(peer.peer), .search(nil), node, gesture, location)
                    }
                }, animationCache: interaction.animationCache, animationRenderer: interaction.animationRenderer)
            case let .message(message, peer, readState, threadInfo, presentationData, _, selected, displayCustomHeader, orderingKey, _, _, allPaused):
                let header: ChatListSearchItemHeader
                switch orderingKey {
                case .downloading:
                    if allPaused {
                        header = ChatListSearchItemHeader(type: .downloading, theme: presentationData.theme, strings: presentationData.strings, actionTitle: presentationData.strings.DownloadList_ResumeAll, action: {
                            toggleAllPaused()
                        })
                    } else {
                        header = ChatListSearchItemHeader(type: .downloading, theme: presentationData.theme, strings: presentationData.strings, actionTitle: presentationData.strings.DownloadList_PauseAll, action: {
                            toggleAllPaused()
                        })
                    }
                case .downloaded:
                    header = ChatListSearchItemHeader(type: .recentDownloads, theme: presentationData.theme, strings: presentationData.strings, actionTitle: presentationData.strings.DownloadList_Clear, action: {
                        openClearRecentlyDownloaded()
                    })
                case .index:
                    header = ChatListSearchItemHeader(type: .messages, theme: presentationData.theme, strings: presentationData.strings, actionTitle: nil, action: nil)
                }
                let selection: ChatHistoryMessageSelection = selected.flatMap { .selectable(selected: $0) } ?? .none
                var isMedia = false
                if let tagMask = tagMask, tagMask != .photoOrVideo {
                    isMedia = true
                } else if key == .downloads {
                    isMedia = true
                }
                if isMedia {
                    return ListMessageItem(presentationData: ChatPresentationData(theme: ChatPresentationThemeData(theme: presentationData.theme, wallpaper: .builtin(WallpaperSettings())), fontSize: presentationData.fontSize, strings: presentationData.strings, dateTimeFormat: presentationData.dateTimeFormat, nameDisplayOrder: presentationData.nameDisplayOrder, disableAnimations: true, largeEmoji: false, chatBubbleCorners: PresentationChatBubbleCorners(mainRadius: 0.0, auxiliaryRadius: 0.0, mergeBubbleCorners: false)), context: context, chatLocation: .peer(id: peer.peerId), interaction: listInteraction, message: message._asMessage(), selection: selection, displayHeader: enableHeaders && !displayCustomHeader, customHeader: key == .downloads ? header : nil, hintIsLink: tagMask == .webPage, isGlobalSearchResult: key != .downloads, isDownloadList: key == .downloads)
                } else {
                    let index: EngineChatList.Item.Index
                    var chatThreadInfo: ChatListItemContent.ThreadInfo?
                    switch location {
                    case .chatList:
                        index = .chatList(EngineChatList.Item.Index.ChatList(pinningIndex: nil, messageIndex: message.index))
                    case .forum:
                        if let threadId = message.threadId, let threadInfo = threadInfo {
                            chatThreadInfo = ChatListItemContent.ThreadInfo(id: threadId, info: threadInfo, isOwnedByMe: false, isClosed: false)
                            index = .forum(pinnedIndex: .none, timestamp: message.index.timestamp, threadId: threadId, namespace: message.index.id.namespace, id: message.index.id.id)
                        } else {
                            index = .chatList( EngineChatList.Item.Index.ChatList(pinningIndex: nil, messageIndex: message.index))
                        }
                    }
                    return ChatListItem(presentationData: presentationData, context: context, chatListLocation: .chatList(groupId: .root), filterData: nil, index: index, content: .peer(messages: [message], peer: peer, threadInfo: chatThreadInfo, combinedReadState: readState, isRemovedFromTotalUnreadCount: false, presence: nil, hasUnseenMentions: false, hasUnseenReactions: false, draftState: nil, inputActivities: nil, promoInfo: nil, ignoreUnreadBadge: true, displayAsMessage: false, hasFailedMessages: false, forumTopicData: nil), editing: false, hasActiveRevealControls: false, selected: false, header: tagMask == nil ? header : nil, enableContextActions: false, hiddenOffset: false, interaction: interaction)
                }
            case let .addContact(phoneNumber, theme, strings):
                return ContactsAddItem(theme: theme, strings: strings, phoneNumber: phoneNumber, header: ChatListSearchItemHeader(type: .phoneNumber, theme: theme, strings: strings, actionTitle: nil, action: nil), action: {
                    interaction.addContact(phoneNumber)
                })
        }
    }
}

private struct ChatListSearchContainerRecentTransition {
    let deletions: [ListViewDeleteItem]
    let insertions: [ListViewInsertItem]
    let updates: [ListViewUpdateItem]
}

public struct ChatListSearchContainerTransition {
    public let deletions: [ListViewDeleteItem]
    public let insertions: [ListViewInsertItem]
    public let updates: [ListViewUpdateItem]
    public let displayingResults: Bool
    public let isEmpty: Bool
    public let isLoading: Bool
    public let query: String?
    public var animated: Bool
    
    public init(deletions: [ListViewDeleteItem], insertions: [ListViewInsertItem], updates: [ListViewUpdateItem], displayingResults: Bool, isEmpty: Bool, isLoading: Bool, query: String?, animated: Bool) {
        self.deletions = deletions
        self.insertions = insertions
        self.updates = updates
        self.displayingResults = displayingResults
        self.isEmpty = isEmpty
        self.isLoading = isLoading
        self.query = query
        self.animated = animated
    }
}

private func chatListSearchContainerPreparedRecentTransition(from fromEntries: [ChatListRecentEntry], to toEntries: [ChatListRecentEntry], context: AccountContext, presentationData: ChatListPresentationData, filter: ChatListNodePeersFilter, peerSelected: @escaping (EnginePeer, Int64?) -> Void, disabledPeerSelected: @escaping (EnginePeer, Int64?) -> Void, peerContextAction: ((EnginePeer, ChatListSearchContextActionSource, ASDisplayNode, ContextGesture?, CGPoint?) -> Void)?, clearRecentlySearchedPeers: @escaping () -> Void, deletePeer: @escaping (EnginePeer.Id) -> Void, animationCache: AnimationCache, animationRenderer: MultiAnimationRenderer) -> ChatListSearchContainerRecentTransition {
    let (deleteIndices, indicesAndItems, updateIndices) = mergeListsStableWithUpdates(leftList: fromEntries, rightList: toEntries)
    
    let deletions = deleteIndices.map { ListViewDeleteItem(index: $0, directionHint: nil) }
    let insertions = indicesAndItems.map { ListViewInsertItem(index: $0.0, previousIndex: $0.2, item: $0.1.item(context: context, presentationData: presentationData, filter: filter, peerSelected: peerSelected, disabledPeerSelected: disabledPeerSelected, peerContextAction: peerContextAction, clearRecentlySearchedPeers: clearRecentlySearchedPeers, deletePeer: deletePeer, animationCache: animationCache, animationRenderer: animationRenderer), directionHint: nil) }
    let updates = updateIndices.map { ListViewUpdateItem(index: $0.0, previousIndex: $0.2, item: $0.1.item(context: context, presentationData: presentationData, filter: filter, peerSelected: peerSelected, disabledPeerSelected: disabledPeerSelected, peerContextAction: peerContextAction, clearRecentlySearchedPeers: clearRecentlySearchedPeers, deletePeer: deletePeer, animationCache: animationCache, animationRenderer: animationRenderer), directionHint: nil) }
    
    return ChatListSearchContainerRecentTransition(deletions: deletions, insertions: insertions, updates: updates)
}

public func chatListSearchContainerPreparedTransition(from fromEntries: [ChatListSearchEntry], to toEntries: [ChatListSearchEntry], displayingResults: Bool, isEmpty: Bool, isLoading: Bool, animated: Bool, context: AccountContext, presentationData: PresentationData, enableHeaders: Bool, filter: ChatListNodePeersFilter, location: ChatListControllerLocation, key: ChatListSearchPaneKey, tagMask: EngineMessage.Tags?, interaction: ChatListNodeInteraction, listInteraction: ListMessageItemInteraction, peerContextAction: ((EnginePeer, ChatListSearchContextActionSource, ASDisplayNode, ContextGesture?, CGPoint?) -> Void)?, toggleExpandLocalResults: @escaping () -> Void, toggleExpandGlobalResults: @escaping () -> Void, searchPeer: @escaping (EnginePeer) -> Void, searchQuery: String?, searchOptions: ChatListSearchOptions?, messageContextAction: ((EngineMessage, ASDisplayNode?, CGRect?, UIGestureRecognizer?, ChatListSearchPaneKey, (id: String, size: Int64, isFirstInList: Bool)?) -> Void)?, openClearRecentlyDownloaded: @escaping () -> Void, toggleAllPaused: @escaping () -> Void) -> ChatListSearchContainerTransition {
    let (deleteIndices, indicesAndItems, updateIndices) = mergeListsStableWithUpdates(leftList: fromEntries, rightList: toEntries)
    
    let deletions = deleteIndices.map { ListViewDeleteItem(index: $0, directionHint: nil) }
    let insertions = indicesAndItems.map { ListViewInsertItem(index: $0.0, previousIndex: $0.2, item: $0.1.item(context: context, presentationData: presentationData, enableHeaders: enableHeaders, filter: filter, location: location, key: key, tagMask: tagMask, interaction: interaction, listInteraction: listInteraction, peerContextAction: peerContextAction, toggleExpandLocalResults: toggleExpandLocalResults, toggleExpandGlobalResults: toggleExpandGlobalResults, searchPeer: searchPeer, searchQuery: searchQuery, searchOptions: searchOptions, messageContextAction: messageContextAction, openClearRecentlyDownloaded: openClearRecentlyDownloaded, toggleAllPaused: toggleAllPaused), directionHint: nil) }
    let updates = updateIndices.map { ListViewUpdateItem(index: $0.0, previousIndex: $0.2, item: $0.1.item(context: context, presentationData: presentationData, enableHeaders: enableHeaders, filter: filter, location: location, key: key, tagMask: tagMask,  interaction: interaction, listInteraction: listInteraction, peerContextAction: peerContextAction, toggleExpandLocalResults: toggleExpandLocalResults, toggleExpandGlobalResults: toggleExpandGlobalResults, searchPeer: searchPeer, searchQuery: searchQuery, searchOptions: searchOptions, messageContextAction: messageContextAction, openClearRecentlyDownloaded: openClearRecentlyDownloaded, toggleAllPaused: toggleAllPaused), directionHint: nil) }
    
    return ChatListSearchContainerTransition(deletions: deletions, insertions: insertions, updates: updates, displayingResults: displayingResults, isEmpty: isEmpty, isLoading: isLoading, query: searchQuery, animated: animated)
}

private struct ChatListSearchListPaneNodeState: Equatable {
    var expandLocalSearch: Bool = false
    var expandGlobalSearch: Bool = false
    var deletedMessageIds = Set<EngineMessage.Id>()
    var deletedGlobalMessageIds = Set<Int32>()
}

private func doesPeerMatchFilter(peer: EnginePeer, filter: ChatListNodePeersFilter) -> Bool {
    var enabled = true
    if filter.contains(.onlyWriteable), !canSendMessagesToPeer(peer._asPeer()) {
        enabled = false
    }
    if filter.contains(.onlyPrivateChats) {
        switch peer {
        case .user, .secretChat:
            break
        default:
            enabled = false
        }
    }
    if filter.contains(.onlyGroups) {
        if case .legacyGroup = peer {
        } else if case let .channel(peer) = peer, case .group = peer.info {
        } else {
            enabled = false
        }
    }
    return enabled
}

private struct ChatListSearchMessagesResult {
    let query: String
    let messages: [EngineMessage]
    let readStates: [EnginePeer.Id: EnginePeerReadCounters]
    let threadInfo: [EngineMessage.Id: MessageHistoryThreadData]
    let hasMore: Bool
    let totalCount: Int32
    let state: SearchMessagesState
    let matchesOnlyBcOfFAN: Set<MessageId>
}

private struct ChatListSearchMessagesContext {
    let result: ChatListSearchMessagesResult
    let loadMoreIndex: EngineMessage.Index?
}

public enum ChatListSearchContextActionSource {
    case recentPeers
    case recentSearch
    case search(EngineMessage.Id?)
}

public struct ChatListSearchOptions {
    let peer: (EnginePeer.Id, Bool, String)?
    let date: (Int32?, Int32, String)?
    
    var isEmpty: Bool {
        return self.peer == nil && self.date == nil
    }
    
    func withUpdatedPeer(_ peerIdIsGroupAndName: (EnginePeer.Id, Bool, String)?) -> ChatListSearchOptions {
        return ChatListSearchOptions(peer: peerIdIsGroupAndName, date: self.date)
    }
    
    func withUpdatedDate(_ minDateMaxDateAndTitle: (Int32?, Int32, String)?) -> ChatListSearchOptions {
        return ChatListSearchOptions(peer: self.peer, date: minDateMaxDateAndTitle)
    }
}

private struct DownloadItem: Equatable {
    let resourceId: MediaResourceId
    let message: EngineMessage
    let priority: FetchManagerPriorityKey
    let isPaused: Bool
    
    static func ==(lhs: DownloadItem, rhs: DownloadItem) -> Bool {
        if lhs.resourceId != rhs.resourceId {
            return false
        }
        if lhs.message.id != rhs.message.id {
            return false
        }
        if lhs.priority != rhs.priority {
            return false
        }
        if lhs.isPaused != rhs.isPaused {
            return false
        }
        return true
    }
}

final class ChatListSearchListPaneNode: ASDisplayNode, ChatListSearchPaneNode {
    private let context: AccountContext
    private let animationCache: AnimationCache
    private let animationRenderer: MultiAnimationRenderer
    private let interaction: ChatListSearchInteraction
    private let peersFilter: ChatListNodePeersFilter
    private var presentationData: PresentationData
    private let key: ChatListSearchPaneKey
    private let tagMask: EngineMessage.Tags?
    private let location: ChatListControllerLocation
    private let navigationController: NavigationController?
    
    private let recentListNode: ListView
    private let shimmerNode: ChatListSearchShimmerNode
    private let listNode: ListView
    private let mediaNode: ChatListSearchMediaNode
    private var enqueuedRecentTransitions: [(ChatListSearchContainerRecentTransition, Bool)] = []
    private var enqueuedTransitions: [(ChatListSearchContainerTransition, Bool)] = []
    
    private var presentationDataDisposable: Disposable?
    private let updatedRecentPeersDisposable = MetaDisposable()
    private let recentDisposable = MetaDisposable()
    
    private let searchDisposable = MetaDisposable()
    private let presentationDataPromise = Promise<ChatListPresentationData>()
    private var searchStateValue = ChatListSearchListPaneNodeState()
    private let searchStatePromise = ValuePromise<ChatListSearchListPaneNodeState>()
    private let searchContextValue = Atomic<ChatListSearchMessagesContext?>(value: nil)
    var searchCurrentMessages: [EngineMessage]?
    var currentEntries: [ChatListSearchEntry]?
    
    private var deletedMessagesDisposable: Disposable?
    
    private var searchQueryValue: String?
    private var searchOptionsValue: ChatListSearchOptions?
    
    private let _isSearching = ValuePromise<Bool>(false, ignoreRepeated: true)
    public var isSearching: Signal<Bool, NoError> {
        return self._isSearching.get()
    }
    
    private var mediaStatusDisposable: Disposable?
    private var playlistPreloadDisposable: Disposable?
    
    private var playlistStateAndType: (SharedMediaPlaylistItem, SharedMediaPlaylistItem?, SharedMediaPlaylistItem?, MusicPlaybackSettingsOrder, MediaManagerPlayerType, Account)?
    private var playlistLocation: SharedMediaPlaylistLocation?
    
    private var mediaAccessoryPanelContainer: PassthroughContainerNode
    private var mediaAccessoryPanel: (MediaNavigationAccessoryPanel, MediaManagerPlayerType)?
    private var dismissingPanel: ASDisplayNode?
    
    private let emptyResultsTitleNode: ImmediateTextNode
    private let emptyResultsTextNode: ImmediateTextNode
    private let emptyResultsAnimationNode: AnimatedStickerNode
    private var emptyResultsAnimationSize: CGSize = CGSize()
    
    private var currentParams: (size: CGSize, sideInset: CGFloat, bottomInset: CGFloat, visibleHeight: CGFloat, presentationData: PresentationData)?
    
    private let ready = Promise<Bool>()
    private var didSetReady: Bool = false
    var isReady: Signal<Bool, NoError> {
        return self.ready.get()
    }
        
    private let selectedMessagesPromise = Promise<Set<EngineMessage.Id>?>(nil)
    private var selectedMessages: Set<EngineMessage.Id>? {
        didSet {
            if self.selectedMessages != oldValue {
                self.selectedMessagesPromise.set(.single(self.selectedMessages))
            }
        }
    }
    
    private var hiddenMediaDisposable: Disposable?
  
<<<<<<< HEAD
    private var searchQueryDisposable: Disposable?
    private var searchOptionsDisposable: Disposable?
    
    init(context: AccountContext, animationCache: AnimationCache, animationRenderer: MultiAnimationRenderer, updatedPresentationData: (initial: PresentationData, signal: Signal<PresentationData, NoError>)? = nil, interaction: ChatListSearchInteraction, key: ChatListSearchPaneKey, peersFilter: ChatListNodePeersFilter, groupId: EngineChatList.Group?, searchQuery: Signal<String?, NoError>, searchOptions: Signal<ChatListSearchOptions?, NoError>, navigationController: NavigationController?) {
=======
    init(context: AccountContext, animationCache: AnimationCache, animationRenderer: MultiAnimationRenderer, updatedPresentationData: (initial: PresentationData, signal: Signal<PresentationData, NoError>)? = nil, interaction: ChatListSearchInteraction, key: ChatListSearchPaneKey, peersFilter: ChatListNodePeersFilter, location: ChatListControllerLocation, searchQuery: Signal<String?, NoError>, searchOptions: Signal<ChatListSearchOptions?, NoError>, navigationController: NavigationController?) {
>>>>>>> 7d335e81
        self.context = context
        self.animationCache = animationCache
        self.animationRenderer = animationRenderer
        self.interaction = interaction
        self.key = key
        self.location = location
        self.navigationController = navigationController

        var peersFilter = peersFilter
        if case .forum = location {
            peersFilter.insert(.excludeRecent)
        } else if case .chatList(.archive) = location {
            peersFilter.insert(.excludeRecent)
        }
        self.peersFilter = peersFilter
        
        let tagMask: EngineMessage.Tags?
        switch key {
            case .chats:
                tagMask = nil
            case .topics:
                tagMask = nil
            case .media:
                tagMask = .photoOrVideo
            case .downloads:
                tagMask = nil
            case .links:
                tagMask = .webPage
            case .files:
                tagMask = .file
            case .music:
                tagMask = .music
            case .voice:
                tagMask = .voiceOrInstantVideo
        }
        self.tagMask = tagMask
        
        let presentationData = updatedPresentationData?.initial ?? context.sharedContext.currentPresentationData.with { $0 }
        self.presentationData = presentationData
        self.presentationDataPromise.set(.single(ChatListPresentationData(theme: self.presentationData.theme, fontSize: self.presentationData.listsFontSize, strings: self.presentationData.strings, dateTimeFormat: self.presentationData.dateTimeFormat, nameSortOrder: self.presentationData.nameSortOrder, nameDisplayOrder: self.presentationData.nameDisplayOrder, disableAnimations: true)))
        
        self.searchStatePromise.set(self.searchStateValue)
        self.selectedMessages = interaction.getSelectedMessageIds()
        self.selectedMessagesPromise.set(.single(self.selectedMessages))
        
        self.recentListNode = ListView()
        self.recentListNode.verticalScrollIndicatorColor = self.presentationData.theme.list.scrollIndicatorColor
        self.recentListNode.accessibilityPageScrolledString = { row, count in
            return presentationData.strings.VoiceOver_ScrollStatus(row, count).string
        }
        
        self.shimmerNode = ChatListSearchShimmerNode(key: key)
        self.shimmerNode.isUserInteractionEnabled = false
        self.shimmerNode.allowsGroupOpacity = true
            
        self.listNode = ListView()
        self.listNode.verticalScrollIndicatorColor = self.presentationData.theme.list.scrollIndicatorColor
        self.listNode.accessibilityPageScrolledString = { row, count in
            return presentationData.strings.VoiceOver_ScrollStatus(row, count).string
        }
    
        var openMediaMessageImpl: ((EngineMessage, ChatControllerInteractionOpenMessageMode) -> Void)?
        var transitionNodeImpl: ((EngineMessage.Id, EngineMedia) -> (ASDisplayNode, CGRect, () -> (UIView?, UIView?))?)?
        var addToTransitionSurfaceImpl: ((UIView) -> Void)?
        
        self.mediaNode = ChatListSearchMediaNode(context: self.context, contentType: .photoOrVideo, openMessage: { message, mode in
            openMediaMessageImpl?(EngineMessage(message), mode)
        }, messageContextAction: { message, node, rect, gesture in
            interaction.mediaMessageContextAction(EngineMessage(message), node, rect, gesture)
        }, toggleMessageSelection: { messageId, selected in
            interaction.toggleMessageSelection(messageId, selected)
        })
        
        self.mediaAccessoryPanelContainer = PassthroughContainerNode()
        self.mediaAccessoryPanelContainer.clipsToBounds = true
        
        self.emptyResultsTitleNode = ImmediateTextNode()
        self.emptyResultsTitleNode.displaysAsynchronously = false
        self.emptyResultsTitleNode.attributedText = NSAttributedString(string: self.presentationData.strings.ChatList_Search_NoResults, font: Font.semibold(17.0), textColor: self.presentationData.theme.list.freeTextColor)
        self.emptyResultsTitleNode.textAlignment = .center
        self.emptyResultsTitleNode.isHidden = true
        
        self.emptyResultsTextNode = ImmediateTextNode()
        self.emptyResultsTextNode.displaysAsynchronously = false
        self.emptyResultsTextNode.maximumNumberOfLines = 0
        self.emptyResultsTextNode.textAlignment = .center
        self.emptyResultsTextNode.isHidden = true
             
        self.emptyResultsAnimationNode = DefaultAnimatedStickerNodeImpl()
        self.emptyResultsAnimationNode.isHidden = true
        
        super.init()
                
        self.emptyResultsAnimationNode.setup(source: AnimatedStickerNodeLocalFileSource(name: "ChatListNoResults"), width: 256, height: 256, playbackMode: .once, mode: .direct(cachePathPrefix: nil))
        self.emptyResultsAnimationSize = CGSize(width: 148.0, height: 148.0)
        
        self.addSubnode(self.recentListNode)
        self.addSubnode(self.listNode)
        self.addSubnode(self.mediaNode)
        
        self.addSubnode(self.emptyResultsAnimationNode)
        self.addSubnode(self.emptyResultsTitleNode)
        self.addSubnode(self.emptyResultsTextNode)

        self.addSubnode(self.shimmerNode)
        self.addSubnode(self.mediaAccessoryPanelContainer)
        
        let searchContext = Promise<ChatListSearchMessagesContext?>(nil)
        let searchContextValue = self.searchContextValue
        let updateSearchContext: ((ChatListSearchMessagesContext?) -> (ChatListSearchMessagesContext?, Bool)) -> Void = { f in
            var shouldUpdate = false
            let updated = searchContextValue.modify { current in
                let (u, s) = f(current)
                shouldUpdate = s
                if s {
                    return u
                } else {
                    return current
                }
            }
            if shouldUpdate {
                searchContext.set(.single(updated))
            }
        }
        
        self.listNode.isHidden = true
        self.mediaNode.isHidden = true
        self.recentListNode.isHidden = peersFilter.contains(.excludeRecent)
        
        let currentRemotePeers = Atomic<([FoundPeer], [FoundPeer])?>(value: nil)
        let presentationDataPromise = self.presentationDataPromise
        let searchStatePromise = self.searchStatePromise
        let selectionPromise = self.selectedMessagesPromise
        
        let previousRecentlySearchedPeerOrder = Atomic<[EnginePeer.Id]>(value: [])
        let fixedRecentlySearchedPeers: Signal<[RecentlySearchedPeer], NoError>
        if case .chats = key, case .chatList(.root) = location {
            fixedRecentlySearchedPeers = context.engine.peers.recentlySearchedPeers()
            |> map { peers -> [RecentlySearchedPeer] in
                var result: [RecentlySearchedPeer] = []
                let _ = previousRecentlySearchedPeerOrder.modify { current in
                    var updated: [EnginePeer.Id] = []
                    for id in current {
                        inner: for peer in peers {
                            if peer.peer.peerId == id {
                                updated.append(id)
                                result.append(peer)
                                break inner
                            }
                        }
                    }
                    for peer in peers.reversed() {
                        if !updated.contains(peer.peer.peerId) {
                            updated.insert(peer.peer.peerId, at: 0)
                            result.insert(peer, at: 0)
                        }
                    }
                    return updated
                }
                return result
            }
        } else {
            fixedRecentlySearchedPeers = .single([])
        }
            
        let downloadItems: Signal<(inProgressItems: [DownloadItem], doneItems: [RenderedRecentDownloadItem]), NoError>
        if key == .downloads {
            var firstTime = true
            downloadItems = combineLatest(queue: .mainQueue(), (context.fetchManager as! FetchManagerImpl).entriesSummary, recentDownloadItems(postbox: context.account.postbox))
            |> mapToSignal { entries, recentDownloadItems -> Signal<(inProgressItems: [DownloadItem], doneItems: [RenderedRecentDownloadItem]), NoError> in
                var itemSignals: [Signal<DownloadItem?, NoError>] = []
                
                for entry in entries {
                    switch entry.id.locationKey {
                    case let .messageId(id):
                        itemSignals.append(context.engine.data.get(TelegramEngine.EngineData.Item.Messages.Message(id: id))
                        |> map { message -> DownloadItem? in
                            if let message = message {
                                return DownloadItem(resourceId: entry.resourceReference.resource.id, message: message, priority: entry.priority, isPaused: entry.isPaused)
                            }
                            return nil
                        })
                    default:
                        break
                    }
                }
                
                return combineLatest(queue: .mainQueue(), itemSignals)
                |> map { items -> (inProgressItems: [DownloadItem], doneItems: [RenderedRecentDownloadItem]) in
                    return (items.compactMap { $0 }, recentDownloadItems)
                }
                |> mapToSignal { value -> Signal<(inProgressItems: [DownloadItem], doneItems: [RenderedRecentDownloadItem]), NoError> in
                    if firstTime {
                        firstTime = false
                        return .single(value)
                    } else {
                        return .single(value)
                        |> delay(0.1, queue: .mainQueue())
                    }
                }
            }
        } else {
            downloadItems = .single(([], []))
        }
        
        struct SearchedPeersState {
            var ids: [EnginePeer.Id] = []
            var query: String?
        }
        let previousRecentlySearchedPeersState = Atomic<SearchedPeersState?>(value: nil)
        
        let foundItems = combineLatest(queue: .mainQueue(), searchQuery, searchOptions, downloadItems)
        |> mapToSignal { [weak self] query, options, downloadItems -> Signal<([ChatListSearchEntry], Bool)?, NoError> in
            if query == nil && options == nil && [.chats, .topics].contains(key) {
                let _ = currentRemotePeers.swap(nil)
                return .single(nil)
            }
            
            if key == .downloads {
                let queryTokens = stringIndexTokens(query ?? "", transliteration: .combined)
                
                func messageMatchesTokens(message: EngineMessage, tokens: [ValueBoxKey]) -> Bool {
                    for media in message.media {
                        if let file = media as? TelegramMediaFile {
                            if let fileName = file.fileName {
                                if matchStringIndexTokens(stringIndexTokens(fileName, transliteration: .none), with: tokens) {
                                    return true
                                }
                            }
                        } else if let _ = media as? TelegramMediaImage {
                            if matchStringIndexTokens(stringIndexTokens("Photo Image", transliteration: .none), with: tokens) {
                                return true
                            }
                        }
                    }
                    return false
                }
                
                return combineLatest(queue: .mainQueue(), presentationDataPromise.get(), selectionPromise.get())
                |> map { presentationData, selectionState -> ([ChatListSearchEntry], Bool)? in
                    var entries: [ChatListSearchEntry] = []
                    var existingMessageIds = Set<MessageId>()
                    
                    var allPaused = true
                    for item in downloadItems.inProgressItems {
                        if !item.isPaused {
                            allPaused = false
                            break
                        }
                    }
                    
                    for item in downloadItems.inProgressItems.sorted(by: { $0.priority < $1.priority }) {
                        if existingMessageIds.contains(item.message.id) {
                            continue
                        }
                        existingMessageIds.insert(item.message.id)
                        
                        let message = item.message
                        
                        if !queryTokens.isEmpty {
                            if !messageMatchesTokens(message: message, tokens: queryTokens) {
                                continue
                            }
                        }
                        
                        var peer = EngineRenderedPeer(message: message)
                        if let group = item.message.peers[message.id.peerId] as? TelegramGroup, let migrationReference = group.migrationReference {
                            if let channelPeer = message.peers[migrationReference.peerId] {
                                peer = EngineRenderedPeer(peer: EnginePeer(channelPeer))
                            }
                        }
                        
                        var resource: (id: String, size: Int64, isFirstInList: Bool)?
                        if let resourceValue = findMediaResourceById(message: item.message, resourceId: item.resourceId), let size = resourceValue.size {
                            resource = (resourceValue.id.stringRepresentation, size, entries.isEmpty)
                        }
                                                
                        entries.append(.message(message, peer, nil, nil, presentationData, 1, nil, false, .downloading(item.priority), resource, .downloading, allPaused))
                    }
                    for item in downloadItems.doneItems.sorted(by: { ChatListSearchEntry.MessageOrderingKey.downloaded(timestamp: $0.timestamp, index: $0.message.index) < ChatListSearchEntry.MessageOrderingKey.downloaded(timestamp: $1.timestamp, index: $1.message.index) }) {
                        if !item.isSeen {
                            Queue.mainQueue().async {
                                self?.scheduleMarkRecentDownloadsAsSeen()
                            }
                        }
                        if existingMessageIds.contains(item.message.id) {
                            continue
                        }
                        existingMessageIds.insert(item.message.id)
                        
                        let message = EngineMessage(item.message)
                        
                        if !queryTokens.isEmpty {
                            if !messageMatchesTokens(message: message, tokens: queryTokens) {
                                continue
                            }
                        }
                        
                        var peer = EngineRenderedPeer(message: message)
                        if let group = item.message.peers[message.id.peerId] as? TelegramGroup, let migrationReference = group.migrationReference {
                            if let channelPeer = message.peers[migrationReference.peerId] {
                                peer = EngineRenderedPeer(peer: EnginePeer(channelPeer))
                            }
                        }
                        
                        entries.append(.message(message, peer, nil, nil, presentationData, 1, selectionState?.contains(message.id), false, .downloaded(timestamp: item.timestamp, index: message.index), (item.resourceId, item.size, false), .recentlyDownloaded, false))
                    }
                    return (entries.sorted(), false)
                }
            }
            
            let accountPeer = context.account.postbox.loadedPeerWithId(context.account.peerId) |> take(1)
            let foundLocalPeers: Signal<(peers: [EngineRenderedPeer], unread: [EnginePeer.Id: (Int32, Bool)], recentlySearchedPeerIds: Set<EnginePeer.Id>), NoError>
            if let query = query, case .chats = key {
                let fixedOrRemovedRecentlySearchedPeers = context.engine.peers.recentlySearchedPeers()
                |> map { peers -> [RecentlySearchedPeer] in
                    let allIds = peers.map(\.peer.peerId)
                    
                    let updatedState = previousRecentlySearchedPeersState.modify { current in
                        if var current = current, current.query == query {
                            current.ids = current.ids.filter { id in
                                allIds.contains(id)
                            }
                            
                            return current
                        } else {
                            var state = SearchedPeersState()
                            state.ids = allIds
                            state.query = query
                            return state
                        }
                    }
                    
                    var result: [RecentlySearchedPeer] = []
                    if let updatedState = updatedState {
                        for id in updatedState.ids {
                            for peer in peers {
                                if id == peer.peer.peerId {
                                    result.append(peer)
                                }
                            }
                        }
                    }
                    
                    return result
                }
                
                foundLocalPeers = combineLatest(
                    context.engine.contacts.searchLocalPeers(query: query.lowercased(), inactiveSecretChatPeerIds: context.inactiveSecretChatPeerIds),
                    fixedOrRemovedRecentlySearchedPeers
                )
                |> mapToSignal { local, allRecentlySearched -> Signal<([EnginePeer.Id: Optional<EnginePeer.NotificationSettings>], [EnginePeer.Id: Int], [EngineRenderedPeer], Set<EnginePeer.Id>), NoError> in
                    let recentlySearched = allRecentlySearched.filter { peer in
                        guard let peer = peer.peer.peer else {
                            return false
                        }
                        return peer.indexName.matchesByTokens(query)
                    }
                    
                    var peerIds = Set<EnginePeer.Id>()
                    
                    var peers: [EngineRenderedPeer] = []
                    for peer in recentlySearched {
                        if !peerIds.contains(peer.peer.peerId) {
                            peerIds.insert(peer.peer.peerId)
                            peers.append(EngineRenderedPeer(peer.peer))
                        }
                    }
                    for peer in local {
                        if !peerIds.contains(peer.peerId) {
                            peerIds.insert(peer.peerId)
                            peers.append(peer)
                        }
                    }
                    
                    return context.engine.data.subscribe(
                        EngineDataMap(
                            peerIds.map { peerId -> TelegramEngine.EngineData.Item.Peer.NotificationSettings in
                                return TelegramEngine.EngineData.Item.Peer.NotificationSettings(id: peerId)
                            }
                        ),
                        EngineDataMap(
                            peerIds.map { peerId -> TelegramEngine.EngineData.Item.Messages.PeerUnreadCount in
                                return TelegramEngine.EngineData.Item.Messages.PeerUnreadCount(id: peerId)
                            }
                        )
                    )
                    |> map { notificationSettings, unreadCounts in
                        return (notificationSettings, unreadCounts, peers, Set(recentlySearched.map(\.peer.peerId)))
                    }
                }
                |> map { notificationSettings, unreadCounts, peers, recentlySearchedPeerIds -> (peers: [EngineRenderedPeer], unread: [EnginePeer.Id: (Int32, Bool)], recentlySearchedPeerIds: Set<EnginePeer.Id>) in
                    var unread: [EnginePeer.Id: (Int32, Bool)] = [:]
                    for peer in peers {
                        var isMuted: Bool = false
                        if let nofiticationSettings = notificationSettings[peer.peerId] {
                            switch nofiticationSettings?.muteState {
                            case .muted:
                                isMuted = true
                            default:
                                break
                            }
                        }

                        let unreadCount = unreadCounts[peer.peerId]
                        if let unreadCount = unreadCount, unreadCount > 0 {
                            unread[peer.peerId] = (Int32(unreadCount), isMuted)
                        }
                    }
                    return (peers: peers, unread: unread, recentlySearchedPeerIds: recentlySearchedPeerIds)
                }
            } else {
                foundLocalPeers = .single((peers: [], unread: [:], recentlySearchedPeerIds: Set()))
                
                let _ = previousRecentlySearchedPeersState.swap(nil)
            }
            
            let foundRemotePeers: Signal<([FoundPeer], [FoundPeer], Bool), NoError>
            let currentRemotePeersValue: ([FoundPeer], [FoundPeer]) = currentRemotePeers.with { $0 } ?? ([], [])
            if let query = query, case .chats = key {
                foundRemotePeers = (
                    .single((currentRemotePeersValue.0, currentRemotePeersValue.1, true))
                    |> then(
                        context.engine.contacts.searchRemotePeers(query: query)
                        |> map { ($0.0, $0.1, false) }
                        |> delay(0.2, queue: Queue.concurrentDefaultQueue())
                    )
                )
            } else {
                foundRemotePeers = .single(([], [], false))
            }
            let searchLocation: SearchMessagesLocation
            if let options = options {
                if case let .forum(peerId) = location {
                    searchLocation = .peer(peerId: peerId, fromId: nil, tags: tagMask, topMsgId: nil, minDate: options.date?.0, maxDate: options.date?.1)
                } else if let (peerId, _, _) = options.peer {
                    searchLocation = .peer(peerId: peerId, fromId: nil, tags: tagMask, topMsgId: nil, minDate: options.date?.0, maxDate: options.date?.1)
                } else {
                    if case let .chatList(groupId) = location, case .archive = groupId {
                        searchLocation = .group(groupId: groupId._asGroup(), tags: tagMask, minDate: options.date?.0, maxDate: options.date?.1)
                    } else {
                        searchLocation = .general(tags: tagMask, minDate: options.date?.0, maxDate: options.date?.1)
                    }
                }
            } else {
                if case let .forum(peerId) = location {
                    searchLocation = .peer(peerId: peerId, fromId: nil, tags: tagMask, topMsgId: nil, minDate: nil, maxDate: nil)
                } else if case let .chatList(groupId) = location, case .archive = groupId {
                    searchLocation = .group(groupId: groupId._asGroup(), tags: tagMask, minDate: nil, maxDate: nil)
                } else {
                    searchLocation = .general(tags: tagMask, minDate: nil, maxDate: nil)
                }
            }
            
            let finalQuery = query ?? ""
            updateSearchContext { _ in
                return (nil, true)
            }
<<<<<<< HEAD
            let foundRemoteMessages: Signal<(([EngineMessage], [EnginePeer.Id: EnginePeerReadCounters], Int32, Set<MessageId>), Bool), NoError>
            if peersFilter.contains(.doNotSearchMessages) {
                foundRemoteMessages = .single((([], [:], 0, []), false))
=======
            let foundRemoteMessages: Signal<(([EngineMessage], [EnginePeer.Id: EnginePeerReadCounters], [EngineMessage.Id: MessageHistoryThreadData], Int32), Bool), NoError>
            if peersFilter.contains(.doNotSearchMessages) {
                foundRemoteMessages = .single((([], [:], [:], 0), false))
>>>>>>> 7d335e81
            } else {
                if !finalQuery.isEmpty {
                    addAppLogEvent(postbox: context.account.postbox, type: "search_global_query")
                }
                
<<<<<<< HEAD
                let searchSignal = context.engine.messages.searchMessages(location: location, query: finalQuery, state: nil, limit: 50, inactiveSecretChatPeerIds: context.currentInactiveSecretChatPeerIds.with { $0 })
                |> deliverOn(Queue()) // offload rather cpu-intensive findSearchResultsMatchedOnlyBecauseOfForeignAgentNotice to separate queue
                |> map { result, updatedState -> ChatListSearchMessagesResult in
                    let matchesOnlyBcOfFAN = context.sharedContext.currentPtgSettings.with { $0.effectiveEnableForeignAgentNoticeSearchFiltering } ? findSearchResultsMatchedOnlyBecauseOfForeignAgentNotice(messages: result.messages, query: finalQuery) : []

                    return ChatListSearchMessagesResult(query: finalQuery, messages: result.messages.map({ EngineMessage($0) }).sorted(by: { $0.index > $1.index }), readStates: result.readStates.mapValues(EnginePeerReadCounters.init), hasMore: !result.completed, totalCount: result.totalCount, state: updatedState, matchesOnlyBcOfFAN: matchesOnlyBcOfFAN)
                }
                
                let loadMore = searchContext.get()
                |> mapToSignal { searchContext -> Signal<(([EngineMessage], [EnginePeer.Id: EnginePeerReadCounters], Int32, Set<MessageId>), Bool), NoError> in
                    if let searchContext = searchContext, searchContext.result.hasMore {
                        if let _ = searchContext.loadMoreIndex {
                            return context.engine.messages.searchMessages(location: location, query: finalQuery, state: searchContext.result.state, limit: 80, inactiveSecretChatPeerIds: context.currentInactiveSecretChatPeerIds.with { $0 })
                            |> deliverOn(Queue()) // offload rather cpu-intensive findSearchResultsMatchedOnlyBecauseOfForeignAgentNotice to separate queue
                            |> map { result, updatedState -> (ChatListSearchMessagesResult, Bool) in
                                var matchesOnlyBcOfFAN = searchContext.result.matchesOnlyBcOfFAN
                                
                                let shouldTryLoadMore: Bool
                                if context.sharedContext.currentPtgSettings.with({ $0.effectiveEnableForeignAgentNoticeSearchFiltering }) {
                                    let alreadyKnownIds = Set(searchContext.result.messages.lazy.map { $0.id })
                                    
                                    let newMatchesOnlyBcOfFAN = findSearchResultsMatchedOnlyBecauseOfForeignAgentNotice(messages: result.messages.filter { !alreadyKnownIds.contains($0.id) }, query: finalQuery)
                                    matchesOnlyBcOfFAN.formUnion(newMatchesOnlyBcOfFAN)
                                    
                                    let allNewResultsMatchOnlyBcOfFAN = matchesOnlyBcOfFAN.count - searchContext.result.matchesOnlyBcOfFAN.count == result.messages.count - alreadyKnownIds.count && result.messages.count - alreadyKnownIds.count > 0
                                    shouldTryLoadMore = allNewResultsMatchOnlyBcOfFAN
                                } else {
                                    shouldTryLoadMore = false
                                }

                                return (ChatListSearchMessagesResult(query: finalQuery, messages: result.messages.map({ EngineMessage($0) }).sorted(by: { $0.index > $1.index }), readStates: result.readStates.mapValues(EnginePeerReadCounters.init), hasMore: !result.completed, totalCount: result.totalCount, state: updatedState, matchesOnlyBcOfFAN: matchesOnlyBcOfFAN), shouldTryLoadMore)
                            }
                            |> mapToSignal { foundMessages, shouldTryLoadMore -> Signal<(([EngineMessage], [EnginePeer.Id: EnginePeerReadCounters], Int32, Set<MessageId>), Bool), NoError> in
=======
                let searchSignal = context.engine.messages.searchMessages(location: searchLocation, query: finalQuery, state: nil, limit: 50)
                |> map { result, updatedState -> ChatListSearchMessagesResult in
                    return ChatListSearchMessagesResult(query: finalQuery, messages: result.messages.map({ EngineMessage($0) }).sorted(by: { $0.index > $1.index }), readStates: result.readStates.mapValues { EnginePeerReadCounters(state: $0, isMuted: false) }, threadInfo: result.threadInfo, hasMore: !result.completed, totalCount: result.totalCount, state: updatedState)
                }
                
                let loadMore = searchContext.get()
                |> mapToSignal { searchContext -> Signal<(([EngineMessage], [EnginePeer.Id: EnginePeerReadCounters], [EngineMessage.Id: MessageHistoryThreadData], Int32), Bool), NoError> in
                    if let searchContext = searchContext, searchContext.result.hasMore {
                        if let _ = searchContext.loadMoreIndex {
                            return context.engine.messages.searchMessages(location: searchLocation, query: finalQuery, state: searchContext.result.state, limit: 80)
                            |> map { result, updatedState -> ChatListSearchMessagesResult in
                                return ChatListSearchMessagesResult(query: finalQuery, messages: result.messages.map({ EngineMessage($0) }).sorted(by: { $0.index > $1.index }), readStates: result.readStates.mapValues { EnginePeerReadCounters(state: $0, isMuted: false) }, threadInfo: result.threadInfo, hasMore: !result.completed, totalCount: result.totalCount, state: updatedState)
                            }
                            |> mapToSignal { foundMessages -> Signal<(([EngineMessage], [EnginePeer.Id: EnginePeerReadCounters], [EngineMessage.Id: MessageHistoryThreadData], Int32), Bool), NoError> in
>>>>>>> 7d335e81
                                updateSearchContext { previous in
                                    let updated = ChatListSearchMessagesContext(result: foundMessages, loadMoreIndex: nil)
                                    return (updated, true)
                                }

                                if shouldTryLoadMore && foundMessages.hasMore {
                                    Queue.mainQueue().async {
                                        if let strongSelf = self {
                                            strongSelf.listNode.visibleBottomContentOffsetChanged(strongSelf.listNode.visibleBottomContentOffset())
                                        }
                                    }
                                }

                                return .complete()
                            }
                        } else {
<<<<<<< HEAD
                            return .single(((searchContext.result.messages, searchContext.result.readStates, searchContext.result.totalCount, searchContext.result.matchesOnlyBcOfFAN), false))
=======
                            return .single(((searchContext.result.messages, searchContext.result.readStates, searchContext.result.threadInfo, searchContext.result.totalCount), false))
>>>>>>> 7d335e81
                        }
                    } else {
                        return .complete()
                    }
                }
                
<<<<<<< HEAD
                foundRemoteMessages = .single((([], [:], 0, []), true))
                |> then(
                    searchSignal
                    |> map { foundMessages -> (([EngineMessage], [EnginePeer.Id: EnginePeerReadCounters], Int32, Set<MessageId>), Bool) in
                        updateSearchContext { _ in
                            return (ChatListSearchMessagesContext(result: foundMessages, loadMoreIndex: nil), true)
                        }

                        let allResultsMatchOnlyBcOfFAN = foundMessages.matchesOnlyBcOfFAN.count == foundMessages.messages.count && foundMessages.messages.count > 0
                        let shouldTryLoadMore = allResultsMatchOnlyBcOfFAN
                        
                        if shouldTryLoadMore && foundMessages.hasMore {
                            Queue.mainQueue().async {
                                if let strongSelf = self {
                                    strongSelf.listNode.visibleBottomContentOffsetChanged(strongSelf.listNode.visibleBottomContentOffset())
                                }
                            }
                        }

                        return ((foundMessages.messages, foundMessages.readStates, foundMessages.totalCount, foundMessages.matchesOnlyBcOfFAN), false)
=======
                foundRemoteMessages = .single((([], [:], [:], 0), true))
                |> then(
                    searchSignal
                    |> map { foundMessages -> (([EngineMessage], [EnginePeer.Id: EnginePeerReadCounters], [EngineMessage.Id: MessageHistoryThreadData], Int32), Bool) in
                        updateSearchContext { _ in
                            return (ChatListSearchMessagesContext(result: foundMessages, loadMoreIndex: nil), true)
                        }
                        return ((foundMessages.messages, foundMessages.readStates, foundMessages.threadInfo, foundMessages.totalCount), false)
>>>>>>> 7d335e81
                    }
                    |> delay(0.2, queue: Queue.concurrentDefaultQueue())
                    |> then(loadMore)
                )
            }
            
            let resolvedMessage = .single(nil)
            |> then(context.sharedContext.resolveUrl(context: context, peerId: nil, url: finalQuery, skipUrlAuth: true)
            |> mapToSignal { resolvedUrl -> Signal<EngineMessage?, NoError> in
                if case let .channelMessage(_, messageId, _) = resolvedUrl {
                    return context.engine.messages.downloadMessage(messageId: messageId)
                    |> map { message -> EngineMessage? in
                        return message.flatMap(EngineMessage.init)
                    }
                } else {
                    return .single(nil)
                }
            })
            
            let foundThreads: Signal<[EngineChatList.Item], NoError>
            if case .forum = location {
                foundThreads = chatListViewForLocation(chatListLocation: location, location: .initial(count: 1000, filter: nil), account: context.account)
                |> map { view -> [EngineChatList.Item] in
                    var filteredItems: [EngineChatList.Item] = []
                    let queryTokens = stringIndexTokens(finalQuery, transliteration: .combined)
                    for item in view.list.items {
                        if !finalQuery.isEmpty {
                            if let title = item.threadData?.info.title {
                                let tokens = stringIndexTokens(title, transliteration: .combined)
                                if matchStringIndexTokens(tokens, with: queryTokens) {
                                    filteredItems.append(item)
                                }
                            }
                        }
                    }
                    
                    return filteredItems
                }
            } else {
                foundThreads = .single([])
            }
            
            return combineLatest(accountPeer, foundLocalPeers, foundRemotePeers, foundRemoteMessages, presentationDataPromise.get(), searchStatePromise.get(), selectionPromise.get(), resolvedMessage, fixedRecentlySearchedPeers, foundThreads)
            |> map { accountPeer, foundLocalPeers, foundRemotePeers, foundRemoteMessages, presentationData, searchState, selectionState, resolvedMessage, recentPeers, allAndFoundThreads -> ([ChatListSearchEntry], Bool)? in
                let isSearching = foundRemotePeers.2 || foundRemoteMessages.1
                var entries: [ChatListSearchEntry] = []
                var index = 0
                
                for thread in allAndFoundThreads {
                    if let peer = thread.renderedPeer.peer, let threadData = thread.threadData, case let .forum(_, _, id, _, _) = thread.index {
                        entries.append(.topic(peer, ChatListItemContent.ThreadInfo(id: id, info: threadData.info, isOwnedByMe: threadData.isOwnedByMe, isClosed: threadData.isClosed), index, presentationData.theme, presentationData.strings, .none))
                        index += 1
                    }
                }
                
                var recentPeers = recentPeers
                if query != nil {
                    recentPeers = []
                }
                
                let _ = currentRemotePeers.swap((foundRemotePeers.0, foundRemotePeers.1))
                
                let filteredPeer: (EnginePeer, EnginePeer) -> Bool = { peer, accountPeer in
                    guard !peersFilter.contains(.excludeSavedMessages) || peer.id != accountPeer.id else { return false }
                    guard !peersFilter.contains(.excludeSecretChats) || peer.id.namespace != Namespaces.Peer.SecretChat else { return false }
                    guard !peersFilter.contains(.onlyPrivateChats) || peer.id.namespace == Namespaces.Peer.CloudUser else { return false }
                    
                    if peersFilter.contains(.onlyGroups) {
                        var isGroup: Bool = false
                        if case let .channel(peer) = peer, case .group = peer.info {
                            isGroup = true
                        } else if peer.id.namespace == Namespaces.Peer.CloudGroup {
                            isGroup = true
                        }
                        if !isGroup {
                            return false
                        }
                    }
                    
                    if peersFilter.contains(.onlyChannels) {
                        if case let .channel(peer) = peer, case .broadcast = peer.info {
                            return true
                        } else {
                            return false
                        }
                    }
                    
                    if peersFilter.contains(.excludeChannels) {
                        if case let .channel(peer) = peer, case .broadcast = peer.info {
                            return false
                        }
                    }
                    
                    return true
                }
                
                var existingPeerIds = Set<EnginePeer.Id>()
                
                var totalNumberOfLocalPeers = 0
                for renderedPeer in foundLocalPeers.peers {
                    if let peer = renderedPeer.peers[renderedPeer.peerId], peer.id != context.account.peerId, filteredPeer(peer, EnginePeer(accountPeer)) {
                        if !existingPeerIds.contains(peer.id) {
                            existingPeerIds.insert(peer.id)
                            totalNumberOfLocalPeers += 1
                        }
                    }
                }
                for peer in foundRemotePeers.0 {
                    if !existingPeerIds.contains(peer.peer.id), filteredPeer(EnginePeer(peer.peer), EnginePeer(accountPeer)) {
                        existingPeerIds.insert(peer.peer.id)
                        totalNumberOfLocalPeers += 1
                    }
                }
                
                var totalNumberOfGlobalPeers = 0
                for peer in foundRemotePeers.1 {
                    if !existingPeerIds.contains(peer.peer.id), filteredPeer(EnginePeer(peer.peer), EnginePeer(accountPeer)) {
                        totalNumberOfGlobalPeers += 1
                    }
                }
                
                existingPeerIds.removeAll()
                
                let localExpandType: ChatListSearchSectionExpandType = .none
                let globalExpandType: ChatListSearchSectionExpandType
                if totalNumberOfGlobalPeers > 3 {
                    globalExpandType = searchState.expandGlobalSearch ? .collapse : .expand
                } else {
                    globalExpandType = .none
                }
                
                let lowercasedQuery = finalQuery.lowercased()
                if lowercasedQuery.count > 1 && (presentationData.strings.DialogList_SavedMessages.lowercased().hasPrefix(lowercasedQuery) || "saved messages".hasPrefix(lowercasedQuery)) {
                    if !existingPeerIds.contains(accountPeer.id), filteredPeer(EnginePeer(accountPeer), EnginePeer(accountPeer)) {
                        existingPeerIds.insert(accountPeer.id)
                        entries.append(.localPeer(EnginePeer(accountPeer), nil, nil, index, presentationData.theme, presentationData.strings, presentationData.nameSortOrder, presentationData.nameDisplayOrder, localExpandType))
                        index += 1
                    }
                }
                
                for renderedPeer in foundLocalPeers.peers {
                    if !foundLocalPeers.recentlySearchedPeerIds.contains(renderedPeer.peerId) {
                        continue
                    }
                    
                    if let peer = renderedPeer.peers[renderedPeer.peerId], peer.id != context.account.peerId, filteredPeer(peer, EnginePeer(accountPeer)) {
                        if !existingPeerIds.contains(peer.id) {
                            existingPeerIds.insert(peer.id)
                            var associatedPeer: EnginePeer?
                            if case let .secretChat(secretChat) = peer, let associatedPeerId = secretChat.associatedPeerId {
                                associatedPeer = renderedPeer.peers[associatedPeerId]
                            }
                            
                            entries.append(.recentlySearchedPeer(peer, associatedPeer, foundLocalPeers.unread[peer.id], index, presentationData.theme, presentationData.strings, presentationData.nameSortOrder, presentationData.nameDisplayOrder))
                            
                            index += 1
                        }
                    }
                }
                
                if lowercasedQuery.count > 1 {
                    for peer in recentPeers {
                        if let peer = peer.peer.chatMainPeer, !existingPeerIds.contains(peer.id) {
                            let peer = EnginePeer(peer)
                            
                            var matches = false
                            if case let .user(user) = peer {
                                if let firstName = user.firstName, firstName.lowercased().hasPrefix(lowercasedQuery) {
                                    matches = true
                                } else if let lastName = user.lastName, lastName.lowercased().hasPrefix(lowercasedQuery) {
                                    matches = true
                                }
                            } else if peer.displayTitle(strings: presentationData.strings, displayOrder: presentationData.nameDisplayOrder).lowercased().hasPrefix(lowercasedQuery) {
                                matches = true
                            }
                            
                            if matches {
                                existingPeerIds.insert(peer.id)
                                entries.append(.localPeer(peer, nil, nil, index, presentationData.theme, presentationData.strings, presentationData.nameSortOrder, presentationData.nameDisplayOrder, localExpandType))
                            }
                        }
                    }
                }
                
                var numberOfLocalPeers = 0
                for renderedPeer in foundLocalPeers.peers {
                    if case .expand = localExpandType, numberOfLocalPeers >= 3 {
                        break
                    }
                    if foundLocalPeers.recentlySearchedPeerIds.contains(renderedPeer.peerId) {
                        continue
                    }
                    
                    if let peer = renderedPeer.peers[renderedPeer.peerId], peer.id != context.account.peerId, filteredPeer(peer, EnginePeer(accountPeer)) {
                        if !existingPeerIds.contains(peer.id) {
                            existingPeerIds.insert(peer.id)
                            var associatedPeer: EnginePeer?
                            if case let .secretChat(secretChat) = peer, let associatedPeerId = secretChat.associatedPeerId {
                                associatedPeer = renderedPeer.peers[associatedPeerId]
                            }
                            
                            entries.append(.localPeer(peer, associatedPeer, foundLocalPeers.unread[peer.id], index, presentationData.theme, presentationData.strings, presentationData.nameSortOrder, presentationData.nameDisplayOrder, localExpandType))
                            index += 1
                            numberOfLocalPeers += 1
                        }
                    }
                }
                
                for peer in foundRemotePeers.0 {
                    if case .expand = localExpandType, numberOfLocalPeers >= 3 {
                        break
                    }
                    
                    if !existingPeerIds.contains(peer.peer.id), filteredPeer(EnginePeer(peer.peer), EnginePeer(accountPeer)) {
                        existingPeerIds.insert(peer.peer.id)
                        entries.append(.localPeer(EnginePeer(peer.peer), nil, nil, index, presentationData.theme, presentationData.strings, presentationData.nameSortOrder, presentationData.nameDisplayOrder, localExpandType))
                        index += 1
                        numberOfLocalPeers += 1
                    }
                }

                var numberOfGlobalPeers = 0
                index = 0
                if let _ = tagMask {
                } else {
                    for peer in foundRemotePeers.1 {
                        if case .expand = globalExpandType, numberOfGlobalPeers >= 3 {
                            break
                        }
                        
                        if !existingPeerIds.contains(peer.peer.id), filteredPeer(EnginePeer(peer.peer), EnginePeer(accountPeer)) {
                            existingPeerIds.insert(peer.peer.id)
                            entries.append(.globalPeer(peer, nil, index, presentationData.theme, presentationData.strings, presentationData.nameSortOrder, presentationData.nameDisplayOrder, globalExpandType))
                            index += 1
                            numberOfGlobalPeers += 1
                        }
                    }
                }
                
                if let message = resolvedMessage {
                    var peer = EngineRenderedPeer(message: message)
                    if let group = message.peers[message.id.peerId] as? TelegramGroup, let migrationReference = group.migrationReference {
                        if let channelPeer = message.peers[migrationReference.peerId] {
                            peer = EngineRenderedPeer(peer: EnginePeer(channelPeer))
                        }
                    }
                    entries.append(.message(message, peer, nil, nil, presentationData, 1, nil, true, .index(message.index), nil, .generic, false))
                    index += 1
                }
                
                var firstHeaderId: Int64?
                if !foundRemotePeers.2 {
                    index = 0
                    for message in foundRemoteMessages.0.0 {
                        if searchState.deletedMessageIds.contains(message.id) {
                            continue
                        } else if message.id.namespace == Namespaces.Message.Cloud && searchState.deletedGlobalMessageIds.contains(message.id.id) {
                            continue
                        }
                        if foundRemoteMessages.0.3.contains(message.id) { // matchesOnlyBcOfFAN
                            continue
                        }
                        let headerId = listMessageDateHeaderId(timestamp: message.timestamp)
                        if firstHeaderId == nil {
                            firstHeaderId = headerId
                        }
                        var peer = EngineRenderedPeer(message: message)
                        if let group = message.peers[message.id.peerId] as? TelegramGroup, let migrationReference = group.migrationReference {
                            if let channelPeer = message.peers[migrationReference.peerId] {
                                peer = EngineRenderedPeer(peer: EnginePeer(channelPeer))
                            }
                        }
                        
                        entries.append(.message(message, peer, foundRemoteMessages.0.1[message.id.peerId], foundRemoteMessages.0.2[message.id]?.info, presentationData, foundRemoteMessages.0.3, selectionState?.contains(message.id), headerId == firstHeaderId, .index(message.index), nil, .generic, false))
                        index += 1
                    }
                }
                
                if case .chats = key, !peersFilter.contains(.excludeRecent), isViablePhoneNumber(finalQuery) {
                    entries.append(.addContact(finalQuery, presentationData.theme, presentationData.strings))
                }
                
                return (entries, isSearching)
            }
        }
        
        let foundMessages = searchContext.get() |> map { searchContext -> ([EngineMessage], Int32, Bool) in
            if let result = searchContext?.result {
                return (result.messages, result.totalCount, result.hasMore)
            } else {
                return ([], 0, false)
            }
        }
        
        let loadMore = {
            updateSearchContext { previous in
                guard let previous = previous else {
                    return (nil, false)
                }
                if previous.loadMoreIndex != nil {
                    return (previous, false)
                }
                guard let last = previous.result.messages.last else {
                    return (previous, false)
                }
                return (ChatListSearchMessagesContext(result: previous.result, loadMoreIndex: last.index), true)
            }
        }
        
        openMediaMessageImpl = { message, mode in
            let _ = context.sharedContext.openChatMessage(OpenChatMessageParams(context: context, chatLocation: nil, chatLocationContextHolder: nil, message: message._asMessage(), standalone: false, reverseMessageGalleryOrder: true, mode: mode, navigationController: navigationController, dismissInput: {
                interaction.dismissInput()
            }, present: { c, a in
                interaction.present(c, a)
            }, transitionNode: { messageId, media in
                return transitionNodeImpl?(messageId, EngineMedia(media))
            }, addToTransitionSurface: { view in
                addToTransitionSurfaceImpl?(view)
            }, openUrl: { url in
                interaction.openUrl(url)
            }, openPeer: { _, _ in
            }, callPeer: { _, _ in
            }, enqueueMessage: { _ in
            }, sendSticker: nil, sendEmoji: nil, setupTemporaryHiddenMedia: { _, _, _ in }, chatAvatarHiddenMedia: { _, _ in }, gallerySource: .custom(messages: foundMessages |> map { message, a, b in
                return (message.map { $0._asMessage() }, a, b)
            }, messageId: message.id, loadMore: {
                loadMore()
            })))
        }
        
        transitionNodeImpl = { [weak self] messageId, media in
            if let strongSelf = self {
                return strongSelf.mediaNode.transitionNodeForGallery(messageId: messageId, media: media._asMedia())
            } else {
                return nil
            }
        }
        
        addToTransitionSurfaceImpl = { [weak self] view in
            if let strongSelf = self {
                strongSelf.mediaNode.addToTransitionSurface(view: view)
            }
        }
        
        let chatListInteraction = ChatListNodeInteraction(context: context, animationCache: self.animationCache, animationRenderer: self.animationRenderer, activateSearch: {
        }, peerSelected: { [weak self] peer, chatPeer, threadId, _ in
            interaction.dismissInput()
            interaction.openPeer(peer, chatPeer, threadId, false)
            let _ = context.engine.peers.addRecentlySearchedPeer(peerId: peer.id).start()
            self?.listNode.clearHighlightAnimated(true)
        }, disabledPeerSelected: { _, _ in
        }, togglePeerSelected: { _, _ in
        }, togglePeersSelection: { _, _ in
        }, additionalCategorySelected: { _ in
        }, messageSelected: { [weak self] peer, threadId, message, _ in
            interaction.dismissInput()
            if let strongSelf = self, let peer = message.peers[message.id.peerId] {
                interaction.openMessage(EnginePeer(peer), threadId, message.id, strongSelf.key == .chats)
            }
            self?.listNode.clearHighlightAnimated(true)
        }, groupSelected: { _ in
        }, addContact: { [weak self] phoneNumber in
            interaction.dismissInput()
            interaction.addContact(phoneNumber)
            self?.listNode.clearHighlightAnimated(true)
        }, setPeerIdWithRevealedOptions: { _, _ in
        }, setItemPinned: { _, _ in
        }, setPeerMuted: { _, _ in
        }, setPeerThreadMuted: { _, _, _ in
        }, deletePeer: { _, _ in
        }, deletePeerThread: { _, _ in
        }, setPeerThreadStopped: { _, _, _ in
        }, setPeerThreadPinned: { _, _, _ in
        }, updatePeerGrouping: { _, _ in
        }, togglePeerMarkedUnread: { _, _ in
        }, toggleArchivedFolderHiddenByDefault: {
        }, toggleThreadsSelection: { _, _ in
        }, hidePsa: { _ in
        }, activateChatPreview: { item, node, gesture, location in
            guard let peerContextAction = interaction.peerContextAction else {
                gesture?.cancel()
                return
            }
            switch item.content {
            case let .peer(messages, peer, _, _, _, _, _, _, _, _, _, _, _, _, _):
                if let peer = peer.peer, let message = messages.first {
                    peerContextAction(peer, .search(message.id), node, gesture, location)
                }
            case .groupReference:
                gesture?.cancel()
            }
        }, present: { c in
            interaction.present(c, nil)
        })
        
        let listInteraction = ListMessageItemInteraction(openMessage: { [weak self] message, mode -> Bool in
            guard let strongSelf = self else {
                return false
            }
            interaction.dismissInput()
            
            let gallerySource: GalleryControllerItemSource
            
            if strongSelf.key == .downloads {
                gallerySource = .peerMessagesAtId(messageId: message.id, chatLocation: .peer(id: message.id.peerId), chatLocationContextHolder: Atomic<ChatLocationContextHolder?>(value: nil))
            } else {
                gallerySource = .custom(messages: foundMessages |> map { message, a, b in
                    return (message.map { $0._asMessage() }, a, b)
                }, messageId: message.id, loadMore: {
                    loadMore()
                })
            }
            
            let playlistLocation: PeerMessagesPlaylistLocation?
            if strongSelf.key == .downloads {
                playlistLocation = nil
            } else {
                playlistLocation = .custom(messages: foundMessages |> map { message, a, b in
                    return (message.map { $0._asMessage() }, a, b)
                }, at: message.id, loadMore: {
                    loadMore()
                })
            }
            
            return context.sharedContext.openChatMessage(OpenChatMessageParams(context: context, chatLocation: .peer(id: message.id.peerId), chatLocationContextHolder: nil, message: message, standalone: false, reverseMessageGalleryOrder: true, mode: mode, navigationController: navigationController, dismissInput: {
                interaction.dismissInput()
            }, present: { c, a in
                interaction.present(c, a)
            }, transitionNode: { messageId, media in
                var transitionNode: (ASDisplayNode, CGRect, () -> (UIView?, UIView?))?
                if let strongSelf = self {
                    strongSelf.listNode.forEachItemNode { itemNode in
                        if let itemNode = itemNode as? ListMessageNode {
                            if let result = itemNode.transitionNode(id: messageId, media: media) {
                                transitionNode = result
                            }
                        }
                    }
                }
                return transitionNode
            }, addToTransitionSurface: { view in
                self?.addToTransitionSurface(view: view)
            }, openUrl: { url in
                interaction.openUrl(url)
            }, openPeer: { peer, navigation in
            }, callPeer: { _, _ in
            }, enqueueMessage: { _ in
            }, sendSticker: nil, sendEmoji: nil, setupTemporaryHiddenMedia: { _, _, _ in }, chatAvatarHiddenMedia: { _, _ in }, playlistLocation: playlistLocation, gallerySource: gallerySource))
        }, openMessageContextMenu: { [weak self] message, _, node, rect, gesture in
            guard let strongSelf = self, let currentEntries = strongSelf.currentEntries else {
                return
            }
            
            var fetchResourceId: (id: String, size: Int64, isFirstInList: Bool)?
            for entry in currentEntries {
                switch entry {
                case let .message(m, _, _, _, _, _, _, _, _, resource, _, _):
                    if m.id == message.id {
                        fetchResourceId = resource
                    }
                default:
                    break
                }
            }
            
            interaction.messageContextAction(EngineMessage(message), node, rect, gesture, key, fetchResourceId)
        }, toggleMessagesSelection: { messageId, selected in
            if let messageId = messageId.first {
                interaction.toggleMessageSelection(messageId, selected)
            }
        }, openUrl: { url, _, _, message in
            interaction.openUrl(url)
        }, openInstantPage: { [weak self] message, data in
            if let (webpage, anchor) = instantPageAndAnchor(message: message) {
                let pageController = InstantPageController(context: context, webPage: webpage, sourcePeerType: .channel, anchor: anchor)
                self?.navigationController?.pushViewController(pageController)
            }
        }, longTap: { action, message in
        }, getHiddenMedia: {
            return [:]
        })
        
        let previousSearchItems = Atomic<[ChatListSearchEntry]?>(value: nil)
        let previousSelectedMessages = Atomic<Set<EngineMessage.Id>?>(value: nil)
        
        self.searchQueryDisposable = (searchQuery
        |> deliverOnMainQueue).start(next: { [weak self, weak listInteraction, weak chatListInteraction] query in
            self?.searchQueryValue = query
            listInteraction?.searchTextHighightState = query
            chatListInteraction?.searchTextHighightState = query
        })
        
        self.searchOptionsDisposable = (searchOptions
        |> deliverOnMainQueue).start(next: { [weak self] options in
            self?.searchOptionsValue = options
        })

        self.searchDisposable.set((foundItems
        |> deliverOnMainQueue).start(next: { [weak self] entriesAndFlags in
            if let strongSelf = self {
                let previousSelectedMessageIds = previousSelectedMessages.swap(strongSelf.selectedMessages)
                
                let isSearching = entriesAndFlags?.1 ?? false
                strongSelf._isSearching.set(isSearching)
                
                if strongSelf.tagMask == .photoOrVideo {
                    var entries: [ChatListSearchEntry]? = entriesAndFlags?.0 ?? []
                    if isSearching && (entries?.isEmpty ?? true) {
                        entries = nil
                    }
                    strongSelf.mediaNode.updateHistory(entries: entries, totalCount: 0, updateType: .Initial)
                }
                
                var entriesAndFlags = entriesAndFlags
                
                var peers: [EnginePeer] = []
                if let entries = entriesAndFlags?.0 {
                    var filteredEntries: [ChatListSearchEntry] = []
                    for entry in entries {
                        if case let .localPeer(peer, _, _, _, _, _, _, _, _) = entry {
                            peers.append(peer)
                        } else if case .globalPeer = entry {    
                        } else {
                            filteredEntries.append(entry)
                        }
                    }
                    
                    if strongSelf.tagMask != nil || strongSelf.searchOptionsValue?.date != nil || strongSelf.searchOptionsValue?.peer != nil {
                        entriesAndFlags?.0 = filteredEntries
                    }
                }
                
                let previousEntries = previousSearchItems.swap(entriesAndFlags?.0)
                let newEntries = entriesAndFlags?.0 ?? []
                
                let animated = (previousSelectedMessageIds == nil) != (strongSelf.selectedMessages == nil)
                let firstTime = previousEntries == nil
                var transition = chatListSearchContainerPreparedTransition(from: previousEntries ?? [], to: newEntries, displayingResults: entriesAndFlags?.0 != nil, isEmpty: !isSearching && (entriesAndFlags?.0.isEmpty ?? false), isLoading: isSearching, animated: animated, context: context, presentationData: strongSelf.presentationData, enableHeaders: true, filter: peersFilter, location: location, key: strongSelf.key, tagMask: tagMask, interaction: chatListInteraction, listInteraction: listInteraction, peerContextAction: { message, node, rect, gesture, location in
                    interaction.peerContextAction?(message, node, rect, gesture, location)
                }, toggleExpandLocalResults: {
                    guard let strongSelf = self else {
                        return
                    }
                    strongSelf.updateState { state in
                        var state = state
                        state.expandLocalSearch = !state.expandLocalSearch
                        return state
                    }
                }, toggleExpandGlobalResults: {
                    guard let strongSelf = self else {
                        return
                    }
                    strongSelf.updateState { state in
                        var state = state
                        state.expandGlobalSearch = !state.expandGlobalSearch
                        return state
                    }
                }, searchPeer: { peer in
                }, searchQuery: strongSelf.searchQueryValue, searchOptions: strongSelf.searchOptionsValue, messageContextAction: { message, node, rect, gesture, paneKey, downloadResource in
                    interaction.messageContextAction(message, node, rect, gesture, paneKey, downloadResource)
                }, openClearRecentlyDownloaded: {
                    guard let strongSelf = self else {
                        return
                    }
                    
                    let actionSheet = ActionSheetController(presentationData: strongSelf.presentationData)
                    var items: [ActionSheetItem] = []
                    
                    items.append(ActionSheetAnimationAndTextItem(title: strongSelf.presentationData.strings.DownloadList_ClearAlertTitle, text: strongSelf.presentationData.strings.DownloadList_ClearAlertText))
                    
                    items.append(ActionSheetButtonItem(title: strongSelf.presentationData.strings.DownloadList_OptionManageDeviceStorage, color: .accent, action: { [weak actionSheet] in
                        actionSheet?.dismissAnimated()
                        guard let strongSelf = self else {
                            return
                        }
                        
                        strongSelf.context.sharedContext.openStorageUsage(context: strongSelf.context)
                    }))
                    
                    items.append(ActionSheetButtonItem(title: strongSelf.presentationData.strings.DownloadList_ClearDownloadList, color: .destructive, action: { [weak actionSheet] in
                        actionSheet?.dismissAnimated()
                        guard let strongSelf = self else {
                            return
                        }
                        
                        let _ = clearRecentDownloadList(postbox: strongSelf.context.account.postbox).start()
                    }))
                    
                    actionSheet.setItemGroups([ActionSheetItemGroup(items: items), ActionSheetItemGroup(items: [
                        ActionSheetButtonItem(title: strongSelf.presentationData.strings.Common_Cancel, color: .accent, font: .bold, action: { [weak actionSheet] in
                            actionSheet?.dismissAnimated()
                        })
                    ])])
                    strongSelf.interaction.dismissInput()
                    strongSelf.interaction.present(actionSheet, nil)
                }, toggleAllPaused: {
                    guard let strongSelf = self else {
                        return
                    }
                    
                    let _ = ((strongSelf.context.fetchManager as! FetchManagerImpl).entriesSummary
                    |> take(1)
                    |> deliverOnMainQueue).start(next: { entries in
                        guard let strongSelf = self, !entries.isEmpty else {
                            return
                        }
                        var allPaused = true
                        for entry in entries {
                            if !entry.isPaused {
                                allPaused = false
                                break
                            }
                        }
                        
                        for entry in entries {
                            strongSelf.context.fetchManager.toggleInteractiveFetchPaused(resourceId: entry.resourceReference.resource.id.stringRepresentation, isPaused: !allPaused)
                        }
                    })
                })
                strongSelf.currentEntries = newEntries
                if strongSelf.key == .downloads {
                    if !firstTime, !"".isEmpty {
                        transition.animated = true
                    }
                }
                strongSelf.enqueueTransition(transition, firstTime: firstTime)
                
                var messages: [EngineMessage] = []
                for entry in newEntries {
                    if case let .message(message, _, _, _, _, _, _, _, _, _, _, _) = entry {
                        messages.append(message)
                    }
                }
                strongSelf.searchCurrentMessages = messages
            }
        }))
        
        let previousRecentItems = Atomic<[ChatListRecentEntry]?>(value: nil)
        let hasRecentPeers = context.engine.peers.recentPeers()
        |> map { value -> Bool in
            switch value {
                case let .peers(peers):
                    return !peers.isEmpty
                case .disabled:
                    return false
            }
        }
        |> distinctUntilChanged
        
        var recentItems = combineLatest(hasRecentPeers, fixedRecentlySearchedPeers, presentationDataPromise.get())
        |> mapToSignal { hasRecentPeers, peers, presentationData -> Signal<[ChatListRecentEntry], NoError> in
            var entries: [ChatListRecentEntry] = []
            if !peersFilter.contains(.onlyGroups) {
                if hasRecentPeers {
                    entries.append(.topPeers([], presentationData.theme, presentationData.strings))
                }
            }
            var peerIds = Set<EnginePeer.Id>()
            var index = 0
            loop: for searchedPeer in peers {
                if let peer = searchedPeer.peer.peers[searchedPeer.peer.peerId] {
                    if peerIds.contains(peer.id) {
                        continue loop
                    }
                    if !doesPeerMatchFilter(peer: EnginePeer(peer), filter: peersFilter) {
                        continue
                    }
                    peerIds.insert(peer.id)
                    
                    entries.append(.peer(index: index, peer: searchedPeer, presentationData.theme, presentationData.strings, presentationData.dateTimeFormat, presentationData.nameSortOrder, presentationData.nameDisplayOrder))
                    index += 1
                }
            }
           
            return .single(entries)
        }
        
        if peersFilter.contains(.excludeRecent) {
            recentItems = .single([])
        }
        
        if case .chats = key, !peersFilter.contains(.excludeRecent) {
            self.updatedRecentPeersDisposable.set(context.engine.peers.managedUpdatedRecentPeers().start())
        }
        
        self.recentDisposable.set((combineLatest(queue: .mainQueue(),
            presentationDataPromise.get(),
            recentItems
        )
        |> deliverOnMainQueue).start(next: { [weak self] presentationData, entries in
            if let strongSelf = self {
                let previousEntries = previousRecentItems.swap(entries)
                
                let firstTime = previousEntries == nil
                let transition = chatListSearchContainerPreparedRecentTransition(from: previousEntries ?? [], to: entries, context: context, presentationData: presentationData, filter: peersFilter, peerSelected: { peer, threadId in
                    interaction.openPeer(peer, nil, threadId, true)
                    if threadId == nil {
                        let _ = context.engine.peers.addRecentlySearchedPeer(peerId: peer.id).start()
                    }
                    self?.recentListNode.clearHighlightAnimated(true)
                }, disabledPeerSelected: { peer, threadId in
                    interaction.openDisabledPeer(peer, threadId)
                }, peerContextAction: { peer, source, node, gesture, location in
                    if let peerContextAction = interaction.peerContextAction {
                        peerContextAction(peer, source, node, gesture, location)
                    } else {
                        gesture?.cancel()
                    }
                }, clearRecentlySearchedPeers: {
                    interaction.clearRecentSearch()
                }, deletePeer: { peerId in
                    let _ = context.engine.peers.removeRecentlySearchedPeer(peerId: peerId).start()
                }, animationCache: strongSelf.animationCache, animationRenderer: strongSelf.animationRenderer)
                strongSelf.enqueueRecentTransition(transition, firstTime: firstTime)
            }
        }))
        
        self.presentationDataDisposable = ((updatedPresentationData?.signal ?? context.sharedContext.presentationData)
        |> deliverOnMainQueue).start(next: { [weak self] presentationData in
            if let strongSelf = self {
                strongSelf.presentationData = presentationData
                strongSelf.presentationDataPromise.set(.single(ChatListPresentationData(theme: presentationData.theme, fontSize: presentationData.listsFontSize, strings: presentationData.strings, dateTimeFormat: presentationData.dateTimeFormat, nameSortOrder: presentationData.nameSortOrder, nameDisplayOrder: presentationData.nameDisplayOrder, disableAnimations: true)))
                
                strongSelf.listNode.forEachItemHeaderNode({ itemHeaderNode in
                    if let itemHeaderNode = itemHeaderNode as? ChatListSearchItemHeaderNode {
                        itemHeaderNode.updateTheme(theme: presentationData.theme)
                    }
                })
                
                strongSelf.recentListNode.forEachItemHeaderNode({ itemHeaderNode in
                    if let itemHeaderNode = itemHeaderNode as? ChatListSearchItemHeaderNode {
                        itemHeaderNode.updateTheme(theme: presentationData.theme)
                    }
                })
            }
        })
                        
        self.recentListNode.beganInteractiveDragging = { _ in
            interaction.dismissInput()
        }
        
        self.listNode.beganInteractiveDragging = { _ in
            interaction.dismissInput()
        }
        
        self.mediaNode.beganInteractiveDragging = {
            interaction.dismissInput()
        }
        
        self.listNode.visibleBottomContentOffsetChanged = { offset in
            guard case let .known(value) = offset, value < 160.0 else {
                return
            }
            loadMore()
        }
        
        self.mediaNode.loadMore = {
            loadMore()
        }
        
        if [.file, .music, .voiceOrInstantVideo].contains(tagMask) || self.key == .downloads {
            self.mediaStatusDisposable = (context.sharedContext.mediaManager.globalMediaPlayerState
            |> mapToSignal { playlistStateAndType -> Signal<(Account, SharedMediaPlayerItemPlaybackState, MediaManagerPlayerType)?, NoError> in
                if let (account, state, type) = playlistStateAndType {
                    switch state {
                    case let .state(state):
                        if let playlistId = state.playlistId as? PeerMessagesMediaPlaylistId, case .custom = playlistId {
                            switch type {
                            case .voice:
                                if tagMask != .voiceOrInstantVideo {
                                    return .single(nil) |> delay(0.2, queue: .mainQueue())
                                }
                            case .music:
                                if tagMask != .music && self.key != .downloads {
                                    return .single(nil) |> delay(0.2, queue: .mainQueue())
                                }
                            case .file:
                                if tagMask != .file {
                                    return .single(nil) |> delay(0.2, queue: .mainQueue())
                                }
                            }
                            return .single((account, state, type))
                        } else {
                            return .single(nil) |> delay(0.2, queue: .mainQueue())
                        }
                    case .loading:
                        return .single(nil) |> delay(0.2, queue: .mainQueue())
                    }
                } else {
                    return .single(nil)
                }
            }
            |> deliverOnMainQueue).start(next: { [weak self] playlistStateAndType in
                guard let strongSelf = self else {
                    return
                }
                if !arePlaylistItemsEqual(strongSelf.playlistStateAndType?.0, playlistStateAndType?.1.item) ||
                    !arePlaylistItemsEqual(strongSelf.playlistStateAndType?.1, playlistStateAndType?.1.previousItem) ||
                    !arePlaylistItemsEqual(strongSelf.playlistStateAndType?.2, playlistStateAndType?.1.nextItem) ||
                    strongSelf.playlistStateAndType?.3 != playlistStateAndType?.1.order || strongSelf.playlistStateAndType?.4 != playlistStateAndType?.2 {
                    
                    if let playlistStateAndType = playlistStateAndType {
                        strongSelf.playlistStateAndType = (playlistStateAndType.1.item, playlistStateAndType.1.previousItem, playlistStateAndType.1.nextItem, playlistStateAndType.1.order, playlistStateAndType.2, playlistStateAndType.0)
                    } else {
                        strongSelf.playlistStateAndType = nil
                    }
                    
                    if let (size, sideInset, bottomInset, visibleHeight, presentationData) = strongSelf.currentParams {
                        strongSelf.update(size: size, sideInset: sideInset, bottomInset: bottomInset, visibleHeight: visibleHeight, presentationData: presentationData, synchronous: true, transition: .animated(duration: 0.4, curve: .spring))
                    }
                }
                strongSelf.playlistLocation = playlistStateAndType?.1.playlistLocation
            })
        }
        
        self.deletedMessagesDisposable = (context.account.stateManager.deletedMessages
        |> deliverOnMainQueue).start(next: { [weak self] messageIds in
            if let strongSelf = self {
                strongSelf.updateState { state in
                    var state = state
                    var deletedMessageIds = state.deletedMessageIds
                    var deletedGlobalMessageIds = state.deletedGlobalMessageIds

                    for messageId in messageIds {
                        switch messageId {
                            case let .messageId(id):
                                deletedMessageIds.insert(id)
                            case let .global(id):
                                deletedGlobalMessageIds.insert(id)
                        }
                    }
                    
                    state.deletedMessageIds = deletedMessageIds
                    state.deletedGlobalMessageIds = deletedGlobalMessageIds
                    return state
                }
            }
        })
    }
    
    deinit {
        self.presentationDataDisposable?.dispose()
        self.searchDisposable.dispose()
        self.hiddenMediaDisposable?.dispose()
        self.mediaStatusDisposable?.dispose()
        self.playlistPreloadDisposable?.dispose()
        self.recentDisposable.dispose()
        self.updatedRecentPeersDisposable.dispose()
        self.deletedMessagesDisposable?.dispose()
        self.searchQueryDisposable?.dispose()
        self.searchOptionsDisposable?.dispose()
    }
    
    override func didLoad() {
        super.didLoad()
        
        self.emptyResultsAnimationNode.view.addGestureRecognizer(UITapGestureRecognizer(target: self, action: #selector(self.animationTapGesture(_:))))
        
        self.updateSelectedMessages(animated: false)
    }
    
    private func updateState(_ f: (ChatListSearchListPaneNodeState) -> ChatListSearchListPaneNodeState) {
        let state = f(self.searchStateValue)
        if state != self.searchStateValue {
            self.searchStateValue = state
            self.searchStatePromise.set(state)
        }
    }
    
    @objc private func animationTapGesture(_ recognizer: UITapGestureRecognizer) {
        if case .ended = recognizer.state, !self.emptyResultsAnimationNode.isPlaying {
            let _ = self.emptyResultsAnimationNode.playIfNeeded()
        }
    }
    
    func didBecomeFocused() {
        if self.key == .downloads {
            self.scheduleMarkRecentDownloadsAsSeen()
        }
    }
    
    private var scheduledMarkRecentDownloadsAsSeen: Bool = false
    
    func scheduleMarkRecentDownloadsAsSeen() {
        if !self.scheduledMarkRecentDownloadsAsSeen {
            self.scheduledMarkRecentDownloadsAsSeen = true
            Queue.mainQueue().after(0.1, { [weak self] in
                guard let strongSelf = self else {
                    return
                }
                strongSelf.scheduledMarkRecentDownloadsAsSeen = false
                let _ = markAllRecentDownloadItemsAsSeen(postbox: strongSelf.context.account.postbox).start()
            })
        }
    }
    
    func scrollToTop() -> Bool {
        if !self.mediaNode.isHidden {
            return self.mediaNode.scrollToTop()
        }
        let offset = self.listNode.visibleContentOffset()
        switch offset {
        case let .known(value) where value <= CGFloat.ulpOfOne:
            return false
        default:
            self.listNode.transaction(deleteIndices: [], insertIndicesAndItems: [], updateIndicesAndItems: [], options: [.Synchronous, .LowLatency], scrollToItem: ListViewScrollToItem(index: 0, position: .top(0.0), animated: true, curve: .Default(duration: nil), directionHint: .Up), updateSizeAndInsets: nil, stationaryItemRange: nil, updateOpaqueState: nil, completion: { _ in })
            return true
        }
    }
    
    func update(size: CGSize, sideInset: CGFloat, bottomInset: CGFloat, visibleHeight: CGFloat, presentationData: PresentationData, synchronous: Bool, transition: ContainedViewLayoutTransition) {
        let hadValidLayout = self.currentParams != nil
        self.currentParams = (size, sideInset, bottomInset, visibleHeight, presentationData)
        
        var topPanelHeight: CGFloat = 0.0
        if let (item, previousItem, nextItem, order, type, _) = self.playlistStateAndType {
            let panelHeight = MediaNavigationAccessoryHeaderNode.minimizedHeight
            topPanelHeight = panelHeight
            let panelFrame = CGRect(origin: CGPoint(x: 0.0, y: topPanelHeight - panelHeight), size: CGSize(width: size.width, height: panelHeight))
            if let (mediaAccessoryPanel, mediaType) = self.mediaAccessoryPanel, mediaType == type {
                transition.updateFrame(layer: mediaAccessoryPanel.layer, frame: panelFrame)
                mediaAccessoryPanel.updateLayout(size: panelFrame.size, leftInset: sideInset, rightInset: sideInset, transition: transition)
                switch order {
                case .regular:
                    mediaAccessoryPanel.containerNode.headerNode.playbackItems = (item, previousItem, nextItem)
                case .reversed:
                    mediaAccessoryPanel.containerNode.headerNode.playbackItems = (item, nextItem, previousItem)
                case .random:
                    mediaAccessoryPanel.containerNode.headerNode.playbackItems = (item, nil, nil)
                }
                let delayedStatus = self.context.sharedContext.mediaManager.globalMediaPlayerState
                |> mapToSignal { value -> Signal<(Account, SharedMediaPlayerItemPlaybackStateOrLoading, MediaManagerPlayerType)?, NoError> in
                    guard let value = value else {
                        return .single(nil)
                    }
                    switch value.1 {
                        case .state:
                            return .single(value)
                        case .loading:
                            return .single(value) |> delay(0.1, queue: .mainQueue())
                    }
                }
                
                mediaAccessoryPanel.containerNode.headerNode.playbackStatus = delayedStatus
                |> map { state -> MediaPlayerStatus in
                    if let stateOrLoading = state?.1, case let .state(state) = stateOrLoading {
                        return state.status
                    } else {
                        return MediaPlayerStatus(generationTimestamp: 0.0, duration: 0.0, dimensions: CGSize(), timestamp: 0.0, baseRate: 1.0, seekId: 0, status: .paused, soundEnabled: true)
                    }
                }
            } else {
                if let (mediaAccessoryPanel, _) = self.mediaAccessoryPanel {
                    self.mediaAccessoryPanel = nil
                    self.dismissingPanel = mediaAccessoryPanel
                    mediaAccessoryPanel.animateOut(transition: transition, completion: { [weak self, weak mediaAccessoryPanel] in
                        mediaAccessoryPanel?.removeFromSupernode()
                        if let strongSelf = self, strongSelf.dismissingPanel === mediaAccessoryPanel {
                            strongSelf.dismissingPanel = nil
                        }
                    })
                }
                
                let mediaAccessoryPanel = MediaNavigationAccessoryPanel(context: self.context, presentationData: self.presentationData, displayBackground: true)
                mediaAccessoryPanel.containerNode.headerNode.displayScrubber = item.playbackData?.type != .instantVideo
                mediaAccessoryPanel.getController = { [weak self] in
                    return self?.navigationController?.topViewController as? ViewController
                }
                mediaAccessoryPanel.presentInGlobalOverlay = { [weak self] c in
                    (self?.navigationController?.topViewController as? ViewController)?.presentInGlobalOverlay(c)
                }
                mediaAccessoryPanel.close = { [weak self] in
                    if let strongSelf = self, let (_, _, _, _, type, _) = strongSelf.playlistStateAndType {
                        strongSelf.context.sharedContext.mediaManager.setPlaylist(nil, type: type, control: SharedMediaPlayerControlAction.playback(.pause))
                    }
                }
                mediaAccessoryPanel.setRate = { [weak self] rate in
                    guard let strongSelf = self else {
                        return
                    }
                    let _ = (strongSelf.context.sharedContext.accountManager.transaction { transaction -> AudioPlaybackRate in
                        let settings = transaction.getSharedData(ApplicationSpecificSharedDataKeys.musicPlaybackSettings)?.get(MusicPlaybackSettings.self) ?? MusicPlaybackSettings.defaultSettings
 
                        transaction.updateSharedData(ApplicationSpecificSharedDataKeys.musicPlaybackSettings, { _ in
                            return AccountManagerPreferencesEntry(settings.withUpdatedVoicePlaybackRate(rate))
                        })
                        return rate
                    }
                    |> deliverOnMainQueue).start(next: { baseRate in
                        guard let strongSelf = self, let (_, _, _, _, type, _) = strongSelf.playlistStateAndType else {
                            return
                        }
                        strongSelf.context.sharedContext.mediaManager.playlistControl(.setBaseRate(baseRate), type: type)
                        
                        if let controller = strongSelf.navigationController?.topViewController as? ViewController {
                            var hasTooltip = false
                            controller.forEachController({ controller in
                                if let controller = controller as? UndoOverlayController {
                                    hasTooltip = true
                                    controller.dismissWithCommitAction()
                                }
                                return true
                            })
                            
                            let presentationData = strongSelf.context.sharedContext.currentPresentationData.with { $0 }
                            let slowdown: Bool?
                            if baseRate == .x1 {
                                slowdown = true
                            } else if baseRate == .x2 {
                                slowdown = false
                            } else {
                                slowdown = nil
                            }
                            if let slowdown = slowdown {
                                controller.present(
                                    UndoOverlayController(
                                        presentationData: presentationData,
                                        content: .audioRate(
                                            slowdown: slowdown,
                                            text: slowdown ? presentationData.strings.Conversation_AudioRateTooltipNormal : presentationData.strings.Conversation_AudioRateTooltipSpeedUp
                                        ),
                                        elevatedLayout: false,
                                        animateInAsReplacement: hasTooltip,
                                        action: { action in
                                            return true
                                        }
                                    ),
                                    in: .current
                                )
                            }
                        }
                    })
                }
                mediaAccessoryPanel.togglePlayPause = { [weak self] in
                    if let strongSelf = self, let (_, _, _, _, type, _) = strongSelf.playlistStateAndType {
                        strongSelf.context.sharedContext.mediaManager.playlistControl(.playback(.togglePlayPause), type: type)
                    }
                }
                mediaAccessoryPanel.playPrevious = { [weak self] in
                    if let strongSelf = self, let (_, _, _, _, type, _) = strongSelf.playlistStateAndType {
                        strongSelf.context.sharedContext.mediaManager.playlistControl(.next, type: type)
                    }
                }
                mediaAccessoryPanel.playNext = { [weak self] in
                    if let strongSelf = self, let (_, _, _, _, type, _) = strongSelf.playlistStateAndType {
                        strongSelf.context.sharedContext.mediaManager.playlistControl(.previous, type: type)
                    }
                }
                mediaAccessoryPanel.tapAction = { [weak self] in
                    guard let strongSelf = self, let navigationController = strongSelf.navigationController, let (state, _, _, order, type, account) = strongSelf.playlistStateAndType else {
                        return
                    }
                    if let id = state.id as? PeerMessagesMediaPlaylistItemId, let playlistLocation = strongSelf.playlistLocation as? PeerMessagesPlaylistLocation {
                        if type == .music {
                            if case .custom = playlistLocation {
                                let controllerContext: AccountContext
                                if account.id == strongSelf.context.account.id {
                                    controllerContext = strongSelf.context
                                } else {
                                    controllerContext = strongSelf.context.sharedContext.makeTempAccountContext(account: account)
                                }
                                let controller = strongSelf.context.sharedContext.makeOverlayAudioPlayerController(context: controllerContext, chatLocation: .peer(id: id.messageId.peerId), type: type, initialMessageId: id.messageId, initialOrder: order, playlistLocation: playlistLocation, parentNavigationController: navigationController)
                                strongSelf.interaction.dismissInput()
                                strongSelf.interaction.present(controller, nil)
                            } else if case let .messages(chatLocation, _, _) = playlistLocation {
                                let signal = strongSelf.context.sharedContext.messageFromPreloadedChatHistoryViewForLocation(id: id.messageId, location: ChatHistoryLocationInput(content: .InitialSearch(location: .id(id.messageId), count: 60, highlight: true), id: 0), context: strongSelf.context, chatLocation: chatLocation, subject: nil, chatLocationContextHolder: Atomic<ChatLocationContextHolder?>(value: nil), tagMask: EngineMessage.Tags.music)
                                
                                var cancelImpl: (() -> Void)?
                                let presentationData = strongSelf.context.sharedContext.currentPresentationData.with { $0 }
                                let progressSignal = Signal<Never, NoError> { subscriber in
                                    let controller = OverlayStatusController(theme: presentationData.theme, type: .loading(cancelled: {
                                        cancelImpl?()
                                    }))
                                    self?.interaction.present(controller, nil)
                                    return ActionDisposable { [weak controller] in
                                        Queue.mainQueue().async() {
                                            controller?.dismiss()
                                        }
                                    }
                                }
                                |> runOn(Queue.mainQueue())
                                |> delay(0.15, queue: Queue.mainQueue())
                                let progressDisposable = MetaDisposable()
                                var progressStarted = false
                                strongSelf.playlistPreloadDisposable?.dispose()
                                strongSelf.playlistPreloadDisposable = (signal
                                |> afterDisposed {
                                    Queue.mainQueue().async {
                                        progressDisposable.dispose()
                                    }
                                }
                                |> deliverOnMainQueue).start(next: { index in
                                    guard let strongSelf = self else {
                                        return
                                    }
                                    if let _ = index.0 {
                                        let controllerContext: AccountContext
                                        if account.id == strongSelf.context.account.id {
                                            controllerContext = strongSelf.context
                                        } else {
                                            controllerContext = strongSelf.context.sharedContext.makeTempAccountContext(account: account)
                                        }
                                        let controller = strongSelf.context.sharedContext.makeOverlayAudioPlayerController(context: controllerContext, chatLocation: chatLocation, type: type, initialMessageId: id.messageId, initialOrder: order, playlistLocation: nil, parentNavigationController: navigationController)
                                        strongSelf.interaction.dismissInput()
                                        strongSelf.interaction.present(controller, nil)
                                    } else if index.1 {
                                        if !progressStarted {
                                            progressStarted = true
                                            progressDisposable.set(progressSignal.start())
                                        }
                                    }
                                }, completed: {
                                })
                                cancelImpl = {
                                    self?.playlistPreloadDisposable?.dispose()
                                }
                            }
                        } else {
                            strongSelf.context.sharedContext.navigateToChat(accountId: strongSelf.context.account.id, peerId: id.messageId.peerId, messageId: id.messageId)
                        }
                    }
                }
                mediaAccessoryPanel.frame = panelFrame
                if let dismissingPanel = self.dismissingPanel {
                    self.mediaAccessoryPanelContainer.insertSubnode(mediaAccessoryPanel, aboveSubnode: dismissingPanel)
                } else {
                    self.mediaAccessoryPanelContainer.addSubnode(mediaAccessoryPanel)
                }
                self.mediaAccessoryPanel = (mediaAccessoryPanel, type)
                mediaAccessoryPanel.updateLayout(size: panelFrame.size, leftInset: sideInset, rightInset: sideInset, transition: .immediate)
                switch order {
                    case .regular:
                        mediaAccessoryPanel.containerNode.headerNode.playbackItems = (item, previousItem, nextItem)
                    case .reversed:
                        mediaAccessoryPanel.containerNode.headerNode.playbackItems = (item, nextItem, previousItem)
                    case .random:
                        mediaAccessoryPanel.containerNode.headerNode.playbackItems = (item, nil, nil)
                }
                mediaAccessoryPanel.containerNode.headerNode.playbackStatus = self.context.sharedContext.mediaManager.globalMediaPlayerState
                |> map { state -> MediaPlayerStatus in
                    if let stateOrLoading = state?.1, case let .state(state) = stateOrLoading {
                        return state.status
                    } else {
                        return MediaPlayerStatus(generationTimestamp: 0.0, duration: 0.0, dimensions: CGSize(), timestamp: 0.0, baseRate: 1.0, seekId: 0, status: .paused, soundEnabled: true)
                    }
                }
                mediaAccessoryPanel.animateIn(transition: transition)
            }
        } else if let (mediaAccessoryPanel, _) = self.mediaAccessoryPanel {
            self.mediaAccessoryPanel = nil
            self.dismissingPanel = mediaAccessoryPanel
            mediaAccessoryPanel.animateOut(transition: transition, completion: { [weak self, weak mediaAccessoryPanel] in
                mediaAccessoryPanel?.removeFromSupernode()
                if let strongSelf = self, strongSelf.dismissingPanel === mediaAccessoryPanel {
                    strongSelf.dismissingPanel = nil
                }
            })
        }
        
        transition.updateFrame(node: self.mediaAccessoryPanelContainer, frame: CGRect(origin: CGPoint(), size: CGSize(width: size.width, height: MediaNavigationAccessoryHeaderNode.minimizedHeight)))
        
        let topInset: CGFloat = topPanelHeight
        let overflowInset: CGFloat = 20.0
        let insets = UIEdgeInsets(top: topPanelHeight, left: sideInset, bottom: bottomInset, right: sideInset)
        
        self.shimmerNode.frame = CGRect(origin: CGPoint(x: overflowInset, y: topInset), size: CGSize(width: size.width - overflowInset * 2.0, height: size.height))
        self.shimmerNode.update(context: self.context, size: CGSize(width: size.width - overflowInset * 2.0, height: size.height), presentationData: self.presentationData, animationCache: self.animationCache, animationRenderer: self.animationRenderer, key: !(self.searchQueryValue?.isEmpty ?? true) && self.key == .media ? .chats : self.key, hasSelection: self.selectedMessages != nil, transition: transition)
        
        let (duration, curve) = listViewAnimationDurationAndCurve(transition: transition)
        self.recentListNode.frame = CGRect(origin: CGPoint(), size: size)
        self.recentListNode.transaction(deleteIndices: [], insertIndicesAndItems: [], updateIndicesAndItems: [], options: [.Synchronous], scrollToItem: nil, updateSizeAndInsets: ListViewUpdateSizeAndInsets(size: size, insets: insets, duration: duration, curve: curve), stationaryItemRange: nil, updateOpaqueState: nil, completion: { _ in })
        
        self.listNode.frame = CGRect(origin: CGPoint(), size: size)
        self.listNode.transaction(deleteIndices: [], insertIndicesAndItems: [], updateIndicesAndItems: [], options: [.Synchronous], scrollToItem: nil, updateSizeAndInsets: ListViewUpdateSizeAndInsets(size: size, insets: insets, duration: duration, curve: curve), stationaryItemRange: nil, updateOpaqueState: nil, completion: { _ in })
        
        self.mediaNode.frame = CGRect(origin: CGPoint(x: 0.0, y: topInset), size: CGSize(width: size.width, height: size.height))
        self.mediaNode.update(size: size, sideInset: sideInset, bottomInset: bottomInset, visibleHeight: visibleHeight, isScrollingLockedAtTop: false, expandProgress: 1.0, presentationData: self.presentationData, synchronous: true, transition: transition)
        
        let padding: CGFloat = 16.0
        let emptyTitleSize = self.emptyResultsTitleNode.updateLayout(CGSize(width: size.width - sideInset * 2.0 - padding * 2.0, height: CGFloat.greatestFiniteMagnitude))
        let emptyTextSize = self.emptyResultsTextNode.updateLayout(CGSize(width: size.width - sideInset * 2.0 - padding * 2.0, height: CGFloat.greatestFiniteMagnitude))
        
        let emptyAnimationHeight = self.emptyResultsAnimationSize.height
        let emptyAnimationSpacing: CGFloat = 8.0
        let emptyTextSpacing: CGFloat = 8.0
        let emptyTotalHeight = emptyAnimationHeight + emptyAnimationSpacing + emptyTitleSize.height + emptyTextSize.height + emptyTextSpacing
        let emptyAnimationY = topInset + floorToScreenPixels((visibleHeight - topInset - bottomInset - emptyTotalHeight) / 2.0)
        
        let textTransition = ContainedViewLayoutTransition.immediate
        textTransition.updateFrame(node: self.emptyResultsAnimationNode, frame: CGRect(origin: CGPoint(x: sideInset + padding + (size.width - sideInset * 2.0 - padding * 2.0 - self.emptyResultsAnimationSize.width) / 2.0, y: emptyAnimationY), size: self.emptyResultsAnimationSize))
        textTransition.updateFrame(node: self.emptyResultsTitleNode, frame: CGRect(origin: CGPoint(x: sideInset + padding + (size.width - sideInset * 2.0 - padding * 2.0 - emptyTitleSize.width) / 2.0, y: emptyAnimationY + emptyAnimationHeight + emptyAnimationSpacing), size: emptyTitleSize))
        textTransition.updateFrame(node: self.emptyResultsTextNode, frame: CGRect(origin: CGPoint(x: sideInset + padding + (size.width - sideInset * 2.0 - padding * 2.0 - emptyTextSize.width) / 2.0, y: emptyAnimationY + emptyAnimationHeight + emptyAnimationSpacing + emptyTitleSize.height + emptyTextSpacing), size: emptyTextSize))
        self.emptyResultsAnimationNode.updateLayout(size: self.emptyResultsAnimationSize)
        
        if !hadValidLayout {
            while !self.enqueuedRecentTransitions.isEmpty {
                self.dequeueRecentTransition()
            }
            while !self.enqueuedTransitions.isEmpty {
                self.dequeueTransition()
            }
        }
    }
    
    func updateHiddenMedia() {
        self.listNode.forEachItemNode { itemNode in
            if let itemNode = itemNode as? ListMessageNode {
                itemNode.updateHiddenMedia()
            }
        }
    }
    
    func cancelPreviewGestures() {
    }
    
    func transitionNodeForGallery(messageId: EngineMessage.Id, media: EngineMedia) -> (ASDisplayNode, CGRect, () -> (UIView?, UIView?))? {
        var transitionNode: (ASDisplayNode, CGRect, () -> (UIView?, UIView?))?
        self.listNode.forEachItemNode { itemNode in
            if let itemNode = itemNode as? ListMessageNode {
                if let result = itemNode.transitionNode(id: messageId, media: media._asMedia()) {
                    transitionNode = result
                }
            }
        }
        return transitionNode
    }
    
    func addToTransitionSurface(view: UIView) {
        self.view.addSubview(view)
    }
    
    func updateSelectedMessages(animated: Bool) {
        self.selectedMessages = self.interaction.getSelectedMessageIds()
        self.mediaNode.selectedMessageIds = self.selectedMessages
        self.mediaNode.updateSelectedMessages(animated: animated)
    }
    
    private func enqueueRecentTransition(_ transition: ChatListSearchContainerRecentTransition, firstTime: Bool) {
        self.enqueuedRecentTransitions.append((transition, firstTime))
        
        if self.currentParams != nil {
            while !self.enqueuedRecentTransitions.isEmpty {
                self.dequeueRecentTransition()
            }
        }
    }
    
    private func dequeueRecentTransition() {
        if let (transition, firstTime) = self.enqueuedRecentTransitions.first {
            self.enqueuedRecentTransitions.remove(at: 0)
            
            var options = ListViewDeleteAndInsertOptions()
            if firstTime {
                options.insert(.PreferSynchronousResourceLoading)
                options.insert(.PreferSynchronousDrawing)
            } else {
                options.insert(.AnimateInsertion)
            }
            
            self.recentListNode.transaction(deleteIndices: transition.deletions, insertIndicesAndItems: transition.insertions, updateIndicesAndItems: transition.updates, options: options, updateSizeAndInsets: nil, updateOpaqueState: nil, completion: { [weak self] _ in
                guard let strongSelf = self else {
                    return
                }
                
                if !strongSelf.didSetReady && !strongSelf.recentListNode.isHidden {
                    var ready: Signal<Bool, NoError>?
                    strongSelf.recentListNode.forEachItemNode { node in
                        if let node = node as? ChatListRecentPeersListItemNode {
                            ready = node.isReady
                        }
                    }
                    
                    if let ready = ready {
                        strongSelf.ready.set(ready)
                    } else {
                        strongSelf.ready.set(.single(true))
                    }
                    strongSelf.didSetReady = true
                }
            })
        }
    }
    
    private func enqueueTransition(_ transition: ChatListSearchContainerTransition, firstTime: Bool) {
        self.enqueuedTransitions.append((transition, firstTime))
        
        if self.currentParams != nil {
            while !self.enqueuedTransitions.isEmpty {
                self.dequeueTransition()
            }
        }
    }
    
    private func dequeueTransition() {
        if let (transition, isFirstTime) = self.enqueuedTransitions.first {
            self.enqueuedTransitions.remove(at: 0)
            
            var options = ListViewDeleteAndInsertOptions()
            if isFirstTime && [.chats, .topics].contains(self.key) {
                options.insert(.PreferSynchronousDrawing)
                options.insert(.PreferSynchronousResourceLoading)
            } else if transition.animated {
                options.insert(.AnimateInsertion)
            }
            
            if self.key == .downloads {
                options.insert(.PreferSynchronousDrawing)
                options.insert(.PreferSynchronousResourceLoading)
            }
            
            self.listNode.transaction(deleteIndices: transition.deletions, insertIndicesAndItems: transition.insertions, updateIndicesAndItems: transition.updates, options: options, updateSizeAndInsets: nil, updateOpaqueState: nil, completion: { [weak self] _ in
                if let strongSelf = self {
                    let searchOptions = strongSelf.searchOptionsValue
                    strongSelf.listNode.isHidden = strongSelf.tagMask == .photoOrVideo && (strongSelf.searchQueryValue ?? "").isEmpty
                    strongSelf.mediaNode.isHidden = !strongSelf.listNode.isHidden
                    
                    let displayingResults = transition.displayingResults
                    if !displayingResults {
                        strongSelf.listNode.isHidden = true
                        strongSelf.mediaNode.isHidden = true
                    }
                    
                    let emptyResults = displayingResults && transition.isEmpty
                    if emptyResults {
                        let emptyResultsTitle: String
                        let emptyResultsText: String
                        if let query = transition.query, !query.isEmpty {
                            emptyResultsTitle = strongSelf.presentationData.strings.ChatList_Search_NoResults
                            emptyResultsText = strongSelf.presentationData.strings.ChatList_Search_NoResultsQueryDescription(query).string
                        } else {
                            if let searchOptions = searchOptions, searchOptions.date == nil && searchOptions.peer == nil {
                                emptyResultsTitle = strongSelf.presentationData.strings.ChatList_Search_NoResultsFilter
                                if strongSelf.tagMask == .photoOrVideo {
                                    emptyResultsText = strongSelf.presentationData.strings.ChatList_Search_NoResultsFitlerMedia
                                } else if strongSelf.tagMask == .webPage {
                                    emptyResultsText = strongSelf.presentationData.strings.ChatList_Search_NoResultsFitlerLinks
                                } else if strongSelf.tagMask == .file {
                                    emptyResultsText = strongSelf.presentationData.strings.ChatList_Search_NoResultsFitlerFiles
                                } else if strongSelf.tagMask == .music {
                                    emptyResultsText = strongSelf.presentationData.strings.ChatList_Search_NoResultsFitlerMusic
                                } else if strongSelf.tagMask == .voiceOrInstantVideo {
                                    emptyResultsText = strongSelf.presentationData.strings.ChatList_Search_NoResultsFitlerVoice
                                } else {
                                    emptyResultsText = strongSelf.presentationData.strings.ChatList_Search_NoResultsDescription
                                }
                            } else {
                                emptyResultsTitle = strongSelf.presentationData.strings.ChatList_Search_NoResults
                                emptyResultsText = strongSelf.presentationData.strings.ChatList_Search_NoResultsDescription
                            }
                        }
                        
                        strongSelf.emptyResultsTitleNode.attributedText = NSAttributedString(string: emptyResultsTitle, font: Font.semibold(17.0), textColor: strongSelf.presentationData.theme.list.freeTextColor)
                        strongSelf.emptyResultsTextNode.attributedText = NSAttributedString(string: emptyResultsText, font: Font.regular(15.0), textColor: strongSelf.presentationData.theme.list.freeTextColor)
                    }

                    if let (size, sideInset, bottomInset, visibleHeight, presentationData) = strongSelf.currentParams {
                        strongSelf.update(size: size, sideInset: sideInset, bottomInset: bottomInset, visibleHeight: visibleHeight, presentationData: presentationData, synchronous: true, transition: .animated(duration: 0.4, curve: .spring))
                    }
                    
                    if strongSelf.key == .downloads {
                        strongSelf.emptyResultsAnimationNode.isHidden = true
                        strongSelf.emptyResultsTitleNode.isHidden = true
                        strongSelf.emptyResultsTextNode.isHidden = true
                        strongSelf.emptyResultsAnimationNode.visibility = false
                    } else {
                        strongSelf.emptyResultsAnimationNode.isHidden = !emptyResults
                        strongSelf.emptyResultsTitleNode.isHidden = !emptyResults
                        strongSelf.emptyResultsTextNode.isHidden = !emptyResults
                        strongSelf.emptyResultsAnimationNode.visibility = emptyResults
                    }
                                             
                    var displayPlaceholder = transition.isLoading && (![.chats, .topics].contains(strongSelf.key) || (strongSelf.currentEntries?.isEmpty ?? true))
                    if strongSelf.key == .downloads {
                        displayPlaceholder = false
                    }

                    let targetAlpha: CGFloat = displayPlaceholder ? 1.0 : 0.0
                    if strongSelf.shimmerNode.alpha != targetAlpha {
                        let transition: ContainedViewLayoutTransition = (displayPlaceholder || isFirstTime) ? .immediate : .animated(duration: 0.2, curve: .linear)
                        transition.updateAlpha(node: strongSelf.shimmerNode, alpha: targetAlpha, delay: 0.1)
                    }
           
                    strongSelf.recentListNode.isHidden = displayingResults || strongSelf.peersFilter.contains(.excludeRecent)
                    strongSelf.backgroundColor = !displayingResults && strongSelf.peersFilter.contains(.excludeRecent) ? nil : strongSelf.presentationData.theme.chatList.backgroundColor
                    
                    if !strongSelf.didSetReady && strongSelf.recentListNode.isHidden {
                        strongSelf.ready.set(.single(true))
                        strongSelf.didSetReady = true
                    }
                }
            })
        }
    }
    
    func previewViewAndActionAtLocation(_ location: CGPoint) -> (UIView, CGRect, Any)? {
        var selectedItemNode: ASDisplayNode?
        var bounds: CGRect
        if !self.recentListNode.isHidden {
            let adjustedLocation = self.convert(location, to: self.recentListNode)
            self.recentListNode.forEachItemNode { itemNode in
                if itemNode.frame.contains(adjustedLocation) {
                    selectedItemNode = itemNode
                }
            }
        } else {
            let adjustedLocation = self.convert(location, to: self.listNode)
            self.listNode.forEachItemNode { itemNode in
                if itemNode.frame.contains(adjustedLocation) {
                    selectedItemNode = itemNode
                }
            }
        }
        if let selectedItemNode = selectedItemNode as? ChatListRecentPeersListItemNode {
            if let result = selectedItemNode.viewAndPeerAtPoint(self.convert(location, to: selectedItemNode)) {
                return (result.0, result.0.bounds, result.1)
            }
        } else if let selectedItemNode = selectedItemNode as? ContactsPeerItemNode, let peer = selectedItemNode.chatPeer {
            if selectedItemNode.frame.height > 50.0 {
                bounds = CGRect(x: 0.0, y: selectedItemNode.frame.height - 50.0, width: selectedItemNode.frame.width, height: 50.0)
            } else {
                bounds = selectedItemNode.bounds
            }
            return (selectedItemNode.view, bounds, peer.id)
        } else if let selectedItemNode = selectedItemNode as? ChatListItemNode, let item = selectedItemNode.item {
            if selectedItemNode.frame.height > 76.0 {
                bounds = CGRect(x: 0.0, y: selectedItemNode.frame.height - 76.0, width: selectedItemNode.frame.width, height: 76.0)
            } else {
                bounds = selectedItemNode.bounds
            }
            switch item.content {
                case let .peer(messages, peer, _, _, _, _, _, _, _, _, _, _, _, _, _):
                    return (selectedItemNode.view, bounds, messages.last?.id ?? peer.peerId)
                case let .groupReference(groupId, _, _, _, _):
                    return (selectedItemNode.view, bounds, groupId)
            }
        }
        return nil
    }
}

private final class ShimmerEffectNode: ASDisplayNode {
    private var currentBackgroundColor: UIColor?
    private var currentForegroundColor: UIColor?
    private let imageNodeContainer: ASDisplayNode
    private let imageNode: ASImageNode
    
    private var absoluteLocation: (CGRect, CGSize)?
    private var isCurrentlyInHierarchy = false
    private var shouldBeAnimating = false
    
    override init() {
        self.imageNodeContainer = ASDisplayNode()
        self.imageNodeContainer.isLayerBacked = true
        
        self.imageNode = ASImageNode()
        self.imageNode.isLayerBacked = true
        self.imageNode.displaysAsynchronously = false
        self.imageNode.displayWithoutProcessing = true
        self.imageNode.contentMode = .scaleToFill
        
        super.init()
        
        self.isLayerBacked = true
        self.clipsToBounds = true
        
        self.imageNodeContainer.addSubnode(self.imageNode)
        self.addSubnode(self.imageNodeContainer)
    }
    
    override func didEnterHierarchy() {
        super.didEnterHierarchy()
        
        self.isCurrentlyInHierarchy = true
        self.updateAnimation()
    }
    
    override func didExitHierarchy() {
        super.didExitHierarchy()
        
        self.isCurrentlyInHierarchy = false
        self.updateAnimation()
    }
    
    func update(backgroundColor: UIColor, foregroundColor: UIColor) {
        if let currentBackgroundColor = self.currentBackgroundColor, currentBackgroundColor.argb == backgroundColor.argb, let currentForegroundColor = self.currentForegroundColor, currentForegroundColor.argb == foregroundColor.argb {
            return
        }
        self.currentBackgroundColor = backgroundColor
        self.currentForegroundColor = foregroundColor
        
        self.imageNode.image = generateImage(CGSize(width: 4.0, height: 320.0), opaque: true, scale: 1.0, rotatedContext: { size, context in
            context.setFillColor(backgroundColor.cgColor)
            context.fill(CGRect(origin: CGPoint(), size: size))
            
            context.clip(to: CGRect(origin: CGPoint(), size: size))
            
            let transparentColor = foregroundColor.withAlphaComponent(0.0).cgColor
            let peakColor = foregroundColor.cgColor
            
            var locations: [CGFloat] = [0.0, 0.5, 1.0]
            let colors: [CGColor] = [transparentColor, peakColor, transparentColor]
            
            let colorSpace = CGColorSpaceCreateDeviceRGB()
            let gradient = CGGradient(colorsSpace: colorSpace, colors: colors as CFArray, locations: &locations)!
            
            context.drawLinearGradient(gradient, start: CGPoint(x: 0.0, y: 0.0), end: CGPoint(x: 0.0, y: size.height), options: CGGradientDrawingOptions())
        })
    }
    
    func updateAbsoluteRect(_ rect: CGRect, within containerSize: CGSize) {
        if let absoluteLocation = self.absoluteLocation, absoluteLocation.0 == rect && absoluteLocation.1 == containerSize {
            return
        }
        let sizeUpdated = self.absoluteLocation?.1 != containerSize
        let frameUpdated = self.absoluteLocation?.0 != rect
        self.absoluteLocation = (rect, containerSize)
        
        if sizeUpdated {
            if self.shouldBeAnimating {
                self.imageNode.layer.removeAnimation(forKey: "shimmer")
                self.addImageAnimation()
            }
        }
        
        if frameUpdated {
            self.imageNodeContainer.frame = CGRect(origin: CGPoint(x: -rect.minX, y: -rect.minY), size: containerSize)
        }
        
        self.updateAnimation()
    }
    
    private func updateAnimation() {
        let shouldBeAnimating = self.isCurrentlyInHierarchy && self.absoluteLocation != nil
        if shouldBeAnimating != self.shouldBeAnimating {
            self.shouldBeAnimating = shouldBeAnimating
            if shouldBeAnimating {
                self.addImageAnimation()
            } else {
                self.imageNode.layer.removeAnimation(forKey: "shimmer")
            }
        }
    }
    
    private func addImageAnimation() {
        guard let containerSize = self.absoluteLocation?.1 else {
            return
        }
        let gradientHeight: CGFloat = 250.0
        self.imageNode.frame = CGRect(origin: CGPoint(x: 0.0, y: -gradientHeight), size: CGSize(width: containerSize.width, height: gradientHeight))
        let animation = self.imageNode.layer.makeAnimation(from: 0.0 as NSNumber, to: (containerSize.height + gradientHeight) as NSNumber, keyPath: "position.y", timingFunction: CAMediaTimingFunctionName.easeOut.rawValue, duration: 1.3 * 1.0, delay: 0.0, mediaTimingFunction: nil, removeOnCompletion: true, additive: true)
        animation.repeatCount = Float.infinity
        animation.beginTime = 1.0
        self.imageNode.layer.add(animation, forKey: "shimmer")
    }
}

private final class ChatListSearchShimmerNode: ASDisplayNode {
    private let backgroundColorNode: ASDisplayNode
    private let effectNode: ShimmerEffectNode
    private let maskNode: ASImageNode
    private var currentParams: (size: CGSize, presentationData: PresentationData, key: ChatListSearchPaneKey)?
    
    init(key: ChatListSearchPaneKey) {
        self.backgroundColorNode = ASDisplayNode()
        self.effectNode = ShimmerEffectNode()
        self.maskNode = ASImageNode()
        
        super.init()
        
        self.isUserInteractionEnabled = false
        
        self.addSubnode(self.backgroundColorNode)
        self.addSubnode(self.effectNode)
        self.addSubnode(self.maskNode)
    }
    
    func update(context: AccountContext, size: CGSize, presentationData: PresentationData, animationCache: AnimationCache, animationRenderer: MultiAnimationRenderer, key: ChatListSearchPaneKey, hasSelection: Bool, transition: ContainedViewLayoutTransition) {
        if self.currentParams?.size != size || self.currentParams?.presentationData !== presentationData || self.currentParams?.key != key {
            self.currentParams = (size, presentationData, key)
            
            let chatListPresentationData = ChatListPresentationData(theme: presentationData.theme, fontSize: presentationData.chatFontSize, strings: presentationData.strings, dateTimeFormat: presentationData.dateTimeFormat, nameSortOrder: presentationData.nameSortOrder, nameDisplayOrder: presentationData.nameDisplayOrder, disableAnimations: true)
            
            let peer1: EnginePeer = .user(TelegramUser(id: EnginePeer.Id(namespace: Namespaces.Peer.CloudUser, id: EnginePeer.Id.Id._internalFromInt64Value(0)), accessHash: nil, firstName: "FirstName", lastName: nil, username: nil, phone: nil, photo: [], botInfo: nil, restrictionInfo: nil, flags: [], emojiStatus: nil, usernames: []))
            let timestamp1: Int32 = 100000
            var peers: [EnginePeer.Id: EnginePeer] = [:]
            peers[peer1.id] = peer1
            let interaction = ChatListNodeInteraction(context: context, animationCache: animationCache, animationRenderer: animationRenderer, activateSearch: {}, peerSelected: { _, _, _, _ in }, disabledPeerSelected: { _, _ in }, togglePeerSelected: { _, _ in }, togglePeersSelection: { _, _ in }, additionalCategorySelected: { _ in
            }, messageSelected: { _, _, _, _ in}, groupSelected: { _ in }, addContact: { _ in }, setPeerIdWithRevealedOptions: { _, _ in }, setItemPinned: { _, _ in }, setPeerMuted: { _, _ in }, setPeerThreadMuted: { _, _, _ in }, deletePeer: { _, _ in }, deletePeerThread: { _, _ in }, setPeerThreadStopped: { _, _, _ in }, setPeerThreadPinned: { _, _, _ in }, updatePeerGrouping: { _, _ in }, togglePeerMarkedUnread: { _, _ in}, toggleArchivedFolderHiddenByDefault: {}, toggleThreadsSelection: { _, _ in }, hidePsa: { _ in }, activateChatPreview: { _, _, gesture, _ in
                gesture?.cancel()
            }, present: { _ in })
            
            let items = (0 ..< 2).compactMap { _ -> ListViewItem? in
                switch key {
                    case .chats, .topics, .downloads:
                        let message = EngineMessage(
                            stableId: 0,
                            stableVersion: 0,
                            id: EngineMessage.Id(peerId: peer1.id, namespace: 0, id: 0),
                            globallyUniqueId: nil,
                            groupingKey: nil,
                            groupInfo: nil,
                            threadId: nil,
                            timestamp: timestamp1,
                            flags: [],
                            tags: [],
                            globalTags: [],
                            localTags: [],
                            forwardInfo: nil,
                            author: peer1,
                            text: "Text",
                            attributes: [],
                            media: [],
                            peers: peers,
                            associatedMessages: [:],
                            associatedMessageIds: [],
                            associatedMedia: [:],
                            associatedThreadInfo: nil
                        )
                        let readState = EnginePeerReadCounters()
                        return ChatListItem(presentationData: chatListPresentationData, context: context, chatListLocation: .chatList(groupId: .root), filterData: nil, index: .chatList(EngineChatList.Item.Index.ChatList(pinningIndex: 0, messageIndex: EngineMessage.Index(id: EngineMessage.Id(peerId: peer1.id, namespace: 0, id: 0), timestamp: timestamp1))), content: .peer(messages: [message], peer: EngineRenderedPeer(peer: peer1), threadInfo: nil, combinedReadState: readState, isRemovedFromTotalUnreadCount: false, presence: nil, hasUnseenMentions: false, hasUnseenReactions: false, draftState: nil, inputActivities: nil, promoInfo: nil, ignoreUnreadBadge: false, displayAsMessage: false, hasFailedMessages: false, forumTopicData: nil), editing: false, hasActiveRevealControls: false, selected: false, header: nil, enableContextActions: false, hiddenOffset: false, interaction: interaction)
                    case .media:
                        return nil
                    case .links:
                        var media: [EngineMedia] = []
                        media.append(.webpage(TelegramMediaWebpage(webpageId: EngineMedia.Id(namespace: 0, id: 0), content: .Loaded(TelegramMediaWebpageLoadedContent(url: "https://telegram.org", displayUrl: "https://telegram.org", hash: 0, type: nil, websiteName: "Telegram", title: "Telegram Telegram", text: "Telegram", embedUrl: nil, embedType: nil, embedSize: nil, duration: nil, author: nil, image: nil, file: nil, attributes: [], instantPage: nil)))))
                        let message = EngineMessage(
                            stableId: 0,
                            stableVersion: 0,
                            id: EngineMessage.Id(peerId: peer1.id, namespace: 0, id: 0),
                            globallyUniqueId: nil,
                            groupingKey: nil,
                            groupInfo: nil,
                            threadId: nil,
                            timestamp: timestamp1,
                            flags: [],
                            tags: [],
                            globalTags: [],
                            localTags: [],
                            forwardInfo: nil,
                            author: peer1,
                            text: "Text",
                            attributes: [],
                            media: media,
                            peers: peers,
                            associatedMessages: [:],
                            associatedMessageIds: [],
                            associatedMedia: [:],
                            associatedThreadInfo: nil
                        )
                        
                        return ListMessageItem(presentationData: ChatPresentationData(presentationData: presentationData), context: context, chatLocation: .peer(id: peer1.id), interaction: ListMessageItemInteraction.default, message: message._asMessage(), selection: hasSelection ? .selectable(selected: false) : .none, displayHeader: false, customHeader: nil, hintIsLink: true, isGlobalSearchResult: true)
                    case .files:
                        var media: [EngineMedia] = []
                        media.append(.file(TelegramMediaFile(fileId: EngineMedia.Id(namespace: 0, id: 0), partialReference: nil, resource: LocalFileMediaResource(fileId: 0), previewRepresentations: [], videoThumbnails: [], immediateThumbnailData: nil, mimeType: "application/text", size: 0, attributes: [.FileName(fileName: "Text.txt")])))
                        let message = EngineMessage(
                            stableId: 0,
                            stableVersion: 0,
                            id: EngineMessage.Id(peerId: peer1.id, namespace: 0, id: 0),
                            globallyUniqueId: nil,
                            groupingKey: nil,
                            groupInfo: nil,
                            threadId: nil,
                            timestamp: timestamp1,
                            flags: [],
                            tags: [],
                            globalTags: [],
                            localTags: [],
                            forwardInfo: nil,
                            author: peer1,
                            text: "Text",
                            attributes: [],
                            media: media,
                            peers: peers,
                            associatedMessages: [:],
                            associatedMessageIds: [],
                            associatedMedia: [:],
                            associatedThreadInfo: nil
                        )
                        
                        return ListMessageItem(presentationData: ChatPresentationData(presentationData: presentationData), context: context, chatLocation: .peer(id: peer1.id), interaction: ListMessageItemInteraction.default, message: message._asMessage(), selection: hasSelection ? .selectable(selected: false) : .none, displayHeader: false, customHeader: nil, hintIsLink: false, isGlobalSearchResult: true)
                    case .music:
                        var media: [EngineMedia] = []
                        media.append(.file(TelegramMediaFile(fileId: EngineMedia.Id(namespace: 0, id: 0), partialReference: nil, resource: LocalFileMediaResource(fileId: 0), previewRepresentations: [], videoThumbnails: [], immediateThumbnailData: nil, mimeType: "audio/ogg", size: 0, attributes: [.Audio(isVoice: false, duration: 0, title: nil, performer: nil, waveform: Data())])))
                        let message = EngineMessage(
                            stableId: 0,
                            stableVersion: 0,
                            id: EngineMessage.Id(peerId: peer1.id, namespace: 0, id: 0),
                            globallyUniqueId: nil,
                            groupingKey: nil,
                            groupInfo: nil,
                            threadId: nil,
                            timestamp: timestamp1,
                            flags: [],
                            tags: [],
                            globalTags: [],
                            localTags: [],
                            forwardInfo: nil,
                            author: peer1,
                            text: "Text",
                            attributes: [],
                            media: media,
                            peers: peers,
                            associatedMessages: [:],
                            associatedMessageIds: [],
                            associatedMedia: [:],
                            associatedThreadInfo: nil
                        )
                        
                        return ListMessageItem(presentationData: ChatPresentationData(presentationData: presentationData), context: context, chatLocation: .peer(id: peer1.id), interaction: ListMessageItemInteraction.default, message: message._asMessage(), selection: hasSelection ? .selectable(selected: false) : .none, displayHeader: false, customHeader: nil, hintIsLink: false, isGlobalSearchResult: true)
                    case .voice:
                        var media: [EngineMedia] = []
                        media.append(.file(TelegramMediaFile(fileId: EngineMedia.Id(namespace: 0, id: 0), partialReference: nil, resource: LocalFileMediaResource(fileId: 0), previewRepresentations: [], videoThumbnails: [], immediateThumbnailData: nil, mimeType: "audio/ogg", size: 0, attributes: [.Audio(isVoice: true, duration: 0, title: nil, performer: nil, waveform: Data())])))
                        let message = EngineMessage(
                            stableId: 0,
                            stableVersion: 0,
                            id: EngineMessage.Id(peerId: peer1.id, namespace: 0, id: 0),
                            globallyUniqueId: nil,
                            groupingKey: nil,
                            groupInfo: nil,
                            threadId: nil,
                            timestamp: timestamp1,
                            flags: [],
                            tags: [],
                            globalTags: [],
                            localTags: [],
                            forwardInfo: nil,
                            author: peer1,
                            text: "Text",
                            attributes: [],
                            media: media,
                            peers: peers,
                            associatedMessages: [:],
                            associatedMessageIds: [],
                            associatedMedia: [:],
                            associatedThreadInfo: nil
                        )
                        
                        return ListMessageItem(presentationData: ChatPresentationData(presentationData: presentationData), context: context, chatLocation: .peer(id: peer1.id), interaction: ListMessageItemInteraction.default, message: message._asMessage(), selection: hasSelection ? .selectable(selected: false) : .none, displayHeader: false, customHeader: nil, hintIsLink: false, isGlobalSearchResult: true)
                }
            }
            
            var itemNodes: [ListViewItemNode] = []
            for i in 0 ..< items.count {
                items[i].nodeConfiguredForParams(async: { f in f() }, params: ListViewItemLayoutParams(width: size.width, leftInset: 0.0, rightInset: 0.0, availableHeight: 100.0), synchronousLoads: false, previousItem: i == 0 ? nil : items[i - 1], nextItem: (i == items.count - 1) ? nil : items[i + 1], completion: { node, apply in
                    itemNodes.append(node)
                    apply().1(ListViewItemApply(isOnScreen: true))
                })
            }
            
            self.backgroundColorNode.backgroundColor = presentationData.theme.list.mediaPlaceholderColor
            
            self.maskNode.image = generateImage(size, rotatedContext: { size, context in
                context.setFillColor(presentationData.theme.chatList.backgroundColor.cgColor)
                context.fill(CGRect(origin: CGPoint(), size: size))
                
                if key == .media {
                    var currentY: CGFloat = 0.0
                    var rowIndex: Int = 0
                    
                    let itemSpacing: CGFloat = 1.0
                    let itemsInRow = max(3, min(6, Int(size.width / 140.0)))
                    let itemSize: CGFloat = floor(size.width / CGFloat(itemsInRow))
                    
                    context.setBlendMode(.copy)
                    context.setFillColor(UIColor.clear.cgColor)
                    
                    while currentY < size.height {
                        for i in 0 ..< itemsInRow {
                            let itemOrigin = CGPoint(x: CGFloat(i) * (itemSize + itemSpacing), y: itemSpacing + CGFloat(rowIndex) * (itemSize + itemSpacing))
                            context.fill(CGRect(origin: itemOrigin, size: CGSize(width: itemSize, height: itemSize)))
                        }
                        currentY += itemSize
                        rowIndex += 1
                    }
                } else {
                    var currentY: CGFloat = 0.0
                    let fakeLabelPlaceholderHeight: CGFloat = 8.0
                    
                    func fillLabelPlaceholderRect(origin: CGPoint, width: CGFloat) {
                        let startPoint = origin
                        let diameter = fakeLabelPlaceholderHeight
                        context.fillEllipse(in: CGRect(origin: startPoint, size: CGSize(width: diameter, height: diameter)))
                        context.fillEllipse(in: CGRect(origin: CGPoint(x: startPoint.x + width - diameter, y: startPoint.y), size: CGSize(width: diameter, height: diameter)))
                        context.fill(CGRect(origin: CGPoint(x: startPoint.x + diameter / 2.0, y: startPoint.y), size: CGSize(width: width - diameter, height: diameter)))
                    }
                    
                    while currentY < size.height {
                        let sampleIndex = 0
                        let itemHeight: CGFloat = itemNodes[sampleIndex].contentSize.height
                        
                        context.setBlendMode(.copy)
                        context.setFillColor(UIColor.clear.cgColor)
                        
                        let selectionOffset: CGFloat = hasSelection ? 45.0 : 0.0
                        
                        if let itemNode = itemNodes[sampleIndex] as? ChatListItemNode {
                            context.fillEllipse(in: itemNode.avatarNode.frame.offsetBy(dx: 0.0, dy: currentY))
                            let titleFrame = itemNode.titleNode.frame.offsetBy(dx: 0.0, dy: currentY)
                            fillLabelPlaceholderRect(origin: CGPoint(x: titleFrame.minX, y: floor(titleFrame.midY - fakeLabelPlaceholderHeight / 2.0)), width: 60.0)
                            
                            fillLabelPlaceholderRect(origin: CGPoint(x: titleFrame.minX, y: currentY + itemHeight - floor(itemNode.titleNode.frame.midY - fakeLabelPlaceholderHeight / 2.0) - fakeLabelPlaceholderHeight), width: 60.0)
                            
                            fillLabelPlaceholderRect(origin: CGPoint(x: titleFrame.minX, y: currentY + floor((itemHeight - fakeLabelPlaceholderHeight) / 2.0)), width: 120.0)
                            fillLabelPlaceholderRect(origin: CGPoint(x: titleFrame.minX + 120.0 + 10.0, y: currentY + floor((itemHeight - fakeLabelPlaceholderHeight) / 2.0)), width: 60.0)
                            
                            let dateFrame = itemNode.dateNode.frame.offsetBy(dx: 0.0, dy: currentY)
                            fillLabelPlaceholderRect(origin: CGPoint(x: dateFrame.maxX - 30.0, y: floor(dateFrame.midY - fakeLabelPlaceholderHeight / 2.0)), width: 30.0)
                            
                            context.setBlendMode(.normal)
                            context.setFillColor(presentationData.theme.chatList.itemSeparatorColor.cgColor)
                            context.fill(itemNode.separatorNode.frame.offsetBy(dx: 0.0, dy: currentY))
                        } else if let itemNode = itemNodes[sampleIndex] as? ListMessageFileItemNode {
                            var isVoice = false
                            if let media = itemNode.currentMedia as? TelegramMediaFile {
                                isVoice = media.isVoice
                                if media.isMusic || media.isVoice {
                                    context.fillEllipse(in: CGRect(x: 12.0 + selectionOffset, y: currentY + 8.0, width: 40.0, height: 40.0))
                                } else {
                                    let path = UIBezierPath(roundedRect: CGRect(x: 12.0 + selectionOffset, y: currentY + 8.0, width: 40.0, height: 40.0), cornerRadius: 6.0)
                                    context.addPath(path.cgPath)
                                    context.fillPath()
                                }
                            }
                            
                            let titleFrame = itemNode.titleNode.frame.offsetBy(dx: 0.0, dy: currentY)
                            fillLabelPlaceholderRect(origin: CGPoint(x: titleFrame.minX, y: floor(titleFrame.midY - fakeLabelPlaceholderHeight / 2.0)), width: isVoice ? 240.0 : 60.0)
                            
                            let descriptionFrame = itemNode.descriptionNode.frame.offsetBy(dx: 0.0, dy: currentY)
                            fillLabelPlaceholderRect(origin: CGPoint(x: descriptionFrame.minX, y: floor(descriptionFrame.midY - fakeLabelPlaceholderHeight / 2.0)), width: isVoice ? 60.0 : 240.0)
                            
                            let dateFrame = itemNode.dateNode.frame.offsetBy(dx: 0.0, dy: currentY)
                            fillLabelPlaceholderRect(origin: CGPoint(x: dateFrame.maxX - 30.0, y: floor(dateFrame.midY - fakeLabelPlaceholderHeight / 2.0)), width: 30.0)
                            
                            context.setBlendMode(.normal)
                            context.setFillColor(presentationData.theme.chatList.itemSeparatorColor.cgColor)
                            context.fill(itemNode.separatorNode.frame.offsetBy(dx: 0.0, dy: currentY))
                        } else if let itemNode = itemNodes[sampleIndex] as? ListMessageSnippetItemNode {
                            let path = UIBezierPath(roundedRect: CGRect(x: 12.0 + selectionOffset, y: currentY + 12.0, width: 40.0, height: 40.0), cornerRadius: 6.0)
                            context.addPath(path.cgPath)
                            context.fillPath()
                            
                            let titleFrame = itemNode.titleNode.frame.offsetBy(dx: 0.0, dy: currentY)
                            fillLabelPlaceholderRect(origin: CGPoint(x: titleFrame.minX, y: floor(titleFrame.midY - fakeLabelPlaceholderHeight / 2.0)), width: 120.0)
                            
                            let linkFrame = itemNode.linkNode.frame.offsetBy(dx: 0.0, dy: currentY - 1.0)
                            fillLabelPlaceholderRect(origin: CGPoint(x: linkFrame.minX, y: floor(linkFrame.midY - fakeLabelPlaceholderHeight / 2.0)), width: 240.0)
                            
                            let authorFrame = itemNode.authorNode.frame.offsetBy(dx: 0.0, dy: currentY)
                            fillLabelPlaceholderRect(origin: CGPoint(x: authorFrame.minX, y: floor(authorFrame.midY - fakeLabelPlaceholderHeight / 2.0)), width: 60.0)
                            
                            let dateFrame = itemNode.dateNode.frame.offsetBy(dx: 0.0, dy: currentY)
                            fillLabelPlaceholderRect(origin: CGPoint(x: dateFrame.maxX - 30.0, y: floor(dateFrame.midY - fakeLabelPlaceholderHeight / 2.0)), width: 30.0)
                            
                            context.setBlendMode(.normal)
                            context.setFillColor(presentationData.theme.chatList.itemSeparatorColor.cgColor)
                            context.fill(itemNode.separatorNode.frame.offsetBy(dx: 0.0, dy: currentY))
                        }
                        
                        currentY += itemHeight
                    }
                }
            })
            
            self.effectNode.update(backgroundColor: presentationData.theme.list.mediaPlaceholderColor, foregroundColor: presentationData.theme.list.itemBlocksBackgroundColor.withAlphaComponent(0.4))
            self.effectNode.updateAbsoluteRect(CGRect(origin: CGPoint(), size: size), within: size)
        }
        transition.updateFrame(node: self.backgroundColorNode, frame: CGRect(origin: CGPoint(x: 0.0, y: 0.0), size: size))
        transition.updateFrame(node: self.maskNode, frame: CGRect(origin: CGPoint(x: 0.0, y: 0.0), size: size))
        transition.updateFrame(node: self.effectNode, frame: CGRect(origin: CGPoint(x: 0.0, y: 0.0), size: size))
    }
}<|MERGE_RESOLUTION|>--- conflicted
+++ resolved
@@ -972,14 +972,10 @@
     
     private var hiddenMediaDisposable: Disposable?
   
-<<<<<<< HEAD
     private var searchQueryDisposable: Disposable?
     private var searchOptionsDisposable: Disposable?
     
-    init(context: AccountContext, animationCache: AnimationCache, animationRenderer: MultiAnimationRenderer, updatedPresentationData: (initial: PresentationData, signal: Signal<PresentationData, NoError>)? = nil, interaction: ChatListSearchInteraction, key: ChatListSearchPaneKey, peersFilter: ChatListNodePeersFilter, groupId: EngineChatList.Group?, searchQuery: Signal<String?, NoError>, searchOptions: Signal<ChatListSearchOptions?, NoError>, navigationController: NavigationController?) {
-=======
     init(context: AccountContext, animationCache: AnimationCache, animationRenderer: MultiAnimationRenderer, updatedPresentationData: (initial: PresentationData, signal: Signal<PresentationData, NoError>)? = nil, interaction: ChatListSearchInteraction, key: ChatListSearchPaneKey, peersFilter: ChatListNodePeersFilter, location: ChatListControllerLocation, searchQuery: Signal<String?, NoError>, searchOptions: Signal<ChatListSearchOptions?, NoError>, navigationController: NavigationController?) {
->>>>>>> 7d335e81
         self.context = context
         self.animationCache = animationCache
         self.animationRenderer = animationRenderer
@@ -1438,34 +1434,27 @@
             updateSearchContext { _ in
                 return (nil, true)
             }
-<<<<<<< HEAD
-            let foundRemoteMessages: Signal<(([EngineMessage], [EnginePeer.Id: EnginePeerReadCounters], Int32, Set<MessageId>), Bool), NoError>
+            let foundRemoteMessages: Signal<(([EngineMessage], [EnginePeer.Id: EnginePeerReadCounters], [EngineMessage.Id: MessageHistoryThreadData], Int32, Set<MessageId>), Bool), NoError>
             if peersFilter.contains(.doNotSearchMessages) {
-                foundRemoteMessages = .single((([], [:], 0, []), false))
-=======
-            let foundRemoteMessages: Signal<(([EngineMessage], [EnginePeer.Id: EnginePeerReadCounters], [EngineMessage.Id: MessageHistoryThreadData], Int32), Bool), NoError>
-            if peersFilter.contains(.doNotSearchMessages) {
-                foundRemoteMessages = .single((([], [:], [:], 0), false))
->>>>>>> 7d335e81
+                foundRemoteMessages = .single((([], [:], [:], 0, []), false))
             } else {
                 if !finalQuery.isEmpty {
                     addAppLogEvent(postbox: context.account.postbox, type: "search_global_query")
                 }
                 
-<<<<<<< HEAD
-                let searchSignal = context.engine.messages.searchMessages(location: location, query: finalQuery, state: nil, limit: 50, inactiveSecretChatPeerIds: context.currentInactiveSecretChatPeerIds.with { $0 })
+                let searchSignal = context.engine.messages.searchMessages(location: searchLocation, query: finalQuery, state: nil, limit: 50, inactiveSecretChatPeerIds: context.currentInactiveSecretChatPeerIds.with { $0 })
                 |> deliverOn(Queue()) // offload rather cpu-intensive findSearchResultsMatchedOnlyBecauseOfForeignAgentNotice to separate queue
                 |> map { result, updatedState -> ChatListSearchMessagesResult in
                     let matchesOnlyBcOfFAN = context.sharedContext.currentPtgSettings.with { $0.effectiveEnableForeignAgentNoticeSearchFiltering } ? findSearchResultsMatchedOnlyBecauseOfForeignAgentNotice(messages: result.messages, query: finalQuery) : []
 
-                    return ChatListSearchMessagesResult(query: finalQuery, messages: result.messages.map({ EngineMessage($0) }).sorted(by: { $0.index > $1.index }), readStates: result.readStates.mapValues(EnginePeerReadCounters.init), hasMore: !result.completed, totalCount: result.totalCount, state: updatedState, matchesOnlyBcOfFAN: matchesOnlyBcOfFAN)
+                    return ChatListSearchMessagesResult(query: finalQuery, messages: result.messages.map({ EngineMessage($0) }).sorted(by: { $0.index > $1.index }), readStates: result.readStates.mapValues { EnginePeerReadCounters(state: $0, isMuted: false) }, threadInfo: result.threadInfo, hasMore: !result.completed, totalCount: result.totalCount, state: updatedState, matchesOnlyBcOfFAN: matchesOnlyBcOfFAN)
                 }
                 
                 let loadMore = searchContext.get()
-                |> mapToSignal { searchContext -> Signal<(([EngineMessage], [EnginePeer.Id: EnginePeerReadCounters], Int32, Set<MessageId>), Bool), NoError> in
+                |> mapToSignal { searchContext -> Signal<(([EngineMessage], [EnginePeer.Id: EnginePeerReadCounters], [EngineMessage.Id: MessageHistoryThreadData], Int32, Set<MessageId>), Bool), NoError> in
                     if let searchContext = searchContext, searchContext.result.hasMore {
                         if let _ = searchContext.loadMoreIndex {
-                            return context.engine.messages.searchMessages(location: location, query: finalQuery, state: searchContext.result.state, limit: 80, inactiveSecretChatPeerIds: context.currentInactiveSecretChatPeerIds.with { $0 })
+                            return context.engine.messages.searchMessages(location: searchLocation, query: finalQuery, state: searchContext.result.state, limit: 80, inactiveSecretChatPeerIds: context.currentInactiveSecretChatPeerIds.with { $0 })
                             |> deliverOn(Queue()) // offload rather cpu-intensive findSearchResultsMatchedOnlyBecauseOfForeignAgentNotice to separate queue
                             |> map { result, updatedState -> (ChatListSearchMessagesResult, Bool) in
                                 var matchesOnlyBcOfFAN = searchContext.result.matchesOnlyBcOfFAN
@@ -1483,25 +1472,9 @@
                                     shouldTryLoadMore = false
                                 }
 
-                                return (ChatListSearchMessagesResult(query: finalQuery, messages: result.messages.map({ EngineMessage($0) }).sorted(by: { $0.index > $1.index }), readStates: result.readStates.mapValues(EnginePeerReadCounters.init), hasMore: !result.completed, totalCount: result.totalCount, state: updatedState, matchesOnlyBcOfFAN: matchesOnlyBcOfFAN), shouldTryLoadMore)
+                                return (ChatListSearchMessagesResult(query: finalQuery, messages: result.messages.map({ EngineMessage($0) }).sorted(by: { $0.index > $1.index }), readStates: result.readStates.mapValues { EnginePeerReadCounters(state: $0, isMuted: false) }, threadInfo: result.threadInfo, hasMore: !result.completed, totalCount: result.totalCount, state: updatedState, matchesOnlyBcOfFAN: matchesOnlyBcOfFAN), shouldTryLoadMore)
                             }
-                            |> mapToSignal { foundMessages, shouldTryLoadMore -> Signal<(([EngineMessage], [EnginePeer.Id: EnginePeerReadCounters], Int32, Set<MessageId>), Bool), NoError> in
-=======
-                let searchSignal = context.engine.messages.searchMessages(location: searchLocation, query: finalQuery, state: nil, limit: 50)
-                |> map { result, updatedState -> ChatListSearchMessagesResult in
-                    return ChatListSearchMessagesResult(query: finalQuery, messages: result.messages.map({ EngineMessage($0) }).sorted(by: { $0.index > $1.index }), readStates: result.readStates.mapValues { EnginePeerReadCounters(state: $0, isMuted: false) }, threadInfo: result.threadInfo, hasMore: !result.completed, totalCount: result.totalCount, state: updatedState)
-                }
-                
-                let loadMore = searchContext.get()
-                |> mapToSignal { searchContext -> Signal<(([EngineMessage], [EnginePeer.Id: EnginePeerReadCounters], [EngineMessage.Id: MessageHistoryThreadData], Int32), Bool), NoError> in
-                    if let searchContext = searchContext, searchContext.result.hasMore {
-                        if let _ = searchContext.loadMoreIndex {
-                            return context.engine.messages.searchMessages(location: searchLocation, query: finalQuery, state: searchContext.result.state, limit: 80)
-                            |> map { result, updatedState -> ChatListSearchMessagesResult in
-                                return ChatListSearchMessagesResult(query: finalQuery, messages: result.messages.map({ EngineMessage($0) }).sorted(by: { $0.index > $1.index }), readStates: result.readStates.mapValues { EnginePeerReadCounters(state: $0, isMuted: false) }, threadInfo: result.threadInfo, hasMore: !result.completed, totalCount: result.totalCount, state: updatedState)
-                            }
-                            |> mapToSignal { foundMessages -> Signal<(([EngineMessage], [EnginePeer.Id: EnginePeerReadCounters], [EngineMessage.Id: MessageHistoryThreadData], Int32), Bool), NoError> in
->>>>>>> 7d335e81
+                            |> mapToSignal { foundMessages, shouldTryLoadMore -> Signal<(([EngineMessage], [EnginePeer.Id: EnginePeerReadCounters], [EngineMessage.Id: MessageHistoryThreadData], Int32, Set<MessageId>), Bool), NoError> in
                                 updateSearchContext { previous in
                                     let updated = ChatListSearchMessagesContext(result: foundMessages, loadMoreIndex: nil)
                                     return (updated, true)
@@ -1518,22 +1491,17 @@
                                 return .complete()
                             }
                         } else {
-<<<<<<< HEAD
-                            return .single(((searchContext.result.messages, searchContext.result.readStates, searchContext.result.totalCount, searchContext.result.matchesOnlyBcOfFAN), false))
-=======
-                            return .single(((searchContext.result.messages, searchContext.result.readStates, searchContext.result.threadInfo, searchContext.result.totalCount), false))
->>>>>>> 7d335e81
+                            return .single(((searchContext.result.messages, searchContext.result.readStates, searchContext.result.threadInfo, searchContext.result.totalCount, searchContext.result.matchesOnlyBcOfFAN), false))
                         }
                     } else {
                         return .complete()
                     }
                 }
                 
-<<<<<<< HEAD
-                foundRemoteMessages = .single((([], [:], 0, []), true))
+                foundRemoteMessages = .single((([], [:], [:], 0, []), true))
                 |> then(
                     searchSignal
-                    |> map { foundMessages -> (([EngineMessage], [EnginePeer.Id: EnginePeerReadCounters], Int32, Set<MessageId>), Bool) in
+                    |> map { foundMessages -> (([EngineMessage], [EnginePeer.Id: EnginePeerReadCounters], [EngineMessage.Id: MessageHistoryThreadData], Int32, Set<MessageId>), Bool) in
                         updateSearchContext { _ in
                             return (ChatListSearchMessagesContext(result: foundMessages, loadMoreIndex: nil), true)
                         }
@@ -1549,17 +1517,7 @@
                             }
                         }
 
-                        return ((foundMessages.messages, foundMessages.readStates, foundMessages.totalCount, foundMessages.matchesOnlyBcOfFAN), false)
-=======
-                foundRemoteMessages = .single((([], [:], [:], 0), true))
-                |> then(
-                    searchSignal
-                    |> map { foundMessages -> (([EngineMessage], [EnginePeer.Id: EnginePeerReadCounters], [EngineMessage.Id: MessageHistoryThreadData], Int32), Bool) in
-                        updateSearchContext { _ in
-                            return (ChatListSearchMessagesContext(result: foundMessages, loadMoreIndex: nil), true)
-                        }
-                        return ((foundMessages.messages, foundMessages.readStates, foundMessages.threadInfo, foundMessages.totalCount), false)
->>>>>>> 7d335e81
+                        return ((foundMessages.messages, foundMessages.readStates, foundMessages.threadInfo, foundMessages.totalCount, foundMessages.matchesOnlyBcOfFAN), false)
                     }
                     |> delay(0.2, queue: Queue.concurrentDefaultQueue())
                     |> then(loadMore)
@@ -1581,7 +1539,7 @@
             
             let foundThreads: Signal<[EngineChatList.Item], NoError>
             if case .forum = location {
-                foundThreads = chatListViewForLocation(chatListLocation: location, location: .initial(count: 1000, filter: nil), account: context.account)
+                foundThreads = chatListViewForLocation(chatListLocation: location, location: .initial(count: 1000, filter: nil), account: context.account, inactiveSecretChatPeerIds: context.inactiveSecretChatPeerIds)
                 |> map { view -> [EngineChatList.Item] in
                     var filteredItems: [EngineChatList.Item] = []
                     let queryTokens = stringIndexTokens(finalQuery, transliteration: .combined)
@@ -1819,7 +1777,7 @@
                         } else if message.id.namespace == Namespaces.Message.Cloud && searchState.deletedGlobalMessageIds.contains(message.id.id) {
                             continue
                         }
-                        if foundRemoteMessages.0.3.contains(message.id) { // matchesOnlyBcOfFAN
+                        if foundRemoteMessages.0.4.contains(message.id) { // matchesOnlyBcOfFAN
                             continue
                         }
                         let headerId = listMessageDateHeaderId(timestamp: message.timestamp)
