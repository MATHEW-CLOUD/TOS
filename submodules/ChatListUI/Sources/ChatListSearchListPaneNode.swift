import PtgForeignAgentNoticeSearchFiltering

import AsyncDisplayKit
import Display
import TelegramCore
import SwiftSignalKit
import TelegramPresentationData
import PresentationDataUtils
import AccountContext
import MergeLists
import ItemListUI
import ContextUI
import ContactListUI
import ContactsPeerItem
import PhotoResources
import TelegramUIPreferences
import UniversalMediaPlayer
import TelegramBaseController
import OverlayStatusController
import ListMessageItem
import AnimatedStickerNode
import TelegramAnimatedStickerNode
import ChatListSearchItemHeader
import PhoneNumberFormat
import InstantPageUI
import GalleryData
import AppBundle
import ShimmerEffect
import ChatListSearchRecentPeersNode
import UndoUI
import Postbox
import FetchManagerImpl
import AnimationCache
import MultiAnimationRenderer

private enum ChatListRecentEntryStableId: Hashable {
    case topPeers
    case peerId(EnginePeer.Id)
}

private enum ChatListRecentEntry: Comparable, Identifiable {
    case topPeers([EnginePeer], PresentationTheme, PresentationStrings)
    case peer(index: Int, peer: RecentlySearchedPeer, PresentationTheme, PresentationStrings, PresentationDateTimeFormat, PresentationPersonNameOrder, PresentationPersonNameOrder)
    
    var stableId: ChatListRecentEntryStableId {
        switch self {
            case .topPeers:
                return .topPeers
            case let .peer(_, peer, _, _, _, _, _):
                return .peerId(peer.peer.peerId)
        }
    }
    
    static func ==(lhs: ChatListRecentEntry, rhs: ChatListRecentEntry) -> Bool {
        switch lhs {
            case let .topPeers(lhsPeers, lhsTheme, lhsStrings):
                if case let .topPeers(rhsPeers, rhsTheme, rhsStrings) = rhs {
                    if lhsPeers != rhsPeers {
                        return false
                    }
                    if lhsTheme !== rhsTheme {
                        return false
                    }
                    if lhsStrings !== rhsStrings {
                        return false
                    }
                    return true
                } else {
                    return false
                }
            case let .peer(lhsIndex, lhsPeer, lhsTheme, lhsStrings, lhsTimeFormat, lhsSortOrder, lhsDisplayOrder):
                if case let .peer(rhsIndex, rhsPeer, rhsTheme, rhsStrings, rhsTimeFormat, rhsSortOrder, rhsDisplayOrder) = rhs, lhsPeer == rhsPeer && lhsIndex == rhsIndex, lhsTheme === rhsTheme, lhsStrings === rhsStrings && lhsTimeFormat == rhsTimeFormat && lhsSortOrder == rhsSortOrder && lhsDisplayOrder == rhsDisplayOrder {
                    return true
                } else {
                    return false
                }
        }
    }
    
    static func <(lhs: ChatListRecentEntry, rhs: ChatListRecentEntry) -> Bool {
        switch lhs {
            case .topPeers:
                return true
            case let .peer(lhsIndex, _, _, _, _, _, _):
                switch rhs {
                    case .topPeers:
                        return false
                    case let .peer(rhsIndex, _, _, _, _, _, _):
                        return lhsIndex <= rhsIndex
                }
        }
    }
    
    func item(context: AccountContext, presentationData: ChatListPresentationData, filter: ChatListNodePeersFilter, peerSelected: @escaping (EnginePeer, Int64?) -> Void, disabledPeerSelected: @escaping (EnginePeer, Int64?) -> Void, peerContextAction: ((EnginePeer, ChatListSearchContextActionSource, ASDisplayNode, ContextGesture?, CGPoint?) -> Void)?, clearRecentlySearchedPeers: @escaping () -> Void, deletePeer: @escaping (EnginePeer.Id) -> Void, animationCache: AnimationCache, animationRenderer: MultiAnimationRenderer) -> ListViewItem {
        switch self {
            case let .topPeers(peers, theme, strings):
                return ChatListRecentPeersListItem(theme: theme, strings: strings, context: context, peers: peers, peerSelected: { peer in
                    peerSelected(peer, nil)
                }, peerContextAction: { peer, node, gesture, location in
                    if let peerContextAction = peerContextAction {
                        peerContextAction(peer, .recentPeers, node, gesture, location)
                    } else {
                        gesture?.cancel()
                    }
                })
            case let .peer(_, peer, theme, strings, timeFormat, nameSortOrder, nameDisplayOrder):
                let primaryPeer: EnginePeer
                var chatPeer: EnginePeer?
                let maybeChatPeer = EnginePeer(peer.peer.peers[peer.peer.peerId]!)
                if let associatedPeerId = maybeChatPeer._asPeer().associatedPeerId, let associatedPeer = peer.peer.peers[associatedPeerId] {
                    primaryPeer = EnginePeer(associatedPeer)
                    chatPeer = maybeChatPeer
                } else {
                    primaryPeer = maybeChatPeer
                    chatPeer = maybeChatPeer
                }
                
                var enabled = true
                if filter.contains(.onlyWriteable) {
                    if let peer = chatPeer {
                        enabled = canSendMessagesToPeer(peer._asPeer())
                    } else {
                        enabled = canSendMessagesToPeer(primaryPeer._asPeer())
                    }
                }
                if filter.contains(.onlyPrivateChats) {
                    if let peer = chatPeer {
                        switch peer {
                        case .user, .secretChat:
                            break
                        default:
                            enabled = false
                        }
                    } else {
                        enabled = false
                    }
                }
                if filter.contains(.onlyGroups) {
                    if let peer = chatPeer {
                        if case .legacyGroup = peer {
                        } else if case let .channel(peer) = peer, case .group = peer.info {
                        } else {
                            enabled = false
                        }
                    } else {
                        enabled = false
                    }
                }
                
                if filter.contains(.excludeChannels) {
                    if case let .channel(channel) = primaryPeer, case .broadcast = channel.info {
                        enabled = false
                    }
                }
                
                let status: ContactsPeerItemStatus
                if primaryPeer.id.isReplies {
                    status = .none
                } else if case let .user(user) = primaryPeer {
                    let servicePeer = isServicePeer(primaryPeer._asPeer())
                    if user.flags.contains(.isSupport) && !servicePeer {
                        status = .custom(string: strings.Bot_GenericSupportStatus, multiline: false, isActive: false, icon: nil)
                    } else if let _ = user.botInfo {
                        status = .custom(string: strings.Bot_GenericBotStatus, multiline: false, isActive: false, icon: nil)
                    } else if user.id != context.account.peerId && !servicePeer {
                        let presence = peer.presence ?? TelegramUserPresence(status: .none, lastActivity: 0)
                        status = .presence(EnginePeer.Presence(presence), timeFormat)
                    } else {
                        status = .none
                    }
                } else if case let .legacyGroup(group) = primaryPeer {
                    status = .custom(string: strings.GroupInfo_ParticipantCount(Int32(group.participantCount)), multiline: false, isActive: false, icon: nil)
                } else if case let .channel(channel) = primaryPeer {
                    if case .group = channel.info {
                        if let count = peer.subpeerSummary?.count {
                            status = .custom(string: strings.GroupInfo_ParticipantCount(Int32(count)), multiline: false, isActive: false, icon: nil)
                        } else {
                            status = .custom(string: strings.Group_Status, multiline: false, isActive: false, icon: nil)
                        }
                    } else {
                        if let count = peer.subpeerSummary?.count {
                            status = .custom(string: strings.Conversation_StatusSubscribers(Int32(count)), multiline: false, isActive: false, icon: nil)
                        } else {
                            status = .custom(string: strings.Channel_Status, multiline: false, isActive: false, icon: nil)
                        }
                    }
                } else {
                    status = .none
                }
                
                var isMuted = false
                if let notificationSettings = peer.notificationSettings {
                    isMuted = notificationSettings.isRemovedFromTotalUnreadCount(default: false)
                }
                var badge: ContactsPeerItemBadge?
                if peer.unreadCount > 0 {
                    badge = ContactsPeerItemBadge(count: peer.unreadCount, type: isMuted ? .inactive : .active)
                }
                
                return ContactsPeerItem(
                    presentationData: ItemListPresentationData(theme: presentationData.theme, fontSize: presentationData.fontSize, strings: presentationData.strings, nameDisplayOrder: presentationData.nameDisplayOrder),
                    sortOrder: nameSortOrder,
                    displayOrder: nameDisplayOrder,
                    context: context,
                    peerMode: .generalSearch,
                    peer: .peer(peer: primaryPeer, chatPeer: chatPeer),
                    status: status,
                    badge: badge,
                    enabled: enabled,
                    selection: .none,
                    editing: ContactsPeerItemEditing(editable: false, editing: false, revealed: false),
                    index: nil,
                    header: ChatListSearchItemHeader(type: .recentPeers, theme: theme, strings: strings, actionTitle: strings.WebSearch_RecentSectionClear, action: {
                        clearRecentlySearchedPeers()
                    }),
                    action: { _ in
                        if let chatPeer = peer.peer.peers[peer.peer.peerId] {
                            peerSelected(EnginePeer(chatPeer), nil)
                        }
                    },
                    disabledAction: { _ in
                        if let chatPeer = peer.peer.peers[peer.peer.peerId] {
                            disabledPeerSelected(EnginePeer(chatPeer), nil)
                        }
                    },
                    deletePeer: deletePeer,
                    contextAction: peerContextAction.flatMap { peerContextAction in
                        return { node, gesture, location in
                            if let chatPeer = peer.peer.peers[peer.peer.peerId] {
                                peerContextAction(EnginePeer(chatPeer), .recentSearch, node, gesture, location)
                            } else {
                                gesture?.cancel()
                            }
                        }
                    },
                    animationCache: animationCache,
                    animationRenderer: animationRenderer
                )
        }
    }
}

public enum ChatListSearchEntryStableId: Hashable {
    case threadId(Int64)
    case localPeerId(EnginePeer.Id)
    case globalPeerId(EnginePeer.Id)
    case messageId(EngineMessage.Id, ChatListSearchEntry.MessageSection)
    case addContact
}

public enum ChatListSearchSectionExpandType {
    case none
    case expand
    case collapse
}

public enum ChatListSearchEntry: Comparable, Identifiable {
    public enum MessageOrderingKey: Comparable {
        case index(MessageIndex)
        case downloading(FetchManagerPriorityKey)
        case downloaded(timestamp: Int32, index: MessageIndex)
        
        public static func <(lhs: MessageOrderingKey, rhs: MessageOrderingKey) -> Bool {
            switch lhs {
            case let .index(lhsIndex):
                if case let .index(rhsIndex) = rhs {
                    return lhsIndex > rhsIndex
                } else {
                    return true
                }
            case let .downloading(lhsKey):
                switch rhs {
                case let .downloading(rhsKey):
                    return lhsKey < rhsKey
                case .index:
                    return false
                case .downloaded:
                    return true
                }
            case let .downloaded(lhsTimestamp, lhsIndex):
                switch rhs {
                case let .downloaded(rhsTimestamp, rhsIndex):
                    if lhsTimestamp != rhsTimestamp {
                        return lhsTimestamp > rhsTimestamp
                    } else {
                        return lhsIndex > rhsIndex
                    }
                case .downloading:
                    return false
                case .index:
                    return false
                }
            }
        }
    }
    
    public enum MessageSection: Hashable {
        case generic
        case downloading
        case recentlyDownloaded
    }
    
    case topic(EnginePeer, ChatListItemContent.ThreadInfo, Int, PresentationTheme, PresentationStrings, ChatListSearchSectionExpandType)
    case recentlySearchedPeer(EnginePeer, EnginePeer?, (Int32, Bool)?, Int, PresentationTheme, PresentationStrings, PresentationPersonNameOrder, PresentationPersonNameOrder)
    case localPeer(EnginePeer, EnginePeer?, (Int32, Bool)?, Int, PresentationTheme, PresentationStrings, PresentationPersonNameOrder, PresentationPersonNameOrder, ChatListSearchSectionExpandType)
    case globalPeer(FoundPeer, (Int32, Bool)?, Int, PresentationTheme, PresentationStrings, PresentationPersonNameOrder, PresentationPersonNameOrder, ChatListSearchSectionExpandType)
    case message(EngineMessage, EngineRenderedPeer, EnginePeerReadCounters?, EngineMessageHistoryThread.Info?, ChatListPresentationData, Int32, Bool?, Bool, MessageOrderingKey, (id: String, size: Int64, isFirstInList: Bool)?, MessageSection, Bool)
    case addContact(String, PresentationTheme, PresentationStrings)
    
    public var stableId: ChatListSearchEntryStableId {
        switch self {
        case let .topic(_, threadInfo, _, _, _, _):
            return .threadId(threadInfo.id)
        case let .recentlySearchedPeer(peer, _, _, _, _, _, _, _):
            return .localPeerId(peer.id)
        case let .localPeer(peer, _, _, _, _, _, _, _, _):
            return .localPeerId(peer.id)
        case let .globalPeer(peer, _, _, _, _, _, _, _):
            return .globalPeerId(peer.peer.id)
        case let .message(message, _, _, _, _, _, _, _, _, _, section, _):
            return .messageId(message.id, section)
        case .addContact:
            return .addContact
        }
    }
    
    public static func ==(lhs: ChatListSearchEntry, rhs: ChatListSearchEntry) -> Bool {
        switch lhs {
        case let .topic(lhsPeer, lhsThreadInfo, lhsIndex, lhsTheme, lhsStrings, lhsExpandType):
            if case let .topic(rhsPeer, rhsThreadInfo, rhsIndex, rhsTheme, rhsStrings, rhsExpandType) = rhs, lhsPeer == rhsPeer, lhsThreadInfo == rhsThreadInfo, lhsIndex == rhsIndex, lhsTheme === rhsTheme, lhsStrings === rhsStrings, lhsExpandType == rhsExpandType {
                return true
            } else {
                return false
            }
        case let .recentlySearchedPeer(lhsPeer, lhsAssociatedPeer, lhsUnreadBadge, lhsIndex, lhsTheme, lhsStrings, lhsSortOrder, lhsDisplayOrder):
            if case let .recentlySearchedPeer(rhsPeer, rhsAssociatedPeer, rhsUnreadBadge, rhsIndex, rhsTheme, rhsStrings, rhsSortOrder, rhsDisplayOrder) = rhs, lhsPeer == rhsPeer && lhsAssociatedPeer == rhsAssociatedPeer && lhsIndex == rhsIndex && lhsTheme === rhsTheme && lhsStrings === rhsStrings && lhsSortOrder == rhsSortOrder && lhsDisplayOrder == rhsDisplayOrder && lhsUnreadBadge?.0 == rhsUnreadBadge?.0 && lhsUnreadBadge?.1 == rhsUnreadBadge?.1 {
                return true
            } else {
                return false
            }
        case let .localPeer(lhsPeer, lhsAssociatedPeer, lhsUnreadBadge, lhsIndex, lhsTheme, lhsStrings, lhsSortOrder, lhsDisplayOrder, lhsExpandType):
            if case let .localPeer(rhsPeer, rhsAssociatedPeer, rhsUnreadBadge, rhsIndex, rhsTheme, rhsStrings, rhsSortOrder, rhsDisplayOrder, rhsExpandType) = rhs, lhsPeer == rhsPeer && lhsAssociatedPeer == rhsAssociatedPeer && lhsIndex == rhsIndex && lhsTheme === rhsTheme && lhsStrings === rhsStrings && lhsSortOrder == rhsSortOrder && lhsDisplayOrder == rhsDisplayOrder && lhsUnreadBadge?.0 == rhsUnreadBadge?.0 && lhsUnreadBadge?.1 == rhsUnreadBadge?.1 && lhsExpandType == rhsExpandType {
                return true
            } else {
                return false
            }
        case let .globalPeer(lhsPeer, lhsUnreadBadge, lhsIndex, lhsTheme, lhsStrings, lhsSortOrder, lhsDisplayOrder, lhsExpandType):
            if case let .globalPeer(rhsPeer, rhsUnreadBadge, rhsIndex, rhsTheme, rhsStrings, rhsSortOrder, rhsDisplayOrder, rhsExpandType) = rhs, lhsPeer == rhsPeer && lhsIndex == rhsIndex && lhsTheme === rhsTheme && lhsStrings === rhsStrings && lhsSortOrder == rhsSortOrder && lhsDisplayOrder == rhsDisplayOrder && lhsUnreadBadge?.0 == rhsUnreadBadge?.0 && lhsUnreadBadge?.1 == rhsUnreadBadge?.1 && lhsExpandType == rhsExpandType {
                return true
            } else {
                return false
            }
        case let .message(lhsMessage, lhsPeer, lhsCombinedPeerReadState, lhsThreadInfo, lhsPresentationData, lhsTotalCount, lhsSelected, lhsDisplayCustomHeader, lhsKey, lhsResourceId, lhsSection, lhsAllPaused):
            if case let .message(rhsMessage, rhsPeer, rhsCombinedPeerReadState, rhsThreadInfo, rhsPresentationData, rhsTotalCount, rhsSelected, rhsDisplayCustomHeader, rhsKey, rhsResourceId, rhsSection, rhsAllPaused) = rhs {
                if lhsMessage.id != rhsMessage.id {
                    return false
                }
                if lhsMessage.stableVersion != rhsMessage.stableVersion {
                    return false
                }
                if lhsPeer != rhsPeer {
                    return false
                }
                if lhsThreadInfo != rhsThreadInfo {
                    return false
                }
                if lhsPresentationData !== rhsPresentationData {
                    return false
                }
                if lhsCombinedPeerReadState != rhsCombinedPeerReadState {
                    return false
                }
                if lhsTotalCount != rhsTotalCount {
                    return false
                }
                if lhsSelected != rhsSelected {
                    return false
                }
                if lhsDisplayCustomHeader != rhsDisplayCustomHeader {
                    return false
                }
                if lhsKey != rhsKey {
                    return false
                }
                if lhsResourceId?.0 != rhsResourceId?.0 {
                    return false
                }
                if lhsResourceId?.1 != rhsResourceId?.1 {
                    return false
                }
                if lhsSection != rhsSection {
                    return false
                }
                if lhsAllPaused != rhsAllPaused {
                    return false
                }
                return true
            } else {
                return false
            }
        case let .addContact(lhsPhoneNumber, lhsTheme, lhsStrings):
            if case let .addContact(rhsPhoneNumber, rhsTheme, rhsStrings) = rhs {
                if lhsPhoneNumber != rhsPhoneNumber {
                    return false
                }
                if lhsTheme !== rhsTheme {
                    return false
                }
                if lhsStrings !== rhsStrings {
                    return false
                }
                return true
            } else {
                return false
            }
        }
    }
        
    public static func <(lhs: ChatListSearchEntry, rhs: ChatListSearchEntry) -> Bool {
        switch lhs {
        case let .topic(_, _, lhsIndex, _, _, _):
            if case let .topic(_, _, rhsIndex, _, _, _) = rhs {
                return lhsIndex <= rhsIndex
            } else {
                return true
            }
        case let .recentlySearchedPeer(_, _, _, lhsIndex, _, _, _, _):
            if case .topic = rhs {
                return false
            } else if case let .recentlySearchedPeer(_, _, _, rhsIndex, _, _, _, _) = rhs {
                return lhsIndex <= rhsIndex
            } else {
                return true
            }
        case let .localPeer(_, _, _, lhsIndex, _, _, _, _, _):
            switch rhs {
            case .topic, .recentlySearchedPeer:
                return false
            case let .localPeer(_, _, _, rhsIndex, _, _, _, _, _):
                return lhsIndex <= rhsIndex
            case .globalPeer, .message, .addContact:
                return true
            }
        case let .globalPeer(_, _, lhsIndex, _, _, _, _, _):
            switch rhs {
            case .topic, .recentlySearchedPeer, .localPeer:
                return false
            case let .globalPeer(_, _, rhsIndex, _, _, _, _, _):
                return lhsIndex <= rhsIndex
            case .message, .addContact:
                return true
            }
        case let .message(_, _, _, _, _, _, _, _, lhsKey, _, _, _):
            if case let .message(_, _, _, _, _, _, _, _, rhsKey, _, _, _) = rhs {
                return lhsKey < rhsKey
            } else if case .addContact = rhs {
                return true
            } else {
                return false
            }
        case .addContact:
            return false
        }
    }
    
    public func item(context: AccountContext, presentationData: PresentationData, enableHeaders: Bool, filter: ChatListNodePeersFilter, requestPeerType: ReplyMarkupButtonRequestPeerType?, location: ChatListControllerLocation, key: ChatListSearchPaneKey, tagMask: EngineMessage.Tags?, interaction: ChatListNodeInteraction, listInteraction: ListMessageItemInteraction, peerContextAction: ((EnginePeer, ChatListSearchContextActionSource, ASDisplayNode, ContextGesture?, CGPoint?) -> Void)?, toggleExpandLocalResults: @escaping () -> Void, toggleExpandGlobalResults: @escaping () -> Void, searchPeer: @escaping (EnginePeer) -> Void, searchQuery: String?, searchOptions: ChatListSearchOptions?, messageContextAction: ((EngineMessage, ASDisplayNode?, CGRect?, UIGestureRecognizer?, ChatListSearchPaneKey, (id: String, size: Int64, isFirstInList: Bool)?) -> Void)?, openClearRecentlyDownloaded: @escaping () -> Void, toggleAllPaused: @escaping () -> Void) -> ListViewItem {
        switch self {
            case let .topic(peer, threadInfo, _, theme, strings, expandType):
                let actionTitle: String?
                switch expandType {
                case .none:
                    actionTitle = nil
                case .expand:
                    actionTitle = strings.ChatList_Search_ShowMore
                case .collapse:
                    actionTitle = strings.ChatList_Search_ShowLess
                }
                let header = ChatListSearchItemHeader(type: .topics, theme: theme, strings: strings, actionTitle: actionTitle, action: actionTitle == nil ? nil : {
                    toggleExpandGlobalResults()
                })
                
                return ContactsPeerItem(presentationData: ItemListPresentationData(presentationData), sortOrder: .firstLast, displayOrder: .firstLast, context: context, peerMode: .generalSearch, peer: .thread(peer: peer, title: threadInfo.info.title, icon: threadInfo.info.icon, color: threadInfo.info.iconColor), status: .none, badge: nil, enabled: true, selection: .none, editing: ContactsPeerItemEditing(editable: false, editing: false, revealed: false), index: nil, header: header, action: { _ in
                    interaction.peerSelected(peer, nil, threadInfo.id, nil)
                }, contextAction: nil, animationCache: interaction.animationCache, animationRenderer: interaction.animationRenderer)
            case let .recentlySearchedPeer(peer, associatedPeer, unreadBadge, _, theme, strings, nameSortOrder, nameDisplayOrder):
                let primaryPeer: EnginePeer
                var chatPeer: EnginePeer?
                if let associatedPeer = associatedPeer {
                    primaryPeer = associatedPeer
                    chatPeer = peer
                } else {
                    primaryPeer = peer
                    chatPeer = peer
                }
                
                var enabled = true
                if filter.contains(.onlyWriteable) {
                    if let peer = chatPeer {
                        enabled = canSendMessagesToPeer(peer._asPeer())
                    } else {
                        enabled = false
                    }
                }
                if filter.contains(.onlyPrivateChats) {
                    if let peer = chatPeer {
                        switch peer {
                        case .user, .secretChat:
                            break
                        default:
                            enabled = false
                        }
                    } else {
                        enabled = false
                    }
                }
                if filter.contains(.onlyGroups) {
                    if let peer = chatPeer {
                        if case .legacyGroup = peer {
                        } else if case let .channel(peer) = peer, case .group = peer.info {
                        } else {
                            enabled = false
                        }
                    } else {
                        enabled = false
                    }
                }
                
                var badge: ContactsPeerItemBadge?
                if let unreadBadge = unreadBadge {
                    badge = ContactsPeerItemBadge(count: unreadBadge.0, type: unreadBadge.1 ? .inactive : .active)
                }
                
                let header: ChatListSearchItemHeader?
                if filter.contains(.removeSearchHeader) {
                    header = nil
                } else {
                    let headerType: ChatListSearchItemHeaderType
                    if filter.contains(.onlyGroups) {
                        headerType = .chats
                    } else {
                        headerType = .recentPeers
                    }
                    header = ChatListSearchItemHeader(type: headerType, theme: theme, strings: strings, actionTitle: nil, action: nil)
                }
                
                return ContactsPeerItem(presentationData: ItemListPresentationData(presentationData), sortOrder: nameSortOrder, displayOrder: nameDisplayOrder, context: context, peerMode: .generalSearch, peer: .peer(peer: primaryPeer, chatPeer: chatPeer), status: .none, badge: badge, enabled: enabled, selection: .none, editing: ContactsPeerItemEditing(editable: false, editing: false, revealed: false), index: nil, header: header, action: { contactPeer in
                    if case let .peer(maybePeer, maybeChatPeer) = contactPeer, let peer = maybePeer, let chatPeer = maybeChatPeer {
                        interaction.peerSelected(chatPeer, peer, nil, nil)
                    } else {
                        interaction.peerSelected(peer, nil, nil, nil)
                    }
                }, contextAction: peerContextAction.flatMap { peerContextAction in
                    return { node, gesture, location in
                        if let chatPeer = chatPeer, chatPeer.id.namespace != Namespaces.Peer.SecretChat {
                            peerContextAction(chatPeer, .search(nil), node, gesture, location)
                        } else {
                            gesture?.cancel()
                        }
                    }
                }, arrowAction: nil, animationCache: interaction.animationCache, animationRenderer: interaction.animationRenderer)
            case let .localPeer(peer, associatedPeer, unreadBadge, _, theme, strings, nameSortOrder, nameDisplayOrder, expandType):
                let primaryPeer: EnginePeer
                var chatPeer: EnginePeer?
                if let associatedPeer = associatedPeer {
                    primaryPeer = associatedPeer
                    chatPeer = peer
                } else {
                    primaryPeer = peer
                    chatPeer = peer
                }
                
                var enabled = true
                if filter.contains(.onlyWriteable) {
                    if let peer = chatPeer {
                        enabled = canSendMessagesToPeer(peer._asPeer())
                    } else {
                        enabled = false
                    }
                }
                if filter.contains(.onlyPrivateChats) {
                    if let peer = chatPeer {
                        switch peer {
                        case .user, .secretChat:
                            break
                        default:
                            enabled = false
                        }
                    } else {
                        enabled = false
                    }
                }
                if filter.contains(.onlyGroups) {
                    if let peer = chatPeer {
                        if case .legacyGroup = peer {
                        } else if case let .channel(peer) = peer, case .group = peer.info {
                        } else {
                            enabled = false
                        }
                    } else {
                        enabled = false
                    }
                }
                
                var badge: ContactsPeerItemBadge?
                if let unreadBadge = unreadBadge {
                    badge = ContactsPeerItemBadge(count: unreadBadge.0, type: unreadBadge.1 ? .inactive : .active)
                }
                
                let header: ChatListSearchItemHeader?
                if filter.contains(.removeSearchHeader) {
                    header = nil
                } else {
                    let actionTitle: String?
                    switch expandType {
                    case .none:
                        actionTitle = nil
                    case .expand:
                        actionTitle = strings.ChatList_Search_ShowMore
                    case .collapse:
                        actionTitle = strings.ChatList_Search_ShowLess
                    }
                    let headerType: ChatListSearchItemHeaderType
                    if filter.contains(.onlyGroups) {
                        headerType = .chats
                    } else {
                        if let _ = requestPeerType {
                            headerType = .chats
                        } else {
                            headerType = .localPeers
                        }
                    }
                    header = ChatListSearchItemHeader(type: headerType, theme: theme, strings: strings, actionTitle: actionTitle, action: actionTitle == nil ? nil : {
                        toggleExpandLocalResults()
                    })
                }
                
                return ContactsPeerItem(presentationData: ItemListPresentationData(presentationData), sortOrder: nameSortOrder, displayOrder: nameDisplayOrder, context: context, peerMode: .generalSearch, peer: .peer(peer: primaryPeer, chatPeer: chatPeer), status: .none, badge: badge, enabled: enabled, selection: .none, editing: ContactsPeerItemEditing(editable: false, editing: false, revealed: false), index: nil, header: header, action: { contactPeer in
                    if case let .peer(maybePeer, maybeChatPeer) = contactPeer, let peer = maybePeer, let chatPeer = maybeChatPeer {
                        interaction.peerSelected(chatPeer, peer, nil, nil)
                    } else {
                        interaction.peerSelected(peer, nil, nil, nil)
                    }
                }, contextAction: peerContextAction.flatMap { peerContextAction in
                    return { node, gesture, location in
                        if let chatPeer = chatPeer, chatPeer.id.namespace != Namespaces.Peer.SecretChat {
                            peerContextAction(chatPeer, .search(nil), node, gesture, location)
                        } else {
                            gesture?.cancel()
                        }
                    }
                }, arrowAction: nil, animationCache: interaction.animationCache, animationRenderer: interaction.animationRenderer)
            case let .globalPeer(peer, unreadBadge, _, theme, strings, nameSortOrder, nameDisplayOrder, expandType):
                var enabled = true
                if filter.contains(.onlyWriteable) {
                    enabled = canSendMessagesToPeer(peer.peer)
                }
                if filter.contains(.onlyPrivateChats) {
                    if !(peer.peer is TelegramUser || peer.peer is TelegramSecretChat) {
                        enabled = false
                    }
                }
                if filter.contains(.onlyGroups) {
                    if let _ = peer.peer as? TelegramGroup {
                    } else if let peer = peer.peer as? TelegramChannel, case .group = peer.info {
                    } else {
                        enabled = false
                    }
                }
                
                var suffixString = ""
                if let subscribers = peer.subscribers, subscribers != 0 {
                    if peer.peer is TelegramUser {
                        suffixString = ", \(strings.Conversation_StatusSubscribers(subscribers))"
                    } else if let channel = peer.peer as? TelegramChannel, case .broadcast = channel.info {
                        suffixString = ", \(strings.Conversation_StatusSubscribers(subscribers))"
                    } else {
                        suffixString = ", \(strings.Conversation_StatusMembers(subscribers))"
                    }
                }
                
                var badge: ContactsPeerItemBadge?
                if let unreadBadge = unreadBadge {
                    badge = ContactsPeerItemBadge(count: unreadBadge.0, type: unreadBadge.1 ? .inactive : .active)
                }
                
                let header: ChatListSearchItemHeader?
                if filter.contains(.removeSearchHeader) {
                    header = nil
                } else {
                    let actionTitle: String?
                    switch expandType {
                    case .none:
                        actionTitle = nil
                    case .expand:
                        actionTitle = strings.ChatList_Search_ShowMore
                    case .collapse:
                        actionTitle = strings.ChatList_Search_ShowLess
                    }
                    header = ChatListSearchItemHeader(type: .globalPeers, theme: theme, strings: strings, actionTitle: actionTitle, action: actionTitle == nil ? nil : {
                        toggleExpandGlobalResults()
                    })
                }
                
                return ContactsPeerItem(presentationData: ItemListPresentationData(presentationData), sortOrder: nameSortOrder, displayOrder: nameDisplayOrder, context: context, peerMode: .generalSearch, peer: .peer(peer: EnginePeer(peer.peer), chatPeer: EnginePeer(peer.peer)), status: .addressName(suffixString), badge: badge, enabled: enabled, selection: .none, editing: ContactsPeerItemEditing(editable: false, editing: false, revealed: false), index: nil, header: header, action: { _ in
                    interaction.peerSelected(EnginePeer(peer.peer), nil, nil, nil)
                }, contextAction: peerContextAction.flatMap { peerContextAction in
                    return { node, gesture, location in
                        peerContextAction(EnginePeer(peer.peer), .search(nil), node, gesture, location)
                    }
                }, animationCache: interaction.animationCache, animationRenderer: interaction.animationRenderer)
            case let .message(message, peer, readState, threadInfo, presentationData, _, selected, displayCustomHeader, orderingKey, _, _, allPaused):
                let header: ChatListSearchItemHeader
                switch orderingKey {
                case .downloading:
                    if allPaused {
                        header = ChatListSearchItemHeader(type: .downloading, theme: presentationData.theme, strings: presentationData.strings, actionTitle: presentationData.strings.DownloadList_ResumeAll, action: {
                            toggleAllPaused()
                        })
                    } else {
                        header = ChatListSearchItemHeader(type: .downloading, theme: presentationData.theme, strings: presentationData.strings, actionTitle: presentationData.strings.DownloadList_PauseAll, action: {
                            toggleAllPaused()
                        })
                    }
                case .downloaded:
                    header = ChatListSearchItemHeader(type: .recentDownloads, theme: presentationData.theme, strings: presentationData.strings, actionTitle: presentationData.strings.DownloadList_Clear, action: {
                        openClearRecentlyDownloaded()
                    })
                case .index:
                    var headerType: ChatListSearchItemHeaderType = .messages(location: nil)
                    if case let .forum(peerId) = location, let peer = peer.peer, peer.id == peerId {
                        headerType = .messages(location: peer.compactDisplayTitle)
                    }
                    header = ChatListSearchItemHeader(type: headerType, theme: presentationData.theme, strings: presentationData.strings, actionTitle: nil, action: nil)
                }
                let selection: ChatHistoryMessageSelection = selected.flatMap { .selectable(selected: $0) } ?? .none
                var isMedia = false
                if let tagMask = tagMask, tagMask != .photoOrVideo {
                    isMedia = true
                } else if key == .downloads {
                    isMedia = true
                }
                if isMedia {
                    return ListMessageItem(presentationData: ChatPresentationData(theme: ChatPresentationThemeData(theme: presentationData.theme, wallpaper: .builtin(WallpaperSettings())), fontSize: presentationData.fontSize, strings: presentationData.strings, dateTimeFormat: presentationData.dateTimeFormat, nameDisplayOrder: presentationData.nameDisplayOrder, disableAnimations: true, largeEmoji: false, chatBubbleCorners: PresentationChatBubbleCorners(mainRadius: 0.0, auxiliaryRadius: 0.0, mergeBubbleCorners: false)), context: context, chatLocation: .peer(id: peer.peerId), interaction: listInteraction, message: message._asMessage(), selection: selection, displayHeader: enableHeaders && !displayCustomHeader, customHeader: key == .downloads ? header : nil, hintIsLink: tagMask == .webPage, isGlobalSearchResult: key != .downloads, isDownloadList: key == .downloads)
                } else {
                    let index: EngineChatList.Item.Index
                    var chatThreadInfo: ChatListItemContent.ThreadInfo?
                    chatThreadInfo = nil
                    var displayAsMessage = false
                    switch location {
                    case .chatList:
                        index = .chatList(EngineChatList.Item.Index.ChatList(pinningIndex: nil, messageIndex: message.index))
                    case let .forum(peerId):
                        let _ = peerId
                        let _ = threadInfo
                        
                        displayAsMessage = true
                        
                        if message.id.peerId == peerId {
                            if let threadId = message.threadId, let threadInfo = threadInfo {
                                chatThreadInfo = ChatListItemContent.ThreadInfo(id: threadId, info: threadInfo, isOwnedByMe: false, isClosed: false, isHidden: false)
                                index = .forum(pinnedIndex: .none, timestamp: message.index.timestamp, threadId: threadId, namespace: message.index.id.namespace, id: message.index.id.id)
                            } else {
                                index = .chatList(EngineChatList.Item.Index.ChatList(pinningIndex: nil, messageIndex: message.index))
                            }
                        } else {
                            index = .chatList(EngineChatList.Item.Index.ChatList(pinningIndex: nil, messageIndex: message.index))
                        }
                    }
                    return ChatListItem(presentationData: presentationData, context: context, chatListLocation: location, filterData: nil, index: index, content: .peer(ChatListItemContent.PeerData(
                        messages: [message],
                        peer: peer,
                        threadInfo: chatThreadInfo,
                        combinedReadState: readState,
                        isRemovedFromTotalUnreadCount: false,
                        presence: nil,
                        hasUnseenMentions: false,
                        hasUnseenReactions: false,
                        draftState: nil,
                        inputActivities: nil,
                        promoInfo: nil,
                        ignoreUnreadBadge: true,
                        displayAsMessage: displayAsMessage,
                        hasFailedMessages: false,
                        forumTopicData: nil,
                        topForumTopicItems: [],
                        autoremoveTimeout: nil
                    )), editing: false, hasActiveRevealControls: false, selected: false, header: tagMask == nil ? header : nil, enableContextActions: false, hiddenOffset: false, interaction: interaction)
                }
            case let .addContact(phoneNumber, theme, strings):
                return ContactsAddItem(context: context, theme: theme, strings: strings, phoneNumber: phoneNumber, header: ChatListSearchItemHeader(type: .phoneNumber, theme: theme, strings: strings, actionTitle: nil, action: nil), action: {
                    interaction.addContact(phoneNumber)
                })
        }
    }
}

private struct ChatListSearchContainerRecentTransition {
    let deletions: [ListViewDeleteItem]
    let insertions: [ListViewInsertItem]
    let updates: [ListViewUpdateItem]
}

public struct ChatListSearchContainerTransition {
    public let deletions: [ListViewDeleteItem]
    public let insertions: [ListViewInsertItem]
    public let updates: [ListViewUpdateItem]
    public let displayingResults: Bool
    public let isEmpty: Bool
    public let isLoading: Bool
    public let query: String?
    public var animated: Bool
    
    public init(deletions: [ListViewDeleteItem], insertions: [ListViewInsertItem], updates: [ListViewUpdateItem], displayingResults: Bool, isEmpty: Bool, isLoading: Bool, query: String?, animated: Bool) {
        self.deletions = deletions
        self.insertions = insertions
        self.updates = updates
        self.displayingResults = displayingResults
        self.isEmpty = isEmpty
        self.isLoading = isLoading
        self.query = query
        self.animated = animated
    }
}

private func chatListSearchContainerPreparedRecentTransition(from fromEntries: [ChatListRecentEntry], to toEntries: [ChatListRecentEntry], context: AccountContext, presentationData: ChatListPresentationData, filter: ChatListNodePeersFilter, peerSelected: @escaping (EnginePeer, Int64?) -> Void, disabledPeerSelected: @escaping (EnginePeer, Int64?) -> Void, peerContextAction: ((EnginePeer, ChatListSearchContextActionSource, ASDisplayNode, ContextGesture?, CGPoint?) -> Void)?, clearRecentlySearchedPeers: @escaping () -> Void, deletePeer: @escaping (EnginePeer.Id) -> Void, animationCache: AnimationCache, animationRenderer: MultiAnimationRenderer) -> ChatListSearchContainerRecentTransition {
    let (deleteIndices, indicesAndItems, updateIndices) = mergeListsStableWithUpdates(leftList: fromEntries, rightList: toEntries)
    
    let deletions = deleteIndices.map { ListViewDeleteItem(index: $0, directionHint: nil) }
    let insertions = indicesAndItems.map { ListViewInsertItem(index: $0.0, previousIndex: $0.2, item: $0.1.item(context: context, presentationData: presentationData, filter: filter, peerSelected: peerSelected, disabledPeerSelected: disabledPeerSelected, peerContextAction: peerContextAction, clearRecentlySearchedPeers: clearRecentlySearchedPeers, deletePeer: deletePeer, animationCache: animationCache, animationRenderer: animationRenderer), directionHint: nil) }
    let updates = updateIndices.map { ListViewUpdateItem(index: $0.0, previousIndex: $0.2, item: $0.1.item(context: context, presentationData: presentationData, filter: filter, peerSelected: peerSelected, disabledPeerSelected: disabledPeerSelected, peerContextAction: peerContextAction, clearRecentlySearchedPeers: clearRecentlySearchedPeers, deletePeer: deletePeer, animationCache: animationCache, animationRenderer: animationRenderer), directionHint: nil) }
    
    return ChatListSearchContainerRecentTransition(deletions: deletions, insertions: insertions, updates: updates)
}

public func chatListSearchContainerPreparedTransition(from fromEntries: [ChatListSearchEntry], to toEntries: [ChatListSearchEntry], displayingResults: Bool, isEmpty: Bool, isLoading: Bool, animated: Bool, context: AccountContext, presentationData: PresentationData, enableHeaders: Bool, filter: ChatListNodePeersFilter, requestPeerType: ReplyMarkupButtonRequestPeerType?, location: ChatListControllerLocation, key: ChatListSearchPaneKey, tagMask: EngineMessage.Tags?, interaction: ChatListNodeInteraction, listInteraction: ListMessageItemInteraction, peerContextAction: ((EnginePeer, ChatListSearchContextActionSource, ASDisplayNode, ContextGesture?, CGPoint?) -> Void)?, toggleExpandLocalResults: @escaping () -> Void, toggleExpandGlobalResults: @escaping () -> Void, searchPeer: @escaping (EnginePeer) -> Void, searchQuery: String?, searchOptions: ChatListSearchOptions?, messageContextAction: ((EngineMessage, ASDisplayNode?, CGRect?, UIGestureRecognizer?, ChatListSearchPaneKey, (id: String, size: Int64, isFirstInList: Bool)?) -> Void)?, openClearRecentlyDownloaded: @escaping () -> Void, toggleAllPaused: @escaping () -> Void) -> ChatListSearchContainerTransition {
    let (deleteIndices, indicesAndItems, updateIndices) = mergeListsStableWithUpdates(leftList: fromEntries, rightList: toEntries)
    
    let deletions = deleteIndices.map { ListViewDeleteItem(index: $0, directionHint: nil) }
    let insertions = indicesAndItems.map { ListViewInsertItem(index: $0.0, previousIndex: $0.2, item: $0.1.item(context: context, presentationData: presentationData, enableHeaders: enableHeaders, filter: filter, requestPeerType: requestPeerType, location: location, key: key, tagMask: tagMask, interaction: interaction, listInteraction: listInteraction, peerContextAction: peerContextAction, toggleExpandLocalResults: toggleExpandLocalResults, toggleExpandGlobalResults: toggleExpandGlobalResults, searchPeer: searchPeer, searchQuery: searchQuery, searchOptions: searchOptions, messageContextAction: messageContextAction, openClearRecentlyDownloaded: openClearRecentlyDownloaded, toggleAllPaused: toggleAllPaused), directionHint: nil) }
    let updates = updateIndices.map { ListViewUpdateItem(index: $0.0, previousIndex: $0.2, item: $0.1.item(context: context, presentationData: presentationData, enableHeaders: enableHeaders, filter: filter, requestPeerType: requestPeerType, location: location, key: key, tagMask: tagMask,  interaction: interaction, listInteraction: listInteraction, peerContextAction: peerContextAction, toggleExpandLocalResults: toggleExpandLocalResults, toggleExpandGlobalResults: toggleExpandGlobalResults, searchPeer: searchPeer, searchQuery: searchQuery, searchOptions: searchOptions, messageContextAction: messageContextAction, openClearRecentlyDownloaded: openClearRecentlyDownloaded, toggleAllPaused: toggleAllPaused), directionHint: nil) }
    
    return ChatListSearchContainerTransition(deletions: deletions, insertions: insertions, updates: updates, displayingResults: displayingResults, isEmpty: isEmpty, isLoading: isLoading, query: searchQuery, animated: animated)
}

private struct ChatListSearchListPaneNodeState: Equatable {
    var expandLocalSearch: Bool = false
    var expandGlobalSearch: Bool = false
    var deletedMessageIds = Set<EngineMessage.Id>()
    var deletedGlobalMessageIds = Set<Int32>()
}

private func doesPeerMatchFilter(peer: EnginePeer, filter: ChatListNodePeersFilter) -> Bool {
    var enabled = true
    if filter.contains(.onlyWriteable), !canSendMessagesToPeer(peer._asPeer()) {
        enabled = false
    }
    if filter.contains(.onlyPrivateChats) {
        switch peer {
        case .user, .secretChat:
            break
        default:
            enabled = false
        }
    }
    if filter.contains(.onlyGroups) {
        if case .legacyGroup = peer {
        } else if case let .channel(peer) = peer, case .group = peer.info {
        } else {
            enabled = false
        }
    }
    return enabled
}

private struct ChatListSearchMessagesResult {
    let query: String
    let messages: [EngineMessage]
    let readStates: [EnginePeer.Id: EnginePeerReadCounters]
    let threadInfo: [EngineMessage.Id: MessageHistoryThreadData]
    let hasMore: Bool
    let totalCount: Int32
    let state: SearchMessagesState
    let matchesOnlyBcOfFAN: Set<MessageId>
}

private struct ChatListSearchMessagesContext {
    let result: ChatListSearchMessagesResult
    let loadMoreIndex: EngineMessage.Index?
}

public enum ChatListSearchContextActionSource {
    case recentPeers
    case recentSearch
    case search(EngineMessage.Id?)
}

public struct ChatListSearchOptions {
    let peer: (EnginePeer.Id, Bool, String)?
    let date: (Int32?, Int32, String)?
    
    var isEmpty: Bool {
        return self.peer == nil && self.date == nil
    }
    
    func withUpdatedPeer(_ peerIdIsGroupAndName: (EnginePeer.Id, Bool, String)?) -> ChatListSearchOptions {
        return ChatListSearchOptions(peer: peerIdIsGroupAndName, date: self.date)
    }
    
    func withUpdatedDate(_ minDateMaxDateAndTitle: (Int32?, Int32, String)?) -> ChatListSearchOptions {
        return ChatListSearchOptions(peer: self.peer, date: minDateMaxDateAndTitle)
    }
}

private struct DownloadItem: Equatable {
    let resourceId: MediaResourceId
    let message: EngineMessage
    let priority: FetchManagerPriorityKey
    let isPaused: Bool
    
    static func ==(lhs: DownloadItem, rhs: DownloadItem) -> Bool {
        if lhs.resourceId != rhs.resourceId {
            return false
        }
        if lhs.message.id != rhs.message.id {
            return false
        }
        if lhs.priority != rhs.priority {
            return false
        }
        if lhs.isPaused != rhs.isPaused {
            return false
        }
        return true
    }
}

final class ChatListSearchListPaneNode: ASDisplayNode, ChatListSearchPaneNode {
    private let context: AccountContext
    private let animationCache: AnimationCache
    private let animationRenderer: MultiAnimationRenderer
    private let interaction: ChatListSearchInteraction
    private let peersFilter: ChatListNodePeersFilter
    private let requestPeerType: ReplyMarkupButtonRequestPeerType?
    private var presentationData: PresentationData
    private let key: ChatListSearchPaneKey
    private let tagMask: EngineMessage.Tags?
    private let location: ChatListControllerLocation
    private let navigationController: NavigationController?
    
    private let recentListNode: ListView
    private let shimmerNode: ChatListSearchShimmerNode
    private let listNode: ListView
    private let mediaNode: ChatListSearchMediaNode
    private var enqueuedRecentTransitions: [(ChatListSearchContainerRecentTransition, Bool)] = []
    private var enqueuedTransitions: [(ChatListSearchContainerTransition, Bool)] = []
    
    private var presentationDataDisposable: Disposable?
    private let updatedRecentPeersDisposable = MetaDisposable()
    private let recentDisposable = MetaDisposable()
    
    private let searchDisposable = MetaDisposable()
    private let presentationDataPromise = Promise<ChatListPresentationData>()
    private var searchStateValue = ChatListSearchListPaneNodeState()
    private let searchStatePromise = ValuePromise<ChatListSearchListPaneNodeState>()
    private let searchContextsValue = Atomic<[Int: ChatListSearchMessagesContext]>(value: [:])
    var searchCurrentMessages: [EngineMessage]?
    var currentEntries: [ChatListSearchEntry]?
    
    private var deletedMessagesDisposable: Disposable?
    
    private var searchQueryValue: String?
    private var searchOptionsValue: ChatListSearchOptions?
    
    private let _isSearching = ValuePromise<Bool>(false, ignoreRepeated: true)
    public var isSearching: Signal<Bool, NoError> {
        return self._isSearching.get()
    }
    
    private var mediaStatusDisposable: Disposable?
    private var playlistPreloadDisposable: Disposable?
    
    private var playlistStateAndType: (SharedMediaPlaylistItem, SharedMediaPlaylistItem?, SharedMediaPlaylistItem?, MusicPlaybackSettingsOrder, MediaManagerPlayerType, Account)?
    private var playlistLocation: SharedMediaPlaylistLocation?
    
    private var mediaAccessoryPanelContainer: PassthroughContainerNode
    private var mediaAccessoryPanel: (MediaNavigationAccessoryPanel, MediaManagerPlayerType)?
    private var dismissingPanel: ASDisplayNode?
    
    private let emptyResultsTitleNode: ImmediateTextNode
    private let emptyResultsTextNode: ImmediateTextNode
    private let emptyResultsAnimationNode: AnimatedStickerNode
    private var emptyResultsAnimationSize = CGSize()
    
    private var currentParams: (size: CGSize, sideInset: CGFloat, bottomInset: CGFloat, visibleHeight: CGFloat, presentationData: PresentationData)?
    
    private let ready = Promise<Bool>()
    private var didSetReady: Bool = false
    var isReady: Signal<Bool, NoError> {
        return self.ready.get()
    }
        
    private let selectedMessagesPromise = Promise<Set<EngineMessage.Id>?>(nil)
    private var selectedMessages: Set<EngineMessage.Id>? {
        didSet {
            if self.selectedMessages != oldValue {
                self.selectedMessagesPromise.set(.single(self.selectedMessages))
            }
        }
    }
    
    private var hiddenMediaDisposable: Disposable?
  
<<<<<<< HEAD
    private var searchQueryDisposable: Disposable?
    private var searchOptionsDisposable: Disposable?
    
    init(context: AccountContext, animationCache: AnimationCache, animationRenderer: MultiAnimationRenderer, updatedPresentationData: (initial: PresentationData, signal: Signal<PresentationData, NoError>)? = nil, interaction: ChatListSearchInteraction, key: ChatListSearchPaneKey, peersFilter: ChatListNodePeersFilter, location: ChatListControllerLocation, searchQuery: Signal<String?, NoError>, searchOptions: Signal<ChatListSearchOptions?, NoError>, navigationController: NavigationController?) {
=======
    init(context: AccountContext, animationCache: AnimationCache, animationRenderer: MultiAnimationRenderer, updatedPresentationData: (initial: PresentationData, signal: Signal<PresentationData, NoError>)? = nil, interaction: ChatListSearchInteraction, key: ChatListSearchPaneKey, peersFilter: ChatListNodePeersFilter, requestPeerType: ReplyMarkupButtonRequestPeerType?, location: ChatListControllerLocation, searchQuery: Signal<String?, NoError>, searchOptions: Signal<ChatListSearchOptions?, NoError>, navigationController: NavigationController?) {
>>>>>>> 930d1fcc
        self.context = context
        self.animationCache = animationCache
        self.animationRenderer = animationRenderer
        self.interaction = interaction
        self.key = key
        self.location = location
        self.navigationController = navigationController

        var peersFilter = peersFilter
        if case .forum = location {
            //peersFilter.insert(.excludeRecent)
        } else if case .chatList(.archive) = location {
            peersFilter.insert(.excludeRecent)
        }
        self.peersFilter = peersFilter
        self.requestPeerType = requestPeerType
        
        let tagMask: EngineMessage.Tags?
        switch key {
            case .chats:
                tagMask = nil
            case .topics:
                tagMask = nil
            case .media:
                tagMask = .photoOrVideo
            case .downloads:
                tagMask = nil
            case .links:
                tagMask = .webPage
            case .files:
                tagMask = .file
            case .music:
                tagMask = .music
            case .voice:
                tagMask = .voiceOrInstantVideo
        }
        self.tagMask = tagMask
        
        let presentationData = updatedPresentationData?.initial ?? context.sharedContext.currentPresentationData.with { $0 }
        self.presentationData = presentationData
        self.presentationDataPromise.set(.single(ChatListPresentationData(theme: self.presentationData.theme, fontSize: self.presentationData.listsFontSize, strings: self.presentationData.strings, dateTimeFormat: self.presentationData.dateTimeFormat, nameSortOrder: self.presentationData.nameSortOrder, nameDisplayOrder: self.presentationData.nameDisplayOrder, disableAnimations: true)))
        
        self.searchStatePromise.set(self.searchStateValue)
        self.selectedMessages = interaction.getSelectedMessageIds()
        self.selectedMessagesPromise.set(.single(self.selectedMessages))
        
        self.recentListNode = ListView()
        self.recentListNode.verticalScrollIndicatorColor = self.presentationData.theme.list.scrollIndicatorColor
        self.recentListNode.accessibilityPageScrolledString = { row, count in
            return presentationData.strings.VoiceOver_ScrollStatus(row, count).string
        }
        
        self.shimmerNode = ChatListSearchShimmerNode(key: key)
        self.shimmerNode.isUserInteractionEnabled = false
        self.shimmerNode.allowsGroupOpacity = true
            
        self.listNode = ListView()
        self.listNode.verticalScrollIndicatorColor = self.presentationData.theme.list.scrollIndicatorColor
        self.listNode.accessibilityPageScrolledString = { row, count in
            return presentationData.strings.VoiceOver_ScrollStatus(row, count).string
        }
    
        var openMediaMessageImpl: ((EngineMessage, ChatControllerInteractionOpenMessageMode) -> Void)?
        var transitionNodeImpl: ((EngineMessage.Id, EngineMedia) -> (ASDisplayNode, CGRect, () -> (UIView?, UIView?))?)?
        var addToTransitionSurfaceImpl: ((UIView) -> Void)?
        
        self.mediaNode = ChatListSearchMediaNode(context: self.context, contentType: .photoOrVideo, openMessage: { message, mode in
            openMediaMessageImpl?(EngineMessage(message), mode)
        }, messageContextAction: { message, node, rect, gesture in
            interaction.mediaMessageContextAction(EngineMessage(message), node, rect, gesture)
        }, toggleMessageSelection: { messageId, selected in
            interaction.toggleMessageSelection(messageId, selected)
        })
        
        self.mediaAccessoryPanelContainer = PassthroughContainerNode()
        self.mediaAccessoryPanelContainer.clipsToBounds = true
        
        self.emptyResultsTitleNode = ImmediateTextNode()
        self.emptyResultsTitleNode.displaysAsynchronously = false
        self.emptyResultsTitleNode.attributedText = NSAttributedString(string: self.presentationData.strings.ChatList_Search_NoResults, font: Font.semibold(17.0), textColor: self.presentationData.theme.list.freeTextColor)
        self.emptyResultsTitleNode.textAlignment = .center
        self.emptyResultsTitleNode.isHidden = true
        
        self.emptyResultsTextNode = ImmediateTextNode()
        self.emptyResultsTextNode.displaysAsynchronously = false
        self.emptyResultsTextNode.maximumNumberOfLines = 0
        self.emptyResultsTextNode.textAlignment = .center
        self.emptyResultsTextNode.isHidden = true
             
        self.emptyResultsAnimationNode = DefaultAnimatedStickerNodeImpl()
        self.emptyResultsAnimationNode.isHidden = true
        
        super.init()
                
        self.emptyResultsAnimationNode.setup(source: AnimatedStickerNodeLocalFileSource(name: "ChatListNoResults"), width: 256, height: 256, playbackMode: .once, mode: .direct(cachePathPrefix: nil))
        self.emptyResultsAnimationSize = CGSize(width: 148.0, height: 148.0)
        
        self.addSubnode(self.recentListNode)
        self.addSubnode(self.listNode)
        self.addSubnode(self.mediaNode)
        
        self.addSubnode(self.emptyResultsAnimationNode)
        self.addSubnode(self.emptyResultsTitleNode)
        self.addSubnode(self.emptyResultsTextNode)

        self.addSubnode(self.shimmerNode)
        self.addSubnode(self.mediaAccessoryPanelContainer)
        
        let searchContexts = Promise<[Int: ChatListSearchMessagesContext]>([:])
        let searchContextsValue = self.searchContextsValue
        let updateSearchContexts: (([Int: ChatListSearchMessagesContext]) -> ([Int: ChatListSearchMessagesContext], Bool)) -> Void = { f in
            var shouldUpdate = false
            let updated = searchContextsValue.modify { current in
                let (u, s) = f(current)
                shouldUpdate = s
                if s {
                    return u
                } else {
                    return current
                }
            }
            if shouldUpdate {
                searchContexts.set(.single(updated))
            }
        }
        
        self.listNode.isHidden = true
        self.mediaNode.isHidden = true
        self.recentListNode.isHidden = peersFilter.contains(.excludeRecent)
        
        let currentRemotePeers = Atomic<([FoundPeer], [FoundPeer])?>(value: nil)
        let presentationDataPromise = self.presentationDataPromise
        let searchStatePromise = self.searchStatePromise
        let selectionPromise = self.selectedMessagesPromise
        
        let previousRecentlySearchedPeerOrder = Atomic<[EnginePeer.Id]>(value: [])
        let fixedRecentlySearchedPeers: Signal<[RecentlySearchedPeer], NoError>
        
        var enableRecentlySearched = false
        if !self.peersFilter.contains(.excludeRecent) {
            if case .chats = key {
                if case .chatList(.root) = location {
                    enableRecentlySearched = true
                } else if case .forum = location {
                    enableRecentlySearched = true
                }
            } else if case .topics = key, case .forum = location {
                enableRecentlySearched = true
            }
        }
        
        if enableRecentlySearched {
            fixedRecentlySearchedPeers = context.engine.peers.recentlySearchedPeers()
            |> map { peers -> [RecentlySearchedPeer] in
                var result: [RecentlySearchedPeer] = []
                let _ = previousRecentlySearchedPeerOrder.modify { current in
                    var updated: [EnginePeer.Id] = []
                    for id in current {
                        inner: for peer in peers {
                            if peer.peer.peerId == id {
                                updated.append(id)
                                result.append(peer)
                                break inner
                            }
                        }
                    }
                    for peer in peers.reversed() {
                        if !updated.contains(peer.peer.peerId) {
                            updated.insert(peer.peer.peerId, at: 0)
                            result.insert(peer, at: 0)
                        }
                    }
                    return updated
                }
                return result
            }
        } else {
            fixedRecentlySearchedPeers = .single([])
        }
            
        let downloadItems: Signal<(inProgressItems: [DownloadItem], doneItems: [RenderedRecentDownloadItem]), NoError>
        if key == .downloads {
            var firstTime = true
            downloadItems = combineLatest(queue: .mainQueue(), (context.fetchManager as! FetchManagerImpl).entriesSummary, recentDownloadItems(postbox: context.account.postbox))
            |> mapToSignal { entries, recentDownloadItems -> Signal<(inProgressItems: [DownloadItem], doneItems: [RenderedRecentDownloadItem]), NoError> in
                var itemSignals: [Signal<DownloadItem?, NoError>] = []
                
                for entry in entries {
                    switch entry.id.locationKey {
                    case let .messageId(id):
                        itemSignals.append(context.engine.data.get(TelegramEngine.EngineData.Item.Messages.Message(id: id))
                        |> map { message -> DownloadItem? in
                            if let message = message {
                                return DownloadItem(resourceId: entry.resourceReference.resource.id, message: message, priority: entry.priority, isPaused: entry.isPaused)
                            }
                            return nil
                        })
                    default:
                        break
                    }
                }
                
                return combineLatest(queue: .mainQueue(), itemSignals)
                |> map { items -> (inProgressItems: [DownloadItem], doneItems: [RenderedRecentDownloadItem]) in
                    return (items.compactMap { $0 }, recentDownloadItems)
                }
                |> mapToSignal { value -> Signal<(inProgressItems: [DownloadItem], doneItems: [RenderedRecentDownloadItem]), NoError> in
                    if firstTime {
                        firstTime = false
                        return .single(value)
                    } else {
                        return .single(value)
                        |> delay(0.1, queue: .mainQueue())
                    }
                }
            }
        } else {
            downloadItems = .single(([], []))
        }
        
        struct SearchedPeersState {
            var ids: [EnginePeer.Id] = []
            var query: String?
        }
        let previousRecentlySearchedPeersState = Atomic<SearchedPeersState?>(value: nil)
        
        let foundItems: Signal<([ChatListSearchEntry], Bool)?, NoError> = combineLatest(queue: .mainQueue(), searchQuery, searchOptions, downloadItems)
        |> mapToSignal { [weak self] query, options, downloadItems -> Signal<([ChatListSearchEntry], Bool)?, NoError> in
            if query == nil && options == nil && [.chats, .topics].contains(key) {
                let _ = currentRemotePeers.swap(nil)
                return .single(nil)
            }
            
            if key == .downloads {
                let queryTokens = stringIndexTokens(query ?? "", transliteration: .combined)
                
                func messageMatchesTokens(message: EngineMessage, tokens: [ValueBoxKey]) -> Bool {
                    for media in message.media {
                        if let file = media as? TelegramMediaFile {
                            if let fileName = file.fileName {
                                if matchStringIndexTokens(stringIndexTokens(fileName, transliteration: .none), with: tokens) {
                                    return true
                                }
                            }
                        } else if let _ = media as? TelegramMediaImage {
                            if matchStringIndexTokens(stringIndexTokens("Photo Image", transliteration: .none), with: tokens) {
                                return true
                            }
                        }
                    }
                    return false
                }
                
                return combineLatest(queue: .mainQueue(), presentationDataPromise.get(), selectionPromise.get())
                |> map { presentationData, selectionState -> ([ChatListSearchEntry], Bool)? in
                    var entries: [ChatListSearchEntry] = []
                    var existingMessageIds = Set<MessageId>()
                    
                    var allPaused = true
                    for item in downloadItems.inProgressItems {
                        if !item.isPaused {
                            allPaused = false
                            break
                        }
                    }
                    
                    for item in downloadItems.inProgressItems.sorted(by: { $0.priority < $1.priority }) {
                        if existingMessageIds.contains(item.message.id) {
                            continue
                        }
                        existingMessageIds.insert(item.message.id)
                        
                        let message = item.message
                        
                        if !queryTokens.isEmpty {
                            if !messageMatchesTokens(message: message, tokens: queryTokens) {
                                continue
                            }
                        }
                        
                        var peer = EngineRenderedPeer(message: message)
                        if let group = item.message.peers[message.id.peerId] as? TelegramGroup, let migrationReference = group.migrationReference {
                            if let channelPeer = message.peers[migrationReference.peerId] {
                                peer = EngineRenderedPeer(peer: EnginePeer(channelPeer))
                            }
                        }
                        
                        var resource: (id: String, size: Int64, isFirstInList: Bool)?
                        if let resourceValue = findMediaResourceById(message: item.message, resourceId: item.resourceId), let size = resourceValue.size {
                            resource = (resourceValue.id.stringRepresentation, size, entries.isEmpty)
                        }
                                                
                        entries.append(.message(message, peer, nil, nil, presentationData, 1, nil, false, .downloading(item.priority), resource, .downloading, allPaused))
                    }
                    for item in downloadItems.doneItems.sorted(by: { ChatListSearchEntry.MessageOrderingKey.downloaded(timestamp: $0.timestamp, index: $0.message.index) < ChatListSearchEntry.MessageOrderingKey.downloaded(timestamp: $1.timestamp, index: $1.message.index) }) {
                        if !item.isSeen {
                            Queue.mainQueue().async {
                                self?.scheduleMarkRecentDownloadsAsSeen()
                            }
                        }
                        if existingMessageIds.contains(item.message.id) {
                            continue
                        }
                        existingMessageIds.insert(item.message.id)
                        
                        let message = EngineMessage(item.message)
                        
                        if !queryTokens.isEmpty {
                            if !messageMatchesTokens(message: message, tokens: queryTokens) {
                                continue
                            }
                        }
                        
                        var peer = EngineRenderedPeer(message: message)
                        if let group = item.message.peers[message.id.peerId] as? TelegramGroup, let migrationReference = group.migrationReference {
                            if let channelPeer = message.peers[migrationReference.peerId] {
                                peer = EngineRenderedPeer(peer: EnginePeer(channelPeer))
                            }
                        }
                        
                        entries.append(.message(message, peer, nil, nil, presentationData, 1, selectionState?.contains(message.id), false, .downloaded(timestamp: item.timestamp, index: message.index), (item.resourceId, item.size, false), .recentlyDownloaded, false))
                    }
                    return (entries.sorted(), false)
                }
            }
            
            let accountPeer = context.account.postbox.loadedPeerWithId(context.account.peerId) |> take(1)
            let foundLocalPeers: Signal<(peers: [EngineRenderedPeer], unread: [EnginePeer.Id: (Int32, Bool)], recentlySearchedPeerIds: Set<EnginePeer.Id>), NoError>
            if let query = query, (key == .chats || key == .topics) {
                let fixedOrRemovedRecentlySearchedPeers = context.engine.peers.recentlySearchedPeers()
                |> map { peers -> [RecentlySearchedPeer] in
                    let allIds = peers.map(\.peer.peerId)
                    
                    let updatedState = previousRecentlySearchedPeersState.modify { current in
                        if var current = current, current.query == query {
                            current.ids = current.ids.filter { id in
                                allIds.contains(id)
                            }
                            
                            return current
                        } else {
                            var state = SearchedPeersState()
                            state.ids = allIds
                            state.query = query
                            return state
                        }
                    }
                    
                    var result: [RecentlySearchedPeer] = []
                    if let updatedState = updatedState {
                        for id in updatedState.ids {
                            for peer in peers {
                                if id == peer.peer.peerId {
                                    result.append(peer)
                                }
                            }
                        }
                    }
                    
                    return result
                }
                
                foundLocalPeers = combineLatest(
                    context.engine.contacts.searchLocalPeers(query: query.lowercased(), inactiveSecretChatPeerIds: context.inactiveSecretChatPeerIds),
                    fixedOrRemovedRecentlySearchedPeers
                )
                |> mapToSignal { local, allRecentlySearched -> Signal<([EnginePeer.Id: Optional<EnginePeer.NotificationSettings>], [EnginePeer.Id: Int], [EngineRenderedPeer], Set<EnginePeer.Id>), NoError> in
                    let recentlySearched = allRecentlySearched.filter { peer in
                        guard let peer = peer.peer.peer else {
                            return false
                        }
                        return peer.indexName.matchesByTokens(query)
                    }
                    
                    var peerIds = Set<EnginePeer.Id>()
                    
                    var peers: [EngineRenderedPeer] = []
                    for peer in recentlySearched {
                        if !peerIds.contains(peer.peer.peerId) {
                            peerIds.insert(peer.peer.peerId)
                            peers.append(EngineRenderedPeer(peer.peer))
                        }
                    }
                    for peer in local {
                        if !peerIds.contains(peer.peerId) {
                            peerIds.insert(peer.peerId)
                            peers.append(peer)
                        }
                    }
                    
                    return context.engine.data.subscribe(
                        EngineDataMap(
                            peerIds.map { peerId -> TelegramEngine.EngineData.Item.Peer.NotificationSettings in
                                return TelegramEngine.EngineData.Item.Peer.NotificationSettings(id: peerId)
                            }
                        ),
                        EngineDataMap(
                            peerIds.map { peerId -> TelegramEngine.EngineData.Item.Messages.PeerUnreadCount in
                                return TelegramEngine.EngineData.Item.Messages.PeerUnreadCount(id: peerId)
                            }
                        )
                    )
                    |> map { notificationSettings, unreadCounts in
                        return (notificationSettings, unreadCounts, peers, Set(recentlySearched.map(\.peer.peerId)))
                    }
                }
                |> map { notificationSettings, unreadCounts, peers, recentlySearchedPeerIds -> (peers: [EngineRenderedPeer], unread: [EnginePeer.Id: (Int32, Bool)], recentlySearchedPeerIds: Set<EnginePeer.Id>) in
                    var unread: [EnginePeer.Id: (Int32, Bool)] = [:]
                    for peer in peers {
                        var isMuted: Bool = false
                        if let nofiticationSettings = notificationSettings[peer.peerId] {
                            switch nofiticationSettings?.muteState {
                            case .muted:
                                isMuted = true
                            default:
                                break
                            }
                        }

                        let unreadCount = unreadCounts[peer.peerId]
                        if let unreadCount = unreadCount, unreadCount > 0 {
                            unread[peer.peerId] = (Int32(unreadCount), isMuted)
                        }
                    }
                    return (peers: peers, unread: unread, recentlySearchedPeerIds: recentlySearchedPeerIds)
                }
            } else {
                foundLocalPeers = .single((peers: [], unread: [:], recentlySearchedPeerIds: Set()))
                
                let _ = previousRecentlySearchedPeersState.swap(nil)
            }
            
            let foundRemotePeers: Signal<([FoundPeer], [FoundPeer], Bool), NoError>
            let currentRemotePeersValue: ([FoundPeer], [FoundPeer]) = currentRemotePeers.with { $0 } ?? ([], [])
            if let query = query, case .chats = key {
                foundRemotePeers = (
                    .single((currentRemotePeersValue.0, currentRemotePeersValue.1, true))
                    |> then(
                        context.engine.contacts.searchRemotePeers(query: query)
                        |> map { ($0.0, $0.1, false) }
                        |> delay(0.2, queue: Queue.concurrentDefaultQueue())
                    )
                )
            } else {
                foundRemotePeers = .single(([], [], false))
            }
            let searchLocations: [SearchMessagesLocation]
            if let options = options {
                if case let .forum(peerId) = location {
                    searchLocations = [.peer(peerId: peerId, fromId: nil, tags: tagMask, topMsgId: nil, minDate: options.date?.0, maxDate: options.date?.1), .general(tags: tagMask, minDate: options.date?.0, maxDate: options.date?.1)]
                } else if let (peerId, _, _) = options.peer {
                    searchLocations = [.peer(peerId: peerId, fromId: nil, tags: tagMask, topMsgId: nil, minDate: options.date?.0, maxDate: options.date?.1)]
                } else {
                    if case let .chatList(groupId) = location, case .archive = groupId {
                        searchLocations = [.group(groupId: groupId._asGroup(), tags: tagMask, minDate: options.date?.0, maxDate: options.date?.1)]
                    } else {
                        searchLocations = [.general(tags: tagMask, minDate: options.date?.0, maxDate: options.date?.1)]
                    }
                }
            } else {
                if case let .forum(peerId) = location {
                    searchLocations = [.peer(peerId: peerId, fromId: nil, tags: tagMask, topMsgId: nil, minDate: nil, maxDate: nil), .general(tags: tagMask, minDate: nil, maxDate: nil)]
                } else if case let .chatList(groupId) = location, case .archive = groupId {
                    searchLocations = [.group(groupId: groupId._asGroup(), tags: tagMask, minDate: nil, maxDate: nil)]
                } else {
                    searchLocations = [.general(tags: tagMask, minDate: nil, maxDate: nil)]
                }
            }
            
            let finalQuery = query ?? ""
            updateSearchContexts { _ in
                return ([:], true)
            }
            
            struct FoundRemoteMessages {
                var messages: [EngineMessage]
                var readCounters: [EnginePeer.Id: EnginePeerReadCounters]
                var threadsData: [EngineMessage.Id: MessageHistoryThreadData]
                var totalCount: Int32
                var matchesOnlyBcOfFAN: Set<MessageId>
                
                init(messages: [EngineMessage], readCounters: [EnginePeer.Id: EnginePeerReadCounters], threadsData: [EngineMessage.Id: MessageHistoryThreadData], totalCount: Int32, matchesOnlyBcOfFAN: Set<MessageId>) {
                    self.messages = messages
                    self.readCounters = readCounters
                    self.threadsData = threadsData
                    self.totalCount = totalCount
                    self.matchesOnlyBcOfFAN = matchesOnlyBcOfFAN
                }
            }
            
            let foundRemoteMessages: Signal<([FoundRemoteMessages], Bool), NoError>
            if peersFilter.contains(.doNotSearchMessages) {
                foundRemoteMessages = .single(([FoundRemoteMessages(messages: [], readCounters: [:], threadsData: [:], totalCount: 0, matchesOnlyBcOfFAN: [])], false))
            } else {
                if !finalQuery.isEmpty {
                    addAppLogEvent(postbox: context.account.postbox, type: "search_global_query")
                }
                
                let searchSignals: [Signal<(SearchMessagesResult, SearchMessagesState), NoError>] = searchLocations.map { searchLocation in
                    let limit: Int32
                    #if DEBUG
                    limit = 50
                    #else
                    limit = 50
                    #endif
                    return context.engine.messages.searchMessages(location: searchLocation, query: finalQuery, state: nil, limit: limit, inactiveSecretChatPeerIds: context.currentInactiveSecretChatPeerIds.with { $0 })
                }
                
                let searchSignal = combineLatest(searchSignals)
                |> deliverOn(Queue()) // offload rather cpu-intensive findSearchResultsMatchedOnlyBecauseOfForeignAgentNotice to separate queue
                |> map { results -> [ChatListSearchMessagesResult] in
                    var mappedResults: [ChatListSearchMessagesResult] = []
                    for resultData in results {
                        let (result, updatedState) = resultData
                        
                        let matchesOnlyBcOfFAN = context.sharedContext.currentPtgSettings.with { $0.effectiveEnableForeignAgentNoticeSearchFiltering } ? findSearchResultsMatchedOnlyBecauseOfForeignAgentNotice(messages: result.messages, query: finalQuery) : []
                        
                        mappedResults.append(ChatListSearchMessagesResult(query: finalQuery, messages: result.messages.map({ EngineMessage($0) }).sorted(by: { $0.index > $1.index }), readStates: result.readStates.mapValues { EnginePeerReadCounters(state: $0, isMuted: false) }, threadInfo: result.threadInfo, hasMore: !result.completed, totalCount: result.totalCount, state: updatedState, matchesOnlyBcOfFAN: matchesOnlyBcOfFAN))
                    }
                    return mappedResults
                }
                
                let loadMore = searchContexts.get()
                |> mapToSignal { searchContexts -> Signal<([FoundRemoteMessages], Bool), NoError> in
                    for i in 0 ..< 2 {
                        if let searchContext = searchContexts[i], searchContext.result.hasMore {
                            var restResults: [Int: FoundRemoteMessages] = [:]
                            for j in 0 ..< 2 {
                                if j != i {
                                    if let otherContext = searchContexts[j] {
                                        restResults[j] = FoundRemoteMessages(messages: otherContext.result.messages, readCounters: otherContext.result.readStates, threadsData: otherContext.result.threadInfo, totalCount: otherContext.result.totalCount, matchesOnlyBcOfFAN: otherContext.result.matchesOnlyBcOfFAN)
                                    }
                                }
                            }
                            if let _ = searchContext.loadMoreIndex {
                                return context.engine.messages.searchMessages(location: searchLocations[i], query: finalQuery, state: searchContext.result.state, limit: 80, inactiveSecretChatPeerIds: context.currentInactiveSecretChatPeerIds.with { $0 })
                                |> deliverOn(Queue()) // offload rather cpu-intensive findSearchResultsMatchedOnlyBecauseOfForeignAgentNotice to separate queue
                                |> map { result, updatedState -> (ChatListSearchMessagesResult, Bool) in
                                    var matchesOnlyBcOfFAN = searchContext.result.matchesOnlyBcOfFAN
                                    
                                    let shouldTryLoadMore: Bool
                                    if context.sharedContext.currentPtgSettings.with({ $0.effectiveEnableForeignAgentNoticeSearchFiltering }) {
                                        let alreadyKnownIds = Set(searchContext.result.messages.lazy.map { $0.id })
                                        
                                        let newMatchesOnlyBcOfFAN = findSearchResultsMatchedOnlyBecauseOfForeignAgentNotice(messages: result.messages.filter { !alreadyKnownIds.contains($0.id) }, query: finalQuery)
                                        matchesOnlyBcOfFAN.formUnion(newMatchesOnlyBcOfFAN)
                                        
                                        let allNewResultsMatchOnlyBcOfFAN = matchesOnlyBcOfFAN.count - searchContext.result.matchesOnlyBcOfFAN.count == result.messages.count - alreadyKnownIds.count && result.messages.count - alreadyKnownIds.count > 0
                                        shouldTryLoadMore = allNewResultsMatchOnlyBcOfFAN
                                    } else {
                                        shouldTryLoadMore = false
                                    }
                                    
                                    return (ChatListSearchMessagesResult(query: finalQuery, messages: result.messages.map({ EngineMessage($0) }).sorted(by: { $0.index > $1.index }), readStates: result.readStates.mapValues { EnginePeerReadCounters(state: $0, isMuted: false) }, threadInfo: result.threadInfo, hasMore: !result.completed, totalCount: result.totalCount, state: updatedState, matchesOnlyBcOfFAN: matchesOnlyBcOfFAN), shouldTryLoadMore)
                                }
                                |> mapToSignal { foundMessages, shouldTryLoadMore -> Signal<([FoundRemoteMessages], Bool), NoError> in
                                    updateSearchContexts { previous in
                                        let updated = ChatListSearchMessagesContext(result: foundMessages, loadMoreIndex: nil)
                                        var previous = previous
                                        previous[i] = updated
                                        return (previous, true)
                                    }
                                    
                                    if shouldTryLoadMore && foundMessages.hasMore {
                                        Queue.mainQueue().async {
                                            if let strongSelf = self {
                                                strongSelf.listNode.visibleBottomContentOffsetChanged(strongSelf.listNode.visibleBottomContentOffset())
                                            }
                                        }
                                    }
                                    
                                    return .complete()
                                }
                            } else {
                                var currentResults: [FoundRemoteMessages] = []
                                for i in 0 ..< 2 {
                                    if let currentContext = searchContexts[i] {
                                        currentResults.append(FoundRemoteMessages(messages: currentContext.result.messages, readCounters: currentContext.result.readStates, threadsData: currentContext.result.threadInfo, totalCount: currentContext.result.totalCount, matchesOnlyBcOfFAN: currentContext.result.matchesOnlyBcOfFAN))
                                        if currentContext.result.hasMore {
                                            break
                                        }
                                    }
                                }
                                return .single((currentResults, false))
                            }
                        }
                    }
                    
                    return .complete()
                }
                
                foundRemoteMessages = .single(([FoundRemoteMessages(messages: [], readCounters: [:], threadsData: [:], totalCount: 0, matchesOnlyBcOfFAN: [])], true))
                |> then(
                    searchSignal
                    |> map { foundMessages -> ([FoundRemoteMessages], Bool) in
                        updateSearchContexts { _ in
                            var resultContexts: [Int: ChatListSearchMessagesContext] = [:]
                            for i in 0 ..< foundMessages.count {
                                resultContexts[i] = ChatListSearchMessagesContext(result: foundMessages[i], loadMoreIndex: nil)
                            }
                            return (resultContexts, true)
                        }
                        
                        for i in 0 ..< foundMessages.count {
                            let allResultsMatchOnlyBcOfFAN = foundMessages[i].matchesOnlyBcOfFAN.count == foundMessages[i].messages.count && foundMessages[i].messages.count > 0
                            let shouldTryLoadMore = allResultsMatchOnlyBcOfFAN
                            
                            if shouldTryLoadMore && foundMessages[i].hasMore {
                                Queue.mainQueue().async {
                                    if let strongSelf = self {
                                        strongSelf.listNode.visibleBottomContentOffsetChanged(strongSelf.listNode.visibleBottomContentOffset())
                                    }
                                }
                                break
                            }
                        }
                        
                        var result: [FoundRemoteMessages] = []
                        for i in 0 ..< foundMessages.count {
                            result.append(FoundRemoteMessages(messages: foundMessages[i].messages, readCounters: foundMessages[i].readStates, threadsData: foundMessages[i].threadInfo, totalCount: foundMessages[i].totalCount, matchesOnlyBcOfFAN: foundMessages[i].matchesOnlyBcOfFAN))
                            if foundMessages[i].hasMore {
                                break
                            }
                        }
                        return (result, false)
                    }
                    |> delay(0.2, queue: Queue.concurrentDefaultQueue())
                    |> then(loadMore)
                )
            }
            
            let resolvedMessage = .single(nil)
            |> then(context.sharedContext.resolveUrl(context: context, peerId: nil, url: finalQuery, skipUrlAuth: true)
            |> mapToSignal { resolvedUrl -> Signal<EngineMessage?, NoError> in
                if case let .channelMessage(_, messageId, _) = resolvedUrl {
                    return context.engine.messages.downloadMessage(messageId: messageId)
                    |> map { message -> EngineMessage? in
                        return message.flatMap(EngineMessage.init)
                    }
                } else {
                    return .single(nil)
                }
            })
            
            let foundThreads: Signal<[EngineChatList.Item], NoError>
            if case .forum = location, (key == .topics || key == .chats) {
                foundThreads = chatListViewForLocation(chatListLocation: location, location: .initial(count: 1000, filter: nil), account: context.account, inactiveSecretChatPeerIds: context.inactiveSecretChatPeerIds)
                |> map { view -> [EngineChatList.Item] in
                    var filteredItems: [EngineChatList.Item] = []
                    let queryTokens = stringIndexTokens(finalQuery, transliteration: .combined)
                    for item in view.list.items {
                        if !finalQuery.isEmpty {
                            if let title = item.threadData?.info.title {
                                let tokens = stringIndexTokens(title, transliteration: .combined)
                                if matchStringIndexTokens(tokens, with: queryTokens) {
                                    filteredItems.append(item)
                                }
                            }
                        }
                    }
                    
                    return filteredItems
                }
            } else {
                foundThreads = .single([])
            }
            
            return combineLatest(accountPeer, foundLocalPeers, foundRemotePeers, foundRemoteMessages, presentationDataPromise.get(), searchStatePromise.get(), selectionPromise.get(), resolvedMessage, fixedRecentlySearchedPeers, foundThreads)
            |> map { accountPeer, foundLocalPeers, foundRemotePeers, foundRemoteMessages, presentationData, searchState, selectionState, resolvedMessage, recentPeers, allAndFoundThreads -> ([ChatListSearchEntry], Bool)? in
                let isSearching = foundRemotePeers.2 || foundRemoteMessages.1
                var entries: [ChatListSearchEntry] = []
                var index = 0
                
                for thread in allAndFoundThreads {
                    if let peer = thread.renderedPeer.peer, let threadData = thread.threadData, case let .forum(_, _, id, _, _) = thread.index {
                        entries.append(.topic(peer, ChatListItemContent.ThreadInfo(id: id, info: threadData.info, isOwnedByMe: threadData.isOwnedByMe, isClosed: threadData.isClosed, isHidden: threadData.isHidden), index, presentationData.theme, presentationData.strings, .none))
                        index += 1
                    }
                }
                
                var recentPeers = recentPeers
                if query != nil {
                    recentPeers = []
                }
                
                let _ = currentRemotePeers.swap((foundRemotePeers.0, foundRemotePeers.1))
                
                let filteredPeer: (EnginePeer, EnginePeer) -> Bool = { peer, accountPeer in
                    if let peerType = requestPeerType {
                        guard !peer.isDeleted && peer.id != context.account.peerId else {
                            return false
                        }
                        switch peerType {
                        case let .user(userType):
                            if case let .user(user) = peer {
                                if let isBot = userType.isBot {
                                    if isBot != (user.botInfo != nil) {
                                        return false
                                    }
                                }
                                if let isPremium = userType.isPremium {
                                    if isPremium != user.isPremium {
                                        return false
                                    }
                                }
                                return true
                            } else {
                                return false
                            }
                        case let .group(groupType):
                            if case let .legacyGroup(group) = peer {
                                if groupType.isCreator {
                                    if case .creator = group.role {
                                    } else {
                                        return false
                                    }
                                }
                                if let isForum = groupType.isForum, isForum {
                                    return false
                                }
                                if let hasUsername = groupType.hasUsername, hasUsername {
                                    return false
                                }
                                if let userAdminRights = groupType.userAdminRights {
                                    if case .creator = group.role, userAdminRights.rights.contains(.canBeAnonymous) {
                                        return false
                                    } else if case let .admin(rights, _) = group.role {
                                        if rights.rights.intersection(userAdminRights.rights) != userAdminRights.rights {
                                            return false
                                        }
                                    } else if case .member = group.role {
                                        return false
                                    }
                                }
                                return true
                            } else if case let .channel(channel) = peer, case .group = channel.info {
                                if groupType.isCreator {
                                    if !channel.flags.contains(.isCreator) {
                                        return false
                                    }
                                }
                                if let isForum = groupType.isForum {
                                    if isForum != channel.flags.contains(.isForum) {
                                        return false
                                    }
                                }
                                if let hasUsername = groupType.hasUsername {
                                    if hasUsername != (!(channel.addressName ?? "").isEmpty) {
                                        return false
                                    }
                                }
                                if let userAdminRights = groupType.userAdminRights {
                                    if channel.flags.contains(.isCreator) {
                                        if let rights = channel.adminRights, rights.rights.contains(.canBeAnonymous) != userAdminRights.rights.contains(.canBeAnonymous) {
                                            return false
                                        }
                                    } else if let rights = channel.adminRights {
                                        if rights.rights.intersection(userAdminRights.rights) != userAdminRights.rights {
                                            return false
                                        }
                                    } else {
                                        return false
                                    }
                                }
                                return true
                            } else {
                                return false
                            }
                        case let .channel(channelType):
                            if case let .channel(channel) = peer, case .broadcast = channel.info {
                                if channelType.isCreator {
                                    if !channel.flags.contains(.isCreator) {
                                        return false
                                    }
                                }
                                if let hasUsername = channelType.hasUsername {
                                    if hasUsername != (!(channel.addressName ?? "").isEmpty) {
                                        return false
                                    }
                                }
                                if let userAdminRights = channelType.userAdminRights {
                                    if channel.flags.contains(.isCreator) {
                                        if let rights = channel.adminRights, rights.rights.contains(.canBeAnonymous) != userAdminRights.rights.contains(.canBeAnonymous) {
                                            return false
                                        }
                                    } else if let rights = channel.adminRights {
                                        if rights.rights.intersection(userAdminRights.rights) != userAdminRights.rights {
                                            return false
                                        }
                                    } else {
                                        return false
                                    }
                                }
                                return true
                            } else {
                                return false
                            }
                        }
                    } else {
                        guard !peersFilter.contains(.excludeSavedMessages) || peer.id != accountPeer.id else { return false }
                        guard !peersFilter.contains(.excludeSecretChats) || peer.id.namespace != Namespaces.Peer.SecretChat else { return false }
                        guard !peersFilter.contains(.onlyPrivateChats) || peer.id.namespace == Namespaces.Peer.CloudUser else { return false }
                        
                        if peersFilter.contains(.onlyGroups) {
                            var isGroup: Bool = false
                            if case let .channel(peer) = peer, case .group = peer.info {
                                isGroup = true
                            } else if peer.id.namespace == Namespaces.Peer.CloudGroup {
                                isGroup = true
                            }
                            if !isGroup {
                                return false
                            }
                        }
                        
                        if peersFilter.contains(.onlyChannels) {
                            if case let .channel(peer) = peer, case .broadcast = peer.info {
                                return true
                            } else {
                                return false
                            }
                        }
                        
                        if peersFilter.contains(.excludeChannels) {
                            if case let .channel(peer) = peer, case .broadcast = peer.info {
                                return false
                            }
                        }
                    }
                    
                    return true
                }
                
                var existingPeerIds = Set<EnginePeer.Id>()
                
                var totalNumberOfLocalPeers = 0
                for renderedPeer in foundLocalPeers.peers {
                    if let peer = renderedPeer.peers[renderedPeer.peerId], peer.id != context.account.peerId, filteredPeer(peer, EnginePeer(accountPeer)) {
                        if !existingPeerIds.contains(peer.id) {
                            existingPeerIds.insert(peer.id)
                            totalNumberOfLocalPeers += 1
                        }
                    }
                }
                for peer in foundRemotePeers.0 {
                    if !existingPeerIds.contains(peer.peer.id), filteredPeer(EnginePeer(peer.peer), EnginePeer(accountPeer)) {
                        existingPeerIds.insert(peer.peer.id)
                        totalNumberOfLocalPeers += 1
                    }
                }
                
                var totalNumberOfGlobalPeers = 0
                for peer in foundRemotePeers.1 {
                    if !existingPeerIds.contains(peer.peer.id), filteredPeer(EnginePeer(peer.peer), EnginePeer(accountPeer)) {
                        totalNumberOfGlobalPeers += 1
                    }
                }
                
                existingPeerIds.removeAll()
                
                let localExpandType: ChatListSearchSectionExpandType = .none
                let globalExpandType: ChatListSearchSectionExpandType
                if totalNumberOfGlobalPeers > 3 {
                    globalExpandType = searchState.expandGlobalSearch ? .collapse : .expand
                } else {
                    globalExpandType = .none
                }
                
                let lowercasedQuery = finalQuery.lowercased()
                if lowercasedQuery.count > 1 && (presentationData.strings.DialogList_SavedMessages.lowercased().hasPrefix(lowercasedQuery) || "saved messages".hasPrefix(lowercasedQuery)) {
                    if !existingPeerIds.contains(accountPeer.id), filteredPeer(EnginePeer(accountPeer), EnginePeer(accountPeer)) {
                        existingPeerIds.insert(accountPeer.id)
                        entries.append(.localPeer(EnginePeer(accountPeer), nil, nil, index, presentationData.theme, presentationData.strings, presentationData.nameSortOrder, presentationData.nameDisplayOrder, localExpandType))
                        index += 1
                    }
                }
                
                for renderedPeer in foundLocalPeers.peers {
                    if !foundLocalPeers.recentlySearchedPeerIds.contains(renderedPeer.peerId) {
                        continue
                    }
                    
                    if let peer = renderedPeer.peers[renderedPeer.peerId], peer.id != context.account.peerId, filteredPeer(peer, EnginePeer(accountPeer)) {
                        if !existingPeerIds.contains(peer.id) {
                            existingPeerIds.insert(peer.id)
                            var associatedPeer: EnginePeer?
                            if case let .secretChat(secretChat) = peer, let associatedPeerId = secretChat.associatedPeerId {
                                associatedPeer = renderedPeer.peers[associatedPeerId]
                            }
                            
                            entries.append(.recentlySearchedPeer(peer, associatedPeer, foundLocalPeers.unread[peer.id], index, presentationData.theme, presentationData.strings, presentationData.nameSortOrder, presentationData.nameDisplayOrder))
                            
                            index += 1
                        }
                    }
                }
                
                if lowercasedQuery.count > 1 {
                    for peer in recentPeers {
                        if let peer = peer.peer.chatMainPeer, !existingPeerIds.contains(peer.id) {
                            let peer = EnginePeer(peer)
                            
                            var matches = false
                            if case let .user(user) = peer {
                                if let firstName = user.firstName, firstName.lowercased().hasPrefix(lowercasedQuery) {
                                    matches = true
                                } else if let lastName = user.lastName, lastName.lowercased().hasPrefix(lowercasedQuery) {
                                    matches = true
                                }
                            } else if peer.displayTitle(strings: presentationData.strings, displayOrder: presentationData.nameDisplayOrder).lowercased().hasPrefix(lowercasedQuery) {
                                matches = true
                            }
                            
                            if matches {
                                existingPeerIds.insert(peer.id)
                                entries.append(.localPeer(peer, nil, nil, index, presentationData.theme, presentationData.strings, presentationData.nameSortOrder, presentationData.nameDisplayOrder, localExpandType))
                            }
                        }
                    }
                }
                
                var numberOfLocalPeers = 0
                for renderedPeer in foundLocalPeers.peers {
                    if case .expand = localExpandType, numberOfLocalPeers >= 3 {
                        break
                    }
                    if foundLocalPeers.recentlySearchedPeerIds.contains(renderedPeer.peerId) {
                        continue
                    }
                    
                    if let peer = renderedPeer.peers[renderedPeer.peerId], peer.id != context.account.peerId, filteredPeer(peer, EnginePeer(accountPeer)) {
                        if !existingPeerIds.contains(peer.id) {
                            existingPeerIds.insert(peer.id)
                            var associatedPeer: EnginePeer?
                            if case let .secretChat(secretChat) = peer, let associatedPeerId = secretChat.associatedPeerId {
                                associatedPeer = renderedPeer.peers[associatedPeerId]
                            }
                            
                            entries.append(.localPeer(peer, associatedPeer, foundLocalPeers.unread[peer.id], index, presentationData.theme, presentationData.strings, presentationData.nameSortOrder, presentationData.nameDisplayOrder, localExpandType))
                            index += 1
                            numberOfLocalPeers += 1
                        }
                    }
                }
                
                for peer in foundRemotePeers.0 {
                    if case .expand = localExpandType, numberOfLocalPeers >= 3 {
                        break
                    }
                    
                    if !existingPeerIds.contains(peer.peer.id), filteredPeer(EnginePeer(peer.peer), EnginePeer(accountPeer)) {
                        existingPeerIds.insert(peer.peer.id)
                        entries.append(.localPeer(EnginePeer(peer.peer), nil, nil, index, presentationData.theme, presentationData.strings, presentationData.nameSortOrder, presentationData.nameDisplayOrder, localExpandType))
                        index += 1
                        numberOfLocalPeers += 1
                    }
                }

                var numberOfGlobalPeers = 0
                index = 0
                if let _ = tagMask {
                } else {
                    for peer in foundRemotePeers.1 {
                        if case .expand = globalExpandType, numberOfGlobalPeers >= 3 {
                            break
                        }
                        
                        if !existingPeerIds.contains(peer.peer.id), filteredPeer(EnginePeer(peer.peer), EnginePeer(accountPeer)) {
                            existingPeerIds.insert(peer.peer.id)
                            entries.append(.globalPeer(peer, nil, index, presentationData.theme, presentationData.strings, presentationData.nameSortOrder, presentationData.nameDisplayOrder, globalExpandType))
                            index += 1
                            numberOfGlobalPeers += 1
                        }
                    }
                }
                
                if let message = resolvedMessage {
                    var peer = EngineRenderedPeer(message: message)
                    if let group = message.peers[message.id.peerId] as? TelegramGroup, let migrationReference = group.migrationReference {
                        if let channelPeer = message.peers[migrationReference.peerId] {
                            peer = EngineRenderedPeer(peer: EnginePeer(channelPeer))
                        }
                    }
                    entries.append(.message(message, peer, nil, nil, presentationData, 1, nil, true, .index(message.index), nil, .generic, false))
                    index += 1
                }
                
                var firstHeaderId: Int64?
                if !foundRemotePeers.2 {
                    index = 0
                    var existingMessageIds = Set<MessageId>()
                    for foundRemoteMessageSet in foundRemoteMessages.0 {
                        for message in foundRemoteMessageSet.messages {
                            if existingMessageIds.contains(message.id) {
                                continue
                            }
                            existingMessageIds.insert(message.id)
                            
                            if searchState.deletedMessageIds.contains(message.id) {
                                continue
                            } else if message.id.namespace == Namespaces.Message.Cloud && searchState.deletedGlobalMessageIds.contains(message.id.id) {
                                continue
                            }
                            if foundRemoteMessageSet.matchesOnlyBcOfFAN.contains(message.id) {
                                continue
                            }
                            let headerId = listMessageDateHeaderId(timestamp: message.timestamp)
                            if firstHeaderId == nil {
                                firstHeaderId = headerId
                            }
                            var peer = EngineRenderedPeer(message: message)
                            if let group = message.peers[message.id.peerId] as? TelegramGroup, let migrationReference = group.migrationReference {
                                if let channelPeer = message.peers[migrationReference.peerId] {
                                    peer = EngineRenderedPeer(peer: EnginePeer(channelPeer))
                                }
                            }
                            
                            entries.append(.message(message, peer, foundRemoteMessageSet.readCounters[message.id.peerId], foundRemoteMessageSet.threadsData[message.id]?.info, presentationData, foundRemoteMessageSet.totalCount, selectionState?.contains(message.id), headerId == firstHeaderId, .index(message.index), nil, .generic, false))
                            index += 1
                        }
                    }
                }
                
                if case .chats = key, !peersFilter.contains(.excludeRecent), isViablePhoneNumber(finalQuery) {
                    entries.append(.addContact(finalQuery, presentationData.theme, presentationData.strings))
                }
                
                return (entries, isSearching)
            }
        }
        
        let foundMessages = searchContexts.get() |> map { searchContexts -> ([EngineMessage], Int32, Bool) in
            let searchContext = searchContexts[0]
            if let result = searchContext?.result {
                return (result.messages, result.totalCount, result.hasMore)
            } else {
                return ([], 0, false)
            }
        }
        
        let loadMore = {
            updateSearchContexts { previousMap in
                var updatedMap = previousMap
                var isSearching = false
                for i in 0 ..< 2 {
                    if let previous = updatedMap[i] {
                        if previous.loadMoreIndex != nil {
                            continue
                        }
                        guard let last = previous.result.messages.last else {
                            continue
                        }
                        updatedMap[i] = ChatListSearchMessagesContext(result: previous.result, loadMoreIndex: last.index)
                        isSearching = true
                        
                        if previous.result.hasMore {
                            break
                        }
                    }
                }
                return (updatedMap, isSearching)
            }
        }
        
        openMediaMessageImpl = { message, mode in
            let _ = context.sharedContext.openChatMessage(OpenChatMessageParams(context: context, chatLocation: nil, chatLocationContextHolder: nil, message: message._asMessage(), standalone: false, reverseMessageGalleryOrder: true, mode: mode, navigationController: navigationController, dismissInput: {
                interaction.dismissInput()
            }, present: { c, a in
                interaction.present(c, a)
            }, transitionNode: { messageId, media in
                return transitionNodeImpl?(messageId, EngineMedia(media))
            }, addToTransitionSurface: { view in
                addToTransitionSurfaceImpl?(view)
            }, openUrl: { url in
                interaction.openUrl(url)
            }, openPeer: { _, _ in
            }, callPeer: { _, _ in
            }, enqueueMessage: { _ in
            }, sendSticker: nil, sendEmoji: nil, setupTemporaryHiddenMedia: { _, _, _ in }, chatAvatarHiddenMedia: { _, _ in }, gallerySource: .custom(messages: foundMessages |> map { message, a, b in
                return (message.map { $0._asMessage() }, a, b)
            }, messageId: message.id, loadMore: {
                loadMore()
            })))
        }
        
        transitionNodeImpl = { [weak self] messageId, media in
            if let strongSelf = self {
                return strongSelf.mediaNode.transitionNodeForGallery(messageId: messageId, media: media._asMedia())
            } else {
                return nil
            }
        }
        
        addToTransitionSurfaceImpl = { [weak self] view in
            if let strongSelf = self {
                strongSelf.mediaNode.addToTransitionSurface(view: view)
            }
        }
        
        let chatListInteraction = ChatListNodeInteraction(context: context, animationCache: self.animationCache, animationRenderer: self.animationRenderer, activateSearch: {
        }, peerSelected: { [weak self] peer, chatPeer, threadId, _ in
            interaction.dismissInput()
            interaction.openPeer(peer, chatPeer, threadId, false)
            let _ = context.engine.peers.addRecentlySearchedPeer(peerId: peer.id).start()
            self?.listNode.clearHighlightAnimated(true)
        }, disabledPeerSelected: { _, _ in
        }, togglePeerSelected: { _, _ in
        }, togglePeersSelection: { _, _ in
        }, additionalCategorySelected: { _ in
        }, messageSelected: { [weak self] peer, threadId, message, _ in
            interaction.dismissInput()
            if let strongSelf = self, let peer = message.peers[message.id.peerId] {
                interaction.openMessage(EnginePeer(peer), threadId, message.id, strongSelf.key == .chats)
            }
            self?.listNode.clearHighlightAnimated(true)
        }, groupSelected: { _ in
        }, addContact: { [weak self] phoneNumber in
            interaction.dismissInput()
            interaction.addContact(phoneNumber)
            self?.listNode.clearHighlightAnimated(true)
        }, setPeerIdWithRevealedOptions: { _, _ in
        }, setItemPinned: { _, _ in
        }, setPeerMuted: { _, _ in
        }, setPeerThreadMuted: { _, _, _ in
        }, deletePeer: { _, _ in
        }, deletePeerThread: { _, _ in
        }, setPeerThreadStopped: { _, _, _ in
        }, setPeerThreadPinned: { _, _, _ in
        }, setPeerThreadHidden: { _, _, _ in
        }, updatePeerGrouping: { _, _ in
        }, togglePeerMarkedUnread: { _, _ in
        }, toggleArchivedFolderHiddenByDefault: {
        }, toggleThreadsSelection: { _, _ in
        }, hidePsa: { _ in
        }, activateChatPreview: { item, _, node, gesture, location in
            guard let peerContextAction = interaction.peerContextAction else {
                gesture?.cancel()
                return
            }
            switch item.content {
            case let .peer(peerData):
                if let peer = peerData.peer.peer, let message = peerData.messages.first {
                    peerContextAction(peer, .search(message.id), node, gesture, location)
                }
            case .groupReference:
                gesture?.cancel()
            }
        }, present: { c in
            interaction.present(c, nil)
        }, openForumThread: { [weak self] peerId, threadId in
            guard let self else {
                return
            }
            let _ = (self.context.engine.data.get(TelegramEngine.EngineData.Item.Peer.Peer(id: peerId))
            |> deliverOnMainQueue).start(next: { [weak self] peer in
                guard let self, let peer else {
                    return
                }
                interaction.dismissInput()
                interaction.openPeer(peer, peer, threadId, false)
                self.listNode.clearHighlightAnimated(true)
            })
        }, openStorageManagement: {
        }, openPasswordSetup: {
        }, openPremiumIntro: {
        })
        chatListInteraction.isSearchMode = true
        
        let listInteraction = ListMessageItemInteraction(openMessage: { [weak self] message, mode -> Bool in
            guard let strongSelf = self else {
                return false
            }
            interaction.dismissInput()
            
            let gallerySource: GalleryControllerItemSource
            
            if strongSelf.key == .downloads {
                gallerySource = .peerMessagesAtId(messageId: message.id, chatLocation: .peer(id: message.id.peerId), chatLocationContextHolder: Atomic<ChatLocationContextHolder?>(value: nil))
            } else {
                gallerySource = .custom(messages: foundMessages |> map { message, a, b in
                    return (message.map { $0._asMessage() }, a, b)
                }, messageId: message.id, loadMore: {
                    loadMore()
                })
            }
            
            let playlistLocation: PeerMessagesPlaylistLocation?
            if strongSelf.key == .downloads {
                playlistLocation = nil
            } else {
                playlistLocation = .custom(messages: foundMessages |> map { message, a, b in
                    return (message.map { $0._asMessage() }, a, b)
                }, at: message.id, loadMore: {
                    loadMore()
                })
            }
            
            return context.sharedContext.openChatMessage(OpenChatMessageParams(context: context, chatLocation: .peer(id: message.id.peerId), chatLocationContextHolder: nil, message: message, standalone: false, reverseMessageGalleryOrder: true, mode: mode, navigationController: navigationController, dismissInput: {
                interaction.dismissInput()
            }, present: { c, a in
                interaction.present(c, a)
            }, transitionNode: { messageId, media in
                var transitionNode: (ASDisplayNode, CGRect, () -> (UIView?, UIView?))?
                if let strongSelf = self {
                    strongSelf.listNode.forEachItemNode { itemNode in
                        if let itemNode = itemNode as? ListMessageNode {
                            if let result = itemNode.transitionNode(id: messageId, media: media) {
                                transitionNode = result
                            }
                        }
                    }
                }
                return transitionNode
            }, addToTransitionSurface: { view in
                self?.addToTransitionSurface(view: view)
            }, openUrl: { url in
                interaction.openUrl(url)
            }, openPeer: { peer, navigation in
            }, callPeer: { _, _ in
            }, enqueueMessage: { _ in
            }, sendSticker: nil, sendEmoji: nil, setupTemporaryHiddenMedia: { _, _, _ in }, chatAvatarHiddenMedia: { _, _ in }, playlistLocation: playlistLocation, gallerySource: gallerySource))
        }, openMessageContextMenu: { [weak self] message, _, node, rect, gesture in
            guard let strongSelf = self, let currentEntries = strongSelf.currentEntries else {
                return
            }
            
            var fetchResourceId: (id: String, size: Int64, isFirstInList: Bool)?
            for entry in currentEntries {
                switch entry {
                case let .message(m, _, _, _, _, _, _, _, _, resource, _, _):
                    if m.id == message.id {
                        fetchResourceId = resource
                    }
                default:
                    break
                }
            }
            
            interaction.messageContextAction(EngineMessage(message), node, rect, gesture, key, fetchResourceId)
        }, toggleMessagesSelection: { messageId, selected in
            if let messageId = messageId.first {
                interaction.toggleMessageSelection(messageId, selected)
            }
        }, openUrl: { url, _, _, message in
            interaction.openUrl(url)
        }, openInstantPage: { [weak self] message, data in
            if let (webpage, anchor) = instantPageAndAnchor(message: message) {
                let pageController = InstantPageController(context: context, webPage: webpage, sourceLocation: InstantPageSourceLocation(userLocation: .peer(message.id.peerId), peerType: .channel), anchor: anchor)
                self?.navigationController?.pushViewController(pageController)
            }
        }, longTap: { action, message in
        }, getHiddenMedia: {
            return [:]
        })
        
        let previousSearchItems = Atomic<[ChatListSearchEntry]?>(value: nil)
        let previousSelectedMessages = Atomic<Set<EngineMessage.Id>?>(value: nil)
        let previousExpandGlobalSearch = Atomic<Bool>(value: false)
        
        self.searchQueryDisposable = (searchQuery
        |> deliverOnMainQueue).start(next: { [weak self, weak listInteraction, weak chatListInteraction] query in
            self?.searchQueryValue = query
            listInteraction?.searchTextHighightState = query
            chatListInteraction?.searchTextHighightState = query
        })
        
        self.searchOptionsDisposable = (searchOptions
        |> deliverOnMainQueue).start(next: { [weak self] options in
            self?.searchOptionsValue = options
        })

        
        self.searchDisposable.set((foundItems
        |> deliverOnMainQueue).start(next: { [weak self] foundItems in
            if let strongSelf = self {
                let previousSelectedMessageIds = previousSelectedMessages.swap(strongSelf.selectedMessages)
                let previousExpandGlobalSearch = previousExpandGlobalSearch.swap(strongSelf.searchStateValue.expandGlobalSearch)
                
                var entriesAndFlags = foundItems?.0
                
                let isSearching = foundItems?.1 ?? false
                strongSelf._isSearching.set(isSearching)
                
                if strongSelf.tagMask == .photoOrVideo {
                    var entries: [ChatListSearchEntry]? = entriesAndFlags ?? []
                    if isSearching && (entries?.isEmpty ?? true) {
                        entries = nil
                    }
                    strongSelf.mediaNode.updateHistory(entries: entries, totalCount: 0, updateType: .Initial)
                }
                
                var peers: [EnginePeer] = []
                if let entries = entriesAndFlags {
                    var filteredEntries: [ChatListSearchEntry] = []
                    for entry in entries {
                        if case let .localPeer(peer, _, _, _, _, _, _, _, _) = entry {
                            peers.append(peer)
                        } else if case .globalPeer = entry {    
                        } else {
                            filteredEntries.append(entry)
                        }
                    }
                    
                    if strongSelf.tagMask != nil || strongSelf.searchOptionsValue?.date != nil || strongSelf.searchOptionsValue?.peer != nil {
                        entriesAndFlags = filteredEntries
                    }
                }
                
                let previousEntries = previousSearchItems.swap(entriesAndFlags)
                let newEntries = entriesAndFlags ?? []
                
                let selectionChanged = (previousSelectedMessageIds == nil) != (strongSelf.selectedMessages == nil)
                let expandGlobalSearchChanged = previousExpandGlobalSearch != strongSelf.searchStateValue.expandGlobalSearch
                
                let animated = selectionChanged || expandGlobalSearchChanged
                let firstTime = previousEntries == nil
                var transition = chatListSearchContainerPreparedTransition(from: previousEntries ?? [], to: newEntries, displayingResults: entriesAndFlags != nil, isEmpty: !isSearching && (entriesAndFlags?.isEmpty ?? false), isLoading: isSearching, animated: animated, context: context, presentationData: strongSelf.presentationData, enableHeaders: true, filter: peersFilter, requestPeerType: requestPeerType, location: location, key: strongSelf.key, tagMask: tagMask, interaction: chatListInteraction, listInteraction: listInteraction, peerContextAction: { message, node, rect, gesture, location in
                    interaction.peerContextAction?(message, node, rect, gesture, location)
                }, toggleExpandLocalResults: {
                    guard let strongSelf = self else {
                        return
                    }
                    strongSelf.updateState { state in
                        var state = state
                        state.expandLocalSearch = !state.expandLocalSearch
                        return state
                    }
                }, toggleExpandGlobalResults: {
                    guard let strongSelf = self else {
                        return
                    }
                    strongSelf.updateState { state in
                        var state = state
                        state.expandGlobalSearch = !state.expandGlobalSearch
                        return state
                    }
                }, searchPeer: { peer in
                }, searchQuery: strongSelf.searchQueryValue, searchOptions: strongSelf.searchOptionsValue, messageContextAction: { message, node, rect, gesture, paneKey, downloadResource in
                    interaction.messageContextAction(message, node, rect, gesture, paneKey, downloadResource)
                }, openClearRecentlyDownloaded: {
                    guard let strongSelf = self else {
                        return
                    }
                    
                    let actionSheet = ActionSheetController(presentationData: strongSelf.presentationData)
                    var items: [ActionSheetItem] = []
                    
                    items.append(ActionSheetAnimationAndTextItem(title: strongSelf.presentationData.strings.DownloadList_ClearAlertTitle, text: strongSelf.presentationData.strings.DownloadList_ClearAlertText))
                    
                    items.append(ActionSheetButtonItem(title: strongSelf.presentationData.strings.DownloadList_OptionManageDeviceStorage, color: .accent, action: { [weak actionSheet] in
                        actionSheet?.dismissAnimated()
                        guard let strongSelf = self else {
                            return
                        }
                        
                        strongSelf.context.sharedContext.openStorageUsage(context: strongSelf.context)
                    }))
                    
                    items.append(ActionSheetButtonItem(title: strongSelf.presentationData.strings.DownloadList_ClearDownloadList, color: .destructive, action: { [weak actionSheet] in
                        actionSheet?.dismissAnimated()
                        guard let strongSelf = self else {
                            return
                        }
                        
                        let _ = clearRecentDownloadList(postbox: strongSelf.context.account.postbox).start()
                    }))
                    
                    actionSheet.setItemGroups([ActionSheetItemGroup(items: items), ActionSheetItemGroup(items: [
                        ActionSheetButtonItem(title: strongSelf.presentationData.strings.Common_Cancel, color: .accent, font: .bold, action: { [weak actionSheet] in
                            actionSheet?.dismissAnimated()
                        })
                    ])])
                    strongSelf.interaction.dismissInput()
                    strongSelf.interaction.present(actionSheet, nil)
                }, toggleAllPaused: {
                    guard let strongSelf = self else {
                        return
                    }
                    
                    let _ = ((strongSelf.context.fetchManager as! FetchManagerImpl).entriesSummary
                    |> take(1)
                    |> deliverOnMainQueue).start(next: { entries in
                        guard let strongSelf = self, !entries.isEmpty else {
                            return
                        }
                        var allPaused = true
                        for entry in entries {
                            if !entry.isPaused {
                                allPaused = false
                                break
                            }
                        }
                        
                        for entry in entries {
                            strongSelf.context.fetchManager.toggleInteractiveFetchPaused(resourceId: entry.resourceReference.resource.id.stringRepresentation, isPaused: !allPaused)
                        }
                    })
                })
                strongSelf.currentEntries = newEntries
                if strongSelf.key == .downloads {
                    if !firstTime, !"".isEmpty {
                        transition.animated = true
                    }
                }
                strongSelf.enqueueTransition(transition, firstTime: firstTime)
                
                var messages: [EngineMessage] = []
                for entry in newEntries {
                    if case let .message(message, _, _, _, _, _, _, _, _, _, _, _) = entry {
                        messages.append(message)
                    }
                }
                strongSelf.searchCurrentMessages = messages
            }
        }))
        
        let previousRecentItems = Atomic<[ChatListRecentEntry]?>(value: nil)
        let hasRecentPeers = context.engine.peers.recentPeers()
        |> map { value -> Bool in
            switch value {
                case let .peers(peers):
                    return !peers.isEmpty
                case .disabled:
                    return false
            }
        }
        |> distinctUntilChanged
        
        var recentItems = combineLatest(hasRecentPeers, fixedRecentlySearchedPeers, presentationDataPromise.get())
        |> mapToSignal { hasRecentPeers, peers, presentationData -> Signal<[ChatListRecentEntry], NoError> in
            var entries: [ChatListRecentEntry] = []
            if !peersFilter.contains(.onlyGroups) {
                if hasRecentPeers {
                    entries.append(.topPeers([], presentationData.theme, presentationData.strings))
                }
            }
            var peerIds = Set<EnginePeer.Id>()
            var index = 0
            loop: for searchedPeer in peers {
                if let peer = searchedPeer.peer.peers[searchedPeer.peer.peerId] {
                    if peerIds.contains(peer.id) {
                        continue loop
                    }
                    if !doesPeerMatchFilter(peer: EnginePeer(peer), filter: peersFilter) {
                        continue
                    }
                    peerIds.insert(peer.id)
                    
                    entries.append(.peer(index: index, peer: searchedPeer, presentationData.theme, presentationData.strings, presentationData.dateTimeFormat, presentationData.nameSortOrder, presentationData.nameDisplayOrder))
                    index += 1
                }
            }
           
            return .single(entries)
        }
        
        if peersFilter.contains(.excludeRecent) {
            recentItems = .single([])
        }
        
        if case .chats = key, !peersFilter.contains(.excludeRecent) {
            self.updatedRecentPeersDisposable.set(context.engine.peers.managedUpdatedRecentPeers().start())
        }
        
        self.recentDisposable.set((combineLatest(queue: .mainQueue(),
            presentationDataPromise.get(),
            recentItems
        )
        |> deliverOnMainQueue).start(next: { [weak self] presentationData, entries in
            if let strongSelf = self {
                let previousEntries = previousRecentItems.swap(entries)
                
                let firstTime = previousEntries == nil
                let transition = chatListSearchContainerPreparedRecentTransition(from: previousEntries ?? [], to: entries, context: context, presentationData: presentationData, filter: peersFilter, peerSelected: { peer, threadId in
                    interaction.openPeer(peer, nil, threadId, true)
                    if threadId == nil {
                        let _ = context.engine.peers.addRecentlySearchedPeer(peerId: peer.id).start()
                    }
                    self?.recentListNode.clearHighlightAnimated(true)
                }, disabledPeerSelected: { peer, threadId in
                    interaction.openDisabledPeer(peer, threadId)
                }, peerContextAction: { peer, source, node, gesture, location in
                    if let peerContextAction = interaction.peerContextAction {
                        peerContextAction(peer, source, node, gesture, location)
                    } else {
                        gesture?.cancel()
                    }
                }, clearRecentlySearchedPeers: {
                    interaction.clearRecentSearch()
                }, deletePeer: { peerId in
                    let _ = context.engine.peers.removeRecentlySearchedPeer(peerId: peerId).start()
                }, animationCache: strongSelf.animationCache, animationRenderer: strongSelf.animationRenderer)
                strongSelf.enqueueRecentTransition(transition, firstTime: firstTime)
            }
        }))
        
        self.presentationDataDisposable = ((updatedPresentationData?.signal ?? context.sharedContext.presentationData)
        |> deliverOnMainQueue).start(next: { [weak self] presentationData in
            if let strongSelf = self {
                strongSelf.presentationData = presentationData
                strongSelf.presentationDataPromise.set(.single(ChatListPresentationData(theme: presentationData.theme, fontSize: presentationData.listsFontSize, strings: presentationData.strings, dateTimeFormat: presentationData.dateTimeFormat, nameSortOrder: presentationData.nameSortOrder, nameDisplayOrder: presentationData.nameDisplayOrder, disableAnimations: true)))
                
                strongSelf.listNode.forEachItemHeaderNode({ itemHeaderNode in
                    if let itemHeaderNode = itemHeaderNode as? ChatListSearchItemHeaderNode {
                        itemHeaderNode.updateTheme(theme: presentationData.theme)
                    }
                })
                
                strongSelf.recentListNode.forEachItemHeaderNode({ itemHeaderNode in
                    if let itemHeaderNode = itemHeaderNode as? ChatListSearchItemHeaderNode {
                        itemHeaderNode.updateTheme(theme: presentationData.theme)
                    }
                })
            }
        })
                        
        self.recentListNode.beganInteractiveDragging = { _ in
            interaction.dismissInput()
        }
        
        self.listNode.beganInteractiveDragging = { _ in
            interaction.dismissInput()
        }
        
        self.mediaNode.beganInteractiveDragging = {
            interaction.dismissInput()
        }
        
        self.listNode.visibleBottomContentOffsetChanged = { offset in
            guard case let .known(value) = offset, value < 160.0 else {
                return
            }
            loadMore()
        }
        
        self.mediaNode.loadMore = {
            loadMore()
        }
        
        if [.file, .music, .voiceOrInstantVideo].contains(tagMask) || self.key == .downloads {
            self.mediaStatusDisposable = (context.sharedContext.mediaManager.globalMediaPlayerState
            |> mapToSignal { playlistStateAndType -> Signal<(Account, SharedMediaPlayerItemPlaybackState, MediaManagerPlayerType)?, NoError> in
                if let (account, state, type) = playlistStateAndType {
                    switch state {
                    case let .state(state):
                        if let playlistId = state.playlistId as? PeerMessagesMediaPlaylistId, case .custom = playlistId {
                            switch type {
                            case .voice:
                                if tagMask != .voiceOrInstantVideo {
                                    return .single(nil) |> delay(0.2, queue: .mainQueue())
                                }
                            case .music:
                                if tagMask != .music && self.key != .downloads {
                                    return .single(nil) |> delay(0.2, queue: .mainQueue())
                                }
                            case .file:
                                if tagMask != .file {
                                    return .single(nil) |> delay(0.2, queue: .mainQueue())
                                }
                            }
                            return .single((account, state, type))
                        } else {
                            return .single(nil) |> delay(0.2, queue: .mainQueue())
                        }
                    case .loading:
                        return .single(nil) |> delay(0.2, queue: .mainQueue())
                    }
                } else {
                    return .single(nil)
                }
            }
            |> deliverOnMainQueue).start(next: { [weak self] playlistStateAndType in
                guard let strongSelf = self else {
                    return
                }
                if !arePlaylistItemsEqual(strongSelf.playlistStateAndType?.0, playlistStateAndType?.1.item) ||
                    !arePlaylistItemsEqual(strongSelf.playlistStateAndType?.1, playlistStateAndType?.1.previousItem) ||
                    !arePlaylistItemsEqual(strongSelf.playlistStateAndType?.2, playlistStateAndType?.1.nextItem) ||
                    strongSelf.playlistStateAndType?.3 != playlistStateAndType?.1.order || strongSelf.playlistStateAndType?.4 != playlistStateAndType?.2 {
                    
                    if let playlistStateAndType = playlistStateAndType {
                        strongSelf.playlistStateAndType = (playlistStateAndType.1.item, playlistStateAndType.1.previousItem, playlistStateAndType.1.nextItem, playlistStateAndType.1.order, playlistStateAndType.2, playlistStateAndType.0)
                    } else {
                        strongSelf.playlistStateAndType = nil
                    }
                    
                    if let (size, sideInset, bottomInset, visibleHeight, presentationData) = strongSelf.currentParams {
                        strongSelf.update(size: size, sideInset: sideInset, bottomInset: bottomInset, visibleHeight: visibleHeight, presentationData: presentationData, synchronous: true, transition: .animated(duration: 0.4, curve: .spring))
                    }
                }
                strongSelf.playlistLocation = playlistStateAndType?.1.playlistLocation
            })
        }
        
        self.deletedMessagesDisposable = (context.account.stateManager.deletedMessages
        |> deliverOnMainQueue).start(next: { [weak self] messageIds in
            if let strongSelf = self {
                strongSelf.updateState { state in
                    var state = state
                    var deletedMessageIds = state.deletedMessageIds
                    var deletedGlobalMessageIds = state.deletedGlobalMessageIds

                    for messageId in messageIds {
                        switch messageId {
                            case let .messageId(id):
                                deletedMessageIds.insert(id)
                            case let .global(id):
                                deletedGlobalMessageIds.insert(id)
                        }
                    }
                    
                    state.deletedMessageIds = deletedMessageIds
                    state.deletedGlobalMessageIds = deletedGlobalMessageIds
                    return state
                }
            }
        })
    }
    
    deinit {
        self.presentationDataDisposable?.dispose()
        self.searchDisposable.dispose()
        self.hiddenMediaDisposable?.dispose()
        self.mediaStatusDisposable?.dispose()
        self.playlistPreloadDisposable?.dispose()
        self.recentDisposable.dispose()
        self.updatedRecentPeersDisposable.dispose()
        self.deletedMessagesDisposable?.dispose()
        self.searchQueryDisposable?.dispose()
        self.searchOptionsDisposable?.dispose()
    }
    
    override func didLoad() {
        super.didLoad()
        
        self.emptyResultsAnimationNode.view.addGestureRecognizer(UITapGestureRecognizer(target: self, action: #selector(self.animationTapGesture(_:))))
        
        self.updateSelectedMessages(animated: false)
    }
    
    private func updateState(_ f: (ChatListSearchListPaneNodeState) -> ChatListSearchListPaneNodeState) {
        let state = f(self.searchStateValue)
        if state != self.searchStateValue {
            self.searchStateValue = state
            self.searchStatePromise.set(state)
        }
    }
    
    @objc private func animationTapGesture(_ recognizer: UITapGestureRecognizer) {
        if case .ended = recognizer.state, !self.emptyResultsAnimationNode.isPlaying {
            let _ = self.emptyResultsAnimationNode.playIfNeeded()
        }
    }
    
    func didBecomeFocused() {
        if self.key == .downloads {
            self.scheduleMarkRecentDownloadsAsSeen()
        }
    }
    
    private var scheduledMarkRecentDownloadsAsSeen: Bool = false
    
    func scheduleMarkRecentDownloadsAsSeen() {
        if !self.scheduledMarkRecentDownloadsAsSeen {
            self.scheduledMarkRecentDownloadsAsSeen = true
            Queue.mainQueue().after(0.1, { [weak self] in
                guard let strongSelf = self else {
                    return
                }
                strongSelf.scheduledMarkRecentDownloadsAsSeen = false
                let _ = markAllRecentDownloadItemsAsSeen(postbox: strongSelf.context.account.postbox).start()
            })
        }
    }
    
    func scrollToTop() -> Bool {
        if !self.mediaNode.isHidden {
            return self.mediaNode.scrollToTop()
        }
        let offset = self.listNode.visibleContentOffset()
        switch offset {
        case let .known(value) where value <= CGFloat.ulpOfOne:
            return false
        default:
            self.listNode.transaction(deleteIndices: [], insertIndicesAndItems: [], updateIndicesAndItems: [], options: [.Synchronous, .LowLatency], scrollToItem: ListViewScrollToItem(index: 0, position: .top(0.0), animated: true, curve: .Default(duration: nil), directionHint: .Up), updateSizeAndInsets: nil, stationaryItemRange: nil, updateOpaqueState: nil, completion: { _ in })
            return true
        }
    }
    
    func update(size: CGSize, sideInset: CGFloat, bottomInset: CGFloat, visibleHeight: CGFloat, presentationData: PresentationData, synchronous: Bool, transition: ContainedViewLayoutTransition) {
        let hadValidLayout = self.currentParams != nil
        self.currentParams = (size, sideInset, bottomInset, visibleHeight, presentationData)
        
        var topPanelHeight: CGFloat = 0.0
        if let (item, previousItem, nextItem, order, type, _) = self.playlistStateAndType {
            let panelHeight = MediaNavigationAccessoryHeaderNode.minimizedHeight
            topPanelHeight = panelHeight
            let panelFrame = CGRect(origin: CGPoint(x: 0.0, y: topPanelHeight - panelHeight), size: CGSize(width: size.width, height: panelHeight))
            if let (mediaAccessoryPanel, mediaType) = self.mediaAccessoryPanel, mediaType == type {
                transition.updateFrame(layer: mediaAccessoryPanel.layer, frame: panelFrame)
                mediaAccessoryPanel.updateLayout(size: panelFrame.size, leftInset: sideInset, rightInset: sideInset, transition: transition)
                switch order {
                case .regular:
                    mediaAccessoryPanel.containerNode.headerNode.playbackItems = (item, previousItem, nextItem)
                case .reversed:
                    mediaAccessoryPanel.containerNode.headerNode.playbackItems = (item, nextItem, previousItem)
                case .random:
                    mediaAccessoryPanel.containerNode.headerNode.playbackItems = (item, nil, nil)
                }
                let delayedStatus = self.context.sharedContext.mediaManager.globalMediaPlayerState
                |> mapToSignal { value -> Signal<(Account, SharedMediaPlayerItemPlaybackStateOrLoading, MediaManagerPlayerType)?, NoError> in
                    guard let value = value else {
                        return .single(nil)
                    }
                    switch value.1 {
                        case .state:
                            return .single(value)
                        case .loading:
                            return .single(value) |> delay(0.1, queue: .mainQueue())
                    }
                }
                
                mediaAccessoryPanel.containerNode.headerNode.playbackStatus = delayedStatus
                |> map { state -> MediaPlayerStatus in
                    if let stateOrLoading = state?.1, case let .state(state) = stateOrLoading {
                        return state.status
                    } else {
                        return MediaPlayerStatus(generationTimestamp: 0.0, duration: 0.0, dimensions: CGSize(), timestamp: 0.0, baseRate: 1.0, seekId: 0, status: .paused, soundEnabled: true)
                    }
                }
            } else {
                if let (mediaAccessoryPanel, _) = self.mediaAccessoryPanel {
                    self.mediaAccessoryPanel = nil
                    self.dismissingPanel = mediaAccessoryPanel
                    mediaAccessoryPanel.animateOut(transition: transition, completion: { [weak self, weak mediaAccessoryPanel] in
                        mediaAccessoryPanel?.removeFromSupernode()
                        if let strongSelf = self, strongSelf.dismissingPanel === mediaAccessoryPanel {
                            strongSelf.dismissingPanel = nil
                        }
                    })
                }
                
                let mediaAccessoryPanel = MediaNavigationAccessoryPanel(context: self.context, presentationData: self.presentationData, displayBackground: true)
                mediaAccessoryPanel.containerNode.headerNode.displayScrubber = item.playbackData?.type != .instantVideo
                mediaAccessoryPanel.getController = { [weak self] in
                    return self?.navigationController?.topViewController as? ViewController
                }
                mediaAccessoryPanel.presentInGlobalOverlay = { [weak self] c in
                    (self?.navigationController?.topViewController as? ViewController)?.presentInGlobalOverlay(c)
                }
                mediaAccessoryPanel.close = { [weak self] in
                    if let strongSelf = self, let (_, _, _, _, type, _) = strongSelf.playlistStateAndType {
                        strongSelf.context.sharedContext.mediaManager.setPlaylist(nil, type: type, control: SharedMediaPlayerControlAction.playback(.pause))
                    }
                }
                mediaAccessoryPanel.setRate = { [weak self] rate, fromMenu in
                    guard let strongSelf = self else {
                        return
                    }
                    let _ = (strongSelf.context.sharedContext.accountManager.transaction { transaction -> AudioPlaybackRate in
                        let settings = transaction.getSharedData(ApplicationSpecificSharedDataKeys.musicPlaybackSettings)?.get(MusicPlaybackSettings.self) ?? MusicPlaybackSettings.defaultSettings
 
                        transaction.updateSharedData(ApplicationSpecificSharedDataKeys.musicPlaybackSettings, { _ in
                            return AccountManagerPreferencesEntry(settings.withUpdatedVoicePlaybackRate(rate))
                        })
                        return rate
                    }
                    |> deliverOnMainQueue).start(next: { baseRate in
                        guard let strongSelf = self, let (_, _, _, _, type, _) = strongSelf.playlistStateAndType else {
                            return
                        }
                        strongSelf.context.sharedContext.mediaManager.playlistControl(.setBaseRate(baseRate), type: type)
                        
                        if let controller = strongSelf.navigationController?.topViewController as? ViewController {
                            var hasTooltip = false
                            controller.forEachController({ controller in
                                if let controller = controller as? UndoOverlayController {
                                    hasTooltip = true
                                    controller.dismissWithCommitAction()
                                }
                                return true
                            })
                            
                            let presentationData = strongSelf.context.sharedContext.currentPresentationData.with { $0 }
                            let text: String?
                            let rate: CGFloat?
                            if baseRate == .x1 {
                                text = presentationData.strings.Conversation_AudioRateTooltipNormal
                                rate = 1.0
                            } else if baseRate == .x1_5 {
                                text = presentationData.strings.Conversation_AudioRateTooltip15X
                                rate = 1.5
                            } else if baseRate == .x2 {
                                text = presentationData.strings.Conversation_AudioRateTooltipSpeedUp
                                rate = 2.0
                            } else {
                                text = nil
                                rate = nil
                            }
                            if let rate, let text, !fromMenu {
                                controller.present(
                                    UndoOverlayController(
                                        presentationData: presentationData,
                                        content: .audioRate(
                                            rate: rate,
                                            text: text
                                        ),
                                        elevatedLayout: false,
                                        animateInAsReplacement: hasTooltip,
                                        action: { action in
                                            return true
                                        }
                                    ),
                                    in: .current
                                )
                            }
                        }
                    })
                }
                mediaAccessoryPanel.togglePlayPause = { [weak self] in
                    if let strongSelf = self, let (_, _, _, _, type, _) = strongSelf.playlistStateAndType {
                        strongSelf.context.sharedContext.mediaManager.playlistControl(.playback(.togglePlayPause), type: type)
                    }
                }
                mediaAccessoryPanel.playPrevious = { [weak self] in
                    if let strongSelf = self, let (_, _, _, _, type, _) = strongSelf.playlistStateAndType {
                        strongSelf.context.sharedContext.mediaManager.playlistControl(.next, type: type)
                    }
                }
                mediaAccessoryPanel.playNext = { [weak self] in
                    if let strongSelf = self, let (_, _, _, _, type, _) = strongSelf.playlistStateAndType {
                        strongSelf.context.sharedContext.mediaManager.playlistControl(.previous, type: type)
                    }
                }
                mediaAccessoryPanel.tapAction = { [weak self] in
                    guard let strongSelf = self, let navigationController = strongSelf.navigationController, let (state, _, _, order, type, account) = strongSelf.playlistStateAndType else {
                        return
                    }
                    if let id = state.id as? PeerMessagesMediaPlaylistItemId, let playlistLocation = strongSelf.playlistLocation as? PeerMessagesPlaylistLocation {
                        if type == .music {
                            if case .custom = playlistLocation {
                                let controllerContext: AccountContext
                                if account.id == strongSelf.context.account.id {
                                    controllerContext = strongSelf.context
                                } else {
                                    controllerContext = strongSelf.context.sharedContext.makeTempAccountContext(account: account)
                                }
                                let controller = strongSelf.context.sharedContext.makeOverlayAudioPlayerController(context: controllerContext, chatLocation: .peer(id: id.messageId.peerId), type: type, initialMessageId: id.messageId, initialOrder: order, playlistLocation: playlistLocation, parentNavigationController: navigationController)
                                strongSelf.interaction.dismissInput()
                                strongSelf.interaction.present(controller, nil)
                            } else if case let .messages(chatLocation, _, _) = playlistLocation {
                                let signal = strongSelf.context.sharedContext.messageFromPreloadedChatHistoryViewForLocation(id: id.messageId, location: ChatHistoryLocationInput(content: .InitialSearch(location: .id(id.messageId), count: 60, highlight: true), id: 0), context: strongSelf.context, chatLocation: chatLocation, subject: nil, chatLocationContextHolder: Atomic<ChatLocationContextHolder?>(value: nil), tagMask: EngineMessage.Tags.music)
                                
                                var cancelImpl: (() -> Void)?
                                let presentationData = strongSelf.context.sharedContext.currentPresentationData.with { $0 }
                                let progressSignal = Signal<Never, NoError> { subscriber in
                                    let controller = OverlayStatusController(theme: presentationData.theme, type: .loading(cancelled: {
                                        cancelImpl?()
                                    }))
                                    self?.interaction.present(controller, nil)
                                    return ActionDisposable { [weak controller] in
                                        Queue.mainQueue().async() {
                                            controller?.dismiss()
                                        }
                                    }
                                }
                                |> runOn(Queue.mainQueue())
                                |> delay(0.15, queue: Queue.mainQueue())
                                let progressDisposable = MetaDisposable()
                                var progressStarted = false
                                strongSelf.playlistPreloadDisposable?.dispose()
                                strongSelf.playlistPreloadDisposable = (signal
                                |> afterDisposed {
                                    Queue.mainQueue().async {
                                        progressDisposable.dispose()
                                    }
                                }
                                |> deliverOnMainQueue).start(next: { index in
                                    guard let strongSelf = self else {
                                        return
                                    }
                                    if let _ = index.0 {
                                        let controllerContext: AccountContext
                                        if account.id == strongSelf.context.account.id {
                                            controllerContext = strongSelf.context
                                        } else {
                                            controllerContext = strongSelf.context.sharedContext.makeTempAccountContext(account: account)
                                        }
                                        let controller = strongSelf.context.sharedContext.makeOverlayAudioPlayerController(context: controllerContext, chatLocation: chatLocation, type: type, initialMessageId: id.messageId, initialOrder: order, playlistLocation: nil, parentNavigationController: navigationController)
                                        strongSelf.interaction.dismissInput()
                                        strongSelf.interaction.present(controller, nil)
                                    } else if index.1 {
                                        if !progressStarted {
                                            progressStarted = true
                                            progressDisposable.set(progressSignal.start())
                                        }
                                    }
                                }, completed: {
                                })
                                cancelImpl = {
                                    self?.playlistPreloadDisposable?.dispose()
                                }
                            }
                        } else {
                            strongSelf.context.sharedContext.navigateToChat(accountId: strongSelf.context.account.id, peerId: id.messageId.peerId, messageId: id.messageId)
                        }
                    }
                }
                mediaAccessoryPanel.frame = panelFrame
                if let dismissingPanel = self.dismissingPanel {
                    self.mediaAccessoryPanelContainer.insertSubnode(mediaAccessoryPanel, aboveSubnode: dismissingPanel)
                } else {
                    self.mediaAccessoryPanelContainer.addSubnode(mediaAccessoryPanel)
                }
                self.mediaAccessoryPanel = (mediaAccessoryPanel, type)
                mediaAccessoryPanel.updateLayout(size: panelFrame.size, leftInset: sideInset, rightInset: sideInset, transition: .immediate)
                switch order {
                    case .regular:
                        mediaAccessoryPanel.containerNode.headerNode.playbackItems = (item, previousItem, nextItem)
                    case .reversed:
                        mediaAccessoryPanel.containerNode.headerNode.playbackItems = (item, nextItem, previousItem)
                    case .random:
                        mediaAccessoryPanel.containerNode.headerNode.playbackItems = (item, nil, nil)
                }
                mediaAccessoryPanel.containerNode.headerNode.playbackStatus = self.context.sharedContext.mediaManager.globalMediaPlayerState
                |> map { state -> MediaPlayerStatus in
                    if let stateOrLoading = state?.1, case let .state(state) = stateOrLoading {
                        return state.status
                    } else {
                        return MediaPlayerStatus(generationTimestamp: 0.0, duration: 0.0, dimensions: CGSize(), timestamp: 0.0, baseRate: 1.0, seekId: 0, status: .paused, soundEnabled: true)
                    }
                }
                mediaAccessoryPanel.animateIn(transition: transition)
            }
        } else if let (mediaAccessoryPanel, _) = self.mediaAccessoryPanel {
            self.mediaAccessoryPanel = nil
            self.dismissingPanel = mediaAccessoryPanel
            mediaAccessoryPanel.animateOut(transition: transition, completion: { [weak self, weak mediaAccessoryPanel] in
                mediaAccessoryPanel?.removeFromSupernode()
                if let strongSelf = self, strongSelf.dismissingPanel === mediaAccessoryPanel {
                    strongSelf.dismissingPanel = nil
                }
            })
        }
        
        transition.updateFrame(node: self.mediaAccessoryPanelContainer, frame: CGRect(origin: CGPoint(), size: CGSize(width: size.width, height: MediaNavigationAccessoryHeaderNode.minimizedHeight)))
        
        let topInset: CGFloat = topPanelHeight
        let overflowInset: CGFloat = 20.0
        let insets = UIEdgeInsets(top: topPanelHeight, left: sideInset, bottom: bottomInset, right: sideInset)
        
        self.shimmerNode.frame = CGRect(origin: CGPoint(x: overflowInset, y: topInset), size: CGSize(width: size.width - overflowInset * 2.0, height: size.height))
        self.shimmerNode.update(context: self.context, size: CGSize(width: size.width - overflowInset * 2.0, height: size.height), presentationData: self.presentationData, animationCache: self.animationCache, animationRenderer: self.animationRenderer, key: !(self.searchQueryValue?.isEmpty ?? true) && self.key == .media ? .chats : self.key, hasSelection: self.selectedMessages != nil, transition: transition)
        
        let (duration, curve) = listViewAnimationDurationAndCurve(transition: transition)
        self.recentListNode.frame = CGRect(origin: CGPoint(), size: size)
        self.recentListNode.transaction(deleteIndices: [], insertIndicesAndItems: [], updateIndicesAndItems: [], options: [.Synchronous], scrollToItem: nil, updateSizeAndInsets: ListViewUpdateSizeAndInsets(size: size, insets: insets, duration: duration, curve: curve), stationaryItemRange: nil, updateOpaqueState: nil, completion: { _ in })
        
        self.listNode.frame = CGRect(origin: CGPoint(), size: size)
        self.listNode.transaction(deleteIndices: [], insertIndicesAndItems: [], updateIndicesAndItems: [], options: [.Synchronous], scrollToItem: nil, updateSizeAndInsets: ListViewUpdateSizeAndInsets(size: size, insets: insets, duration: duration, curve: curve), stationaryItemRange: nil, updateOpaqueState: nil, completion: { _ in })
        
        self.mediaNode.frame = CGRect(origin: CGPoint(x: 0.0, y: topInset), size: CGSize(width: size.width, height: size.height))
        self.mediaNode.update(size: size, sideInset: sideInset, bottomInset: bottomInset, visibleHeight: visibleHeight, isScrollingLockedAtTop: false, expandProgress: 1.0, presentationData: self.presentationData, synchronous: true, transition: transition)
        
        let padding: CGFloat = 16.0
        let emptyTitleSize = self.emptyResultsTitleNode.updateLayout(CGSize(width: size.width - sideInset * 2.0 - padding * 2.0, height: CGFloat.greatestFiniteMagnitude))
        let emptyTextSize = self.emptyResultsTextNode.updateLayout(CGSize(width: size.width - sideInset * 2.0 - padding * 2.0, height: CGFloat.greatestFiniteMagnitude))
        
        let emptyAnimationHeight = self.emptyResultsAnimationSize.height
        let emptyAnimationSpacing: CGFloat = 8.0
        let emptyTextSpacing: CGFloat = 8.0
        let emptyTotalHeight = emptyAnimationHeight + emptyAnimationSpacing + emptyTitleSize.height + emptyTextSize.height + emptyTextSpacing
        let emptyAnimationY = topInset + floorToScreenPixels((visibleHeight - topInset - bottomInset - emptyTotalHeight) / 2.0)
        
        let textTransition = ContainedViewLayoutTransition.immediate
        textTransition.updateFrame(node: self.emptyResultsAnimationNode, frame: CGRect(origin: CGPoint(x: sideInset + padding + (size.width - sideInset * 2.0 - padding * 2.0 - self.emptyResultsAnimationSize.width) / 2.0, y: emptyAnimationY), size: self.emptyResultsAnimationSize))
        textTransition.updateFrame(node: self.emptyResultsTitleNode, frame: CGRect(origin: CGPoint(x: sideInset + padding + (size.width - sideInset * 2.0 - padding * 2.0 - emptyTitleSize.width) / 2.0, y: emptyAnimationY + emptyAnimationHeight + emptyAnimationSpacing), size: emptyTitleSize))
        textTransition.updateFrame(node: self.emptyResultsTextNode, frame: CGRect(origin: CGPoint(x: sideInset + padding + (size.width - sideInset * 2.0 - padding * 2.0 - emptyTextSize.width) / 2.0, y: emptyAnimationY + emptyAnimationHeight + emptyAnimationSpacing + emptyTitleSize.height + emptyTextSpacing), size: emptyTextSize))
        self.emptyResultsAnimationNode.updateLayout(size: self.emptyResultsAnimationSize)
        
        if !hadValidLayout {
            while !self.enqueuedRecentTransitions.isEmpty {
                self.dequeueRecentTransition()
            }
            while !self.enqueuedTransitions.isEmpty {
                self.dequeueTransition()
            }
        }
    }
    
    func updateHiddenMedia() {
        self.listNode.forEachItemNode { itemNode in
            if let itemNode = itemNode as? ListMessageNode {
                itemNode.updateHiddenMedia()
            }
        }
    }
    
    func cancelPreviewGestures() {
    }
    
    func transitionNodeForGallery(messageId: EngineMessage.Id, media: EngineMedia) -> (ASDisplayNode, CGRect, () -> (UIView?, UIView?))? {
        var transitionNode: (ASDisplayNode, CGRect, () -> (UIView?, UIView?))?
        self.listNode.forEachItemNode { itemNode in
            if let itemNode = itemNode as? ListMessageNode {
                if let result = itemNode.transitionNode(id: messageId, media: media._asMedia()) {
                    transitionNode = result
                }
            }
        }
        return transitionNode
    }
    
    func addToTransitionSurface(view: UIView) {
        self.view.addSubview(view)
    }
    
    func updateSelectedMessages(animated: Bool) {
        self.selectedMessages = self.interaction.getSelectedMessageIds()
        self.mediaNode.selectedMessageIds = self.selectedMessages
        self.mediaNode.updateSelectedMessages(animated: animated)
    }
    
    private func enqueueRecentTransition(_ transition: ChatListSearchContainerRecentTransition, firstTime: Bool) {
        self.enqueuedRecentTransitions.append((transition, firstTime))
        
        if self.currentParams != nil {
            while !self.enqueuedRecentTransitions.isEmpty {
                self.dequeueRecentTransition()
            }
        }
    }
    
    private func dequeueRecentTransition() {
        if let (transition, firstTime) = self.enqueuedRecentTransitions.first {
            self.enqueuedRecentTransitions.remove(at: 0)
            
            var options = ListViewDeleteAndInsertOptions()
            if firstTime {
                options.insert(.PreferSynchronousResourceLoading)
                options.insert(.PreferSynchronousDrawing)
            } else {
                options.insert(.AnimateInsertion)
            }
            
            self.recentListNode.transaction(deleteIndices: transition.deletions, insertIndicesAndItems: transition.insertions, updateIndicesAndItems: transition.updates, options: options, updateSizeAndInsets: nil, updateOpaqueState: nil, completion: { [weak self] _ in
                guard let strongSelf = self else {
                    return
                }
                
                if !strongSelf.didSetReady && !strongSelf.recentListNode.isHidden {
                    var ready: Signal<Bool, NoError>?
                    strongSelf.recentListNode.forEachItemNode { node in
                        if let node = node as? ChatListRecentPeersListItemNode {
                            ready = node.isReady
                        }
                    }
                    
                    if let ready = ready {
                        strongSelf.ready.set(ready)
                    } else {
                        strongSelf.ready.set(.single(true))
                    }
                    strongSelf.didSetReady = true
                }
            })
        }
    }
    
    private func enqueueTransition(_ transition: ChatListSearchContainerTransition, firstTime: Bool) {
        self.enqueuedTransitions.append((transition, firstTime))
        
        if self.currentParams != nil {
            while !self.enqueuedTransitions.isEmpty {
                self.dequeueTransition()
            }
        }
    }
    
    private func dequeueTransition() {
        if let (transition, isFirstTime) = self.enqueuedTransitions.first {
            self.enqueuedTransitions.remove(at: 0)
            
            var options = ListViewDeleteAndInsertOptions()
            if isFirstTime && [.chats, .topics].contains(self.key) {
                options.insert(.PreferSynchronousDrawing)
                options.insert(.PreferSynchronousResourceLoading)
            } else if transition.animated {
                options.insert(.AnimateInsertion)
            }
            
            if self.key == .downloads {
                options.insert(.PreferSynchronousDrawing)
                options.insert(.PreferSynchronousResourceLoading)
            }
            
            self.listNode.transaction(deleteIndices: transition.deletions, insertIndicesAndItems: transition.insertions, updateIndicesAndItems: transition.updates, options: options, updateSizeAndInsets: nil, updateOpaqueState: nil, completion: { [weak self] _ in
                if let strongSelf = self {
                    let searchOptions = strongSelf.searchOptionsValue
                    strongSelf.listNode.isHidden = strongSelf.tagMask == .photoOrVideo && (strongSelf.searchQueryValue ?? "").isEmpty
                    strongSelf.mediaNode.isHidden = !strongSelf.listNode.isHidden
                    
                    let displayingResults = transition.displayingResults
                    if !displayingResults {
                        strongSelf.listNode.isHidden = true
                        strongSelf.mediaNode.isHidden = true
                    }
                    
                    let emptyResults = displayingResults && transition.isEmpty
                    if emptyResults {
                        let emptyResultsTitle: String
                        let emptyResultsText: String
                        if let query = transition.query, !query.isEmpty {
                            emptyResultsTitle = strongSelf.presentationData.strings.ChatList_Search_NoResults
                            emptyResultsText = strongSelf.presentationData.strings.ChatList_Search_NoResultsQueryDescription(query).string
                        } else {
                            if let searchOptions = searchOptions, searchOptions.date == nil && searchOptions.peer == nil {
                                emptyResultsTitle = strongSelf.presentationData.strings.ChatList_Search_NoResultsFilter
                                if strongSelf.tagMask == .photoOrVideo {
                                    emptyResultsText = strongSelf.presentationData.strings.ChatList_Search_NoResultsFitlerMedia
                                } else if strongSelf.tagMask == .webPage {
                                    emptyResultsText = strongSelf.presentationData.strings.ChatList_Search_NoResultsFitlerLinks
                                } else if strongSelf.tagMask == .file {
                                    emptyResultsText = strongSelf.presentationData.strings.ChatList_Search_NoResultsFitlerFiles
                                } else if strongSelf.tagMask == .music {
                                    emptyResultsText = strongSelf.presentationData.strings.ChatList_Search_NoResultsFitlerMusic
                                } else if strongSelf.tagMask == .voiceOrInstantVideo {
                                    emptyResultsText = strongSelf.presentationData.strings.ChatList_Search_NoResultsFitlerVoice
                                } else {
                                    emptyResultsText = strongSelf.presentationData.strings.ChatList_Search_NoResultsDescription
                                }
                            } else {
                                emptyResultsTitle = strongSelf.presentationData.strings.ChatList_Search_NoResults
                                emptyResultsText = strongSelf.presentationData.strings.ChatList_Search_NoResultsDescription
                            }
                        }
                        
                        strongSelf.emptyResultsTitleNode.attributedText = NSAttributedString(string: emptyResultsTitle, font: Font.semibold(17.0), textColor: strongSelf.presentationData.theme.list.freeTextColor)
                        strongSelf.emptyResultsTextNode.attributedText = NSAttributedString(string: emptyResultsText, font: Font.regular(15.0), textColor: strongSelf.presentationData.theme.list.freeTextColor)
                    }

                    if let (size, sideInset, bottomInset, visibleHeight, presentationData) = strongSelf.currentParams {
                        strongSelf.update(size: size, sideInset: sideInset, bottomInset: bottomInset, visibleHeight: visibleHeight, presentationData: presentationData, synchronous: true, transition: .animated(duration: 0.4, curve: .spring))
                    }
                    
                    if strongSelf.key == .downloads {
                        strongSelf.emptyResultsAnimationNode.isHidden = true
                        strongSelf.emptyResultsTitleNode.isHidden = true
                        strongSelf.emptyResultsTextNode.isHidden = true
                        strongSelf.emptyResultsAnimationNode.visibility = false
                    } else {
                        strongSelf.emptyResultsAnimationNode.isHidden = !emptyResults
                        strongSelf.emptyResultsTitleNode.isHidden = !emptyResults
                        strongSelf.emptyResultsTextNode.isHidden = !emptyResults
                        strongSelf.emptyResultsAnimationNode.visibility = emptyResults
                    }
                                             
                    var displayPlaceholder = transition.isLoading && (![.chats, .topics].contains(strongSelf.key) || (strongSelf.currentEntries?.isEmpty ?? true))
                    if strongSelf.key == .downloads {
                        displayPlaceholder = false
                    }

                    let targetAlpha: CGFloat = displayPlaceholder ? 1.0 : 0.0
                    if strongSelf.shimmerNode.alpha != targetAlpha {
                        let transition: ContainedViewLayoutTransition = (displayPlaceholder || isFirstTime) ? .immediate : .animated(duration: 0.2, curve: .linear)
                        transition.updateAlpha(node: strongSelf.shimmerNode, alpha: targetAlpha, delay: 0.1)
                    }
           
                    strongSelf.recentListNode.isHidden = displayingResults || strongSelf.peersFilter.contains(.excludeRecent)
                    strongSelf.backgroundColor = !displayingResults && strongSelf.peersFilter.contains(.excludeRecent) ? nil : strongSelf.presentationData.theme.chatList.backgroundColor
                    
                    if !strongSelf.didSetReady && strongSelf.recentListNode.isHidden {
                        strongSelf.ready.set(.single(true))
                        strongSelf.didSetReady = true
                    }
                }
            })
        }
    }
    
    func previewViewAndActionAtLocation(_ location: CGPoint) -> (UIView, CGRect, Any)? {
        var selectedItemNode: ASDisplayNode?
        var bounds: CGRect
        if !self.recentListNode.isHidden {
            let adjustedLocation = self.convert(location, to: self.recentListNode)
            self.recentListNode.forEachItemNode { itemNode in
                if itemNode.frame.contains(adjustedLocation) {
                    selectedItemNode = itemNode
                }
            }
        } else {
            let adjustedLocation = self.convert(location, to: self.listNode)
            self.listNode.forEachItemNode { itemNode in
                if itemNode.frame.contains(adjustedLocation) {
                    selectedItemNode = itemNode
                }
            }
        }
        if let selectedItemNode = selectedItemNode as? ChatListRecentPeersListItemNode {
            if let result = selectedItemNode.viewAndPeerAtPoint(self.convert(location, to: selectedItemNode)) {
                return (result.0, result.0.bounds, result.1)
            }
        } else if let selectedItemNode = selectedItemNode as? ContactsPeerItemNode, let peer = selectedItemNode.chatPeer {
            if selectedItemNode.frame.height > 50.0 {
                bounds = CGRect(x: 0.0, y: selectedItemNode.frame.height - 50.0, width: selectedItemNode.frame.width, height: 50.0)
            } else {
                bounds = selectedItemNode.bounds
            }
            return (selectedItemNode.view, bounds, peer.id)
        } else if let selectedItemNode = selectedItemNode as? ChatListItemNode, let item = selectedItemNode.item {
            if selectedItemNode.frame.height > 76.0 {
                bounds = CGRect(x: 0.0, y: selectedItemNode.frame.height - 76.0, width: selectedItemNode.frame.width, height: 76.0)
            } else {
                bounds = selectedItemNode.bounds
            }
            switch item.content {
                case let .peer(peerData):
                    return (selectedItemNode.view, bounds, peerData.messages.last?.id ?? peerData.peer.peerId)
                case let .groupReference(groupId, _, _, _, _):
                    return (selectedItemNode.view, bounds, groupId)
            }
        }
        return nil
    }
}

private final class ShimmerEffectNode: ASDisplayNode {
    private var currentBackgroundColor: UIColor?
    private var currentForegroundColor: UIColor?
    private let imageNodeContainer: ASDisplayNode
    private let imageNode: ASImageNode
    
    private var absoluteLocation: (CGRect, CGSize)?
    private var isCurrentlyInHierarchy = false
    private var shouldBeAnimating = false
    
    override init() {
        self.imageNodeContainer = ASDisplayNode()
        self.imageNodeContainer.isLayerBacked = true
        
        self.imageNode = ASImageNode()
        self.imageNode.isLayerBacked = true
        self.imageNode.displaysAsynchronously = false
        self.imageNode.displayWithoutProcessing = true
        self.imageNode.contentMode = .scaleToFill
        
        super.init()
        
        self.isLayerBacked = true
        self.clipsToBounds = true
        
        self.imageNodeContainer.addSubnode(self.imageNode)
        self.addSubnode(self.imageNodeContainer)
    }
    
    override func didEnterHierarchy() {
        super.didEnterHierarchy()
        
        self.isCurrentlyInHierarchy = true
        self.updateAnimation()
    }
    
    override func didExitHierarchy() {
        super.didExitHierarchy()
        
        self.isCurrentlyInHierarchy = false
        self.updateAnimation()
    }
    
    func update(backgroundColor: UIColor, foregroundColor: UIColor) {
        if let currentBackgroundColor = self.currentBackgroundColor, currentBackgroundColor.argb == backgroundColor.argb, let currentForegroundColor = self.currentForegroundColor, currentForegroundColor.argb == foregroundColor.argb {
            return
        }
        self.currentBackgroundColor = backgroundColor
        self.currentForegroundColor = foregroundColor
        
        self.imageNode.image = generateImage(CGSize(width: 4.0, height: 320.0), opaque: true, scale: 1.0, rotatedContext: { size, context in
            context.setFillColor(backgroundColor.cgColor)
            context.fill(CGRect(origin: CGPoint(), size: size))
            
            context.clip(to: CGRect(origin: CGPoint(), size: size))
            
            let transparentColor = foregroundColor.withAlphaComponent(0.0).cgColor
            let peakColor = foregroundColor.cgColor
            
            var locations: [CGFloat] = [0.0, 0.5, 1.0]
            let colors: [CGColor] = [transparentColor, peakColor, transparentColor]
            
            let colorSpace = CGColorSpaceCreateDeviceRGB()
            let gradient = CGGradient(colorsSpace: colorSpace, colors: colors as CFArray, locations: &locations)!
            
            context.drawLinearGradient(gradient, start: CGPoint(x: 0.0, y: 0.0), end: CGPoint(x: 0.0, y: size.height), options: CGGradientDrawingOptions())
        })
    }
    
    func updateAbsoluteRect(_ rect: CGRect, within containerSize: CGSize) {
        if let absoluteLocation = self.absoluteLocation, absoluteLocation.0 == rect && absoluteLocation.1 == containerSize {
            return
        }
        let sizeUpdated = self.absoluteLocation?.1 != containerSize
        let frameUpdated = self.absoluteLocation?.0 != rect
        self.absoluteLocation = (rect, containerSize)
        
        if sizeUpdated {
            if self.shouldBeAnimating {
                self.imageNode.layer.removeAnimation(forKey: "shimmer")
                self.addImageAnimation()
            }
        }
        
        if frameUpdated {
            self.imageNodeContainer.frame = CGRect(origin: CGPoint(x: -rect.minX, y: -rect.minY), size: containerSize)
        }
        
        self.updateAnimation()
    }
    
    private func updateAnimation() {
        let shouldBeAnimating = self.isCurrentlyInHierarchy && self.absoluteLocation != nil
        if shouldBeAnimating != self.shouldBeAnimating {
            self.shouldBeAnimating = shouldBeAnimating
            if shouldBeAnimating {
                self.addImageAnimation()
            } else {
                self.imageNode.layer.removeAnimation(forKey: "shimmer")
            }
        }
    }
    
    private func addImageAnimation() {
        guard let containerSize = self.absoluteLocation?.1 else {
            return
        }
        let gradientHeight: CGFloat = 250.0
        self.imageNode.frame = CGRect(origin: CGPoint(x: 0.0, y: -gradientHeight), size: CGSize(width: containerSize.width, height: gradientHeight))
        let animation = self.imageNode.layer.makeAnimation(from: 0.0 as NSNumber, to: (containerSize.height + gradientHeight) as NSNumber, keyPath: "position.y", timingFunction: CAMediaTimingFunctionName.easeOut.rawValue, duration: 1.3 * 1.0, delay: 0.0, mediaTimingFunction: nil, removeOnCompletion: true, additive: true)
        animation.repeatCount = Float.infinity
        animation.beginTime = 1.0
        self.imageNode.layer.add(animation, forKey: "shimmer")
    }
}

private final class ChatListSearchShimmerNode: ASDisplayNode {
    private let backgroundColorNode: ASDisplayNode
    private let effectNode: ShimmerEffectNode
    private let maskNode: ASImageNode
    private var currentParams: (size: CGSize, presentationData: PresentationData, key: ChatListSearchPaneKey)?
    
    init(key: ChatListSearchPaneKey) {
        self.backgroundColorNode = ASDisplayNode()
        self.effectNode = ShimmerEffectNode()
        self.maskNode = ASImageNode()
        
        super.init()
        
        self.isUserInteractionEnabled = false
        
        self.addSubnode(self.backgroundColorNode)
        self.addSubnode(self.effectNode)
        self.addSubnode(self.maskNode)
    }
    
    func update(context: AccountContext, size: CGSize, presentationData: PresentationData, animationCache: AnimationCache, animationRenderer: MultiAnimationRenderer, key: ChatListSearchPaneKey, hasSelection: Bool, transition: ContainedViewLayoutTransition) {
        if self.currentParams?.size != size || self.currentParams?.presentationData !== presentationData || self.currentParams?.key != key {
            self.currentParams = (size, presentationData, key)
            
            let chatListPresentationData = ChatListPresentationData(theme: presentationData.theme, fontSize: presentationData.chatFontSize, strings: presentationData.strings, dateTimeFormat: presentationData.dateTimeFormat, nameSortOrder: presentationData.nameSortOrder, nameDisplayOrder: presentationData.nameDisplayOrder, disableAnimations: true)
            
            let peer1: EnginePeer = .user(TelegramUser(id: EnginePeer.Id(namespace: Namespaces.Peer.CloudUser, id: EnginePeer.Id.Id._internalFromInt64Value(0)), accessHash: nil, firstName: "FirstName", lastName: nil, username: nil, phone: nil, photo: [], botInfo: nil, restrictionInfo: nil, flags: [], emojiStatus: nil, usernames: []))
            let timestamp1: Int32 = 100000
            var peers: [EnginePeer.Id: EnginePeer] = [:]
            peers[peer1.id] = peer1
            let interaction = ChatListNodeInteraction(context: context, animationCache: animationCache, animationRenderer: animationRenderer, activateSearch: {}, peerSelected: { _, _, _, _ in }, disabledPeerSelected: { _, _ in }, togglePeerSelected: { _, _ in }, togglePeersSelection: { _, _ in }, additionalCategorySelected: { _ in
            }, messageSelected: { _, _, _, _ in}, groupSelected: { _ in }, addContact: { _ in }, setPeerIdWithRevealedOptions: { _, _ in }, setItemPinned: { _, _ in }, setPeerMuted: { _, _ in }, setPeerThreadMuted: { _, _, _ in }, deletePeer: { _, _ in }, deletePeerThread: { _, _ in }, setPeerThreadStopped: { _, _, _ in }, setPeerThreadPinned: { _, _, _ in }, setPeerThreadHidden: { _, _, _ in }, updatePeerGrouping: { _, _ in }, togglePeerMarkedUnread: { _, _ in}, toggleArchivedFolderHiddenByDefault: {}, toggleThreadsSelection: { _, _ in }, hidePsa: { _ in }, activateChatPreview: { _, _, _, gesture, _ in
                gesture?.cancel()
            }, present: { _ in }, openForumThread: { _, _ in }, openStorageManagement: {}, openPasswordSetup: {}, openPremiumIntro: {})
            var isInlineMode = false
            if case .topics = key {
                isInlineMode = false
            }
            interaction.isSearchMode = true
            interaction.isInlineMode = isInlineMode
            
            let items = (0 ..< 2).compactMap { _ -> ListViewItem? in
                switch key {
                    case .chats, .topics, .downloads:
                        let message = EngineMessage(
                            stableId: 0,
                            stableVersion: 0,
                            id: EngineMessage.Id(peerId: peer1.id, namespace: 0, id: 0),
                            globallyUniqueId: nil,
                            groupingKey: nil,
                            groupInfo: nil,
                            threadId: nil,
                            timestamp: timestamp1,
                            flags: [],
                            tags: [],
                            globalTags: [],
                            localTags: [],
                            forwardInfo: nil,
                            author: peer1,
                            text: "Text",
                            attributes: [],
                            media: [],
                            peers: peers,
                            associatedMessages: [:],
                            associatedMessageIds: [],
                            associatedMedia: [:],
                            associatedThreadInfo: nil
                        )
                        let readState = EnginePeerReadCounters()
                        return ChatListItem(presentationData: chatListPresentationData, context: context, chatListLocation: .chatList(groupId: .root), filterData: nil, index: .chatList(EngineChatList.Item.Index.ChatList(pinningIndex: 0, messageIndex: EngineMessage.Index(id: EngineMessage.Id(peerId: peer1.id, namespace: 0, id: 0), timestamp: timestamp1))), content: .peer(ChatListItemContent.PeerData(
                            messages: [message],
                            peer: EngineRenderedPeer(peer: peer1),
                            threadInfo: nil,
                            combinedReadState: readState,
                            isRemovedFromTotalUnreadCount: false,
                            presence: nil,
                            hasUnseenMentions: false,
                            hasUnseenReactions: false,
                            draftState: nil,
                            inputActivities: nil,
                            promoInfo: nil,
                            ignoreUnreadBadge: false,
                            displayAsMessage: false,
                            hasFailedMessages: false,
                            forumTopicData: nil,
                            topForumTopicItems: [],
                            autoremoveTimeout: nil
                        )), editing: false, hasActiveRevealControls: false, selected: false, header: nil, enableContextActions: false, hiddenOffset: false, interaction: interaction)
                    case .media:
                        return nil
                    case .links:
                        var media: [EngineMedia] = []
                        media.append(.webpage(TelegramMediaWebpage(webpageId: EngineMedia.Id(namespace: 0, id: 0), content: .Loaded(TelegramMediaWebpageLoadedContent(url: "https://telegram.org", displayUrl: "https://telegram.org", hash: 0, type: nil, websiteName: "Telegram", title: "Telegram Telegram", text: "Telegram", embedUrl: nil, embedType: nil, embedSize: nil, duration: nil, author: nil, image: nil, file: nil, attributes: [], instantPage: nil)))))
                        let message = EngineMessage(
                            stableId: 0,
                            stableVersion: 0,
                            id: EngineMessage.Id(peerId: peer1.id, namespace: 0, id: 0),
                            globallyUniqueId: nil,
                            groupingKey: nil,
                            groupInfo: nil,
                            threadId: nil,
                            timestamp: timestamp1,
                            flags: [],
                            tags: [],
                            globalTags: [],
                            localTags: [],
                            forwardInfo: nil,
                            author: peer1,
                            text: "Text",
                            attributes: [],
                            media: media,
                            peers: peers,
                            associatedMessages: [:],
                            associatedMessageIds: [],
                            associatedMedia: [:],
                            associatedThreadInfo: nil
                        )
                        
                        return ListMessageItem(presentationData: ChatPresentationData(presentationData: presentationData), context: context, chatLocation: .peer(id: peer1.id), interaction: ListMessageItemInteraction.default, message: message._asMessage(), selection: hasSelection ? .selectable(selected: false) : .none, displayHeader: false, customHeader: nil, hintIsLink: true, isGlobalSearchResult: true)
                    case .files:
                        var media: [EngineMedia] = []
                        media.append(.file(TelegramMediaFile(fileId: EngineMedia.Id(namespace: 0, id: 0), partialReference: nil, resource: LocalFileMediaResource(fileId: 0), previewRepresentations: [], videoThumbnails: [], immediateThumbnailData: nil, mimeType: "application/text", size: 0, attributes: [.FileName(fileName: "Text.txt")])))
                        let message = EngineMessage(
                            stableId: 0,
                            stableVersion: 0,
                            id: EngineMessage.Id(peerId: peer1.id, namespace: 0, id: 0),
                            globallyUniqueId: nil,
                            groupingKey: nil,
                            groupInfo: nil,
                            threadId: nil,
                            timestamp: timestamp1,
                            flags: [],
                            tags: [],
                            globalTags: [],
                            localTags: [],
                            forwardInfo: nil,
                            author: peer1,
                            text: "Text",
                            attributes: [],
                            media: media,
                            peers: peers,
                            associatedMessages: [:],
                            associatedMessageIds: [],
                            associatedMedia: [:],
                            associatedThreadInfo: nil
                        )
                        
                        return ListMessageItem(presentationData: ChatPresentationData(presentationData: presentationData), context: context, chatLocation: .peer(id: peer1.id), interaction: ListMessageItemInteraction.default, message: message._asMessage(), selection: hasSelection ? .selectable(selected: false) : .none, displayHeader: false, customHeader: nil, hintIsLink: false, isGlobalSearchResult: true)
                    case .music:
                        var media: [EngineMedia] = []
                        media.append(.file(TelegramMediaFile(fileId: EngineMedia.Id(namespace: 0, id: 0), partialReference: nil, resource: LocalFileMediaResource(fileId: 0), previewRepresentations: [], videoThumbnails: [], immediateThumbnailData: nil, mimeType: "audio/ogg", size: 0, attributes: [.Audio(isVoice: false, duration: 0, title: nil, performer: nil, waveform: Data())])))
                        let message = EngineMessage(
                            stableId: 0,
                            stableVersion: 0,
                            id: EngineMessage.Id(peerId: peer1.id, namespace: 0, id: 0),
                            globallyUniqueId: nil,
                            groupingKey: nil,
                            groupInfo: nil,
                            threadId: nil,
                            timestamp: timestamp1,
                            flags: [],
                            tags: [],
                            globalTags: [],
                            localTags: [],
                            forwardInfo: nil,
                            author: peer1,
                            text: "Text",
                            attributes: [],
                            media: media,
                            peers: peers,
                            associatedMessages: [:],
                            associatedMessageIds: [],
                            associatedMedia: [:],
                            associatedThreadInfo: nil
                        )
                        
                        return ListMessageItem(presentationData: ChatPresentationData(presentationData: presentationData), context: context, chatLocation: .peer(id: peer1.id), interaction: ListMessageItemInteraction.default, message: message._asMessage(), selection: hasSelection ? .selectable(selected: false) : .none, displayHeader: false, customHeader: nil, hintIsLink: false, isGlobalSearchResult: true)
                    case .voice:
                        var media: [EngineMedia] = []
                        media.append(.file(TelegramMediaFile(fileId: EngineMedia.Id(namespace: 0, id: 0), partialReference: nil, resource: LocalFileMediaResource(fileId: 0), previewRepresentations: [], videoThumbnails: [], immediateThumbnailData: nil, mimeType: "audio/ogg", size: 0, attributes: [.Audio(isVoice: true, duration: 0, title: nil, performer: nil, waveform: Data())])))
                        let message = EngineMessage(
                            stableId: 0,
                            stableVersion: 0,
                            id: EngineMessage.Id(peerId: peer1.id, namespace: 0, id: 0),
                            globallyUniqueId: nil,
                            groupingKey: nil,
                            groupInfo: nil,
                            threadId: nil,
                            timestamp: timestamp1,
                            flags: [],
                            tags: [],
                            globalTags: [],
                            localTags: [],
                            forwardInfo: nil,
                            author: peer1,
                            text: "Text",
                            attributes: [],
                            media: media,
                            peers: peers,
                            associatedMessages: [:],
                            associatedMessageIds: [],
                            associatedMedia: [:],
                            associatedThreadInfo: nil
                        )
                        
                        return ListMessageItem(presentationData: ChatPresentationData(presentationData: presentationData), context: context, chatLocation: .peer(id: peer1.id), interaction: ListMessageItemInteraction.default, message: message._asMessage(), selection: hasSelection ? .selectable(selected: false) : .none, displayHeader: false, customHeader: nil, hintIsLink: false, isGlobalSearchResult: true)
                }
            }
            
            var itemNodes: [ListViewItemNode] = []
            for i in 0 ..< items.count {
                items[i].nodeConfiguredForParams(async: { f in f() }, params: ListViewItemLayoutParams(width: size.width, leftInset: 0.0, rightInset: 0.0, availableHeight: 100.0), synchronousLoads: false, previousItem: i == 0 ? nil : items[i - 1], nextItem: (i == items.count - 1) ? nil : items[i + 1], completion: { node, apply in
                    itemNodes.append(node)
                    apply().1(ListViewItemApply(isOnScreen: true))
                })
            }
            
            self.backgroundColorNode.backgroundColor = presentationData.theme.list.mediaPlaceholderColor
            
            self.maskNode.image = generateImage(size, rotatedContext: { size, context in
                context.setFillColor(presentationData.theme.chatList.backgroundColor.cgColor)
                context.fill(CGRect(origin: CGPoint(), size: size))
                
                if key == .media {
                    var currentY: CGFloat = 0.0
                    var rowIndex: Int = 0
                    
                    let itemSpacing: CGFloat = 1.0
                    let itemsInRow = max(3, min(6, Int(size.width / 140.0)))
                    let itemSize: CGFloat = floor(size.width / CGFloat(itemsInRow))
                    
                    context.setBlendMode(.copy)
                    context.setFillColor(UIColor.clear.cgColor)
                    
                    while currentY < size.height {
                        for i in 0 ..< itemsInRow {
                            let itemOrigin = CGPoint(x: CGFloat(i) * (itemSize + itemSpacing), y: itemSpacing + CGFloat(rowIndex) * (itemSize + itemSpacing))
                            context.fill(CGRect(origin: itemOrigin, size: CGSize(width: itemSize, height: itemSize)))
                        }
                        currentY += itemSize
                        rowIndex += 1
                    }
                } else {
                    var currentY: CGFloat = 0.0
                    let fakeLabelPlaceholderHeight: CGFloat = 8.0
                    
                    func fillLabelPlaceholderRect(origin: CGPoint, width: CGFloat) {
                        let startPoint = origin
                        let diameter = fakeLabelPlaceholderHeight
                        context.fillEllipse(in: CGRect(origin: startPoint, size: CGSize(width: diameter, height: diameter)))
                        context.fillEllipse(in: CGRect(origin: CGPoint(x: startPoint.x + width - diameter, y: startPoint.y), size: CGSize(width: diameter, height: diameter)))
                        context.fill(CGRect(origin: CGPoint(x: startPoint.x + diameter / 2.0, y: startPoint.y), size: CGSize(width: width - diameter, height: diameter)))
                    }
                    
                    while currentY < size.height {
                        let sampleIndex = 0
                        let itemHeight: CGFloat = itemNodes[sampleIndex].contentSize.height
                        
                        context.setBlendMode(.copy)
                        context.setFillColor(UIColor.clear.cgColor)
                        
                        let selectionOffset: CGFloat = hasSelection ? 45.0 : 0.0
                        
                        if let itemNode = itemNodes[sampleIndex] as? ChatListItemNode {
                            if !isInlineMode {
                                if !itemNode.avatarNode.isHidden {
                                    context.fillEllipse(in: itemNode.avatarNode.view.convert(itemNode.avatarNode.bounds, to: itemNode.view).offsetBy(dx: 0.0, dy: currentY))
                                }
                            }
                            
                            let titleFrame = itemNode.titleNode.frame.offsetBy(dx: 0.0, dy: currentY)
                            if isInlineMode {
                                fillLabelPlaceholderRect(origin: CGPoint(x: titleFrame.minX + 22.0, y: floor(titleFrame.midY - fakeLabelPlaceholderHeight / 2.0)), width: 60.0 - 22.0)
                            } else {
                                fillLabelPlaceholderRect(origin: CGPoint(x: titleFrame.minX, y: floor(titleFrame.midY - fakeLabelPlaceholderHeight / 2.0)), width: 60.0)
                            }
                            
                            let textFrame = itemNode.textNode.textNode.frame.offsetBy(dx: 0.0, dy: currentY)
                            
                            if isInlineMode {
                                context.fillEllipse(in: CGRect(origin: CGPoint(x: textFrame.minX, y: titleFrame.minY + 2.0), size: CGSize(width: 16.0, height: 16.0)))
                            }
                            
                            fillLabelPlaceholderRect(origin: CGPoint(x: textFrame.minX, y: currentY + itemHeight - floor(itemNode.titleNode.frame.midY - fakeLabelPlaceholderHeight / 2.0) - fakeLabelPlaceholderHeight), width: 60.0)
                            
                            fillLabelPlaceholderRect(origin: CGPoint(x: textFrame.minX, y: currentY + floor((itemHeight - fakeLabelPlaceholderHeight) / 2.0)), width: 120.0)
                            fillLabelPlaceholderRect(origin: CGPoint(x: textFrame.minX + 120.0 + 10.0, y: currentY + floor((itemHeight - fakeLabelPlaceholderHeight) / 2.0)), width: 60.0)
                            
                            let dateFrame = itemNode.dateNode.frame.offsetBy(dx: 0.0, dy: currentY)
                            fillLabelPlaceholderRect(origin: CGPoint(x: dateFrame.maxX - 30.0, y: dateFrame.minY), width: 30.0)
                            
                            context.setBlendMode(.normal)
                            context.setFillColor(presentationData.theme.chatList.itemSeparatorColor.cgColor)
                            context.fill(itemNode.separatorNode.frame.offsetBy(dx: 0.0, dy: currentY))
                            
                            context.setBlendMode(.normal)
                            context.setFillColor(presentationData.theme.chatList.itemSeparatorColor.cgColor)
                            context.fill(itemNode.separatorNode.frame.offsetBy(dx: 0.0, dy: currentY))
                        } else if let itemNode = itemNodes[sampleIndex] as? ListMessageFileItemNode {
                            var isVoice = false
                            if let media = itemNode.currentMedia as? TelegramMediaFile {
                                isVoice = media.isVoice
                                if media.isMusic || media.isVoice {
                                    context.fillEllipse(in: CGRect(x: 12.0 + selectionOffset, y: currentY + 8.0, width: 40.0, height: 40.0))
                                } else {
                                    let path = UIBezierPath(roundedRect: CGRect(x: 12.0 + selectionOffset, y: currentY + 8.0, width: 40.0, height: 40.0), cornerRadius: 6.0)
                                    context.addPath(path.cgPath)
                                    context.fillPath()
                                }
                            }
                            
                            let titleFrame = itemNode.titleNode.frame.offsetBy(dx: 0.0, dy: currentY)
                            fillLabelPlaceholderRect(origin: CGPoint(x: titleFrame.minX, y: floor(titleFrame.midY - fakeLabelPlaceholderHeight / 2.0)), width: isVoice ? 240.0 : 60.0)
                            
                            let descriptionFrame = itemNode.descriptionNode.frame.offsetBy(dx: 0.0, dy: currentY)
                            fillLabelPlaceholderRect(origin: CGPoint(x: descriptionFrame.minX, y: floor(descriptionFrame.midY - fakeLabelPlaceholderHeight / 2.0)), width: isVoice ? 60.0 : 240.0)
                            
                            let dateFrame = itemNode.dateNode.frame.offsetBy(dx: 0.0, dy: currentY)
                            fillLabelPlaceholderRect(origin: CGPoint(x: dateFrame.maxX - 30.0, y: floor(dateFrame.midY - fakeLabelPlaceholderHeight / 2.0)), width: 30.0)
                            
                            context.setBlendMode(.normal)
                            context.setFillColor(presentationData.theme.chatList.itemSeparatorColor.cgColor)
                            context.fill(itemNode.separatorNode.frame.offsetBy(dx: 0.0, dy: currentY))
                        } else if let itemNode = itemNodes[sampleIndex] as? ListMessageSnippetItemNode {
                            let path = UIBezierPath(roundedRect: CGRect(x: 12.0 + selectionOffset, y: currentY + 12.0, width: 40.0, height: 40.0), cornerRadius: 6.0)
                            context.addPath(path.cgPath)
                            context.fillPath()
                            
                            let titleFrame = itemNode.titleNode.frame.offsetBy(dx: 0.0, dy: currentY)
                            fillLabelPlaceholderRect(origin: CGPoint(x: titleFrame.minX, y: floor(titleFrame.midY - fakeLabelPlaceholderHeight / 2.0)), width: 120.0)
                            
                            let linkFrame = itemNode.linkNode.frame.offsetBy(dx: 0.0, dy: currentY - 1.0)
                            fillLabelPlaceholderRect(origin: CGPoint(x: linkFrame.minX, y: floor(linkFrame.midY - fakeLabelPlaceholderHeight / 2.0)), width: 240.0)
                            
                            let authorFrame = itemNode.authorNode.frame.offsetBy(dx: 0.0, dy: currentY)
                            fillLabelPlaceholderRect(origin: CGPoint(x: authorFrame.minX, y: floor(authorFrame.midY - fakeLabelPlaceholderHeight / 2.0)), width: 60.0)
                            
                            let dateFrame = itemNode.dateNode.frame.offsetBy(dx: 0.0, dy: currentY)
                            fillLabelPlaceholderRect(origin: CGPoint(x: dateFrame.maxX - 30.0, y: floor(dateFrame.midY - fakeLabelPlaceholderHeight / 2.0)), width: 30.0)
                            
                            context.setBlendMode(.normal)
                            context.setFillColor(presentationData.theme.chatList.itemSeparatorColor.cgColor)
                            context.fill(itemNode.separatorNode.frame.offsetBy(dx: 0.0, dy: currentY))
                        }
                        
                        currentY += itemHeight
                    }
                }
            })
            
            self.effectNode.update(backgroundColor: presentationData.theme.list.mediaPlaceholderColor, foregroundColor: presentationData.theme.list.itemBlocksBackgroundColor.withAlphaComponent(0.4))
            self.effectNode.updateAbsoluteRect(CGRect(origin: CGPoint(), size: size), within: size)
        }
        transition.updateFrame(node: self.backgroundColorNode, frame: CGRect(origin: CGPoint(x: 0.0, y: 0.0), size: size))
        transition.updateFrame(node: self.maskNode, frame: CGRect(origin: CGPoint(x: 0.0, y: 0.0), size: size))
        transition.updateFrame(node: self.effectNode, frame: CGRect(origin: CGPoint(x: 0.0, y: 0.0), size: size))
    }
}<|MERGE_RESOLUTION|>--- conflicted
+++ resolved
@@ -1009,15 +1009,11 @@
     }
     
     private var hiddenMediaDisposable: Disposable?
-  
-<<<<<<< HEAD
+
     private var searchQueryDisposable: Disposable?
     private var searchOptionsDisposable: Disposable?
-    
-    init(context: AccountContext, animationCache: AnimationCache, animationRenderer: MultiAnimationRenderer, updatedPresentationData: (initial: PresentationData, signal: Signal<PresentationData, NoError>)? = nil, interaction: ChatListSearchInteraction, key: ChatListSearchPaneKey, peersFilter: ChatListNodePeersFilter, location: ChatListControllerLocation, searchQuery: Signal<String?, NoError>, searchOptions: Signal<ChatListSearchOptions?, NoError>, navigationController: NavigationController?) {
-=======
+
     init(context: AccountContext, animationCache: AnimationCache, animationRenderer: MultiAnimationRenderer, updatedPresentationData: (initial: PresentationData, signal: Signal<PresentationData, NoError>)? = nil, interaction: ChatListSearchInteraction, key: ChatListSearchPaneKey, peersFilter: ChatListNodePeersFilter, requestPeerType: ReplyMarkupButtonRequestPeerType?, location: ChatListControllerLocation, searchQuery: Signal<String?, NoError>, searchOptions: Signal<ChatListSearchOptions?, NoError>, navigationController: NavigationController?) {
->>>>>>> 930d1fcc
         self.context = context
         self.animationCache = animationCache
         self.animationRenderer = animationRenderer
@@ -1034,7 +1030,7 @@
         }
         self.peersFilter = peersFilter
         self.requestPeerType = requestPeerType
-        
+
         let tagMask: EngineMessage.Tags?
         switch key {
             case .chats:
@@ -1498,7 +1494,7 @@
                 var threadsData: [EngineMessage.Id: MessageHistoryThreadData]
                 var totalCount: Int32
                 var matchesOnlyBcOfFAN: Set<MessageId>
-                
+
                 init(messages: [EngineMessage], readCounters: [EnginePeer.Id: EnginePeerReadCounters], threadsData: [EngineMessage.Id: MessageHistoryThreadData], totalCount: Int32, matchesOnlyBcOfFAN: Set<MessageId>) {
                     self.messages = messages
                     self.readCounters = readCounters
@@ -1534,7 +1530,7 @@
                         let (result, updatedState) = resultData
                         
                         let matchesOnlyBcOfFAN = context.sharedContext.currentPtgSettings.with { $0.effectiveEnableForeignAgentNoticeSearchFiltering } ? findSearchResultsMatchedOnlyBecauseOfForeignAgentNotice(messages: result.messages, query: finalQuery) : []
-                        
+
                         mappedResults.append(ChatListSearchMessagesResult(query: finalQuery, messages: result.messages.map({ EngineMessage($0) }).sorted(by: { $0.index > $1.index }), readStates: result.readStates.mapValues { EnginePeerReadCounters(state: $0, isMuted: false) }, threadInfo: result.threadInfo, hasMore: !result.completed, totalCount: result.totalCount, state: updatedState, matchesOnlyBcOfFAN: matchesOnlyBcOfFAN))
                     }
                     return mappedResults
@@ -1557,20 +1553,20 @@
                                 |> deliverOn(Queue()) // offload rather cpu-intensive findSearchResultsMatchedOnlyBecauseOfForeignAgentNotice to separate queue
                                 |> map { result, updatedState -> (ChatListSearchMessagesResult, Bool) in
                                     var matchesOnlyBcOfFAN = searchContext.result.matchesOnlyBcOfFAN
-                                    
+
                                     let shouldTryLoadMore: Bool
                                     if context.sharedContext.currentPtgSettings.with({ $0.effectiveEnableForeignAgentNoticeSearchFiltering }) {
                                         let alreadyKnownIds = Set(searchContext.result.messages.lazy.map { $0.id })
-                                        
+
                                         let newMatchesOnlyBcOfFAN = findSearchResultsMatchedOnlyBecauseOfForeignAgentNotice(messages: result.messages.filter { !alreadyKnownIds.contains($0.id) }, query: finalQuery)
                                         matchesOnlyBcOfFAN.formUnion(newMatchesOnlyBcOfFAN)
-                                        
+
                                         let allNewResultsMatchOnlyBcOfFAN = matchesOnlyBcOfFAN.count - searchContext.result.matchesOnlyBcOfFAN.count == result.messages.count - alreadyKnownIds.count && result.messages.count - alreadyKnownIds.count > 0
                                         shouldTryLoadMore = allNewResultsMatchOnlyBcOfFAN
                                     } else {
                                         shouldTryLoadMore = false
                                     }
-                                    
+
                                     return (ChatListSearchMessagesResult(query: finalQuery, messages: result.messages.map({ EngineMessage($0) }).sorted(by: { $0.index > $1.index }), readStates: result.readStates.mapValues { EnginePeerReadCounters(state: $0, isMuted: false) }, threadInfo: result.threadInfo, hasMore: !result.completed, totalCount: result.totalCount, state: updatedState, matchesOnlyBcOfFAN: matchesOnlyBcOfFAN), shouldTryLoadMore)
                                 }
                                 |> mapToSignal { foundMessages, shouldTryLoadMore -> Signal<([FoundRemoteMessages], Bool), NoError> in
@@ -1580,7 +1576,7 @@
                                         previous[i] = updated
                                         return (previous, true)
                                     }
-                                    
+
                                     if shouldTryLoadMore && foundMessages.hasMore {
                                         Queue.mainQueue().async {
                                             if let strongSelf = self {
@@ -1588,7 +1584,7 @@
                                             }
                                         }
                                     }
-                                    
+
                                     return .complete()
                                 }
                             } else {
@@ -1620,11 +1616,11 @@
                             }
                             return (resultContexts, true)
                         }
-                        
+
                         for i in 0 ..< foundMessages.count {
                             let allResultsMatchOnlyBcOfFAN = foundMessages[i].matchesOnlyBcOfFAN.count == foundMessages[i].messages.count && foundMessages[i].messages.count > 0
                             let shouldTryLoadMore = allResultsMatchOnlyBcOfFAN
-                            
+
                             if shouldTryLoadMore && foundMessages[i].hasMore {
                                 Queue.mainQueue().async {
                                     if let strongSelf = self {
@@ -1634,7 +1630,7 @@
                                 break
                             }
                         }
-                        
+
                         var result: [FoundRemoteMessages] = []
                         for i in 0 ..< foundMessages.count {
                             result.append(FoundRemoteMessages(messages: foundMessages[i].messages, readCounters: foundMessages[i].readStates, threadsData: foundMessages[i].threadInfo, totalCount: foundMessages[i].totalCount, matchesOnlyBcOfFAN: foundMessages[i].matchesOnlyBcOfFAN))
@@ -1820,7 +1816,7 @@
                         guard !peersFilter.contains(.excludeSavedMessages) || peer.id != accountPeer.id else { return false }
                         guard !peersFilter.contains(.excludeSecretChats) || peer.id.namespace != Namespaces.Peer.SecretChat else { return false }
                         guard !peersFilter.contains(.onlyPrivateChats) || peer.id.namespace == Namespaces.Peer.CloudUser else { return false }
-                        
+
                         if peersFilter.contains(.onlyGroups) {
                             var isGroup: Bool = false
                             if case let .channel(peer) = peer, case .group = peer.info {
@@ -1832,7 +1828,7 @@
                                 return false
                             }
                         }
-                        
+
                         if peersFilter.contains(.onlyChannels) {
                             if case let .channel(peer) = peer, case .broadcast = peer.info {
                                 return true
@@ -1840,14 +1836,14 @@
                                 return false
                             }
                         }
-                        
+
                         if peersFilter.contains(.excludeChannels) {
                             if case let .channel(peer) = peer, case .broadcast = peer.info {
                                 return false
                             }
                         }
                     }
-                    
+
                     return true
                 }
                 
@@ -2276,7 +2272,7 @@
         let previousSearchItems = Atomic<[ChatListSearchEntry]?>(value: nil)
         let previousSelectedMessages = Atomic<Set<EngineMessage.Id>?>(value: nil)
         let previousExpandGlobalSearch = Atomic<Bool>(value: false)
-        
+
         self.searchQueryDisposable = (searchQuery
         |> deliverOnMainQueue).start(next: { [weak self, weak listInteraction, weak chatListInteraction] query in
             self?.searchQueryValue = query
@@ -2289,13 +2285,13 @@
             self?.searchOptionsValue = options
         })
 
-        
+
         self.searchDisposable.set((foundItems
         |> deliverOnMainQueue).start(next: { [weak self] foundItems in
             if let strongSelf = self {
                 let previousSelectedMessageIds = previousSelectedMessages.swap(strongSelf.selectedMessages)
                 let previousExpandGlobalSearch = previousExpandGlobalSearch.swap(strongSelf.searchStateValue.expandGlobalSearch)
-                
+
                 var entriesAndFlags = foundItems?.0
                 
                 let isSearching = foundItems?.1 ?? false
@@ -2331,7 +2327,7 @@
                 
                 let selectionChanged = (previousSelectedMessageIds == nil) != (strongSelf.selectedMessages == nil)
                 let expandGlobalSearchChanged = previousExpandGlobalSearch != strongSelf.searchStateValue.expandGlobalSearch
-                
+
                 let animated = selectionChanged || expandGlobalSearchChanged
                 let firstTime = previousEntries == nil
                 var transition = chatListSearchContainerPreparedTransition(from: previousEntries ?? [], to: newEntries, displayingResults: entriesAndFlags != nil, isEmpty: !isSearching && (entriesAndFlags?.isEmpty ?? false), isLoading: isSearching, animated: animated, context: context, presentationData: strongSelf.presentationData, enableHeaders: true, filter: peersFilter, requestPeerType: requestPeerType, location: location, key: strongSelf.key, tagMask: tagMask, interaction: chatListInteraction, listInteraction: listInteraction, peerContextAction: { message, node, rect, gesture, location in
