import Foundation
import UIKit
import AsyncDisplayKit
import Display
import SwiftSignalKit
import Postbox
import TelegramCore
import TelegramPresentationData
import TelegramUIPreferences
import MergeLists
import AccountContext
import SearchUI
import ContactsPeerItem
import ChatListSearchItemHeader
import ContactListUI
import ContextUI
import PhoneNumberFormat
import ItemListUI
import SearchBarNode
import ListMessageItem
import TelegramBaseController
import OverlayStatusController
import UniversalMediaPlayer
import PresentationDataUtils
import AnimatedStickerNode
import AppBundle
import GalleryData
import InstantPageUI
import ChatInterfaceState
import ShareController
import UndoUI
import TextFormat

private enum ChatListTokenId: Int32 {
    case filter
    case peer
    case date
}

final class ChatListSearchInteraction {
    let openPeer: (Peer, Peer?, Bool) -> Void
    let openDisabledPeer: (Peer) -> Void
    let openMessage: (Peer, MessageId, Bool) -> Void
    let openUrl: (String) -> Void
    let clearRecentSearch: () -> Void
    let addContact: (String) -> Void
    let toggleMessageSelection: (MessageId, Bool) -> Void
    let messageContextAction: ((Message, ASDisplayNode?, CGRect?, UIGestureRecognizer?) -> Void)
    let mediaMessageContextAction: ((Message, ASDisplayNode?, CGRect?, UIGestureRecognizer?) -> Void)
    let peerContextAction: ((Peer, ChatListSearchContextActionSource, ASDisplayNode, ContextGesture?) -> Void)?
    let present: (ViewController, Any?) -> Void
    let dismissInput: () -> Void
    let getSelectedMessageIds: () -> Set<MessageId>?
    
    init(openPeer: @escaping (Peer, Peer?, Bool) -> Void, openDisabledPeer: @escaping (Peer) -> Void, openMessage: @escaping (Peer, MessageId, Bool) -> Void, openUrl: @escaping (String) -> Void, clearRecentSearch: @escaping () -> Void, addContact: @escaping (String) -> Void, toggleMessageSelection: @escaping (MessageId, Bool) -> Void, messageContextAction: @escaping ((Message, ASDisplayNode?, CGRect?, UIGestureRecognizer?) -> Void), mediaMessageContextAction: @escaping ((Message, ASDisplayNode?, CGRect?, UIGestureRecognizer?) -> Void), peerContextAction: ((Peer, ChatListSearchContextActionSource, ASDisplayNode, ContextGesture?) -> Void)?, present: @escaping (ViewController, Any?) -> Void, dismissInput: @escaping () -> Void, getSelectedMessageIds: @escaping () -> Set<MessageId>?) {
        self.openPeer = openPeer
        self.openDisabledPeer = openDisabledPeer
        self.openMessage = openMessage
        self.openUrl = openUrl
        self.clearRecentSearch = clearRecentSearch
        self.addContact = addContact
        self.toggleMessageSelection = toggleMessageSelection
        self.messageContextAction = messageContextAction
        self.mediaMessageContextAction = mediaMessageContextAction
        self.peerContextAction = peerContextAction
        self.present = present
        self.dismissInput = dismissInput
        self.getSelectedMessageIds = getSelectedMessageIds
    }
}

private struct ChatListSearchContainerNodeSearchState: Equatable {
    var selectedMessageIds: Set<MessageId>?
    
    func withUpdatedSelectedMessageIds(_ selectedMessageIds: Set<MessageId>?) -> ChatListSearchContainerNodeSearchState {
        return ChatListSearchContainerNodeSearchState(selectedMessageIds: selectedMessageIds)
    }
}

public final class ChatListSearchContainerNode: SearchDisplayControllerContentNode {
    private let context: AccountContext
    private let peersFilter: ChatListNodePeersFilter
    private let groupId: PeerGroupId
    private let displaySearchFilters: Bool
    private var interaction: ChatListSearchInteraction?
    private let openMessage: (Peer, MessageId, Bool) -> Void
    private let navigationController: NavigationController?
    
    let filterContainerNode: ChatListSearchFiltersContainerNode
    private let paneContainerNode: ChatListSearchPaneContainerNode
    private var selectionPanelNode: ChatListSearchMessageSelectionPanelNode?
    
    private var present: ((ViewController, Any?) -> Void)?
    private var presentInGlobalOverlay: ((ViewController, Any?) -> Void)?
    
    private let activeActionDisposable = MetaDisposable()
        
    private var searchQueryValue: String?
    private let searchQuery = Promise<String?>(nil)
    private var searchOptionsValue: ChatListSearchOptions?
    private let searchOptions = Promise<ChatListSearchOptions?>(nil)
    
    private var presentationData: PresentationData
    private var presentationDataDisposable: Disposable?
    
    private let suggestedDates = Promise<[(Date?, Date, String?)]>([])
    private var suggestedFilters: [ChatListSearchFilter]?
    private let suggestedFiltersDisposable = MetaDisposable()
    
    private var shareStatusDisposable: MetaDisposable?
    
    private var stateValue = ChatListSearchContainerNodeSearchState()
    private let statePromise = ValuePromise<ChatListSearchContainerNodeSearchState>()
    
    private var selectedFilterKey: ChatListSearchFilterEntryId?
    private var selectedFilterKeyPromise = Promise<ChatListSearchFilterEntryId?>()
    private var transitionFraction: CGFloat = 0.0
    
    private var didSetReady: Bool = false
    private let _ready = Promise<Void>()
    public override func ready() -> Signal<Void, NoError> {
        return self._ready.get()
    }
    
    private var validLayout: (ContainerViewLayout, CGFloat)?
    
    public init(context: AccountContext, filter: ChatListNodePeersFilter, groupId: PeerGroupId, displaySearchFilters: Bool, initialFilter: ChatListSearchFilter = .chats, openPeer originalOpenPeer: @escaping (Peer, Peer?, Bool) -> Void, openDisabledPeer: @escaping (Peer) -> Void, openRecentPeerOptions: @escaping (Peer) -> Void, openMessage originalOpenMessage: @escaping (Peer, MessageId, Bool) -> Void, addContact: ((String) -> Void)?, peerContextAction: ((Peer, ChatListSearchContextActionSource, ASDisplayNode, ContextGesture?) -> Void)?, present: @escaping (ViewController, Any?) -> Void, presentInGlobalOverlay: @escaping (ViewController, Any?) -> Void, navigationController: NavigationController?) {
        self.context = context
        self.peersFilter = filter
        self.groupId = groupId
        self.displaySearchFilters = displaySearchFilters
        self.navigationController = navigationController
        self.presentationData = context.sharedContext.currentPresentationData.with { $0 }
        
        self.selectedFilterKey = .filter(initialFilter.id)
        self.selectedFilterKeyPromise.set(.single(self.selectedFilterKey))
        
        self.openMessage = originalOpenMessage
        self.present = present
        self.presentInGlobalOverlay = presentInGlobalOverlay
    
        self.filterContainerNode = ChatListSearchFiltersContainerNode()
        self.paneContainerNode = ChatListSearchPaneContainerNode(context: context, peersFilter: self.peersFilter, groupId: groupId, searchQuery: self.searchQuery.get(), searchOptions: self.searchOptions.get(), navigationController: navigationController)
        self.paneContainerNode.clipsToBounds = true
        
        super.init()
                
        self.backgroundColor = filter.contains(.excludeRecent) ? nil : self.presentationData.theme.chatList.backgroundColor
        
        self.addSubnode(self.paneContainerNode)
                
        let interaction = ChatListSearchInteraction(openPeer: { peer, chatPeer, value in
            originalOpenPeer(peer, chatPeer, value)
            if peer.id.namespace != Namespaces.Peer.SecretChat {
                addAppLogEvent(postbox: context.account.postbox, type: "search_global_open_peer", peerId: peer.id)
            }
        }, openDisabledPeer: { peer in
            openDisabledPeer(peer)
        }, openMessage: { peer, messageId, deactivateOnAction in
            originalOpenMessage(peer, messageId, deactivateOnAction)
            if peer.id.namespace != Namespaces.Peer.SecretChat {
                addAppLogEvent(postbox: context.account.postbox, type: "search_global_open_message", peerId: peer.id, data: .dictionary(["msg_id": .number(Double(messageId.id))]))
            }
        }, openUrl: { [weak self] url in
            openUserGeneratedUrl(context: context, peerId: nil, url: url, concealed: false, present: { c in
                present(c, nil)
            }, openResolved: { [weak self] resolved in
                context.sharedContext.openResolvedUrl(resolved, context: context, urlContext: .generic, navigationController: navigationController, openPeer: { peerId, navigation in
                    
                }, sendFile: nil,
                sendSticker: nil,
                requestMessageActionUrlAuth: nil,
                joinVoiceChat: nil,
                present: { c, a in
                    present(c, a)
                }, dismissInput: {
                    self?.dismissInput()
                }, contentContext: nil)
            })
        }, clearRecentSearch: { [weak self] in
            guard let strongSelf = self else {
                return
            }
            let presentationData = strongSelf.presentationData
            let actionSheet = ActionSheetController(presentationData: presentationData)
            actionSheet.setItemGroups([ActionSheetItemGroup(items: [
                ActionSheetButtonItem(title: presentationData.strings.WebSearch_RecentSectionClear, color: .destructive, action: { [weak self, weak actionSheet] in
                    actionSheet?.dismissAnimated()
                    
                    guard let strongSelf = self else {
                        return
                    }
                    let _ = (strongSelf.context.engine.peers.clearRecentlySearchedPeers()
                    |> deliverOnMainQueue).start()
                })
            ]), ActionSheetItemGroup(items: [
                ActionSheetButtonItem(title: presentationData.strings.Common_Cancel, color: .accent, font: .bold, action: { [weak actionSheet] in
                    actionSheet?.dismissAnimated()
                })
            ])])
            strongSelf.dismissInput()
            strongSelf.present?(actionSheet, nil)
        }, addContact: { phoneNumber in
            addContact?(phoneNumber)
        }, toggleMessageSelection: { [weak self] messageId, selected in
            if let strongSelf = self {
                strongSelf.updateState { state in
                    var selectedMessageIds = state.selectedMessageIds ?? Set()
                    if selected {
                        selectedMessageIds.insert(messageId)
                    } else {
                        selectedMessageIds.remove(messageId)
                    }
                    return state.withUpdatedSelectedMessageIds(selectedMessageIds)
                }
            }
        }, messageContextAction: { [weak self] message, node, rect, gesture in
            self?.messageContextAction(message, node: node, rect: rect, gesture: gesture)
        }, mediaMessageContextAction: { [weak self] message, node, rect, gesture in
            self?.mediaMessageContextAction(message, node: node, rect: rect, gesture: gesture)
        }, peerContextAction: { peer, source, node, gesture in
            peerContextAction?(peer, source, node, gesture)
        }, present: { c, a in
            present(c, a)
        }, dismissInput: { [weak self] in
            self?.dismissInput()
        }, getSelectedMessageIds: { [weak self] () -> Set<MessageId>? in
            if let strongSelf = self {
                return strongSelf.stateValue.selectedMessageIds
            } else {
                return nil
            }
        })
        self.paneContainerNode.interaction = interaction
        
        self.paneContainerNode.currentPaneUpdated = { [weak self] key, transitionFraction, transition in
            if let strongSelf = self, let key = key {
                var filterKey: ChatListSearchFilter
                switch key {
                    case .chats:
                        filterKey = .chats
                    case .media:
                        filterKey = .media
                    case .links:
                        filterKey = .links
                    case .files:
                        filterKey = .files
                    case .music:
                        filterKey = .music
                    case .voice:
                        filterKey = .voice
                }
                strongSelf.selectedFilterKey = .filter(filterKey.id) 
                strongSelf.selectedFilterKeyPromise.set(.single(strongSelf.selectedFilterKey))
                strongSelf.transitionFraction = transitionFraction
                
                if let (layout, _) = strongSelf.validLayout {
                    let filters: [ChatListSearchFilter]
                    if let suggestedFilters = strongSelf.suggestedFilters, !suggestedFilters.isEmpty {
                        filters = suggestedFilters
                    } else {
                        filters = [.chats, .media, .links, .files, .music, .voice]
                    }
                    strongSelf.filterContainerNode.update(size: CGSize(width: layout.size.width - 40.0, height: 38.0), sideInset: layout.safeInsets.left - 20.0, filters: filters.map { .filter($0) }, selectedFilter: strongSelf.selectedFilterKey, transitionFraction: strongSelf.transitionFraction, presentationData: strongSelf.presentationData, transition: transition)
                }
            }
        }
        
        self.filterContainerNode.filterPressed = { [weak self] filter in
            guard let strongSelf = self else {
                return
            }
            
            var key: ChatListSearchPaneKey?
            var date = strongSelf.currentSearchOptions.date
            var peer = strongSelf.currentSearchOptions.peer
            
            switch filter {
                case .chats:
                    key = .chats
                case .media:
                    key = .media
                case .links:
                    key = .links
                case .files:
                    key = .files
                case .music:
                    key = .music
                case .voice:
                    key = .voice
                case let .date(minDate, maxDate, title):
                    date = (minDate, maxDate, title)
                case let .peer(id, isGroup, _, compactDisplayTitle):
                    peer = (id, isGroup, compactDisplayTitle)
            }
            
            if let key = key {
                strongSelf.paneContainerNode.requestSelectPane(key)
            } else {
                strongSelf.updateSearchOptions(strongSelf.currentSearchOptions.withUpdatedDate(date).withUpdatedPeer(peer), clearQuery: true)
            }
        }
        
        self.filterContainerNode.filterPressed?(initialFilter)
        
        let suggestedPeers = self.searchQuery.get()
        |> mapToSignal { query -> Signal<[Peer], NoError> in
            if let query = query {
                return context.account.postbox.searchPeers(query: query.lowercased())
                |> map { local -> [Peer] in
                    return Array(local.compactMap { $0.peer }.prefix(10))
                }
            } else {
                return .single([])
            }
        }
        
        let accountPeer = self.context.account.postbox.loadedPeerWithId(self.context.account.peerId)
        |> take(1)
                        
        self.suggestedFiltersDisposable.set((combineLatest(suggestedPeers, self.suggestedDates.get(), self.selectedFilterKeyPromise.get(), self.searchQuery.get(), accountPeer)
        |> mapToSignal { peers, dates, selectedFilter, searchQuery, accountPeer -> Signal<([Peer], [(Date?, Date, String?)], ChatListSearchFilterEntryId?, String?, Peer?), NoError> in
            if searchQuery?.isEmpty ?? true {
                return .single((peers, dates, selectedFilter, searchQuery, accountPeer))
            } else {
                return (.complete() |> delay(0.25, queue: Queue.mainQueue()))
                |> then(.single((peers, dates, selectedFilter, searchQuery, accountPeer)))
            }
        } |> map { peers, dates, selectedFilter, searchQuery, accountPeer -> [ChatListSearchFilter] in
            var suggestedFilters: [ChatListSearchFilter] = []
            if !dates.isEmpty {
                let formatter = DateFormatter()
                formatter.timeStyle = .none
                formatter.dateStyle = .medium
                
                for (minDate, maxDate, string) in dates {
                    let title = string ?? formatter.string(from: maxDate)
                    suggestedFilters.append(.date(minDate.flatMap { Int32($0.timeIntervalSince1970) }, Int32(maxDate.timeIntervalSince1970), title))
                }
            }
            let presentationData = context.sharedContext.currentPresentationData.with { $0 }
            
            var existingPeerIds = Set<PeerId>()
            var peers = peers
            if let accountPeer = accountPeer, let lowercasedQuery = searchQuery?.lowercased(), lowercasedQuery.count > 1 && (presentationData.strings.DialogList_SavedMessages.lowercased().hasPrefix(lowercasedQuery) || "saved messages".hasPrefix(lowercasedQuery)) {
                peers.insert(accountPeer, at: 0)
            }
            
            if !peers.isEmpty && selectedFilter != .filter(ChatListSearchFilter.chats.id) {
                for peer in peers {
                    if existingPeerIds.contains(peer.id) {
                        continue
                    }
                    let isGroup: Bool
                    if peer.id.namespace == Namespaces.Peer.SecretChat {
                        continue
                    } else if let channel = peer as? TelegramChannel, case .group = channel.info {
                        isGroup = true
                    } else if peer.id.namespace == Namespaces.Peer.CloudGroup {
                        isGroup = true
                    } else {
                        isGroup = false
                    }
                    
                    var title: String = peer.displayTitle(strings: presentationData.strings, displayOrder: presentationData.nameDisplayOrder)
                    var compactDisplayTitle = peer.compactDisplayTitle
                    if peer.id == accountPeer?.id {
                        title = presentationData.strings.DialogList_SavedMessages
                        compactDisplayTitle = title
                    }
                    suggestedFilters.append(.peer(peer.id, isGroup, title, compactDisplayTitle))
                    existingPeerIds.insert(peer.id)
                }
            }
            return suggestedFilters
        } |> deliverOnMainQueue).start(next: { [weak self] filters in
            guard let strongSelf = self else {
                return
            }
            var filteredFilters: [ChatListSearchFilter] = []
            for filter in filters {
                if case .date = filter, strongSelf.searchOptionsValue?.date == nil {
                    filteredFilters.append(filter)
                }
                if case .peer = filter, strongSelf.searchOptionsValue?.peer == nil {
                    filteredFilters.append(filter)
                }
            }

            let previousFilters = strongSelf.suggestedFilters
            strongSelf.suggestedFilters = filteredFilters
            
            if filteredFilters != previousFilters {
                if let (layout, navigationBarHeight) = strongSelf.validLayout {
                    strongSelf.containerLayoutUpdated(layout, navigationBarHeight: navigationBarHeight, transition: .immediate)
                }
            }
        }))
        
        self.presentationDataDisposable = (context.sharedContext.presentationData
        |> deliverOnMainQueue).start(next: { [weak self] presentationData in
            if let strongSelf = self {
                let previousTheme = strongSelf.presentationData.theme
                strongSelf.presentationData = presentationData

                if previousTheme !== presentationData.theme {
                    strongSelf.updateTheme(theme: presentationData.theme)
                }
            }
        })
        
        self._ready.set(self.paneContainerNode.isReady.get()
        |> map { _ in Void() })
    }
    
    deinit {
        self.activeActionDisposable.dispose()
        self.presentationDataDisposable?.dispose()
        self.suggestedFiltersDisposable.dispose()
        self.shareStatusDisposable?.dispose()
    }
    
    private func updateState(_ f: (ChatListSearchContainerNodeSearchState) -> ChatListSearchContainerNodeSearchState) {
        let state = f(self.stateValue)
        if state != self.stateValue {
            self.stateValue = state
            self.statePromise.set(state)
        }
        for pane in self.paneContainerNode.currentPanes.values {
            pane.node.updateSelectedMessages(animated: true)
        }
        self.selectionPanelNode?.selectedMessages = self.stateValue.selectedMessageIds ?? []
    }

    private var currentSearchOptions: ChatListSearchOptions {
        return self.searchOptionsValue ?? ChatListSearchOptions(peer: nil, date: nil)
    }
    
    public override func searchTokensUpdated(tokens: [SearchBarToken]) {
        var updatedOptions = self.searchOptionsValue
        var tokensIdSet = Set<AnyHashable>()
        for token in tokens {
            tokensIdSet.insert(token.id)
        }
        if !tokensIdSet.contains(ChatListTokenId.date.rawValue) && updatedOptions?.date != nil {
             updatedOptions = updatedOptions?.withUpdatedDate(nil)
        }
        if !tokensIdSet.contains(ChatListTokenId.peer.rawValue) && updatedOptions?.peer != nil {
             updatedOptions = updatedOptions?.withUpdatedPeer(nil)
        }
        self.updateSearchOptions(updatedOptions)
    }
    
    private func updateSearchOptions(_ options: ChatListSearchOptions?, clearQuery: Bool = false) {
        var options = options
        if options?.isEmpty ?? true {
            options = nil
        }
        self.searchOptionsValue = options
        self.searchOptions.set(.single(options))
        
        var tokens: [SearchBarToken] = []
        if let (peerId, isGroup, peerName) = options?.peer {
            let image: UIImage?
            if isGroup {
                image = UIImage(bundleImageName: "Chat List/Search/Group")
            } else if peerId.namespace == Namespaces.Peer.CloudChannel {
                image = UIImage(bundleImageName: "Chat List/Search/Channel")
            } else {
                image = UIImage(bundleImageName: "Chat List/Search/User")
            }
            tokens.append(SearchBarToken(id: ChatListTokenId.peer.rawValue, icon:image, title: peerName))
        }
        
        if let (_, _, dateTitle) = options?.date {
            tokens.append(SearchBarToken(id: ChatListTokenId.date.rawValue, icon: UIImage(bundleImageName: "Chat List/Search/Calendar"), title: dateTitle))
            
            self.suggestedDates.set(.single([]))
        }
        
        if clearQuery {
            self.setQuery?(nil, tokens, "")
        } else {
            self.setQuery?(nil, tokens, self.searchQueryValue ?? "")
        }
    }
    
    private func updateTheme(theme: PresentationTheme) {
        self.backgroundColor = self.peersFilter.contains(.excludeRecent) ? nil : theme.chatList.backgroundColor
        
        if let (layout, navigationBarHeight) = self.validLayout {
            self.containerLayoutUpdated(layout, navigationBarHeight: navigationBarHeight, transition: .immediate)
        }
    }
    
    override public func searchTextUpdated(text: String) {
        let searchQuery: String? = !text.isEmpty ? text : nil
        self.searchQuery.set(.single(searchQuery))
        self.searchQueryValue = searchQuery
        
        self.suggestedDates.set(.single(suggestDates(for: text, strings: self.presentationData.strings, dateTimeFormat: self.presentationData.dateTimeFormat)))
    }
    
    public func search(filter: ChatListSearchFilter, query: String?) {
        let key: ChatListSearchPaneKey
        switch filter {
            case .media:
                key = .media
            case .links:
                key = .links
            case .files:
                key = .files
            case .music:
                key = .music
            case .voice:
                key = .voice
            default:
                key = .chats
        }
        self.paneContainerNode.requestSelectPane(key)
        self.updateSearchOptions(nil)
        self.searchTextUpdated(text: query ?? "")
        self.setQuery?(nil, [], query ?? "")
    }

    override public func containerLayoutUpdated(_ layout: ContainerViewLayout, navigationBarHeight: CGFloat, transition: ContainedViewLayoutTransition) {
        super.containerLayoutUpdated(layout, navigationBarHeight: navigationBarHeight, transition: transition)
        
        self.validLayout = (layout, navigationBarHeight)
        
        let topInset = navigationBarHeight
        transition.updateFrame(node: self.filterContainerNode, frame: CGRect(origin: CGPoint(x: 0.0, y: navigationBarHeight + 6.0), size: CGSize(width: layout.size.width, height: 38.0)))
        
        let filters: [ChatListSearchFilter]
        if let suggestedFilters = self.suggestedFilters, !suggestedFilters.isEmpty {
            filters = suggestedFilters
        } else {
            filters = [.chats, .media, .links, .files, .music, .voice]
        }
        
        let overflowInset: CGFloat = 20.0
        self.filterContainerNode.update(size: CGSize(width: layout.size.width - overflowInset * 2.0, height: 38.0), sideInset: layout.safeInsets.left - overflowInset, filters: filters.map { .filter($0) }, selectedFilter: self.selectedFilterKey, transitionFraction: self.transitionFraction, presentationData: self.presentationData, transition: .animated(duration: 0.4, curve: .spring))
        
        var bottomIntrinsicInset = layout.intrinsicInsets.bottom
        if case .root = self.groupId {
            if layout.safeInsets.left > overflowInset {
                bottomIntrinsicInset -= 34.0
            } else {
                bottomIntrinsicInset -= 49.0
            }
        }
        
        if let selectedMessageIds = self.stateValue.selectedMessageIds {
            var wasAdded = false
            let selectionPanelNode: ChatListSearchMessageSelectionPanelNode
            if let current = self.selectionPanelNode {
                selectionPanelNode = current
            } else {
                wasAdded = true
                selectionPanelNode = ChatListSearchMessageSelectionPanelNode(context: self.context, deleteMessages: { [weak self] in
                    guard let strongSelf = self else {
                        return
                    }
                    strongSelf.deleteMessages(messageIds: nil)
                }, shareMessages: { [weak self] in
                    guard let strongSelf = self, let messageIds = strongSelf.stateValue.selectedMessageIds, !messageIds.isEmpty else {
                        return
                    }
                    let _ = (strongSelf.context.account.postbox.transaction { transaction -> [Message] in
                        var messages: [Message] = []
                        for id in messageIds {
                            if let message = transaction.getMessage(id) {
                                messages.append(message)
                            }
                        }
                        return messages
                    }
                    |> deliverOnMainQueue).start(next: { messages in
                        if let strongSelf = self, !messages.isEmpty {
                            let shareController = ShareController(context: strongSelf.context, subject: .messages(messages.sorted(by: { lhs, rhs in
                                return lhs.index < rhs.index
                            })), externalShare: true, immediateExternalShare: true)
                            strongSelf.dismissInput()
                            strongSelf.present?(shareController, nil)
                        }
                    })
                }, forwardMessages: { [weak self] in
                    guard let strongSelf = self else {
                        return
                    }
                    strongSelf.forwardMessages(messageIds: nil)
                })
                selectionPanelNode.chatAvailableMessageActions = { [weak self] messageIds -> Signal<ChatAvailableMessageActions, NoError> in
                    guard let strongSelf = self else {
                        return .complete()
                    }

                    let (peers, messages) = strongSelf.currentMessages
                    return strongSelf.context.sharedContext.chatAvailableMessageActions(postbox: strongSelf.context.account.postbox, accountPeerId: strongSelf.context.account.peerId, messageIds: messageIds, messages: messages, peers: peers)
                }
                self.selectionPanelNode = selectionPanelNode
                self.addSubnode(selectionPanelNode)
            }
            selectionPanelNode.selectedMessages = selectedMessageIds
            
            let panelHeight = selectionPanelNode.update(layout: layout.addedInsets(insets: UIEdgeInsets(top: 0.0, left: 0.0, bottom: -(layout.intrinsicInsets.bottom - bottomIntrinsicInset), right: 0.0)), presentationData: self.presentationData, transition: wasAdded ? .immediate : transition)
            let panelFrame = CGRect(origin: CGPoint(x: 0.0, y: layout.size.height - panelHeight), size: CGSize(width: layout.size.width, height: panelHeight))
            if wasAdded {
                selectionPanelNode.frame = panelFrame
                transition.animatePositionAdditive(node: selectionPanelNode, offset: CGPoint(x: 0.0, y: panelHeight))
            } else {
                transition.updateFrame(node: selectionPanelNode, frame: panelFrame)
            }
            
            bottomIntrinsicInset = panelHeight
        } else if let selectionPanelNode = self.selectionPanelNode {
            self.selectionPanelNode = nil
            transition.updateFrame(node: selectionPanelNode, frame: CGRect(origin: CGPoint(x: 0.0, y: layout.size.height), size: selectionPanelNode.bounds.size), completion: { [weak selectionPanelNode] _ in
                selectionPanelNode?.removeFromSupernode()
            })
        }
        
        transition.updateFrame(node: self.paneContainerNode, frame: CGRect(x: 0.0, y: topInset, width: layout.size.width, height: layout.size.height - topInset))
        
        var bottomInset = layout.intrinsicInsets.bottom
        if let inputHeight = layout.inputHeight {
            bottomInset = inputHeight
        } else if let _ = self.selectionPanelNode {
            bottomInset = bottomIntrinsicInset
        } else if case .root = self.groupId {
            bottomInset -= bottomIntrinsicInset
        }
        
        let availablePanes: [ChatListSearchPaneKey]
        if self.displaySearchFilters {
            availablePanes = defaultAvailableSearchPanes
        } else {
            availablePanes = [.chats]
        }

        self.paneContainerNode.update(size: CGSize(width: layout.size.width, height: layout.size.height - topInset), sideInset: layout.safeInsets.left, bottomInset: bottomInset, visibleHeight: layout.size.height - topInset, presentationData: self.presentationData, availablePanes: availablePanes, transition: transition)
    }
    
    private var currentMessages: ([PeerId: Peer], [MessageId: Message]) {
        var peers: [PeerId: Peer] = [:]
        let messages: [MessageId: Message] = self.paneContainerNode.allCurrentMessages()
        for (_, message) in messages {
            for (_, peer) in message.peers {
                peers[peer.id] = peer
            }
        }
        return (peers, messages)
    }
    
    override public func previewViewAndActionAtLocation(_ location: CGPoint) -> (UIView, CGRect, Any)? {
        if let node = self.paneContainerNode.currentPane?.node {
            let adjustedLocation = self.convert(location, to: node)
            return self.paneContainerNode.currentPane?.node.previewViewAndActionAtLocation(adjustedLocation)
        } else {
            return nil
        }
    }
    
    override public func scrollToTop() {
        let _ = self.paneContainerNode.scrollToTop()
    }
    
    private func messageContextAction(_ message: Message, node: ASDisplayNode?, rect: CGRect?, gesture anyRecognizer: UIGestureRecognizer?) {
        guard let node = node as? ContextExtractedContentContainingNode else {
            return
        }
        let _ = storedMessageFromSearch(account: self.context.account, message: message).start()
        
        var linkForCopying: String?
        var currentSupernode: ASDisplayNode? = node
        while true {
            if currentSupernode == nil {
                break
            } else if let currentSupernode = currentSupernode as? ListMessageSnippetItemNode {
                linkForCopying = currentSupernode.currentPrimaryUrl
                break
            } else {
                currentSupernode = currentSupernode?.supernode
            }
        }
        
        let gesture: ContextGesture? = anyRecognizer as? ContextGesture
        
        let context = self.context
        let (peers, messages) = self.currentMessages
        let items = context.sharedContext.chatAvailableMessageActions(postbox: context.account.postbox, accountPeerId: context.account.peerId, messageIds: [message.id], messages: messages, peers: peers)
        |> map { [weak self] actions -> [ContextMenuItem] in
            guard let strongSelf = self else {
                return []
            }
            var items: [ContextMenuItem] = []
            
            if let linkForCopying = linkForCopying {
                items.append(.action(ContextMenuActionItem(text: strongSelf.presentationData.strings.Conversation_ContextMenuCopyLink, icon: { theme in generateTintedImage(image: UIImage(bundleImageName: "Chat/Context Menu/Copy"), color: theme.contextMenu.primaryColor) }, action: { [weak self] c, _ in
                    c.dismiss(completion: {})
                    UIPasteboard.general.string = linkForCopying
                    
                    let presentationData = context.sharedContext.currentPresentationData.with { $0 }
                    self?.present?(UndoOverlayController(presentationData: presentationData, content: .linkCopied(text: presentationData.strings.Conversation_LinkCopied), elevatedLayout: false, animateInAsReplacement: false, action: { _ in return false }), nil)
                })))
            }
            
            items.append(.action(ContextMenuActionItem(text: strongSelf.presentationData.strings.Conversation_ContextMenuForward, icon: { theme in generateTintedImage(image: UIImage(bundleImageName: "Chat/Context Menu/Forward"), color: theme.contextMenu.primaryColor) }, action: { [weak self] c, _ in
                c.dismiss(completion: { [weak self] in
                    if let strongSelf = self {
                        strongSelf.forwardMessages(messageIds: Set([message.id]))
                    }
                })
            })))
            items.append(.action(ContextMenuActionItem(text: strongSelf.presentationData.strings.SharedMedia_ViewInChat, icon: { theme in generateTintedImage(image: UIImage(bundleImageName: "Chat/Context Menu/GoToMessage"), color: theme.contextMenu.primaryColor) }, action: { [weak self] c, _ in
                c.dismiss(completion: { [weak self] in
                    self?.openMessage(message.peers[message.id.peerId]!, message.id, false)
                })
            })))
            
            items.append(.separator)
            items.append(.action(ContextMenuActionItem(text: strongSelf.presentationData.strings.Conversation_ContextMenuSelect, icon: { theme in generateTintedImage(image: UIImage(bundleImageName: "Chat/Context Menu/Select"), color: theme.contextMenu.primaryColor) }, action: { [weak self] c, _ in
                c.dismiss(completion: {
                    if let strongSelf = self {
                        strongSelf.dismissInput()
                        
                        strongSelf.updateState { state in
                            return state.withUpdatedSelectedMessageIds([message.id])
                        }
                        
                        if let (layout, navigationBarHeight) = strongSelf.validLayout {
                            strongSelf.containerLayoutUpdated(layout, navigationBarHeight: navigationBarHeight, transition: .immediate)
                        }
                    }
                })
            })))
            return items
        }
        
        let controller = ContextController(account: self.context.account, presentationData: self.presentationData, source: .extracted(MessageContextExtractedContentSource(sourceNode: node)), items: items, reactionItems: [], recognizer: nil, gesture: gesture)
        self.presentInGlobalOverlay?(controller, nil)
    }
    
    private func mediaMessageContextAction(_ message: Message, node: ASDisplayNode?, rect: CGRect?, gesture anyRecognizer: UIGestureRecognizer?) {
        let gesture: ContextGesture? = anyRecognizer as? ContextGesture
        let _ = (chatMediaListPreviewControllerData(context: self.context, chatLocation: .peer(message.id.peerId), chatLocationContextHolder: Atomic<ChatLocationContextHolder?>(value: nil), message: message, standalone: true, reverseMessageGalleryOrder: false, navigationController: self.navigationController)
            |> deliverOnMainQueue).start(next: { [weak self] previewData in
                guard let strongSelf = self else {
                    gesture?.cancel()
                    return
                }
                if let previewData = previewData {
                    let context = strongSelf.context
                    let strings = strongSelf.presentationData.strings
                    
                    let (peers, messages) = strongSelf.currentMessages
                    let items = context.sharedContext.chatAvailableMessageActions(postbox: context.account.postbox, accountPeerId: context.account.peerId, messageIds: [message.id], messages: messages, peers: peers)
                    |> map { actions -> [ContextMenuItem] in
                        var items: [ContextMenuItem] = []
                        
                        items.append(.action(ContextMenuActionItem(text: strings.SharedMedia_ViewInChat, icon: { theme in generateTintedImage(image: UIImage(bundleImageName: "Chat/Context Menu/GoToMessage"), color: theme.contextMenu.primaryColor) }, action: { c, f in
                            c.dismiss(completion: {
                                self?.openMessage(message.peers[message.id.peerId]!, message.id, false)
                            })
                        })))
                        
                        items.append(.action(ContextMenuActionItem(text: strings.Conversation_ContextMenuForward, icon: { theme in generateTintedImage(image: UIImage(bundleImageName: "Chat/Context Menu/Forward"), color: theme.contextMenu.primaryColor) }, action: { c, f in
                            c.dismiss(completion: {
                                if let strongSelf = self {
                                    strongSelf.forwardMessages(messageIds: [message.id])
                                }
                            })
                        })))
                        
                        items.append(.separator)
                        items.append(.action(ContextMenuActionItem(text: strings.Conversation_ContextMenuSelect, icon: { theme in
                            return generateTintedImage(image: UIImage(bundleImageName: "Chat/Context Menu/Select"), color: theme.actionSheet.primaryTextColor)
                        }, action: { _, f in
                            if let strongSelf = self {
                                strongSelf.dismissInput()
                                
                                strongSelf.updateState { state in
                                    return state.withUpdatedSelectedMessageIds([message.id])
                                }
                                
                                if let (layout, navigationBarHeight) = strongSelf.validLayout {
                                    strongSelf.containerLayoutUpdated(layout, navigationBarHeight: navigationBarHeight, transition: .animated(duration: 0.3, curve: .easeInOut))
                                }
                            }
                            
                            f(.default)
                        })))
                        
                        return items
                    }
                    
                    switch previewData {
                        case let .gallery(gallery):
                            gallery.setHintWillBePresentedInPreviewingContext(true)
                            let contextController = ContextController(account: strongSelf.context.account, presentationData: strongSelf.presentationData, source: .controller(ContextControllerContentSourceImpl(controller: gallery, sourceNode: node)), items: items, reactionItems: [], gesture: gesture)
                            strongSelf.presentInGlobalOverlay?(contextController, nil)
                        case .instantPage:
                            break
                    }
                }
            })
    }
    
    public override func searchTextClearTokens() {
        self.updateSearchOptions(nil)
        self.setQuery?(nil, [], self.searchQueryValue ?? "")
    }
    
    func deleteMessages(messageIds: Set<MessageId>?) {
        if let messageIds = messageIds ?? self.stateValue.selectedMessageIds, !messageIds.isEmpty {
            let (peers, messages) = self.currentMessages
            let _ = (self.context.account.postbox.transaction { transaction -> Void in
                for id in messageIds {
                    if transaction.getMessage(id) == nil, let message = messages[id] {
                        storeMessageFromSearch(transaction: transaction, message: message)
                    }
                }
            }).start()
            
            self.activeActionDisposable.set((self.context.sharedContext.chatAvailableMessageActions(postbox: self.context.account.postbox, accountPeerId: self.context.account.peerId, messageIds: messageIds, messages: messages, peers: peers)
            |> deliverOnMainQueue).start(next: { [weak self] actions in
                if let strongSelf = self, !actions.options.isEmpty {
                    let actionSheet = ActionSheetController(presentationData: strongSelf.presentationData)
                    var items: [ActionSheetItem] = []
                    let personalPeerName: String? = nil
                    
                    if actions.options.contains(.deleteGlobally) {
                        let globalTitle: String
                        if let personalPeerName = personalPeerName {
                            globalTitle = strongSelf.presentationData.strings.Conversation_DeleteMessagesFor(personalPeerName).string
                        } else {
                            globalTitle = strongSelf.presentationData.strings.Conversation_DeleteMessagesForEveryone
                        }
                        items.append(ActionSheetButtonItem(title: globalTitle, color: .destructive, action: { [weak actionSheet] in
                            actionSheet?.dismissAnimated()
                            if let strongSelf = self {
                                let _ = strongSelf.context.engine.messages.deleteMessagesInteractively(messageIds: Array(messageIds), type: .forEveryone).start()
                                
                                strongSelf.updateState { state in
                                    return state.withUpdatedSelectedMessageIds(nil)
                                }
                                if let (layout, navigationBarHeight) = strongSelf.validLayout {
                                    strongSelf.containerLayoutUpdated(layout, navigationBarHeight: navigationBarHeight, transition: .animated(duration: 0.3, curve: .easeInOut))
                                }
                            }
                        }))
                    }
                    if actions.options.contains(.deleteLocally) {
                        let localOptionText = strongSelf.presentationData.strings.Conversation_DeleteMessagesForMe
                        items.append(ActionSheetButtonItem(title: localOptionText, color: .destructive, action: { [weak actionSheet] in
                            actionSheet?.dismissAnimated()
                            if let strongSelf = self {
                                let _ = strongSelf.context.engine.messages.deleteMessagesInteractively(messageIds: Array(messageIds), type: .forLocalPeer).start()
                                
                                strongSelf.updateState { state in
                                    return state.withUpdatedSelectedMessageIds(nil)
                                }
                                if let (layout, navigationBarHeight) = strongSelf.validLayout {
                                    strongSelf.containerLayoutUpdated(layout, navigationBarHeight: navigationBarHeight, transition: .animated(duration: 0.3, curve: .easeInOut))
                                }
                            }
                        }))
                    }
                    actionSheet.setItemGroups([ActionSheetItemGroup(items: items), ActionSheetItemGroup(items: [
                        ActionSheetButtonItem(title: strongSelf.presentationData.strings.Common_Cancel, color: .accent, font: .bold, action: { [weak actionSheet] in
                            actionSheet?.dismissAnimated()
                        })
                    ])])
                    strongSelf.view.endEditing(true)
                    strongSelf.present?(actionSheet, nil)
                }
            }))
        }
    }
    
    func forwardMessages(messageIds: Set<MessageId>?) {
        let messageIds = messageIds ?? self.stateValue.selectedMessageIds
        if let messageIds = messageIds, !messageIds.isEmpty {
            let messages = self.paneContainerNode.allCurrentMessages()
            let _ = (self.context.account.postbox.transaction { transaction -> Void in
                for id in messageIds {
                    if transaction.getMessage(id) == nil, let message = messages[id] {
                        storeMessageFromSearch(transaction: transaction, message: message)
                    }
                }
            }).start()
            
            let peerSelectionController = self.context.sharedContext.makePeerSelectionController(PeerSelectionControllerParams(context: self.context, filter: [.onlyWriteable, .excludeDisabled], multipleSelection: true))
<<<<<<< HEAD
            peerSelectionController.multiplePeersSelected = { [weak self, weak peerSelectionController] peers, peerMap, messageText, mode in
=======
            peerSelectionController.multiplePeersSelected = { [weak self, weak peerSelectionController] peers, peerMap, messageText, mode, forwardOptions in
>>>>>>> 4ca4bb2f
                guard let strongSelf = self, let strongController = peerSelectionController else {
                    return
                }
                strongController.dismiss()
                                
                var result: [EnqueueMessage] = []
                if messageText.string.count > 0 {
                    let inputText = convertMarkdownToAttributes(messageText)
                    for text in breakChatInputText(trimChatInputText(inputText)) {
                        if text.length != 0 {
                            var attributes: [MessageAttribute] = []
                            let entities = generateTextEntities(text.string, enabledTypes: .all, currentEntities: generateChatInputTextEntities(text))
                            if !entities.isEmpty {
                                attributes.append(TextEntitiesMessageAttribute(entities: entities))
                            }
                            result.append(.message(text: text.string, attributes: attributes, mediaReference: nil, replyToMessageId: nil, localGroupingKey: nil, correlationId: nil))
                        }
                    }
                }
                
                var attributes: [MessageAttribute] = []
                attributes.append(ForwardOptionsMessageAttribute(hideNames: forwardOptions?.hideNames == true, hideCaptions: forwardOptions?.hideCaptions == true))
                
                result.append(contentsOf: messageIds.map { messageId -> EnqueueMessage in
                    return .forward(source: messageId, grouping: .auto, attributes: attributes, correlationId: nil)
                })
                
                var displayPeers: [Peer] = []
                for peer in peers {
                    let _ = (enqueueMessages(account: strongSelf.context.account, peerId: peer.id, messages: result)
                    |> deliverOnMainQueue).start(next: { messageIds in
                        if let strongSelf = self {
                            let signals: [Signal<Bool, NoError>] = messageIds.compactMap({ id -> Signal<Bool, NoError>? in
                                guard let id = id else {
                                    return nil
                                }
                                return strongSelf.context.account.pendingMessageManager.pendingMessageStatus(id)
                                |> mapToSignal { status, _ -> Signal<Bool, NoError> in
                                    if status != nil {
                                        return .never()
                                    } else {
                                        return .single(true)
                                    }
                                }
                                |> take(1)
                            })
                            if strongSelf.shareStatusDisposable == nil {
                                strongSelf.shareStatusDisposable = MetaDisposable()
                            }
                            strongSelf.shareStatusDisposable?.set((combineLatest(signals)
                            |> deliverOnMainQueue).start())
                        }
                    })
                    if let secretPeer = peer as? TelegramSecretChat {
                        if let peer = peerMap[secretPeer.regularPeerId] {
                            displayPeers.append(peer)
                        }
                    } else {
                        displayPeers.append(peer)
                    }
                }
                    
                let presentationData = strongSelf.context.sharedContext.currentPresentationData.with { $0 }
                let text: String
                var savedMessages = false
                if displayPeers.count == 1, let peerId = displayPeers.first?.id, peerId == strongSelf.context.account.peerId {
                    text = messages.count == 1 ? presentationData.strings.Conversation_ForwardTooltip_SavedMessages_One : presentationData.strings.Conversation_ForwardTooltip_SavedMessages_Many
                    savedMessages = true
                } else {
                    if displayPeers.count == 1, let peer = displayPeers.first {
                        let peerName = peer.id == strongSelf.context.account.peerId ? presentationData.strings.DialogList_SavedMessages : peer.displayTitle(strings: presentationData.strings, displayOrder: presentationData.nameDisplayOrder)
                        text = messages.count == 1 ? presentationData.strings.Conversation_ForwardTooltip_Chat_One(peerName).string : presentationData.strings.Conversation_ForwardTooltip_Chat_Many(peerName).string
                    } else if displayPeers.count == 2, let firstPeer = displayPeers.first, let secondPeer = displayPeers.last {
                        let firstPeerName = firstPeer.id == strongSelf.context.account.peerId ? presentationData.strings.DialogList_SavedMessages : firstPeer.displayTitle(strings: presentationData.strings, displayOrder: presentationData.nameDisplayOrder)
                        let secondPeerName = secondPeer.id == strongSelf.context.account.peerId ? presentationData.strings.DialogList_SavedMessages : secondPeer.displayTitle(strings: presentationData.strings, displayOrder: presentationData.nameDisplayOrder)
                        text = messages.count == 1 ? presentationData.strings.Conversation_ForwardTooltip_TwoChats_One(firstPeerName, secondPeerName).string : presentationData.strings.Conversation_ForwardTooltip_TwoChats_Many(firstPeerName, secondPeerName).string
                    } else if let peer = displayPeers.first {
                        let peerName = peer.displayTitle(strings: presentationData.strings, displayOrder: presentationData.nameDisplayOrder)
                        text = messages.count == 1 ? presentationData.strings.Conversation_ForwardTooltip_ManyChats_One(peerName, "\(displayPeers.count - 1)").string : presentationData.strings.Conversation_ForwardTooltip_ManyChats_Many(peerName, "\(displayPeers.count - 1)").string
                    } else {
                        text = ""
                    }
                }
                
                (strongSelf.navigationController?.topViewController as? ViewController)?.present(UndoOverlayController(presentationData: presentationData, content: .forward(savedMessages: savedMessages, text: text), elevatedLayout: false, animateInAsReplacement: true, action: { _ in return false }), in: .current)
            }
            peerSelectionController.peerSelected = { [weak self, weak peerSelectionController] peer in
                let peerId = peer.id
                if let strongSelf = self, let _ = peerSelectionController {
                    if peerId == strongSelf.context.account.peerId {
                        let presentationData = strongSelf.context.sharedContext.currentPresentationData.with { $0 }
                        (strongSelf.navigationController?.topViewController as? ViewController)?.present(UndoOverlayController(presentationData: presentationData, content: .forward(savedMessages: true, text: messages.count == 1 ? presentationData.strings.Conversation_ForwardTooltip_SavedMessages_One : presentationData.strings.Conversation_ForwardTooltip_SavedMessages_Many), elevatedLayout: false, animateInAsReplacement: true, action: { _ in return false }), in: .window(.root))
                        
                        let _ = (enqueueMessages(account: strongSelf.context.account, peerId: peerId, messages: messageIds.map { id -> EnqueueMessage in
                            return .forward(source: id, grouping: .auto, attributes: [], correlationId: nil)
                        })
                        |> deliverOnMainQueue).start(next: { [weak self] messageIds in
                            if let strongSelf = self {
                                let signals: [Signal<Bool, NoError>] = messageIds.compactMap({ id -> Signal<Bool, NoError>? in
                                    guard let id = id else {
                                        return nil
                                    }
                                    return strongSelf.context.account.pendingMessageManager.pendingMessageStatus(id)
                                    |> mapToSignal { status, _ -> Signal<Bool, NoError> in
                                        if status != nil {
                                            return .never()
                                        } else {
                                            return .single(true)
                                        }
                                    }
                                    |> take(1)
                                })
                                strongSelf.activeActionDisposable.set((combineLatest(signals)
                                |> deliverOnMainQueue).start(completed: {
                                    guard let strongSelf = self else {
                                        return
                                    }
                                    strongSelf.present?(OverlayStatusController(theme: strongSelf.presentationData.theme, type: .success), nil)
                                }))
                            }
                        })
                        if let peerSelectionController = peerSelectionController {
                            peerSelectionController.dismiss()
                        }

                        strongSelf.updateState { state in
                            return state.withUpdatedSelectedMessageIds(nil)
                        }
                        if let (layout, navigationBarHeight) = strongSelf.validLayout {
                            strongSelf.containerLayoutUpdated(layout, navigationBarHeight: navigationBarHeight, transition: .immediate)
                        }
                    } else {
                        let _ = (ChatInterfaceState.update(engine: strongSelf.context.engine, peerId: peerId, threadId: nil, { currentState in
                            return currentState.withUpdatedForwardMessageIds(Array(messageIds))
                        })
                        |> deliverOnMainQueue).start(completed: {
                            if let strongSelf = self {
                                let controller = strongSelf.context.sharedContext.makeChatController(context: strongSelf.context, chatLocation: .peer(peerId), subject: nil, botStart: nil, mode: .standard(previewing: false))
                                controller.purposefulAction = { [weak self] in
                                    self?.cancel?()
                                }
                                
                                if let navigationController = strongSelf.navigationController, let peerSelectionControllerIndex = navigationController.viewControllers.firstIndex(where: { $0 is PeerSelectionController }) {
                                    var viewControllers = navigationController.viewControllers
                                    viewControllers.insert(controller, at: peerSelectionControllerIndex)
                                    navigationController.setViewControllers(viewControllers, animated: false)
                                    Queue.mainQueue().after(0.2) {
                                        peerSelectionController?.dismiss()
                                    }
                                } else {
                                    strongSelf.navigationController?.pushViewController(controller, animated: false, completion: {
                                        if let peerSelectionController = peerSelectionController {
                                            peerSelectionController.dismiss()
                                        }
                                    })
                                }

                                strongSelf.updateState { state in
                                    return state.withUpdatedSelectedMessageIds(nil)
                                }
                                if let (layout, navigationBarHeight) = strongSelf.validLayout {
                                    strongSelf.containerLayoutUpdated(layout, navigationBarHeight: navigationBarHeight, transition: .immediate)
                                }
                            }
                        })
                    }
                }
            }
            self.navigationController?.pushViewController(peerSelectionController)
        }
    }
    
    private func dismissInput() {
        self.view.window?.endEditing(true)
    }
}

private final class MessageContextExtractedContentSource: ContextExtractedContentSource {
    let keepInPlace: Bool = false
    let ignoreContentTouches: Bool = true
    let blurBackground: Bool = true
    
    private let sourceNode: ContextExtractedContentContainingNode
    
    init(sourceNode: ContextExtractedContentContainingNode) {
        self.sourceNode = sourceNode
    }
    
    func takeView() -> ContextControllerTakeViewInfo? {
        return ContextControllerTakeViewInfo(contentContainingNode: self.sourceNode, contentAreaInScreenSpace: UIScreen.main.bounds)
    }
    
    func putBack() -> ContextControllerPutBackViewInfo? {
        return ContextControllerPutBackViewInfo(contentAreaInScreenSpace: UIScreen.main.bounds)
    }
}

private final class ContextControllerContentSourceImpl: ContextControllerContentSource {
    let controller: ViewController
    weak var sourceNode: ASDisplayNode?
    
    let navigationController: NavigationController? = nil
    
    let passthroughTouches: Bool = false
    
    init(controller: ViewController, sourceNode: ASDisplayNode?) {
        self.controller = controller
        self.sourceNode = sourceNode
    }
    
    func transitionInfo() -> ContextControllerTakeControllerInfo? {
        let sourceNode = self.sourceNode
        return ContextControllerTakeControllerInfo(contentAreaInScreenSpace: CGRect(origin: CGPoint(), size: CGSize(width: 10.0, height: 10.0)), sourceNode: { [weak sourceNode] in
            if let sourceNode = sourceNode {
                return (sourceNode, sourceNode.bounds)
            } else {
                return nil
            }
        })
    }
    
    func animatedIn() {
        self.controller.didAppearInContextPreview()
    }
}<|MERGE_RESOLUTION|>--- conflicted
+++ resolved
@@ -891,11 +891,7 @@
             }).start()
             
             let peerSelectionController = self.context.sharedContext.makePeerSelectionController(PeerSelectionControllerParams(context: self.context, filter: [.onlyWriteable, .excludeDisabled], multipleSelection: true))
-<<<<<<< HEAD
-            peerSelectionController.multiplePeersSelected = { [weak self, weak peerSelectionController] peers, peerMap, messageText, mode in
-=======
             peerSelectionController.multiplePeersSelected = { [weak self, weak peerSelectionController] peers, peerMap, messageText, mode, forwardOptions in
->>>>>>> 4ca4bb2f
                 guard let strongSelf = self, let strongController = peerSelectionController else {
                     return
                 }
