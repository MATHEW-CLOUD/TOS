--- conflicted
+++ resolved
@@ -86,11 +86,7 @@
 public final class ChatListSearchContainerNode: SearchDisplayControllerContentNode {
     private let context: AccountContext
     private let peersFilter: ChatListNodePeersFilter
-<<<<<<< HEAD
     private let requestPeerType: [ReplyMarkupButtonRequestPeerType]?
-=======
-    private let requestPeerType: ReplyMarkupButtonRequestPeerType?
->>>>>>> 865a355e
     private let location: ChatListControllerLocation
     private let displaySearchFilters: Bool
     private let hasDownloads: Bool
@@ -144,11 +140,7 @@
     
     private var validLayout: (ContainerViewLayout, CGFloat)?
     
-<<<<<<< HEAD
     public init(context: AccountContext, animationCache: AnimationCache, animationRenderer: MultiAnimationRenderer, updatedPresentationData: (initial: PresentationData, signal: Signal<PresentationData, NoError>)? = nil, filter: ChatListNodePeersFilter, requestPeerType: [ReplyMarkupButtonRequestPeerType]?, location: ChatListControllerLocation, displaySearchFilters: Bool, hasDownloads: Bool, initialFilter: ChatListSearchFilter = .chats, openPeer originalOpenPeer: @escaping (EnginePeer, EnginePeer?, Int64?, Bool) -> Void, openDisabledPeer: @escaping (EnginePeer, Int64?) -> Void, openRecentPeerOptions: @escaping (EnginePeer) -> Void, openMessage originalOpenMessage: @escaping (EnginePeer, Int64?, EngineMessage.Id, Bool) -> Void, addContact: ((String) -> Void)?, peerContextAction: ((EnginePeer, ChatListSearchContextActionSource, ASDisplayNode, ContextGesture?, CGPoint?) -> Void)?, present: @escaping (ViewController, Any?) -> Void, presentInGlobalOverlay: @escaping (ViewController, Any?) -> Void, navigationController: NavigationController?) {
-=======
-    public init(context: AccountContext, animationCache: AnimationCache, animationRenderer: MultiAnimationRenderer, updatedPresentationData: (initial: PresentationData, signal: Signal<PresentationData, NoError>)? = nil, filter: ChatListNodePeersFilter, requestPeerType: ReplyMarkupButtonRequestPeerType?, location: ChatListControllerLocation, displaySearchFilters: Bool, hasDownloads: Bool, initialFilter: ChatListSearchFilter = .chats, openPeer originalOpenPeer: @escaping (EnginePeer, EnginePeer?, Int64?, Bool) -> Void, openDisabledPeer: @escaping (EnginePeer, Int64?) -> Void, openRecentPeerOptions: @escaping (EnginePeer) -> Void, openMessage originalOpenMessage: @escaping (EnginePeer, Int64?, EngineMessage.Id, Bool) -> Void, addContact: ((String) -> Void)?, peerContextAction: ((EnginePeer, ChatListSearchContextActionSource, ASDisplayNode, ContextGesture?, CGPoint?) -> Void)?, present: @escaping (ViewController, Any?) -> Void, presentInGlobalOverlay: @escaping (ViewController, Any?) -> Void, navigationController: NavigationController?) {
->>>>>>> 865a355e
         var initialFilter = initialFilter
         if case .chats = initialFilter, case .forum = location {
             initialFilter = .topics
