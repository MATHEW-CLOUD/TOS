--- conflicted
+++ resolved
@@ -63,14 +63,7 @@
         _shadowView = [[UIImageView alloc] initWithFrame:CGRectMake(0, frame.size.height - 20, frame.size.width, 20)];
         _shadowView.image = shadowImage;
         [self addSubview:_shadowView];
-<<<<<<< HEAD
-        
-        _iconView = [[UIImageView alloc] init];
-        _iconView.contentMode = UIViewContentModeCenter;
-        
-=======
                 
->>>>>>> e18b6736
         _durationLabel = [[UILabel alloc] init];
         _durationLabel.textColor = [UIColor whiteColor];
         _durationLabel.backgroundColor = [UIColor clearColor];
@@ -230,10 +223,6 @@
 {
     self.checkButton.frame = (CGRect){ { self.frame.size.width - self.checkButton.frame.size.width - 2, 2 }, self.checkButton.frame.size };
     _shadowView.frame = (CGRect){ { 0, self.frame.size.height - _shadowView.frame.size.height }, {self.frame.size.width, _shadowView.frame.size.height } };
-<<<<<<< HEAD
-    _iconView.frame = CGRectMake(0, self.frame.size.height - 19, 19, 19);
-=======
->>>>>>> e18b6736
     
     CGSize durationSize = _durationLabel.frame.size;
     _durationLabel.frame = CGRectMake(self.frame.size.width - floor(durationSize.width) - 5.0, self.frame.size.height - floor(durationSize.height) - 4.0, durationSize.width, durationSize.height);
