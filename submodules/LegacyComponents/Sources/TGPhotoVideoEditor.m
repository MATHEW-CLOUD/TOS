--- conflicted
+++ resolved
@@ -102,11 +102,7 @@
     }
 }
 
-<<<<<<< HEAD
-+ (void)presentWithContext:(id<LegacyComponentsContext>)context controller:(TGViewController *)controller caption:(NSString *)caption entities:(NSArray *)entities withItem:(id<TGMediaEditableItem, TGMediaSelectableItem>)item paint:(bool)paint recipientName:(NSString *)recipientName stickersContext:(id<TGPhotoPaintStickersContext>)stickersContext completion:(void (^)(id<TGMediaEditableItem>, TGMediaEditingContext *))completion dismissed:(void (^)())dismissed
-=======
 + (void)presentWithContext:(id<LegacyComponentsContext>)context controller:(TGViewController *)controller caption:(NSString *)caption entities:(NSArray *)entities withItem:(id<TGMediaEditableItem, TGMediaSelectableItem>)item paint:(bool)paint recipientName:(NSString *)recipientName stickersContext:(id<TGPhotoPaintStickersContext>)stickersContext snapshots:(NSArray *)snapshots immediate:(bool)immediate appeared:(void (^)(void))appeared completion:(void (^)(id<TGMediaEditableItem>, TGMediaEditingContext *))completion dismissed:(void (^)())dismissed
->>>>>>> e18b6736
 {
     id<LegacyComponentsOverlayWindowManager> windowManager = [context makeOverlayWindowManager];
     id<LegacyComponentsContext> windowContext = [windowManager context];
@@ -207,9 +203,6 @@
             dismissed();
         }
     };
-<<<<<<< HEAD
-        
-=======
     
     [model.interfaceView immediateEditorTransitionIn];
     
@@ -217,22 +210,15 @@
         [galleryController.view addSubview:view];
     }
     
->>>>>>> e18b6736
     TGOverlayControllerWindow *controllerWindow = [[TGOverlayControllerWindow alloc] initWithManager:windowManager parentController:controller contentController:galleryController];
     controllerWindow.hidden = false;
     galleryController.view.clipsToBounds = true;
     
-<<<<<<< HEAD
-//    if (paint) {
-//        [model presentPhotoEditorForItem:galleryItem tab:TGPhotoEditorPaintTab];
-//    }
-=======
     if (paint) {
         TGDispatchAfter(0.05, dispatch_get_main_queue(), ^{
             [model presentPhotoEditorForItem:galleryItem tab:TGPhotoEditorPaintTab snapshots:snapshots];
         });
     }
->>>>>>> e18b6736
 }
 
 @end