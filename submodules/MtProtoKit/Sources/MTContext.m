#import <MtProtoKit/MTContext.h>

#import <inttypes.h>

#import <MtProtoKit/MTLogging.h>
#import <MtProtoKit/MTTimer.h>
#import <MtProtoKit/MTQueue.h>
#import <MtProtoKit/MTKeychain.h>
#import <MtProtoKit/MTDatacenterAddressSet.h>
#import <MtProtoKit/MTDatacenterAddress.h>
#import <MtProtoKit/MTDatacenterAuthInfo.h>
#import <MtProtoKit/MTDatacenterSaltInfo.h>
#import <MtProtoKit/MTSessionInfo.h>
#import <MtProtoKit/MTApiEnvironment.h>

#import "MTDiscoverDatacenterAddressAction.h"
#import <MtProtoKit/MTDatacenterAuthAction.h>
#import <MtProtoKit/MTDatacenterTransferAuthAction.h>

#import <MtProtoKit/MTTransportScheme.h>
#import <MtProtoKit/MTTcpTransport.h>

#import <MtProtoKit/MTApiEnvironment.h>

#import <libkern/OSAtomic.h>

#import "MTDiscoverConnectionSignals.h"

#import "MTTransportSchemeStats.h"

#import <MtProtoKit/MTDisposable.h>
#import <MtProtoKit/MTSignal.h>

@implementation MTContextBlockChangeListener

- (void)contextIsPasswordRequiredUpdated:(MTContext *)context datacenterId:(NSInteger)datacenterId
{
    if (_contextIsPasswordRequiredUpdated)
        _contextIsPasswordRequiredUpdated(context, datacenterId);
}

- (MTSignal *)fetchContextDatacenterPublicKeys:(MTContext *)context datacenterId:(NSInteger)datacenterId {
    if (_fetchContextDatacenterPublicKeys) {
        return _fetchContextDatacenterPublicKeys(context, datacenterId);
    } else {
        return nil;
    }
}

- (MTSignal *)isContextNetworkAccessAllowed:(MTContext *)context {
    if (_isContextNetworkAccessAllowed) {
        return _isContextNetworkAccessAllowed(context);
    } else {
        return nil;
    }
}

@end

@interface MTTransportSchemeKey : NSObject<NSCoding, NSCopying>

@property (nonatomic, readonly) NSInteger datacenterId;
@property (nonatomic, readonly) bool isProxy;
@property (nonatomic, readonly) bool isMedia;

@end

@implementation MTTransportSchemeKey

- (instancetype)initWithDatacenterId:(NSInteger)datacenterId isProxy:(bool)isProxy isMedia:(bool)isMedia {
    self = [super init];
    if (self != nil) {
        _datacenterId = datacenterId;
        _isProxy = isProxy;
        _isMedia = isMedia;
    }
    return self;
}

- (instancetype)initWithCoder:(NSCoder *)aDecoder {
    return [self initWithDatacenterId:[aDecoder decodeIntegerForKey:@"datacenterId"] isProxy:[aDecoder decodeBoolForKey:@"isProxy"] isMedia:[aDecoder decodeBoolForKey:@"isMedia"]];
}

- (void)encodeWithCoder:(NSCoder *)aCoder {
    [aCoder encodeInteger:_datacenterId forKey:@"datacenterId"];
    [aCoder encodeBool:_isProxy forKey:@"isProxy"];
    [aCoder encodeBool:_isMedia forKey:@"isMedia"];
}

- (instancetype)copyWithZone:(NSZone *)__unused zone {
    return self;
}

- (NSUInteger)hash {
    return _datacenterId * 31 * 31 + (_isProxy ? 1 : 0) * 31 + (_isMedia ? 1 : 0);
}

- (BOOL)isEqual:(id)object {
    if (![object isKindOfClass:[MTTransportSchemeKey class]]) {
        return false;
    }
    MTTransportSchemeKey *other = (MTTransportSchemeKey *)object;
    if (_datacenterId != other->_datacenterId) {
        return false;
    }
    if (_isProxy != other->_isProxy) {
        return false;
    }
    if (_isMedia != other->_isMedia) {
        return false;
    }
    return true;
}

@end

typedef int64_t MTDatacenterAuthInfoMapKey;

typedef struct {
    int32_t datacenterId;
    MTDatacenterAuthInfoSelector selector;
} MTDatacenterAuthInfoMapKeyStruct;

static MTDatacenterAuthInfoMapKey authInfoMapKey(int32_t datacenterId, MTDatacenterAuthInfoSelector selector) {
    int64_t result = (((int64_t)(selector)) << 32) | ((int64_t)(datacenterId));
    return result;
}

static NSNumber *authInfoMapIntegerKey(int32_t datacenterId, MTDatacenterAuthInfoSelector selector) {
    return [NSNumber numberWithLongLong:authInfoMapKey(datacenterId, selector)];
}

static MTDatacenterAuthInfoMapKeyStruct parseAuthInfoMapKey(int64_t key) {
    MTDatacenterAuthInfoMapKeyStruct result;
    result.datacenterId = (int32_t)(key & 0x7fffffff);
    result.selector = (int32_t)(((key >> 32) & 0x7fffffff));
    return result;
}

static MTDatacenterAuthInfoMapKeyStruct parseAuthInfoMapKeyInteger(NSNumber *key) {
    return parseAuthInfoMapKey([key longLongValue]);
}

@interface MTContext () <MTDiscoverDatacenterAddressActionDelegate, MTDatacenterTransferAuthActionDelegate>
{
    int64_t _uniqueId;
    
    NSTimeInterval _globalTimeDifference;
    
    NSMutableDictionary *_datacenterSeedAddressSetById;
    NSMutableDictionary *_datacenterAddressSetById;
    NSMutableDictionary<MTTransportSchemeKey *, MTTransportScheme *> *_datacenterManuallySelectedSchemeById;
    
    NSMutableDictionary<NSNumber *, NSMutableDictionary<MTDatacenterAddress *, MTTransportSchemeStats *> *> *_transportSchemeStats;
    MTTimer *_schemeStatsSyncTimer;
    
    NSMutableDictionary<NSNumber *, MTDatacenterAuthInfo *> *_datacenterAuthInfoById;
    
    NSMutableDictionary *_datacenterPublicKeysById;
    
    NSMutableDictionary *_authTokenById;
    
    NSMutableArray *_changeListeners;
    
    MTSignal *_discoverBackupAddressListSignal;
    
    NSMutableDictionary *_discoverDatacenterAddressActions;
    NSMutableDictionary<NSNumber *, MTDatacenterAuthAction *> *_datacenterAuthActions;
    NSMutableDictionary *_datacenterTransferAuthActions;
    
    NSMutableDictionary<NSNumber *, NSNumber *> *_datacenterCheckKeyRemovedActionTimestamps;
    NSMutableDictionary<NSNumber *, id<MTDisposable> > *_datacenterCheckKeyRemovedActions;
    
    NSMutableDictionary *_cleanupSessionIdsByAuthKeyId;
    NSMutableArray *_currentSessionInfos;
    
    NSMutableDictionary *_periodicTasksTimerByDatacenterId;
    
    volatile OSSpinLock _passwordEntryRequiredLock;
    NSMutableDictionary *_passwordRequiredByDatacenterId;
    
    NSMutableDictionary *_transportSchemeDisposableByDatacenterId;
    id<MTDisposable> _backupAddressListDisposable;
    
    NSMutableDictionary<NSNumber *, id<MTDisposable> > *_fetchPublicKeysActions;
    
    MTDisposableSet *_cleanupSessionInfoDisposables;
}

@end

static int32_t fixedTimeDifferenceValue = 0;

@implementation MTContext

+ (int32_t)fixedTimeDifference {
    return fixedTimeDifferenceValue;
}

+ (void)setFixedTimeDifference:(int32_t)fixedTimeDifference {
    fixedTimeDifferenceValue = fixedTimeDifference;
}

- (instancetype)init
{
    self = [super init];
    if (self != nil)
    {
        NSAssert(false, @"use initWithSerialization:apiEnvironment:");
    }
    return self;
}

- (instancetype)initWithSerialization:(id<MTSerialization>)serialization encryptionProvider:(id<EncryptionProvider>)encryptionProvider apiEnvironment:(MTApiEnvironment *)apiEnvironment isTestingEnvironment:(bool)isTestingEnvironment useTempAuthKeys:(bool)useTempAuthKeys
{
    NSAssert(serialization != nil, @"serialization should not be nil");
    NSAssert(apiEnvironment != nil, @"apiEnvironment should not be nil");
    NSAssert(encryptionProvider != nil, @"encryptionProvider should not be nil");
    
    self = [super init];
    if (self != nil)
    {
        arc4random_buf(&_uniqueId, sizeof(_uniqueId));
        
        _serialization = serialization;
        _encryptionProvider = encryptionProvider;
        _apiEnvironment = apiEnvironment;
        _isTestingEnvironment = isTestingEnvironment;
        _useTempAuthKeys = useTempAuthKeys;
#if DEBUG
        _tempKeyExpiration = 1 * 60 * 60;
#else
        _tempKeyExpiration = 24 * 60 * 60;
#endif
        
        _datacenterSeedAddressSetById = [[NSMutableDictionary alloc] init];
        
        _datacenterAddressSetById = [[NSMutableDictionary alloc] init];
        _datacenterManuallySelectedSchemeById = [[NSMutableDictionary alloc] init];
        
        _transportSchemeStats = [[NSMutableDictionary alloc] init];
        
        _datacenterAuthInfoById = [[NSMutableDictionary alloc] init];
        _datacenterPublicKeysById = [[NSMutableDictionary alloc] init];
        
        _authTokenById = [[NSMutableDictionary alloc] init];
        
        _changeListeners = [[NSMutableArray alloc] init];
        
        _discoverDatacenterAddressActions = [[NSMutableDictionary alloc] init];
        _datacenterAuthActions = [[NSMutableDictionary alloc] init];
        _datacenterTransferAuthActions = [[NSMutableDictionary alloc] init];
        _datacenterCheckKeyRemovedActionTimestamps = [[NSMutableDictionary alloc] init];
        _datacenterCheckKeyRemovedActions = [[NSMutableDictionary alloc] init];
        
        _cleanupSessionIdsByAuthKeyId = [[NSMutableDictionary alloc] init];
        _currentSessionInfos = [[NSMutableArray alloc] init];
        
        _passwordRequiredByDatacenterId = [[NSMutableDictionary alloc] init];
        
        _fetchPublicKeysActions = [[NSMutableDictionary alloc] init];
        
        _cleanupSessionInfoDisposables = [[MTDisposableSet alloc] init];
        
        [self updatePeriodicTasks];
    }
    return self;
}

- (void)dealloc
{
    [self cleanup];
}

+ (MTQueue *)contextQueue
{
    static MTQueue *queue = nil;
    static dispatch_once_t onceToken;
    dispatch_once(&onceToken, ^
    {
        queue = [[MTQueue alloc] initWithName:"com.mtproto.MTContextQueue"];
    });
    return queue;
}

- (void)cleanup
{
    NSDictionary *datacenterAuthActions = _datacenterAuthActions;
    _datacenterAuthActions = nil;
    
    NSDictionary *discoverDatacenterAddressActions = _discoverDatacenterAddressActions;
    _discoverDatacenterAddressActions = nil;
    
    NSDictionary *datacenterTransferAuthActions = _datacenterTransferAuthActions;
    _datacenterTransferAuthActions = nil;
    
    NSDictionary *datacenterCheckKeyRemovedActions = _datacenterCheckKeyRemovedActions;
    _datacenterCheckKeyRemovedActions = nil;
    
    NSDictionary *fetchPublicKeysActions = _fetchPublicKeysActions;
    _fetchPublicKeysActions = nil;
    
    id<MTDisposable> cleanupSessionInfoDisposables = _cleanupSessionInfoDisposables;
    
    [[MTContext contextQueue] dispatchOnQueue:^
    {
        for (NSNumber *nDatacenterId in discoverDatacenterAddressActions)
        {
            MTDiscoverDatacenterAddressAction *action = discoverDatacenterAddressActions[nDatacenterId];
            action.delegate = nil;
            [action cancel];
        }

        for (NSNumber *key in datacenterAuthActions)
        {
            MTDatacenterAuthAction *action = datacenterAuthActions[key];
            [action cancel];
        }
        
        for (NSNumber *nDatacenterId in datacenterTransferAuthActions)
        {
            MTDatacenterTransferAuthAction *action = datacenterTransferAuthActions[nDatacenterId];
            action.delegate = nil;
            [action cancel];
        }
        
        for (NSNumber *nDatacenterId in fetchPublicKeysActions)
        {
            id<MTDisposable> disposable = fetchPublicKeysActions[nDatacenterId];
            [disposable dispose];
        }
        
        for (NSNumber *nDatacenterId in datacenterCheckKeyRemovedActions) {
            [datacenterCheckKeyRemovedActions[nDatacenterId] dispose];
        }
        
        [cleanupSessionInfoDisposables dispose];
    }];
}

- (void)performBatchUpdates:(void (^)())block
{
    if (block != nil)
        [[MTContext contextQueue] dispatchOnQueue:block];
}

- (void)setKeychain:(id<MTKeychain>)keychain
{
    [[MTContext contextQueue] dispatchOnQueue:^
    {
        _keychain = keychain;
        
        if (_keychain != nil)
        {
            NSNumber *nGlobalTimeDifference = [keychain objectForKey:@"globalTimeDifference" group:@"temp"];
            if (nGlobalTimeDifference != nil)
                _globalTimeDifference = [nGlobalTimeDifference doubleValue];
            
            NSDictionary *datacenterAddressSetById = [keychain objectForKey:@"datacenterAddressSetById" group:@"persistent"];
            if (datacenterAddressSetById != nil) {
                _datacenterAddressSetById = [[NSMutableDictionary alloc] initWithDictionary:datacenterAddressSetById];
                if (MTLogEnabled()) {
                    MTLog(@"[MTContext loaded datacenterAddressSetById: %@]", _datacenterAddressSetById);
                }
            }
            
            NSDictionary *datacenterManuallySelectedSchemeById = [keychain objectForKey:@"datacenterManuallySelectedSchemeById_v1" group:@"persistent"];
            if (datacenterManuallySelectedSchemeById != nil) {
                _datacenterManuallySelectedSchemeById = [[NSMutableDictionary alloc] initWithDictionary:datacenterManuallySelectedSchemeById];
                if (MTLogEnabled()) {
                    MTLog(@"[MTContext loaded datacenterManuallySelectedSchemeById: %@]", _datacenterManuallySelectedSchemeById);
                }
            }
            
            [_apiEnvironment.datacenterAddressOverrides enumerateKeysAndObjectsUsingBlock:^(NSNumber *nDatacenterId, MTDatacenterAddress *address, __unused BOOL *stop) {
                _datacenterAddressSetById[nDatacenterId] = [[MTDatacenterAddressSet alloc] initWithAddressList:@[address]];
            }];
            
            NSDictionary *datacenterAuthInfoById = [keychain objectForKey:@"datacenterAuthInfoById" group:@"persistent"];
            if (datacenterAuthInfoById != nil) {
                _datacenterAuthInfoById = [[NSMutableDictionary alloc] initWithDictionary:datacenterAuthInfoById];
#if DEBUG
                NSArray<NSNumber *> *keys = [_datacenterAuthInfoById allKeys];
                for (NSNumber *key in keys) {
                    if (parseAuthInfoMapKeyInteger(key).selector != MTDatacenterAuthInfoSelectorPersistent) {
                        [_datacenterAuthInfoById removeObjectForKey:key];
                    }
                }
#endif
            }
            
            NSDictionary *datacenterPublicKeysById = [keychain objectForKey:@"datacenterPublicKeysById" group:@"ephemeral"];
            if (datacenterPublicKeysById != nil) {
                _datacenterPublicKeysById = [[NSMutableDictionary alloc] initWithDictionary:datacenterPublicKeysById];
            }
            
            NSDictionary *transportSchemeStats = [keychain objectForKey:@"transportSchemeStats_v1" group:@"temp"];
            if (transportSchemeStats != nil) {
                [_transportSchemeStats removeAllObjects];
                [transportSchemeStats enumerateKeysAndObjectsUsingBlock:^(NSNumber *nDatacenterId, NSDictionary<MTDatacenterAddress *, MTTransportSchemeStats *> *values, __unused BOOL *stop) {
                    _transportSchemeStats[nDatacenterId] = [[NSMutableDictionary alloc] initWithDictionary:values];
                }];
                if (MTLogEnabled()) {
                    MTLog(@"[MTContext] loaded transportSchemeStats:\n%@", [MTTransportSchemeStats formatStats:_transportSchemeStats]);
                }
            }
            
            NSDictionary *authTokenById = [keychain objectForKey:@"authTokenById" group:@"persistent"];
            if (authTokenById != nil)
                _authTokenById = [[NSMutableDictionary alloc] initWithDictionary:authTokenById];
            
            NSDictionary *cleanupSessionIdsByAuthKeyId = [keychain objectForKey:@"cleanupSessionIdsByAuthKeyId" group:@"cleanup"];
            if (cleanupSessionIdsByAuthKeyId != nil)
                _cleanupSessionIdsByAuthKeyId = [[NSMutableDictionary alloc] initWithDictionary:cleanupSessionIdsByAuthKeyId];
            
            if (MTLogEnabled()) {
                MTLog(@"[MTContext#%x: received keychain globalTimeDifference:%f datacenterAuthInfoById:%@]", (int)self, _globalTimeDifference, _datacenterAuthInfoById);
            }
        } else {
            if (MTLogEnabled()) {
                MTLog(@"[MTContext#%x: received keychain nil]", (int)self);
            }
        }
    }];
}

- (void)addChangeListener:(id<MTContextChangeListener>)changeListener
{
    [[MTContext contextQueue] dispatchOnQueue:^
    {
        if (![_changeListeners containsObject:changeListener])
        {
            [_changeListeners addObject:changeListener];
        }
    }];
}

- (void)removeChangeListener:(id<MTContextChangeListener>)changeListener
{
    [[MTContext contextQueue] dispatchOnQueue:^
    {
        [_changeListeners removeObject:changeListener];
    } synchronous:true];
}

- (void)setDiscoverBackupAddressListSignal:(MTSignal *)signal {
    [[MTContext contextQueue] dispatchOnQueue:^ {
        _discoverBackupAddressListSignal = signal;
    } synchronous:true];
}

- (NSTimeInterval)globalTime
{
    return [[NSDate date] timeIntervalSince1970] + [self globalTimeDifference];
}

- (NSTimeInterval)globalTimeDifference
{
    __block NSTimeInterval result = 0.0;
    [[MTContext contextQueue] dispatchOnQueue:^
    {
        result = _globalTimeDifference;
    } synchronous:true];
    
    return result;
}

- (NSTimeInterval)globalTimeOffsetFromUTC
{
    return [self globalTimeDifference] + [[NSTimeZone localTimeZone] secondsFromGMT];
}

- (void)setGlobalTimeDifference:(NSTimeInterval)globalTimeDifference
{
    [[MTContext contextQueue] dispatchOnQueue:^
    {
        _globalTimeDifference = globalTimeDifference;
        
        if (MTLogEnabled()) {
            MTLog(@"[MTContext#%x: global time difference changed: %.1fs]", (int)self, globalTimeDifference);
        }
        
        [_keychain setObject:@(_globalTimeDifference) forKey:@"globalTimeDifference" group:@"temp"];
    }];
}

- (void)setSeedAddressSetForDatacenterWithId:(NSInteger)datacenterId seedAddressSet:(MTDatacenterAddressSet *)seedAddressSet
{
    [[MTContext contextQueue] dispatchOnQueue:^
    {
        _datacenterSeedAddressSetById[@(datacenterId)] = seedAddressSet;
    }];
}

- (void)updateAddressSetForDatacenterWithId:(NSInteger)datacenterId addressSet:(MTDatacenterAddressSet *)addressSet forceUpdateSchemes:(bool)forceUpdateSchemes
{
    [[MTContext contextQueue] dispatchOnQueue:^
    {
        if (addressSet != nil && datacenterId != 0)
        {
            if (MTLogEnabled()) {
                MTLog(@"[MTContext#%x: address set updated for %d]", (int)self, datacenterId);
            }
            
            bool updateSchemes = forceUpdateSchemes;
            
            bool previousAddressSetWasEmpty = ((MTDatacenterAddressSet *)_datacenterAddressSetById[@(datacenterId)]).addressList.count == 0;
            
            _datacenterAddressSetById[@(datacenterId)] = addressSet;
            [_keychain setObject:_datacenterAddressSetById forKey:@"datacenterAddressSetById" group:@"persistent"];
            
            NSArray *currentListeners = [[NSArray alloc] initWithArray:_changeListeners];
            
            for (id<MTContextChangeListener> listener in currentListeners)
            {
                if ([listener respondsToSelector:@selector(contextDatacenterAddressSetUpdated:datacenterId:addressSet:)])
                    [listener contextDatacenterAddressSetUpdated:self datacenterId:datacenterId addressSet:addressSet];
            }
            
            if (true) {
                bool shouldReset = previousAddressSetWasEmpty || updateSchemes;
                for (id<MTContextChangeListener> listener in currentListeners) {
                    if ([listener respondsToSelector:@selector(contextDatacenterTransportSchemesUpdated:datacenterId:shouldReset:)]) {
                        [listener contextDatacenterTransportSchemesUpdated:self datacenterId:datacenterId shouldReset:shouldReset];
                    }
                }
            } else {
                /*for (NSNumber *nMedia in @[@false, @true]) {
                    for (NSNumber *nIsProxy in @[@false, @true]) {
                        MTDatacenterAddress *address = [self transportSchemeForDatacenterWithId:datacenterId media:[nMedia boolValue] isProxy:[nIsProxy boolValue]].address;
                        bool matches = false;
                        if (address != nil) {
                            for (MTDatacenterAddress *listAddress in addressSet.addressList) {
                                if ([listAddress.ip isEqualToString:address.ip]) {
                                    if (listAddress.secret != nil && address.secret != nil && [listAddress.secret isEqualToData:address.secret]) {
                                        matches = true;
                                    } else if (listAddress.secret == nil && address.secret == nil) {
                                        matches = true;
                                    }
                                }
                            }
                        }
                        if (!matches) {
                            if (MTLogEnabled()) {
                                MTLog(@"[MTContext#%x: updated address set for %d doesn't contain current %@, updating]", (int)self, datacenterId, address);
                            }
                            
                            [self updateTransportSchemeForDatacenterWithId:datacenterId transportScheme:[self defaultTransportSchemeForDatacenterWithId:datacenterId media:[nMedia boolValue] isProxy:[nIsProxy boolValue]] media:[nMedia boolValue] isProxy:[nIsProxy boolValue]];
                        }
                    }
                }*/
            }
            
            if (updateSchemes) {
                id<MTDisposable> disposable = _transportSchemeDisposableByDatacenterId[@(datacenterId)];
                if (disposable != nil) {
                    [disposable dispose];
                    [_transportSchemeDisposableByDatacenterId removeObjectForKey:@(datacenterId)];
                    
                    [self transportSchemeForDatacenterWithIdRequired:datacenterId moreOptimalThan:nil beginWithHttp:false media:false isProxy:_apiEnvironment.socksProxySettings != nil];
                }
            }
        }
    }];
}

- (void)addAddressForDatacenterWithId:(NSInteger)datacenterId address:(MTDatacenterAddress *)address
{
    if (address == nil || datacenterId == 0)
        return;
    
    [[MTContext contextQueue] dispatchOnQueue:^
    {
        bool updated = false;
        
        MTDatacenterAddressSet *addressSet = [self addressSetForDatacenterWithId:datacenterId];
        if (addressSet == nil)
        {
            addressSet = [[MTDatacenterAddressSet alloc] initWithAddressList:@[address]];
            updated = true;
        }
        else if (![addressSet.addressList containsObject:address])
        {
            NSMutableArray *updatedAddressList = [[NSMutableArray alloc] init];
            [updatedAddressList addObject:address];
            [updatedAddressList addObjectsFromArray:addressSet.addressList];
            
            addressSet = [[MTDatacenterAddressSet alloc] initWithAddressList:updatedAddressList];
            updated = true;
        }
        
        if (updated)
        {
            if (MTLogEnabled()) {
                MTLog(@"[MTContext#%x: added address %@ for datacenter %d]", (int)self, address, datacenterId);
            }
            
            _datacenterAddressSetById[@(datacenterId)] = addressSet;
            [_keychain setObject:_datacenterAddressSetById forKey:@"datacenterAddressSetById" group:@"persistent"];
            
            NSArray *currentListeners = [[NSArray alloc] initWithArray:_changeListeners];
            
            for (id<MTContextChangeListener> listener in currentListeners)
            {
                if ([listener respondsToSelector:@selector(contextDatacenterAddressSetUpdated:datacenterId:addressSet:)])
                    [listener contextDatacenterAddressSetUpdated:self datacenterId:datacenterId addressSet:addressSet];
            }
        }
    }];
}

- (void)updateAuthInfoForDatacenterWithId:(NSInteger)datacenterId authInfo:(MTDatacenterAuthInfo *)authInfo selector:(MTDatacenterAuthInfoSelector)selector
{
    [[MTContext contextQueue] dispatchOnQueue:^
    {
        if (datacenterId != 0)
        {
            NSNumber *infoKey = authInfoMapIntegerKey((int32_t)datacenterId, selector);
            
            bool wasNil = _datacenterAuthInfoById[infoKey] == nil;
            
            if (authInfo != nil) {
                _datacenterAuthInfoById[infoKey] = authInfo;
            } else {
                if (_datacenterAuthInfoById[infoKey] == nil) {
                    return;
                }
                [_datacenterAuthInfoById removeObjectForKey:infoKey];
            }
            
            if (MTLogEnabled()) {
<<<<<<< HEAD
                MTLog(@"[MTContext#%x: auth info updated for %d selector %d to %@]", (int)self, datacenterId, selector, authInfo);
=======
                MTDatacenterAuthInfo *persistentInfo = _datacenterAuthInfoById[authInfoMapIntegerKey((int32_t)datacenterId, MTDatacenterAuthInfoSelectorPersistent)];
                
                MTLog(@"[MTContext#%x: auth info updated for %d selector %d to %@ (persistent key id is %llu)]", (int)self, datacenterId, selector, authInfo, persistentInfo.authKeyId);
>>>>>>> e18b6736
            }
            
            [_keychain setObject:_datacenterAuthInfoById forKey:@"datacenterAuthInfoById" group:@"persistent"];
            
            NSArray *currentListeners = [[NSArray alloc] initWithArray:_changeListeners];
            
            for (id<MTContextChangeListener> listener in currentListeners)
            {
                if ([listener respondsToSelector:@selector(contextDatacenterAuthInfoUpdated:datacenterId:authInfo:selector:)])
                    [listener contextDatacenterAuthInfoUpdated:self datacenterId:datacenterId authInfo:authInfo selector:selector];
            }
            
            if (wasNil && authInfo != nil && selector == MTDatacenterAuthInfoSelectorPersistent) {
                for (NSNumber *key in _datacenterAuthActions) {
                    MTDatacenterAuthInfoMapKeyStruct parsedKey = parseAuthInfoMapKeyInteger(key);
                    if (parsedKey.datacenterId == datacenterId && parsedKey.selector != MTDatacenterAuthInfoSelectorPersistent) {
                        [_datacenterAuthActions[key] execute:self datacenterId:datacenterId];
                    }
                }
            }
        }
    }];
}

- (bool)isPasswordInputRequiredForDatacenterWithId:(NSInteger)datacenterId
{
    OSSpinLockLock(&_passwordEntryRequiredLock);
    bool currentValue = [_passwordRequiredByDatacenterId[@(datacenterId)] boolValue];
    OSSpinLockUnlock(&_passwordEntryRequiredLock);
    
    return currentValue;
}

- (bool)updatePasswordInputRequiredForDatacenterWithId:(NSInteger)datacenterId required:(bool)required
{
    OSSpinLockLock(&_passwordEntryRequiredLock);
    bool currentValue = [_passwordRequiredByDatacenterId[@(datacenterId)] boolValue];
    bool updated = currentValue != required;
    _passwordRequiredByDatacenterId[@(datacenterId)] = @(required);
    OSSpinLockUnlock(&_passwordEntryRequiredLock);
    
    if (updated)
    {
        [[MTContext contextQueue] dispatchOnQueue:^
        {
            NSArray *currentListeners = [[NSArray alloc] initWithArray:_changeListeners];
            
            for (id<MTContextChangeListener> listener in currentListeners)
            {
                if ([listener respondsToSelector:@selector(contextIsPasswordRequiredUpdated:datacenterId:)])
                    [listener contextIsPasswordRequiredUpdated:self datacenterId:datacenterId];
            }
        }];
    }
    
    return currentValue;
}

- (void)updateTransportSchemeForDatacenterWithId:(NSInteger)datacenterId transportScheme:(MTTransportScheme *)transportScheme media:(bool)media isProxy:(bool)isProxy {
    [[MTContext contextQueue] dispatchOnQueue:^ {
        if (transportScheme != nil && datacenterId != 0) {
            _datacenterManuallySelectedSchemeById[[[MTTransportSchemeKey alloc] initWithDatacenterId:datacenterId isProxy:isProxy isMedia:media]] = transportScheme;
            [_keychain setObject:_datacenterManuallySelectedSchemeById forKey:@"datacenterManuallySelectedSchemeById_v1" group:@"persistent"];
            
            [self reportTransportSchemeSuccessForDatacenterId:datacenterId transportScheme:transportScheme];
            [self _withTransportSchemeStatsForDatacenterId:datacenterId transportScheme:transportScheme process:^MTTransportSchemeStats *(MTTransportSchemeStats *current) {
                current = [current withUpdatedLastFailureTimestamp:0];
                current = [current withUpdatedLastResponseTimestamp:(int32_t)CFAbsoluteTimeGetCurrent()];
                return current;
            }];
            
            NSArray *currentListeners = [[NSArray alloc] initWithArray:_changeListeners];
            
            if (MTLogEnabled()) {
                MTLog(@"[MTContext#%x: %@ transport scheme updated for %d: %@]", (int)self, media ? @"media" : @"generic", datacenterId, transportScheme);
            }
            
            for (id<MTContextChangeListener> listener in currentListeners) {
                if ([listener respondsToSelector:@selector(contextDatacenterTransportSchemesUpdated:datacenterId:shouldReset:)])
                    [listener contextDatacenterTransportSchemesUpdated:self datacenterId:datacenterId shouldReset:true];
            }
        }
    }];
}

- (void)scheduleSessionCleanupForAuthKeyId:(int64_t)authKeyId sessionInfo:(MTSessionInfo *)sessionInfo {
    [[MTContext contextQueue] dispatchOnQueue:^{
        return;
    }];
}

- (void)collectSessionIdsForCleanupWithAuthKeyId:(int64_t)authKeyId completion:(void (^)(NSArray *sessionIds))completion
{
    [[MTContext contextQueue] dispatchOnQueue:^
    {
        NSMutableSet *liveSessionIds = [[NSMutableSet alloc] init];
        for (NSInteger i = (NSInteger)_currentSessionInfos.count - 1; i >= 0; i--)
        {
            MTSessionInfo *sessionInfo = _currentSessionInfos[i];
            if (!sessionInfo.canBeDeleted)
                [liveSessionIds addObject:@(sessionInfo.sessionId)];
            else
                [_currentSessionInfos removeObjectAtIndex:(NSUInteger)i];
        }
        
        NSMutableArray *currentSessionIds = [[NSMutableArray alloc] init];
        for (NSNumber *nSessionId in _cleanupSessionIdsByAuthKeyId[@(authKeyId)])
        {
            if (![liveSessionIds containsObject:nSessionId])
                [currentSessionIds addObject:nSessionId];
        }
        
        if (completion)
            completion(currentSessionIds);
    }];
}

- (void)sessionIdsDeletedForAuthKeyId:(int64_t)authKeyId sessionIds:(NSArray *)sessionIds
{
    [[MTContext contextQueue] dispatchOnQueue:^
    {
        for (NSInteger i = (NSInteger)_currentSessionInfos.count - 1; i >= 0; i--)
        {
            MTSessionInfo *sessionInfo = _currentSessionInfos[i];
            if ([sessionIds containsObject:@(sessionInfo.sessionId)])
                [_currentSessionInfos removeObjectAtIndex:(NSUInteger)i];
        }
        
        NSMutableArray *cleanupSessionIds = _cleanupSessionIdsByAuthKeyId[@(authKeyId)];
        if (![cleanupSessionIds respondsToSelector:@selector(removeObjectAtIndex:)])
        {
            cleanupSessionIds = [[NSMutableArray alloc] initWithArray:cleanupSessionIds];
            _cleanupSessionIdsByAuthKeyId[@(authKeyId)] = cleanupSessionIds;
        }
        for (NSInteger i = ((NSUInteger)cleanupSessionIds.count) - 1; i >= 0; i--)
        {
            if ([sessionIds containsObject:cleanupSessionIds[(NSUInteger)i]])
                [cleanupSessionIds removeObjectAtIndex:(NSUInteger)i];
        }
        
        [_keychain setObject:_cleanupSessionIdsByAuthKeyId forKey:@"cleanupSessionIdsByAuthKeyId" group:@"cleanup"];
    }];
}

- (NSArray *)knownDatacenterIds
{
    NSMutableSet *datacenterIds = [[NSMutableSet alloc] init];
    
    [[MTContext contextQueue] dispatchOnQueue:^
    {
        for (NSNumber *nDatacenterId in _datacenterSeedAddressSetById.allKeys)
        {
            [datacenterIds addObject:nDatacenterId];
        }
        
        for (NSNumber *nDatacenterId in _datacenterAddressSetById.allKeys)
        {
            [datacenterIds addObject:nDatacenterId];
        }
    } synchronous:true];
    
    return [[datacenterIds allObjects] sortedArrayUsingComparator:^NSComparisonResult(NSNumber *n1, NSNumber *n2)
    {
        return [n1 compare:n2];
    }];
}

- (void)enumerateAddressSetsForDatacenters:(void (^)(NSInteger datacenterId, MTDatacenterAddressSet *addressSet, BOOL *stop))block
{
    [[MTContext contextQueue] dispatchOnQueue:^
    {
        if (block == nil)
            return;
        
        NSMutableSet *processedDatacenterIds = [[NSMutableSet alloc] init];
        
        [_datacenterAddressSetById enumerateKeysAndObjectsUsingBlock:^(NSNumber *nDatacenterId, MTDatacenterAddressSet *addressSet, BOOL *stop)
        {
            [processedDatacenterIds addObject:nDatacenterId];
            block([nDatacenterId integerValue], addressSet, stop);
        }];
        
        [_datacenterSeedAddressSetById enumerateKeysAndObjectsUsingBlock:^(NSNumber *nDatacenterId, MTDatacenterAddressSet *addressSet, BOOL *stop)
        {
            if (![processedDatacenterIds containsObject:nDatacenterId])
                block([nDatacenterId integerValue], addressSet, stop);
        }];
    } synchronous:true];
}

- (MTDatacenterAddressSet *)addressSetForDatacenterWithId:(NSInteger)datacenterId
{
    __block MTDatacenterAddressSet *result = nil;
    [[MTContext contextQueue] dispatchOnQueue:^
    {
        MTDatacenterAddressSet *addressSet = _datacenterAddressSetById[@(datacenterId)];
        if (addressSet != nil && addressSet.addressList.count != 0) {
            result = _datacenterAddressSetById[@(datacenterId)];
        } else {
            result = _datacenterSeedAddressSetById[@(datacenterId)];
        }
    } synchronous:true];
    
    return result;
}

- (MTTransportScheme * _Nullable)chooseTransportSchemeForConnectionToDatacenterId:(NSInteger)datacenterId schemes:(NSArray<MTTransportScheme *> * _Nonnull)schemes {
    __block MTTransportScheme *result = nil;
    
    [[MTContext contextQueue] dispatchOnQueue:^{
        __block MTTransportScheme *schemeWithEarliestFailure = nil;
        __block int32_t earliestFailure = INT32_MAX;
        
        int32_t timestamp = (int32_t)CFAbsoluteTimeGetCurrent();
        __block bool scanIpv6 = false;
        for (MTTransportScheme *scheme in schemes) {
            if (scheme.address.isIpv6) {
                [self _withTransportSchemeStatsForDatacenterId:datacenterId transportScheme:scheme process:^MTTransportSchemeStats *(MTTransportSchemeStats *current) {
                    if (scheme.address.isIpv6 && current.lastResponseTimestamp > timestamp - 60 * 60) {
                        scanIpv6 = true;
                    }
                    return current;
                }];
            }
        }
        
        for (MTTransportScheme *scheme in schemes.reverseObjectEnumerator) {
            if (scheme.address.isIpv6 && !scanIpv6) {
                continue;
            }
            [self _withTransportSchemeStatsForDatacenterId:datacenterId transportScheme:scheme process:^MTTransportSchemeStats *(MTTransportSchemeStats *current) {
                if (schemeWithEarliestFailure == nil) {
                    schemeWithEarliestFailure = scheme;
                    earliestFailure = current.lastFailureTimestamp;
                } else if (earliestFailure > current.lastFailureTimestamp) {
                    earliestFailure = current.lastFailureTimestamp;
                    schemeWithEarliestFailure = scheme;
                }
                return current;
            }];
        }
        if (MTLogEnabled()) {
            MTLog(@"[MTContext has chosen a scheme for DC%d: %@]", datacenterId, schemeWithEarliestFailure);
        }
        result = schemeWithEarliestFailure;
    } synchronous:true];
    
    return result;
}

- (NSArray<MTTransportScheme *> * _Nonnull)transportSchemesForDatacenterWithId:(NSInteger)datacenterId media:(bool)media enforceMedia:(bool)enforceMedia isProxy:(bool)isProxy
{
    __block NSMutableArray <MTTransportScheme *> *results = [[NSMutableArray alloc] init];
    [[MTContext contextQueue] dispatchOnQueue:^
    {
        MTDatacenterAddress *overrideAddress = _apiEnvironment.datacenterAddressOverrides[@(datacenterId)];
        if (overrideAddress != nil) {
            [results addObject:[[MTTransportScheme alloc] initWithTransportClass:[MTTcpTransport class] address:overrideAddress media:false]];
        } else {
            [results addObjectsFromArray:[self _allTransportSchemesForDatacenterWithId:datacenterId]];
        }
        MTTransportScheme *manualScheme = _datacenterManuallySelectedSchemeById[[[MTTransportSchemeKey alloc] initWithDatacenterId:datacenterId isProxy:isProxy isMedia:media]];
        if (manualScheme != nil && ![results containsObject:manualScheme]) {
            [results addObject:manualScheme];
        }
    } synchronous:true];
    
    for (int i = (int)(results.count - 1); i >= 0; i--) {
        if (enforceMedia && !results[i].address.preferForMedia) {
            [results removeObjectAtIndex:i];
        } else if (!media && results[i].address.preferForMedia) {
            [results removeObjectAtIndex:i];
        }
    }
    
    return results;
}

- (MTDatacenterAuthInfo *)authInfoForDatacenterWithId:(NSInteger)datacenterId selector:(MTDatacenterAuthInfoSelector)selector {
    __block MTDatacenterAuthInfo *result = nil;
    [[MTContext contextQueue] dispatchOnQueue:^{
        NSNumber *infoKey = authInfoMapIntegerKey((int32_t)datacenterId, selector);
        result = _datacenterAuthInfoById[infoKey];
    } synchronous:true];
    
    return result;
}
    
- (NSArray<NSDictionary *> *)publicKeysForDatacenterWithId:(NSInteger)datacenterId {
    __block NSArray<NSDictionary *> *result = nil;
    [[MTContext contextQueue] dispatchOnQueue:^{
        result = _datacenterPublicKeysById[@(datacenterId)];
    } synchronous:true];
    
    return result;
}
    
- (void)updatePublicKeysForDatacenterWithId:(NSInteger)datacenterId publicKeys:(NSArray<NSDictionary *> *)publicKeys {
    [[MTContext contextQueue] dispatchOnQueue:^{
        if (publicKeys != nil) {
            _datacenterPublicKeysById[@(datacenterId)] = publicKeys;
            [_keychain setObject:_datacenterPublicKeysById forKey:@"datacenterPublicKeysById" group:@"ephemeral"];
            
            for (id<MTContextChangeListener> listener in _changeListeners) {
                if ([listener respondsToSelector:@selector(contextDatacenterPublicKeysUpdated:datacenterId:publicKeys:)]) {
                    [listener contextDatacenterPublicKeysUpdated:self datacenterId:datacenterId publicKeys:publicKeys];
                }
            }
        }
    } synchronous:false];
}
    
- (void)publicKeysForDatacenterWithIdRequired:(NSInteger)datacenterId {
    [[MTContext contextQueue] dispatchOnQueue:^{
        if (_fetchPublicKeysActions[@(datacenterId)] == nil) {
            for (id<MTContextChangeListener> listener in _changeListeners) {
                if ([listener respondsToSelector:@selector(fetchContextDatacenterPublicKeys:datacenterId:)]) {
                    MTSignal *signal = [listener fetchContextDatacenterPublicKeys:self datacenterId:datacenterId];
                    if (signal != nil) {
                        __weak MTContext *weakSelf = self;
                        MTMetaDisposable *disposable = [[MTMetaDisposable alloc] init];
                        _fetchPublicKeysActions[@(datacenterId)] = disposable;
                        [disposable setDisposable:[signal startWithNext:^(NSArray<NSDictionary *> *next) {
                            [[MTContext contextQueue] dispatchOnQueue:^{
                                __strong MTContext *strongSelf = weakSelf;
                                if (strongSelf != nil) {
                                    [strongSelf->_fetchPublicKeysActions removeObjectForKey:@(datacenterId)];
                                    [strongSelf updatePublicKeysForDatacenterWithId:datacenterId publicKeys:next];
                                }
                            } synchronous:false];
                        }]];
                        break;
                    }
                }
            }
        }
    } synchronous:false];
}

- (void)removeAllAuthTokens
{
    [[MTContext contextQueue] dispatchOnQueue:^
    {
        [_authTokenById removeAllObjects];
        [_keychain setObject:_authTokenById forKey:@"authTokenById" group:@"persistent"];
        
        for (NSNumber *nDatacenterId in _datacenterTransferAuthActions)
        {
            MTDatacenterTransferAuthAction *action = _datacenterTransferAuthActions[nDatacenterId];
            action.delegate = nil;
            [action cancel];
        }
        [_datacenterTransferAuthActions removeAllObjects];
    }];
}

- (void)removeTokenForDatacenterWithId:(NSInteger)datacenterId
{
    [[MTContext contextQueue] dispatchOnQueue:^{
        [_authTokenById removeObjectForKey:@(datacenterId)];
        [_keychain setObject:_authTokenById forKey:@"authTokenById" group:@"persistent"];
        
        MTDatacenterTransferAuthAction *action = _datacenterTransferAuthActions[@(datacenterId)];
        if (action != nil) {
            action.delegate = nil;
            [action cancel];
            [_datacenterTransferAuthActions removeObjectForKey:@(datacenterId)];
        }
    }];
}

- (id)authTokenForDatacenterWithId:(NSInteger)datacenterId
{
    __block id result = nil;
    [[MTContext contextQueue] dispatchOnQueue:^
    {
        result = _authTokenById[@(datacenterId)];
    } synchronous:true];
    
    return result;
}

- (NSArray<MTTransportScheme *> * _Nonnull)_allTransportSchemesForDatacenterWithId:(NSInteger)datacenterId {
    NSMutableArray<MTTransportScheme *> *result = [[NSMutableArray alloc] init];
    MTDatacenterAddressSet *addressSet = [self addressSetForDatacenterWithId:datacenterId];
    if (addressSet == nil) {
        [self addressSetForDatacenterWithIdRequired:datacenterId];
    } else {
        for (MTDatacenterAddress *address in addressSet.addressList) {
            [result addObject:[[MTTransportScheme alloc] initWithTransportClass:[MTTcpTransport class] address:address media:address.preferForMedia]];
        }
    }
    return result;
}

- (void)transportSchemeForDatacenterWithIdRequired:(NSInteger)datacenterId media:(bool)media
{
    [[MTContext contextQueue] dispatchOnQueue:^
    {
        [self transportSchemeForDatacenterWithIdRequired:datacenterId moreOptimalThan:nil beginWithHttp:false media:media isProxy:_apiEnvironment.socksProxySettings != nil];
    }];
}

- (void)transportSchemeForDatacenterWithIdRequired:(NSInteger)datacenterId moreOptimalThan:(MTTransportScheme *)suboptimalScheme beginWithHttp:(bool)beginWithHttp media:(bool)media isProxy:(bool)isProxy
{
    [[MTContext contextQueue] dispatchOnQueue:^
    {
        if (_transportSchemeDisposableByDatacenterId == nil)
            _transportSchemeDisposableByDatacenterId = [[NSMutableDictionary alloc] init];
        id<MTDisposable> disposable = _transportSchemeDisposableByDatacenterId[@(datacenterId)];
        if (disposable == nil)
        {
            __weak MTContext *weakSelf = self;
            MTDatacenterAddressSet *initialAddressSet = [self addressSetForDatacenterWithId:datacenterId];
            NSMutableArray *addressList = [[NSMutableArray alloc] initWithArray:initialAddressSet.addressList];
            MTDatacenterAddressSet *seedAddress = _datacenterSeedAddressSetById[@(datacenterId)];
            if (seedAddress != nil) {
                for (MTDatacenterAddress *address in seedAddress.addressList) {
                    if (![addressList containsObject:address]) {
                        [addressList addObject:address];
                    }
                }
            }
            MTDatacenterAddressSet *addressSet = [[MTDatacenterAddressSet alloc] initWithAddressList:addressList];
            MTSignal *discoverSignal = [MTDiscoverConnectionSignals discoverSchemeWithContext:self datacenterId:datacenterId addressList:addressSet.addressList media:media isProxy:isProxy];
            MTSignal *conditionSignal = [MTSignal single:@(true)];
            for (id<MTContextChangeListener> listener in _changeListeners) {
                if ([listener respondsToSelector:@selector(isContextNetworkAccessAllowed:)]) {
                    MTSignal *signal = [listener isContextNetworkAccessAllowed:self];
                    if (signal != nil) {
                        conditionSignal = signal;
                    }
                }
            }
            MTSignal *filteredSignal = [[conditionSignal mapToSignal:^(NSNumber *value) {
                if ([value boolValue]) {
                    return discoverSignal;
                } else {
                    return [MTSignal never];
                }
            }] take:1];

            _transportSchemeDisposableByDatacenterId[@(datacenterId)] = [[filteredSignal onDispose:^
            {
                __strong MTContext *strongSelf = weakSelf;
                if (strongSelf != nil)
                {
                    [[MTContext contextQueue] dispatchOnQueue:^
                    {
                        [strongSelf->_transportSchemeDisposableByDatacenterId removeObjectForKey:@(datacenterId)];
                    }];
                }
            }] startWithNext:^(MTTransportScheme *next)
            {
                if (MTLogEnabled()) {
                    MTLog(@"scheme: %@", next);
                }
                __strong MTContext *strongSelf = weakSelf;
                if (strongSelf != nil)
                {
                    [strongSelf updateTransportSchemeForDatacenterWithId:datacenterId transportScheme:next media:media isProxy:isProxy];
                }
            } error:^(id error)
            {
                
            } completed:^
            {
                
            }];
        }
    }];
}

- (void)_withTransportSchemeStatsForDatacenterId:(NSInteger)datacenterId transportScheme:(MTTransportScheme *)transportScheme process:(MTTransportSchemeStats * (^)(MTTransportSchemeStats *))process {
    NSAssert([[MTContext contextQueue] isCurrentQueue], @"[[MTContext contextQueue] isCurrentQueue]");
    if (_transportSchemeStats[@(datacenterId)] == nil) {
        _transportSchemeStats[@(datacenterId)] = [[NSMutableDictionary alloc] init];
    }
    MTTransportSchemeStats *current = _transportSchemeStats[@(datacenterId)][transportScheme.address];
    if (current == nil) {
        current = [[MTTransportSchemeStats alloc] initWithLastFailureTimestamp:0 lastResponseTimestamp:0];
    }
    MTTransportSchemeStats *updated = process(current);
    if (updated == nil || ![updated isEqual:current]) {
        if (updated == nil) {
            [_transportSchemeStats[@(datacenterId)] removeObjectForKey:transportScheme.address];
        } else {
            if (MTLogEnabled()) {
                //MTLog(@"Updated stats for %@: %@", transportScheme.address, updated);
            }
            _transportSchemeStats[@(datacenterId)][transportScheme.address] = updated;
        }
        [self _scheduleSyncTransportSchemeStats];
    }
}

- (void)_scheduleSyncTransportSchemeStats {
    NSAssert([[MTContext contextQueue] isCurrentQueue], @"[[MTContext contextQueue] isCurrentQueue]");
    if (_schemeStatsSyncTimer == nil) {
        __weak MTContext *weakSelf = self;
        _schemeStatsSyncTimer = [[MTTimer alloc] initWithTimeout:5.0 repeat:false completion:^{
            __strong MTContext *strongSelf = weakSelf;
            if (strongSelf == nil) {
                return;
            }
            strongSelf->_schemeStatsSyncTimer = nil;
            [strongSelf _syncTransportSchemeStats];
        } queue:[MTContext contextQueue].nativeQueue];
        [_schemeStatsSyncTimer start];
    }
}

- (void)_syncTransportSchemeStats {
    NSAssert([[MTContext contextQueue] isCurrentQueue], @"[[MTContext contextQueue] isCurrentQueue]");
    [_keychain setObject:_transportSchemeStats forKey:@"transportSchemeStats_v1" group:@"temp"];
}

- (void)reportTransportSchemeFailureForDatacenterId:(NSInteger)datacenterId transportScheme:(MTTransportScheme *)transportScheme {
    [[MTContext contextQueue] dispatchOnQueue:^{
        [self _withTransportSchemeStatsForDatacenterId:datacenterId transportScheme:transportScheme process:^(MTTransportSchemeStats *current) {
            return [current withUpdatedLastFailureTimestamp:(int32_t)CFAbsoluteTimeGetCurrent()];
        }];
    }];
}

- (void)reportTransportSchemeSuccessForDatacenterId:(NSInteger)datacenterId transportScheme:(MTTransportScheme *)transportScheme {
    [[MTContext contextQueue] dispatchOnQueue:^{
        [self _withTransportSchemeStatsForDatacenterId:datacenterId transportScheme:transportScheme process:^(MTTransportSchemeStats *current) {
            return [current withUpdatedLastResponseTimestamp:(int32_t)CFAbsoluteTimeGetCurrent()];
        }];
    }];
}

- (void)invalidateTransportSchemesForDatacenterIds:(NSArray<NSNumber *> * _Nonnull)datacenterIds {
    [[MTContext contextQueue] dispatchOnQueue:^{
        for (NSNumber *datacenterId in datacenterIds) {
            [self transportSchemeForDatacenterWithIdRequired:[datacenterId integerValue] moreOptimalThan:nil beginWithHttp:false media:false isProxy:_apiEnvironment.socksProxySettings != nil];
        }
    }];
}

- (void)invalidateTransportSchemesForKnownDatacenterIds {
    [[MTContext contextQueue] dispatchOnQueue:^{
        NSMutableSet *datacenterIds = [[NSMutableSet alloc] init];

        for (NSNumber *nId in _datacenterAddressSetById.allKeys) {
            [datacenterIds addObject:nId];
        }
        
        for (NSNumber *nId in _datacenterSeedAddressSetById.allKeys) {
            [datacenterIds addObject:nId];
        }
        
        for (NSNumber *datacenterId in datacenterIds) {
            [self transportSchemeForDatacenterWithIdRequired:[datacenterId integerValue] moreOptimalThan:nil beginWithHttp:false media:false isProxy:_apiEnvironment.socksProxySettings != nil];
        }
    }];
}

- (void)invalidateTransportSchemeForDatacenterId:(NSInteger)datacenterId transportScheme:(MTTransportScheme *)transportScheme isProbablyHttp:(bool)isProbablyHttp media:(bool)media
{
    if (transportScheme == nil)
        return;
    
    [[MTContext contextQueue] dispatchOnQueue:^
    {
        [self transportSchemeForDatacenterWithIdRequired:datacenterId moreOptimalThan:transportScheme beginWithHttp:isProbablyHttp media:media isProxy:_apiEnvironment.socksProxySettings != nil];
        
        double delay = 20.0f;
        if (_apiEnvironment.networkSettings == nil || _apiEnvironment.networkSettings.reducedBackupDiscoveryTimeout) {
            delay = 5.0;
        }
        [self _beginBackupAddressDiscoveryWithDelay:delay];
    }];
}

- (void)_beginBackupAddressDiscoveryWithDelay:(double)delay {
    if (_backupAddressListDisposable == nil && _discoverBackupAddressListSignal != nil) {
        __weak MTContext *weakSelf = self;
        _backupAddressListDisposable = [[[_discoverBackupAddressListSignal delay:delay onQueue:[MTQueue mainQueue]] onDispose:^{
            __strong MTContext *strongSelf = weakSelf;
            if (strongSelf != nil) {
                [strongSelf->_backupAddressListDisposable dispose];
                strongSelf->_backupAddressListDisposable = nil;
            }
        }] startWithNext:nil];
    }
}

- (void)beginExplicitBackupAddressDiscovery {
    [[MTContext contextQueue] dispatchOnQueue:^{
        [_backupAddressListDisposable dispose];
        _backupAddressListDisposable = nil;
        [self _beginBackupAddressDiscoveryWithDelay:0.0];
    }];
}

- (void)revalidateTransportSchemeForDatacenterId:(NSInteger)datacenterId transportScheme:(MTTransportScheme *)transportScheme media:(bool)media
{
    [[MTContext contextQueue] dispatchOnQueue:^
    {
        if ([transportScheme isOptimal])
        {
            if (_transportSchemeDisposableByDatacenterId == nil)
                _transportSchemeDisposableByDatacenterId = [[NSMutableDictionary alloc] init];
            id<MTDisposable> disposable = _transportSchemeDisposableByDatacenterId[@(datacenterId)];
            [disposable dispose];
            [_transportSchemeDisposableByDatacenterId removeObjectForKey:@(datacenterId)];
        }
        if (_backupAddressListDisposable != nil) {
            [_backupAddressListDisposable dispose];
            _backupAddressListDisposable = nil;
        }
    }];
}

- (void)updateAuthTokenForDatacenterWithId:(NSInteger)datacenterId authToken:(id)authToken
{
    [[MTContext contextQueue] dispatchOnQueue:^
    {
        if (authToken != nil)
            _authTokenById[@(datacenterId)] = authToken;
        else
            [_authTokenById removeObjectForKey:@(datacenterId)];
        [_keychain setObject:_authTokenById forKey:@"authTokenById" group:@"persistent"];
        
        NSArray *currentListeners = [[NSArray alloc] initWithArray:_changeListeners];
        
        for (id<MTContextChangeListener> listener in currentListeners)
        {
            if ([listener respondsToSelector:@selector(contextDatacenterAuthTokenUpdated:datacenterId:authToken:)])
                [listener contextDatacenterAuthTokenUpdated:self datacenterId:datacenterId authToken:authToken];
        }
    }];
}

- (void)addressSetForDatacenterWithIdRequired:(NSInteger)datacenterId
{
    [[MTContext contextQueue] dispatchOnQueue:^
    {
        if (_discoverDatacenterAddressActions[@(datacenterId)] == nil)
        {
            MTDiscoverDatacenterAddressAction *discoverAction = [[MTDiscoverDatacenterAddressAction alloc] init];
            discoverAction.delegate = self;
            _discoverDatacenterAddressActions[@(datacenterId)] = discoverAction;
            [discoverAction execute:self datacenterId:datacenterId];
        }
    }];
}

- (void)discoverDatacenterAddressActionCompleted:(MTDiscoverDatacenterAddressAction *)action
{
    [[MTContext contextQueue] dispatchOnQueue:^
    {
        for (NSNumber *nDatacenterId in _discoverDatacenterAddressActions)
        {
            if (_discoverDatacenterAddressActions[nDatacenterId] == action)
            {
                [_discoverDatacenterAddressActions removeObjectForKey:nDatacenterId];
                
                break;
            }
        }
    }];
}

- (void)authInfoForDatacenterWithIdRequired:(NSInteger)datacenterId isCdn:(bool)isCdn selector:(MTDatacenterAuthInfoSelector)selector
{
    [[MTContext contextQueue] dispatchOnQueue:^
    {
        NSNumber *infoKey = authInfoMapIntegerKey((int32_t)datacenterId, selector);
        
        if (_datacenterAuthActions[infoKey] == nil)
        {
            __weak MTContext *weakSelf = self;
            MTDatacenterAuthAction *authAction = [[MTDatacenterAuthAction alloc] initWithAuthKeyInfoSelector:selector isCdn:isCdn completion:^(MTDatacenterAuthAction *action, __unused bool success) {
                [[MTContext contextQueue] dispatchOnQueue:^{
                    __strong MTContext *strongSelf = weakSelf;
                    if (strongSelf == nil) {
                        return;
                    }
                    
                    for (NSNumber *key in _datacenterAuthActions) {
                        if (_datacenterAuthActions[key] == action) {
                            [_datacenterAuthActions removeObjectForKey:key];
                            break;
                        }
                    }
                }];
            }];
            _datacenterAuthActions[infoKey] = authAction;
            
            switch (selector) {
                case MTDatacenterAuthInfoSelectorEphemeralMain:
                case MTDatacenterAuthInfoSelectorEphemeralMedia: {
                    if ([self authInfoForDatacenterWithId:datacenterId selector:MTDatacenterAuthInfoSelectorPersistent] == nil) {
                        [self authInfoForDatacenterWithIdRequired:datacenterId isCdn:false selector:MTDatacenterAuthInfoSelectorPersistent];
                    } else {
                        [authAction execute:self datacenterId:datacenterId];
                    }
                    break;
                }
                default: {
                    [authAction execute:self datacenterId:datacenterId];
                    break;
                }
            }
        }
    }];
}

- (void)authTokenForDatacenterWithIdRequired:(NSInteger)datacenterId authToken:(id)authToken masterDatacenterId:(NSInteger)masterDatacenterId
{
    [[MTContext contextQueue] dispatchOnQueue:^
    {
        if (authToken == nil)
            return;
        
        if (_datacenterTransferAuthActions[@(datacenterId)] == nil && masterDatacenterId != datacenterId)
        {
            MTDatacenterTransferAuthAction *transferAction = [[MTDatacenterTransferAuthAction alloc] init];
            transferAction.delegate = self;
            _datacenterTransferAuthActions[@(datacenterId)] = transferAction;
            [transferAction execute:self masterDatacenterId:masterDatacenterId destinationDatacenterId:datacenterId authToken:authToken];
        }
    }];
}

- (void)datacenterTransferAuthActionCompleted:(MTDatacenterTransferAuthAction *)action
{
    [[MTContext contextQueue] dispatchOnQueue:^
    {
        for (NSNumber *nDatacenterId in _datacenterTransferAuthActions)
        {
            if (_datacenterTransferAuthActions[nDatacenterId] == action)
            {
                [_datacenterTransferAuthActions removeObjectForKey:nDatacenterId];
                
                break;
            }
        }
    }];
}

- (void)reportProblemsWithDatacenterAddressForId:(NSInteger)datacenterId address:(MTDatacenterAddress *)address
{
    
}
    
- (void)updateApiEnvironment:(MTApiEnvironment *(^)(MTApiEnvironment *))f {
    [[MTContext contextQueue] dispatchOnQueue:^{
        MTApiEnvironment *apiEnvironment = f(_apiEnvironment);
        if (apiEnvironment != nil) {
            _apiEnvironment = apiEnvironment;
            
            NSArray *currentListeners = [[NSArray alloc] initWithArray:_changeListeners];
            for (id<MTContextChangeListener> listener in currentListeners)
            {
                if ([listener respondsToSelector:@selector(contextApiEnvironmentUpdated:apiEnvironment:)]) {
                    [listener contextApiEnvironmentUpdated:self apiEnvironment:apiEnvironment];
                }
            }
        }
    }];
}

- (void)updatePeriodicTasks
{
}

- (void)checkIfLoggedOut:(NSInteger)datacenterId {
    [[MTContext contextQueue] dispatchOnQueue:^{
        MTDatacenterAuthInfo *authInfo = [self authInfoForDatacenterWithId:datacenterId selector:MTDatacenterAuthInfoSelectorPersistent];
        if (authInfo == nil || authInfo.authKey == nil) {
            return;
        }
        
        int32_t timestamp = (int32_t)CFAbsoluteTimeGetCurrent();
        NSNumber *currentTimestamp = _datacenterCheckKeyRemovedActionTimestamps[@(datacenterId)];
        if (currentTimestamp == nil || [currentTimestamp intValue] + 60 < timestamp) {
            _datacenterCheckKeyRemovedActionTimestamps[@(datacenterId)] = currentTimestamp;
            [_datacenterCheckKeyRemovedActions[@(datacenterId)] dispose];
            __weak MTContext *weakSelf = self;
            _datacenterCheckKeyRemovedActions[@(datacenterId)] = [[MTDiscoverConnectionSignals checkIfAuthKeyRemovedWithContext:self datacenterId:datacenterId authKey:[[MTDatacenterAuthKey alloc] initWithAuthKey:authInfo.authKey authKeyId:authInfo.authKeyId notBound:false]] startWithNext:^(NSNumber* isRemoved) {
                [[MTContext contextQueue] dispatchOnQueue:^{
                    __strong MTContext *strongSelf = weakSelf;
                    if (strongSelf == nil) {
                        return;
                    }
                    
                    if ([isRemoved boolValue]) {
                        NSArray *currentListeners = [[NSArray alloc] initWithArray:strongSelf->_changeListeners];
                        for (id<MTContextChangeListener> listener in currentListeners) {
                            if ([listener respondsToSelector:@selector(contextLoggedOut:)])
                                [listener contextLoggedOut:strongSelf];
                        }
                    }
                }];
            }];
        }
    }];
}

@end<|MERGE_RESOLUTION|>--- conflicted
+++ resolved
@@ -629,13 +629,9 @@
             }
             
             if (MTLogEnabled()) {
-<<<<<<< HEAD
-                MTLog(@"[MTContext#%x: auth info updated for %d selector %d to %@]", (int)self, datacenterId, selector, authInfo);
-=======
                 MTDatacenterAuthInfo *persistentInfo = _datacenterAuthInfoById[authInfoMapIntegerKey((int32_t)datacenterId, MTDatacenterAuthInfoSelectorPersistent)];
                 
                 MTLog(@"[MTContext#%x: auth info updated for %d selector %d to %@ (persistent key id is %llu)]", (int)self, datacenterId, selector, authInfo, persistentInfo.authKeyId);
->>>>>>> e18b6736
             }
             
             [_keychain setObject:_datacenterAuthInfoById forKey:@"datacenterAuthInfoById" group:@"persistent"];
