--- conflicted
+++ resolved
@@ -66,13 +66,9 @@
 
 - (void)_markTerminatedWithoutDisposal
 {
-<<<<<<< HEAD
     id<MTDisposable> disposable = nil;
     
-    OSSpinLockLock(&_lock);
-=======
     os_unfair_lock_lock(&_lock);
->>>>>>> f1435301
     MTSubscriberBlocks *blocks = nil;
     if (!_terminated)
     {
