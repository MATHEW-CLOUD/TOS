#import <MtProtoKit/MTDatacenterAuthMessageService.h>

#import <MtProtoKit/MTLogging.h>
#import <MtProtoKit/MTContext.h>
#import <MtProtoKit/MTProto.h>
#import <MtProtoKit/MTSerialization.h>
#import <MtProtoKit/MTSessionInfo.h>
#import <MtProtoKit/MTIncomingMessage.h>
#import <MtProtoKit/MTOutgoingMessage.h>
#import <MtProtoKit/MTMessageTransaction.h>
#import <MtProtoKit/MTPreparedMessage.h>
#import <MtProtoKit/MTDatacenterAuthInfo.h>
#import <MtProtoKit/MTDatacenterSaltInfo.h>
#import "MTBuffer.h"
#import <MtProtoKit/MTEncryption.h>
#import <CommonCrypto/CommonCrypto.h>

#import "MTInternalMessageParser.h"
#import "MTServerDhInnerDataMessage.h"
#import "MTResPqMessage.h"
#import "MTServerDhParamsMessage.h"
#import "MTSetClientDhParamsResponseMessage.h"

@interface MTDatacenterAuthPublicKey : NSObject

@property (nonatomic, strong, readonly) NSString *publicKey;

@end

@implementation MTDatacenterAuthPublicKey

- (instancetype)initWithPublicKey:(NSString *)publicKey {
    self = [super init];
    if (self != nil) {
        _publicKey = publicKey;
    }
    return self;
}

- (uint64_t)fingerprintWithEncryptionProvider:(id<EncryptionProvider>)encryptionProvider {
    return MTRsaFingerprint(encryptionProvider, _publicKey);
}

@end

static NSArray<MTDatacenterAuthPublicKey *> *defaultPublicKeys(bool isProduction) {
    static NSArray<MTDatacenterAuthPublicKey *> *testingPublicKeys = nil;
    static NSArray<MTDatacenterAuthPublicKey *> *productionPublicKeys = nil;
    static dispatch_once_t onceToken;
    dispatch_once(&onceToken, ^{
        testingPublicKeys = @[
            [[MTDatacenterAuthPublicKey alloc] initWithPublicKey:@"-----BEGIN RSA PUBLIC KEY-----\n"
             "MIIBCgKCAQEAyMEdY1aR+sCR3ZSJrtztKTKqigvO/vBfqACJLZtS7QMgCGXJ6XIR\n"
             "yy7mx66W0/sOFa7/1mAZtEoIokDP3ShoqF4fVNb6XeqgQfaUHd8wJpDWHcR2OFwv\n"
             "plUUI1PLTktZ9uW2WE23b+ixNwJjJGwBDJPQEQFBE+vfmH0JP503wr5INS1poWg/\n"
             "j25sIWeYPHYeOrFp/eXaqhISP6G+q2IeTaWTXpwZj4LzXq5YOpk4bYEQ6mvRq7D1\n"
             "aHWfYmlEGepfaYR8Q0YqvvhYtMte3ITnuSJs171+GDqpdKcSwHnd6FudwGO4pcCO\n"
             "j4WcDuXc2CTHgH8gFTNhp/Y8/SpDOhvn9QIDAQAB\n"
             "-----END RSA PUBLIC KEY-----"]
        ];

        productionPublicKeys = @[
            [[MTDatacenterAuthPublicKey alloc] initWithPublicKey:@"-----BEGIN RSA PUBLIC KEY-----\n"
             "MIIBCgKCAQEA6LszBcC1LGzyr992NzE0ieY+BSaOW622Aa9Bd4ZHLl+TuFQ4lo4g\n"
             "5nKaMBwK/BIb9xUfg0Q29/2mgIR6Zr9krM7HjuIcCzFvDtr+L0GQjae9H0pRB2OO\n"
             "62cECs5HKhT5DZ98K33vmWiLowc621dQuwKWSQKjWf50XYFw42h21P2KXUGyp2y/\n"
             "+aEyZ+uVgLLQbRA1dEjSDZ2iGRy12Mk5gpYc397aYp438fsJoHIgJ2lgMv5h7WY9\n"
             "t6N/byY9Nw9p21Og3AoXSL2q/2IJ1WRUhebgAdGVMlV1fkuOQoEzR7EdpqtQD9Cs\n"
             "5+bfo3Nhmcyvk5ftB0WkJ9z6bNZ7yxrP8wIDAQAB\n"
             "-----END RSA PUBLIC KEY-----"]
        ];
    });
    if (isProduction) {
        return productionPublicKeys;
    } else {
        return testingPublicKeys;
    }
}

static MTDatacenterAuthPublicKey *selectPublicKey(id<EncryptionProvider> encryptionProvider, NSArray<NSNumber *> *fingerprints, NSArray<MTDatacenterAuthPublicKey *> *publicKeys) {
    for (NSNumber *nFingerprint in fingerprints) {
        for (MTDatacenterAuthPublicKey *key in publicKeys) {
            uint64_t keyFingerprint = [key fingerprintWithEncryptionProvider:encryptionProvider];
            
            if ([nFingerprint unsignedLongLongValue] == keyFingerprint) {
                return key;
            }
        }
    }

    return nil;
}

typedef enum {
    MTDatacenterAuthStageWaitingForPublicKeys = 0,
    MTDatacenterAuthStagePQ = 1,
    MTDatacenterAuthStageReqDH = 2,
    MTDatacenterAuthStageKeyVerification = 3,
    MTDatacenterAuthStageDone = 4
} MTDatacenterAuthStage;

@interface MTDatacenterAuthMessageService ()
{
    id<EncryptionProvider> _encryptionProvider;
    
    bool _tempAuth;
    
    MTDatacenterAuthStage _stage;
    int64_t _currentStageMessageId;
    int32_t _currentStageMessageSeqNo;
    id _currentStageTransactionId;
    
    NSData *_nonce;
    NSData *_serverNonce;
    NSData *_newNonce;
    
    NSData *_dhP;
    NSData *_dhQ;
    int64_t _dhPublicKeyFingerprint;
    NSData *_dhEncryptedData;
    
    MTDatacenterAuthKey *_authKey;
    NSData *_encryptedClientData;
    
    NSArray<MTDatacenterAuthPublicKey *> *_publicKeys;
}

@end

@implementation MTDatacenterAuthMessageService

- (instancetype)initWithContext:(MTContext *)context tempAuth:(bool)tempAuth
{
    self = [super init];
    if (self != nil)
    {
        _encryptionProvider = context.encryptionProvider;
        _tempAuth = tempAuth;
    }
    return self;
}

- (NSArray<MTDatacenterAuthPublicKey *> *)convertPublicKeysFromDictionaries:(NSArray<NSDictionary *> *)list {
    NSMutableArray<MTDatacenterAuthPublicKey *> *cdnKeys = [[NSMutableArray alloc] init];
    for (NSDictionary *dict in list) {
        NSString *key = dict[@"key"];
        if ([key isKindOfClass:[NSString class]]) {
            [cdnKeys addObject:[[MTDatacenterAuthPublicKey alloc] initWithPublicKey:key]];
        }
    }
    return cdnKeys;
}

- (void)reset:(MTProto *)mtProto
{
    _currentStageMessageId = 0;
    _currentStageMessageSeqNo = 0;
    _currentStageTransactionId = nil;
    
    _nonce = nil;
    _serverNonce = nil;
    _newNonce = nil;
    
    _dhP = nil;
    _dhQ = nil;
    _dhPublicKeyFingerprint = 0;
    _dhEncryptedData = nil;
    
    _authKey = nil;
    _encryptedClientData = nil;
    
    if (mtProto.cdn) {
        _publicKeys = [self convertPublicKeysFromDictionaries:[mtProto.context publicKeysForDatacenterWithId:mtProto.datacenterId]];
        if (_publicKeys.count == 0) {
            _stage = MTDatacenterAuthStageWaitingForPublicKeys;
            [mtProto.context publicKeysForDatacenterWithIdRequired:mtProto.datacenterId];
        } else {
            _stage = MTDatacenterAuthStagePQ;
        }
    } else {
        _publicKeys = defaultPublicKeys(!mtProto.context.isTestingEnvironment);
        _stage = MTDatacenterAuthStagePQ;
    }
    
    [mtProto requestSecureTransportReset];
    [mtProto requestTransportTransaction];
}

- (void)mtProtoDidAddService:(MTProto *)mtProto
{
    [self reset:mtProto];
}
    
- (void)mtProtoPublicKeysUpdated:(MTProto *)mtProto datacenterId:(NSInteger)datacenterId publicKeys:(NSArray<NSDictionary *> *)publicKeys {
    if (!mtProto.cdn) {
        return;
    }

    if (_stage == MTDatacenterAuthStageWaitingForPublicKeys) {
        if (mtProto.datacenterId == datacenterId) {
            _publicKeys = [self convertPublicKeysFromDictionaries:publicKeys];
            if (_publicKeys != nil && _publicKeys.count != 0) {
                _stage = MTDatacenterAuthStagePQ;
                [mtProto requestTransportTransaction];
            }
        }
    }
}

- (MTMessageTransaction *)mtProtoMessageTransaction:(MTProto *)mtProto authInfoSelector:(MTDatacenterAuthInfoSelector)authInfoSelector sessionInfo:(MTSessionInfo *)sessionInfo scheme:(MTTransportScheme *)scheme
{
    if (MTLogEnabled()) {
        MTLog(@"[MTDatacenterAuthMessageService#%p mtProto#%p (media: %s) mtProtoMessageTransaction scheme:%@]", self, mtProto, mtProto.media ? "true" : "false", scheme);
    }

    if (_currentStageTransactionId == nil)
    {
        switch (_stage)
        {
            case MTDatacenterAuthStageWaitingForPublicKeys:
                break;
            case MTDatacenterAuthStagePQ:
            {
                if (_nonce == nil)
                {
                    uint8_t nonceBytes[16];
                    __unused int result = SecRandomCopyBytes(kSecRandomDefault, 16, nonceBytes);
                    _nonce = [[NSData alloc] initWithBytes:nonceBytes length:16];
                }
                
                MTBuffer *reqPqBuffer = [[MTBuffer alloc] init];
                [reqPqBuffer appendInt32:(int32_t)0xbe7e8ef1];
                [reqPqBuffer appendBytes:_nonce.bytes length:_nonce.length];
                
                NSString *messageDescription = [NSString stringWithFormat:@"reqPq nonce:%@", _nonce];
                MTOutgoingMessage *message = [[MTOutgoingMessage alloc] initWithData:reqPqBuffer.data metadata:messageDescription additionalDebugDescription:nil shortMetadata:messageDescription messageId:_currentStageMessageId messageSeqNo:_currentStageMessageSeqNo];
                return [[MTMessageTransaction alloc] initWithMessagePayload:@[message] prepared:nil failed:nil completion:^(NSDictionary *messageInternalIdToTransactionId, NSDictionary *messageInternalIdToPreparedMessage, __unused NSDictionary *messageInternalIdToQuickAckId)
                {
                    if (_stage == MTDatacenterAuthStagePQ && messageInternalIdToTransactionId[message.internalId] != nil && messageInternalIdToPreparedMessage[message.internalId] != nil)
                    {
                        MTPreparedMessage *preparedMessage = messageInternalIdToPreparedMessage[message.internalId];
                        _currentStageMessageId = preparedMessage.messageId;
                        _currentStageMessageSeqNo = preparedMessage.seqNo;
                        _currentStageTransactionId = messageInternalIdToTransactionId[message.internalId];
                    }
                }];
            }
            case MTDatacenterAuthStageReqDH:
            {
#if DEBUG
<<<<<<< HEAD
                if (arc4random_uniform(100) < 50) {
                    [mtProto simulateDisconnection];
                }
=======
//                if (arc4random_uniform(100) < 50) {
//                    [mtProto simulateDisconnection];
//                }
>>>>>>> 865a355e
#endif
                
                MTBuffer *reqDhBuffer = [[MTBuffer alloc] init];
                [reqDhBuffer appendInt32:(int32_t)0xd712e4be];
                [reqDhBuffer appendBytes:_nonce.bytes length:_nonce.length];
                [reqDhBuffer appendBytes:_serverNonce.bytes length:_serverNonce.length];
                [reqDhBuffer appendTLBytes:_dhP];
                [reqDhBuffer appendTLBytes:_dhQ];
                [reqDhBuffer appendInt64:_dhPublicKeyFingerprint];
                [reqDhBuffer appendTLBytes:_dhEncryptedData];
                
                NSString *messageDescription = [NSString stringWithFormat:@"reqDh nonce:%@ serverNonce:%@ p:%@ q:%@ fingerprint:%llx dhEncryptedData:%d bytes", _nonce, _serverNonce, _dhP, _dhQ, _dhPublicKeyFingerprint, (int)_dhEncryptedData.length];
                MTOutgoingMessage *message = [[MTOutgoingMessage alloc] initWithData:reqDhBuffer.data metadata:messageDescription additionalDebugDescription:nil shortMetadata:messageDescription messageId:_currentStageMessageId messageSeqNo:_currentStageMessageSeqNo];
                return [[MTMessageTransaction alloc] initWithMessagePayload:@[message] prepared:nil failed:nil completion:^(NSDictionary *messageInternalIdToTransactionId, NSDictionary *messageInternalIdToPreparedMessage, __unused NSDictionary *messageInternalIdToQuickAckId)
                {
                    if (_stage == MTDatacenterAuthStageReqDH && messageInternalIdToTransactionId[message.internalId] != nil && messageInternalIdToPreparedMessage[message.internalId] != nil)
                    {
                        MTPreparedMessage *preparedMessage = messageInternalIdToPreparedMessage[message.internalId];
                        _currentStageMessageId = preparedMessage.messageId;
                        _currentStageMessageSeqNo = preparedMessage.seqNo;
                        _currentStageTransactionId = messageInternalIdToTransactionId[message.internalId];
                    }
                }];
            }
            case MTDatacenterAuthStageKeyVerification:
            {
                MTBuffer *setDhParamsBuffer = [[MTBuffer alloc] init];
                [setDhParamsBuffer appendInt32:(int32_t)0xf5045f1f];
                [setDhParamsBuffer appendBytes:_nonce.bytes length:_nonce.length];
                [setDhParamsBuffer appendBytes:_serverNonce.bytes length:_serverNonce.length];
                [setDhParamsBuffer appendTLBytes:_encryptedClientData];
                
                MTOutgoingMessage *message = [[MTOutgoingMessage alloc] initWithData:setDhParamsBuffer.data metadata:@"setDhParams" additionalDebugDescription:nil shortMetadata:@"setDhParams" messageId:_currentStageMessageId messageSeqNo:_currentStageMessageSeqNo];
                return [[MTMessageTransaction alloc] initWithMessagePayload:@[message] prepared:nil failed:nil completion:^(NSDictionary *messageInternalIdToTransactionId, NSDictionary *messageInternalIdToPreparedMessage, __unused NSDictionary *messageInternalIdToQuickAckId)
                {
                    if (_stage == MTDatacenterAuthStageKeyVerification && messageInternalIdToTransactionId[message.internalId] != nil && messageInternalIdToPreparedMessage[message.internalId] != nil)
                    {
                        MTPreparedMessage *preparedMessage = messageInternalIdToPreparedMessage[message.internalId];
                        _currentStageMessageId = preparedMessage.messageId;
                        _currentStageMessageSeqNo = preparedMessage.seqNo;
                        _currentStageTransactionId = messageInternalIdToTransactionId[message.internalId];
                    }
                }];
            }
            default:
                break;
        }
    }
    
    return nil;
}

static NSData *reversedBytes(NSData *data) {
    NSMutableData *result = [[NSMutableData alloc] initWithLength:data.length];
    for (NSUInteger i = 0; i < result.length; i++) {
        ((uint8_t *)result.mutableBytes)[i] = ((uint8_t *)data.bytes)[result.length - i - 1];
    }
    return result;
}

static NSData *encryptRSAModernPadding(id<EncryptionProvider> encryptionProvider, NSData *pqInnerData, NSString *publicKey) {
    NSMutableData *dataWithPadding = [[NSMutableData alloc] init];
    [dataWithPadding appendData:pqInnerData];
    if (dataWithPadding.length > 144) {
        return nil;
    }
    if (dataWithPadding.length != 192) {
        int originalLength = (int)dataWithPadding.length;
        int numPaddingBytes = 192 - originalLength;
        [dataWithPadding setLength:192];
        int randomResult = SecRandomCopyBytes(kSecRandomDefault, numPaddingBytes, ((uint8_t *)dataWithPadding.mutableBytes) + originalLength);
        if (randomResult != errSecSuccess) {
            return nil;
        }
    }

    NSData *dataWithPaddingReversed = reversedBytes(dataWithPadding);

    while (true) {
        int randomResult = 0;
        NSMutableData *tempKey = [[NSMutableData alloc] initWithLength:32];
        randomResult = SecRandomCopyBytes(kSecRandomDefault, tempKey.length, tempKey.mutableBytes);
        if (randomResult != errSecSuccess) {
            return nil;
        }

        NSMutableData *tempKeyAndDataWithPadding = [[NSMutableData alloc] init];
        [tempKeyAndDataWithPadding appendData:tempKey];
        [tempKeyAndDataWithPadding appendData:dataWithPadding];

        NSMutableData *dataWithHash = [[NSMutableData alloc] init];
        [dataWithHash appendData:dataWithPaddingReversed];
        [dataWithHash appendData:MTSha256(tempKeyAndDataWithPadding)];
        if (dataWithHash.length != 224) {
            return nil;
        }

        NSMutableData *zeroIv = [[NSMutableData alloc] initWithLength:32];
        memset(zeroIv.mutableBytes, 0, zeroIv.length);

        NSData *aesEncrypted = MTAesEncrypt(dataWithHash, tempKey, zeroIv);
        if (aesEncrypted == nil) {
            return nil;
        }
        NSData *shaAesEncrypted = MTSha256(aesEncrypted);

        NSMutableData *tempKeyXor = [[NSMutableData alloc] initWithLength:tempKey.length];
        if (tempKeyXor.length != shaAesEncrypted.length) {
            return nil;
        }
        for (NSUInteger i = 0; i < tempKey.length; i++) {
            ((uint8_t *)tempKeyXor.mutableBytes)[i] = ((uint8_t *)tempKey.bytes)[i] ^ ((uint8_t *)shaAesEncrypted.bytes)[i];
        }

        NSMutableData *keyAesEncrypted = [[NSMutableData alloc] init];
        [keyAesEncrypted appendData:tempKeyXor];
        [keyAesEncrypted appendData:aesEncrypted];
        if (keyAesEncrypted.length != 256) {
            return nil;
        }

        id<MTBignumContext> bignumContext = [encryptionProvider createBignumContext];
        if (bignumContext == nil) {
            return nil;
        }
        id<MTRsaPublicKey> rsaPublicKey = [encryptionProvider parseRSAPublicKey:publicKey];
        if (rsaPublicKey == nil) {
            return nil;
        }
        id<MTBignum> rsaModule = [bignumContext rsaGetN:rsaPublicKey];
        if (rsaModule == nil) {
            return nil;
        }
        id<MTBignum> bignumKeyAesEncrypted = [bignumContext create];
        if (bignumKeyAesEncrypted == nil) {
            return nil;
        }
        [bignumContext assignBinTo:bignumKeyAesEncrypted value:keyAesEncrypted];
        int compareResult = [bignumContext compare:rsaModule with:bignumKeyAesEncrypted];
        if (compareResult <= 0) {
            continue;
        }

        NSData *encryptedData = [encryptionProvider rsaEncryptWithPublicKey:publicKey data:keyAesEncrypted];
        NSMutableData *paddedEncryptedData = [[NSMutableData alloc] init];
        [paddedEncryptedData appendData:encryptedData];
        while (paddedEncryptedData.length < 256) {
            uint8_t zero = 0;
            [paddedEncryptedData replaceBytesInRange:NSMakeRange(0, 0) withBytes:&zero length:1];
        }

        if (paddedEncryptedData.length != 256) {
            return nil;
        }

        return paddedEncryptedData;
    }
}

- (void)mtProto:(MTProto *)mtProto receivedMessage:(MTIncomingMessage *)message authInfoSelector:(MTDatacenterAuthInfoSelector)authInfoSelector networkType:(int32_t)networkType
{
    if (_stage == MTDatacenterAuthStagePQ && [message.body isKindOfClass:[MTResPqMessage class]])
    {
        MTResPqMessage *resPqMessage = message.body;
        
        if ([_nonce isEqualToData:resPqMessage.nonce])
        {
            MTDatacenterAuthPublicKey *publicKey = selectPublicKey(_encryptionProvider, resPqMessage.serverPublicKeyFingerprints, _publicKeys);
            
            if (publicKey == nil && mtProto.cdn && resPqMessage.serverPublicKeyFingerprints.count == 1 && _publicKeys.count == 1) {
                publicKey = _publicKeys[0];
            }
            
            if (publicKey == nil)
            {
                if (MTLogEnabled()) {
                    MTLog(@"[MTDatacenterAuthMessageService#%p couldn't find valid server public key]", self);
                }
                [self reset:mtProto];
            }
            else
            {
                NSData *pqBytes = resPqMessage.pq;
                
                uint64_t pq = 0;
                for (int i = 0; i < (int)pqBytes.length; i++)
                {
                    pq <<= 8;
                    pq |= ((uint8_t *)[pqBytes bytes])[i];
                }
                
                uint64_t factP = 0;
                uint64_t factQ = 0;
                if (!MTFactorize(pq, &factP, &factQ))
                {
                    [self reset:mtProto];
                    
                    return;
                }
                
                _serverNonce = resPqMessage.serverNonce;
                
                NSMutableData *pBytes = [[NSMutableData alloc] init];
                uint64_t p = factP;
                do
                {
                    [pBytes replaceBytesInRange:NSMakeRange(0, 0) withBytes:&p length:1];
                    p >>= 8;
                } while (p > 0);
                _dhP = pBytes;
                
                NSMutableData *qBytes = [[NSMutableData alloc] init];
                uint64_t q = factQ;
                do
                {
                    [qBytes replaceBytesInRange:NSMakeRange(0, 0) withBytes:&q length:1];
                    q >>= 8;
                } while (q > 0);
                _dhQ = qBytes;
                
                _dhPublicKeyFingerprint = [publicKey fingerprintWithEncryptionProvider:_encryptionProvider];
                
                uint8_t nonceBytes[32];
                __unused int result = SecRandomCopyBytes(kSecRandomDefault, 32, nonceBytes);
                _newNonce = [[NSData alloc] initWithBytes:nonceBytes length:32];
                
                /*
                 p_q_inner_data_dc#a9f55f95 pq:string p:string q:string nonce:int128 server_nonce:int128 new_nonce:int256 dc:int = P_Q_inner_data;
                 p_q_inner_data_temp_dc#56fddf88 pq:string p:string q:string nonce:int128 server_nonce:int128 new_nonce:int256 dc:int expires_in:int = P_Q_inner_data;
                 */
                
                if (_tempAuth) {
                    MTBuffer *innerDataBuffer = [[MTBuffer alloc] init];
                    [innerDataBuffer appendInt32:(int32_t)0x3c6a84d4];
                    [innerDataBuffer appendTLBytes:pqBytes];
                    [innerDataBuffer appendTLBytes:_dhP];
                    [innerDataBuffer appendTLBytes:_dhQ];
                    [innerDataBuffer appendBytes:_nonce.bytes length:_nonce.length];
                    [innerDataBuffer appendBytes:_serverNonce.bytes length:_serverNonce.length];
                    [innerDataBuffer appendBytes:_newNonce.bytes length:_newNonce.length];
                    [innerDataBuffer appendInt32:mtProto.context.tempKeyExpiration];
                    
                    NSData *innerDataBytes = innerDataBuffer.data;
                    NSData *encryptedData = nil;

                    encryptedData = encryptRSAModernPadding(_encryptionProvider, innerDataBytes, publicKey.publicKey);

                    if (MTLogEnabled()) {
                        MTLog(@"[MTDatacenterAuthMessageService#%p encryptedData length %d]", self, (int)encryptedData.length);
                    }

                    _dhEncryptedData = encryptedData;
                } else {
                    MTBuffer *innerDataBuffer = [[MTBuffer alloc] init];
                    [innerDataBuffer appendInt32:(int32_t)0x83c95aec];
                    [innerDataBuffer appendTLBytes:pqBytes];
                    [innerDataBuffer appendTLBytes:_dhP];
                    [innerDataBuffer appendTLBytes:_dhQ];
                    [innerDataBuffer appendBytes:_nonce.bytes length:_nonce.length];
                    [innerDataBuffer appendBytes:_serverNonce.bytes length:_serverNonce.length];
                    [innerDataBuffer appendBytes:_newNonce.bytes length:_newNonce.length];
                    
                    NSData *innerDataBytes = innerDataBuffer.data;

                    NSData *encryptedData = nil;

                    encryptedData = encryptRSAModernPadding(_encryptionProvider, innerDataBytes, publicKey.publicKey);
                    
                    _dhEncryptedData = encryptedData;
                }

                if (_dhEncryptedData == nil) {
                    _stage = MTDatacenterAuthStagePQ;
                    _currentStageMessageId = 0;
                    _currentStageMessageSeqNo = 0;
                    _currentStageTransactionId = nil;
                    [mtProto requestTransportTransaction];
                } else {
                    _stage = MTDatacenterAuthStageReqDH;
                    _currentStageMessageId = 0;
                    _currentStageMessageSeqNo = 0;
                    _currentStageTransactionId = nil;
                    [mtProto requestTransportTransaction];
                }
            }
        }
    }
    else if (_stage == MTDatacenterAuthStageReqDH && [message.body isKindOfClass:[MTServerDhParamsMessage class]])
    {
        MTServerDhParamsMessage *serverDhParamsMessage = message.body;
        
        if ([_nonce isEqualToData:serverDhParamsMessage.nonce] && [_serverNonce isEqualToData:serverDhParamsMessage.serverNonce])
        {
            if ([serverDhParamsMessage isKindOfClass:[MTServerDhParamsOkMessage class]])
            {
                NSMutableData *tmpAesKey = [[NSMutableData alloc] init];
                
                NSMutableData *newNonceAndServerNonce = [[NSMutableData alloc] init];
                [newNonceAndServerNonce appendData:_newNonce];
                [newNonceAndServerNonce appendData:_serverNonce];
                
                NSMutableData *serverNonceAndNewNonce = [[NSMutableData alloc] init];
                [serverNonceAndNewNonce appendData:_serverNonce];
                [serverNonceAndNewNonce appendData:_newNonce];
                [tmpAesKey appendData:MTSha1(newNonceAndServerNonce)];
                
                NSData *serverNonceAndNewNonceHash = MTSha1(serverNonceAndNewNonce);
                NSData *serverNonceAndNewNonceHash0_12 = [[NSData alloc] initWithBytes:((uint8_t *)serverNonceAndNewNonceHash.bytes) length:12];
                
                [tmpAesKey appendData:serverNonceAndNewNonceHash0_12];
                
                NSMutableData *tmpAesIv = [[NSMutableData alloc] init];
                
                NSData *serverNonceAndNewNonceHash12_8 = [[NSData alloc] initWithBytes:(((uint8_t *)serverNonceAndNewNonceHash.bytes) + 12) length:8];
                [tmpAesIv appendData:serverNonceAndNewNonceHash12_8];
                
                NSMutableData *newNonceAndNewNonce = [[NSMutableData alloc] init];
                [newNonceAndNewNonce appendData:_newNonce];
                [newNonceAndNewNonce appendData:_newNonce];
                [tmpAesIv appendData:MTSha1(newNonceAndNewNonce)];
                
                NSData *newNonce0_4 = [[NSData alloc] initWithBytes:((uint8_t *)_newNonce.bytes) length:4];
                [tmpAesIv appendData:newNonce0_4];
                
                NSData *answerWithHash = MTAesDecrypt(((MTServerDhParamsOkMessage *)serverDhParamsMessage).encryptedResponse, tmpAesKey, tmpAesIv);
                NSData *answerHash = [[NSData alloc] initWithBytes:((uint8_t *)answerWithHash.bytes) length:20];
                
                NSMutableData *answerData = [[NSMutableData alloc] initWithBytes:(((uint8_t *)answerWithHash.bytes) + 20) length:(answerWithHash.length - 20)];
                bool hashVerified = false;
                for (int i = 0; i < 16; i++)
                {
                    NSData *computedAnswerHash = MTSha1(answerData);
                    if ([computedAnswerHash isEqualToData:answerHash])
                    {
                        hashVerified = true;
                        break;
                    }
                    
                    [answerData replaceBytesInRange:NSMakeRange(answerData.length - 1, 1) withBytes:NULL length:0];
                }
                
                if (!hashVerified)
                {
                    if (MTLogEnabled()) {
                        MTLog(@"[MTDatacenterAuthMessageService#%p couldn't decode DH params]", self);
                    }
                    [self reset:mtProto];
                    
                    return;
                }
                
                MTServerDhInnerDataMessage *dhInnerData = [MTInternalMessageParser parseMessage:answerData];
                
                if (![dhInnerData isKindOfClass:[MTServerDhInnerDataMessage class]])
                {
                    if (MTLogEnabled()) {
                        MTLog(@"[MTDatacenterAuthMessageService#%p couldn't parse decoded DH params]", self);
                    }
                    [self reset:mtProto];
                    
                    return;
                }
                
                if (![_nonce isEqualToData:dhInnerData.nonce])
                {
                    if (MTLogEnabled()) {
                        MTLog(@"[MTDatacenterAuthMessageService#%p invalid DH nonce]", self);
                    }
                    [self reset:mtProto];
                    
                    return;
                }
                
                if (![_serverNonce isEqualToData:dhInnerData.serverNonce])
                {
                    if (MTLogEnabled()) {
                        MTLog(@"[MTDatacenterAuthMessageService#%p invalid DH server nonce]", self);
                    }
                    [self reset:mtProto];
                    
                    return;
                }
                
                int32_t innerDataG = dhInnerData.g;
                if (innerDataG < 0 || !MTCheckIsSafeG((unsigned int)innerDataG))
                {
                    if (MTLogEnabled()) {
                        MTLog(@"[MTDatacenterAuthMessageService#%p invalid DH g]", self);
                    }
                    [self reset:mtProto];
                    
                    return;
                }
                
                NSData *innerDataGA = dhInnerData.gA;
                NSData *innerDataDhPrime = dhInnerData.dhPrime;
                if (!MTCheckIsSafeGAOrB(_encryptionProvider, innerDataGA, innerDataDhPrime))
                {
                    if (MTLogEnabled()) {
                        MTLog(@"[MTDatacenterAuthMessageService#%p invalid DH g_a]", self);
                    }
                    [self reset:mtProto];
                    
                    return;
                }
                
                if (!MTCheckMod(_encryptionProvider, innerDataDhPrime, (unsigned int)innerDataG, mtProto.context.keychain))
                {
                    if (MTLogEnabled()) {
                        MTLog(@"[MTDatacenterAuthMessageService#%p invalid DH g (2)]", self);
                    }
                    [self reset:mtProto];
                    
                    return;
                }
                
                if (!MTCheckIsSafePrime(_encryptionProvider, innerDataDhPrime, mtProto.context.keychain))
                {
                    if (MTLogEnabled()) {
                        MTLog(@"[MTDatacenterAuthMessageService#%p invalid DH prime]", self);
                    }
                    [self reset:mtProto];
                    
                    return;
                }
                
                uint8_t bBytes[256];
                __unused int result = SecRandomCopyBytes(kSecRandomDefault, 256, bBytes);
                NSData *b = [[NSData alloc] initWithBytes:bBytes length:256];
                
                int32_t tmpG = innerDataG;
                tmpG = (int32_t)OSSwapInt32(tmpG);
                NSData *g = [[NSData alloc] initWithBytes:&tmpG length:4];
                
                NSData *g_b = MTExp(_encryptionProvider, g, b, innerDataDhPrime);
                
                NSData *authKey = MTExp(_encryptionProvider, innerDataGA, b, innerDataDhPrime);
                
                NSData *authKeyHash = MTSha1(authKey);
                
                int64_t authKeyId = 0;
                memcpy(&authKeyId, (((uint8_t *)authKeyHash.bytes) + authKeyHash.length - 8), 8);
                NSMutableData *serverSaltData = [[NSMutableData alloc] init];
                for (int i = 0; i < 8; i++)
                {
                    int8_t a = ((int8_t *)_newNonce.bytes)[i];
                    int8_t b = ((int8_t *)_serverNonce.bytes)[i];
                    int8_t x = a ^ b;
                    [serverSaltData appendBytes:&x length:1];
                }
                
                int32_t validUntilTimestamp = ((int32_t)([NSDate date].timeIntervalSince1970)) + mtProto.context.tempKeyExpiration;
                _authKey = [[MTDatacenterAuthKey alloc] initWithAuthKey:authKey authKeyId:authKeyId validUntilTimestamp:validUntilTimestamp notBound:_tempAuth];
                
                MTBuffer *clientDhInnerDataBuffer = [[MTBuffer alloc] init];
                [clientDhInnerDataBuffer appendInt32:(int32_t)0x6643b654];
                [clientDhInnerDataBuffer appendBytes:_nonce.bytes length:_nonce.length];
                [clientDhInnerDataBuffer appendBytes:_serverNonce.bytes length:_serverNonce.length];
                [clientDhInnerDataBuffer appendInt64:0];
                [clientDhInnerDataBuffer appendTLBytes:g_b];
                
                NSData *clientInnerDataBytes = clientDhInnerDataBuffer.data;
                
                NSMutableData *clientDataWithHash = [[NSMutableData alloc] init];
                [clientDataWithHash appendData:MTSha1(clientInnerDataBytes)];
                [clientDataWithHash appendData:clientInnerDataBytes];
                while (clientDataWithHash.length % 16 != 0)
                {
                    uint8_t randomByte = 0;
                    arc4random_buf(&randomByte, 1);
                    [clientDataWithHash appendBytes:&randomByte length:1];
                }
                
                _encryptedClientData = MTAesEncrypt(clientDataWithHash, tmpAesKey, tmpAesIv);
                
                _stage = MTDatacenterAuthStageKeyVerification;
                _currentStageMessageId = 0;
                _currentStageMessageSeqNo = 0;
                _currentStageTransactionId = nil;
                [mtProto requestTransportTransaction];
            }
            else
            {
                if (MTLogEnabled()) {
                    MTLog(@"[MTDatacenterAuthMessageService#%p couldn't set DH params]", self);
                }
                [self reset:mtProto];
            }
        }
    }
    else if (_stage == MTDatacenterAuthStageKeyVerification && [message.body isKindOfClass:[MTSetClientDhParamsResponseMessage class]])
    {
        MTSetClientDhParamsResponseMessage *setClientDhParamsResponseMessage = message.body;
        
        if ([_nonce isEqualToData:setClientDhParamsResponseMessage.nonce] && [_serverNonce isEqualToData:setClientDhParamsResponseMessage.serverNonce])
        {
            NSData *authKeyAuxHashFull = MTSha1(_authKey.authKey);
            NSData *authKeyAuxHash = [[NSData alloc] initWithBytes:((uint8_t *)authKeyAuxHashFull.bytes) length:8];
            
            NSMutableData *newNonce1 = [[NSMutableData alloc] init];
            [newNonce1 appendData:_newNonce];
            uint8_t tmp1 = 1;
            [newNonce1 appendBytes:&tmp1 length:1];
            [newNonce1 appendData:authKeyAuxHash];
            NSData *newNonceHash1Full = MTSha1(newNonce1);
            NSData *newNonceHash1 = [[NSData alloc] initWithBytes:(((uint8_t *)newNonceHash1Full.bytes) + newNonceHash1Full.length - 16) length:16];
            
            NSMutableData *newNonce2 = [[NSMutableData alloc] init];
            [newNonce2 appendData:_newNonce];
            uint8_t tmp2 = 2;
            [newNonce2 appendBytes:&tmp2 length:1];
            [newNonce2 appendData:authKeyAuxHash];
            NSData *newNonceHash2Full = MTSha1(newNonce2);
            NSData *newNonceHash2 = [[NSData alloc] initWithBytes:(((uint8_t *)newNonceHash2Full.bytes) + newNonceHash2Full.length - 16) length:16];
            
            NSMutableData *newNonce3 = [[NSMutableData alloc] init];
            [newNonce3 appendData:_newNonce];
            uint8_t tmp3 = 3;
            [newNonce3 appendBytes:&tmp3 length:1];
            [newNonce3 appendData:authKeyAuxHash];
            NSData *newNonceHash3Full = MTSha1(newNonce3);
            NSData *newNonceHash3 = [[NSData alloc] initWithBytes:(((uint8_t *)newNonceHash3Full.bytes) + newNonceHash3Full.length - 16) length:16];
            
            if ([setClientDhParamsResponseMessage isKindOfClass:[MTSetClientDhParamsResponseOkMessage class]])
            {
                if (![newNonceHash1 isEqualToData:((MTSetClientDhParamsResponseOkMessage *)setClientDhParamsResponseMessage).nextNonceHash1])
                {
                    if (MTLogEnabled()) {
                        MTLog(@"[MTDatacenterAuthMessageService#%p invalid DH answer nonce hash 1]", self);
                    }
                    [self reset:mtProto];
                }
                else
                {
                    _stage = MTDatacenterAuthStageDone;
                    _currentStageMessageId = 0;
                    _currentStageMessageSeqNo = 0;
                    _currentStageTransactionId = nil;
                    
                    id<MTDatacenterAuthMessageServiceDelegate> delegate = _delegate;
                    if ([delegate respondsToSelector:@selector(authMessageServiceCompletedWithAuthKey:timestamp:)])
                        [delegate authMessageServiceCompletedWithAuthKey:_authKey timestamp:message.messageId];
                }
            }
            else if ([setClientDhParamsResponseMessage isKindOfClass:[MTSetClientDhParamsResponseRetryMessage class]])
            {
                if (![newNonceHash2 isEqualToData:((MTSetClientDhParamsResponseRetryMessage *)setClientDhParamsResponseMessage).nextNonceHash2])
                {
                    if (MTLogEnabled()) {
                        MTLog(@"[MTDatacenterAuthMessageService#%p invalid DH answer nonce hash 2]", self);
                    }
                    [self reset:mtProto];
                }
                else
                {
                    if (MTLogEnabled()) {
                        MTLog(@"[MTDatacenterAuthMessageService#%p retry DH]", self);
                    }
                    [self reset:mtProto];
                }
            }
            else if ([setClientDhParamsResponseMessage isKindOfClass:[MTSetClientDhParamsResponseFailMessage class]])
            {
                if (![newNonceHash3 isEqualToData:((MTSetClientDhParamsResponseFailMessage *)setClientDhParamsResponseMessage).nextNonceHash3])
                {
                    if (MTLogEnabled()) {
                        MTLog(@"[MTDatacenterAuthMessageService#%p invalid DH answer nonce hash 3]", self);
                    }
                    [self reset:mtProto];
                }
                else
                {
                    if (MTLogEnabled()) {
                        MTLog(@"[MTDatacenterAuthMessageService#%p server rejected DH params]", self);
                    }
                    [self reset:mtProto];
                }
            }
            else
            {
                if (MTLogEnabled()) {
                    MTLog(@"[MTDatacenterAuthMessageService#%p invalid DH params response]", self);
                }
                [self reset:mtProto];
            }
        }
    }
}

- (void)mtProto:(MTProto *)mtProto protocolErrorReceived:(int32_t)__unused errorCode
{
    [self reset:mtProto];
}

- (void)mtProto:(MTProto *)mtProto transactionsMayHaveFailed:(NSArray *)transactionIds
{
    if (_currentStageTransactionId != nil && [transactionIds containsObject:_currentStageTransactionId])
    {
        _currentStageTransactionId = nil;
        [mtProto requestTransportTransaction];
    }
}

- (void)mtProtoAllTransactionsMayHaveFailed:(MTProto *)mtProto
{
    if (_currentStageTransactionId != nil)
    {
        _currentStageTransactionId = nil;
        [mtProto requestTransportTransaction];
    }
}

@end<|MERGE_RESOLUTION|>--- conflicted
+++ resolved
@@ -248,15 +248,9 @@
             case MTDatacenterAuthStageReqDH:
             {
 #if DEBUG
-<<<<<<< HEAD
-                if (arc4random_uniform(100) < 50) {
-                    [mtProto simulateDisconnection];
-                }
-=======
 //                if (arc4random_uniform(100) < 50) {
 //                    [mtProto simulateDisconnection];
 //                }
->>>>>>> 865a355e
 #endif
                 
                 MTBuffer *reqDhBuffer = [[MTBuffer alloc] init];
