import Foundation
import UIKit

public struct PresentationResources {
}

public enum PresentationResourceKey: Int32 {
    case rootNavigationIndefiniteActivity
    
    case rootTabContactsIcon
    case rootTabContactsSelectedIcon
    case rootTabChatsIcon
    case rootTabChatsSelectedIcon
    case rootTabSettingsIcon
    case rootTabSettingsSelectedIcon
    
    case navigationComposeIcon
    case navigationCallIcon
    case navigationInfoIcon
    case navigationShareIcon
    case navigationSearchIcon
    case navigationCompactSearchIcon
    case navigationCalendarIcon
    case navigationMoreIcon
    case navigationMoreCircledIcon
    case navigationAddIcon
    case navigationPlayerCloseButton
    case navigationQrCodeIcon
    
    case navigationLiveLocationIcon
    
    case navigationPlayerRateActiveIcon
    case navigationPlayerRateInactiveIcon
    case navigationPlayerMaximizedRateActiveIcon
    case navigationPlayerMaximizedRateInactiveIcon
    
    case itemListDownArrow
    case itemListDisclosureArrow
    case disclosureOptionArrowsImage
    case itemListDisclosureLocked
    case itemListCheckIcon
    case itemListSecondaryCheckIcon
    case itemListPlusIcon
    case itemListDeleteIcon
    case itemListDeleteIndicatorIcon
    case itemListReorderIndicatorIcon
    case itemListLinkIcon
    case itemListAddPersonIcon
    case itemListCreateGroupIcon
    case itemListAddExceptionIcon
    case itemListAddPhoneIcon
    case itemListAddPhotoIcon
    case itemListClearInputIcon
    case itemListStickerItemUnreadDot
    case itemListVerifiedPeerIcon
    case itemListCloudFetchIcon
    case itemListCloseIconImage
    case itemListMakeVisibleIcon
    case itemListMakeInvisibleIcon
    case itemListEditThemeIcon
    case itemListCornersTop
    case itemListCornersBottom
    case itemListCornersBoth
    case itemListKnob
    case itemListBlockAccentIcon
    case itemListBlockDestructiveIcon
    case itemListAddDeviceIcon
    case itemListResetIcon
    case itemListImageIcon
    case itemListCloudIcon
    case itemListTopicArrowIcon
    
    case itemListVoiceCallIcon
    case itemListVideoCallIcon
    
    case chatListLockTopUnlockedImage
    case chatListLockBottomUnlockedImage
    case chatListPending
    case chatListClockFrame
    case chatListClockMin
    case chatListSingleCheck
    case chatListDoubleCheck
    case chatListBadgeBackgroundActive
    case chatListBadgeBackgroundInactive
    case chatListBadgeBackgroundMention
    case chatListBadgeBackgroundInactiveMention
    case chatListBadgeBackgroundPinned
    case chatListMutedIcon
    case chatListVerifiedIcon
    case chatListPremiumIcon
    case chatListScamRegularIcon
    case chatListScamOutgoingIcon
    case chatListScamServiceIcon
    case chatListFakeRegularIcon
    case chatListFakeOutgoingIcon
    case chatListFakeServiceIcon
    case chatListSecretIcon
    case chatListStatusLockIcon
    case chatListTopicArrowIcon
    case chatListRecentStatusOnlineIcon
    case chatListRecentStatusOnlineHighlightedIcon
    case chatListRecentStatusOnlinePinnedIcon
    case chatListRecentStatusOnlinePanelIcon
    case chatListRecentStatusVoiceChatIcon
    case chatListRecentStatusVoiceChatHighlightedIcon
    case chatListRecentStatusVoiceChatPinnedIcon
    case chatListRecentStatusVoiceChatPanelIcon
    
    case chatListForwardedIcon
    case chatListStoryReplyIcon
    
    case chatListGeneralTopicIcon
    case chatListGeneralTopicSmallIcon

    case chatTitleLockIcon
    case chatTitleMuteIcon
    case chatPanelLockIcon
    
    case chatBubbleVerticalLineIncomingImage
    case chatBubbleVerticalLineOutgoingImage
    
    case chatBubbleArrowFreeImage
    case chatBubbleArrowIncomingImage
    case chatBubbleArrowOutgoingImage
    
    case chatBubbleCheckBubbleFullImage
    case chatBubbleBubblePartialImage
    case checkBubbleMediaFullImage
    case checkBubbleMediaPartialImage
    
    case chatBubbleConsumableContentIncomingIcon
    case chatBubbleConsumableContentOutgoingIcon
    case chatMediaConsumableContentIcon
    
    case chatBubbleMediaOverlayControlSecret
    
    case chatBubbleSecretMediaIcon
    case chatBubbleSecretMediaCompactIcon
    
    case chatInstantVideoWithWallpaperBackgroundImage
    case chatInstantVideoWithoutWallpaperBackgroundImage
    
    case chatActionPhotoWithWallpaperBackgroundImage
    case chatActionPhotoWithoutWallpaperBackgroundImage
    
    case chatUnreadBarBackgroundImage
    
    case chatBubbleFileCloudFetchMediaIcon
    case chatBubbleFileCloudFetchIncomingIcon
    case chatBubbleFileCloudFetchOutgoingIcon
    case chatBubbleFileCloudFetchedIncomingIcon
    case chatBubbleFileCloudFetchedOutgoingIcon
    
    case chatBubbleReplyThumbnailPlayImage
    
    case chatBubbleDeliveryFailedIcon
    
    case chatInfoItemBackgroundImageWithWallpaper
    case chatInfoItemBackgroundImageWithoutWallpaper
    
    case chatInputPanelCloseIconImage
    case chatInputPanelPinnedListIconImage
    case chatInputPanelEncircledCloseIconImage
    case chatInputPanelVerticalSeparatorLineImage
    
    case chatInputPanelForwardIconImage
    case chatInputPanelReplyIconImage
    case chatInputPanelEditIconImage
    case chatInputPanelWebpageIconImage
    
    case chatInputMediaPanelAddPackButtonImage
    case chatInputMediaPanelAddedPackButtonImage
    case chatInputMediaPanelGridSetupImage
    case chatInputMediaPanelGridDismissImage

    case chatInputButtonPanelButtonHighlightImage
    case chatInputButtonPanelButtonShadowImage
    
    case chatInputTextFieldBackgroundImage
    case chatInputTextFieldClearImage
    case chatInputPanelSendIconImage
    case chatInputPanelSendButtonImage
    case chatInputPanelApplyIconImage
    case chatInputPanelApplyButtonImage
    case chatInputPanelScheduleIconImage
    case chatInputPanelScheduleButtonImage
    case chatInputPanelVoiceButtonImage
    case chatInputPanelVideoButtonImage
    case chatInputPanelExpandButtonImage
    case chatInputPanelVoiceActiveButtonImage
    case chatInputPanelVideoActiveButtonImage
    case chatInputPanelAttachmentButtonImage
    case chatInputPanelEditAttachmentButtonImage
    case chatInputPanelMediaRecordingDotImage
    case chatInputPanelMediaRecordingCancelArrowImage
    case chatInputTextFieldStickersImage
    case chatInputTextFieldInputButtonsImage
    case chatInputTextFieldKeyboardImage
    case chatInputTextFieldCommandsImage
    case chatInputTextFieldSilentPostOnImage
    case chatInputTextFieldSilentPostOffImage
    case chatInputTextFieldTimerImage
    case chatInputTextFieldScheduleImage
    case chatInputTextFieldGiftImage
    
    case chatInputSearchPanelUpImage
    case chatInputSearchPanelUpDisabledImage
    case chatInputSearchPanelDownImage
    case chatInputSearchPanelDownDisabledImage
    case chatInputSearchPanelCalendarImage
    case chatInputSearchPanelMembersImage
    
    case chatTitlePanelInfoImage
    case chatTitlePanelSearchImage
    case chatTitlePanelUnarchiveImage
    case chatTitlePanelMuteImage
    case chatTitlePanelUnmuteImage
    case chatTitlePanelCallImage
    case chatTitlePanelReportImage
    case chatTitlePanelGroupingImage
    
    case chatHistoryNavigationButtonImage
    case chatHistoryMentionsButtonImage
    case chatHistoryReactionsButtonImage
    case chatHistoryNavigationButtonBadgeImage
    
    case chatMessageAttachedContentButtonIncoming
    case chatMessageAttachedContentHighlightedButtonIncoming
    case chatMessageAttachedContentButtonOutgoing
    case chatMessageAttachedContentHighlightedButtonOutgoing
    
    case chatMessageAttachedContentButtonIconInstantIncoming
    case chatMessageAttachedContentHighlightedButtonIconInstantIncomingWithWallpaper
    case chatMessageAttachedContentHighlightedButtonIconInstantIncomingWithoutWallpaper
    case chatMessageAttachedContentButtonIconInstantOutgoing
    case chatMessageAttachedContentHighlightedButtonIconInstantOutgoingWithWallpaper
    case chatMessageAttachedContentHighlightedButtonIconInstantOutgoingWithoutWallpaper
    
    case chatMessageAttachedContentButtonIconLinkIncoming
    case chatMessageAttachedContentHighlightedButtonIconLinkIncomingWithWallpaper
    case chatMessageAttachedContentHighlightedButtonIconLinkIncomingWithoutWallpaper
    case chatMessageAttachedContentButtonIconLinkOutgoing
    case chatMessageAttachedContentHighlightedButtonIconLinkOutgoingWithWallpaper
    case chatMessageAttachedContentHighlightedButtonIconLinkOutgoingWithoutWallpaper
    
    case chatCommandPanelArrowImage
    
    case sharedMediaFileDownloadStartIcon
    case sharedMediaFileDownloadPauseIcon
    case sharedMediaInstantViewIcon
    
    case chatInfoCallButtonImage
    
    case chatInstantMessageInfoBackgroundImage
    case chatInstantMessageMuteIconImage
    
    case chatBubbleIncomingCallButtonImage
    case chatBubbleOutgoingCallButtonImage
    
    case chatBubbleIncomingVideoCallButtonImage
    case chatBubbleOutgoingVideoCallButtonImage
        
    case callListOutgoingIcon
    case callListOutgoingVideoIcon
    case callListInfoButton
    
    case genericSearchBarLoupeImage
    case genericSearchBar
    
    case inAppNotificationBackground
    
    case groupInfoAdminsIcon
    case groupInfoPermissionsIcon
    case groupInfoMembersIcon
    
    case emptyChatListCheckIcon

    case chatFreeCommentButtonIcon
    case chatFreeNavigateButtonIcon
    case chatFreeShareButtonIcon
    
    case chatKeyboardActionButtonMessageIcon
    case chatKeyboardActionButtonLinkIcon
    case chatKeyboardActionButtonShareIcon
    case chatKeyboardActionButtonPhoneIcon
    case chatKeyboardActionButtonLocationIcon
    case chatKeyboardActionButtonPaymentIcon
    case chatKeyboardActionButtonProfileIcon
    case chatKeyboardActionButtonAddToChatIcon
    case chatKeyboardActionButtonWebAppIcon
    
    case chatGeneralThreadIcon
    case chatGeneralThreadIncomingIcon
    case chatGeneralThreadOutgoingIcon
    case chatGeneralThreadFreeIcon
    
    case uploadToneIcon
    
<<<<<<< HEAD
    case enterSecretPasscodeIcon
    case manageSecretPasscodesIcon
=======
    case storyViewListLikeIcon
}

public enum ChatExpiredStoryIndicatorType: Hashable {
    case incoming
    case outgoing
    case free
>>>>>>> c4ec7cf6
}

public enum PresentationResourceParameterKey: Hashable {
    case chatOutgoingFullCheck(CGFloat)
    case chatOutgoingPartialCheck(CGFloat)
    case chatMediaFullCheck(CGFloat)
    case chatMediaPartialCheck(CGFloat)
    case chatFreeFullCheck(CGFloat, Bool)
    case chatFreePartialCheck(CGFloat, Bool)
    
    case chatListBadgeBackgroundActive(CGFloat)
    case chatListBadgeBackgroundActiveProvisional(CGFloat)
    case chatListBadgeBackgroundInactive(CGFloat)
    case chatListBadgeBackgroundInactiveProvisional(CGFloat)
    case chatListBadgeBackgroundMention(CGFloat)
    case badgeBackgroundReactions(CGFloat)
    case badgeBackgroundInactiveReactions(CGFloat)
    case chatListBadgeBackgroundInactiveMention(CGFloat)
    case chatListBadgeBackgroundPinned(CGFloat)
    case badgeBackgroundBorder(CGFloat)
    
    case chatBubbleMediaCorner(incoming: Bool, mainRadius: CGFloat, inset: CGFloat)
    
    case chatPrincipalThemeEssentialGraphics(hasWallpaper: Bool, bubbleCorners: PresentationChatBubbleCorners)
    case chatPrincipalThemeAdditionalGraphics(isCustomWallpaper: Bool, bubbleCorners: PresentationChatBubbleCorners)
    
    case chatBubbleLamp(incoming: Bool)
    case chatPsaInfo(color: UInt32)
    
    case chatMessageCommentsIcon(incoming: Bool)
    case chatMessageCommentsArrowIcon(incoming: Bool)
    case chatMessageCommentsUnreadDotIcon(incoming: Bool)
    case chatMessageRepliesIcon(incoming: Bool)
    
    case chatEntityKeyboardLock(color: UInt32)
    case chatInputMediaPanelGridDismissImage(color: UInt32)
    
    case statusAutoremoveIcon(isActive: Bool)
    
    case chatExpiredStoryIndicatorIcon(type: ChatExpiredStoryIndicatorType)
    case chatReplyStoryIndicatorIcon(type: ChatExpiredStoryIndicatorType)
}<|MERGE_RESOLUTION|>--- conflicted
+++ resolved
@@ -296,18 +296,16 @@
     
     case uploadToneIcon
     
-<<<<<<< HEAD
+    case storyViewListLikeIcon
+    
     case enterSecretPasscodeIcon
     case manageSecretPasscodesIcon
-=======
-    case storyViewListLikeIcon
 }
 
 public enum ChatExpiredStoryIndicatorType: Hashable {
     case incoming
     case outgoing
     case free
->>>>>>> c4ec7cf6
 }
 
 public enum PresentationResourceParameterKey: Hashable {
