--- conflicted
+++ resolved
@@ -38,7 +38,7 @@
             return generateTintedImage(image: UIImage(bundleImageName: "Item List/ContextDisclosureArrow"), color: theme.list.disclosureArrowColor)
         })
     }
-    
+
     public static func disclosureLockedImage(_ theme: PresentationTheme) -> UIImage? {
         return theme.image(PresentationResourceKey.itemListDisclosureLocked.rawValue, { theme in
             return generateTintedImage(image: UIImage(bundleImageName: "Chat/Stickers/SmallLock"), color: theme.list.disclosureArrowColor)
@@ -305,22 +305,22 @@
             return generateTintedImage(image: UIImage(bundleImageName: "Settings/UploadTone"), color: theme.list.itemAccentColor)
         })
     }
-    
-<<<<<<< HEAD
+
+    public static func enterSecretPasscodeIcon(_ theme: PresentationTheme) -> UIImage? {
+        return theme.image(PresentationResourceKey.enterSecretPasscodeIcon.rawValue, { theme in
+            return generateTintedImage(image: UIImage(bundleImageName: "Ptg/EnterSecretPasscode"), color: theme.list.itemAccentColor)
+        })
+    }
+
+    public static func manageSecretPasscodesIcon(_ theme: PresentationTheme) -> UIImage? {
+        return theme.image(PresentationResourceKey.manageSecretPasscodesIcon.rawValue, { theme in
+            return generateTintedImage(image: UIImage(bundleImageName: "Ptg/ManageSecretPasscodes"), color: theme.list.itemAccentColor)
+        })
+    }
+
     public static func topicArrowDescriptionIcon(_ theme: PresentationTheme) -> UIImage? {
         return theme.image(PresentationResourceKey.itemListTopicArrowIcon.rawValue, { theme in
             return generateTintedImage(image: UIImage(bundleImageName: "Chat List/TopicArrowIcon"), color: theme.list.itemSecondaryTextColor)
-=======
-    public static func enterSecretPasscodeIcon(_ theme: PresentationTheme) -> UIImage? {
-        return theme.image(PresentationResourceKey.enterSecretPasscodeIcon.rawValue, { theme in
-            return generateTintedImage(image: UIImage(bundleImageName: "Ptg/EnterSecretPasscode"), color: theme.list.itemAccentColor)
-        })
-    }
-    
-    public static func manageSecretPasscodesIcon(_ theme: PresentationTheme) -> UIImage? {
-        return theme.image(PresentationResourceKey.manageSecretPasscodesIcon.rawValue, { theme in
-            return generateTintedImage(image: UIImage(bundleImageName: "Ptg/ManageSecretPasscodes"), color: theme.list.itemAccentColor)
->>>>>>> e839afcd
         })
     }
 }