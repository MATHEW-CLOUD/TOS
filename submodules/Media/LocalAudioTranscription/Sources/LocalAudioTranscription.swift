--- conflicted
+++ resolved
@@ -20,37 +20,23 @@
                         subscriber.putNext(nil)
                         subscriber.putCompletion()
                     case .authorized:
-<<<<<<< HEAD
                         guard let speechRecognizer = SFSpeechRecognizer(locale: Locale(identifier: locale)), speechRecognizer.isAvailable else {
                             subscriber.putNext(nil)
                             subscriber.putCompletion()
-                            
+
                             return
-=======
-                        let speechRecognizer: SFSpeechRecognizer
-                        if let sharedRecognizer = sharedRecognizers[locale] as? SFSpeechRecognizer {
-                            speechRecognizer = sharedRecognizer
-                        } else {
-                            guard let speechRecognizerValue = SFSpeechRecognizer(locale: Locale(identifier: locale)), speechRecognizerValue.isAvailable else {
-                                subscriber.putNext(nil)
-                                subscriber.putCompletion()
-                                
-                                return
-                            }
+                        }
                             speechRecognizerValue.defaultTaskHint = .dictation
                             sharedRecognizers[locale] = speechRecognizerValue
                             speechRecognizer = speechRecognizerValue
-                            
+
                             if locale == "en-US" {
                                 speechRecognizer.supportsOnDeviceRecognition = true
                             } else {
                                 speechRecognizer.supportsOnDeviceRecognition = false
                             }
                             speechRecognizer.supportsOnDeviceRecognition = true
->>>>>>> 930d1fcc
                         }
-                        
-                        speechRecognizer.defaultTaskHint = .unspecified
                         
                         let tempFilePath = NSTemporaryDirectory() + "\(UInt64.random(in: 0 ... UInt64.max)).m4a"
                         let _ = try? FileManager.default.copyItem(atPath: path, toPath: tempFilePath)
@@ -59,12 +45,8 @@
                         if #available(iOS 16.0, *) {
                             request.addsPunctuation = true
                         }
-<<<<<<< HEAD
-                        request.shouldReportPartialResults = true
-=======
                         request.requiresOnDeviceRecognition = speechRecognizer.supportsOnDeviceRecognition
                         request.shouldReportPartialResults = false
->>>>>>> 930d1fcc
                         
                         let task = speechRecognizer.recognitionTask(with: request, resultHandler: { result, error in
                             if let result = result {
@@ -72,14 +54,14 @@
                                 
                                 if result.isFinal {
                                     subscriber.putCompletion()
-                                    
+
                                     let _ = try? FileManager.default.removeItem(atPath: tempFilePath)
                                 }
                             } else {
                                 print("transcribeAudio: locale: \(locale), error: \(String(describing: error))")
                                 
                                 subscriber.putError(error!)
-                                
+
                                 let _ = try? FileManager.default.removeItem(atPath: tempFilePath)
                             }
                         })
