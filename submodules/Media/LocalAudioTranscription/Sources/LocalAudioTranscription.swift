--- conflicted
+++ resolved
@@ -22,40 +22,26 @@
                         subscriber.putNext(nil)
                         subscriber.putCompletion()
                     case .authorized:
-<<<<<<< HEAD
                         // only one simultaneous task allowed
                         previousTask?.cancel()
-                        
+
                         guard let speechRecognizer = SFSpeechRecognizer(locale: Locale(identifier: locale)), speechRecognizer.isAvailable else {
                             subscriber.putNext(nil)
                             subscriber.putCompletion()
-                            
+
                             return
-=======
-                        let speechRecognizer: SFSpeechRecognizer
-                        if let sharedRecognizer = sharedRecognizers[locale] as? SFSpeechRecognizer {
-                            speechRecognizer = sharedRecognizer
-                        } else {
-                            guard let speechRecognizerValue = SFSpeechRecognizer(locale: Locale(identifier: locale)), speechRecognizerValue.isAvailable else {
-                                subscriber.putNext(nil)
-                                subscriber.putCompletion()
-                                
-                                return
-                            }
+                        }
                             speechRecognizerValue.defaultTaskHint = .dictation
                             sharedRecognizers[locale] = speechRecognizerValue
                             speechRecognizer = speechRecognizerValue
-                            
+
                             if locale == "en-US" {
                                 speechRecognizer.supportsOnDeviceRecognition = true
                             } else {
                                 speechRecognizer.supportsOnDeviceRecognition = false
                             }
                             speechRecognizer.supportsOnDeviceRecognition = true
->>>>>>> 930d1fcc
                         }
-                        
-                        speechRecognizer.defaultTaskHint = .unspecified
                         
                         let tempFilePath = NSTemporaryDirectory() + "\(UInt64.random(in: 0 ... UInt64.max)).m4a"
                         let _ = try? FileManager.default.copyItem(atPath: path, toPath: tempFilePath)
@@ -64,22 +50,17 @@
                         if #available(iOS 16.0, *) {
                             request.addsPunctuation = true
                         }
-<<<<<<< HEAD
                         if #available(iOS 13.0, *) {
                             // on-device recognition allows full recognition of audio > 1 min
                             request.requiresOnDeviceRecognition = speechRecognizer.supportsOnDeviceRecognition
                         }
-                        request.shouldReportPartialResults = true
-=======
-                        request.requiresOnDeviceRecognition = speechRecognizer.supportsOnDeviceRecognition
                         request.shouldReportPartialResults = false
->>>>>>> 930d1fcc
                         
                         // during on-device recognition the result text is delivered in multiple parts
                         var accumulatedString = ""
                         var lastResultString = ""
                         var lastEndingTimestamp = 0.0
-                        
+
                         let task = speechRecognizer.recognitionTask(with: request, resultHandler: { result, error in
                             if let result = result {
                                 if let lastSegment = result.bestTranscription.segments.last {
@@ -89,7 +70,7 @@
                                     lastEndingTimestamp = lastSegment.timestamp + lastSegment.duration
                                 }
                                 lastResultString = result.bestTranscription.formattedString
-                                
+
                                 var maybeCutMark = ""
                                 if result.isFinal {
                                     if #available(iOS 13.0, *), request.requiresOnDeviceRecognition {
@@ -97,19 +78,19 @@
                                         maybeCutMark = " ✂"
                                     }
                                 }
-                                
+
                                 subscriber.putNext(LocallyTranscribedAudio(text: accumulatedString + result.bestTranscription.formattedString + maybeCutMark, isFinal: result.isFinal))
                                 
                                 if result.isFinal {
                                     subscriber.putCompletion()
-                                    
+
                                     let _ = try? FileManager.default.removeItem(atPath: tempFilePath)
                                 }
                             } else {
                                 print("transcribeAudio: locale: \(locale), error: \(String(describing: error))")
                                 
                                 subscriber.putError(error!)
-                                
+
                                 let _ = try? FileManager.default.removeItem(atPath: tempFilePath)
                             }
                         })
@@ -117,7 +98,7 @@
                         disposable.set(ActionDisposable {
                             task.cancel()
                         })
-                        
+
                         previousTask = task
                     @unknown default:
                         subscriber.putNext(nil)
