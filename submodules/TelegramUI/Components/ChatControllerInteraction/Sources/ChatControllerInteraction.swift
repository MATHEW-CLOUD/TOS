import Foundation
import UIKit
import Postbox
import SwiftSignalKit
import AsyncDisplayKit
import TelegramCore
import Display
import TelegramUIPreferences
import AccountContext
import TextSelectionNode
import ContextUI
import ChatInterfaceState
import UndoUI
import TelegramPresentationData
import ChatPresentationInterfaceState
import TextFormat
import WallpaperBackgroundNode
import AnimationCache
import MultiAnimationRenderer

public struct ChatInterfaceHighlightedState: Equatable {
    public struct Quote: Equatable {
        public var string: String
        public var offset: Int?
        
        public init(string: String, offset: Int?) {
            self.string = string
            self.offset = offset
        }
    }
    
    public let messageStableId: UInt32
    public let quote: Quote?
    
    public init(messageStableId: UInt32, quote: Quote?) {
        self.messageStableId = messageStableId
        self.quote = quote
    }
}

public struct ChatInterfacePollActionState: Equatable {
    public var pollMessageIdsInProgress: [MessageId: [Data]] = [:]
    
    public init(pollMessageIdsInProgress: [MessageId: [Data]] = [:]) {
        self.pollMessageIdsInProgress = pollMessageIdsInProgress
    }
}

public enum ChatControllerInteractionSwipeAction {
    case none
    case reply
}

public enum ChatControllerInteractionReaction {
    case `default`
    case reaction(MessageReaction.Reaction)
}

public struct UnreadMessageRangeKey: Hashable {
    public var peerId: PeerId
    public var namespace: MessageId.Namespace
    
    public init(peerId: PeerId, namespace: MessageId.Namespace) {
        self.peerId = peerId
        self.namespace = namespace
    }
}

public class ChatPresentationContext {
    public weak var backgroundNode: WallpaperBackgroundNode?
    public let animationCache: AnimationCache
    public let animationRenderer: MultiAnimationRenderer

    public init(context: AccountContext, backgroundNode: WallpaperBackgroundNode?) {
        self.backgroundNode = backgroundNode
        
        self.animationCache = context.animationCache
        self.animationRenderer = context.animationRenderer
    }
}

public protocol ChatMessageTransitionProtocol: ASDisplayNode {
    
}

public struct NavigateToMessageParams {
    public struct Quote {
        public var string: String
        public var offset: Int?
        
        public init(string: String, offset: Int?) {
            self.string = string
            self.offset = offset
        }
    }
    
    public var timestamp: Double?
    public var quote: Quote?
    public var progress: Promise<Bool>?
    
    public init(timestamp: Double?, quote: Quote?, progress: Promise<Bool>? = nil) {
        self.timestamp = timestamp
        self.quote = quote
        self.progress = progress
    }
}

public struct OpenMessageParams {
    public var mode: ChatControllerInteractionOpenMessageMode
    public var progress: Promise<Bool>?
    
    public init(mode: ChatControllerInteractionOpenMessageMode, progress: Promise<Bool>? = nil) {
        self.mode = mode
        self.progress = progress
    }
}

public final class ChatSendMessageEffect {
    public let id: Int64
    
    public init(id: Int64) {
        self.id = id
    }
}

public final class ChatControllerInteraction: ChatControllerInteractionProtocol {
    public enum OpenPeerSource {
        case `default`
        case reaction
        case groupParticipant(storyStats: PeerStoryStats?, avatarHeaderNode: ASDisplayNode?)
    }
    
    public struct OpenUrl {
        public var url: String
        public var concealed: Bool
        public var external: Bool?
        public var message: Message?
        public var allowInlineWebpageResolution: Bool
        public var progress: Promise<Bool>?
        
        public init(url: String, concealed: Bool, external: Bool? = nil, message: Message? = nil, allowInlineWebpageResolution: Bool = false, progress: Promise<Bool>? = nil) {
            self.url = url
            self.concealed = concealed
            self.external = external
            self.message = message
            self.allowInlineWebpageResolution = allowInlineWebpageResolution
            self.progress = progress
        }
    }
    
    public struct OpenPhone {
        public var number: String
        public var message: Message
        public var contentNode: ContextExtractedContentContainingNode
        public var messageNode: ASDisplayNode
        public var progress: Promise<Bool>?
        
        public init(number: String, message: Message, contentNode: ContextExtractedContentContainingNode, messageNode: ASDisplayNode, progress: Promise<Bool>? = nil) {
            self.number = number
            self.message = message
            self.contentNode = contentNode
            self.messageNode = messageNode
            self.progress = progress
        }
    }
    
    public let openMessage: (Message, OpenMessageParams) -> Bool
    public let openPeer: (EnginePeer, ChatControllerInteractionNavigateToPeer, MessageReference?, OpenPeerSource) -> Void
    public let openPeerMention: (String, Promise<Bool>?) -> Void
    public let openMessageContextMenu: (Message, Bool, ASDisplayNode, CGRect, UIGestureRecognizer?, CGPoint?) -> Void
    public let updateMessageReaction: (Message, ChatControllerInteractionReaction, Bool, ContextExtractedContentContainingView?) -> Void
    public let openMessageReactionContextMenu: (Message, ContextExtractedContentContainingView, ContextGesture?, MessageReaction.Reaction) -> Void
    public let activateMessagePinch: (PinchSourceContainerNode) -> Void
    public let openMessageContextActions: (Message, ASDisplayNode, CGRect, ContextGesture?) -> Void
    public let navigateToMessage: (MessageId, MessageId, NavigateToMessageParams) -> Void
    public let navigateToMessageStandalone: (MessageId) -> Void
    public let navigateToThreadMessage: (PeerId, Int64, MessageId?) -> Void
    public let tapMessage: ((Message) -> Void)?
    public let clickThroughMessage: () -> Void
    public let toggleMessagesSelection: ([MessageId], Bool) -> Void
    public let sendCurrentMessage: (Bool, ChatSendMessageEffect?) -> Void
    public let sendMessage: (String) -> Void
    public let sendSticker: (FileMediaReference, Bool, Bool, String?, Bool, UIView, CGRect, CALayer?, [ItemCollectionId]) -> Bool
    public let sendEmoji: (String, ChatTextInputTextCustomEmojiAttribute, Bool) -> Void
    public let sendGif: (FileMediaReference, UIView, CGRect, Bool, Bool) -> Bool
    public let sendBotContextResultAsGif: (ChatContextResultCollection, ChatContextResult, UIView, CGRect, Bool, Bool) -> Bool
    public let requestMessageActionCallback: (MessageId, MemoryBuffer?, Bool, Bool) -> Void
    public let requestMessageActionUrlAuth: (String, MessageActionUrlSubject) -> Void
    public let activateSwitchInline: (PeerId?, String, ReplyMarkupButtonAction.PeerTypes?) -> Void
    public let openUrl: (OpenUrl) -> Void
    public let shareCurrentLocation: () -> Void
    public let shareAccountContact: () -> Void
    public let sendBotCommand: (MessageId?, String) -> Void
    public let openInstantPage: (Message, ChatMessageItemAssociatedData?) -> Void
    public let openWallpaper: (Message) -> Void
    public let openTheme: (Message) -> Void
    public let openHashtag: (String?, String) -> Void
    public let updateInputState: ((ChatTextInputState) -> ChatTextInputState) -> Void
    public let updateInputMode: ((ChatInputMode) -> ChatInputMode) -> Void
    public let openMessageShareMenu: (MessageId) -> Void
    public let presentController: (ViewController, Any?) -> Void
    public let presentControllerInCurrent: (ViewController, Any?) -> Void
    public let navigationController: () -> NavigationController?
    public let chatControllerNode: () -> ASDisplayNode?
    public let presentGlobalOverlayController: (ViewController, Any?) -> Void
    public let callPeer: (PeerId, Bool) -> Void
    public let longTap: (ChatControllerInteractionLongTapAction, Message?) -> Void
    public let openCheckoutOrReceipt: (MessageId) -> Void
    public let openSearch: () -> Void
    public let setupReply: (MessageId) -> Void
    public let canSetupReply: (Message) -> ChatControllerInteractionSwipeAction
    public let canSendMessages: () -> Bool
    public let navigateToFirstDateMessage: (Int32, Bool) -> Void
    public let requestRedeliveryOfFailedMessages: (MessageId) -> Void
    public let addContact: (String) -> Void
    public let rateCall: (Message, CallId, Bool) -> Void
    public let requestSelectMessagePollOptions: (MessageId, [Data]) -> Void
    public let requestOpenMessagePollResults: (MessageId, MediaId) -> Void
    public let openAppStorePage: () -> Void
    public let displayMessageTooltip: (MessageId, String, ASDisplayNode?, CGRect?) -> Void
    public let seekToTimecode: (Message, Double, Bool) -> Void
    public let scheduleCurrentMessage: () -> Void
    public let sendScheduledMessagesNow: ([MessageId]) -> Void
    public let editScheduledMessagesTime: ([MessageId]) -> Void
    public let performTextSelectionAction: (Message?, Bool, NSAttributedString, TextSelectionAction) -> Void
    public let displayImportedMessageTooltip: (ASDisplayNode) -> Void
    public let displaySwipeToReplyHint: () -> Void
    public let dismissReplyMarkupMessage: (Message) -> Void
    public let openMessagePollResults: (MessageId, Data) -> Void
    public let openPollCreation: (Bool?) -> Void
    public let displayPollSolution: (TelegramMediaPollResults.Solution, ASDisplayNode) -> Void
    public let displayPsa: (String, ASDisplayNode) -> Void
    public let displayDiceTooltip: (TelegramMediaDice) -> Void
    public let animateDiceSuccess: (Bool, Bool) -> Void
    public let displayPremiumStickerTooltip: (TelegramMediaFile, Message) -> Void
    public let displayEmojiPackTooltip: (TelegramMediaFile, Message) -> Void
    public let openPeerContextMenu: (Peer, MessageId?, ASDisplayNode, CGRect, ContextGesture?) -> Void
    public let openMessageReplies: (MessageId, Bool, Bool) -> Void
    public let openReplyThreadOriginalMessage: (Message) -> Void
    public let openMessageStats: (MessageId) -> Void
    public let editMessageMedia: (MessageId, Bool) -> Void
    public let copyText: (String) -> Void
    public let displayUndo: (UndoOverlayContent) -> Void
    public let isAnimatingMessage: (UInt32) -> Bool
    public let getMessageTransitionNode: () -> ChatMessageTransitionProtocol?
    public let updateChoosingSticker: (Bool) -> Void
    public let commitEmojiInteraction: (MessageId, String, EmojiInteraction, TelegramMediaFile) -> Void
    public let openLargeEmojiInfo: (String, String?, TelegramMediaFile) -> Void
    public let openJoinLink: (String) -> Void
    public let openWebView: (String, String, Bool, ChatOpenWebViewSource) -> Void
    public let activateAdAction: (EngineMessage.Id, Promise<Bool>?) -> Void
    public let openRequestedPeerSelection: (EngineMessage.Id, ReplyMarkupButtonRequestPeerType, Int32, Int32) -> Void
    public let saveMediaToFiles: (EngineMessage.Id) -> Void
    public let openNoAdsDemo: () -> Void
    public let openAdsInfo: () -> Void
    public let displayGiveawayParticipationStatus: (EngineMessage.Id) -> Void
    public let openPremiumStatusInfo: (EnginePeer.Id, UIView, Int64?, PeerNameColor) -> Void
    public let openRecommendedChannelContextMenu: (EnginePeer, UIView, ContextGesture?) -> Void
    public let openGroupBoostInfo: (EnginePeer.Id?, Int) -> Void
    public let openStickerEditor: () -> Void
<<<<<<< HEAD
    public let openPhoneContextMenu: (OpenPhone) -> Void
    public let openAgeRestrictedMessageMedia: (Message, @escaping () -> Void) -> Void
=======
    public let playMessageEffect: (Message) -> Void
>>>>>>> 95ffacf9
    
    public let requestMessageUpdate: (MessageId, Bool) -> Void
    public let cancelInteractiveKeyboardGestures: () -> Void
    public let dismissTextInput: () -> Void
    public let scrollToMessageId: (MessageIndex) -> Void
    public let navigateToStory: (Message, StoryId) -> Void
    public let attemptedNavigationToPrivateQuote: (Peer?) -> Void
    
    public var canPlayMedia: Bool = false
    public var hiddenMedia: [MessageId: [Media]] = [:]
    public var expandedTranslationMessageStableIds: Set<UInt32> = Set()
    public var selectionState: ChatInterfaceSelectionState?
    public var highlightedState: ChatInterfaceHighlightedState?
    public var contextHighlightedState: ChatInterfaceHighlightedState?
    public var automaticMediaDownloadSettings: MediaAutoDownloadSettings
    public var pollActionState: ChatInterfacePollActionState
    public var currentPollMessageWithTooltip: MessageId?
    public var currentPsaMessageWithTooltip: MessageId?
    public var stickerSettings: ChatInterfaceStickerSettings
    public var searchTextHighightState: (String, [MessageIndex])?
    public var unreadMessageRange: [UnreadMessageRangeKey: Range<MessageId.Id>] = [:]
    public var seenOneTimeAnimatedMedia = Set<MessageId>()
    public var currentMessageWithLoadingReplyThread: MessageId?
    public var updatedPresentationData: (initial: PresentationData, signal: Signal<PresentationData, NoError>)?
    public let presentationContext: ChatPresentationContext
    public var playNextOutgoingGift: Bool = false
    public var recommendedChannelsOpenUp: Bool = false
    public var enableFullTranslucency: Bool = true
    public var chatIsRotated: Bool = true
    
    public init(
        openMessage: @escaping (Message, OpenMessageParams) -> Bool,
        openPeer: @escaping (EnginePeer, ChatControllerInteractionNavigateToPeer, MessageReference?, OpenPeerSource) -> Void,
        openPeerMention: @escaping (String, Promise<Bool>?) -> Void,
        openMessageContextMenu: @escaping (Message, Bool, ASDisplayNode, CGRect, UIGestureRecognizer?, CGPoint?) -> Void,
        openMessageReactionContextMenu: @escaping (Message, ContextExtractedContentContainingView, ContextGesture?, MessageReaction.Reaction) -> Void,
        updateMessageReaction: @escaping (Message, ChatControllerInteractionReaction, Bool, ContextExtractedContentContainingView?) -> Void,
        activateMessagePinch: @escaping (PinchSourceContainerNode) -> Void,
        openMessageContextActions: @escaping (Message, ASDisplayNode, CGRect, ContextGesture?) -> Void,
        navigateToMessage: @escaping (MessageId, MessageId, NavigateToMessageParams) -> Void,
        navigateToMessageStandalone: @escaping (MessageId) -> Void,
        navigateToThreadMessage: @escaping (PeerId, Int64, MessageId?) -> Void,
        tapMessage: ((Message) -> Void)?,
        clickThroughMessage: @escaping () -> Void,
        toggleMessagesSelection: @escaping ([MessageId], Bool) -> Void,
        sendCurrentMessage: @escaping (Bool, ChatSendMessageEffect?) -> Void,
        sendMessage: @escaping (String) -> Void,
        sendSticker: @escaping (FileMediaReference, Bool, Bool, String?, Bool, UIView, CGRect, CALayer?, [ItemCollectionId]) -> Bool,
        sendEmoji: @escaping (String, ChatTextInputTextCustomEmojiAttribute, Bool) -> Void,
        sendGif: @escaping (FileMediaReference, UIView, CGRect, Bool, Bool) -> Bool,
        sendBotContextResultAsGif: @escaping (ChatContextResultCollection, ChatContextResult, UIView, CGRect, Bool, Bool) -> Bool,
        requestMessageActionCallback: @escaping (MessageId, MemoryBuffer?, Bool, Bool) -> Void,
        requestMessageActionUrlAuth: @escaping (String, MessageActionUrlSubject) -> Void,
        activateSwitchInline: @escaping (PeerId?, String, ReplyMarkupButtonAction.PeerTypes?) -> Void,
        openUrl: @escaping (OpenUrl) -> Void,
        shareCurrentLocation: @escaping () -> Void,
        shareAccountContact: @escaping () -> Void,
        sendBotCommand: @escaping (MessageId?, String) -> Void,
        openInstantPage: @escaping (Message, ChatMessageItemAssociatedData?) -> Void,
        openWallpaper: @escaping (Message) -> Void,
        openTheme: @escaping (Message) -> Void,
        openHashtag: @escaping (String?, String) -> Void,
        updateInputState: @escaping ((ChatTextInputState) -> ChatTextInputState) -> Void,
        updateInputMode: @escaping ((ChatInputMode) -> ChatInputMode) -> Void,
        openMessageShareMenu: @escaping (MessageId) -> Void,
        presentController: @escaping (ViewController, Any?) -> Void,
        presentControllerInCurrent: @escaping (ViewController, Any?) -> Void,
        navigationController: @escaping () -> NavigationController?,
        chatControllerNode: @escaping () -> ASDisplayNode?,
        presentGlobalOverlayController: @escaping (ViewController, Any?) -> Void,
        callPeer: @escaping (PeerId, Bool) -> Void,
        longTap: @escaping (ChatControllerInteractionLongTapAction, Message?) -> Void,
        openCheckoutOrReceipt: @escaping (MessageId) -> Void,
        openSearch: @escaping () -> Void,
        setupReply: @escaping (MessageId) -> Void,
        canSetupReply: @escaping (Message) -> ChatControllerInteractionSwipeAction,
        canSendMessages: @escaping () -> Bool,
        navigateToFirstDateMessage: @escaping(Int32, Bool) ->Void,
        requestRedeliveryOfFailedMessages: @escaping (MessageId) -> Void,
        addContact: @escaping (String) -> Void,
        rateCall: @escaping (Message, CallId, Bool) -> Void,
        requestSelectMessagePollOptions: @escaping (MessageId, [Data]) -> Void,
        requestOpenMessagePollResults: @escaping (MessageId, MediaId) -> Void,
        openAppStorePage: @escaping () -> Void,
        displayMessageTooltip: @escaping (MessageId, String, ASDisplayNode?, CGRect?) -> Void,
        seekToTimecode: @escaping (Message, Double, Bool) -> Void,
        scheduleCurrentMessage: @escaping () -> Void,
        sendScheduledMessagesNow: @escaping ([MessageId]) -> Void,
        editScheduledMessagesTime: @escaping ([MessageId]) -> Void,
        performTextSelectionAction: @escaping (Message?, Bool, NSAttributedString, TextSelectionAction) -> Void,
        displayImportedMessageTooltip: @escaping (ASDisplayNode) -> Void,
        displaySwipeToReplyHint: @escaping () -> Void,
        dismissReplyMarkupMessage: @escaping (Message) -> Void,
        openMessagePollResults: @escaping (MessageId, Data) -> Void,
        openPollCreation: @escaping (Bool?) -> Void,
        displayPollSolution: @escaping (TelegramMediaPollResults.Solution, ASDisplayNode) -> Void,
        displayPsa: @escaping (String, ASDisplayNode) -> Void,
        displayDiceTooltip: @escaping (TelegramMediaDice) -> Void,
        animateDiceSuccess: @escaping (Bool, Bool) -> Void,
        displayPremiumStickerTooltip: @escaping (TelegramMediaFile, Message) -> Void,
        displayEmojiPackTooltip: @escaping (TelegramMediaFile, Message) -> Void,
        openPeerContextMenu: @escaping (Peer, MessageId?, ASDisplayNode, CGRect, ContextGesture?) -> Void,
        openMessageReplies: @escaping (MessageId, Bool, Bool) -> Void,
        openReplyThreadOriginalMessage: @escaping (Message) -> Void,
        openMessageStats: @escaping (MessageId) -> Void,
        editMessageMedia: @escaping (MessageId, Bool) -> Void,
        copyText: @escaping (String) -> Void,
        displayUndo: @escaping (UndoOverlayContent) -> Void,
        isAnimatingMessage: @escaping (UInt32) -> Bool,
        getMessageTransitionNode: @escaping () -> ChatMessageTransitionProtocol?,
        updateChoosingSticker: @escaping (Bool) -> Void,
        commitEmojiInteraction: @escaping (MessageId, String, EmojiInteraction, TelegramMediaFile) -> Void,
        openLargeEmojiInfo: @escaping (String, String?, TelegramMediaFile) -> Void,
        openJoinLink: @escaping (String) -> Void,
        openWebView: @escaping (String, String, Bool, ChatOpenWebViewSource) -> Void,
        activateAdAction: @escaping (EngineMessage.Id, Promise<Bool>?) -> Void,
        openRequestedPeerSelection: @escaping (EngineMessage.Id, ReplyMarkupButtonRequestPeerType, Int32, Int32) -> Void,
        saveMediaToFiles: @escaping (EngineMessage.Id) -> Void,
        openNoAdsDemo: @escaping () -> Void,
        openAdsInfo: @escaping () -> Void,
        displayGiveawayParticipationStatus: @escaping (EngineMessage.Id) -> Void,
        openPremiumStatusInfo: @escaping (EnginePeer.Id, UIView, Int64?, PeerNameColor) -> Void,
        openRecommendedChannelContextMenu: @escaping (EnginePeer, UIView, ContextGesture?) -> Void,
        openGroupBoostInfo: @escaping (EnginePeer.Id?, Int) -> Void,
        openStickerEditor: @escaping () -> Void,
<<<<<<< HEAD
        openPhoneContextMenu: @escaping (OpenPhone) -> Void,
        openAgeRestrictedMessageMedia: @escaping (Message, @escaping () -> Void) -> Void,
=======
        playMessageEffect: @escaping (Message) -> Void,
>>>>>>> 95ffacf9
        requestMessageUpdate: @escaping (MessageId, Bool) -> Void,
        cancelInteractiveKeyboardGestures: @escaping () -> Void,
        dismissTextInput: @escaping () -> Void,
        scrollToMessageId: @escaping (MessageIndex) -> Void,
        navigateToStory: @escaping (Message, StoryId) -> Void,
        attemptedNavigationToPrivateQuote: @escaping (Peer?) -> Void,
        automaticMediaDownloadSettings: MediaAutoDownloadSettings,
        pollActionState: ChatInterfacePollActionState,
        stickerSettings: ChatInterfaceStickerSettings,
        presentationContext: ChatPresentationContext
    ) {
        self.openMessage = openMessage
        self.openPeer = openPeer
        self.openPeerMention = openPeerMention
        self.openMessageContextMenu = openMessageContextMenu
        self.openMessageReactionContextMenu = openMessageReactionContextMenu
        self.updateMessageReaction = updateMessageReaction
        self.activateMessagePinch = activateMessagePinch
        self.openMessageContextActions = openMessageContextActions
        self.navigateToMessage = navigateToMessage
        self.navigateToMessageStandalone = navigateToMessageStandalone
        self.navigateToThreadMessage = navigateToThreadMessage
        self.tapMessage = tapMessage
        self.clickThroughMessage = clickThroughMessage
        self.toggleMessagesSelection = toggleMessagesSelection
        self.sendCurrentMessage = sendCurrentMessage
        self.sendMessage = sendMessage
        self.sendSticker = sendSticker
        self.sendEmoji = sendEmoji
        self.sendGif = sendGif
        self.sendBotContextResultAsGif = sendBotContextResultAsGif
        self.requestMessageActionCallback = requestMessageActionCallback
        self.requestMessageActionUrlAuth = requestMessageActionUrlAuth
        self.activateSwitchInline = activateSwitchInline
        self.openUrl = openUrl
        self.shareCurrentLocation = shareCurrentLocation
        self.shareAccountContact = shareAccountContact
        self.sendBotCommand = sendBotCommand
        self.openInstantPage = openInstantPage
        self.openWallpaper = openWallpaper
        self.openTheme = openTheme
        self.openHashtag = openHashtag
        self.updateInputState = updateInputState
        self.updateInputMode = updateInputMode
        self.openMessageShareMenu = openMessageShareMenu
        self.presentController = presentController
        self.presentControllerInCurrent = presentControllerInCurrent
        self.navigationController = navigationController
        self.chatControllerNode = chatControllerNode
        self.presentGlobalOverlayController = presentGlobalOverlayController
        self.callPeer = callPeer
        self.longTap = longTap
        self.openCheckoutOrReceipt = openCheckoutOrReceipt
        self.openSearch = openSearch
        self.setupReply = setupReply
        self.canSetupReply = canSetupReply
        self.canSendMessages = canSendMessages
        self.navigateToFirstDateMessage = navigateToFirstDateMessage
        self.requestRedeliveryOfFailedMessages = requestRedeliveryOfFailedMessages
        self.addContact = addContact
        self.rateCall = rateCall
        self.requestSelectMessagePollOptions = requestSelectMessagePollOptions
        self.requestOpenMessagePollResults = requestOpenMessagePollResults
        self.openPollCreation = openPollCreation
        self.displayPollSolution = displayPollSolution
        self.displayPsa = displayPsa
        self.openAppStorePage = openAppStorePage
        self.displayMessageTooltip = displayMessageTooltip
        self.seekToTimecode = seekToTimecode
        self.scheduleCurrentMessage = scheduleCurrentMessage
        self.sendScheduledMessagesNow = sendScheduledMessagesNow
        self.editScheduledMessagesTime = editScheduledMessagesTime
        self.performTextSelectionAction = performTextSelectionAction
        self.displayImportedMessageTooltip = displayImportedMessageTooltip
        self.displaySwipeToReplyHint = displaySwipeToReplyHint
        self.dismissReplyMarkupMessage = dismissReplyMarkupMessage
        self.openMessagePollResults = openMessagePollResults
        self.displayDiceTooltip = displayDiceTooltip
        self.animateDiceSuccess = animateDiceSuccess
        self.displayPremiumStickerTooltip = displayPremiumStickerTooltip
        self.displayEmojiPackTooltip = displayEmojiPackTooltip
        self.openPeerContextMenu = openPeerContextMenu
        self.openMessageReplies = openMessageReplies
        self.openReplyThreadOriginalMessage = openReplyThreadOriginalMessage
        self.openMessageStats = openMessageStats
        self.editMessageMedia = editMessageMedia
        self.copyText = copyText
        self.displayUndo = displayUndo
        self.isAnimatingMessage = isAnimatingMessage
        self.getMessageTransitionNode = getMessageTransitionNode
        self.updateChoosingSticker = updateChoosingSticker
        self.commitEmojiInteraction = commitEmojiInteraction
        self.openLargeEmojiInfo = openLargeEmojiInfo
        self.openJoinLink = openJoinLink
        self.openWebView = openWebView
        self.activateAdAction = activateAdAction
        self.openRequestedPeerSelection = openRequestedPeerSelection
        self.saveMediaToFiles = saveMediaToFiles
        self.openNoAdsDemo = openNoAdsDemo
        self.openAdsInfo = openAdsInfo
        self.displayGiveawayParticipationStatus = displayGiveawayParticipationStatus
        self.openPremiumStatusInfo = openPremiumStatusInfo
        self.openRecommendedChannelContextMenu = openRecommendedChannelContextMenu
        self.openGroupBoostInfo = openGroupBoostInfo
        self.openStickerEditor = openStickerEditor
<<<<<<< HEAD
        self.openPhoneContextMenu = openPhoneContextMenu
        self.openAgeRestrictedMessageMedia = openAgeRestrictedMessageMedia
=======
        self.playMessageEffect = playMessageEffect
>>>>>>> 95ffacf9
        
        self.requestMessageUpdate = requestMessageUpdate
        self.cancelInteractiveKeyboardGestures = cancelInteractiveKeyboardGestures
        self.dismissTextInput = dismissTextInput
        self.scrollToMessageId = scrollToMessageId
        self.navigateToStory = navigateToStory
        self.attemptedNavigationToPrivateQuote = attemptedNavigationToPrivateQuote
        
        self.automaticMediaDownloadSettings = automaticMediaDownloadSettings
        
        self.pollActionState = pollActionState
        self.stickerSettings = stickerSettings

        self.presentationContext = presentationContext
    }
}<|MERGE_RESOLUTION|>--- conflicted
+++ resolved
@@ -258,12 +258,9 @@
     public let openRecommendedChannelContextMenu: (EnginePeer, UIView, ContextGesture?) -> Void
     public let openGroupBoostInfo: (EnginePeer.Id?, Int) -> Void
     public let openStickerEditor: () -> Void
-<<<<<<< HEAD
     public let openPhoneContextMenu: (OpenPhone) -> Void
     public let openAgeRestrictedMessageMedia: (Message, @escaping () -> Void) -> Void
-=======
     public let playMessageEffect: (Message) -> Void
->>>>>>> 95ffacf9
     
     public let requestMessageUpdate: (MessageId, Bool) -> Void
     public let cancelInteractiveKeyboardGestures: () -> Void
@@ -389,12 +386,9 @@
         openRecommendedChannelContextMenu: @escaping (EnginePeer, UIView, ContextGesture?) -> Void,
         openGroupBoostInfo: @escaping (EnginePeer.Id?, Int) -> Void,
         openStickerEditor: @escaping () -> Void,
-<<<<<<< HEAD
         openPhoneContextMenu: @escaping (OpenPhone) -> Void,
         openAgeRestrictedMessageMedia: @escaping (Message, @escaping () -> Void) -> Void,
-=======
         playMessageEffect: @escaping (Message) -> Void,
->>>>>>> 95ffacf9
         requestMessageUpdate: @escaping (MessageId, Bool) -> Void,
         cancelInteractiveKeyboardGestures: @escaping () -> Void,
         dismissTextInput: @escaping () -> Void,
@@ -500,12 +494,9 @@
         self.openRecommendedChannelContextMenu = openRecommendedChannelContextMenu
         self.openGroupBoostInfo = openGroupBoostInfo
         self.openStickerEditor = openStickerEditor
-<<<<<<< HEAD
         self.openPhoneContextMenu = openPhoneContextMenu
         self.openAgeRestrictedMessageMedia = openAgeRestrictedMessageMedia
-=======
         self.playMessageEffect = playMessageEffect
->>>>>>> 95ffacf9
         
         self.requestMessageUpdate = requestMessageUpdate
         self.cancelInteractiveKeyboardGestures = cancelInteractiveKeyboardGestures
