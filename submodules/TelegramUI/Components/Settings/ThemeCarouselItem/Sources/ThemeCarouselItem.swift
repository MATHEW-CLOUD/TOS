--- conflicted
+++ resolved
@@ -27,7 +27,6 @@
     let themeReference: PresentationThemeReference?
     let nightMode: Bool
     let channelMode: Bool
-    let firstIsNone: Bool
     let themeSpecificAccentColors: [Int64: PresentationThemeAccentColor]
     let themeSpecificChatWallpapers: [Int64: TelegramWallpaper]
     var selected: Bool
@@ -55,9 +54,6 @@
         if lhs.channelMode != rhs.channelMode {
             return false
         }
-        if lhs.firstIsNone != rhs.firstIsNone {
-            return false
-        }
         if lhs.themeSpecificAccentColors != rhs.themeSpecificAccentColors {
             return false
         }
@@ -83,17 +79,8 @@
         return lhs.index < rhs.index
     }
     
-<<<<<<< HEAD
-    func item(context: AccountContext, action: @escaping (PresentationThemeReference) -> Void, contextAction: ((PresentationThemeReference, ASDisplayNode, ContextGesture?) -> Void)?) -> ListViewItem {
-        var isNone = false
-        if self.index == 0 && self.firstIsNone {
-            isNone = true
-        }
-        return ThemeCarouselThemeIconItem(context: context, emojiFile: self.emojiFile, themeReference: self.themeReference, nightMode: self.nightMode, channelMode: self.channelMode, isNone: isNone, themeSpecificAccentColors: self.themeSpecificAccentColors, themeSpecificChatWallpapers: self.themeSpecificChatWallpapers, selected: self.selected, theme: self.theme, strings: self.strings, wallpaper: self.wallpaper, action: action, contextAction: contextAction)
-=======
     func item(context: AccountContext, action: @escaping (PresentationThemeReference?) -> Void, contextAction: ((PresentationThemeReference, ASDisplayNode, ContextGesture?) -> Void)?) -> ListViewItem {
         return ThemeCarouselThemeIconItem(context: context, emojiFile: self.emojiFile, themeReference: self.themeReference, nightMode: self.nightMode, channelMode: self.channelMode, themeSpecificAccentColors: self.themeSpecificAccentColors, themeSpecificChatWallpapers: self.themeSpecificChatWallpapers, selected: self.selected, theme: self.theme, strings: self.strings, wallpaper: self.wallpaper, action: action, contextAction: contextAction)
->>>>>>> 2708aa0a
     }
 }
 
@@ -101,12 +88,7 @@
 public class ThemeCarouselThemeIconItem: ListViewItem {
     public let context: AccountContext
     public let emojiFile: TelegramMediaFile?
-<<<<<<< HEAD
-    public let themeReference: PresentationThemeReference
-    public let isNone: Bool
-=======
     public let themeReference: PresentationThemeReference?
->>>>>>> 2708aa0a
     public let nightMode: Bool
     public let channelMode: Bool
     public let themeSpecificAccentColors: [Int64: PresentationThemeAccentColor]
@@ -118,17 +100,12 @@
     public let action: (PresentationThemeReference?) -> Void
     public let contextAction: ((PresentationThemeReference, ASDisplayNode, ContextGesture?) -> Void)?
     
-<<<<<<< HEAD
-    public init(context: AccountContext, emojiFile: TelegramMediaFile?, themeReference: PresentationThemeReference, nightMode: Bool, channelMode: Bool, isNone: Bool = false, themeSpecificAccentColors: [Int64: PresentationThemeAccentColor], themeSpecificChatWallpapers: [Int64: TelegramWallpaper], selected: Bool, theme: PresentationTheme, strings: PresentationStrings, wallpaper: TelegramWallpaper?, action: @escaping (PresentationThemeReference) -> Void, contextAction: ((PresentationThemeReference, ASDisplayNode, ContextGesture?) -> Void)?) {
-=======
     public init(context: AccountContext, emojiFile: TelegramMediaFile?, themeReference: PresentationThemeReference?, nightMode: Bool, channelMode: Bool, themeSpecificAccentColors: [Int64: PresentationThemeAccentColor], themeSpecificChatWallpapers: [Int64: TelegramWallpaper], selected: Bool, theme: PresentationTheme, strings: PresentationStrings, wallpaper: TelegramWallpaper?, action: @escaping (PresentationThemeReference?) -> Void, contextAction: ((PresentationThemeReference, ASDisplayNode, ContextGesture?) -> Void)?) {
->>>>>>> 2708aa0a
         self.context = context
         self.emojiFile = emojiFile
         self.themeReference = themeReference
         self.nightMode = nightMode
         self.channelMode = channelMode
-        self.isNone = isNone
         self.themeSpecificAccentColors = themeSpecificAccentColors
         self.themeSpecificChatWallpapers = themeSpecificChatWallpapers
         self.selected = selected
@@ -332,14 +309,10 @@
     }
     
     override func selected() {
-        guard let item = self.item else {
-            return
-        }
-        
-        let wasSelected = item.selected
+        let wasSelected = self.item?.selected ?? false
         super.selected()
         
-        if let animatedStickerNode = self.animatedStickerNode, !item.isNone {
+        if let animatedStickerNode = self.animatedStickerNode {
             Queue.mainQueue().after(0.1) {
                 if !wasSelected {
                     animatedStickerNode.seekTo(.frameIndex(0))
@@ -396,19 +369,17 @@
                 updatedSelected = true
             }
             
-            //TODO:localize
-            let text = NSAttributedString(string: "No\nWallpaper", font: Font.semibold(15.0), textColor: item.theme.actionSheet.controlAccentColor)
+            let text = NSAttributedString(string: item.strings.Wallpaper_NoWallpaper, font: Font.regular(13.0), textColor: item.theme.list.itemSecondaryTextColor)
             let (textLayout, textApply) = makeTextLayout(TextNodeLayoutArguments(attributedString: text, backgroundColor: nil, maximumNumberOfLines: 2, truncationType: .end, constrainedSize: CGSize(width: params.width, height: CGFloat.greatestFiniteMagnitude), alignment: .center, cutout: nil, insets: UIEdgeInsets()))
 
             var string: String?
             if item.themeReference == nil {
                 string = "❌"
+                self?.imageNode.backgroundColor = item.theme.list.mediaPlaceholderColor
             } else if let _ = item.themeReference?.emoticon {
             } else {
-                string = "🎨"
-            }
-            
-            let (textLayout, textApply) = makeTextLayout(TextNodeLayoutArguments(attributedString: NSAttributedString(string: item.strings.Wallpaper_NoWallpaper, font: Font.regular(13.0), textColor: item.theme.list.itemSecondaryTextColor), backgroundColor: nil, maximumNumberOfLines: 2, truncationType: .end, constrainedSize: CGSize(width: params.width, height: CGFloat.greatestFiniteMagnitude), alignment: .center, cutout: nil, insets: UIEdgeInsets()))
+                string = item.channelMode ? "" : "🎨" 
+            }
             
             let emojiTitle = NSAttributedString(string: string ?? "", font: Font.regular(20.0), textColor: .black)
             let (_, emojiApply) = makeEmojiLayout(TextNodeLayoutArguments(attributedString: emojiTitle, backgroundColor: nil, maximumNumberOfLines: 1, truncationType: .end, constrainedSize: CGSize(width: params.width, height: CGFloat.greatestFiniteMagnitude), alignment: .center, cutout: nil, insets: UIEdgeInsets()))
@@ -432,20 +403,6 @@
                         } else {
                             
                         }
-<<<<<<< HEAD
-                        
-                        let color = item.themeSpecificAccentColors[themeReference.index]
-                        let wallpaper = item.themeSpecificChatWallpapers[themeReference.index]
-                        
-                        if case .builtin = themeReference, item.isNone {
-                            strongSelf.imageNode.reset()
-                            strongSelf.imageNode.backgroundColor = item.theme.list.mediaPlaceholderColor //item.theme.list.disclosureArrowColor.withAlphaComponent(0.2)
-                        } else {
-                            strongSelf.imageNode.setSignal(themeIconImage(account: item.context.account, accountManager: item.context.sharedContext.accountManager, theme: themeReference, color: color, wallpaper: wallpaper ?? item.wallpaper, nightMode: item.nightMode, channelMode: item.channelMode, emoticon: true))
-                            strongSelf.imageNode.backgroundColor = nil
-                        }
-=======
->>>>>>> 2708aa0a
                     }
                     
                     if updatedTheme || updatedSelected {
@@ -465,14 +422,8 @@
                     strongSelf.emojiContainerNode.transform = CATransform3DMakeRotation(CGFloat.pi / 2.0, 0.0, 0.0, 1.0)
                     strongSelf.emojiContainerNode.frame = CGRect(origin: CGPoint(x: 15.0, y: -15.0), size: CGSize(width: 90.0, height: 120.0))
                     
-                    if item.isNone {
-                        let _ = textApply()
-                    }
                     let _ = emojiApply()
-                    
-                    let textFrame = CGRect(origin: CGPoint(x: floorToScreenPixels((itemLayout.size.height - textLayout.size.width) / 2.0), y: floorToScreenPixels((itemLayout.size.width - textLayout.size.height) / 2.0) - 16.0), size: textLayout.size)
-                    strongSelf.textNode.frame = textFrame
-                    
+
                     let imageSize = CGSize(width: 82.0, height: 108.0)
                     strongSelf.imageNode.frame = CGRect(origin: CGPoint(x: 4.0, y: 6.0), size: imageSize)
                     let applyLayout = makeImageLayout(TransformImageArguments(corners: ImageCorners(), imageSize: imageSize, boundingSize: imageSize, intrinsicInsets: UIEdgeInsets(), emptyColor: .clear))
@@ -587,40 +538,30 @@
     public let theme: PresentationTheme
     public let strings: PresentationStrings
     public let themes: [PresentationThemeReference]
-<<<<<<< HEAD
-    public let firstIsNone : Bool
-=======
     public let hasNoTheme: Bool
->>>>>>> 2708aa0a
     public let animatedEmojiStickers: [String: [StickerPackItem]]
     public let themeSpecificAccentColors: [Int64: PresentationThemeAccentColor]
     public let themeSpecificChatWallpapers: [Int64: TelegramWallpaper]
     public let nightMode: Bool
     public let channelMode: Bool
+    public let selectedWallpaper: TelegramWallpaper?
     public let currentTheme: PresentationThemeReference?
     public let updatedTheme: (PresentationThemeReference?) -> Void
     public let contextAction: ((PresentationThemeReference, ASDisplayNode, ContextGesture?) -> Void)?
     public let tag: ItemListItemTag?
 
-<<<<<<< HEAD
-    public init(context: AccountContext, theme: PresentationTheme, strings: PresentationStrings, sectionId: ItemListSectionId, themes: [PresentationThemeReference], firstIsNone: Bool = false, animatedEmojiStickers: [String: [StickerPackItem]], themeSpecificAccentColors: [Int64: PresentationThemeAccentColor], themeSpecificChatWallpapers: [Int64: TelegramWallpaper], nightMode: Bool, channelMode: Bool = false, currentTheme: PresentationThemeReference, updatedTheme: @escaping (PresentationThemeReference) -> Void, contextAction: ((PresentationThemeReference, ASDisplayNode, ContextGesture?) -> Void)?, tag: ItemListItemTag? = nil) {
-=======
-    public init(context: AccountContext, theme: PresentationTheme, strings: PresentationStrings, sectionId: ItemListSectionId, themes: [PresentationThemeReference], hasNoTheme: Bool, animatedEmojiStickers: [String: [StickerPackItem]], themeSpecificAccentColors: [Int64: PresentationThemeAccentColor], themeSpecificChatWallpapers: [Int64: TelegramWallpaper], nightMode: Bool, channelMode: Bool = false, currentTheme: PresentationThemeReference?, updatedTheme: @escaping (PresentationThemeReference?) -> Void, contextAction: ((PresentationThemeReference, ASDisplayNode, ContextGesture?) -> Void)?, tag: ItemListItemTag? = nil) {
->>>>>>> 2708aa0a
+    public init(context: AccountContext, theme: PresentationTheme, strings: PresentationStrings, sectionId: ItemListSectionId, themes: [PresentationThemeReference], hasNoTheme: Bool, animatedEmojiStickers: [String: [StickerPackItem]], themeSpecificAccentColors: [Int64: PresentationThemeAccentColor], themeSpecificChatWallpapers: [Int64: TelegramWallpaper], nightMode: Bool, channelMode: Bool = false, selectedWallpaper: TelegramWallpaper? = nil, currentTheme: PresentationThemeReference?, updatedTheme: @escaping (PresentationThemeReference?) -> Void, contextAction: ((PresentationThemeReference, ASDisplayNode, ContextGesture?) -> Void)?, tag: ItemListItemTag? = nil) {
         self.context = context
         self.theme = theme
         self.strings = strings
         self.themes = themes
-<<<<<<< HEAD
-        self.firstIsNone = firstIsNone
-=======
         self.hasNoTheme = hasNoTheme
->>>>>>> 2708aa0a
         self.animatedEmojiStickers = animatedEmojiStickers
         self.themeSpecificAccentColors = themeSpecificAccentColors
         self.themeSpecificChatWallpapers = themeSpecificChatWallpapers
         self.nightMode = nightMode
         self.channelMode = channelMode
+        self.selectedWallpaper = selectedWallpaper
         self.currentTheme = currentTheme
         self.updatedTheme = updatedTheme
         self.contextAction = contextAction
@@ -925,19 +866,13 @@
                         if selected {
                             hasCurrentTheme = true
                         }
-                        
-                        let emojiFile: TelegramMediaFile?
-                        if item.firstIsNone && index == 0 {
-                            emojiFile = item.animatedEmojiStickers["❌"]?.first?.file
-                        } else {
-                            emojiFile = theme.emoticon.flatMap { item.animatedEmojiStickers[$0]?.first?.file }
-                        }
-                        entries.append(ThemeCarouselThemeEntry(index: index, emojiFile: emojiFile, themeReference: theme, nightMode: item.nightMode, channelMode: item.channelMode, firstIsNone: item.firstIsNone, themeSpecificAccentColors: item.themeSpecificAccentColors, themeSpecificChatWallpapers: item.themeSpecificChatWallpapers, selected: selected, theme: item.theme, strings: item.strings, wallpaper: nil))
+                        let emojiFile = theme.emoticon.flatMap { item.animatedEmojiStickers[$0]?.first?.file }
+                        entries.append(ThemeCarouselThemeEntry(index: index, emojiFile: emojiFile, themeReference: theme, nightMode: item.nightMode, channelMode: item.channelMode, themeSpecificAccentColors: item.themeSpecificAccentColors, themeSpecificChatWallpapers: item.themeSpecificChatWallpapers, selected: selected, theme: item.theme, strings: item.strings, wallpaper: nil))
                         index += 1
                     }
                     
                     if !hasCurrentTheme {
-                        entries.append(ThemeCarouselThemeEntry(index: index, emojiFile: nil, themeReference: item.currentTheme, nightMode: false, channelMode: item.channelMode, firstIsNone: item.firstIsNone, themeSpecificAccentColors: item.themeSpecificAccentColors, themeSpecificChatWallpapers: item.themeSpecificChatWallpapers, selected: true, theme: item.theme, strings: item.strings, wallpaper: nil))
+                        entries.insert(ThemeCarouselThemeEntry(index: index, emojiFile: nil, themeReference: item.currentTheme, nightMode: false, channelMode: item.channelMode, themeSpecificAccentColors: item.themeSpecificAccentColors, themeSpecificChatWallpapers: item.themeSpecificChatWallpapers, selected: true, theme: item.theme, strings: item.strings, wallpaper: item.hasNoTheme ? item.selectedWallpaper : nil), at: item.hasNoTheme ? 1 : entries.count)
                     }
                     
                     let action: (PresentationThemeReference?) -> Void = { [weak self] themeReference in
