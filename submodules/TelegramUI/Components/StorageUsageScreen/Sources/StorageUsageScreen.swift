import Foundation
import UIKit
import Display
import AsyncDisplayKit
import ComponentFlow
import SwiftSignalKit
import ViewControllerComponent
import ComponentDisplayAdapters
import TelegramPresentationData
import AccountContext
import TelegramCore
import Postbox
import MultilineTextComponent
import EmojiStatusComponent
import Markdown
import ContextUI
import AnimatedAvatarSetNode
import AvatarNode
import RadialStatusNode
import UndoUI
import AnimatedStickerNode
import TelegramAnimatedStickerNode
import TelegramStringFormatting
import GalleryData
import AnimatedTextComponent
import BottomButtonPanelComponent

#if DEBUG
import os.signpost

private class SignpostContext {
    enum EventType {
        case begin
        case end
    }
    
    class OpaqueData {
    }
    
    static var shared: SignpostContext? = {
        if #available(iOS 15.0, *) {
            return SignpostContextImpl()
        } else {
            return nil
        }
    }()
    
    func begin(name: StaticString) -> OpaqueData {
        preconditionFailure()
    }
    
    func end(name: StaticString, data: OpaqueData) {
    }
}

@available(iOS 15.0, *)
private final class SignpostContextImpl: SignpostContext {
    final class OpaqueDataImpl: OpaqueData {
        let state: OSSignpostIntervalState
        let timestamp: Double
        
        init(state: OSSignpostIntervalState, timestamp: Double) {
            self.state = state
            self.timestamp = timestamp
        }
    }
    
    private let signpost = OSSignposter(subsystem: "org.telegram.Telegram-iOS", category: "StorageUsageScreen")
    private let id: OSSignpostID
    
    override init() {
        self.id = self.signpost.makeSignpostID()
        
        super.init()
    }
    
    override func begin(name: StaticString) -> OpaqueData {
        let result = self.signpost.beginInterval(name, id: self.id)
        return OpaqueDataImpl(state: result, timestamp: CFAbsoluteTimeGetCurrent())
    }
    
    override func end(name: StaticString, data: OpaqueData) {
        if let data = data as? OpaqueDataImpl {
            self.signpost.endInterval(name, data.state)
            print("Signpost \(name): \((CFAbsoluteTimeGetCurrent() - data.timestamp) * 1000.0) ms")
        }
    }
}

#endif

private extension StorageUsageScreenComponent.Category {
    init(_ category: StorageUsageStats.CategoryKey) {
        switch category {
        case .photos:
            self = .photos
        case .videos:
            self = .videos
        case .files:
            self = .files
        case .music:
            self = .music
        case .stickers:
            self = .stickers
        case .avatars:
            self = .avatars
        case .misc:
            self = .misc
        case .stories:
            self = .stories
        }
    }
}

final class StorageUsageScreenComponent: Component {
    typealias EnvironmentType = ViewControllerComponentContainer.Environment
    
    let context: AccountContext
    let makeStorageUsageExceptionsScreen: (CacheStorageSettings.PeerStorageCategory) -> ViewController?
    let peer: EnginePeer?
    let ready: Promise<Bool>
    
    init(
        context: AccountContext,
        makeStorageUsageExceptionsScreen: @escaping (CacheStorageSettings.PeerStorageCategory) -> ViewController?,
        peer: EnginePeer?,
        ready: Promise<Bool>
    ) {
        self.context = context
        self.makeStorageUsageExceptionsScreen = makeStorageUsageExceptionsScreen
        self.peer = peer
        self.ready = ready
    }
    
    static func ==(lhs: StorageUsageScreenComponent, rhs: StorageUsageScreenComponent) -> Bool {
        if lhs.context !== rhs.context {
            return false
        }
        if lhs.peer != rhs.peer {
            return false
        }
        return true
    }
    
    private final class ScrollViewImpl: UIScrollView {
        override func touchesShouldCancel(in view: UIView) -> Bool {
            return true
        }
        
        /*
        override var contentOffset: CGPoint {
            set(value) {
                var value = value
                if value.y > self.contentSize.height - self.bounds.height {
                    value.y = max(0.0, self.contentSize.height - self.bounds.height)
                    self.bounces = false
                } else {
                    self.bounces = true
                }
                super.contentOffset = value
            } get {
                return super.contentOffset
            }
        }
        */
    }
    
    private final class AnimationHint {
        enum Value {
            case firstStatsUpdate
            case clearedItems
        }
        let value: Value
        
        init(value: Value) {
            self.value = value
        }
    }
    
    /*
    final class SelectionState: Equatable {
        let selectedPeers: Set<EnginePeer.Id>
        let selectedMessages: Set<EngineMessage.Id>
        
        var isEmpty: Bool {
            if !self.selectedPeers.isEmpty {
                return false
            }
            if !self.selectedMessages.isEmpty {
                return false
            }
            return true
        }
        
        init(
            selectedPeers: Set<EnginePeer.Id>,
            selectedMessages: Set<EngineMessage.Id>
        ) {
            self.selectedPeers = selectedPeers
            self.selectedMessages = selectedMessages
        }
        
        convenience init() {
            self.init(
                selectedPeers: Set(),
                selectedMessages: Set()
            )
        }
        
        static func ==(lhs: SelectionState, rhs: SelectionState) -> Bool {
            if lhs.selectedPeers != rhs.selectedPeers {
                return false
            }
            if lhs.selectedMessages != rhs.selectedMessages {
                return false
            }
            return true
        }
        
        func togglePeer(id: EnginePeer.Id, availableMessages: [EngineMessage.Id: Message]) -> SelectionState {
            var selectedPeers = self.selectedPeers
            var selectedMessages = self.selectedMessages
            
            if selectedPeers.contains(id) {
                selectedPeers.remove(id)
                
                for (messageId, _) in availableMessages {
                    if messageId.peerId == id {
                        selectedMessages.remove(messageId)
                    }
                }
            } else {
                selectedPeers.insert(id)
                
                for (messageId, _) in availableMessages {
                    if messageId.peerId == id {
                        selectedMessages.insert(messageId)
                    }
                }
            }
            
            return SelectionState(
                selectedPeers: selectedPeers,
                selectedMessages: selectedMessages
            )
        }
        
        func toggleMessage(id: EngineMessage.Id) -> SelectionState {
            var selectedMessages = self.selectedMessages
            if selectedMessages.contains(id) {
                selectedMessages.remove(id)
            } else {
                selectedMessages.insert(id)
            }
            
            return SelectionState(
                selectedPeers: self.selectedPeers,
                selectedMessages: selectedMessages
            )
        }
    }
    */
    
    enum Category: Hashable {
        case photos
        case videos
        case files
        case music
        case other
        case stickers
        case avatars
        case misc
        case stories
        
        var color: UIColor {
            switch self {
            case .photos:
                return UIColor(rgb: 0x5AC8FA)
            case .videos:
                return UIColor(rgb: 0x3478F6)
            case .files:
                return UIColor(rgb: 0x34C759)
            case .music:
                return UIColor(rgb: 0xFF2D55)
            case .other:
                return UIColor(rgb: 0xC4C4C6)
            case .stickers:
                return UIColor(rgb: 0x5856D6)
            case .avatars:
                return UIColor(rgb: 0xAF52DE)
            case .misc:
                return UIColor(rgb: 0xFF9500)
            case .stories:
                return UIColor(rgb: 0xFF2D55)
            }
        }
        
        func title(strings: PresentationStrings) -> String {
            switch self {
            case .photos:
                return strings.StorageManagement_SectionPhotos
            case .videos:
                return strings.StorageManagement_SectionVideos
            case .files:
                return strings.StorageManagement_SectionFiles
            case .music:
                return strings.StorageManagement_SectionMusic
            case .other:
                return strings.StorageManagement_SectionOther
            case .stickers:
                return strings.StorageManagement_SectionStickers
            case .avatars:
                return strings.StorageManagement_SectionAvatars
            case .misc:
                return strings.StorageManagement_SectionMiscellaneous
            case .stories:
                return strings.StorageManagement_SectionStories
            }
        }
        
        var particle: String? {
            switch self {
            case .photos:
                return "Settings/Storage/ParticlePhotos"
            case .videos:
                return "Settings/Storage/ParticleVideos"
            case .files:
                return "Settings/Storage/ParticleDocuments"
            case .music:
                return "Settings/Storage/ParticleMusic"
            case .other:
                return "Settings/Storage/ParticleOther"
            case .stickers:
                return "Settings/Storage/ParticleStickers"
            case .avatars:
                return "Settings/Storage/ParticleAvatars"
            case .misc:
                return "Settings/Storage/ParticleOther"
            case .stories:
                return "Settings/Storage/ParticleOther"
            }
        }
    }
    
    private final class AggregatedData {
        let peerId: EnginePeer.Id?
        let stats: AllStorageUsageStats
        let contextStats: StorageUsageStats
        let messages: [MessageId: Message]
        
        /*
        var isSelectingPeers: Bool = false
        private(set) var selectionState: SelectionState
        */
        
        let existingCategories: Set<Category>
        private(set) var selectedCategories: Set<Category>
        
        /*
        let peerItems: StoragePeerListPanelComponent.Items?
        let imageItems: StorageMediaGridPanelComponent.Items?
        let fileItems: StorageFileListPanelComponent.Items?
        let musicItems: StorageFileListPanelComponent.Items?
        
        private let allPhotos: Set<EngineMessage.Id>
        private let allVideos: Set<EngineMessage.Id>
        private let allFiles: Set<EngineMessage.Id>
        private let allMusic: Set<EngineMessage.Id>
        */
        
        private(set) var selectedSize: Int64 = 0
        private(set) var clearIncludeMessages: [Message] = []
        private(set) var clearExcludeMessages: [Message] = []
        
        init(
            peerId: EnginePeer.Id?,
            stats: AllStorageUsageStats,
            messages: [MessageId: Message]
            /*
            peerItems: StoragePeerListPanelComponent.Items?,
            imageItems: StorageMediaGridPanelComponent.Items?,
            fileItems: StorageFileListPanelComponent.Items?,
            musicItems: StorageFileListPanelComponent.Items?
            */
        ) {
            self.peerId = peerId
            self.stats = stats
            if let peerId {
                self.contextStats = stats.peers[peerId]?.stats ?? StorageUsageStats(categories: [:])
            } else {
                self.contextStats = stats.totalStats
            }
            
            self.messages = messages
            
            /*
            self.selectionState = SelectionState()
            
            self.peerItems = peerItems
            self.imageItems = imageItems
            self.fileItems = fileItems
            self.musicItems = musicItems
            
            var allPhotos = Set<EngineMessage.Id>()
            var allVideos = Set<EngineMessage.Id>()
            if let imageItems = self.imageItems {
                for item in imageItems.items {
                    var isImage = false
                    for media in item.message.media {
                        if media is TelegramMediaImage {
                            isImage = true
                            break
                        }
                    }
                    if isImage {
                        allPhotos.insert(item.message.id)
                    } else {
                        allVideos.insert(item.message.id)
                    }
                }
            }
            self.allPhotos = allPhotos
            self.allVideos = allVideos
            
            var allFiles = Set<EngineMessage.Id>()
            if let fileItems = self.fileItems {
                for item in fileItems.items {
                    allFiles.insert(item.message.id)
                }
            }
            self.allFiles = allFiles
            
            var allMusic = Set<EngineMessage.Id>()
            if let musicItems = self.musicItems {
                for item in musicItems.items {
                    allMusic.insert(item.message.id)
                }
            }
            self.allMusic = allMusic
            */
            
            var existingCategories = Set<Category>()
            for (category, value) in self.contextStats.categories {
                if value.size != 0 {
                    existingCategories.insert(StorageUsageScreenComponent.Category(category))
                }
            }
            self.existingCategories = existingCategories
            self.selectedCategories = existingCategories
            
            /*
            if self.peerId != nil {
                var selectedMessages = self.selectionState.selectedMessages
                selectedMessages.formUnion(self.allPhotos)
                selectedMessages.formUnion(self.allVideos)
                selectedMessages.formUnion(self.allFiles)
                selectedMessages.formUnion(self.allMusic)
                
                self.selectionState = SelectionState(selectedPeers: self.selectionState.selectedPeers, selectedMessages: selectedMessages)
            }
            
            self.refreshSelectionStats()
            */
        }
        
        /*
        func setIsCategorySelected(category: Category, isSelected: Bool) {
            if isSelected {
                self.selectedCategories.insert(category)
            } else {
                self.selectedCategories.remove(category)
            }
            
            if self.peerId != nil {
                var selectedMessages = self.selectionState.selectedMessages
                switch category {
                case .photos:
                    if isSelected {
                        selectedMessages.formUnion(self.allPhotos)
                    } else {
                        selectedMessages.subtract(self.allPhotos)
                    }
                case .videos:
                    if isSelected {
                        selectedMessages.formUnion(self.allVideos)
                    } else {
                        selectedMessages.subtract(self.allVideos)
                    }
                case .files:
                    if let fileItems = self.fileItems {
                        for item in fileItems.items {
                            if isSelected {
                                selectedMessages.insert(item.message.id)
                            } else {
                                selectedMessages.remove(item.message.id)
                            }
                        }
                    }
                case .music:
                    if let fileItems = self.musicItems {
                        for item in fileItems.items {
                            if isSelected {
                                selectedMessages.insert(item.message.id)
                            } else {
                                selectedMessages.remove(item.message.id)
                            }
                        }
                    }
                default:
                    break
                }
                self.selectionState = SelectionState(selectedPeers: self.selectionState.selectedPeers, selectedMessages: selectedMessages)
            }
            
            self.refreshSelectionStats()
        }
        
        func clearPeerSelection() {
            self.selectionState = SelectionState(selectedPeers: Set(), selectedMessages: Set())
            
            self.refreshSelectionStats()
        }
        
        func togglePeerSelection(id: EnginePeer.Id) {
            self.selectionState = self.selectionState.togglePeer(id: id, availableMessages: self.messages)
            
            self.refreshSelectionStats()
        }
        
        func toggleMessageSelection(id: EngineMessage.Id) {
            self.selectionState = self.selectionState.toggleMessage(id: id)
            
            if self.peerId != nil {
                if self.allPhotos.contains(id) {
                    if !self.selectionState.selectedMessages.contains(id) {
                        if self.allPhotos.intersection(self.selectionState.selectedMessages).isEmpty {
                            self.selectedCategories.remove(.photos)
                        }
                    } else {
                        if self.allPhotos.intersection(self.selectionState.selectedMessages) == self.allPhotos {
                            self.selectedCategories.insert(.photos)
                        }
                    }
                } else if self.allVideos.contains(id) {
                    if !self.selectionState.selectedMessages.contains(id) {
                        if self.allVideos.intersection(self.selectionState.selectedMessages).isEmpty {
                            self.selectedCategories.remove(.videos)
                        }
                    } else {
                        if self.allVideos.intersection(self.selectionState.selectedMessages) == self.allVideos {
                            self.selectedCategories.insert(.videos)
                        }
                    }
                } else if self.allFiles.contains(id) {
                    if !self.selectionState.selectedMessages.contains(id) {
                        if self.allFiles.intersection(self.selectionState.selectedMessages).isEmpty {
                            self.selectedCategories.remove(.files)
                        }
                    } else {
                        if self.allFiles.intersection(self.selectionState.selectedMessages) == self.allFiles {
                            self.selectedCategories.insert(.files)
                        }
                    }
                } else if self.allMusic.contains(id) {
                    if !self.selectionState.selectedMessages.contains(id) {
                        if self.allMusic.intersection(self.selectionState.selectedMessages).isEmpty {
                            self.selectedCategories.remove(.music)
                        }
                    } else {
                        if self.allMusic.intersection(self.selectionState.selectedMessages) == self.allMusic {
                            self.selectedCategories.insert(.music)
                        }
                    }
                }
            }
            
            self.refreshSelectionStats()
        }
        
        private func refreshSelectionStats() {
            if let _ = self.peerId {
                var selectedSize: Int64 = 0
                for (category, value) in self.contextStats.categories {
                    let mappedCategory = StorageUsageScreenComponent.Category(category)
                    if self.selectedCategories.contains(mappedCategory) {
                        selectedSize += value.size
                    }
                }
                
                var clearIncludeMessages: [Message] = []
                var clearExcludeMessages: [Message] = []
                
                if self.selectedCategories.contains(.photos) {
                    let deselectedPhotos = self.allPhotos.subtracting(self.selectionState.selectedMessages)
                    if !deselectedPhotos.isEmpty, let imageItems = self.imageItems {
                        for item in imageItems.items {
                            if deselectedPhotos.contains(item.message.id) {
                                selectedSize -= item.size
                                clearExcludeMessages.append(item.message._asMessage())
                            }
                        }
                    }
                } else {
                    let selectedPhotos = self.allPhotos.intersection(self.selectionState.selectedMessages)
                    if !selectedPhotos.isEmpty, let imageItems = self.imageItems {
                        for item in imageItems.items {
                            if selectedPhotos.contains(item.message.id) {
                                selectedSize += item.size
                                clearIncludeMessages.append(item.message._asMessage())
                            }
                        }
                    }
                }
                
                if self.selectedCategories.contains(.videos) {
                    let deselectedVideos = self.allVideos.subtracting(self.selectionState.selectedMessages)
                    if !deselectedVideos.isEmpty, let imageItems = self.imageItems {
                        for item in imageItems.items {
                            if deselectedVideos.contains(item.message.id) {
                                selectedSize -= item.size
                                clearExcludeMessages.append(item.message._asMessage())
                            }
                        }
                    }
                } else {
                    let selectedVideos = self.allVideos.intersection(self.selectionState.selectedMessages)
                    if !selectedVideos.isEmpty, let imageItems = self.imageItems {
                        for item in imageItems.items {
                            if selectedVideos.contains(item.message.id) {
                                selectedSize += item.size
                                clearIncludeMessages.append(item.message._asMessage())
                            }
                        }
                    }
                }
                
                if self.selectedCategories.contains(.files) {
                    let deselectedFiles = self.allFiles.subtracting(self.selectionState.selectedMessages)
                    if !deselectedFiles.isEmpty, let fileItems = self.fileItems {
                        for item in fileItems.items {
                            if deselectedFiles.contains(item.message.id) {
                                selectedSize -= item.size
                                clearExcludeMessages.append(item.message)
                            }
                        }
                    }
                } else {
                    let selectedFiles = self.allFiles.intersection(self.selectionState.selectedMessages)
                    if !selectedFiles.isEmpty, let fileItems = self.fileItems {
                        for item in fileItems.items {
                            if selectedFiles.contains(item.message.id) {
                                selectedSize += item.size
                                clearIncludeMessages.append(item.message)
                            }
                        }
                    }
                }
                
                if self.selectedCategories.contains(.music) {
                    let deselectedMusic = self.allMusic.subtracting(self.selectionState.selectedMessages)
                    if !deselectedMusic.isEmpty, let musicItems = self.musicItems {
                        for item in musicItems.items {
                            if deselectedMusic.contains(item.message.id) {
                                selectedSize -= item.size
                                clearExcludeMessages.append(item.message)
                            }
                        }
                    }
                } else {
                    let selectedMusic = self.allMusic.intersection(self.selectionState.selectedMessages)
                    if !selectedMusic.isEmpty, let musicItems = self.musicItems {
                        for item in musicItems.items {
                            if selectedMusic.contains(item.message.id) {
                                selectedSize += item.size
                                clearIncludeMessages.append(item.message)
                            }
                        }
                    }
                }
                
                self.selectedSize = selectedSize
                self.clearExcludeMessages = clearExcludeMessages
                self.clearIncludeMessages = clearIncludeMessages
            } else {
                var selectedSize: Int64 = 0
                    
                for peerId in self.selectionState.selectedPeers {
                    if let stats = self.stats.peers[peerId] {
                        let peerSize = stats.stats.categories.values.reduce(0, {
                            $0 + $1.size
                        })
                        selectedSize += peerSize
                        
                        for (messageId, _) in self.messages {
                            if messageId.peerId == peerId {
                                if !self.selectionState.selectedMessages.contains(messageId) {
                                    inner: for (_, category) in stats.stats.categories {
                                        if let messageSize = category.messages[messageId] {
                                            selectedSize -= messageSize
                                            break inner
                                        }
                                    }
                                }
                            }
                        }
                    }
                }
                
                for messageId in self.selectionState.selectedMessages {
                    for (_, category) in self.contextStats.categories {
                        if let messageSize = category.messages[messageId] {
                            if !self.selectionState.selectedPeers.contains(messageId.peerId) {
                                selectedSize += messageSize
                            }
                            break
                        }
                    }
                }
                
                self.selectedSize = selectedSize
                self.clearIncludeMessages = []
                self.clearExcludeMessages = []
            }
        }
        */
    }
    
    class View: UIView, UIScrollViewDelegate {
        private let scrollView: ScrollViewImpl
        
        private var aggregatedData: AggregatedData?
        private var otherCategories: Set<Category> = Set()
        
        private var cacheSettings: CacheStorageSettings?
        private var cacheSettingsExceptionCount: [CacheStorageSettings.PeerStorageCategory: Int32]?
        
        private var currentSelectedPanelId: AnyHashable?
        
        private var clearingDisplayTimestamp: Double?
        private var isClearing: Bool = false {
            didSet {
                if self.isClearing != oldValue {
                    if self.isClearing {
                        if self.keepScreenActiveDisposable == nil {
                            self.keepScreenActiveDisposable = self.component?.context.sharedContext.applicationBindings.pushIdleTimerExtension()
                        }
                    } else {
                        if let keepScreenActiveDisposable = self.keepScreenActiveDisposable {
                            self.keepScreenActiveDisposable = nil
                            keepScreenActiveDisposable.dispose()
                        }
                    }
                }
            }
        }
        
        private var isOtherCategoryExpanded: Bool = false
        
        private let navigationBackgroundView: BlurredBackgroundView
        private let navigationSeparatorLayer: SimpleLayer
        private let navigationSeparatorLayerContainer: SimpleLayer
        /*
        private let navigationEditButton = ComponentView<Empty>()
        private let navigationDoneButton = ComponentView<Empty>()
        */
        
        private let headerView = ComponentView<Empty>()
        private let headerOffsetContainer: UIView
        private let headerDescriptionView = ComponentView<Empty>()
        
        private let headerProgressBackgroundLayer: SimpleLayer
        private let headerProgressForegroundLayer: SimpleLayer
        
        private var chartAvatarNode: AvatarNode?
        
        private var doneStatusCircle: SimpleShapeLayer?
        private var doneStatusNode: RadialStatusNode?
        
        private let scrollContainerView: UIView
        
        /*
        private let pieChartView = ComponentView<Empty>()
        private let chartTotalLabel = ComponentView<Empty>()
        */
        private let categoriesView = ComponentView<Empty>()
        private let categoriesDescriptionView = ComponentView<Empty>()
        
        private let keepDurationTitleView = ComponentView<Empty>()
        private let keepDurationDescriptionView = ComponentView<Empty>()
        private var keepDurationSectionContainerView: UIView
        private var keepDurationItems: [AnyHashable: ComponentView<Empty>] = [:]
        
        private let keepSizeTitleView = ComponentView<Empty>()
        private let keepSizeView = ComponentView<Empty>()
        private let keepSizeDescriptionView = ComponentView<Empty>()
        
        /*
        private let panelContainer = ComponentView<StorageUsagePanelContainerEnvironment>()
        
        private var selectionPanel: ComponentView<Empty>?
        */
        
        private var clearingNode: StorageUsageClearProgressOverlayNode?
        
        private var loadingView: UIActivityIndicatorView?
        
        private var component: StorageUsageScreenComponent?
        private weak var state: EmptyComponentState?
        private var navigationMetrics: (navigationHeight: CGFloat, statusBarHeight: CGFloat)?
        private var controller: (() -> ViewController?)?
        
        private var enableVelocityTracking: Bool = false
        private var previousVelocityM1: CGFloat = 0.0
        private var previousVelocity: CGFloat = 0.0
        
        private var ignoreScrolling: Bool = false
        
        private var statsDisposable: Disposable?
        private var messagesDisposable: Disposable?
        private var cacheSettingsDisposable: Disposable?
        private var keepScreenActiveDisposable: Disposable?
        
        override init(frame: CGRect) {
            self.headerOffsetContainer = UIView()
            self.headerOffsetContainer.isUserInteractionEnabled = false
            
            self.navigationBackgroundView = BlurredBackgroundView(color: nil, enableBlur: true)
            self.navigationBackgroundView.alpha = 0.0
            
            self.navigationSeparatorLayer = SimpleLayer()
            self.navigationSeparatorLayer.opacity = 0.0
            self.navigationSeparatorLayerContainer = SimpleLayer()
            self.navigationSeparatorLayerContainer.opacity = 0.0
            
            self.scrollContainerView = UIView()
            
            self.scrollView = ScrollViewImpl()
            
            self.keepDurationSectionContainerView = UIView()
            self.keepDurationSectionContainerView.clipsToBounds = true
            self.keepDurationSectionContainerView.layer.cornerRadius = 10.0
            
            self.headerProgressBackgroundLayer = SimpleLayer()
            self.headerProgressForegroundLayer = SimpleLayer()
            
            super.init(frame: frame)
            
            self.scrollView.delaysContentTouches = true
            self.scrollView.canCancelContentTouches = true
            self.scrollView.clipsToBounds = false
            if #available(iOSApplicationExtension 11.0, iOS 11.0, *) {
                self.scrollView.contentInsetAdjustmentBehavior = .never
            }
            if #available(iOS 13.0, *) {
                self.scrollView.automaticallyAdjustsScrollIndicatorInsets = false
            }
            self.scrollView.showsVerticalScrollIndicator = false
            self.scrollView.showsHorizontalScrollIndicator = false
            self.scrollView.alwaysBounceHorizontal = false
            self.scrollView.scrollsToTop = false
            self.scrollView.delegate = self
            self.scrollView.clipsToBounds = true
            self.addSubview(self.scrollView)
            
            self.scrollView.addSubview(self.scrollContainerView)
            
            self.scrollContainerView.addSubview(self.keepDurationSectionContainerView)
            
            self.scrollView.layer.addSublayer(self.headerProgressBackgroundLayer)
            self.scrollView.layer.addSublayer(self.headerProgressForegroundLayer)
            
            self.addSubview(self.navigationBackgroundView)
            
            self.navigationSeparatorLayerContainer.addSublayer(self.navigationSeparatorLayer)
            self.layer.addSublayer(self.navigationSeparatorLayerContainer)
            
            self.addSubview(self.headerOffsetContainer)
        }
        
        required init?(coder: NSCoder) {
            fatalError("init(coder:) has not been implemented")
        }
        
        deinit {
            self.statsDisposable?.dispose()
            self.messagesDisposable?.dispose()
            self.cacheSettingsDisposable?.dispose()
            self.keepScreenActiveDisposable?.dispose()
        }
        
        func scrollViewWillBeginDragging(_ scrollView: UIScrollView) {
            self.enableVelocityTracking = true
        }
        
        func scrollViewDidScroll(_ scrollView: UIScrollView) {
            if !self.ignoreScrolling {
                if self.enableVelocityTracking {
                    self.previousVelocityM1 = self.previousVelocity
                    if let value = (scrollView.value(forKey: (["_", "verticalVelocity"] as [String]).joined()) as? NSNumber)?.doubleValue {
                        self.previousVelocity = CGFloat(value)
                    }
                }
                
                self.updateScrolling(transition: .immediate)
            }
        }
        
        func scrollViewWillEndDragging(_ scrollView: UIScrollView, withVelocity velocity: CGPoint, targetContentOffset: UnsafeMutablePointer<CGPoint>) {
            guard let _ = self.navigationMetrics else {
                return
            }
            
            let paneAreaExpansionDistance: CGFloat = 32.0
            let paneAreaExpansionFinalPoint: CGFloat = scrollView.contentSize.height - scrollView.bounds.height
            if targetContentOffset.pointee.y > paneAreaExpansionFinalPoint - paneAreaExpansionDistance && targetContentOffset.pointee.y < paneAreaExpansionFinalPoint {
                targetContentOffset.pointee.y = paneAreaExpansionFinalPoint
                self.enableVelocityTracking = false
                self.previousVelocity = 0.0
                self.previousVelocityM1 = 0.0
            }
        }
        
        func scrollViewDidEndDecelerating(_ scrollView: UIScrollView) {
            /*
            if let panelContainerView = self.panelContainer.view as? StorageUsagePanelContainerComponent.View {
                let _ = panelContainerView
                let paneAreaExpansionFinalPoint: CGFloat = scrollView.contentSize.height - scrollView.bounds.height
                if abs(scrollView.contentOffset.y - paneAreaExpansionFinalPoint) < .ulpOfOne {
                    //panelContainerView.transferVelocity(self.previousVelocityM1)
                }
            }
            */
        }
        
        private func updateScrolling(transition: Transition) {
            let scrollBounds = self.scrollView.bounds
            
            /*
            let isLockedAtPanels = scrollBounds.maxY == self.scrollView.contentSize.height
            */
            
            if let headerView = self.headerView.view, let navigationMetrics = self.navigationMetrics {
                var headerOffset: CGFloat = scrollBounds.minY
                
                let minY = navigationMetrics.statusBarHeight + floor((navigationMetrics.navigationHeight - navigationMetrics.statusBarHeight) / 2.0)
                
                let minOffset = headerView.center.y - minY
                
                headerOffset = min(headerOffset, minOffset)
                
                let animatedTransition = Transition(animation: .curve(duration: 0.18, curve: .easeInOut))
                let navigationBackgroundAlpha: CGFloat = abs(headerOffset - minOffset) < 4.0 ? 1.0 : 0.0
                
                animatedTransition.setAlpha(view: self.navigationBackgroundView, alpha: navigationBackgroundAlpha)
                animatedTransition.setAlpha(layer: self.navigationSeparatorLayerContainer, alpha: navigationBackgroundAlpha)
                
                /*
                var buttonsMasterAlpha: CGFloat = 1.0
                if let component = self.component, component.peer != nil {
                    buttonsMasterAlpha = 0.0
                } else {
                    if self.currentSelectedPanelId == nil || self.currentSelectedPanelId == AnyHashable("peers") {
                        buttonsMasterAlpha = 1.0
                    } else {
                        buttonsMasterAlpha = 0.0
                    }
                }
                
                let isSelectingPeers = self.aggregatedData?.isSelectingPeers ?? false
                
                if let navigationEditButtonView = self.navigationEditButton.view {
                    animatedTransition.setAlpha(view: navigationEditButtonView, alpha: (isSelectingPeers ? 0.0 : 1.0) * buttonsMasterAlpha * navigationBackgroundAlpha)
                }
                if let navigationDoneButtonView = self.navigationDoneButton.view {
                    animatedTransition.setAlpha(view: navigationDoneButtonView, alpha: (isSelectingPeers ? 1.0 : 0.0) * buttonsMasterAlpha * navigationBackgroundAlpha)
                }
                */
                
                let expansionDistance: CGFloat = 32.0
                var expansionDistanceFactor: CGFloat = abs(scrollBounds.maxY - self.scrollView.contentSize.height) / expansionDistance
                expansionDistanceFactor = max(0.0, min(1.0, expansionDistanceFactor))
                
                transition.setAlpha(layer: self.navigationSeparatorLayer, alpha: expansionDistanceFactor)
                /*
                if let panelContainerView = self.panelContainer.view as? StorageUsagePanelContainerComponent.View {
                    panelContainerView.updateNavigationMergeFactor(value: 1.0 - expansionDistanceFactor, transition: transition)
                }
                */
                
                var offsetFraction: CGFloat = abs(headerOffset - minOffset) / 60.0
                offsetFraction = min(1.0, max(0.0, offsetFraction))
                transition.setScale(view: headerView, scale: 1.0 * offsetFraction + 0.8 * (1.0 - offsetFraction))
                
                transition.setBounds(view: self.headerOffsetContainer, bounds: CGRect(origin: CGPoint(x: 0.0, y: headerOffset), size: self.headerOffsetContainer.bounds.size))
            }
            
            /*
            let _ = self.panelContainer.updateEnvironment(
                transition: transition,
                environment: {
                    StorageUsagePanelContainerEnvironment(isScrollable: isLockedAtPanels)
                }
            )
            */
        }
        
        func update(component: StorageUsageScreenComponent, availableSize: CGSize, state: EmptyComponentState, environment: Environment<ViewControllerComponentContainer.Environment>, transition: Transition) -> CGSize {
            self.component = component
            self.state = state
            
            let environment = environment[ViewControllerComponentContainer.Environment.self].value
            
            if self.aggregatedData == nil {
                let loadingView: UIActivityIndicatorView
                if let current = self.loadingView {
                    loadingView = current
                } else {
                    let style: UIActivityIndicatorView.Style
                    if environment.theme.overallDarkAppearance {
                        style = .whiteLarge
                    } else {
                        if #available(iOS 13.0, *) {
                            style = .large
                        } else {
                            style = .gray
                        }
                    }
                    loadingView = UIActivityIndicatorView(style: style)
                    self.loadingView = loadingView
                    loadingView.sizeToFit()
                    self.insertSubview(loadingView, belowSubview: self.scrollView)
                }
                let loadingViewSize = loadingView.bounds.size
                transition.setFrame(view: loadingView, frame: CGRect(origin: CGPoint(x: floor((availableSize.width - loadingViewSize.width) / 2.0), y: floor((availableSize.height - loadingViewSize.height) / 2.0)), size: loadingViewSize))
                if !loadingView.isAnimating {
                    loadingView.startAnimating()
                }
            } else {
                if let loadingView = self.loadingView {
                    self.loadingView = nil
                    if environment.isVisible {
                        loadingView.layer.animateAlpha(from: 1.0, to: 0.0, duration: 0.2, removeOnCompletion: false, completion: { [weak loadingView] _ in
                            loadingView?.removeFromSuperview()
                        })
                    } else {
                        loadingView.removeFromSuperview()
                    }
                }
            }
            
            if self.statsDisposable == nil {
                let context = component.context
                let viewKey: PostboxViewKey = .preferences(keys: Set([PreferencesKeys.accountSpecificCacheStorageSettings]))
                let cacheSettingsExceptionCount: Signal<[CacheStorageSettings.PeerStorageCategory: Int32], NoError> = component.context.account.postbox.combinedView(keys: [viewKey])
                |> map { views -> AccountSpecificCacheStorageSettings in
                    let cacheSettings: AccountSpecificCacheStorageSettings
                    if let view = views.views[viewKey] as? PreferencesView, let value = view.values[PreferencesKeys.accountSpecificCacheStorageSettings]?.get(AccountSpecificCacheStorageSettings.self) {
                        cacheSettings = value
                    } else {
                        cacheSettings = AccountSpecificCacheStorageSettings.defaultSettings
                    }
                    
                    return cacheSettings
                }
                |> distinctUntilChanged
                |> mapToSignal { accountSpecificSettings -> Signal<[CacheStorageSettings.PeerStorageCategory: Int32], NoError> in
                    return context.engine.data.get(
                        EngineDataMap(accountSpecificSettings.peerStorageTimeoutExceptions.map(\.key).map(TelegramEngine.EngineData.Item.Peer.Peer.init(id:)))
                    )
                    |> map { peers -> [CacheStorageSettings.PeerStorageCategory: Int32] in
                        var result: [CacheStorageSettings.PeerStorageCategory: Int32] = [:]
                        
                        for (_, peer) in peers {
                            guard let peer else {
                                continue
                            }
                            switch peer {
                            case .user, .secretChat:
                                result[.privateChats, default: 0] += 1
                            case .legacyGroup:
                                result[.groups, default: 0] += 1
                            case let .channel(channel):
                                if case .group = channel.info {
                                    result[.groups, default: 0] += 1
                                } else {
                                    result[.channels, default: 0] += 1
                                }
                            }
                        }
                        
                        return result
                    }
                }
                
                self.cacheSettingsDisposable = (combineLatest(queue: .mainQueue(),
                    component.context.sharedContext.accountManager.sharedData(keys: [SharedDataKeys.cacheStorageSettings])
                    |> map { sharedData -> CacheStorageSettings in
                        let cacheSettings: CacheStorageSettings
                        if let value = sharedData.entries[SharedDataKeys.cacheStorageSettings]?.get(CacheStorageSettings.self) {
                            cacheSettings = value
                        } else {
                            cacheSettings = CacheStorageSettings.defaultSettings
                        }
                        
                        return cacheSettings
                    },
                    cacheSettingsExceptionCount
                )
                |> deliverOnMainQueue).start(next: { [weak self] cacheSettings, cacheSettingsExceptionCount in
                    guard let self else {
                        return
                    }
                    self.cacheSettings = cacheSettings
                    self.cacheSettingsExceptionCount = cacheSettingsExceptionCount
                    if self.aggregatedData != nil {
                        self.state?.updated(transition: .immediate)
                    }
                })
                
                self.reloadStats(firstTime: true, completion: {})
            }
            
            let wasLockedAtPanels = false
            /*
            if let panelContainerView = self.panelContainer.view, let navigationMetrics = self.navigationMetrics {
                if self.scrollView.bounds.minY > 0.0 && abs(self.scrollView.bounds.minY - (panelContainerView.frame.minY - navigationMetrics.navigationHeight)) <= UIScreenPixel {
                    wasLockedAtPanels = true
                }
            }
            */
            
            let animationHint = transition.userData(AnimationHint.self)
            
            if let animationHint {
                if case .firstStatsUpdate = animationHint.value {
                    let alphaTransition: Transition
                    if environment.isVisible {
                        alphaTransition = .easeInOut(duration: 0.25)
                    } else {
                        alphaTransition = .immediate
                    }
                    alphaTransition.setAlpha(view: self.scrollView, alpha: self.aggregatedData != nil ? 1.0 : 0.0)
                    alphaTransition.setAlpha(view: self.headerOffsetContainer, alpha: self.aggregatedData != nil ? 1.0 : 0.0)
                } else if case .clearedItems = animationHint.value {
                    if let snapshotView = self.scrollContainerView.snapshotView(afterScreenUpdates: false) {
                        snapshotView.frame = self.scrollContainerView.frame
                        self.scrollView.insertSubview(snapshotView, aboveSubview: self.scrollContainerView)
                        self.scrollContainerView.layer.animateAlpha(from: 0.0, to: 1.0, duration: 0.2)
                        snapshotView.layer.animateAlpha(from: 1.0, to: 0.0, duration: 0.25, removeOnCompletion: false, completion: { [weak snapshotView] _ in
                            snapshotView?.removeFromSuperview()
                        })
                    }
                }
            } else {
                transition.setAlpha(view: self.scrollView, alpha: self.aggregatedData != nil ? 1.0 : 0.0)
                transition.setAlpha(view: self.headerOffsetContainer, alpha: self.aggregatedData != nil ? 1.0 : 0.0)
            }
            
            self.controller = environment.controller
            
            self.navigationMetrics = (environment.navigationHeight, environment.statusBarHeight)
            
            self.navigationSeparatorLayer.backgroundColor = environment.theme.rootController.navigationBar.separatorColor.cgColor
            
            let navigationFrame = CGRect(origin: CGPoint(), size: CGSize(width: availableSize.width, height: environment.navigationHeight))
            self.navigationBackgroundView.updateColor(color: environment.theme.rootController.navigationBar.blurredBackgroundColor, transition: .immediate)
            self.navigationBackgroundView.update(size: navigationFrame.size, transition: transition.containedViewLayoutTransition)
            transition.setFrame(view: self.navigationBackgroundView, frame: navigationFrame)
            
            let navigationSeparatorFrame = CGRect(origin: CGPoint(x: 0.0, y: navigationFrame.maxY), size: CGSize(width: availableSize.width, height: UIScreenPixel))
            
            transition.setFrame(layer: self.navigationSeparatorLayerContainer, frame: navigationSeparatorFrame)
            transition.setFrame(layer: self.navigationSeparatorLayer, frame: CGRect(origin: CGPoint(), size: navigationSeparatorFrame.size))
            
            /*
            let navigationEditButtonSize = self.navigationEditButton.update(
                transition: transition,
                component: AnyComponent(Button(
                    content: AnyComponent(Text(text: environment.strings.Common_Edit, font: Font.regular(17.0), color: environment.theme.rootController.navigationBar.accentTextColor)),
                    action: { [weak self] in
                        guard let self else {
                            return
                        }
                        if let aggregatedData = self.aggregatedData, !aggregatedData.isSelectingPeers {
                            aggregatedData.isSelectingPeers = true
                            self.state?.updated(transition: Transition(animation: .curve(duration: 0.4, curve: .spring)))
                        }
                    }
                ).minSize(CGSize(width: 16.0, height: environment.navigationHeight - environment.statusBarHeight))),
                environment: {},
                containerSize: CGSize(width: 150.0, height: environment.navigationHeight - environment.statusBarHeight)
            )
            if let navigationEditButtonView = self.navigationEditButton.view {
                if navigationEditButtonView.superview == nil {
                    self.addSubview(navigationEditButtonView)
                }
                transition.setFrame(view: navigationEditButtonView, frame: CGRect(origin: CGPoint(x: availableSize.width - 12.0 - environment.safeInsets.right - navigationEditButtonSize.width, y: environment.statusBarHeight), size: navigationEditButtonSize))
            }
            
            let navigationDoneButtonSize = self.navigationDoneButton.update(
                transition: transition,
                component: AnyComponent(Button(
                    content: AnyComponent(Text(text: environment.strings.Common_Done, font: Font.semibold(17.0), color: environment.theme.rootController.navigationBar.accentTextColor)),
                    action: { [weak self] in
                        guard let self, let aggregatedData = self.aggregatedData else {
                            return
                        }
                        aggregatedData.isSelectingPeers = false
                        aggregatedData.clearPeerSelection()
                        self.state?.updated(transition: Transition(animation: .curve(duration: 0.4, curve: .spring)))
                    }
                ).minSize(CGSize(width: 16.0, height: environment.navigationHeight - environment.statusBarHeight))),
                environment: {},
                containerSize: CGSize(width: 150.0, height: environment.navigationHeight - environment.statusBarHeight)
            )
            if let navigationDoneButtonView = self.navigationDoneButton.view {
                if navigationDoneButtonView.superview == nil {
                    self.addSubview(navigationDoneButtonView)
                }
                transition.setFrame(view: navigationDoneButtonView, frame: CGRect(origin: CGPoint(x: availableSize.width - 12.0 - environment.safeInsets.right - navigationDoneButtonSize.width, y: environment.statusBarHeight), size: navigationDoneButtonSize))
            }
            
            let navigationRightButtonMaxWidth: CGFloat = max(navigationEditButtonSize.width, navigationDoneButtonSize.width)
            */
            let navigationRightButtonMaxWidth: CGFloat = 0.0
            
            self.backgroundColor = environment.theme.list.blocksBackgroundColor
            
            var contentHeight: CGFloat = 0.0
            
            let topInset: CGFloat = 19.0
            let sideInset: CGFloat = 16.0 + environment.safeInsets.left
            
            /*
            var bottomInset: CGFloat = environment.safeInsets.bottom
            
            var bottomPanelSelectionData: (size: Int64, isComplete: Bool)?
            if let aggregatedData = self.aggregatedData {
                if let _ = component.peer {
                    bottomPanelSelectionData = (aggregatedData.selectedSize, true)
                } else if !aggregatedData.selectionState.isEmpty {
                    bottomPanelSelectionData = (aggregatedData.selectedSize, false)
                }
            }
            
            if let bottomPanelSelectionData {
                let selectionPanel: ComponentView<Empty>
                var selectionPanelTransition = transition
                if let current = self.selectionPanel {
                    selectionPanel = current
                } else {
                    selectionPanelTransition = .immediate
                    selectionPanel = ComponentView()
                    self.selectionPanel = selectionPanel
                }
                
                let selectionPanelSize = selectionPanel.update(
                    transition: selectionPanelTransition,
                    component: AnyComponent(BottomButtonPanelComponent(
                        theme: environment.theme,
                        title: bottomPanelSelectionData.isComplete ? environment.strings.StorageManagement_ClearCache : environment.strings.StorageManagement_ClearSelected,
                        label: bottomPanelSelectionData.size == 0 ? nil : dataSizeString(Int(bottomPanelSelectionData.size), formatting: DataSizeStringFormatting(strings: environment.strings, decimalSeparator: ".")),
                        isEnabled: bottomPanelSelectionData.size != 0,
                        insets: UIEdgeInsets(top: 0.0, left: sideInset, bottom: environment.safeInsets.bottom, right: sideInset),
                        action: { [weak self] in
                            guard let self else {
                                return
                            }
                            self.requestClear(fromCategories: false)
                        }
                    )),
                    environment: {},
                    containerSize: availableSize
                )
                if let selectionPanelView = selectionPanel.view {
                    var animateIn = false
                    if selectionPanelView.superview == nil {
                        self.addSubview(selectionPanelView)
                        animateIn = true
                    }
                    selectionPanelTransition.setFrame(view: selectionPanelView, frame: CGRect(origin: CGPoint(x: 0.0, y: availableSize.height - selectionPanelSize.height), size: selectionPanelSize))
                    if animateIn {
                        transition.animatePosition(view: selectionPanelView, from: CGPoint(x: 0.0, y: selectionPanelSize.height), to: CGPoint(), additive: true)
                    }
                }
                bottomInset = selectionPanelSize.height
            } else if let selectionPanel = self.selectionPanel {
                self.selectionPanel = nil
                if let selectionPanelView = selectionPanel.view {
                    transition.setPosition(view: selectionPanelView, position: CGPoint(x: selectionPanelView.center.x, y: availableSize.height + selectionPanelView.bounds.height * 0.5), completion: { [weak selectionPanelView] _ in
                        selectionPanelView?.removeFromSuperview()
                    })
                }
            }
            */
            
            contentHeight += environment.statusBarHeight + topInset
            
            let allCategories: [Category] = [
                .photos,
                .videos,
                .files,
                .music,
                .stickers,
                .avatars,
                .misc,
                .stories
            ]
            
            var listCategories: [StorageCategoriesComponent.CategoryData] = []
            
            var totalSize: Int64 = 0
            var totalSelectedCategorySize: Int64 = 0
            if let aggregatedData = self.aggregatedData {
                for (key, value) in aggregatedData.contextStats.categories {
                    totalSize += value.size
                    if aggregatedData.selectedCategories.isEmpty || aggregatedData.selectedCategories.contains(Category(key)) {
                        totalSelectedCategorySize += value.size
                    }
                }
                
                for category in allCategories {
                    let mappedCategory: StorageUsageStats.CategoryKey
                    switch category {
                    case .photos:
                        mappedCategory = .photos
                    case .videos:
                        mappedCategory = .videos
                    case .files:
                        mappedCategory = .files
                    case .music:
                        mappedCategory = .music
                    case .stickers:
                        mappedCategory = .stickers
                    case .avatars:
                        mappedCategory = .avatars
                    case .misc:
                        mappedCategory = .misc
                    case .stories:
                        mappedCategory = .stories
                    case .other:
                        continue
                    }
                    
                    var categorySize: Int64 = 0
                    if let categoryData = aggregatedData.contextStats.categories[mappedCategory] {
                        categorySize = categoryData.size
                    }
                    
                    let categoryFraction: Double
                    if !aggregatedData.selectedCategories.isEmpty && !aggregatedData.selectedCategories.contains(category) {
                        categoryFraction = 0.0
                    } else if categorySize == 0 || totalSelectedCategorySize == 0 {
                        categoryFraction = 0.0
                    } else {
                        categoryFraction = Double(categorySize) / Double(totalSelectedCategorySize)
                    }
                    
                    if categorySize != 0 {
                        listCategories.append(StorageCategoriesComponent.CategoryData(
                            key: category, color: category.color, title: category.title(strings: environment.strings), size: categorySize, sizeFraction: categoryFraction, isSelected: aggregatedData.selectedCategories.contains(category), subcategories: []))
                    }
                }
            }
            
            listCategories.sort(by: { $0.size > $1.size })
            
            var otherListCategories: [StorageCategoriesComponent.CategoryData] = []
            if listCategories.count > 5 {
                for i in (4 ..< listCategories.count).reversed() {
                    otherListCategories.insert(listCategories[i], at: 0)
                    listCategories.remove(at: i)
                }
            }
            self.otherCategories = Set(otherListCategories.map(\.key))
            
            /*
            var chartItems: [PieChartComponent.ChartData.Item] = []
            for listCategory in listCategories {
                var categoryChartFraction: CGFloat = listCategory.sizeFraction
                if let aggregatedData = self.aggregatedData, !aggregatedData.selectedCategories.isEmpty && !aggregatedData.selectedCategories.contains(listCategory.key) {
                    categoryChartFraction = 0.0
                }
                chartItems.append(PieChartComponent.ChartData.Item(id: listCategory.key, displayValue: listCategory.sizeFraction, displaySize: listCategory.size, value: categoryChartFraction, color: listCategory.color, particle: listCategory.key.particle, title: listCategory.key.title(strings: environment.strings), mergeable: false, mergeFactor: 1.0))
            }
            */
            
            var totalOtherSize: Int64 = 0
            for listCategory in otherListCategories {
                totalOtherSize += listCategory.size
            }
            
            if !otherListCategories.isEmpty {
                let categoryFraction: Double = otherListCategories.reduce(0.0, { $0 + $1.sizeFraction })
                let isSelected = otherListCategories.allSatisfy { item in
                    return self.aggregatedData?.selectedCategories.contains(item.key) ?? false
                }
                
                let listColor: UIColor
                if self.isOtherCategoryExpanded {
                    listColor = Category.other.color
                } else {
                    listColor = Category.misc.color
                }
                
                listCategories.append(StorageCategoriesComponent.CategoryData(
                    key: Category.other, color: listColor, title: Category.other.title(strings: environment.strings), size: totalOtherSize, sizeFraction: categoryFraction, isSelected: isSelected, subcategories: otherListCategories))
            }
            
            /*
            var otherSum: CGFloat = 0.0
            var otherRealSum: CGFloat = 0.0
            for listCategory in otherListCategories {
                var categoryChartFraction: CGFloat = listCategory.sizeFraction
                if let aggregatedData = self.aggregatedData, !aggregatedData.selectedCategories.isEmpty, !aggregatedData.selectedCategories.contains(listCategory.key) {
                    categoryChartFraction = 0.0
                }
                
                var chartItem = PieChartComponent.ChartData.Item(id: listCategory.key, displayValue: listCategory.sizeFraction, displaySize: listCategory.size, value: categoryChartFraction, color: listCategory.color, particle: listCategory.key.particle, title: listCategory.key.title(strings: environment.strings), mergeable: false, mergeFactor: 1.0)
                
                if chartItem.value > 0.00001 {
                    chartItem.value = max(chartItem.value, 0.01)
                }
                otherSum += chartItem.value
                otherRealSum += chartItem.displayValue
                
                if !self.isOtherCategoryExpanded {
                    chartItem.value = 0.0
                }
                
                chartItems.append(chartItem)
            }
            
            if !listCategories.isEmpty {
                chartItems.append(PieChartComponent.ChartData.Item(id: AnyHashable(Category.other), displayValue: otherRealSum, displaySize: totalOtherSize, value: self.isOtherCategoryExpanded ? 0.0 : otherSum, color: Category.misc.color, particle: Category.misc.particle, title: Category.misc.title(strings: environment.strings), mergeable: false, mergeFactor: 1.0))
            }
            
            let chartData = PieChartComponent.ChartData(items: chartItems)
            self.pieChartView.parentState = state
            
            var pieChartTransition = transition
            if transition.animation.isImmediate, let animationHint, case .clearedItems = animationHint.value {
                pieChartTransition = Transition(animation: .curve(duration: 0.4, curve: .spring))
            }
            
            let pieChartSize = self.pieChartView.update(
                transition: pieChartTransition,
                component: AnyComponent(PieChartComponent(
                    theme: environment.theme,
                    strings: environment.strings,
                    emptyColor: UIColor(rgb: 0x34C759),
                    chartData: chartData
                )),
                environment: {},
                containerSize: CGSize(width: availableSize.width, height: 60.0)
            )
            let pieChartFrame = CGRect(origin: CGPoint(x: 0.0, y: contentHeight), size: pieChartSize)
            if let pieChartComponentView = self.pieChartView.view {
                if pieChartComponentView.superview == nil {
                    self.scrollView.addSubview(pieChartComponentView)
                }
                
                pieChartTransition.setFrame(view: pieChartComponentView, frame: pieChartFrame)
            }
            if let _ = self.aggregatedData, listCategories.isEmpty {
                let checkColor = UIColor(rgb: 0x34C759)
                
                let doneStatusNode: RadialStatusNode
                var animateIn = false
                if let current = self.doneStatusNode {
                    doneStatusNode = current
                } else {
                    doneStatusNode = RadialStatusNode(backgroundNodeColor: .clear)
                    self.doneStatusNode = doneStatusNode
                    self.scrollView.addSubnode(doneStatusNode)
                    animateIn = true
                }
                let doneSize = CGSize(width: 100.0, height: 100.0)
                doneStatusNode.frame = CGRect(origin: CGPoint(x: floor((availableSize.width - doneSize.width) / 2.0), y: contentHeight), size: doneSize)
                
                let doneStatusCircle: SimpleShapeLayer
                if let current = self.doneStatusCircle {
                    doneStatusCircle = current
                } else {
                    doneStatusCircle = SimpleShapeLayer()
                    self.doneStatusCircle = doneStatusCircle
                    //self.scrollView.layer.addSublayer(doneStatusCircle)
                    doneStatusCircle.opacity = 0.0
                }
                
                if animateIn {
                    Queue.mainQueue().after(0.18, {
                        doneStatusNode.transitionToState(.check(checkColor), animated: true)
                        doneStatusCircle.opacity = 1.0
                        doneStatusCircle.animateAlpha(from: 0.0, to: 1.0, duration: 0.12)
                    })
                }
                
                doneStatusCircle.lineWidth = 6.0
                doneStatusCircle.strokeColor = checkColor.cgColor
                doneStatusCircle.fillColor = nil
                doneStatusCircle.path = UIBezierPath(ovalIn: CGRect(origin: CGPoint(x: doneStatusCircle.lineWidth * 0.5, y: doneStatusCircle.lineWidth * 0.5), size: CGSize(width: doneSize.width - doneStatusCircle.lineWidth * 0.5, height: doneSize.height - doneStatusCircle.lineWidth * 0.5))).cgPath
                
                doneStatusCircle.frame = CGRect(origin: CGPoint(x: floor((availableSize.width - doneSize.width) / 2.0), y: contentHeight), size: doneSize).insetBy(dx: -doneStatusCircle.lineWidth * 0.5, dy: -doneStatusCircle.lineWidth * 0.5)
                
                contentHeight += doneSize.height
            } else {
                contentHeight += pieChartSize.height
                
                if let doneStatusNode = self.doneStatusNode {
                    self.doneStatusNode = nil
                    doneStatusNode.removeFromSupernode()
                }
                if let doneStatusCircle = self.doneStatusCircle {
                    self.doneStatusCircle = nil
                    doneStatusCircle.removeFromSuperlayer()
                }
            }
            */
            
            contentHeight += 23.0
            
            let headerText: String
            if listCategories.isEmpty {
                headerText = environment.strings.StorageManagement_TitleCleared
            } else if let peer = component.peer {
                if peer.id == component.context.account.peerId {
                    headerText = environment.strings.DialogList_SavedMessages
                } else {
                    headerText = peer.displayTitle(strings: environment.strings, displayOrder: .firstLast)
                }
            } else {
                headerText = environment.strings.StorageManagement_Title
            }
            let headerViewSize = self.headerView.update(
                transition: transition,
                component: AnyComponent(Text(text: headerText, font: Font.semibold(20.0), color: environment.theme.list.itemPrimaryTextColor)),
                environment: {},
                containerSize: CGSize(width: floor((availableSize.width - navigationRightButtonMaxWidth * 2.0) / 0.8), height: 100.0)
            )
            let headerViewFrame = CGRect(origin: CGPoint(x: floor((availableSize.width - headerViewSize.width) / 2.0), y: contentHeight), size: headerViewSize)
            if let headerComponentView = self.headerView.view {
                if headerComponentView.superview == nil {
                    self.headerOffsetContainer.addSubview(headerComponentView)
                }
                transition.setPosition(view: headerComponentView, position: headerViewFrame.center)
                transition.setBounds(view: headerComponentView, bounds: CGRect(origin: CGPoint(), size: headerViewFrame.size))
            }
            contentHeight += headerViewSize.height
            
            contentHeight += 6.0
            
            let body = MarkdownAttributeSet(font: Font.regular(13.0), textColor: environment.theme.list.freeTextColor)
            let bold = MarkdownAttributeSet(font: Font.semibold(13.0), textColor: environment.theme.list.freeTextColor)
            
            var usageFraction: Double = 0.0
            let totalUsageText: String
            if listCategories.isEmpty {
                totalUsageText = environment.strings.StorageManagement_DescriptionCleared
            } else if let aggregatedData = self.aggregatedData {
                var totalStatsSize: Int64 = 0
                for (_, value) in aggregatedData.contextStats.categories {
                    totalStatsSize += value.size
                }
                
                if let _ = component.peer {
                    var allStatsSize: Int64 = 0
                    for (_, value) in aggregatedData.stats.totalStats.categories {
                        allStatsSize += value.size
                    }
                    
                    let fraction: Double
                    if allStatsSize != 0 {
                        fraction = Double(totalStatsSize) / Double(allStatsSize)
                    } else {
                        fraction = 0.0
                    }
                    usageFraction = fraction
                    let fractionValue: Double = floor(fraction * 100.0 * 10.0) / 10.0
                    let fractionString: String
                    if fractionValue < 0.1 {
                        fractionString = "<0.1"
                    } else if abs(Double(Int(fractionValue)) - fractionValue) < 0.001 {
                        fractionString = "\(Int(fractionValue))"
                    } else {
                        fractionString = "\(fractionValue)"
                    }
                        
                    totalUsageText = environment.strings.StorageManagement_DescriptionChatUsage(fractionString).string
                } else {
                    let fraction: Double
                    if aggregatedData.stats.deviceFreeSpace != 0 && totalStatsSize != 0 {
                        fraction = Double(totalStatsSize) / Double(aggregatedData.stats.deviceFreeSpace + totalStatsSize)
                    } else {
                        fraction = 0.0
                    }
                    usageFraction = fraction
                    let fractionValue: Double = floor(fraction * 100.0 * 10.0) / 10.0
                    let fractionString: String
                    if fractionValue < 0.1 {
                        fractionString = "<0.1"
                    } else if abs(Double(Int(fractionValue)) - fractionValue) < 0.001 {
                        fractionString = "\(Int(fractionValue))"
                    } else {
                        fractionString = "\(fractionValue)"
                    }
                        
                    totalUsageText = environment.strings.StorageManagement_DescriptionAppUsageAllAccounts(fractionString).string
                }
            } else {
                totalUsageText = " "
            }
            let headerDescriptionSize = self.headerDescriptionView.update(
                transition: transition,
                component: AnyComponent(MultilineTextComponent(text: .markdown(text: totalUsageText, attributes: MarkdownAttributes(
                    body: body,
                    bold: bold,
                    link: body,
                    linkAttribute: { _ in nil }
                )), horizontalAlignment: .center, maximumNumberOfLines: 0)),
                environment: {},
                containerSize: CGSize(width: availableSize.width - sideInset * 2.0 - 15.0 * 2.0, height: 10000.0)
            )
            let headerDescriptionFrame = CGRect(origin: CGPoint(x: floor((availableSize.width - headerDescriptionSize.width) / 2.0), y: contentHeight), size: headerDescriptionSize)
            if let headerDescriptionComponentView = self.headerDescriptionView.view {
                if headerDescriptionComponentView.superview == nil {
                    self.scrollContainerView.addSubview(headerDescriptionComponentView)
                }
                transition.setFrame(view: headerDescriptionComponentView, frame: headerDescriptionFrame)
            }
            contentHeight += headerDescriptionSize.height
            contentHeight += 8.0
            
            let headerProgressWidth: CGFloat = min(200.0, availableSize.width - sideInset * 2.0)
            let headerProgressFrame = CGRect(origin: CGPoint(x: floor((availableSize.width - headerProgressWidth) / 2.0), y: contentHeight), size: CGSize(width: headerProgressWidth, height: 4.0))
            transition.setFrame(layer: self.headerProgressBackgroundLayer, frame: headerProgressFrame)
            transition.setCornerRadius(layer: self.headerProgressBackgroundLayer, cornerRadius: headerProgressFrame.height * 0.5)
            self.headerProgressBackgroundLayer.backgroundColor = environment.theme.list.itemAccentColor.withMultipliedAlpha(0.2).cgColor
            
            let headerProgress: CGFloat = usageFraction
            transition.setFrame(layer: self.headerProgressForegroundLayer, frame: CGRect(origin: headerProgressFrame.origin, size: CGSize(width: max(headerProgressFrame.height, floorToScreenPixels(headerProgress * headerProgressFrame.width)), height: headerProgressFrame.height)))
            transition.setCornerRadius(layer: self.headerProgressForegroundLayer, cornerRadius: headerProgressFrame.height * 0.5)
            self.headerProgressForegroundLayer.backgroundColor = environment.theme.list.itemAccentColor.cgColor
            contentHeight += 4.0
            
            transition.setAlpha(layer: self.headerProgressBackgroundLayer, alpha: listCategories.isEmpty ? 0.0 : 1.0)
            transition.setAlpha(layer: self.headerProgressForegroundLayer, alpha: listCategories.isEmpty ? 0.0 : 1.0)
            
            contentHeight += 24.0
            
            /*
            if let peer = component.peer {
                let avatarSize = CGSize(width: 72.0, height: 72.0)
                let avatarFrame: CGRect = CGRect(origin: CGPoint(x: pieChartFrame.minX + floor((pieChartFrame.width - avatarSize.width) / 2.0), y: pieChartFrame.minY + floor((pieChartFrame.height - avatarSize.height) / 2.0)), size: avatarSize)
                
                let chartAvatarNode: AvatarNode
                if let current = self.chartAvatarNode {
                    chartAvatarNode = current
                    transition.setFrame(view: chartAvatarNode.view, frame: avatarFrame)
                } else {
                    chartAvatarNode = AvatarNode(font: avatarPlaceholderFont(size: 17.0))
                    self.chartAvatarNode = chartAvatarNode
                    self.scrollContainerView.addSubview(chartAvatarNode.view)
                    chartAvatarNode.frame = avatarFrame
                    
                    if peer.id == component.context.account.peerId {
                        chartAvatarNode.setPeer(context: component.context, theme: environment.theme, peer: peer, overrideImage: .savedMessagesIcon, displayDimensions: avatarSize)
                    } else {
                        chartAvatarNode.setPeer(context: component.context, theme: environment.theme, peer: peer, displayDimensions: avatarSize)
                    }
                }
                transition.setAlpha(view: chartAvatarNode.view, alpha: listCategories.isEmpty ? 0.0 : 1.0)
            } else {
                let sizeText = dataSizeString(Int(totalSelectedCategorySize), forceDecimal: true, formatting: DataSizeStringFormatting(strings: environment.strings, decimalSeparator: "."))
                
                var animatedTextItems: [AnimatedTextComponent.Item] = []
                var remainingSizeText = sizeText
                if let index = remainingSizeText.firstIndex(of: ".") {
                    animatedTextItems.append(AnimatedTextComponent.Item(id: "n-full", content: .text(String(remainingSizeText[remainingSizeText.startIndex ..< index]))))
                    animatedTextItems.append(AnimatedTextComponent.Item(id: "dot", content: .text(".")))
                    remainingSizeText = String(remainingSizeText[remainingSizeText.index(after: index)...])
                }
                if let index = remainingSizeText.firstIndex(of: " ") {
                    animatedTextItems.append(AnimatedTextComponent.Item(id: "n-fract", content: .text(String(remainingSizeText[remainingSizeText.startIndex ..< index]))))
                    remainingSizeText = String(remainingSizeText[index...])
                }
                if !remainingSizeText.isEmpty {
                    animatedTextItems.append(AnimatedTextComponent.Item(id: "rest", isUnbreakable: true, content: .text(remainingSizeText)))
                }
                
                let chartTotalLabelSize = self.chartTotalLabel.update(
                    transition: transition,
                    /*component: AnyComponent(Text(
                        text: dataSizeString(Int(totalSelectedCategorySize), formatting: DataSizeStringFormatting(strings: environment.strings, decimalSeparator: ".")),
                        font: Font.with(size: 20.0, design: .round, weight: .bold), color: environment.theme.list.itemPrimaryTextColor
                    )),*/
                    component: AnyComponent(AnimatedTextComponent(
                        font: Font.with(size: 20.0, design: .round, weight: .bold),
                        color: environment.theme.list.itemPrimaryTextColor,
                        items: animatedTextItems
                    )),
                    environment: {},
                    containerSize: CGSize(width: 200.0, height: 200.0)
                )
                if let chartTotalLabelView = self.chartTotalLabel.view {
                    if chartTotalLabelView.superview == nil {
                        self.scrollContainerView.addSubview(chartTotalLabelView)
                    }
                    let totalLabelFrame = CGRect(origin: CGPoint(x: pieChartFrame.minX + floor((pieChartFrame.width - chartTotalLabelSize.width) / 2.0), y: pieChartFrame.minY + floor((pieChartFrame.height - chartTotalLabelSize.height) / 2.0)), size: chartTotalLabelSize)
                    transition.setFrame(view: chartTotalLabelView, frame: totalLabelFrame)
                    transition.setAlpha(view: chartTotalLabelView, alpha: listCategories.isEmpty ? 0.0 : 1.0)
                }
            }
            */
            
            if !listCategories.isEmpty {
                self.categoriesView.parentState = state
                let categoriesSize = self.categoriesView.update(
                    transition: transition,
                    component: AnyComponent(StorageCategoriesComponent(
                        theme: environment.theme,
                        strings: environment.strings,
                        categories: listCategories,
                        isOtherExpanded: self.isOtherCategoryExpanded,
                        displayAction: component.peer == nil,
                        toggleCategorySelection: { /*[weak self]*/ key in
                            /*
                            guard let self, let aggregatedData = self.aggregatedData else {
                                return
                            }
                            if key == Category.other {
                                let otherCategories = self.otherCategories.filter(aggregatedData.existingCategories.contains)
                                if !otherCategories.isEmpty {
                                    if otherCategories.allSatisfy(aggregatedData.selectedCategories.contains) {
                                        for item in otherCategories {
                                            aggregatedData.setIsCategorySelected(category: item, isSelected: false)
                                        }
                                    } else {
                                        for item in otherCategories {
                                            aggregatedData.setIsCategorySelected(category: item, isSelected: true)
                                        }
                                    }
                                }
                            } else {
                                if aggregatedData.selectedCategories.contains(key) {
                                    aggregatedData.setIsCategorySelected(category: key, isSelected: false)
                                } else {
                                    aggregatedData.setIsCategorySelected(category: key, isSelected: true)
                                }
                            }
                            self.state?.updated(transition: Transition(animation: .curve(duration: 0.4, curve: .spring)))
                            */
                        },
                        toggleOtherExpanded: { [weak self] in
                            guard let self else {
                                return
                            }
                            
                            self.isOtherCategoryExpanded = !self.isOtherCategoryExpanded
                            self.state?.updated(transition: Transition(animation: .curve(duration: 0.4, curve: .spring)))
                        },
                        clearAction: { [weak self] in
                            guard let self else {
                                return
                            }
                            self.requestClear(fromCategories: true)
                        }
                    )),
                    environment: {},
                    containerSize: CGSize(width: availableSize.width - sideInset * 2.0, height: .greatestFiniteMagnitude)
                )
                if let categoriesComponentView = self.categoriesView.view {
                    if categoriesComponentView.superview == nil {
                        self.scrollContainerView.addSubview(categoriesComponentView)
                    }
                    
                    transition.setFrame(view: categoriesComponentView, frame: CGRect(origin: CGPoint(x: sideInset, y: contentHeight), size: categoriesSize))
                }
                contentHeight += categoriesSize.height
                contentHeight += 8.0
                
                
                let categoriesDescriptionSize = self.categoriesDescriptionView.update(
                    transition: transition,
                    component: AnyComponent(MultilineTextComponent(text: .markdown(text: environment.strings.StorageManagement_SectionsDescription, attributes: MarkdownAttributes(
                        body: body,
                        bold: bold,
                        link: body,
                        linkAttribute: { _ in nil }
                    )), maximumNumberOfLines: 0)),
                    environment: {},
                    containerSize: CGSize(width: availableSize.width - sideInset * 2.0 - 15.0 * 2.0, height: 10000.0)
                )
                let categoriesDescriptionFrame = CGRect(origin: CGPoint(x: sideInset + 15.0, y: contentHeight), size: categoriesDescriptionSize)
                if let categoriesDescriptionComponentView = self.categoriesDescriptionView.view {
                    if categoriesDescriptionComponentView.superview == nil {
                        self.scrollContainerView.addSubview(categoriesDescriptionComponentView)
                    }
                    transition.setFrame(view: categoriesDescriptionComponentView, frame: categoriesDescriptionFrame)
                }
                contentHeight += categoriesDescriptionSize.height
                contentHeight += 40.0
            } else {
                self.categoriesView.view?.removeFromSuperview()
                self.categoriesDescriptionView.view?.removeFromSuperview()
            }
            
            if component.peer == nil {
                let keepDurationTitleSize = self.keepDurationTitleView.update(
                    transition: transition,
                    component: AnyComponent(MultilineTextComponent(
                        text: .markdown(
                            text: environment.strings.StorageManagement_AutoremoveHeader, attributes: MarkdownAttributes(
                                body: body,
                                bold: bold,
                                link: body,
                                linkAttribute: { _ in nil }
                            )
                        ),
                        maximumNumberOfLines: 0
                    )),
                    environment: {},
                    containerSize: CGSize(width: availableSize.width - sideInset * 2.0 - 15.0 * 2.0, height: 10000.0)
                )
                let keepDurationTitleFrame = CGRect(origin: CGPoint(x: sideInset + 15.0, y: contentHeight), size: keepDurationTitleSize)
                if let keepDurationTitleComponentView = self.keepDurationTitleView.view {
                    if keepDurationTitleComponentView.superview == nil {
                        self.scrollContainerView.addSubview(keepDurationTitleComponentView)
                    }
                    transition.setFrame(view: keepDurationTitleComponentView, frame: keepDurationTitleFrame)
                }
                contentHeight += keepDurationTitleSize.height
                contentHeight += 8.0
                
                var keepContentHeight: CGFloat = 0.0
<<<<<<< HEAD
                for i in 0 ..< 1 {
=======
                for i in 0 ..< 4 {
>>>>>>> c4ec7cf6
                    let item: ComponentView<Empty>
                    if let current = self.keepDurationItems[i] {
                        item = current
                    } else {
                        item = ComponentView<Empty>()
                        self.keepDurationItems[i] = item
                    }
                    
                    let mappedCategory: CacheStorageSettings.PeerStorageCategory
                    
                    let iconName: String
                    let title: String
                    switch i {
                    case 0:
                        iconName = "Settings/Menu/EditProfile"
//                        title = environment.strings.Notifications_PrivateChats
                        title = environment.strings.StorageKeepMedia_AllChatTypes
                        mappedCategory = .privateChats
                    case 1:
                        iconName = "Settings/Menu/GroupChats"
                        title = environment.strings.Notifications_GroupChats
                        mappedCategory = .groups
                    case 3:
                        iconName = "Settings/Menu/Stories"
                        title = environment.strings.Notifications_Stories
                        mappedCategory = .stories
                    default:
                        iconName = "Settings/Menu/Channels"
                        title = environment.strings.Notifications_Channels
                        mappedCategory = .channels
                    }
                    
                    let value = self.cacheSettings?.categoryStorageTimeout[mappedCategory] ?? Int32.max
                    let optionText: String
                    if value == Int32.max {
                        optionText = environment.strings.ClearCache_Never
                    } else {
                        optionText = timeIntervalString(strings: environment.strings, value: value)
                    }
                    
                    var subtitle: String?
                    if mappedCategory != .stories {
                        if let cacheSettingsExceptionCount = self.cacheSettingsExceptionCount, let categoryCount = cacheSettingsExceptionCount[mappedCategory] {
                            subtitle = environment.strings.CacheEvictionMenu_CategoryExceptions(Int32(categoryCount))
                        }
                    }
                    
                    let itemSize = item.update(
                        transition: transition,
                        component: AnyComponent(StoragePeerTypeItemComponent(
                            theme: environment.theme,
                            iconName: iconName,
                            title: title,
                            subtitle: subtitle,
                            value: optionText,
<<<<<<< HEAD
                            hasNext: i != 1 - 1,
=======
                            hasNext: i != 4 - 1,
>>>>>>> c4ec7cf6
                            action: { [weak self] sourceView in
                                guard let self else {
                                    return
                                }
                                self.openKeepMediaCategory(mappedCategory: mappedCategory, sourceView: sourceView)
                            }
                        )),
                        environment: {},
                        containerSize: CGSize(width: availableSize.width - sideInset * 2.0, height: 10000.0)
                    )
                    let itemFrame = CGRect(origin: CGPoint(x: 0.0, y: keepContentHeight), size: itemSize)
                    if let itemView = item.view {
                        if itemView.superview == nil {
                            self.keepDurationSectionContainerView.addSubview(itemView)
                        }
                        transition.setFrame(view: itemView, frame: itemFrame)
                    }
                    keepContentHeight += itemSize.height
                }
                self.keepDurationSectionContainerView.backgroundColor = environment.theme.list.itemBlocksBackgroundColor
                transition.setFrame(view: self.keepDurationSectionContainerView, frame: CGRect(origin: CGPoint(x: sideInset, y: contentHeight), size: CGSize(width: availableSize.width - sideInset * 2.0, height: keepContentHeight)))
                contentHeight += keepContentHeight
                contentHeight += 8.0
                
                let keepDurationDescriptionSize = self.keepDurationDescriptionView.update(
                    transition: transition,
                    component: AnyComponent(MultilineTextComponent(
                        text: .markdown(
                            text: environment.strings.StorageManagement_AutoremoveDescription, attributes: MarkdownAttributes(
                                body: body,
                                bold: bold,
                                link: body,
                                linkAttribute: { _ in nil }
                            )
                        ),
                        maximumNumberOfLines: 0
                    )),
                    environment: {},
                    containerSize: CGSize(width: availableSize.width - sideInset * 2.0 - 15.0 * 2.0, height: 10000.0)
                )
                let keepDurationDescriptionFrame = CGRect(origin: CGPoint(x: sideInset + 15.0, y: contentHeight), size: keepDurationDescriptionSize)
                if let keepDurationDescriptionComponentView = self.keepDurationDescriptionView.view {
                    if keepDurationDescriptionComponentView.superview == nil {
                        self.scrollContainerView.addSubview(keepDurationDescriptionComponentView)
                    }
                    transition.setFrame(view: keepDurationDescriptionComponentView, frame: keepDurationDescriptionFrame)
                }
                contentHeight += keepDurationDescriptionSize.height
                contentHeight += 40.0
                
                let keepSizeTitleSize = self.keepSizeTitleView.update(
                    transition: transition,
                    component: AnyComponent(MultilineTextComponent(
                        text: .markdown(
                            text: environment.strings.Cache_MaximumCacheSize.uppercased(), attributes: MarkdownAttributes(
                                body: body,
                                bold: bold,
                                link: body,
                                linkAttribute: { _ in nil }
                            )
                        ),
                        maximumNumberOfLines: 0
                    )),
                    environment: {},
                    containerSize: CGSize(width: availableSize.width - sideInset * 2.0 - 15.0 * 2.0, height: 10000.0)
                )
                let keepSizeTitleFrame = CGRect(origin: CGPoint(x: sideInset + 15.0, y: contentHeight), size: keepSizeTitleSize)
                if let keepSizeTitleComponentView = self.keepSizeTitleView.view {
                    if keepSizeTitleComponentView.superview == nil {
                        self.scrollContainerView.addSubview(keepSizeTitleComponentView)
                    }
                    transition.setFrame(view: keepSizeTitleComponentView, frame: keepSizeTitleFrame)
                }
                contentHeight += keepSizeTitleSize.height
                contentHeight += 8.0
                
                let keepSizeSize = self.keepSizeView.update(
                    transition: transition,
                    component: AnyComponent(StorageKeepSizeComponent(
                        theme: environment.theme,
                        strings: environment.strings,
                        value: cacheSettings?.defaultCacheStorageLimitGigabytes ?? 16,
                        updateValue: { [weak self] value in
                            guard let self, let component = self.component else {
                                return
                            }
//                            let value = max(5, value)
                            let _ = updateCacheStorageSettingsInteractively(accountManager: component.context.sharedContext.accountManager, { current in
                                var current = current
                                current.defaultCacheStorageLimitGigabytes = value
                                return current
                            }).start()
                        }
                    )),
                    environment: {},
                    containerSize: CGSize(width: availableSize.width - sideInset * 2.0, height: 10000.0)
                )
                let keepSizeFrame = CGRect(origin: CGPoint(x: sideInset, y: contentHeight), size: keepSizeSize)
                if let keepSizeComponentView = self.keepSizeView.view {
                    if keepSizeComponentView.superview == nil {
                        self.scrollContainerView.addSubview(keepSizeComponentView)
                    }
                    transition.setFrame(view: keepSizeComponentView, frame: keepSizeFrame)
                }
                contentHeight += keepSizeSize.height
                contentHeight += 8.0
                
                let keepSizeDescriptionSize = self.keepSizeDescriptionView.update(
                    transition: transition,
                    component: AnyComponent(MultilineTextComponent(
                        text: .markdown(
                            text: environment.strings.StorageManagement_AutoremoveSpaceDescription, attributes: MarkdownAttributes(
                                body: body,
                                bold: bold,
                                link: body,
                                linkAttribute: { _ in nil }
                            )
                        ),
                        maximumNumberOfLines: 0
                    )),
                    environment: {},
                    containerSize: CGSize(width: availableSize.width - sideInset * 2.0 - 15.0 * 2.0, height: 10000.0)
                )
                let keepSizeDescriptionFrame = CGRect(origin: CGPoint(x: sideInset + 15.0, y: contentHeight), size: keepSizeDescriptionSize)
                if let keepSizeDescriptionComponentView = self.keepSizeDescriptionView.view {
                    if keepSizeDescriptionComponentView.superview == nil {
                        self.scrollContainerView.addSubview(keepSizeDescriptionComponentView)
                    }
                    transition.setFrame(view: keepSizeDescriptionComponentView, frame: keepSizeDescriptionFrame)
                }
                contentHeight += keepSizeDescriptionSize.height
                contentHeight += 40.0
            }
            
            /*
            var panelItems: [StorageUsagePanelContainerComponent.Item] = []
            if let aggregatedData = self.aggregatedData, let peerItems = aggregatedData.peerItems, !peerItems.items.isEmpty, !listCategories.isEmpty {
                panelItems.append(StorageUsagePanelContainerComponent.Item(
                    id: "peers",
                    title: environment.strings.StorageManagement_TabChats,
                    panel: AnyComponent(StoragePeerListPanelComponent(
                        context: component.context,
                        items: peerItems,
                        selectionState: aggregatedData.isSelectingPeers ? aggregatedData.selectionState : nil,
                        peerAction: { [weak self] peer in
                            guard let self, let aggregatedData = self.aggregatedData else {
                                return
                            }
                            if aggregatedData.isSelectingPeers {
                                aggregatedData.togglePeerSelection(id: peer.id)
                                
                                self.state?.updated(transition: Transition(animation: .curve(duration: 0.4, curve: .spring)))
                            } else {
                                self.openPeer(peer: peer)
                            }
                        },
                        contextAction: { [weak self] peer, sourceView, gesture in
                            guard let self, let component = self.component else {
                                return
                            }
                            
                            let presentationData = component.context.sharedContext.currentPresentationData.with { $0 }
                            
                            var itemList: [ContextMenuItem] = []
                            itemList.append(.action(ContextMenuActionItem(
                                text: presentationData.strings.StorageManagement_PeerShowDetails,
                                icon: { theme in generateTintedImage(image: UIImage(bundleImageName: "Chat/Context Menu/Info"), color: theme.contextMenu.primaryColor) },
                                action: { [weak self] c, _ in
                                    c.dismiss(completion: { [weak self] in
                                        guard let self else {
                                            return
                                        }
                                        self.openPeer(peer: peer)
                                    })
                                })
                            ))
                            itemList.append(.action(ContextMenuActionItem(
                                text: presentationData.strings.StorageManagement_PeerOpenProfile,
                                icon: { theme in
                                    if case .user = peer {
                                        return generateTintedImage(image: UIImage(bundleImageName: "Chat/Context Menu/User"), color: theme.contextMenu.primaryColor)
                                    } else {
                                        return generateTintedImage(image: UIImage(bundleImageName: "Chat/Context Menu/Groups"), color: theme.contextMenu.primaryColor)
                                    }
                                },
                                action: { [weak self] c, _ in
                                    c.dismiss(completion: { [weak self] in
                                        guard let self, let component = self.component, let controller = self.controller?() else {
                                            return
                                        }
                                        let peerInfoController = component.context.sharedContext.makePeerInfoController(
                                            context: component.context,
                                            updatedPresentationData: nil,
                                            peer: peer._asPeer(),
                                            mode: .generic,
                                            avatarInitiallyExpanded: false,
                                            fromChat: false,
                                            requestsContext: nil
                                        )
                                        if let peerInfoController {
                                            controller.push(peerInfoController)
                                        }
                                    })
                                })
                            ))
                            itemList.append(.action(ContextMenuActionItem(
                                text: presentationData.strings.StorageManagement_ContextSelect,
                                icon: { theme in generateTintedImage(image: UIImage(bundleImageName: "Chat/Context Menu/Select"), color: theme.contextMenu.primaryColor) },
                                action: { [weak self] c, _ in
                                    c.dismiss(completion: {
                                    })
                                    
                                    guard let self, let aggregatedData = self.aggregatedData else {
                                        return
                                    }
                                    aggregatedData.togglePeerSelection(id: peer.id)
                                    self.state?.updated(transition: Transition(animation: .curve(duration: 0.4, curve: .spring)))
                                })
                            ))
                            let items = ContextController.Items(content: .list(itemList))
                            
                            let controller = ContextController(
                                account: component.context.account,
                                presentationData: presentationData,
                                source: .extracted(StorageUsageListContextExtractedContentSource(contentView: sourceView)), items: .single(items), recognizer: nil, gesture: gesture)
                            
                            self.controller?()?.forEachController({ controller in
                                if let controller = controller as? UndoOverlayController {
                                    controller.dismiss()
                                }
                                return true
                            })
                            self.controller?()?.presentInGlobalOverlay(controller)
                        }
                    ))
                ))
            }
            if let aggregatedData = self.aggregatedData, let imageItems = aggregatedData.imageItems, !imageItems.items.isEmpty, !listCategories.isEmpty {
                panelItems.append(StorageUsagePanelContainerComponent.Item(
                    id: "images",
                    title: environment.strings.StorageManagement_TabMedia,
                    panel: AnyComponent(StorageMediaGridPanelComponent(
                        context: component.context,
                        items: aggregatedData.imageItems,
                        selectionState: aggregatedData.selectionState,
                        action: { [weak self] messageId in
                            guard let self, let aggregatedData = self.aggregatedData else {
                                return
                            }
                            guard let _ = aggregatedData.messages[messageId] else {
                                return
                            }
                            aggregatedData.toggleMessageSelection(id: messageId)
                            self.state?.updated(transition: Transition(animation: .curve(duration: 0.4, curve: .spring)))
                        },
                        contextAction: { [weak self] messageId, containerView, sourceRect, gesture in
                            guard let self else {
                                return
                            }
                            self.messageGaleryContextAction(messageId: messageId, sourceView: containerView, sourceRect: sourceRect, gesture: gesture)
                        }
                    ))
                ))
            }
            if let aggregatedData = self.aggregatedData, let fileItems = aggregatedData.fileItems, !fileItems.items.isEmpty, !listCategories.isEmpty {
                panelItems.append(StorageUsagePanelContainerComponent.Item(
                    id: "files",
                    title: environment.strings.StorageManagement_TabFiles,
                    panel: AnyComponent(StorageFileListPanelComponent(
                        context: component.context,
                        items: fileItems,
                        selectionState: aggregatedData.selectionState,
                        action: { [weak self] messageId in
                            guard let self, let aggregatedData = self.aggregatedData else {
                                return
                            }
                            guard let _ = aggregatedData.messages[messageId] else {
                                return
                            }
                            aggregatedData.toggleMessageSelection(id: messageId)
                            self.state?.updated(transition: Transition(animation: .curve(duration: 0.4, curve: .spring)))
                        },
                        contextAction: { [weak self] messageId, containerView, gesture in
                            guard let self else {
                                return
                            }
                            self.messageContextAction(messageId: messageId, sourceView: containerView, gesture: gesture)
                        }
                    ))
                ))
            }
            if let aggregatedData = self.aggregatedData, let musicItems = aggregatedData.musicItems, !musicItems.items.isEmpty, !listCategories.isEmpty {
                panelItems.append(StorageUsagePanelContainerComponent.Item(
                    id: "music",
                    title: environment.strings.StorageManagement_TabMusic,
                    panel: AnyComponent(StorageFileListPanelComponent(
                        context: component.context,
                        items: musicItems,
                        selectionState: aggregatedData.selectionState,
                        action: { [weak self] messageId in
                            guard let self, let aggregatedData = self.aggregatedData else {
                                return
                            }
                            guard let _ = aggregatedData.messages[messageId] else {
                                return
                            }
                            aggregatedData.toggleMessageSelection(id: messageId)
                            self.state?.updated(transition: Transition(animation: .curve(duration: 0.4, curve: .spring)))
                        },
                        contextAction: { [weak self] messageId, containerView, gesture in
                            guard let self else {
                                return
                            }
                            self.messageContextAction(messageId: messageId, sourceView: containerView, gesture: gesture)
                        }
                    ))
                ))
            }
            
            if !panelItems.isEmpty {
                let panelContainerSize = self.panelContainer.update(
                    transition: transition,
                    component: AnyComponent(StorageUsagePanelContainerComponent(
                        theme: environment.theme,
                        strings: environment.strings,
                        dateTimeFormat: environment.dateTimeFormat,
                        insets: UIEdgeInsets(top: 0.0, left: environment.safeInsets.left, bottom: bottomInset, right: environment.safeInsets.right),
                        items: panelItems,
                        currentPanelUpdated: { [weak self] id, transition in
                            guard let self else {
                                return
                            }
                            self.currentSelectedPanelId = id
                            self.state?.updated(transition: transition)
                        }
                    )),
                    environment: {
                        StorageUsagePanelContainerEnvironment(isScrollable: wasLockedAtPanels)
                    },
                    containerSize: CGSize(width: availableSize.width, height: availableSize.height - environment.navigationHeight)
                )
                if let panelContainerView = self.panelContainer.view {
                    if panelContainerView.superview == nil {
                        self.scrollContainerView.addSubview(panelContainerView)
                    }
                    transition.setFrame(view: panelContainerView, frame: CGRect(origin: CGPoint(x: 0.0, y: contentHeight), size: panelContainerSize))
                }
                contentHeight += panelContainerSize.height
            } else {
                self.panelContainer.view?.removeFromSuperview()
            }
            */
            
            self.ignoreScrolling = true
            
            let contentOffset = self.scrollView.bounds.minY
            transition.setPosition(view: self.scrollView, position: CGRect(origin: CGPoint(), size: availableSize).center)
            let contentSize = CGSize(width: availableSize.width, height: contentHeight)
            if self.scrollView.contentSize != contentSize {
                self.scrollView.contentSize = contentSize
            }
            transition.setFrame(view: self.scrollContainerView, frame: CGRect(origin: CGPoint(), size: contentSize))
            
            var scrollViewBounds = self.scrollView.bounds
            scrollViewBounds.size = availableSize
            /*
            if wasLockedAtPanels, let panelContainerView = self.panelContainer.view {
                scrollViewBounds.origin.y = panelContainerView.frame.minY - environment.navigationHeight
            }
            */
            transition.setBounds(view: self.scrollView, bounds: scrollViewBounds)
            
            if !wasLockedAtPanels && !transition.animation.isImmediate && self.scrollView.bounds.minY != contentOffset {
                let deltaOffset = self.scrollView.bounds.minY - contentOffset
                transition.animateBoundsOrigin(view: self.scrollView, from: CGPoint(x: 0.0, y: -deltaOffset), to: CGPoint(), additive: true)
            }
            
            self.ignoreScrolling = false
            
            self.updateScrolling(transition: transition)
            
            if self.isClearing {
                let clearingNode: StorageUsageClearProgressOverlayNode
                var animateIn = false
                if let current = self.clearingNode {
                    clearingNode = current
                } else {
                    animateIn = true
                    clearingNode = StorageUsageClearProgressOverlayNode(presentationData: component.context.sharedContext.currentPresentationData.with { $0 })
                    self.clearingNode = clearingNode
                    self.addSubnode(clearingNode)
                    self.clearingDisplayTimestamp = CFAbsoluteTimeGetCurrent()
                }
                
                let clearingSize = CGSize(width: availableSize.width, height: availableSize.height)
                clearingNode.frame = CGRect(origin: CGPoint(x: floor((availableSize.width - clearingSize.width) / 2.0), y: floor((availableSize.height - clearingSize.height) / 2.0)), size: clearingSize)
                clearingNode.updateLayout(size: clearingSize, bottomInset: environment.safeInsets.bottom, transition: .immediate)
                
                if animateIn {
                    clearingNode.layer.animateAlpha(from: 0.0, to: 1.0, duration: 0.25, delay: 0.4)
                }
            } else {
                if let clearingNode = self.clearingNode {
                    self.clearingNode = nil
                    
                    var delay: Double = 0.0
                    if let clearingDisplayTimestamp = self.clearingDisplayTimestamp {
                        let timeDelta = CFAbsoluteTimeGetCurrent() - clearingDisplayTimestamp
                        if timeDelta < 0.4 {
                            delay = 0.0
                        } else if timeDelta < 1.0 {
                            delay = 1.0
                        }
                    }
                    
                    if delay == 0.0 {
                        let animationTransition = Transition(animation: .curve(duration: 0.25, curve: .easeInOut))
                        animationTransition.setAlpha(view: clearingNode.view, alpha: 0.0, completion: { [weak clearingNode] _ in
                            clearingNode?.removeFromSupernode()
                        })
                    } else {
                        clearingNode.layer.animateAlpha(from: 1.0, to: 0.0, duration: 0.2, delay: delay, removeOnCompletion: false, completion: { [weak clearingNode] _ in
                            clearingNode?.removeFromSupernode()
                        })
                    }
                }
            }
            
            return availableSize
        }
        
        private func reportClearedStorage(size: Int64) {
            guard let component = self.component else {
                return
            }
            guard let controller = self.controller?() else {
                return
            }
            
            let presentationData = component.context.sharedContext.currentPresentationData.with { $0 }
            controller.present(UndoOverlayController(presentationData: presentationData, content: .succeed(text: presentationData.strings.ClearCache_Success("\(dataSizeString(size, formatting: DataSizeStringFormatting(presentationData: presentationData)))", stringForDeviceType()).string), elevatedLayout: false, action: { _ in return false }), in: .current)
        }
        
        private func reloadStats(firstTime: Bool, completion: @escaping () -> Void) {
            guard let component = self.component else {
                completion()
                return
            }
            
            /*
            self.statsDisposable = (component.context.engine.resources.collectStorageUsageStats()
            |> deliverOnMainQueue).start(next: { [weak self] stats in
                guard let self, let component = self.component else {
                    completion()
                    return
                }
                
                var peerItems: [StoragePeerListPanelComponent.Item] = []
                
                if component.peer == nil {
                    for item in stats.peers.values.sorted(by: { lhs, rhs in
                        let lhsSize: Int64 = lhs.stats.categories.values.reduce(0, {
                            $0 + $1.size
                        })
                        let rhsSize: Int64 = rhs.stats.categories.values.reduce(0, {
                            $0 + $1.size
                        })
                        return lhsSize > rhsSize
                    }) {
                        let itemSize: Int64 = item.stats.categories.values.reduce(0, {
                            $0 + $1.size
                        })
                        peerItems.append(StoragePeerListPanelComponent.Item(
                            peer: item.peer,
                            size: itemSize
                        ))
                    }
                }
                
                let initialAggregatedData = AggregatedData(
                    peerId: component.peer?.id,
                    stats: stats,
                    messages: [:],
                    peerItems: StoragePeerListPanelComponent.Items(items: peerItems),
                    imageItems: nil,
                    fileItems: nil,
                    musicItems: nil
                )
                let contextStats = initialAggregatedData.contextStats
                
                if firstTime {
                    self.aggregatedData = initialAggregatedData
                    
                    self.state?.updated(transition: Transition(animation: .none).withUserData(AnimationHint(value: .firstStatsUpdate)))
                    self.component?.ready.set(.single(true))
                }
                
                class RenderResult {
                    var messages: [MessageId: Message] = [:]
                    var imageItems: [StorageMediaGridPanelComponent.Item] = []
                    var fileItems: [StorageFileListPanelComponent.Item] = []
                    var musicItems: [StorageFileListPanelComponent.Item] = []
                }
                
                self.messagesDisposable = (component.context.engine.resources.renderStorageUsageStatsMessages(stats: contextStats, categories: [.files, .photos, .videos, .music], existingMessages: self.aggregatedData?.messages ?? [:])
                |> deliverOn(Queue())
                |> map { messages -> RenderResult in
                    let result = RenderResult()
                    
                    result.messages = messages
                    
                    var mergedMedia: [MessageId: Int64] = [:]
                    if let categoryStats = contextStats.categories[.photos] {
                        mergedMedia = categoryStats.messages
                    }
                    if let categoryStats = contextStats.categories[.videos] {
                        for (id, value) in categoryStats.messages {
                            mergedMedia[id] = value
                        }
                    }
                    
                    if !mergedMedia.isEmpty {
                        for (id, messageSize) in mergedMedia.sorted(by: { $0.value > $1.value }) {
                            if let message = messages[id] {
                                var matches = false
                                for media in message.media {
                                    if media is TelegramMediaImage {
                                        matches = true
                                        break
                                    } else if let file = media as? TelegramMediaFile {
                                        if file.isVideo {
                                            matches = true
                                            break
                                        }
                                    }
                                }
                                
                                if matches {
                                    result.imageItems.append(StorageMediaGridPanelComponent.Item(
                                        message: EngineMessage(message),
                                        size: messageSize
                                    ))
                                }
                            }
                        }
                    }
                    
                    if let categoryStats = contextStats.categories[.files] {
                        for (id, messageSize) in categoryStats.messages.sorted(by: { $0.value > $1.value }) {
                            if let message = messages[id] {
                                var matches = false
                                for media in message.media {
                                    if let file = media as? TelegramMediaFile {
                                        if file.isSticker || file.isCustomEmoji {
                                        } else {
                                            matches = true
                                        }
                                    }
                                }
                                
                                if matches {
                                    result.fileItems.append(StorageFileListPanelComponent.Item(
                                        message: message,
                                        size: messageSize
                                    ))
                                }
                            }
                        }
                    }
                    
                    if let categoryStats = contextStats.categories[.music] {
                        for (id, messageSize) in categoryStats.messages.sorted(by: { $0.value > $1.value }) {
                            if let message = messages[id] {
                                var matches = false
                                for media in message.media {
                                    if media is TelegramMediaFile {
                                        matches = true
                                    }
                                }
                                
                                if matches {
                                    result.musicItems.append(StorageFileListPanelComponent.Item(
                                        message: message,
                                        size: messageSize
                                    ))
                                }
                            }
                        }
                    }
                    
                    return result
                }
                |> deliverOnMainQueue).start(next: { [weak self] result in
                    guard let self, let component = self.component else {
                        completion()
                        return
                    }
                    
                    if !firstTime {
                        if let peer = component.peer, let controller = self.controller?() as? StorageUsageScreen, let childCompleted = controller.childCompleted {
                            let contextStats: StorageUsageStats = stats.peers[peer.id]?.stats ?? StorageUsageStats(categories: [:])
                            var totalSize: Int64 = 0
                            for (_, value) in contextStats.categories {
                                totalSize += value.size
                            }
                            
                            if totalSize == 0 {
                                childCompleted({ [weak self] in
                                    completion()
                                    
                                    if let self {
                                        self.controller?()?.dismiss(animated: true)
                                    }
                                })
                                return
                            } else {
                                childCompleted({})
                            }
                        }
                    }
                    
                    self.aggregatedData = AggregatedData(
                        peerId: component.peer?.id,
                        stats: stats,
                        messages: result.messages,
                        peerItems: initialAggregatedData.peerItems,
                        imageItems: StorageMediaGridPanelComponent.Items(items: result.imageItems),
                        fileItems: StorageFileListPanelComponent.Items(items: result.fileItems),
                        musicItems: StorageFileListPanelComponent.Items(items: result.musicItems)
                    )
                    
                    self.isClearing = false
                    
                    if !firstTime {
                        self.state?.updated(transition: Transition(animation: .none).withUserData(AnimationHint(value: .clearedItems)))
                    } else {
                        self.state?.updated(transition: Transition(animation: .none))
                    }
                    
                    completion()
                })
            })
            */
            
            self.statsDisposable = (component.context.sharedContext.activeAccountContexts
            |> mapToSignal { activeAccountContexts in
                let contexts = activeAccountContexts.accounts.map({ $0.1 }) + activeAccountContexts.inactiveAccounts.map({ $0.1 })
                return combineLatest(contexts.map { context in
                    return combineLatest(
                        context.account.postbox.mediaBox.storageBox.totalSize(),
                        context.account.postbox.mediaBox.cacheStorageBox.totalSize()
                    )
                    |> map { disk1, disk2 in
                        return disk1 + disk2
                    }
                })
                |> map { sizes in
                    return sizes.reduce(0, +)
                }
            }
            |> take(1)
            |> deliverOnMainQueue).start(next: { [weak self] totalStorageSize in
                guard let self else {
                    completion()
                    return
                }
                
                let total = StorageUsageStats(categories: totalStorageSize == 0 ? [:] : Dictionary(uniqueKeysWithValues: StorageUsageStats.CategoryKey.allCases.map({ ($0, StorageUsageStats.CategoryData(size: $0 == .misc ? max(1, totalStorageSize - Int64(StorageUsageStats.CategoryKey.allCases.count - 1)) : 1, messages: [:])) })))
                
                let systemAttributes = try? FileManager.default.attributesOfFileSystem(forPath: NSHomeDirectory() as String)
                let deviceAvailableSpace = (systemAttributes?[FileAttributeKey.systemSize] as? NSNumber)?.int64Value ?? 0
                let deviceFreeSpace = (systemAttributes?[FileAttributeKey.systemFreeSize] as? NSNumber)?.int64Value ?? 0
                
                let stats = AllStorageUsageStats(
                    deviceAvailableSpace: deviceAvailableSpace,
                    deviceFreeSpace: deviceFreeSpace,
                    totalStats: total,
                    peers: [:]
                )
                
                self.aggregatedData = AggregatedData(
                    peerId: nil,
                    stats: stats,
                    messages: [:]
                )
                
                if firstTime {
                    self.state?.updated(transition: Transition(animation: .none).withUserData(AnimationHint(value: .firstStatsUpdate)))
                    self.component?.ready.set(.single(true))
                }
                
                self.isClearing = false
                
                if !firstTime {
                    self.state?.updated(transition: Transition(animation: .none).withUserData(AnimationHint(value: .clearedItems)))
                } else {
                    self.state?.updated(transition: Transition(animation: .none))
                }
                
                completion()
            })
        }
        
        /*
        private func openPeer(peer: EnginePeer) {
            guard let component = self.component else {
                return
            }
            guard let controller = self.controller?() else {
                return
            }
            
            let childController = StorageUsageScreen(context: component.context, makeStorageUsageExceptionsScreen: component.makeStorageUsageExceptionsScreen, peer: peer)
            childController.childCompleted = { [weak self] completed in
                guard let self else {
                    return
                }
                self.reloadStats(firstTime: false, completion: {
                    completed()
                })
            }
            controller.push(childController)
        }
        
        private func messageGaleryContextAction(messageId: EngineMessage.Id, sourceView: UIView, sourceRect: CGRect, gesture: ContextGesture) {
            guard let component = self.component, let aggregatedData = self.aggregatedData, let message = aggregatedData.messages[messageId] else {
                gesture.cancel()
                return
            }
            
            let _ = (chatMediaListPreviewControllerData(
                context: component.context,
                chatLocation: .peer(id: message.id.peerId),
                chatLocationContextHolder: nil,
                message: message,
                standalone: true,
                reverseMessageGalleryOrder: false,
                navigationController: self.controller?()?.navigationController as? NavigationController
            )
            |> deliverOnMainQueue).start(next: { [weak self] previewData in
                guard let self, let component = self.component, let previewData else {
                    gesture.cancel()
                    return
                }
                
                let context = component.context
                let presentationData = context.sharedContext.currentPresentationData.with { $0 }
                let strings = presentationData.strings
                
                var items: [ContextMenuItem] = []
                
                var openTitle: String = presentationData.strings.StorageManagement_OpenPhoto
                for media in message.media {
                    if let _ = media as? TelegramMediaImage {
                        openTitle = presentationData.strings.StorageManagement_OpenPhoto
                    } else if let file = media as? TelegramMediaFile {
                        if file.isVideo {
                            openTitle = presentationData.strings.StorageManagement_OpenVideo
                        } else {
                            openTitle = presentationData.strings.StorageManagement_OpenFile
                        }
                    }
                }
                
                items.append(.action(ContextMenuActionItem(
                    text: openTitle,
                    icon: { theme in generateTintedImage(image: UIImage(bundleImageName: "Chat/Context Menu/Expand"), color: theme.contextMenu.primaryColor) },
                    action: { [weak self] c, _ in
                        c.dismiss(completion: { [weak self] in
                            guard let self else {
                                return
                            }
                            self.openMessage(message: message)
                        })
                    })
                ))
                
                items.append(.action(ContextMenuActionItem(text: strings.SharedMedia_ViewInChat, icon: { theme in generateTintedImage(image: UIImage(bundleImageName: "Chat/Context Menu/GoToMessage"), color: theme.contextMenu.primaryColor) }, action: { [weak self] c, f in
                    c.dismiss(completion: { [weak self] in
                        guard let self, let component = self.component, let controller = self.controller?(), let navigationController = controller.navigationController as? NavigationController else {
                            return
                        }
                        guard let peer = message.peers[message.id.peerId].flatMap(EnginePeer.init) else {
                            return
                        }
                        
                        var chatLocation: NavigateToChatControllerParams.Location = .peer(peer)
                        if case let .channel(channel) = peer, channel.flags.contains(.isForum), let threadId = message.threadId {
                            chatLocation = .replyThread(ChatReplyThreadMessage(messageId: MessageId(peerId: peer.id, namespace: Namespaces.Message.Cloud, id: Int32(clamping: threadId)), channelMessageId: nil, isChannelPost: false, isForumPost: true, maxMessage: nil, maxReadIncomingMessageId: nil, maxReadOutgoingMessageId: nil, unreadCount: 0, initialFilledHoles: IndexSet(), initialAnchor: .automatic, isNotAvailable: false))
                        }
                        
                        component.context.sharedContext.navigateToChatController(NavigateToChatControllerParams(
                            navigationController: navigationController,
                            context: component.context,
                            chatLocation: chatLocation,
                            subject: .message(id: .id(message.id), highlight: true, timecode: nil),
                            keepStack: .always
                        ))
                    })
                })))
                    
                items.append(.action(ContextMenuActionItem(text: strings.Conversation_ContextMenuSelect, icon: { theme in
                    return generateTintedImage(image: UIImage(bundleImageName: "Chat/Context Menu/Select"), color: theme.actionSheet.primaryTextColor)
                }, action: { [weak self] c, _ in
                    c.dismiss(completion: {
                    })
                    
                    guard let self, let aggregatedData = self.aggregatedData else {
                        return
                    }
                    aggregatedData.toggleMessageSelection(id: message.id)
                    self.state?.updated(transition: Transition(animation: .curve(duration: 0.4, curve: .spring)))
                })))
                
                switch previewData {
                case let .gallery(gallery):
                    gallery.setHintWillBePresentedInPreviewingContext(true)
                    let contextController = ContextController(
                        account: component.context.account,
                        presentationData: presentationData,
                        source: .controller(StorageUsageListContextGalleryContentSourceImpl(
                            controller: gallery,
                            sourceView: sourceView,
                            sourceRect: sourceRect
                        )),
                        items: .single(ContextController.Items(content: .list(items))),
                        gesture: gesture
                    )
                    self.controller?()?.presentInGlobalOverlay(contextController)
                case .instantPage:
                    break
                }
            })
        }
        
        private func messageContextAction(messageId: EngineMessage.Id, sourceView: ContextExtractedContentContainingView, gesture: ContextGesture) {
            guard let component = self.component, let aggregatedData = self.aggregatedData else {
                return
            }
            guard let message = aggregatedData.messages[messageId] else {
                return
            }
            
            let presentationData = component.context.sharedContext.currentPresentationData.with { $0 }
            
            var openTitle: String = presentationData.strings.Conversation_LinkDialogOpen
            var isAudio: Bool = false
            for media in message.media {
                if let _ = media as? TelegramMediaImage {
                    openTitle = presentationData.strings.StorageManagement_OpenPhoto
                } else if let file = media as? TelegramMediaFile {
                    if file.isVideo {
                        openTitle = presentationData.strings.StorageManagement_OpenVideo
                    } else {
                        openTitle = presentationData.strings.StorageManagement_OpenFile
                    }
                    isAudio = file.isMusic || file.isVoice
                }
            }
            
            var itemList: [ContextMenuItem] = []
            if !isAudio {
                itemList.append(.action(ContextMenuActionItem(
                    text: openTitle,
                    icon: { theme in generateTintedImage(image: UIImage(bundleImageName: "Chat/Context Menu/Expand"), color: theme.contextMenu.primaryColor) },
                    action: { [weak self] c, _ in
                        c.dismiss(completion: { [weak self] in
                            guard let self else {
                                return
                            }
                            self.openMessage(message: message)
                        })
                    })
                ))
            }
            
            itemList.append(.action(ContextMenuActionItem(
                text: presentationData.strings.SharedMedia_ViewInChat,
                icon: { theme in
                    return generateTintedImage(image: UIImage(bundleImageName: "Chat/Context Menu/GoToMessage"), color: theme.contextMenu.primaryColor)
                },
                action: { [weak self] c, _ in
                    c.dismiss(completion: { [weak self] in
                        guard let self, let component = self.component, let controller = self.controller?(), let navigationController = controller.navigationController as? NavigationController else {
                            return
                        }
                        guard let peer = message.peers[message.id.peerId].flatMap(EnginePeer.init) else {
                            return
                        }
                        
                        var chatLocation: NavigateToChatControllerParams.Location = .peer(peer)
                        if case let .channel(channel) = peer, channel.flags.contains(.isForum), let threadId = message.threadId {
                            chatLocation = .replyThread(ChatReplyThreadMessage(messageId: MessageId(peerId: peer.id, namespace: Namespaces.Message.Cloud, id: Int32(clamping: threadId)), channelMessageId: nil, isChannelPost: false, isForumPost: true, maxMessage: nil, maxReadIncomingMessageId: nil, maxReadOutgoingMessageId: nil, unreadCount: 0, initialFilledHoles: IndexSet(), initialAnchor: .automatic, isNotAvailable: false))
                        }
                        
                        component.context.sharedContext.navigateToChatController(NavigateToChatControllerParams(
                            navigationController: navigationController,
                            context: component.context,
                            chatLocation: chatLocation,
                            subject: .message(id: .id(message.id), highlight: true, timecode: nil),
                            keepStack: .always
                        ))
                    })
                })
            ))
            itemList.append(.action(ContextMenuActionItem(
                text: aggregatedData.selectionState.selectedMessages.contains(messageId) ? presentationData.strings.StorageManagement_ContextDeselect : presentationData.strings.StorageManagement_ContextSelect,
                icon: { theme in generateTintedImage(image: UIImage(bundleImageName: "Chat/Context Menu/Select"), color: theme.contextMenu.primaryColor) },
                action: { [weak self] c, _ in
                    c.dismiss(completion: {
                    })
                    
                    guard let self, let aggregatedData = self.aggregatedData else {
                        return
                    }
                    aggregatedData.toggleMessageSelection(id: message.id)
                    self.state?.updated(transition: Transition(animation: .curve(duration: 0.4, curve: .spring)))
                })
            ))
            let items = ContextController.Items(content: .list(itemList))
            
            let controller = ContextController(
                account: component.context.account,
                presentationData: presentationData,
                source: .extracted(StorageUsageListContextExtractedContentSource(contentView: sourceView)), items: .single(items), recognizer: nil, gesture: gesture)
            
            self.controller?()?.forEachController({ controller in
                if let controller = controller as? UndoOverlayController {
                    controller.dismiss()
                }
                return true
            })
            self.controller?()?.presentInGlobalOverlay(controller)
        }
        
        private func openMessage(message: Message) {
            guard let component = self.component else {
                return
            }
            guard let controller = self.controller?(), let navigationController = controller.navigationController as? NavigationController else {
                return
            }
            let foundGalleryMessage: Message? = message
            guard let galleryMessage = foundGalleryMessage else {
                return
            }
            self.endEditing(true)
            
            let _ = component.context.sharedContext.openChatMessage(OpenChatMessageParams(
                context: component.context,
                chatLocation: .peer(id: message.id.peerId),
                chatLocationContextHolder: nil,
                message: galleryMessage,
                standalone: true,
                reverseMessageGalleryOrder: true,
                navigationController: navigationController,
                dismissInput: { [weak self] in
                    self?.endEditing(true)
                }, present: { [weak self] c, a in
                    guard let self else {
                        return
                    }
                    self.controller?()?.present(c, in: .window(.root), with: a, blockInteraction: true)
                },
                transitionNode: { [weak self] messageId, media, _ in
                    guard let self else {
                        return nil
                    }
                    
                    if let panelContainerView = self.panelContainer.view as? StorageUsagePanelContainerComponent.View {
                        if let currentPanelView = panelContainerView.currentPanelView as? StorageMediaGridPanelComponent.View {
                            return currentPanelView.transitionNodeForGallery(messageId: messageId, media: EngineMedia(media))
                        }
                    }
                    
                    return nil
                }, addToTransitionSurface: { [weak self] view in
                    guard let self else {
                        return
                    }
                    if let panelContainerView = self.panelContainer.view as? StorageUsagePanelContainerComponent.View {
                        panelContainerView.currentPanelView?.addSubview(view)
                    }
                }, openUrl: { [weak self] url in
                    guard let self else {
                        return
                    }
                    let _ = self
                }, openPeer: { [weak self] peer, navigation in
                    guard let self else {
                        return
                    }
                    let _ = self
                },
                callPeer: { _, _ in
                    //self?.controllerInteraction?.callPeer(peerId)
                },
                enqueueMessage: { _ in
                },
                sendSticker: nil,
                sendEmoji: nil,
                setupTemporaryHiddenMedia: { _, _, _ in },
                chatAvatarHiddenMedia: { _, _ in },
                actionInteraction: GalleryControllerActionInteraction(openUrl: { [weak self] url, concealed in
                    guard let self else {
                        return
                    }
                    let _ = self
                    //strongSelf.openUrl(url: url, concealed: false, external: false)
                }, openUrlIn: { [weak self] url in
                    guard let self else {
                        return
                    }
                    let _ = self
                }, openPeerMention: { [weak self] mention in
                    guard let self else {
                        return
                    }
                    let _ = self
                }, openPeer: { [weak self] peer in
                    guard let self else {
                        return
                    }
                    let _ = self
                }, openHashtag: { [weak self] peerName, hashtag in
                    guard let self else {
                        return
                    }
                    let _ = self
                }, openBotCommand: { _ in
                }, addContact: { _ in
                }, storeMediaPlaybackState: { [weak self] messageId, timestamp, playbackRate in
                    guard let self else {
                        return
                    }
                    let _ = self
                }, editMedia: { _, _, _ in
                }, updateCanReadHistory: { _ in
                }),
                centralItemUpdated: { [weak self] messageId in
                    //let _ = self?.paneContainerNode.requestExpandTabs?()
                    //self?.paneContainerNode.currentPane?.node.ensureMessageIsVisible(id: messageId)
                    
                    guard let self else {
                        return
                    }
                    let _ = self
                }
            ))
        }
        */
        
        private func requestClear(fromCategories: Bool) {
            guard let component = self.component, let aggregatedData = self.aggregatedData else {
                return
            }
            let context = component.context
            
            let presentationData = context.sharedContext.currentPresentationData.with { $0 }
            let actionSheet = ActionSheetController(presentationData: presentationData)
            
            let clearTitle: String
            if let _ = aggregatedData.peerId {
                clearTitle = presentationData.strings.StorageManagement_ClearSelected
            } else {
                if aggregatedData.selectedCategories == aggregatedData.existingCategories, fromCategories {
                    clearTitle = presentationData.strings.StorageManagement_ClearAll
                } else {
                    clearTitle = presentationData.strings.StorageManagement_ClearSelected
                }
            }
            
            actionSheet.setItemGroups([ActionSheetItemGroup(items: [
                ActionSheetTextItem(title: presentationData.strings.StorageManagement_ClearConfirmationText, parseMarkdown: true),
                ActionSheetButtonItem(title: clearTitle, color: .destructive, action: { [weak self, weak actionSheet] in
                    actionSheet?.dismissAnimated()
                    
                    self?.commitClear(fromCategories: fromCategories)
                })
            ]), ActionSheetItemGroup(items: [
                ActionSheetButtonItem(title: presentationData.strings.Common_Cancel, color: .accent, font: .bold, action: { [weak actionSheet] in
                    actionSheet?.dismissAnimated()
                })
            ])])
            self.controller?()?.present(actionSheet, in: .window(.root))
        }
        
        private func commitClear(fromCategories: Bool) {
            guard let component = self.component, let aggregatedData = self.aggregatedData else {
                return
            }
            
            /*
            if let _ = aggregatedData.peerId {
                var mappedCategories: [StorageUsageStats.CategoryKey] = []
                for category in aggregatedData.selectedCategories {
                    switch category {
                    case .photos:
                        mappedCategories.append(.photos)
                    case .videos:
                        mappedCategories.append(.videos)
                    case .files:
                        mappedCategories.append(.files)
                    case .music:
                        mappedCategories.append(.music)
                    case .other:
                        break
                    case .stickers:
                        mappedCategories.append(.stickers)
                    case .avatars:
                        mappedCategories.append(.avatars)
                    case .misc:
                        mappedCategories.append(.misc)
                    case .stories:
                        mappedCategories.append(.stories)
                    }
                }
                
                self.isClearing = true
                self.state?.updated(transition: .immediate)
                
                let totalSize = aggregatedData.selectedSize
                
                let _ = (component.context.engine.resources.clearStorage(peerId: component.peer?.id, categories: mappedCategories, includeMessages: aggregatedData.clearIncludeMessages, excludeMessages: aggregatedData.clearExcludeMessages)
                |> deliverOnMainQueue).start(next: { [weak self] progress in
                    guard let self else {
                        return
                    }
                    self.updateClearProgress(progress: progress)
                }, completed: { [weak self] in
                    guard let self, let _ = self.component else {
                        return
                    }
                    
                    self.reloadStats(firstTime: false, completion: { [weak self] in
                        guard let self else {
                            return
                        }
                        if totalSize != 0 {
                            self.reportClearedStorage(size: totalSize)
                        }
                    })
                })
            } else {
                if fromCategories {
            */
                    var mappedCategories: [StorageUsageStats.CategoryKey] = []
                    for category in aggregatedData.selectedCategories {
                        switch category {
                        case .photos:
                            mappedCategories.append(.photos)
                        case .videos:
                            mappedCategories.append(.videos)
                        case .files:
                            mappedCategories.append(.files)
                        case .music:
                            mappedCategories.append(.music)
                        case .other:
                            break
                        case .stickers:
                            mappedCategories.append(.stickers)
                        case .avatars:
                            mappedCategories.append(.avatars)
                        case .misc:
                            mappedCategories.append(.misc)
                        case .stories:
                            mappedCategories.append(.stories)
                        }
                    }
                    
                    self.isClearing = true
                    self.state?.updated(transition: .immediate)
                    
                    var totalSize: Int64 = 0
                    
                    let contextStats = aggregatedData.contextStats
                    
                    for category in aggregatedData.selectedCategories {
                        let mappedCategory: StorageUsageStats.CategoryKey
                        switch category {
                        case .photos:
                            mappedCategory = .photos
                        case .videos:
                            mappedCategory = .videos
                        case .files:
                            mappedCategory = .files
                        case .music:
                            mappedCategory = .music
                        case .other:
                            continue
                        case .stickers:
                            mappedCategory = .stickers
                        case .avatars:
                            mappedCategory = .avatars
                        case .misc:
                            mappedCategory = .misc
                        case .stories:
                            mappedCategory = .stories
                        }
                        
                        if let value = contextStats.categories[mappedCategory] {
                            totalSize += value.size
                        }
                    }
                    
                    /*
                    let _ = (component.context.engine.resources.clearStorage(peerId: component.peer?.id, categories: mappedCategories, includeMessages: [], excludeMessages: [])
                    */
                    let _ = (component.context.sharedContext.activeAccountContexts
                    |> take(1)
                    |> mapToSignal { activeAccountContexts in
                        let contexts = activeAccountContexts.accounts.map({ $0.1 }) + activeAccountContexts.inactiveAccounts.map({ $0.1 })
                        return combineLatest(contexts.map { context in
                            return context.engine.resources.clearStorage(peerId: nil, categories: mappedCategories, includeMessages: [], excludeMessages: [])
                        })
                        |> map { progresses in
                            return progresses.reduce(0.0, +) / Float(progresses.count)
                        }
                    }
                    |> deliverOnMainQueue).start(next: { [weak self] progress in
                        guard let self else {
                            return
                        }
                        self.updateClearProgress(progress: progress)
                    }, completed: { [weak self] in
                        guard let self else {
                            return
                        }
                        
                        self.reloadStats(firstTime: false, completion: { [weak self] in
                            guard let self else {
                                return
                            }
                            if totalSize != 0 {
                                self.reportClearedStorage(size: totalSize)
                            }
                        })
                    })
            /*
                } else {
                    self.isClearing = true
                    self.state?.updated(transition: .immediate)
                    
                    var totalSize: Int64 = 0
                    if let peerItems = aggregatedData.peerItems {
                        for item in peerItems.items {
                            if aggregatedData.selectionState.selectedPeers.contains(item.peer.id) {
                                totalSize += item.size
                            }
                        }
                    }
                    
                    var includeMessages: [Message] = []
                    var excludeMessages: [Message] = []
                    
                    for (id, message) in aggregatedData.messages {
                        if aggregatedData.selectionState.selectedPeers.contains(id.peerId) {
                            if !aggregatedData.selectionState.selectedMessages.contains(id) {
                                excludeMessages.append(message)
                            }
                        } else {
                            if aggregatedData.selectionState.selectedMessages.contains(id) {
                                includeMessages.append(message)
                            }
                        }
                    }
                    
                    let _ = (component.context.engine.resources.clearStorage(peerIds: aggregatedData.selectionState.selectedPeers, includeMessages: includeMessages, excludeMessages: excludeMessages)
                    |> deliverOnMainQueue).start(next: { [weak self] progress in
                        guard let self else {
                            return
                        }
                        self.updateClearProgress(progress: progress)
                    }, completed: { [weak self] in
                        guard let self else {
                            return
                        }
                        
                        self.reloadStats(firstTime: false, completion: { [weak self] in
                            guard let self else {
                                return
                            }
                            if totalSize != 0 {
                                self.reportClearedStorage(size: totalSize)
                            }
                        })
                    })
                }
            }
            */
        }
        
        private func updateClearProgress(progress: Float) {
            if let clearingNode = self.clearingNode {
                clearingNode.setProgress(progress)
            }
        }
        
        private func openKeepMediaCategory(mappedCategory: CacheStorageSettings.PeerStorageCategory, sourceView: StoragePeerTypeItemComponent.View) {
            guard let component = self.component else {
                return
            }
            let context = component.context
            /*
            let makeStorageUsageExceptionsScreen = component.makeStorageUsageExceptionsScreen
            
            let pushControllerImpl: ((ViewController) -> Void)? = { [weak self] c in
                guard let self else {
                    return
                }
                self.controller?()?.push(c)
            }
            */
            let presentInGlobalOverlay: ((ViewController) -> Void)? = { [weak self] c in
                guard let self else {
                    return
                }
                self.controller?()?.presentInGlobalOverlay(c, with: nil)
            }
            
            /*
            let viewKey: PostboxViewKey = .preferences(keys: Set([PreferencesKeys.accountSpecificCacheStorageSettings]))
            let accountSpecificSettings: Signal<AccountSpecificCacheStorageSettings, NoError> = context.account.postbox.combinedView(keys: [viewKey])
            |> map { views -> AccountSpecificCacheStorageSettings in
                let cacheSettings: AccountSpecificCacheStorageSettings
                if let view = views.views[viewKey] as? PreferencesView, let value = view.values[PreferencesKeys.accountSpecificCacheStorageSettings]?.get(AccountSpecificCacheStorageSettings.self) {
                    cacheSettings = value
                } else {
                    cacheSettings = AccountSpecificCacheStorageSettings.defaultSettings
                }

                return cacheSettings
            }
            |> distinctUntilChanged
            
            let peerExceptions: Signal<[(peer: FoundPeer, value: Int32)], NoError> = accountSpecificSettings
            |> mapToSignal { accountSpecificSettings -> Signal<[(peer: FoundPeer, value: Int32)], NoError> in
                return context.account.postbox.transaction { transaction -> [(peer: FoundPeer, value: Int32)] in
                    var result: [(peer: FoundPeer, value: Int32)] = []
                    
                    for item in accountSpecificSettings.peerStorageTimeoutExceptions {
                        let peerId = item.key
                        let value = item.value
                        
                        guard let peer = transaction.getPeer(peerId) else {
                            continue
                        }
                        let peerCategory: CacheStorageSettings.PeerStorageCategory
                        var subscriberCount: Int32?
                        if peer is TelegramUser {
                            peerCategory = .privateChats
                        } else if peer is TelegramGroup {
                            peerCategory = .groups
                            
                            if let cachedData = transaction.getPeerCachedData(peerId: peerId) as? CachedGroupData {
                                subscriberCount = (cachedData.participants?.participants.count).flatMap(Int32.init)
                            }
                        } else if let channel = peer as? TelegramChannel {
                            if case .group = channel.info {
                                peerCategory = .groups
                            } else {
                                peerCategory = .channels
                            }
                            if peerCategory == mappedCategory {
                                if let cachedData = transaction.getPeerCachedData(peerId: peerId) as? CachedChannelData {
                                    subscriberCount = cachedData.participantsSummary.memberCount
                                }
                            }
                        } else {
                            continue
                        }
                            
                        if peerCategory != mappedCategory {
                            continue
                        }
                        
                        result.append((peer: FoundPeer(peer: peer, subscribers: subscriberCount), value: value))
                    }
                    
                    return result.sorted(by: { lhs, rhs in
                        if lhs.value != rhs.value {
                            return lhs.value < rhs.value
                        }
                        return lhs.peer.peer.debugDisplayTitle < rhs.peer.peer.debugDisplayTitle
                    })
                }
            }
            */
            
            let cacheSettings = context.sharedContext.accountManager.sharedData(keys: [SharedDataKeys.cacheStorageSettings])
            |> map { sharedData -> CacheStorageSettings in
                let cacheSettings: CacheStorageSettings
                if let value = sharedData.entries[SharedDataKeys.cacheStorageSettings]?.get(CacheStorageSettings.self) {
                    cacheSettings = value
                } else {
                    cacheSettings = CacheStorageSettings.defaultSettings
                }
                
                return cacheSettings
            }
            
            let _ = (/*combineLatest(*/
                cacheSettings |> take(1)/*,
                peerExceptions |> take(1)
            )*/
            |> deliverOnMainQueue).start(next: { cacheSettings/*, peerExceptions*/ in
                let currentValue: Int32 = cacheSettings.categoryStorageTimeout[mappedCategory] ?? Int32.max
                
                let applyValue: (Int32) -> Void = { value in
                    let _ = updateCacheStorageSettingsInteractively(accountManager: context.sharedContext.accountManager, { cacheSettings in
                        var cacheSettings = cacheSettings
                        for key in cacheSettings.categoryStorageTimeout.keys {
                            cacheSettings.categoryStorageTimeout[key] = value
                        }
                        return cacheSettings
                    }).start()
                }
                
                var subItems: [ContextMenuItem] = []
                let presentationData = context.sharedContext.currentPresentationData.with { $0 }
                
                var presetValues: [Int32]
                
                if case .stories = mappedCategory {
                    presetValues = [
                        7 * 24 * 60 * 60,
                        2 * 24 * 60 * 60,
                        1 * 24 * 60 * 60
                    ]
                } else {
                    presetValues = [
                        Int32.max,
                        31 * 24 * 60 * 60,
                        7 * 24 * 60 * 60,
                        1 * 24 * 60 * 60
                    ]
                }
                
                if currentValue != 0 && !presetValues.contains(currentValue) {
                    presetValues.append(currentValue)
                    presetValues.sort(by: >)
                }
                
                for value in presetValues {
                    let optionText: String
                    if value == Int32.max {
                        optionText = presentationData.strings.ClearCache_Never
                    } else {
                        optionText = timeIntervalString(strings: presentationData.strings, value: value)
                    }
                    subItems.append(.action(ContextMenuActionItem(text: optionText, icon: { theme in
                        if currentValue == value {
                            return generateTintedImage(image: UIImage(bundleImageName: "Chat/Context Menu/Check"), color: theme.contextMenu.primaryColor)
                        } else {
                            return nil
                        }
                    }, action: { _, f in
                        applyValue(value)
                        f(.default)
                    })))
                }
                
                /*
                subItems.append(.separator)
                
                if mappedCategory != .stories {
                    if peerExceptions.isEmpty {
                        let exceptionsText = presentationData.strings.GroupInfo_Permissions_AddException
                        subItems.append(.action(ContextMenuActionItem(text: exceptionsText, icon: { theme in
                            if case .privateChats = mappedCategory {
                                return generateTintedImage(image: UIImage(bundleImageName: "Chat/Context Menu/AddUser"), color: theme.contextMenu.primaryColor)
                            } else {
                                return generateTintedImage(image: UIImage(bundleImageName: "Location/CreateGroupIcon"), color: theme.contextMenu.primaryColor)
                            }
                        }, action: { _, f in
                            f(.default)
                            
                            if let exceptionsController = makeStorageUsageExceptionsScreen(mappedCategory) {
                                pushControllerImpl?(exceptionsController)
                            }
                        })))
                    } else {
                        subItems.append(.custom(MultiplePeerAvatarsContextItem(context: context, peers: peerExceptions.prefix(3).map { EnginePeer($0.peer.peer) }, totalCount: peerExceptions.count, action: { c, _ in
                            c.dismiss(completion: {
                                
                            })
                            if let exceptionsController = makeStorageUsageExceptionsScreen(mappedCategory) {
                                pushControllerImpl?(exceptionsController)
                            }
                        }), false))
                    }
                }
                */
                
                if let sourceLabelView = sourceView.labelView {
                    let items: Signal<ContextController.Items, NoError> = .single(ContextController.Items(content: .list(subItems)))
                    let source: ContextContentSource = .reference(StorageUsageContextReferenceContentSource(sourceView: sourceLabelView))
                    
                    let contextController = ContextController(
                        account: context.account,
                        presentationData: presentationData,
                        source: source,
                        items: items,
                        gesture: nil
                    )
                    sourceView.setHasAssociatedMenu(true)
                    contextController.dismissed = { [weak sourceView] in
                        sourceView?.setHasAssociatedMenu(false)
                    }
                    presentInGlobalOverlay?(contextController)
                }
            })
        }
    }
    
    func makeView() -> View {
        return View(frame: CGRect())
    }
    
    func update(view: View, availableSize: CGSize, state: EmptyComponentState, environment: Environment<ViewControllerComponentContainer.Environment>, transition: Transition) -> CGSize {
        return view.update(component: self, availableSize: availableSize, state: state, environment: environment, transition: transition)
    }
}

public final class StorageUsageScreen: ViewControllerComponentContainer {
    private let context: AccountContext
    
    private let readyValue = Promise<Bool>()
    override public var ready: Promise<Bool> {
        return self.readyValue
    }
    
    fileprivate var childCompleted: ((@escaping () -> Void) -> Void)?
    
    public init(context: AccountContext, makeStorageUsageExceptionsScreen: @escaping (CacheStorageSettings.PeerStorageCategory) -> ViewController?, peer: EnginePeer? = nil) {
        self.context = context
        
        let componentReady = Promise<Bool>()
        super.init(context: context, component: StorageUsageScreenComponent(context: context, makeStorageUsageExceptionsScreen: makeStorageUsageExceptionsScreen, peer: peer, ready: componentReady), navigationBarAppearance: .transparent)
        
        if peer != nil {
            self.navigationPresentation = .modal
        }
        
        self.readyValue.set(componentReady.get() |> timeout(0.3, queue: .mainQueue(), alternate: .single(true)))
    }
    
    required public init(coder aDecoder: NSCoder) {
        fatalError("init(coder:) has not been implemented")
    }
    
    override public func viewDidLoad() {
        super.viewDidLoad()
    }
}

private final class StorageUsageContextReferenceContentSource: ContextReferenceContentSource {
    private let sourceView: UIView
    
    init(sourceView: UIView) {
        self.sourceView = sourceView
    }
    
    func transitionInfo() -> ContextControllerReferenceViewInfo? {
        return ContextControllerReferenceViewInfo(referenceView: self.sourceView, contentAreaInScreenSpace: UIScreen.main.bounds, insets: UIEdgeInsets(top: -4.0, left: 0.0, bottom: -4.0, right: 0.0))
    }
}

/*
final class MultiplePeerAvatarsContextItem: ContextMenuCustomItem {
    fileprivate let context: AccountContext
    fileprivate let peers: [EnginePeer]
    fileprivate let totalCount: Int
    fileprivate let action: (ContextControllerProtocol, @escaping (ContextMenuActionResult) -> Void) -> Void

    init(context: AccountContext, peers: [EnginePeer], totalCount: Int, action: @escaping (ContextControllerProtocol, @escaping (ContextMenuActionResult) -> Void) -> Void) {
        self.context = context
        self.peers = peers
        self.totalCount = totalCount
        self.action = action
    }

    func node(presentationData: PresentationData, getController: @escaping () -> ContextControllerProtocol?, actionSelected: @escaping (ContextMenuActionResult) -> Void) -> ContextMenuCustomNode {
        return MultiplePeerAvatarsContextItemNode(presentationData: presentationData, item: self, getController: getController, actionSelected: actionSelected)
    }
}

private final class MultiplePeerAvatarsContextItemNode: ASDisplayNode, ContextMenuCustomNode, ContextActionNodeProtocol {
    private let item: MultiplePeerAvatarsContextItem
    private var presentationData: PresentationData
    private let getController: () -> ContextControllerProtocol?
    private let actionSelected: (ContextMenuActionResult) -> Void

    private let backgroundNode: ASDisplayNode
    private let highlightedBackgroundNode: ASDisplayNode
    private let textNode: ImmediateTextNode

    private let avatarsNode: AnimatedAvatarSetNode
    private let avatarsContext: AnimatedAvatarSetContext

    private let buttonNode: HighlightTrackingButtonNode

    private var pointerInteraction: PointerInteraction?

    init(presentationData: PresentationData, item: MultiplePeerAvatarsContextItem, getController: @escaping () -> ContextControllerProtocol?, actionSelected: @escaping (ContextMenuActionResult) -> Void) {
        self.item = item
        self.presentationData = presentationData
        self.getController = getController
        self.actionSelected = actionSelected

        let textFont = Font.regular(presentationData.listsFontSize.baseDisplaySize)

        self.backgroundNode = ASDisplayNode()
        self.backgroundNode.isAccessibilityElement = false
        self.backgroundNode.backgroundColor = presentationData.theme.contextMenu.itemBackgroundColor
        self.highlightedBackgroundNode = ASDisplayNode()
        self.highlightedBackgroundNode.isAccessibilityElement = false
        self.highlightedBackgroundNode.backgroundColor = presentationData.theme.contextMenu.itemHighlightedBackgroundColor
        self.highlightedBackgroundNode.alpha = 0.0

        self.textNode = ImmediateTextNode()
        self.textNode.isAccessibilityElement = false
        self.textNode.isUserInteractionEnabled = false
        self.textNode.displaysAsynchronously = false
        self.textNode.attributedText = NSAttributedString(string: " ", font: textFont, textColor: presentationData.theme.contextMenu.primaryColor)
        self.textNode.maximumNumberOfLines = 1

        self.buttonNode = HighlightTrackingButtonNode()
        self.buttonNode.isAccessibilityElement = true
        self.buttonNode.accessibilityLabel = presentationData.strings.VoiceChat_StopRecording

        self.avatarsNode = AnimatedAvatarSetNode()
        self.avatarsContext = AnimatedAvatarSetContext()

        super.init()

        self.addSubnode(self.backgroundNode)
        self.addSubnode(self.highlightedBackgroundNode)
        self.addSubnode(self.textNode)
        self.addSubnode(self.avatarsNode)
        self.addSubnode(self.buttonNode)

        self.buttonNode.highligthedChanged = { [weak self] highligted in
            guard let strongSelf = self else {
                return
            }
            if highligted {
                strongSelf.highlightedBackgroundNode.alpha = 1.0
            } else {
                strongSelf.highlightedBackgroundNode.alpha = 0.0
                strongSelf.highlightedBackgroundNode.layer.animateAlpha(from: 1.0, to: 0.0, duration: 0.3)
            }
        }
        self.buttonNode.addTarget(self, action: #selector(self.buttonPressed), forControlEvents: .touchUpInside)
        self.buttonNode.isUserInteractionEnabled = true
    }

    deinit {
    }

    override func didLoad() {
        super.didLoad()

        self.pointerInteraction = PointerInteraction(node: self.buttonNode, style: .hover, willEnter: { [weak self] in
            if let strongSelf = self {
                strongSelf.highlightedBackgroundNode.alpha = 0.75
            }
        }, willExit: { [weak self] in
            if let strongSelf = self {
                strongSelf.highlightedBackgroundNode.alpha = 0.0
            }
        })
    }

    private var validLayout: (calculatedWidth: CGFloat, size: CGSize)?

    func updateLayout(constrainedWidth: CGFloat, constrainedHeight: CGFloat) -> (CGSize, (CGSize, ContainedViewLayoutTransition) -> Void) {
        let sideInset: CGFloat = 14.0
        let verticalInset: CGFloat = 12.0

        let rightTextInset: CGFloat = sideInset + 36.0

        let calculatedWidth = min(constrainedWidth, 250.0)

        let textFont = Font.regular(self.presentationData.listsFontSize.baseDisplaySize)
        let text: String = self.presentationData.strings.CacheEvictionMenu_CategoryExceptions(Int32(self.item.totalCount))
        self.textNode.attributedText = NSAttributedString(string: text, font: textFont, textColor: self.presentationData.theme.contextMenu.primaryColor)

        let textSize = self.textNode.updateLayout(CGSize(width: calculatedWidth - sideInset - rightTextInset, height: .greatestFiniteMagnitude))

        let combinedTextHeight = textSize.height
        return (CGSize(width: calculatedWidth, height: verticalInset * 2.0 + combinedTextHeight), { size, transition in
            self.validLayout = (calculatedWidth: calculatedWidth, size: size)
            let verticalOrigin = floor((size.height - combinedTextHeight) / 2.0)
            let textFrame = CGRect(origin: CGPoint(x: sideInset, y: verticalOrigin), size: textSize)
            transition.updateFrameAdditive(node: self.textNode, frame: textFrame)

            let avatarsContent: AnimatedAvatarSetContext.Content

            let avatarsPeers: [EnginePeer] = self.item.peers
            
            avatarsContent = self.avatarsContext.update(peers: avatarsPeers, animated: false)

            let avatarsSize = self.avatarsNode.update(context: self.item.context, content: avatarsContent, itemSize: CGSize(width: 24.0, height: 24.0), customSpacing: 10.0, animated: false, synchronousLoad: true)
            self.avatarsNode.frame = CGRect(origin: CGPoint(x: size.width - sideInset - 12.0 - avatarsSize.width, y: floor((size.height - avatarsSize.height) / 2.0)), size: avatarsSize)

            transition.updateFrame(node: self.backgroundNode, frame: CGRect(origin: CGPoint(x: 0.0, y: 0.0), size: CGSize(width: size.width, height: size.height)))
            transition.updateFrame(node: self.highlightedBackgroundNode, frame: CGRect(origin: CGPoint(x: 0.0, y: 0.0), size: CGSize(width: size.width, height: size.height)))
            transition.updateFrame(node: self.buttonNode, frame: CGRect(origin: CGPoint(x: 0.0, y: 0.0), size: CGSize(width: size.width, height: size.height)))
        })
    }

    func updateTheme(presentationData: PresentationData) {
        self.presentationData = presentationData

        self.backgroundNode.backgroundColor = presentationData.theme.contextMenu.itemBackgroundColor
        self.highlightedBackgroundNode.backgroundColor = presentationData.theme.contextMenu.itemHighlightedBackgroundColor

        let textFont = Font.regular(presentationData.listsFontSize.baseDisplaySize)

        self.textNode.attributedText = NSAttributedString(string: self.textNode.attributedText?.string ?? "", font: textFont, textColor: presentationData.theme.contextMenu.primaryColor)
    }

    @objc private func buttonPressed() {
        self.performAction()
    }

    private var actionTemporarilyDisabled: Bool = false
    
    func canBeHighlighted() -> Bool {
        return self.isActionEnabled
    }
    
    func updateIsHighlighted(isHighlighted: Bool) {
        self.setIsHighlighted(isHighlighted)
    }

    func performAction() {
        if self.actionTemporarilyDisabled {
            return
        }
        self.actionTemporarilyDisabled = true
        Queue.mainQueue().async { [weak self] in
            self?.actionTemporarilyDisabled = false
        }

        guard let controller = self.getController() else {
            return
        }
        self.item.action(controller, { [weak self] result in
            self?.actionSelected(result)
        })
    }

    var isActionEnabled: Bool {
        return true
    }

    func setIsHighlighted(_ value: Bool) {
        if value {
            self.highlightedBackgroundNode.alpha = 1.0
        } else {
            self.highlightedBackgroundNode.alpha = 0.0
        }
    }
    
    func actionNode(at point: CGPoint) -> ContextActionNodeProtocol {
        return self
    }
}
*/

private class StorageUsageClearProgressOverlayNode: ASDisplayNode {
    private let presentationData: PresentationData
    
    private let blurredView: BlurredBackgroundView
    private let animationNode: AnimatedStickerNode
    private let progressTextNode: ImmediateTextNode
    private let descriptionTextNode: ImmediateTextNode
    private let progressBackgroundNode: ASDisplayNode
    private let progressForegroundNode: ASDisplayNode
    
    private let progressDisposable = MetaDisposable()
    
    private var validLayout: (CGSize, CGFloat)?
    
    init(presentationData: PresentationData) {
        self.presentationData = presentationData
        
        self.blurredView = BlurredBackgroundView(color: presentationData.theme.list.plainBackgroundColor.withMultipliedAlpha(0.7), enableBlur: true)
        
        self.animationNode = DefaultAnimatedStickerNodeImpl()
        self.animationNode.setup(source: AnimatedStickerNodeLocalFileSource(name: "ClearCache"), width: 256, height: 256, playbackMode: .loop, mode: .direct(cachePathPrefix: nil))
        self.animationNode.visibility = true
        
        self.progressTextNode = ImmediateTextNode()
        self.progressTextNode.textAlignment = .center
        
        self.descriptionTextNode = ImmediateTextNode()
        self.descriptionTextNode.textAlignment = .center
        self.descriptionTextNode.maximumNumberOfLines = 0
        
        self.progressBackgroundNode = ASDisplayNode()
        self.progressBackgroundNode.backgroundColor = self.presentationData.theme.actionSheet.controlAccentColor.withMultipliedAlpha(0.2)
        self.progressBackgroundNode.cornerRadius = 3.0
        
        self.progressForegroundNode = ASDisplayNode()
        self.progressForegroundNode.backgroundColor = self.presentationData.theme.actionSheet.controlAccentColor
        self.progressForegroundNode.cornerRadius = 3.0
        
        super.init()
        
        self.view.addSubview(self.blurredView)
        self.addSubnode(self.animationNode)
        self.addSubnode(self.progressTextNode)
        self.addSubnode(self.descriptionTextNode)
        self.addSubnode(self.progressBackgroundNode)
        self.addSubnode(self.progressForegroundNode)
    }
    
    deinit {
        self.progressDisposable.dispose()
    }
    
    func setProgressSignal(_ signal: Signal<Float, NoError>) {
        self.progressDisposable.set((signal
        |> deliverOnMainQueue).start(next: { [weak self] progress in
            if let strongSelf = self {
                strongSelf.setProgress(progress)
            }
        }))
    }
    
    private var progress: Float = 0.0
    func setProgress(_ progress: Float) {
        self.progress = progress
        
        if let (size, bottomInset) = self.validLayout {
            self.updateLayout(size: size, bottomInset: bottomInset, transition: .animated(duration: 0.5, curve: .linear))
        }
    }
    
    func updateLayout(size: CGSize, bottomInset: CGFloat, transition: ContainedViewLayoutTransition) {
        self.validLayout = (size, bottomInset)
        
        transition.updateFrame(view: self.blurredView, frame: CGRect(origin: CGPoint(), size: size))
        self.blurredView.update(size: size, transition: transition)
        
        let inset: CGFloat = 24.0
        let progressHeight: CGFloat = 6.0
        let spacing: CGFloat = 16.0
        
        let imageSide = min(160.0, size.height - 30.0)
        let imageSize = CGSize(width: imageSide, height: imageSide)
        
        let animationFrame = CGRect(origin: CGPoint(x: floor((size.width - imageSize.width) / 2.0), y: floorToScreenPixels((size.height - imageSize.height) / 2.0) - 50.0), size: imageSize)
        self.animationNode.frame = animationFrame
        self.animationNode.updateLayout(size: imageSize)
        
        var bottomInset = bottomInset
        if bottomInset.isZero {
            bottomInset = inset
        }
        
        let progressFrame = CGRect(x: inset, y: size.height - bottomInset - progressHeight, width: size.width - inset * 2.0, height: progressHeight)
        self.progressBackgroundNode.frame = progressFrame
        let progressForegroundFrame = CGRect(x: inset, y: size.height - bottomInset - progressHeight, width: floorToScreenPixels(progressFrame.width * CGFloat(self.progress)), height: progressHeight)
        if !self.progressForegroundNode.frame.origin.x.isZero {
            transition.updateFrame(node: self.progressForegroundNode, frame: progressForegroundFrame, beginWithCurrentState: true)
        } else {
            self.progressForegroundNode.frame = progressForegroundFrame
        }
        
        self.descriptionTextNode.attributedText = NSAttributedString(string: self.presentationData.strings.ClearCache_KeepOpenedDescription, font: Font.regular(15.0), textColor: self.presentationData.theme.actionSheet.secondaryTextColor)
        let descriptionTextSize = self.descriptionTextNode.updateLayout(CGSize(width: size.width - inset * 3.0, height: size.height))
        var descriptionTextFrame = CGRect(origin: CGPoint(x: floorToScreenPixels((size.width - descriptionTextSize.width) / 2.0), y: animationFrame.maxY + 52.0), size: descriptionTextSize)
        
        let progressText: String = "\(Int(self.progress * 100.0))%"
       
        self.progressTextNode.attributedText = NSAttributedString(string: progressText, font: Font.with(size: 17.0, design: .regular, weight: .semibold, traits: [.monospacedNumbers]), textColor: self.presentationData.theme.actionSheet.primaryTextColor)
        let progressTextSize = self.progressTextNode.updateLayout(size)
        var progressTextFrame = CGRect(origin: CGPoint(x: floorToScreenPixels((size.width - progressTextSize.width) / 2.0), y: descriptionTextFrame.minY - spacing - progressTextSize.height), size: progressTextSize)
        
        let availableHeight = progressTextFrame.minY
        if availableHeight < 100.0 {
            let offset = availableHeight / 2.0 - spacing
            descriptionTextFrame = descriptionTextFrame.offsetBy(dx: 0.0, dy: -offset)
            progressTextFrame = progressTextFrame.offsetBy(dx: 0.0, dy: -offset)
            self.animationNode.alpha = 0.0
        } else {
            self.animationNode.alpha = 1.0
        }
        
        self.progressTextNode.frame = progressTextFrame
        self.descriptionTextNode.frame = descriptionTextFrame
    }
}

/*
private final class StorageUsageListContextGalleryContentSourceImpl: ContextControllerContentSource {
    let controller: ViewController
    weak var sourceView: UIView?
    let sourceRect: CGRect
    
    let navigationController: NavigationController? = nil
    
    let passthroughTouches: Bool
    
    init(controller: ViewController, sourceView: UIView?, sourceRect: CGRect = CGRect(origin: CGPoint(), size: CGSize()), passthroughTouches: Bool = false) {
        self.controller = controller
        self.sourceView = sourceView
        self.sourceRect = sourceRect
        self.passthroughTouches = passthroughTouches
    }
    
    func transitionInfo() -> ContextControllerTakeControllerInfo? {
        let sourceView = self.sourceView
        let sourceRect = self.sourceRect
        return ContextControllerTakeControllerInfo(contentAreaInScreenSpace: CGRect(origin: CGPoint(), size: CGSize(width: 10.0, height: 10.0)), sourceNode: { [weak sourceView] in
            if let sourceView = sourceView {
                let rect = sourceRect.isEmpty ? sourceView.bounds : sourceRect
                return (sourceView, rect)
            } else {
                return nil
            }
        })
    }
    
    func animatedIn() {
        self.controller.didAppearInContextPreview()
    }
}

private final class StorageUsageListContextExtractedContentSource: ContextExtractedContentSource {
    let keepInPlace: Bool = false
    let ignoreContentTouches: Bool = false
    let blurBackground: Bool = true
    
    //let actionsHorizontalAlignment: ContextActionsHorizontalAlignment = .center
    
    private let contentView: ContextExtractedContentContainingView
    
    init(contentView: ContextExtractedContentContainingView) {
        self.contentView = contentView
    }
    
    func takeView() -> ContextControllerTakeViewInfo? {
        return ContextControllerTakeViewInfo(containingItem: .view(self.contentView), contentAreaInScreenSpace: UIScreen.main.bounds)
    }
    
    func putBack() -> ContextControllerPutBackViewInfo? {
        return ContextControllerPutBackViewInfo(contentAreaInScreenSpace: UIScreen.main.bounds)
    }
}
*/<|MERGE_RESOLUTION|>--- conflicted
+++ resolved
@@ -260,7 +260,7 @@
         }
     }
     */
-    
+
     enum Category: Hashable {
         case photos
         case videos
@@ -271,7 +271,7 @@
         case avatars
         case misc
         case stories
-        
+
         var color: UIColor {
             switch self {
             case .photos:
@@ -352,7 +352,7 @@
         var isSelectingPeers: Bool = false
         private(set) var selectionState: SelectionState
         */
-        
+
         let existingCategories: Set<Category>
         private(set) var selectedCategories: Set<Category>
         
@@ -367,7 +367,7 @@
         private let allFiles: Set<EngineMessage.Id>
         private let allMusic: Set<EngineMessage.Id>
         */
-        
+
         private(set) var selectedSize: Int64 = 0
         private(set) var clearIncludeMessages: [Message] = []
         private(set) var clearExcludeMessages: [Message] = []
@@ -438,7 +438,7 @@
             }
             self.allMusic = allMusic
             */
-            
+
             var existingCategories = Set<Category>()
             for (category, value) in self.contextStats.categories {
                 if value.size != 0 {
@@ -763,7 +763,7 @@
         private let navigationEditButton = ComponentView<Empty>()
         private let navigationDoneButton = ComponentView<Empty>()
         */
-        
+
         private let headerView = ComponentView<Empty>()
         private let headerOffsetContainer: UIView
         private let headerDescriptionView = ComponentView<Empty>()
@@ -799,7 +799,7 @@
         
         private var selectionPanel: ComponentView<Empty>?
         */
-        
+
         private var clearingNode: StorageUsageClearProgressOverlayNode?
         
         private var loadingView: UIActivityIndicatorView?
@@ -938,7 +938,7 @@
             /*
             let isLockedAtPanels = scrollBounds.maxY == self.scrollView.contentSize.height
             */
-            
+
             if let headerView = self.headerView.view, let navigationMetrics = self.navigationMetrics {
                 var headerOffset: CGFloat = scrollBounds.minY
                 
@@ -975,7 +975,7 @@
                     animatedTransition.setAlpha(view: navigationDoneButtonView, alpha: (isSelectingPeers ? 1.0 : 0.0) * buttonsMasterAlpha * navigationBackgroundAlpha)
                 }
                 */
-                
+
                 let expansionDistance: CGFloat = 32.0
                 var expansionDistanceFactor: CGFloat = abs(scrollBounds.maxY - self.scrollView.contentSize.height) / expansionDistance
                 expansionDistanceFactor = max(0.0, min(1.0, expansionDistanceFactor))
@@ -986,7 +986,7 @@
                     panelContainerView.updateNavigationMergeFactor(value: 1.0 - expansionDistanceFactor, transition: transition)
                 }
                 */
-                
+
                 var offsetFraction: CGFloat = abs(headerOffset - minOffset) / 60.0
                 offsetFraction = min(1.0, max(0.0, offsetFraction))
                 transition.setScale(view: headerView, scale: 1.0 * offsetFraction + 0.8 * (1.0 - offsetFraction))
@@ -1128,7 +1128,7 @@
                 }
             }
             */
-            
+
             let animationHint = transition.userData(AnimationHint.self)
             
             if let animationHint {
@@ -1223,7 +1223,7 @@
             let navigationRightButtonMaxWidth: CGFloat = max(navigationEditButtonSize.width, navigationDoneButtonSize.width)
             */
             let navigationRightButtonMaxWidth: CGFloat = 0.0
-            
+
             self.backgroundColor = environment.theme.list.blocksBackgroundColor
             
             var contentHeight: CGFloat = 0.0
@@ -1293,7 +1293,7 @@
                 }
             }
             */
-            
+
             contentHeight += environment.statusBarHeight + topInset
             
             let allCategories: [Category] = [
@@ -1384,7 +1384,7 @@
                 chartItems.append(PieChartComponent.ChartData.Item(id: listCategory.key, displayValue: listCategory.sizeFraction, displaySize: listCategory.size, value: categoryChartFraction, color: listCategory.color, particle: listCategory.key.particle, title: listCategory.key.title(strings: environment.strings), mergeable: false, mergeFactor: 1.0))
             }
             */
-            
+
             var totalOtherSize: Int64 = 0
             for listCategory in otherListCategories {
                 totalOtherSize += listCategory.size
@@ -1517,7 +1517,7 @@
                 }
             }
             */
-            
+
             contentHeight += 23.0
             
             let headerText: String
@@ -1712,7 +1712,7 @@
                 }
             }
             */
-            
+
             if !listCategories.isEmpty {
                 self.categoriesView.parentState = state
                 let categoriesSize = self.categoriesView.update(
@@ -1833,11 +1833,7 @@
                 contentHeight += 8.0
                 
                 var keepContentHeight: CGFloat = 0.0
-<<<<<<< HEAD
-                for i in 0 ..< 1 {
-=======
                 for i in 0 ..< 4 {
->>>>>>> c4ec7cf6
                     let item: ComponentView<Empty>
                     if let current = self.keepDurationItems[i] {
                         item = current
@@ -1893,11 +1889,7 @@
                             title: title,
                             subtitle: subtitle,
                             value: optionText,
-<<<<<<< HEAD
-                            hasNext: i != 1 - 1,
-=======
                             hasNext: i != 4 - 1,
->>>>>>> c4ec7cf6
                             action: { [weak self] sourceView in
                                 guard let self else {
                                     return
@@ -2250,7 +2242,7 @@
                 self.panelContainer.view?.removeFromSuperview()
             }
             */
-            
+
             self.ignoreScrolling = true
             
             let contentOffset = self.scrollView.bounds.minY
@@ -2541,7 +2533,7 @@
                 })
             })
             */
-            
+
             self.statsDisposable = (component.context.sharedContext.activeAccountContexts
             |> mapToSignal { activeAccountContexts in
                 let contexts = activeAccountContexts.accounts.map({ $0.1 }) + activeAccountContexts.inactiveAccounts.map({ $0.1 })
@@ -2564,39 +2556,39 @@
                     completion()
                     return
                 }
-                
+
                 let total = StorageUsageStats(categories: totalStorageSize == 0 ? [:] : Dictionary(uniqueKeysWithValues: StorageUsageStats.CategoryKey.allCases.map({ ($0, StorageUsageStats.CategoryData(size: $0 == .misc ? max(1, totalStorageSize - Int64(StorageUsageStats.CategoryKey.allCases.count - 1)) : 1, messages: [:])) })))
-                
+
                 let systemAttributes = try? FileManager.default.attributesOfFileSystem(forPath: NSHomeDirectory() as String)
                 let deviceAvailableSpace = (systemAttributes?[FileAttributeKey.systemSize] as? NSNumber)?.int64Value ?? 0
                 let deviceFreeSpace = (systemAttributes?[FileAttributeKey.systemFreeSize] as? NSNumber)?.int64Value ?? 0
-                
+
                 let stats = AllStorageUsageStats(
                     deviceAvailableSpace: deviceAvailableSpace,
                     deviceFreeSpace: deviceFreeSpace,
                     totalStats: total,
                     peers: [:]
                 )
-                
+
                 self.aggregatedData = AggregatedData(
                     peerId: nil,
                     stats: stats,
                     messages: [:]
                 )
-                
+
                 if firstTime {
                     self.state?.updated(transition: Transition(animation: .none).withUserData(AnimationHint(value: .firstStatsUpdate)))
                     self.component?.ready.set(.single(true))
                 }
-                
+
                 self.isClearing = false
-                
+
                 if !firstTime {
                     self.state?.updated(transition: Transition(animation: .none).withUserData(AnimationHint(value: .clearedItems)))
                 } else {
                     self.state?.updated(transition: Transition(animation: .none))
                 }
-                
+
                 completion()
             })
         }
@@ -2949,7 +2941,7 @@
             ))
         }
         */
-        
+
         private func requestClear(fromCategories: Bool) {
             guard let component = self.component, let aggregatedData = self.aggregatedData else {
                 return
@@ -3286,7 +3278,7 @@
                 }
             }
             */
-            
+
             let cacheSettings = context.sharedContext.accountManager.sharedData(keys: [SharedDataKeys.cacheStorageSettings])
             |> map { sharedData -> CacheStorageSettings in
                 let cacheSettings: CacheStorageSettings
@@ -3320,7 +3312,7 @@
                 let presentationData = context.sharedContext.currentPresentationData.with { $0 }
                 
                 var presetValues: [Int32]
-                
+
                 if case .stories = mappedCategory {
                     presetValues = [
                         7 * 24 * 60 * 60,
@@ -3335,7 +3327,7 @@
                         1 * 24 * 60 * 60
                     ]
                 }
-                
+
                 if currentValue != 0 && !presetValues.contains(currentValue) {
                     presetValues.append(currentValue)
                     presetValues.sort(by: >)
@@ -3374,7 +3366,7 @@
                             }
                         }, action: { _, f in
                             f(.default)
-                            
+
                             if let exceptionsController = makeStorageUsageExceptionsScreen(mappedCategory) {
                                 pushControllerImpl?(exceptionsController)
                             }
@@ -3382,7 +3374,7 @@
                     } else {
                         subItems.append(.custom(MultiplePeerAvatarsContextItem(context: context, peers: peerExceptions.prefix(3).map { EnginePeer($0.peer.peer) }, totalCount: peerExceptions.count, action: { c, _ in
                             c.dismiss(completion: {
-                                
+
                             })
                             if let exceptionsController = makeStorageUsageExceptionsScreen(mappedCategory) {
                                 pushControllerImpl?(exceptionsController)
@@ -3391,7 +3383,7 @@
                     }
                 }
                 */
-                
+
                 if let sourceLabelView = sourceView.labelView {
                     let items: Signal<ContextController.Items, NoError> = .single(ContextController.Items(content: .list(subItems)))
                     let source: ContextContentSource = .reference(StorageUsageContextReferenceContentSource(sourceView: sourceLabelView))
