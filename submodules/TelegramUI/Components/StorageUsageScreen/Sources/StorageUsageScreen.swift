import Foundation
import UIKit
import Display
import AsyncDisplayKit
import ComponentFlow
import SwiftSignalKit
import ViewControllerComponent
import ComponentDisplayAdapters
import TelegramPresentationData
import AccountContext
import TelegramCore
import Postbox
import MultilineTextComponent
import EmojiStatusComponent
import Markdown
import ContextUI
import AnimatedAvatarSetNode
import AvatarNode
import RadialStatusNode
import UndoUI
import AnimatedStickerNode
import TelegramAnimatedStickerNode
import TelegramStringFormatting
import GalleryData
import AnimatedTextComponent
import BottomButtonPanelComponent

#if DEBUG
import os.signpost

private class SignpostContext {
    enum EventType {
        case begin
        case end
    }
    
    class OpaqueData {
    }
    
    static var shared: SignpostContext? = {
        if #available(iOS 15.0, *) {
            return SignpostContextImpl()
        } else {
            return nil
        }
    }()
    
    func begin(name: StaticString) -> OpaqueData {
        preconditionFailure()
    }
    
    func end(name: StaticString, data: OpaqueData) {
    }
}

@available(iOS 15.0, *)
private final class SignpostContextImpl: SignpostContext {
    final class OpaqueDataImpl: OpaqueData {
        let state: OSSignpostIntervalState
        let timestamp: Double
        
        init(state: OSSignpostIntervalState, timestamp: Double) {
            self.state = state
            self.timestamp = timestamp
        }
    }
    
    private let signpost = OSSignposter(subsystem: "org.telegram.Telegram-iOS", category: "StorageUsageScreen")
    private let id: OSSignpostID
    
    override init() {
        self.id = self.signpost.makeSignpostID()
        
        super.init()
    }
    
    override func begin(name: StaticString) -> OpaqueData {
        let result = self.signpost.beginInterval(name, id: self.id)
        return OpaqueDataImpl(state: result, timestamp: CFAbsoluteTimeGetCurrent())
    }
    
    override func end(name: StaticString, data: OpaqueData) {
        if let data = data as? OpaqueDataImpl {
            self.signpost.endInterval(name, data.state)
            print("Signpost \(name): \((CFAbsoluteTimeGetCurrent() - data.timestamp) * 1000.0) ms")
        }
    }
}

#endif

private extension StorageUsageScreenComponent.Category {
    init(_ category: StorageUsageStats.CategoryKey) {
        switch category {
        case .photos:
            self = .photos
        case .videos:
            self = .videos
        case .files:
            self = .files
        case .music:
            self = .music
        case .stickers:
            self = .stickers
        case .avatars:
            self = .avatars
        case .misc:
            self = .misc
        case .stories:
            self = .stories
        }
    }
}

final class StorageUsageScreenComponent: Component {
    typealias EnvironmentType = ViewControllerComponentContainer.Environment
    
    let context: AccountContext
    let makeStorageUsageExceptionsScreen: (CacheStorageSettings.PeerStorageCategory) -> ViewController?
    let peer: EnginePeer?
    let ready: Promise<Bool>
    
    init(
        context: AccountContext,
        makeStorageUsageExceptionsScreen: @escaping (CacheStorageSettings.PeerStorageCategory) -> ViewController?,
        peer: EnginePeer?,
        ready: Promise<Bool>
    ) {
        self.context = context
        self.makeStorageUsageExceptionsScreen = makeStorageUsageExceptionsScreen
        self.peer = peer
        self.ready = ready
    }
    
    static func ==(lhs: StorageUsageScreenComponent, rhs: StorageUsageScreenComponent) -> Bool {
        if lhs.context !== rhs.context {
            return false
        }
        if lhs.peer != rhs.peer {
            return false
        }
        return true
    }
    
    private final class ScrollViewImpl: UIScrollView {
        override func touchesShouldCancel(in view: UIView) -> Bool {
            return true
        }
        
        /*
        override var contentOffset: CGPoint {
            set(value) {
                var value = value
                if value.y > self.contentSize.height - self.bounds.height {
                    value.y = max(0.0, self.contentSize.height - self.bounds.height)
                    self.bounces = false
                } else {
                    self.bounces = true
                }
                super.contentOffset = value
            } get {
                return super.contentOffset
            }
        }
        */
    }
    
    private final class AnimationHint {
        enum Value {
            case firstStatsUpdate
            case clearedItems
        }
        let value: Value
        
        init(value: Value) {
            self.value = value
        }
    }
    
    /*
    final class SelectionState: Equatable {
        let selectedPeers: Set<EnginePeer.Id>
        let selectedMessages: Set<EngineMessage.Id>
        
        var isEmpty: Bool {
            if !self.selectedPeers.isEmpty {
                return false
            }
            if !self.selectedMessages.isEmpty {
                return false
            }
            return true
        }
        
        init(
            selectedPeers: Set<EnginePeer.Id>,
            selectedMessages: Set<EngineMessage.Id>
        ) {
            self.selectedPeers = selectedPeers
            self.selectedMessages = selectedMessages
        }
        
        convenience init() {
            self.init(
                selectedPeers: Set(),
                selectedMessages: Set()
            )
        }
        
        static func ==(lhs: SelectionState, rhs: SelectionState) -> Bool {
            if lhs.selectedPeers != rhs.selectedPeers {
                return false
            }
            if lhs.selectedMessages != rhs.selectedMessages {
                return false
            }
            return true
        }
        
        func togglePeer(id: EnginePeer.Id, availableMessages: [EngineMessage.Id: Message]) -> SelectionState {
            var selectedPeers = self.selectedPeers
            var selectedMessages = self.selectedMessages
            
            if selectedPeers.contains(id) {
                selectedPeers.remove(id)
                
                for (messageId, _) in availableMessages {
                    if messageId.peerId == id {
                        selectedMessages.remove(messageId)
                    }
                }
            } else {
                selectedPeers.insert(id)
                
                for (messageId, _) in availableMessages {
                    if messageId.peerId == id {
                        selectedMessages.insert(messageId)
                    }
                }
            }
            
            return SelectionState(
                selectedPeers: selectedPeers,
                selectedMessages: selectedMessages
            )
        }
        
        func toggleMessage(id: EngineMessage.Id) -> SelectionState {
            var selectedMessages = self.selectedMessages
            if selectedMessages.contains(id) {
                selectedMessages.remove(id)
            } else {
                selectedMessages.insert(id)
            }
            
            return SelectionState(
                selectedPeers: self.selectedPeers,
                selectedMessages: selectedMessages
            )
        }
    }
    */
    
    enum Category: Hashable {
        case photos
        case videos
        case files
        case music
        case other
        case stickers
        case avatars
        case misc
        case stories
        
        var color: UIColor {
            switch self {
            case .photos:
                return UIColor(rgb: 0x5AC8FA)
            case .videos:
                return UIColor(rgb: 0x3478F6)
            case .files:
                return UIColor(rgb: 0x34C759)
            case .music:
                return UIColor(rgb: 0xFF2D55)
            case .other:
                return UIColor(rgb: 0xC4C4C6)
            case .stickers:
                return UIColor(rgb: 0x5856D6)
            case .avatars:
                return UIColor(rgb: 0xAF52DE)
            case .misc:
                return UIColor(rgb: 0xFF9500)
            case .stories:
                return UIColor(rgb: 0xFF2D55)
            }
        }
        
        func title(strings: PresentationStrings) -> String {
            switch self {
            case .photos:
                return strings.StorageManagement_SectionPhotos
            case .videos:
                return strings.StorageManagement_SectionVideos
            case .files:
                return strings.StorageManagement_SectionFiles
            case .music:
                return strings.StorageManagement_SectionMusic
            case .other:
                return strings.StorageManagement_SectionOther
            case .stickers:
                return strings.StorageManagement_SectionStickers
            case .avatars:
                return strings.StorageManagement_SectionAvatars
            case .misc:
                return strings.StorageManagement_SectionMiscellaneous
            case .stories:
                return strings.StorageManagement_SectionStories
            }
        }
        
        var particle: String? {
            switch self {
            case .photos:
                return "Settings/Storage/ParticlePhotos"
            case .videos:
                return "Settings/Storage/ParticleVideos"
            case .files:
                return "Settings/Storage/ParticleDocuments"
            case .music:
                return "Settings/Storage/ParticleMusic"
            case .other:
                return "Settings/Storage/ParticleOther"
            case .stickers:
                return "Settings/Storage/ParticleStickers"
            case .avatars:
                return "Settings/Storage/ParticleAvatars"
            case .misc:
                return "Settings/Storage/ParticleOther"
            case .stories:
                return "Settings/Storage/ParticleOther"
            }
        }
    }
    
    private final class AggregatedData {
        let peerId: EnginePeer.Id?
        let stats: AllStorageUsageStats
        let contextStats: StorageUsageStats
        let messages: [MessageId: Message]
        
        /*
        var isSelectingPeers: Bool = false
        private(set) var selectionState: SelectionState
        */
        
        let existingCategories: Set<Category>
        private(set) var selectedCategories: Set<Category>
        
        /*
        let peerItems: StoragePeerListPanelComponent.Items?
        let imageItems: StorageMediaGridPanelComponent.Items?
        let fileItems: StorageFileListPanelComponent.Items?
        let musicItems: StorageFileListPanelComponent.Items?
        
        private let allPhotos: Set<EngineMessage.Id>
        private let allVideos: Set<EngineMessage.Id>
        private let allFiles: Set<EngineMessage.Id>
        private let allMusic: Set<EngineMessage.Id>
        */
        
        private(set) var selectedSize: Int64 = 0
        private(set) var clearIncludeMessages: [Message] = []
        private(set) var clearExcludeMessages: [Message] = []
        
        init(
            peerId: EnginePeer.Id?,
            stats: AllStorageUsageStats,
            messages: [MessageId: Message]
            /*
            peerItems: StoragePeerListPanelComponent.Items?,
            imageItems: StorageMediaGridPanelComponent.Items?,
            fileItems: StorageFileListPanelComponent.Items?,
            musicItems: StorageFileListPanelComponent.Items?
            */
        ) {
            self.peerId = peerId
            self.stats = stats
            if let peerId {
                self.contextStats = stats.peers[peerId]?.stats ?? StorageUsageStats(categories: [:])
            } else {
                self.contextStats = stats.totalStats
            }
            
            self.messages = messages
            
            /*
            self.selectionState = SelectionState()
            
            self.peerItems = peerItems
            self.imageItems = imageItems
            self.fileItems = fileItems
            self.musicItems = musicItems
            
            var allPhotos = Set<EngineMessage.Id>()
            var allVideos = Set<EngineMessage.Id>()
            if let imageItems = self.imageItems {
                for item in imageItems.items {
                    var isImage = false
                    for media in item.message.media {
                        if media is TelegramMediaImage {
                            isImage = true
                            break
                        }
                    }
                    if isImage {
                        allPhotos.insert(item.message.id)
                    } else {
                        allVideos.insert(item.message.id)
                    }
                }
            }
            self.allPhotos = allPhotos
            self.allVideos = allVideos
            
            var allFiles = Set<EngineMessage.Id>()
            if let fileItems = self.fileItems {
                for item in fileItems.items {
                    allFiles.insert(item.message.id)
                }
            }
            self.allFiles = allFiles
            
            var allMusic = Set<EngineMessage.Id>()
            if let musicItems = self.musicItems {
                for item in musicItems.items {
                    allMusic.insert(item.message.id)
                }
            }
            self.allMusic = allMusic
            */
            
            var existingCategories = Set<Category>()
            for (category, value) in self.contextStats.categories {
                if value.size != 0 {
                    existingCategories.insert(StorageUsageScreenComponent.Category(category))
                }
            }
            self.existingCategories = existingCategories
            self.selectedCategories = existingCategories
            
            /*
            if self.peerId != nil {
                var selectedMessages = self.selectionState.selectedMessages
                selectedMessages.formUnion(self.allPhotos)
                selectedMessages.formUnion(self.allVideos)
                selectedMessages.formUnion(self.allFiles)
                selectedMessages.formUnion(self.allMusic)
                
                self.selectionState = SelectionState(selectedPeers: self.selectionState.selectedPeers, selectedMessages: selectedMessages)
            }
            
            self.refreshSelectionStats()
            */
        }
        
        /*
        func setIsCategorySelected(category: Category, isSelected: Bool) {
            if isSelected {
                self.selectedCategories.insert(category)
            } else {
                self.selectedCategories.remove(category)
            }
            
            if self.peerId != nil {
                var selectedMessages = self.selectionState.selectedMessages
                switch category {
                case .photos:
                    if isSelected {
                        selectedMessages.formUnion(self.allPhotos)
                    } else {
                        selectedMessages.subtract(self.allPhotos)
                    }
                case .videos:
                    if isSelected {
                        selectedMessages.formUnion(self.allVideos)
                    } else {
                        selectedMessages.subtract(self.allVideos)
                    }
                case .files:
                    if let fileItems = self.fileItems {
                        for item in fileItems.items {
                            if isSelected {
                                selectedMessages.insert(item.message.id)
                            } else {
                                selectedMessages.remove(item.message.id)
                            }
                        }
                    }
                case .music:
                    if let fileItems = self.musicItems {
                        for item in fileItems.items {
                            if isSelected {
                                selectedMessages.insert(item.message.id)
                            } else {
                                selectedMessages.remove(item.message.id)
                            }
                        }
                    }
                default:
                    break
                }
                self.selectionState = SelectionState(selectedPeers: self.selectionState.selectedPeers, selectedMessages: selectedMessages)
            }
            
            self.refreshSelectionStats()
        }
        
        func clearPeerSelection() {
            self.selectionState = SelectionState(selectedPeers: Set(), selectedMessages: Set())
            
            self.refreshSelectionStats()
        }
        
        func togglePeerSelection(id: EnginePeer.Id) {
            self.selectionState = self.selectionState.togglePeer(id: id, availableMessages: self.messages)
            
            self.refreshSelectionStats()
        }
        
        func toggleMessageSelection(id: EngineMessage.Id) {
            self.selectionState = self.selectionState.toggleMessage(id: id)
            
            if self.peerId != nil {
                if self.allPhotos.contains(id) {
                    if !self.selectionState.selectedMessages.contains(id) {
                        if self.allPhotos.intersection(self.selectionState.selectedMessages).isEmpty {
                            self.selectedCategories.remove(.photos)
                        }
                    } else {
                        if self.allPhotos.intersection(self.selectionState.selectedMessages) == self.allPhotos {
                            self.selectedCategories.insert(.photos)
                        }
                    }
                } else if self.allVideos.contains(id) {
                    if !self.selectionState.selectedMessages.contains(id) {
                        if self.allVideos.intersection(self.selectionState.selectedMessages).isEmpty {
                            self.selectedCategories.remove(.videos)
                        }
                    } else {
                        if self.allVideos.intersection(self.selectionState.selectedMessages) == self.allVideos {
                            self.selectedCategories.insert(.videos)
                        }
                    }
                } else if self.allFiles.contains(id) {
                    if !self.selectionState.selectedMessages.contains(id) {
                        if self.allFiles.intersection(self.selectionState.selectedMessages).isEmpty {
                            self.selectedCategories.remove(.files)
                        }
                    } else {
                        if self.allFiles.intersection(self.selectionState.selectedMessages) == self.allFiles {
                            self.selectedCategories.insert(.files)
                        }
                    }
                } else if self.allMusic.contains(id) {
                    if !self.selectionState.selectedMessages.contains(id) {
                        if self.allMusic.intersection(self.selectionState.selectedMessages).isEmpty {
                            self.selectedCategories.remove(.music)
                        }
                    } else {
                        if self.allMusic.intersection(self.selectionState.selectedMessages) == self.allMusic {
                            self.selectedCategories.insert(.music)
                        }
                    }
                }
            }
            
            self.refreshSelectionStats()
        }
        
        private func refreshSelectionStats() {
            if let _ = self.peerId {
                var selectedSize: Int64 = 0
                for (category, value) in self.contextStats.categories {
                    let mappedCategory = StorageUsageScreenComponent.Category(category)
                    if self.selectedCategories.contains(mappedCategory) {
                        selectedSize += value.size
                    }
                }
                
                var clearIncludeMessages: [Message] = []
                var clearExcludeMessages: [Message] = []
                
                if self.selectedCategories.contains(.photos) {
                    let deselectedPhotos = self.allPhotos.subtracting(self.selectionState.selectedMessages)
                    if !deselectedPhotos.isEmpty, let imageItems = self.imageItems {
                        for item in imageItems.items {
                            if deselectedPhotos.contains(item.message.id) {
                                selectedSize -= item.size
                                clearExcludeMessages.append(item.message._asMessage())
                            }
                        }
                    }
                } else {
                    let selectedPhotos = self.allPhotos.intersection(self.selectionState.selectedMessages)
                    if !selectedPhotos.isEmpty, let imageItems = self.imageItems {
                        for item in imageItems.items {
                            if selectedPhotos.contains(item.message.id) {
                                selectedSize += item.size
                                clearIncludeMessages.append(item.message._asMessage())
                            }
                        }
                    }
                }
                
                if self.selectedCategories.contains(.videos) {
                    let deselectedVideos = self.allVideos.subtracting(self.selectionState.selectedMessages)
                    if !deselectedVideos.isEmpty, let imageItems = self.imageItems {
                        for item in imageItems.items {
                            if deselectedVideos.contains(item.message.id) {
                                selectedSize -= item.size
                                clearExcludeMessages.append(item.message._asMessage())
                            }
                        }
                    }
                } else {
                    let selectedVideos = self.allVideos.intersection(self.selectionState.selectedMessages)
                    if !selectedVideos.isEmpty, let imageItems = self.imageItems {
                        for item in imageItems.items {
                            if selectedVideos.contains(item.message.id) {
                                selectedSize += item.size
                                clearIncludeMessages.append(item.message._asMessage())
                            }
                        }
                    }
                }
                
                if self.selectedCategories.contains(.files) {
                    let deselectedFiles = self.allFiles.subtracting(self.selectionState.selectedMessages)
                    if !deselectedFiles.isEmpty, let fileItems = self.fileItems {
                        for item in fileItems.items {
                            if deselectedFiles.contains(item.message.id) {
                                selectedSize -= item.size
                                clearExcludeMessages.append(item.message)
                            }
                        }
                    }
                } else {
                    let selectedFiles = self.allFiles.intersection(self.selectionState.selectedMessages)
                    if !selectedFiles.isEmpty, let fileItems = self.fileItems {
                        for item in fileItems.items {
                            if selectedFiles.contains(item.message.id) {
                                selectedSize += item.size
                                clearIncludeMessages.append(item.message)
                            }
                        }
                    }
                }
                
                if self.selectedCategories.contains(.music) {
                    let deselectedMusic = self.allMusic.subtracting(self.selectionState.selectedMessages)
                    if !deselectedMusic.isEmpty, let musicItems = self.musicItems {
                        for item in musicItems.items {
                            if deselectedMusic.contains(item.message.id) {
                                selectedSize -= item.size
                                clearExcludeMessages.append(item.message)
                            }
                        }
                    }
                } else {
                    let selectedMusic = self.allMusic.intersection(self.selectionState.selectedMessages)
                    if !selectedMusic.isEmpty, let musicItems = self.musicItems {
                        for item in musicItems.items {
                            if selectedMusic.contains(item.message.id) {
                                selectedSize += item.size
                                clearIncludeMessages.append(item.message)
                            }
                        }
                    }
                }
                
                self.selectedSize = selectedSize
                self.clearExcludeMessages = clearExcludeMessages
                self.clearIncludeMessages = clearIncludeMessages
            } else {
                var selectedSize: Int64 = 0
                    
                for peerId in self.selectionState.selectedPeers {
                    if let stats = self.stats.peers[peerId] {
                        let peerSize = stats.stats.categories.values.reduce(0, {
                            $0 + $1.size
                        })
                        selectedSize += peerSize
                        
                        for (messageId, _) in self.messages {
                            if messageId.peerId == peerId {
                                if !self.selectionState.selectedMessages.contains(messageId) {
                                    inner: for (_, category) in stats.stats.categories {
                                        if let messageSize = category.messages[messageId] {
                                            selectedSize -= messageSize
                                            break inner
                                        }
                                    }
                                }
                            }
                        }
                    }
                }
                
                for messageId in self.selectionState.selectedMessages {
                    for (_, category) in self.contextStats.categories {
                        if let messageSize = category.messages[messageId] {
                            if !self.selectionState.selectedPeers.contains(messageId.peerId) {
                                selectedSize += messageSize
                            }
                            break
                        }
                    }
                }
                
                self.selectedSize = selectedSize
                self.clearIncludeMessages = []
                self.clearExcludeMessages = []
            }
        }
        */
    }
    
    class View: UIView, UIScrollViewDelegate {
        private let scrollView: ScrollViewImpl
        
        private var aggregatedData: AggregatedData?
        private var otherCategories: Set<Category> = Set()
        
        private var cacheSettings: CacheStorageSettings?
        private var cacheSettingsExceptionCount: [CacheStorageSettings.PeerStorageCategory: Int32]?
        
        private var currentSelectedPanelId: AnyHashable?
        
        private var clearingDisplayTimestamp: Double?
        private var isClearing: Bool = false {
            didSet {
                if self.isClearing != oldValue {
                    if self.isClearing {
                        if self.keepScreenActiveDisposable == nil {
                            self.keepScreenActiveDisposable = self.component?.context.sharedContext.applicationBindings.pushIdleTimerExtension()
                        }
                    } else {
                        if let keepScreenActiveDisposable = self.keepScreenActiveDisposable {
                            self.keepScreenActiveDisposable = nil
                            keepScreenActiveDisposable.dispose()
                        }
                    }
                }
            }
        }
        
        private var isOtherCategoryExpanded: Bool = false
        
        private let navigationBackgroundView: BlurredBackgroundView
        private let navigationSeparatorLayer: SimpleLayer
        private let navigationSeparatorLayerContainer: SimpleLayer
        /*
        private let navigationEditButton = ComponentView<Empty>()
        private let navigationDoneButton = ComponentView<Empty>()
        */
        
        private let headerView = ComponentView<Empty>()
        private let headerOffsetContainer: UIView
        private let headerDescriptionView = ComponentView<Empty>()
        
        private let headerProgressBackgroundLayer: SimpleLayer
        private let headerProgressForegroundLayer: SimpleLayer
        
        private var chartAvatarNode: AvatarNode?
        
        private var doneStatusCircle: SimpleShapeLayer?
        private var doneStatusNode: RadialStatusNode?
        
        private let scrollContainerView: UIView
        
        /*
        private let pieChartView = ComponentView<Empty>()
        private let chartTotalLabel = ComponentView<Empty>()
        */
        private let categoriesView = ComponentView<Empty>()
        private let categoriesDescriptionView = ComponentView<Empty>()
        
        private let keepDurationTitleView = ComponentView<Empty>()
        private let keepDurationDescriptionView = ComponentView<Empty>()
        private var keepDurationSectionContainerView: UIView
        private var keepDurationItems: [AnyHashable: ComponentView<Empty>] = [:]
        
        private let keepSizeTitleView = ComponentView<Empty>()
        private let keepSizeView = ComponentView<Empty>()
        private let keepSizeDescriptionView = ComponentView<Empty>()
        
        /*
        private let panelContainer = ComponentView<StorageUsagePanelContainerEnvironment>()
        
        private var selectionPanel: ComponentView<Empty>?
        */
        
        private var clearingNode: StorageUsageClearProgressOverlayNode?
        
        private var loadingView: UIActivityIndicatorView?
        
        private var component: StorageUsageScreenComponent?
        private weak var state: EmptyComponentState?
        private var navigationMetrics: (navigationHeight: CGFloat, statusBarHeight: CGFloat)?
        private var controller: (() -> ViewController?)?
        
        private var enableVelocityTracking: Bool = false
        private var previousVelocityM1: CGFloat = 0.0
        private var previousVelocity: CGFloat = 0.0
        
        private var ignoreScrolling: Bool = false
        
        private var statsDisposable: Disposable?
        private var messagesDisposable: Disposable?
        private var cacheSettingsDisposable: Disposable?
        private var keepScreenActiveDisposable: Disposable?
        
        override init(frame: CGRect) {
            self.headerOffsetContainer = UIView()
            self.headerOffsetContainer.isUserInteractionEnabled = false
            
            self.navigationBackgroundView = BlurredBackgroundView(color: nil, enableBlur: true)
            self.navigationBackgroundView.alpha = 0.0
            
            self.navigationSeparatorLayer = SimpleLayer()
            self.navigationSeparatorLayer.opacity = 0.0
            self.navigationSeparatorLayerContainer = SimpleLayer()
            self.navigationSeparatorLayerContainer.opacity = 0.0
            
            self.scrollContainerView = UIView()
            
            self.scrollView = ScrollViewImpl()
            
            self.keepDurationSectionContainerView = UIView()
            self.keepDurationSectionContainerView.clipsToBounds = true
            self.keepDurationSectionContainerView.layer.cornerRadius = 10.0
            
            self.headerProgressBackgroundLayer = SimpleLayer()
            self.headerProgressForegroundLayer = SimpleLayer()
            
            super.init(frame: frame)
            
            self.scrollView.delaysContentTouches = true
            self.scrollView.canCancelContentTouches = true
            self.scrollView.clipsToBounds = false
            if #available(iOSApplicationExtension 11.0, iOS 11.0, *) {
                self.scrollView.contentInsetAdjustmentBehavior = .never
            }
            if #available(iOS 13.0, *) {
                self.scrollView.automaticallyAdjustsScrollIndicatorInsets = false
            }
            self.scrollView.showsVerticalScrollIndicator = false
            self.scrollView.showsHorizontalScrollIndicator = false
            self.scrollView.alwaysBounceHorizontal = false
            self.scrollView.scrollsToTop = false
            self.scrollView.delegate = self
            self.scrollView.clipsToBounds = true
            self.addSubview(self.scrollView)
            
            self.scrollView.addSubview(self.scrollContainerView)
            
            self.scrollContainerView.addSubview(self.keepDurationSectionContainerView)
            
            self.scrollView.layer.addSublayer(self.headerProgressBackgroundLayer)
            self.scrollView.layer.addSublayer(self.headerProgressForegroundLayer)
            
            self.addSubview(self.navigationBackgroundView)
            
            self.navigationSeparatorLayerContainer.addSublayer(self.navigationSeparatorLayer)
            self.layer.addSublayer(self.navigationSeparatorLayerContainer)
            
            self.addSubview(self.headerOffsetContainer)
        }
        
        required init?(coder: NSCoder) {
            fatalError("init(coder:) has not been implemented")
        }
        
        deinit {
            self.statsDisposable?.dispose()
            self.messagesDisposable?.dispose()
            self.cacheSettingsDisposable?.dispose()
            self.keepScreenActiveDisposable?.dispose()
        }
        
        func scrollViewWillBeginDragging(_ scrollView: UIScrollView) {
            self.enableVelocityTracking = true
        }
        
        func scrollViewDidScroll(_ scrollView: UIScrollView) {
            if !self.ignoreScrolling {
                if self.enableVelocityTracking {
                    self.previousVelocityM1 = self.previousVelocity
                    if let value = (scrollView.value(forKey: (["_", "verticalVelocity"] as [String]).joined()) as? NSNumber)?.doubleValue {
                        self.previousVelocity = CGFloat(value)
                    }
                }
                
                self.updateScrolling(transition: .immediate)
            }
        }
        
        func scrollViewWillEndDragging(_ scrollView: UIScrollView, withVelocity velocity: CGPoint, targetContentOffset: UnsafeMutablePointer<CGPoint>) {
            guard let _ = self.navigationMetrics else {
                return
            }
            
            let paneAreaExpansionDistance: CGFloat = 32.0
            let paneAreaExpansionFinalPoint: CGFloat = scrollView.contentSize.height - scrollView.bounds.height
            if targetContentOffset.pointee.y > paneAreaExpansionFinalPoint - paneAreaExpansionDistance && targetContentOffset.pointee.y < paneAreaExpansionFinalPoint {
                targetContentOffset.pointee.y = paneAreaExpansionFinalPoint
                self.enableVelocityTracking = false
                self.previousVelocity = 0.0
                self.previousVelocityM1 = 0.0
            }
        }
        
        func scrollViewDidEndDecelerating(_ scrollView: UIScrollView) {
            /*
            if let panelContainerView = self.panelContainer.view as? StorageUsagePanelContainerComponent.View {
                let _ = panelContainerView
                let paneAreaExpansionFinalPoint: CGFloat = scrollView.contentSize.height - scrollView.bounds.height
                if abs(scrollView.contentOffset.y - paneAreaExpansionFinalPoint) < .ulpOfOne {
                    //panelContainerView.transferVelocity(self.previousVelocityM1)
                }
            }
            */
        }
        
        private func updateScrolling(transition: Transition) {
            let scrollBounds = self.scrollView.bounds
            
            /*
            let isLockedAtPanels = scrollBounds.maxY == self.scrollView.contentSize.height
            */
            
            if let headerView = self.headerView.view, let navigationMetrics = self.navigationMetrics {
                var headerOffset: CGFloat = scrollBounds.minY
                
                let minY = navigationMetrics.statusBarHeight + floor((navigationMetrics.navigationHeight - navigationMetrics.statusBarHeight) / 2.0)
                
                let minOffset = headerView.center.y - minY
                
                headerOffset = min(headerOffset, minOffset)
                
                let animatedTransition = Transition(animation: .curve(duration: 0.18, curve: .easeInOut))
                let navigationBackgroundAlpha: CGFloat = abs(headerOffset - minOffset) < 4.0 ? 1.0 : 0.0
                
                animatedTransition.setAlpha(view: self.navigationBackgroundView, alpha: navigationBackgroundAlpha)
                animatedTransition.setAlpha(layer: self.navigationSeparatorLayerContainer, alpha: navigationBackgroundAlpha)
                
                /*
                var buttonsMasterAlpha: CGFloat = 1.0
                if let component = self.component, component.peer != nil {
                    buttonsMasterAlpha = 0.0
                } else {
                    if self.currentSelectedPanelId == nil || self.currentSelectedPanelId == AnyHashable("peers") {
                        buttonsMasterAlpha = 1.0
                    } else {
                        buttonsMasterAlpha = 0.0
                    }
                }
                
                let isSelectingPeers = self.aggregatedData?.isSelectingPeers ?? false
                
                if let navigationEditButtonView = self.navigationEditButton.view {
                    animatedTransition.setAlpha(view: navigationEditButtonView, alpha: (isSelectingPeers ? 0.0 : 1.0) * buttonsMasterAlpha * navigationBackgroundAlpha)
                }
                if let navigationDoneButtonView = self.navigationDoneButton.view {
                    animatedTransition.setAlpha(view: navigationDoneButtonView, alpha: (isSelectingPeers ? 1.0 : 0.0) * buttonsMasterAlpha * navigationBackgroundAlpha)
                }
                */
                
                let expansionDistance: CGFloat = 32.0
                var expansionDistanceFactor: CGFloat = abs(scrollBounds.maxY - self.scrollView.contentSize.height) / expansionDistance
                expansionDistanceFactor = max(0.0, min(1.0, expansionDistanceFactor))
                
                transition.setAlpha(layer: self.navigationSeparatorLayer, alpha: expansionDistanceFactor)
                /*
                if let panelContainerView = self.panelContainer.view as? StorageUsagePanelContainerComponent.View {
                    panelContainerView.updateNavigationMergeFactor(value: 1.0 - expansionDistanceFactor, transition: transition)
                }
                */
                
                var offsetFraction: CGFloat = abs(headerOffset - minOffset) / 60.0
                offsetFraction = min(1.0, max(0.0, offsetFraction))
                transition.setScale(view: headerView, scale: 1.0 * offsetFraction + 0.8 * (1.0 - offsetFraction))
                
                transition.setBounds(view: self.headerOffsetContainer, bounds: CGRect(origin: CGPoint(x: 0.0, y: headerOffset), size: self.headerOffsetContainer.bounds.size))
            }
            
            /*
            let _ = self.panelContainer.updateEnvironment(
                transition: transition,
                environment: {
                    StorageUsagePanelContainerEnvironment(isScrollable: isLockedAtPanels)
                }
            )
            */
        }
        
        func update(component: StorageUsageScreenComponent, availableSize: CGSize, state: EmptyComponentState, environment: Environment<ViewControllerComponentContainer.Environment>, transition: Transition) -> CGSize {
            self.component = component
            self.state = state
            
            let environment = environment[ViewControllerComponentContainer.Environment.self].value
            
            if self.aggregatedData == nil {
                let loadingView: UIActivityIndicatorView
                if let current = self.loadingView {
                    loadingView = current
                } else {
                    let style: UIActivityIndicatorView.Style
                    if environment.theme.overallDarkAppearance {
                        style = .whiteLarge
                    } else {
                        if #available(iOS 13.0, *) {
                            style = .large
                        } else {
                            style = .gray
                        }
                    }
                    loadingView = UIActivityIndicatorView(style: style)
                    self.loadingView = loadingView
                    loadingView.sizeToFit()
                    self.insertSubview(loadingView, belowSubview: self.scrollView)
                }
                let loadingViewSize = loadingView.bounds.size
                transition.setFrame(view: loadingView, frame: CGRect(origin: CGPoint(x: floor((availableSize.width - loadingViewSize.width) / 2.0), y: floor((availableSize.height - loadingViewSize.height) / 2.0)), size: loadingViewSize))
                if !loadingView.isAnimating {
                    loadingView.startAnimating()
                }
            } else {
                if let loadingView = self.loadingView {
                    self.loadingView = nil
                    if environment.isVisible {
                        loadingView.layer.animateAlpha(from: 1.0, to: 0.0, duration: 0.2, removeOnCompletion: false, completion: { [weak loadingView] _ in
                            loadingView?.removeFromSuperview()
                        })
                    } else {
                        loadingView.removeFromSuperview()
                    }
                }
            }
            
            if self.statsDisposable == nil {
                let context = component.context
                let viewKey: PostboxViewKey = .preferences(keys: Set([PreferencesKeys.accountSpecificCacheStorageSettings]))
                let cacheSettingsExceptionCount: Signal<[CacheStorageSettings.PeerStorageCategory: Int32], NoError> = component.context.account.postbox.combinedView(keys: [viewKey])
                |> map { views -> AccountSpecificCacheStorageSettings in
                    let cacheSettings: AccountSpecificCacheStorageSettings
                    if let view = views.views[viewKey] as? PreferencesView, let value = view.values[PreferencesKeys.accountSpecificCacheStorageSettings]?.get(AccountSpecificCacheStorageSettings.self) {
                        cacheSettings = value
                    } else {
                        cacheSettings = AccountSpecificCacheStorageSettings.defaultSettings
                    }
                    
                    return cacheSettings
                }
                |> distinctUntilChanged
                |> mapToSignal { accountSpecificSettings -> Signal<[CacheStorageSettings.PeerStorageCategory: Int32], NoError> in
                    return context.engine.data.get(
                        EngineDataMap(accountSpecificSettings.peerStorageTimeoutExceptions.map(\.key).map(TelegramEngine.EngineData.Item.Peer.Peer.init(id:)))
                    )
                    |> map { peers -> [CacheStorageSettings.PeerStorageCategory: Int32] in
                        var result: [CacheStorageSettings.PeerStorageCategory: Int32] = [:]
                        
                        for (_, peer) in peers {
                            guard let peer else {
                                continue
                            }
                            switch peer {
                            case .user, .secretChat:
                                result[.privateChats, default: 0] += 1
                            case .legacyGroup:
                                result[.groups, default: 0] += 1
                            case let .channel(channel):
                                if case .group = channel.info {
                                    result[.groups, default: 0] += 1
                                } else {
                                    result[.channels, default: 0] += 1
                                }
                            }
                        }
                        
                        return result
                    }
                }
                
                self.cacheSettingsDisposable = (combineLatest(queue: .mainQueue(),
                    component.context.sharedContext.accountManager.sharedData(keys: [SharedDataKeys.cacheStorageSettings])
                    |> map { sharedData -> CacheStorageSettings in
                        let cacheSettings: CacheStorageSettings
                        if let value = sharedData.entries[SharedDataKeys.cacheStorageSettings]?.get(CacheStorageSettings.self) {
                            cacheSettings = value
                        } else {
                            cacheSettings = CacheStorageSettings.defaultSettings
                        }
                        
                        return cacheSettings
                    },
                    cacheSettingsExceptionCount
                )
                |> deliverOnMainQueue).start(next: { [weak self] cacheSettings, cacheSettingsExceptionCount in
                    guard let self else {
                        return
                    }
                    self.cacheSettings = cacheSettings
                    self.cacheSettingsExceptionCount = cacheSettingsExceptionCount
                    if self.aggregatedData != nil {
                        self.state?.updated(transition: .immediate)
                    }
                })
                
                self.reloadStats(firstTime: true, completion: {})
            }
            
            let wasLockedAtPanels = false
            /*
            if let panelContainerView = self.panelContainer.view, let navigationMetrics = self.navigationMetrics {
                if self.scrollView.bounds.minY > 0.0 && abs(self.scrollView.bounds.minY - (panelContainerView.frame.minY - navigationMetrics.navigationHeight)) <= UIScreenPixel {
                    wasLockedAtPanels = true
                }
            }
            */
            
            let animationHint = transition.userData(AnimationHint.self)
            
            if let animationHint {
                if case .firstStatsUpdate = animationHint.value {
                    let alphaTransition: Transition
                    if environment.isVisible {
                        alphaTransition = .easeInOut(duration: 0.25)
                    } else {
                        alphaTransition = .immediate
                    }
                    alphaTransition.setAlpha(view: self.scrollView, alpha: self.aggregatedData != nil ? 1.0 : 0.0)
                    alphaTransition.setAlpha(view: self.headerOffsetContainer, alpha: self.aggregatedData != nil ? 1.0 : 0.0)
                } else if case .clearedItems = animationHint.value {
                    if let snapshotView = self.scrollContainerView.snapshotView(afterScreenUpdates: false) {
                        snapshotView.frame = self.scrollContainerView.frame
                        self.scrollView.insertSubview(snapshotView, aboveSubview: self.scrollContainerView)
                        self.scrollContainerView.layer.animateAlpha(from: 0.0, to: 1.0, duration: 0.2)
                        snapshotView.layer.animateAlpha(from: 1.0, to: 0.0, duration: 0.25, removeOnCompletion: false, completion: { [weak snapshotView] _ in
                            snapshotView?.removeFromSuperview()
                        })
                    }
                }
            } else {
                transition.setAlpha(view: self.scrollView, alpha: self.aggregatedData != nil ? 1.0 : 0.0)
                transition.setAlpha(view: self.headerOffsetContainer, alpha: self.aggregatedData != nil ? 1.0 : 0.0)
            }
            
            self.controller = environment.controller
            
            self.navigationMetrics = (environment.navigationHeight, environment.statusBarHeight)
            
            self.navigationSeparatorLayer.backgroundColor = environment.theme.rootController.navigationBar.separatorColor.cgColor
            
            let navigationFrame = CGRect(origin: CGPoint(), size: CGSize(width: availableSize.width, height: environment.navigationHeight))
            self.navigationBackgroundView.updateColor(color: environment.theme.rootController.navigationBar.blurredBackgroundColor, transition: .immediate)
            self.navigationBackgroundView.update(size: navigationFrame.size, transition: transition.containedViewLayoutTransition)
            transition.setFrame(view: self.navigationBackgroundView, frame: navigationFrame)
            
            let navigationSeparatorFrame = CGRect(origin: CGPoint(x: 0.0, y: navigationFrame.maxY), size: CGSize(width: availableSize.width, height: UIScreenPixel))
            
            transition.setFrame(layer: self.navigationSeparatorLayerContainer, frame: navigationSeparatorFrame)
            transition.setFrame(layer: self.navigationSeparatorLayer, frame: CGRect(origin: CGPoint(), size: navigationSeparatorFrame.size))
            
            /*
            let navigationEditButtonSize = self.navigationEditButton.update(
                transition: transition,
                component: AnyComponent(Button(
                    content: AnyComponent(Text(text: environment.strings.Common_Edit, font: Font.regular(17.0), color: environment.theme.rootController.navigationBar.accentTextColor)),
                    action: { [weak self] in
                        guard let self else {
                            return
                        }
                        if let aggregatedData = self.aggregatedData, !aggregatedData.isSelectingPeers {
                            aggregatedData.isSelectingPeers = true
                            self.state?.updated(transition: Transition(animation: .curve(duration: 0.4, curve: .spring)))
                        }
                    }
                ).minSize(CGSize(width: 16.0, height: environment.navigationHeight - environment.statusBarHeight))),
                environment: {},
                containerSize: CGSize(width: 150.0, height: environment.navigationHeight - environment.statusBarHeight)
            )
            if let navigationEditButtonView = self.navigationEditButton.view {
                if navigationEditButtonView.superview == nil {
                    self.addSubview(navigationEditButtonView)
                }
                transition.setFrame(view: navigationEditButtonView, frame: CGRect(origin: CGPoint(x: availableSize.width - 12.0 - environment.safeInsets.right - navigationEditButtonSize.width, y: environment.statusBarHeight), size: navigationEditButtonSize))
            }
            
            let navigationDoneButtonSize = self.navigationDoneButton.update(
                transition: transition,
                component: AnyComponent(Button(
                    content: AnyComponent(Text(text: environment.strings.Common_Done, font: Font.semibold(17.0), color: environment.theme.rootController.navigationBar.accentTextColor)),
                    action: { [weak self] in
                        guard let self, let aggregatedData = self.aggregatedData else {
                            return
                        }
                        aggregatedData.isSelectingPeers = false
                        aggregatedData.clearPeerSelection()
                        self.state?.updated(transition: Transition(animation: .curve(duration: 0.4, curve: .spring)))
                    }
                ).minSize(CGSize(width: 16.0, height: environment.navigationHeight - environment.statusBarHeight))),
                environment: {},
                containerSize: CGSize(width: 150.0, height: environment.navigationHeight - environment.statusBarHeight)
            )
            if let navigationDoneButtonView = self.navigationDoneButton.view {
                if navigationDoneButtonView.superview == nil {
                    self.addSubview(navigationDoneButtonView)
                }
                transition.setFrame(view: navigationDoneButtonView, frame: CGRect(origin: CGPoint(x: availableSize.width - 12.0 - environment.safeInsets.right - navigationDoneButtonSize.width, y: environment.statusBarHeight), size: navigationDoneButtonSize))
            }
            
            let navigationRightButtonMaxWidth: CGFloat = max(navigationEditButtonSize.width, navigationDoneButtonSize.width)
            */
            let navigationRightButtonMaxWidth: CGFloat = 0.0
            
            self.backgroundColor = environment.theme.list.blocksBackgroundColor
            
            var contentHeight: CGFloat = 0.0
            
            let topInset: CGFloat = 19.0
            let sideInset: CGFloat = 16.0 + environment.safeInsets.left
            
            /*
            var bottomInset: CGFloat = environment.safeInsets.bottom
            
            var bottomPanelSelectionData: (size: Int64, isComplete: Bool)?
            if let aggregatedData = self.aggregatedData {
                if let _ = component.peer {
                    bottomPanelSelectionData = (aggregatedData.selectedSize, true)
                } else if !aggregatedData.selectionState.isEmpty {
                    bottomPanelSelectionData = (aggregatedData.selectedSize, false)
                }
            }
            
            if let bottomPanelSelectionData {
                let selectionPanel: ComponentView<Empty>
                var selectionPanelTransition = transition
                if let current = self.selectionPanel {
                    selectionPanel = current
                } else {
                    selectionPanelTransition = .immediate
                    selectionPanel = ComponentView()
                    self.selectionPanel = selectionPanel
                }
                
                let selectionPanelSize = selectionPanel.update(
                    transition: selectionPanelTransition,
                    component: AnyComponent(BottomButtonPanelComponent(
                        theme: environment.theme,
                        title: bottomPanelSelectionData.isComplete ? environment.strings.StorageManagement_ClearCache : environment.strings.StorageManagement_ClearSelected,
                        label: bottomPanelSelectionData.size == 0 ? nil : dataSizeString(Int(bottomPanelSelectionData.size), formatting: DataSizeStringFormatting(strings: environment.strings, decimalSeparator: ".")),
                        isEnabled: bottomPanelSelectionData.size != 0,
                        insets: UIEdgeInsets(top: 0.0, left: sideInset, bottom: environment.safeInsets.bottom, right: sideInset),
                        action: { [weak self] in
                            guard let self else {
                                return
                            }
                            self.requestClear(fromCategories: false)
                        }
                    )),
                    environment: {},
                    containerSize: availableSize
                )
                if let selectionPanelView = selectionPanel.view {
                    var animateIn = false
                    if selectionPanelView.superview == nil {
                        self.addSubview(selectionPanelView)
                        animateIn = true
                    }
                    selectionPanelTransition.setFrame(view: selectionPanelView, frame: CGRect(origin: CGPoint(x: 0.0, y: availableSize.height - selectionPanelSize.height), size: selectionPanelSize))
                    if animateIn {
                        transition.animatePosition(view: selectionPanelView, from: CGPoint(x: 0.0, y: selectionPanelSize.height), to: CGPoint(), additive: true)
                    }
                }
                bottomInset = selectionPanelSize.height
            } else if let selectionPanel = self.selectionPanel {
                self.selectionPanel = nil
                if let selectionPanelView = selectionPanel.view {
                    transition.setPosition(view: selectionPanelView, position: CGPoint(x: selectionPanelView.center.x, y: availableSize.height + selectionPanelView.bounds.height * 0.5), completion: { [weak selectionPanelView] _ in
                        selectionPanelView?.removeFromSuperview()
                    })
                }
            }
            */
            
            contentHeight += environment.statusBarHeight + topInset
            
            let allCategories: [Category] = [
                .photos,
                .videos,
                .files,
                .music,
                .stickers,
                .avatars,
                .misc,
                .stories
            ]
            
            var listCategories: [StorageCategoriesComponent.CategoryData] = []
            
            var totalSize: Int64 = 0
            var totalSelectedCategorySize: Int64 = 0
            if let aggregatedData = self.aggregatedData {
                for (key, value) in aggregatedData.contextStats.categories {
                    totalSize += value.size
                    if aggregatedData.selectedCategories.isEmpty || aggregatedData.selectedCategories.contains(Category(key)) {
                        totalSelectedCategorySize += value.size
                    }
                }
                
                for category in allCategories {
                    let mappedCategory: StorageUsageStats.CategoryKey
                    switch category {
                    case .photos:
                        mappedCategory = .photos
                    case .videos:
                        mappedCategory = .videos
                    case .files:
                        mappedCategory = .files
                    case .music:
                        mappedCategory = .music
                    case .stickers:
                        mappedCategory = .stickers
                    case .avatars:
                        mappedCategory = .avatars
                    case .misc:
                        mappedCategory = .misc
                    case .stories:
                        mappedCategory = .stories
                    case .other:
                        continue
                    }
                    
                    var categorySize: Int64 = 0
                    if let categoryData = aggregatedData.contextStats.categories[mappedCategory] {
                        categorySize = categoryData.size
                    }
                    
                    let categoryFraction: Double
                    if !aggregatedData.selectedCategories.isEmpty && !aggregatedData.selectedCategories.contains(category) {
                        categoryFraction = 0.0
                    } else if categorySize == 0 || totalSelectedCategorySize == 0 {
                        categoryFraction = 0.0
                    } else {
                        categoryFraction = Double(categorySize) / Double(totalSelectedCategorySize)
                    }
                    
                    if categorySize != 0 {
                        listCategories.append(StorageCategoriesComponent.CategoryData(
                            key: category, color: category.color, title: category.title(strings: environment.strings), size: categorySize, sizeFraction: categoryFraction, isSelected: aggregatedData.selectedCategories.contains(category), subcategories: []))
                    }
                }
            }
            
            listCategories.sort(by: { $0.size > $1.size })
            
            var otherListCategories: [StorageCategoriesComponent.CategoryData] = []
            if listCategories.count > 5 {
                for i in (4 ..< listCategories.count).reversed() {
                    otherListCategories.insert(listCategories[i], at: 0)
                    listCategories.remove(at: i)
                }
            }
            self.otherCategories = Set(otherListCategories.map(\.key))
            
            /*
            var chartItems: [PieChartComponent.ChartData.Item] = []
            for listCategory in listCategories {
                var categoryChartFraction: CGFloat = listCategory.sizeFraction
                if let aggregatedData = self.aggregatedData, !aggregatedData.selectedCategories.isEmpty && !aggregatedData.selectedCategories.contains(listCategory.key) {
                    categoryChartFraction = 0.0
                }
                chartItems.append(PieChartComponent.ChartData.Item(id: listCategory.key, displayValue: listCategory.sizeFraction, displaySize: listCategory.size, value: categoryChartFraction, color: listCategory.color, particle: listCategory.key.particle, title: listCategory.key.title(strings: environment.strings), mergeable: false, mergeFactor: 1.0))
            }
            */
            
            var totalOtherSize: Int64 = 0
            for listCategory in otherListCategories {
                totalOtherSize += listCategory.size
            }
            
            if !otherListCategories.isEmpty {
                let categoryFraction: Double = otherListCategories.reduce(0.0, { $0 + $1.sizeFraction })
                let isSelected = otherListCategories.allSatisfy { item in
                    return self.aggregatedData?.selectedCategories.contains(item.key) ?? false
                }
                
                let listColor: UIColor
                if self.isOtherCategoryExpanded {
                    listColor = Category.other.color
                } else {
                    listColor = Category.misc.color
                }
                
                listCategories.append(StorageCategoriesComponent.CategoryData(
                    key: Category.other, color: listColor, title: Category.other.title(strings: environment.strings), size: totalOtherSize, sizeFraction: categoryFraction, isSelected: isSelected, subcategories: otherListCategories))
            }
            
            /*
            var otherSum: CGFloat = 0.0
            var otherRealSum: CGFloat = 0.0
            for listCategory in otherListCategories {
                var categoryChartFraction: CGFloat = listCategory.sizeFraction
                if let aggregatedData = self.aggregatedData, !aggregatedData.selectedCategories.isEmpty, !aggregatedData.selectedCategories.contains(listCategory.key) {
                    categoryChartFraction = 0.0
                }
                
                var chartItem = PieChartComponent.ChartData.Item(id: listCategory.key, displayValue: listCategory.sizeFraction, displaySize: listCategory.size, value: categoryChartFraction, color: listCategory.color, particle: listCategory.key.particle, title: listCategory.key.title(strings: environment.strings), mergeable: false, mergeFactor: 1.0)
                
                if chartItem.value > 0.00001 {
                    chartItem.value = max(chartItem.value, 0.01)
                }
                otherSum += chartItem.value
                otherRealSum += chartItem.displayValue
                
                if !self.isOtherCategoryExpanded {
                    chartItem.value = 0.0
                }
                
                chartItems.append(chartItem)
            }
            
            if !listCategories.isEmpty {
                chartItems.append(PieChartComponent.ChartData.Item(id: AnyHashable(Category.other), displayValue: otherRealSum, displaySize: totalOtherSize, value: self.isOtherCategoryExpanded ? 0.0 : otherSum, color: Category.misc.color, particle: Category.misc.particle, title: Category.misc.title(strings: environment.strings), mergeable: false, mergeFactor: 1.0))
            }
            
            let chartData = PieChartComponent.ChartData(items: chartItems)
            self.pieChartView.parentState = state
            
            var pieChartTransition = transition
            if transition.animation.isImmediate, let animationHint, case .clearedItems = animationHint.value {
                pieChartTransition = Transition(animation: .curve(duration: 0.4, curve: .spring))
            }
            
            let pieChartSize = self.pieChartView.update(
                transition: pieChartTransition,
                component: AnyComponent(PieChartComponent(
                    theme: environment.theme,
                    strings: environment.strings,
                    emptyColor: UIColor(rgb: 0x34C759),
                    chartData: chartData
                )),
                environment: {},
                containerSize: CGSize(width: availableSize.width, height: 60.0)
            )
            let pieChartFrame = CGRect(origin: CGPoint(x: 0.0, y: contentHeight), size: pieChartSize)
            if let pieChartComponentView = self.pieChartView.view {
                if pieChartComponentView.superview == nil {
                    self.scrollView.addSubview(pieChartComponentView)
                }
                
                pieChartTransition.setFrame(view: pieChartComponentView, frame: pieChartFrame)
            }
            if let _ = self.aggregatedData, listCategories.isEmpty {
                let checkColor = UIColor(rgb: 0x34C759)
                
                let doneStatusNode: RadialStatusNode
                var animateIn = false
                if let current = self.doneStatusNode {
                    doneStatusNode = current
                } else {
                    doneStatusNode = RadialStatusNode(backgroundNodeColor: .clear)
                    self.doneStatusNode = doneStatusNode
                    self.scrollView.addSubnode(doneStatusNode)
                    animateIn = true
                }
                let doneSize = CGSize(width: 100.0, height: 100.0)
                doneStatusNode.frame = CGRect(origin: CGPoint(x: floor((availableSize.width - doneSize.width) / 2.0), y: contentHeight), size: doneSize)
                
                let doneStatusCircle: SimpleShapeLayer
                if let current = self.doneStatusCircle {
                    doneStatusCircle = current
                } else {
                    doneStatusCircle = SimpleShapeLayer()
                    self.doneStatusCircle = doneStatusCircle
                    //self.scrollView.layer.addSublayer(doneStatusCircle)
                    doneStatusCircle.opacity = 0.0
                }
                
                if animateIn {
                    Queue.mainQueue().after(0.18, {
                        doneStatusNode.transitionToState(.check(checkColor), animated: true)
                        doneStatusCircle.opacity = 1.0
                        doneStatusCircle.animateAlpha(from: 0.0, to: 1.0, duration: 0.12)
                    })
                }
                
                doneStatusCircle.lineWidth = 6.0
                doneStatusCircle.strokeColor = checkColor.cgColor
                doneStatusCircle.fillColor = nil
                doneStatusCircle.path = UIBezierPath(ovalIn: CGRect(origin: CGPoint(x: doneStatusCircle.lineWidth * 0.5, y: doneStatusCircle.lineWidth * 0.5), size: CGSize(width: doneSize.width - doneStatusCircle.lineWidth * 0.5, height: doneSize.height - doneStatusCircle.lineWidth * 0.5))).cgPath
                
                doneStatusCircle.frame = CGRect(origin: CGPoint(x: floor((availableSize.width - doneSize.width) / 2.0), y: contentHeight), size: doneSize).insetBy(dx: -doneStatusCircle.lineWidth * 0.5, dy: -doneStatusCircle.lineWidth * 0.5)
                
                contentHeight += doneSize.height
            } else {
                contentHeight += pieChartSize.height
                
                if let doneStatusNode = self.doneStatusNode {
                    self.doneStatusNode = nil
                    doneStatusNode.removeFromSupernode()
                }
                if let doneStatusCircle = self.doneStatusCircle {
                    self.doneStatusCircle = nil
                    doneStatusCircle.removeFromSuperlayer()
                }
            }
            */
            
            contentHeight += 23.0
            
            let headerText: String
            if listCategories.isEmpty {
                headerText = environment.strings.StorageManagement_TitleCleared
            } else if let peer = component.peer {
                if peer.id == component.context.account.peerId {
                    headerText = environment.strings.DialogList_SavedMessages
                } else {
                    headerText = peer.displayTitle(strings: environment.strings, displayOrder: .firstLast)
                }
            } else {
                headerText = environment.strings.StorageManagement_Title
            }
            let headerViewSize = self.headerView.update(
                transition: transition,
                component: AnyComponent(Text(text: headerText, font: Font.semibold(20.0), color: environment.theme.list.itemPrimaryTextColor)),
                environment: {},
                containerSize: CGSize(width: floor((availableSize.width - navigationRightButtonMaxWidth * 2.0) / 0.8), height: 100.0)
            )
            let headerViewFrame = CGRect(origin: CGPoint(x: floor((availableSize.width - headerViewSize.width) / 2.0), y: contentHeight), size: headerViewSize)
            if let headerComponentView = self.headerView.view {
                if headerComponentView.superview == nil {
                    self.headerOffsetContainer.addSubview(headerComponentView)
                }
                transition.setPosition(view: headerComponentView, position: headerViewFrame.center)
                transition.setBounds(view: headerComponentView, bounds: CGRect(origin: CGPoint(), size: headerViewFrame.size))
            }
            contentHeight += headerViewSize.height
            
            contentHeight += 6.0
            
            let body = MarkdownAttributeSet(font: Font.regular(13.0), textColor: environment.theme.list.freeTextColor)
            let bold = MarkdownAttributeSet(font: Font.semibold(13.0), textColor: environment.theme.list.freeTextColor)
            
            var usageFraction: Double = 0.0
            let totalUsageText: String
            if listCategories.isEmpty {
                totalUsageText = environment.strings.StorageManagement_DescriptionCleared
            } else if let aggregatedData = self.aggregatedData {
                var totalStatsSize: Int64 = 0
                for (_, value) in aggregatedData.contextStats.categories {
                    totalStatsSize += value.size
                }
                
                if let _ = component.peer {
                    var allStatsSize: Int64 = 0
                    for (_, value) in aggregatedData.stats.totalStats.categories {
                        allStatsSize += value.size
                    }
                    
                    let fraction: Double
                    if allStatsSize != 0 {
                        fraction = Double(totalStatsSize) / Double(allStatsSize)
                    } else {
                        fraction = 0.0
                    }
                    usageFraction = fraction
                    let fractionValue: Double = floor(fraction * 100.0 * 10.0) / 10.0
                    let fractionString: String
                    if fractionValue < 0.1 {
                        fractionString = "<0.1"
                    } else if abs(Double(Int(fractionValue)) - fractionValue) < 0.001 {
                        fractionString = "\(Int(fractionValue))"
                    } else {
                        fractionString = "\(fractionValue)"
                    }
                        
                    totalUsageText = environment.strings.StorageManagement_DescriptionChatUsage(fractionString).string
                } else {
                    let fraction: Double
                    if aggregatedData.stats.deviceFreeSpace != 0 && totalStatsSize != 0 {
                        fraction = Double(totalStatsSize) / Double(aggregatedData.stats.deviceFreeSpace + totalStatsSize)
                    } else {
                        fraction = 0.0
                    }
                    usageFraction = fraction
                    let fractionValue: Double = floor(fraction * 100.0 * 10.0) / 10.0
                    let fractionString: String
                    if fractionValue < 0.1 {
                        fractionString = "<0.1"
                    } else if abs(Double(Int(fractionValue)) - fractionValue) < 0.001 {
                        fractionString = "\(Int(fractionValue))"
                    } else {
                        fractionString = "\(fractionValue)"
                    }
                        
                    totalUsageText = environment.strings.StorageManagement_DescriptionAppUsageAllAccounts(fractionString).string
                }
            } else {
                totalUsageText = " "
            }
            let headerDescriptionSize = self.headerDescriptionView.update(
                transition: transition,
                component: AnyComponent(MultilineTextComponent(text: .markdown(text: totalUsageText, attributes: MarkdownAttributes(
                    body: body,
                    bold: bold,
                    link: body,
                    linkAttribute: { _ in nil }
                )), horizontalAlignment: .center, maximumNumberOfLines: 0)),
                environment: {},
                containerSize: CGSize(width: availableSize.width - sideInset * 2.0 - 15.0 * 2.0, height: 10000.0)
            )
            let headerDescriptionFrame = CGRect(origin: CGPoint(x: floor((availableSize.width - headerDescriptionSize.width) / 2.0), y: contentHeight), size: headerDescriptionSize)
            if let headerDescriptionComponentView = self.headerDescriptionView.view {
                if headerDescriptionComponentView.superview == nil {
                    self.scrollContainerView.addSubview(headerDescriptionComponentView)
                }
                transition.setFrame(view: headerDescriptionComponentView, frame: headerDescriptionFrame)
            }
            contentHeight += headerDescriptionSize.height
            contentHeight += 8.0
            
            let headerProgressWidth: CGFloat = min(200.0, availableSize.width - sideInset * 2.0)
            let headerProgressFrame = CGRect(origin: CGPoint(x: floor((availableSize.width - headerProgressWidth) / 2.0), y: contentHeight), size: CGSize(width: headerProgressWidth, height: 4.0))
            transition.setFrame(layer: self.headerProgressBackgroundLayer, frame: headerProgressFrame)
            transition.setCornerRadius(layer: self.headerProgressBackgroundLayer, cornerRadius: headerProgressFrame.height * 0.5)
            self.headerProgressBackgroundLayer.backgroundColor = environment.theme.list.itemAccentColor.withMultipliedAlpha(0.2).cgColor
            
            let headerProgress: CGFloat = usageFraction
            transition.setFrame(layer: self.headerProgressForegroundLayer, frame: CGRect(origin: headerProgressFrame.origin, size: CGSize(width: max(headerProgressFrame.height, floorToScreenPixels(headerProgress * headerProgressFrame.width)), height: headerProgressFrame.height)))
            transition.setCornerRadius(layer: self.headerProgressForegroundLayer, cornerRadius: headerProgressFrame.height * 0.5)
            self.headerProgressForegroundLayer.backgroundColor = environment.theme.list.itemAccentColor.cgColor
            contentHeight += 4.0
            
            transition.setAlpha(layer: self.headerProgressBackgroundLayer, alpha: listCategories.isEmpty ? 0.0 : 1.0)
            transition.setAlpha(layer: self.headerProgressForegroundLayer, alpha: listCategories.isEmpty ? 0.0 : 1.0)
            
            contentHeight += 24.0
            
            /*
            if let peer = component.peer {
                let avatarSize = CGSize(width: 72.0, height: 72.0)
                let avatarFrame: CGRect = CGRect(origin: CGPoint(x: pieChartFrame.minX + floor((pieChartFrame.width - avatarSize.width) / 2.0), y: pieChartFrame.minY + floor((pieChartFrame.height - avatarSize.height) / 2.0)), size: avatarSize)
                
                let chartAvatarNode: AvatarNode
                if let current = self.chartAvatarNode {
                    chartAvatarNode = current
                    transition.setFrame(view: chartAvatarNode.view, frame: avatarFrame)
                } else {
                    chartAvatarNode = AvatarNode(font: avatarPlaceholderFont(size: 17.0))
                    self.chartAvatarNode = chartAvatarNode
                    self.scrollContainerView.addSubview(chartAvatarNode.view)
                    chartAvatarNode.frame = avatarFrame
                    
                    if peer.id == component.context.account.peerId {
                        chartAvatarNode.setPeer(context: component.context, theme: environment.theme, peer: peer, overrideImage: .savedMessagesIcon, displayDimensions: avatarSize)
                    } else {
                        chartAvatarNode.setPeer(context: component.context, theme: environment.theme, peer: peer, displayDimensions: avatarSize)
                    }
                }
                transition.setAlpha(view: chartAvatarNode.view, alpha: listCategories.isEmpty ? 0.0 : 1.0)
            } else {
                let sizeText = dataSizeString(Int(totalSelectedCategorySize), forceDecimal: true, formatting: DataSizeStringFormatting(strings: environment.strings, decimalSeparator: "."))
                
                var animatedTextItems: [AnimatedTextComponent.Item] = []
                var remainingSizeText = sizeText
                if let index = remainingSizeText.firstIndex(of: ".") {
                    animatedTextItems.append(AnimatedTextComponent.Item(id: "n-full", content: .text(String(remainingSizeText[remainingSizeText.startIndex ..< index]))))
                    animatedTextItems.append(AnimatedTextComponent.Item(id: "dot", content: .text(".")))
                    remainingSizeText = String(remainingSizeText[remainingSizeText.index(after: index)...])
                }
                if let index = remainingSizeText.firstIndex(of: " ") {
                    animatedTextItems.append(AnimatedTextComponent.Item(id: "n-fract", content: .text(String(remainingSizeText[remainingSizeText.startIndex ..< index]))))
                    remainingSizeText = String(remainingSizeText[index...])
                }
                if !remainingSizeText.isEmpty {
                    animatedTextItems.append(AnimatedTextComponent.Item(id: "rest", isUnbreakable: true, content: .text(remainingSizeText)))
                }
                
                let chartTotalLabelSize = self.chartTotalLabel.update(
                    transition: transition,
                    /*component: AnyComponent(Text(
                        text: dataSizeString(Int(totalSelectedCategorySize), formatting: DataSizeStringFormatting(strings: environment.strings, decimalSeparator: ".")),
                        font: Font.with(size: 20.0, design: .round, weight: .bold), color: environment.theme.list.itemPrimaryTextColor
                    )),*/
                    component: AnyComponent(AnimatedTextComponent(
                        font: Font.with(size: 20.0, design: .round, weight: .bold),
                        color: environment.theme.list.itemPrimaryTextColor,
                        items: animatedTextItems
                    )),
                    environment: {},
                    containerSize: CGSize(width: 200.0, height: 200.0)
                )
                if let chartTotalLabelView = self.chartTotalLabel.view {
                    if chartTotalLabelView.superview == nil {
                        self.scrollContainerView.addSubview(chartTotalLabelView)
                    }
                    let totalLabelFrame = CGRect(origin: CGPoint(x: pieChartFrame.minX + floor((pieChartFrame.width - chartTotalLabelSize.width) / 2.0), y: pieChartFrame.minY + floor((pieChartFrame.height - chartTotalLabelSize.height) / 2.0)), size: chartTotalLabelSize)
                    transition.setFrame(view: chartTotalLabelView, frame: totalLabelFrame)
                    transition.setAlpha(view: chartTotalLabelView, alpha: listCategories.isEmpty ? 0.0 : 1.0)
                }
            }
            */
            
            if !listCategories.isEmpty {
                self.categoriesView.parentState = state
                let categoriesSize = self.categoriesView.update(
                    transition: transition,
                    component: AnyComponent(StorageCategoriesComponent(
                        theme: environment.theme,
                        strings: environment.strings,
                        categories: listCategories,
                        isOtherExpanded: self.isOtherCategoryExpanded,
                        displayAction: component.peer == nil,
                        toggleCategorySelection: { /*[weak self]*/ key in
                            /*
                            guard let self, let aggregatedData = self.aggregatedData else {
                                return
                            }
                            if key == Category.other {
                                let otherCategories = self.otherCategories.filter(aggregatedData.existingCategories.contains)
                                if !otherCategories.isEmpty {
                                    if otherCategories.allSatisfy(aggregatedData.selectedCategories.contains) {
                                        for item in otherCategories {
                                            aggregatedData.setIsCategorySelected(category: item, isSelected: false)
                                        }
                                    } else {
                                        for item in otherCategories {
                                            aggregatedData.setIsCategorySelected(category: item, isSelected: true)
                                        }
                                    }
                                }
                            } else {
                                if aggregatedData.selectedCategories.contains(key) {
                                    aggregatedData.setIsCategorySelected(category: key, isSelected: false)
                                } else {
                                    aggregatedData.setIsCategorySelected(category: key, isSelected: true)
                                }
                            }
                            self.state?.updated(transition: Transition(animation: .curve(duration: 0.4, curve: .spring)))
                            */
                        },
                        toggleOtherExpanded: { [weak self] in
                            guard let self else {
                                return
                            }
                            
                            self.isOtherCategoryExpanded = !self.isOtherCategoryExpanded
                            self.state?.updated(transition: Transition(animation: .curve(duration: 0.4, curve: .spring)))
                        },
                        clearAction: { [weak self] in
                            guard let self else {
                                return
                            }
                            self.requestClear(fromCategories: true)
                        }
                    )),
                    environment: {},
                    containerSize: CGSize(width: availableSize.width - sideInset * 2.0, height: .greatestFiniteMagnitude)
                )
                if let categoriesComponentView = self.categoriesView.view {
                    if categoriesComponentView.superview == nil {
                        self.scrollContainerView.addSubview(categoriesComponentView)
                    }
                    
                    transition.setFrame(view: categoriesComponentView, frame: CGRect(origin: CGPoint(x: sideInset, y: contentHeight), size: categoriesSize))
                }
                contentHeight += categoriesSize.height
                contentHeight += 8.0
                
                
                let categoriesDescriptionSize = self.categoriesDescriptionView.update(
                    transition: transition,
                    component: AnyComponent(MultilineTextComponent(text: .markdown(text: environment.strings.StorageManagement_SectionsDescription, attributes: MarkdownAttributes(
                        body: body,
                        bold: bold,
                        link: body,
                        linkAttribute: { _ in nil }
                    )), maximumNumberOfLines: 0)),
                    environment: {},
                    containerSize: CGSize(width: availableSize.width - sideInset * 2.0 - 15.0 * 2.0, height: 10000.0)
                )
                let categoriesDescriptionFrame = CGRect(origin: CGPoint(x: sideInset + 15.0, y: contentHeight), size: categoriesDescriptionSize)
                if let categoriesDescriptionComponentView = self.categoriesDescriptionView.view {
                    if categoriesDescriptionComponentView.superview == nil {
                        self.scrollContainerView.addSubview(categoriesDescriptionComponentView)
                    }
                    transition.setFrame(view: categoriesDescriptionComponentView, frame: categoriesDescriptionFrame)
                }
                contentHeight += categoriesDescriptionSize.height
                contentHeight += 40.0
            } else {
                self.categoriesView.view?.removeFromSuperview()
                self.categoriesDescriptionView.view?.removeFromSuperview()
            }
            
            if component.peer == nil {
                let keepDurationTitleSize = self.keepDurationTitleView.update(
                    transition: transition,
                    component: AnyComponent(MultilineTextComponent(
                        text: .markdown(
                            text: environment.strings.StorageManagement_AutoremoveHeader, attributes: MarkdownAttributes(
                                body: body,
                                bold: bold,
                                link: body,
                                linkAttribute: { _ in nil }
                            )
                        ),
                        maximumNumberOfLines: 0
                    )),
                    environment: {},
                    containerSize: CGSize(width: availableSize.width - sideInset * 2.0 - 15.0 * 2.0, height: 10000.0)
                )
                let keepDurationTitleFrame = CGRect(origin: CGPoint(x: sideInset + 15.0, y: contentHeight), size: keepDurationTitleSize)
                if let keepDurationTitleComponentView = self.keepDurationTitleView.view {
                    if keepDurationTitleComponentView.superview == nil {
                        self.scrollContainerView.addSubview(keepDurationTitleComponentView)
                    }
                    transition.setFrame(view: keepDurationTitleComponentView, frame: keepDurationTitleFrame)
                }
                contentHeight += keepDurationTitleSize.height
                contentHeight += 8.0
                
                var keepContentHeight: CGFloat = 0.0
<<<<<<< HEAD
                for i in 0 ..< 1 {
=======
                for i in 0 ..< 4 {
>>>>>>> c4ec7cf6
                    let item: ComponentView<Empty>
                    if let current = self.keepDurationItems[i] {
                        item = current
                    } else {
                        item = ComponentView<Empty>()
                        self.keepDurationItems[i] = item
                    }
                    
                    let mappedCategory: CacheStorageSettings.PeerStorageCategory
                    
                    let iconName: String
                    let title: String
                    switch i {
                    case 0:
                        iconName = "Settings/Menu/EditProfile"
//                        title = environment.strings.Notifications_PrivateChats
                        title = environment.strings.StorageKeepMedia_AllChatTypes
                        mappedCategory = .privateChats
                    case 1:
                        iconName = "Settings/Menu/GroupChats"
                        title = environment.strings.Notifications_GroupChats
                        mappedCategory = .groups
                    case 3:
                        iconName = "Settings/Menu/Stories"
                        title = environment.strings.Notifications_Stories
                        mappedCategory = .stories
                    default:
                        iconName = "Settings/Menu/Channels"
                        title = environment.strings.Notifications_Channels
                        mappedCategory = .channels
                    }
                    
                    let value = self.cacheSettings?.categoryStorageTimeout[mappedCategory] ?? Int32.max
                    let optionText: String
                    if value == Int32.max {
                        optionText = environment.strings.ClearCache_Never
                    } else {
                        optionText = timeIntervalString(strings: environment.strings, value: value)
                    }
                    
                    var subtitle: String?
                    if mappedCategory != .stories {
                        if let cacheSettingsExceptionCount = self.cacheSettingsExceptionCount, let categoryCount = cacheSettingsExceptionCount[mappedCategory] {
                            subtitle = environment.strings.CacheEvictionMenu_CategoryExceptions(Int32(categoryCount))
                        }
                    }
                    
                    let itemSize = item.update(
                        transition: transition,
                        component: AnyComponent(StoragePeerTypeItemComponent(
                            theme: environment.theme,
                            iconName: iconName,
                            title: title,
                            subtitle: subtitle,
                            value: optionText,
<<<<<<< HEAD
                            hasNext: i != 1 - 1,
=======
                            hasNext: i != 4 - 1,
>>>>>>> c4ec7cf6
                            action: { [weak self] sourceView in
                                guard let self else {
                                    return
                                }
                                self.openKeepMediaCategory(mappedCategory: mappedCategory, sourceView: sourceView)
                            }
                        )),
                        environment: {},
                        containerSize: CGSize(width: availableSize.width - sideInset * 2.0, height: 10000.0)
                    )
                    let itemFrame = CGRect(origin: CGPoint(x: 0.0, y: keepContentHeight), size: itemSize)
                    if let itemView = item.view {
                        if itemView.superview == nil {
                            self.keepDurationSectionContainerView.addSubview(itemView)
                        }
                        transition.setFrame(view: itemView, frame: itemFrame)
                    }
                    keepContentHeight += itemSize.height
                }
                self.keepDurationSectionContainerView.backgroundColor = environment.theme.list.itemBlocksBackgroundColor
                transition.setFrame(view: self.keepDurationSectionContainerView, frame: CGRect(origin: CGPoint(x: sideInset, y: contentHeight), size: CGSize(width: availableSize.width - sideInset * 2.0, height: keepContentHeight)))
                contentHeight += keepContentHeight
                contentHeight += 8.0
                
                let keepDurationDescriptionSize = self.keepDurationDescriptionView.update(
                    transition: transition,
                    component: AnyComponent(MultilineTextComponent(
                        text: .markdown(
                            text: environment.strings.StorageManagement_AutoremoveDescription, attributes: MarkdownAttributes(
                                body: body,
                                bold: bold,
                                link: body,
                                linkAttribute: { _ in nil }
                            )
                        ),
                        maximumNumberOfLines: 0
                    )),
                    environment: {},
                    containerSize: CGSize(width: availableSize.width - sideInset * 2.0 - 15.0 * 2.0, height: 10000.0)
                )
                let keepDurationDescriptionFrame = CGRect(origin: CGPoint(x: sideInset + 15.0, y: contentHeight), size: keepDurationDescriptionSize)
                if let keepDurationDescriptionComponentView = self.keepDurationDescriptionView.view {
                    if keepDurationDescriptionComponentView.superview == nil {
                        self.scrollContainerView.addSubview(keepDurationDescriptionComponentView)
                    }
                    transition.setFrame(view: keepDurationDescriptionComponentView, frame: keepDurationDescriptionFrame)
                }
                contentHeight += keepDurationDescriptionSize.height
                contentHeight += 40.0
                
                let keepSizeTitleSize = self.keepSizeTitleView.update(
                    transition: transition,
                    component: AnyComponent(MultilineTextComponent(
                        text: .markdown(
                            text: environment.strings.Cache_MaximumCacheSize.uppercased(), attributes: MarkdownAttributes(
                                body: body,
                                bold: bold,
                                link: body,
                                linkAttribute: { _ in nil }
                            )
                        ),
                        maximumNumberOfLines: 0
                    )),
                    environment: {},
                    containerSize: CGSize(width: availableSize.width - sideInset * 2.0 - 15.0 * 2.0, height: 10000.0)
                )
                let keepSizeTitleFrame = CGRect(origin: CGPoint(x: sideInset + 15.0, y: contentHeight), size: keepSizeTitleSize)
                if let keepSizeTitleComponentView = self.keepSizeTitleView.view {
                    if keepSizeTitleComponentView.superview == nil {
                        self.scrollContainerView.addSubview(keepSizeTitleComponentView)
                    }
                    transition.setFrame(view: keepSizeTitleComponentView, frame: keepSizeTitleFrame)
                }
                contentHeight += keepSizeTitleSize.height
                contentHeight += 8.0
                
                let keepSizeSize = self.keepSizeView.update(
                    transition: transition,
                    component: AnyComponent(StorageKeepSizeComponent(
                        theme: environment.theme,
                        strings: environment.strings,
                        value: cacheSettings?.defaultCacheStorageLimitGigabytes ?? 16,
                        updateValue: { [weak self] value in
                            guard let self, let component = self.component else {
                                return
                            }
//                            let value = max(5, value)
                            let _ = updateCacheStorageSettingsInteractively(accountManager: component.context.sharedContext.accountManager, { current in
                                var current = current
                                current.defaultCacheStorageLimitGigabytes = value
                                return current
                            }).start()
                        }
                    )),
                    environment: {},
                    containerSize: CGSize(width: availableSize.width - sideInset * 2.0, height: 10000.0)
                )
                let keepSizeFrame = CGRect(origin: CGPoint(x: sideInset, y: contentHeight), size: keepSizeSize)
                if let keepSizeComponentView = self.keepSizeView.view {
                    if keepSizeComponentView.superview == nil {
                        self.scrollContainerView.addSubview(keepSizeComponentView)
                    }
                    transition.setFrame(view: keepSizeComponentView, frame: keepSizeFrame)
                }
                contentHeight += keepSizeSize.height
                contentHeight += 8.0
                
                let keepSizeDescriptionSize = self.keepSizeDescriptionView.update(
                    transition: transition,
                    component: AnyComponent(MultilineTextComponent(
                        text: .markdown(
                            text: environment.strings.StorageManagement_AutoremoveSpaceDescription, attributes: MarkdownAttributes(
                                body: body,
                                bold: bold,
                                link: body,
                                linkAttribute: { _ in nil }
                            )
                        ),
                        maximumNumberOfLines: 0
                    )),
                    environment: {},
                    containerSize: CGSize(width: availableSize.width - sideInset * 2.0 - 15.0 * 2.0, height: 10000.0)
                )
                let keepSizeDescriptionFrame = CGRect(origin: CGPoint(x: sideInset + 15.0, y: contentHeight), size: keepSizeDescriptionSize)
                if let keepSizeDescriptionComponentView = self.keepSizeDescriptionView.view {
                    if keepSizeDescriptionComponentView.superview == nil {
                        self.scrollContainerView.addSubview(keepSizeDescriptionComponentView)
                    }
                    transition.setFrame(view: keepSizeDescriptionComponentView, frame: keepSizeDescriptionFrame)
                }
                contentHeight += keepSizeDescriptionSize.height
                contentHeight += 40.0
            }
            
            /*
            var panelItems: [StorageUsagePanelContainerComponent.Item] = []
            if let aggregatedData = self.aggregatedData, let peerItems = aggregatedData.peerItems, !peerItems.items.isEmpty, !listCategories.isEmpty {
                panelItems.append(StorageUsagePanelContainerComponent.Item(
                    id: "peers",
                    title: environment.strings.StorageManagement_TabChats,
                    panel: AnyComponent(StoragePeerListPanelComponent(
                        context: component.context,
                        items: peerItems,
                        selectionState: aggregatedData.isSelectingPeers ? aggregatedData.selectionState : nil,
                        peerAction: { [weak self] peer in
                            guard let self, let aggregatedData = self.aggregatedData else {
                                return
                            }
                            if aggregatedData.isSelectingPeers {
                                aggregatedData.togglePeerSelection(id: peer.id)
                                
                                self.state?.updated(transition: Transition(animation: .curve(duration: 0.4, curve: .spring)))
                            } else {
                                self.openPeer(peer: peer)
                            }
                        },
                        contextAction: { [weak self] peer, sourceView, gesture in
                            guard let self, let component = self.component else {
                                return
                            }
                            
                            let presentationData = component.context.sharedContext.currentPresentationData.with { $0 }
                            
                            var itemList: [ContextMenuItem] = []
                            itemList.append(.action(ContextMenuActionItem(
                                text: presentationData.strings.StorageManagement_PeerShowDetails,
                                icon: { theme in generateTintedImage(image: UIImage(bundleImageName: "Chat/Context Menu/Info"), color: theme.contextMenu.primaryColor) },
                                action: { [weak self] c, _ in
                                    c.dismiss(completion: { [weak self] in
                                        guard let self else {
                                            return
                                        }
                                        self.openPeer(peer: peer)
                                    })
                                })
                            ))
                            itemList.append(.action(ContextMenuActionItem(
                                text: presentationData.strings.StorageManagement_PeerOpenProfile,
                                icon: { theme in
                                    if case .user = peer {
                                        return generateTintedImage(image: UIImage(bundleImageName: "Chat/Context Menu/User"), color: theme.contextMenu.primaryColor)
                                    } else {
                                        return generateTintedImage(image: UIImage(bundleImageName: "Chat/Context Menu/Groups"), color: theme.contextMenu.primaryColor)
                                    }
                                },
                                action: { [weak self] c, _ in
                                    c.dismiss(completion: { [weak self] in
                                        guard let self, let component = self.component, let controller = self.controller?() else {
                                            return
                                        }
                                        let peerInfoController = component.context.sharedContext.makePeerInfoController(
                                            context: component.context,
                                            updatedPresentationData: nil,
                                            peer: peer._asPeer(),
                                            mode: .generic,
                                            avatarInitiallyExpanded: false,
                                            fromChat: false,
                                            requestsContext: nil
                                        )
                                        if let peerInfoController {
                                            controller.push(peerInfoController)
                                        }
                                    })
                                })
                            ))
                            itemList.append(.action(ContextMenuActionItem(
                                text: presentationData.strings.StorageManagement_ContextSelect,
                                icon: { theme in generateTintedImage(image: UIImage(bundleImageName: "Chat/Context Menu/Select"), color: theme.contextMenu.primaryColor) },
                                action: { [weak self] c, _ in
                                    c.dismiss(completion: {
                                    })
                                    
                                    guard let self, let aggregatedData = self.aggregatedData else {
                                        return
                                    }
                                    aggregatedData.togglePeerSelection(id: peer.id)
                                    self.state?.updated(transition: Transition(animation: .curve(duration: 0.4, curve: .spring)))
                                })
                            ))
                            let items = ContextController.Items(content: .list(itemList))
                            
                            let controller = ContextController(
                                account: component.context.account,
                                presentationData: presentationData,
                                source: .extracted(StorageUsageListContextExtractedContentSource(contentView: sourceView)), items: .single(items), recognizer: nil, gesture: gesture)
                            
                            self.controller?()?.forEachController({ controller in
                                if let controller = controller as? UndoOverlayController {
                                    controller.dismiss()
                                }
                                return true
                            })
                            self.controller?()?.presentInGlobalOverlay(controller)
                        }
                    ))
                ))
            }
            if let aggregatedData = self.aggregatedData, let imageItems = aggregatedData.imageItems, !imageItems.items.isEmpty, !listCategories.isEmpty {
                panelItems.append(StorageUsagePanelContainerComponent.Item(
                    id: "images",
                    title: environment.strings.StorageManagement_TabMedia,
                    panel: AnyComponent(StorageMediaGridPanelComponent(
                        context: component.context,
                        items: aggregatedData.imageItems,
                        selectionState: aggregatedData.selectionState,
                        action: { [weak self] messageId in
                            guard let self, let aggregatedData = self.aggregatedData else {
                                return
                            }
                            guard let _ = aggregatedData.messages[messageId] else {
                                return
                            }
                            aggregatedData.toggleMessageSelection(id: messageId)
                            self.state?.updated(transition: Transition(animation: .curve(duration: 0.4, curve: .spring)))
                        },
                        contextAction: { [weak self] messageId, containerView, sourceRect, gesture in
                            guard let self else {
                                return
                            }
                            self.messageGaleryContextAction(messageId: messageId, sourceView: containerView, sourceRect: sourceRect, gesture: gesture)
                        }
                    ))
                ))
            }
            if let aggregatedData = self.aggregatedData, let fileItems = aggregatedData.fileItems, !fileItems.items.isEmpty, !listCategories.isEmpty {
                panelItems.append(StorageUsagePanelContainerComponent.Item(
                    id: "files",
                    title: environment.strings.StorageManagement_TabFiles,
                    panel: AnyComponent(StorageFileListPanelComponent(
                        context: component.context,
                        items: fileItems,
                        selectionState: aggregatedData.selectionState,
                        action: { [weak self] messageId in
                            guard let self, let aggregatedData = self.aggregatedData else {
                                return
                            }
                            guard let _ = aggregatedData.messages[messageId] else {
                                return
                            }
                            aggregatedData.toggleMessageSelection(id: messageId)
                            self.state?.updated(transition: Transition(animation: .curve(duration: 0.4, curve: .spring)))
                        },
                        contextAction: { [weak self] messageId, containerView, gesture in
                            guard let self else {
                                return
                            }
                            self.messageContextAction(messageId: messageId, sourceView: containerView, gesture: gesture)
                        }
                    ))
                ))
            }
            if let aggregatedData = self.aggregatedData, let musicItems = aggregatedData.musicItems, !musicItems.items.isEmpty, !listCategories.isEmpty {
                panelItems.append(StorageUsagePanelContainerComponent.Item(
                    id: "music",
                    title: environment.strings.StorageManagement_TabMusic,
                    panel: AnyComponent(StorageFileListPanelComponent(
                        context: component.context,
                        items: musicItems,
                        selectionState: aggregatedData.selectionState,
                        action: { [weak self] messageId in
                            guard let self, let aggregatedData = self.aggregatedData else {
                                return
                            }
                            guard let _ = aggregatedData.messages[messageId] else {
                                return
                            }
                            aggregatedData.toggleMessageSelection(id: messageId)
                            self.state?.updated(transition: Transition(animation: .curve(duration: 0.4, curve: .spring)))
                        },
                        contextAction: { [weak self] messageId, containerView, gesture in
                            guard let self else {
                                return
                            }
                            self.messageContextAction(messageId: messageId, sourceView: containerView, gesture: gesture)
                        }
                    ))
                ))
            }
            
            if !panelItems.isEmpty {
                let panelContainerSize = self.panelContainer.update(
                    transition: transition,
                    component: AnyComponent(StorageUsagePanelContainerComponent(
                        theme: environment.theme,
                        strings: environment.strings,
                        dateTimeFormat: environment.dateTimeFormat,
                        insets: UIEdgeInsets(top: 0.0, left: environment.safeInsets.left, bottom: bottomInset, right: environment.safeInsets.right),
                        items: panelItems,
                        currentPanelUpdated: { [weak self] id, transition in
                            guard let self else {
                                return
                            }
                            self.currentSelectedPanelId = id
                            self.state?.updated(transition: transition)
                        }
                    )),
                    environment: {
                        StorageUsagePanelContainerEnvironment(isScrollable: wasLockedAtPanels)
                    },
                    containerSize: CGSize(width: availableSize.width, height: availableSize.height - environment.navigationHeight)
                )
                if let panelContainerView = self.panelContainer.view {
                    if panelContainerView.superview == nil {
                        self.scrollContainerView.addSubview(panelContainerView)
                    }
                    transition.setFrame(view: panelContainerView, frame: CGRect(origin: CGPoint(x: 0.0, y: contentHeight), size: panelContainerSize))
                }
                contentHeight += panelContainerSize.height
            } else {
                self.panelContainer.view?.removeFromSuperview()
            }
            */
            
            self.ignoreScrolling = true
            
            let contentOffset = self.scrollView.bounds.minY
            transition.setPosition(view: self.scrollView, position: CGRect(origin: CGPoint(), size: availableSize).center)
            let contentSize = CGSize(width: availableSize.width, height: contentHeight)
            if self.scrollView.contentSize != contentSize {
                self.scrollView.contentSize = contentSize
            }
            transition.setFrame(view: self.scrollContainerView, frame: CGRect(origin: CGPoint(), size: contentSize))
            
            var scrollViewBounds = self.scrollView.bounds
            scrollViewBounds.size = availableSize
            /*
            if wasLockedAtPanels, let panelContainerView = self.panelContainer.view {
                scrollViewBounds.origin.y = panelContainerView.frame.minY - environment.navigationHeight
            }
            */
            transition.setBounds(view: self.scrollView, bounds: scrollViewBounds)
            
            if !wasLockedAtPanels && !transition.animation.isImmediate && self.scrollView.bounds.minY != contentOffset {
                let deltaOffset = self.scrollView.bounds.minY - contentOffset
                transition.animateBoundsOrigin(view: self.scrollView, from: CGPoint(x: 0.0, y: -deltaOffset), to: CGPoint(), additive: true)
            }
            
            self.ignoreScrolling = false
            
            self.updateScrolling(transition: transition)
            
            if self.isClearing {
                let clearingNode: StorageUsageClearProgressOverlayNode
                var animateIn = false
                if let current = self.clearingNode {
                    clearingNode = current
                } else {
                    animateIn = true
                    clearingNode = StorageUsageClearProgressOverlayNode(presentationData: component.context.sharedContext.currentPresentationData.with { $0 })
                    self.clearingNode = clearingNode
                    self.addSubnode(clearingNode)
                    self.clearingDisplayTimestamp = CFAbsoluteTimeGetCurrent()
                }
                
                let clearingSize = CGSize(width: availableSize.width, height: availableSize.height)
                clearingNode.frame = CGRect(origin: CGPoint(x: floor((availableSize.width - clearingSize.width) / 2.0), y: floor((availableSize.height - clearingSize.height) / 2.0)), size: clearingSize)
                clearingNode.updateLayout(size: clearingSize, bottomInset: environment.safeInsets.bottom, transition: .immediate)
                
                if animateIn {
                    clearingNode.layer.animateAlpha(from: 0.0, to: 1.0, duration: 0.25, delay: 0.4)
                }
            } else {
                if let clearingNode = self.clearingNode {
                    self.clearingNode = nil
                    
                    var delay: Double = 0.0
                    if let clearingDisplayTimestamp = self.clearingDisplayTimestamp {
                        let timeDelta = CFAbsoluteTimeGetCurrent() - clearingDisplayTimestamp
                        if timeDelta < 0.4 {
                            delay = 0.0
                        } else if timeDelta < 1.0 {
                            delay = 1.0
                        }
                    }
                    
                    if delay == 0.0 {
                        let animationTransition = Transition(animation: .curve(duration: 0.25, curve: .easeInOut))
                        animationTransition.setAlpha(view: clearingNode.view, alpha: 0.0, completion: { [weak clearingNode] _ in
                            clearingNode?.removeFromSupernode()
                        })
                    } else {
                        clearingNode.layer.animateAlpha(from: 1.0, to: 0.0, duration: 0.2, delay: delay, removeOnCompletion: false, completion: { [weak clearingNode] _ in
                            clearingNode?.removeFromSupernode()
                        })
                    }
                }
            }
            
            return availableSize
        }
        
        private func reportClearedStorage(size: Int64) {
            guard let component = self.component else {
                return
            }
            guard let controller = self.controller?() else {
                return
            }
            
            let presentationData = component.context.sharedContext.currentPresentationData.with { $0 }
            controller.present(UndoOverlayController(presentationData: presentationData, content: .succeed(text: presentationData.strings.ClearCache_Success("\(dataSizeString(size, formatting: DataSizeStringFormatting(presentationData: presentationData)))", stringForDeviceType()).string), elevatedLayout: false, action: { _ in return false }), in: .current)
        }
        
        private func reloadStats(firstTime: Bool, completion: @escaping () -> Void) {
            guard let component = self.component else {
                completion()
                return
            }
            
            /*
            self.statsDisposable = (component.context.engine.resources.collectStorageUsageStats()
            |> deliverOnMainQueue).start(next: { [weak self] stats in
                guard let self, let component = self.component else {
                    completion()
                    return
                }
                
                var peerItems: [StoragePeerListPanelComponent.Item] = []
                
                if component.peer == nil {
                    for item in stats.peers.values.sorted(by: { lhs, rhs in
                        let lhsSize: Int64 = lhs.stats.categories.values.reduce(0, {
                            $0 + $1.size
                        })
                        let rhsSize: Int64 = rhs.stats.categories.values.reduce(0, {
                            $0 + $1.size
                        })
                        return lhsSize > rhsSize
                    }) {
                        let itemSize: Int64 = item.stats.categories.values.reduce(0, {
                            $0 + $1.size
                        })
                        peerItems.append(StoragePeerListPanelComponent.Item(
                            peer: item.peer,
                            size: itemSize
                        ))
                    }
                }
                
                let initialAggregatedData = AggregatedData(
                    peerId: component.peer?.id,
                    stats: stats,
                    messages: [:],
                    peerItems: StoragePeerListPanelComponent.Items(items: peerItems),
                    imageItems: nil,
                    fileItems: nil,
                    musicItems: nil
                )
                let contextStats = initialAggregatedData.contextStats
                
                if firstTime {
                    self.aggregatedData = initialAggregatedData
                    
                    self.state?.updated(transition: Transition(animation: .none).withUserData(AnimationHint(value: .firstStatsUpdate)))
                    self.component?.ready.set(.single(true))
                }
                
                class RenderResult {
                    var messages: [MessageId: Message] = [:]
                    var imageItems: [StorageMediaGridPanelComponent.Item] = []
                    var fileItems: [StorageFileListPanelComponent.Item] = []
                    var musicItems: [StorageFileListPanelComponent.Item] = []
                }
                
                self.messagesDisposable = (component.context.engine.resources.renderStorageUsageStatsMessages(stats: contextStats, categories: [.files, .photos, .videos, .music], existingMessages: self.aggregatedData?.messages ?? [:])
                |> deliverOn(Queue())
                |> map { messages -> RenderResult in
                    let result = RenderResult()
                    
                    result.messages = messages
                    
                    var mergedMedia: [MessageId: Int64] = [:]
                    if let categoryStats = contextStats.categories[.photos] {
                        mergedMedia = categoryStats.messages
                    }
                    if let categoryStats = contextStats.categories[.videos] {
                        for (id, value) in categoryStats.messages {
                            mergedMedia[id] = value
                        }
                    }
                    
                    if !mergedMedia.isEmpty {
                        for (id, messageSize) in mergedMedia.sorted(by: { $0.value > $1.value }) {
                            if let message = messages[id] {
                                var matches = false
                                for media in message.media {
                                    if media is TelegramMediaImage {
                                        matches = true
                                        break
                                    } else if let file = media as? TelegramMediaFile {
                                        if file.isVideo {
                                            matches = true
                                            break
                                        }
                                    }
                                }
                                
                                if matches {
                                    result.imageItems.append(StorageMediaGridPanelComponent.Item(
                                        message: EngineMessage(message),
                                        size: messageSize
                                    ))
                                }
                            }
                        }
                    }
                    
                    if let categoryStats = contextStats.categories[.files] {
                        for (id, messageSize) in categoryStats.messages.sorted(by: { $0.value > $1.value }) {
                            if let message = messages[id] {
                                var matches = false
                                for media in message.media {
                                    if let file = media as? TelegramMediaFile {
                                        if file.isSticker || file.isCustomEmoji {
                                        } else {
                                            matches = true
                                        }
                                    }
                                }
                                
                                if matches {
                                    result.fileItems.append(StorageFileListPanelComponent.Item(
                                        message: message,
                                        size: messageSize
                                    ))
                                }
                            }
                        }
                    }
                    
                    if let categoryStats = contextStats.categories[.music] {
                        for (id, messageSize) in categoryStats.messages.sorted(by: { $0.value > $1.value }) {
                            if let message = messages[id] {
                                var matches = false
                                for media in message.media {
                                    if media is TelegramMediaFile {
                                        matches = true
                                    }
                                }
                                
                                if matches {
                                    result.musicItems.append(StorageFileListPanelComponent.Item(
                                        message: message,
                                        size: messageSize
                                    ))
                                }
                            }
                        }
                    }
                    
                    return result
                }
                |> deliverOnMainQueue).start(next: { [weak self] result in
                    guard let self, let component = self.component else {
                        completion()
                        return
                    }
                    
                    if !firstTime {
                        if let peer = component.peer, let controller = self.controller?() as? StorageUsageScreen, let childCompleted = controller.childCompleted {
                            let contextStats: StorageUsageStats = stats.peers[peer.id]?.stats ?? StorageUsageStats(categories: [:])
                            var totalSize: Int64 = 0
                            for (_, value) in contextStats.categories {
                                totalSize += value.size
                            }
                            
                            if totalSize == 0 {
                                childCompleted({ [weak self] in
                                    completion()
                                    
                                    if let self {
                                        self.controller?()?.dismiss(animated: true)
                                    }
                                })
                                return
                            } else {
                                childCompleted({})
                            }
                        }
                    }
                    
                    self.aggregatedData = AggregatedData(
                        peerId: component.peer?.id,
                        stats: stats,
                        messages: result.messages,
                        peerItems: initialAggregatedData.peerItems,
                        imageItems: StorageMediaGridPanelComponent.Items(items: result.imageItems),
                        fileItems: StorageFileListPanelComponent.Items(items: result.fileItems),
                        musicItems: StorageFileListPanelComponent.Items(items: result.musicItems)
                    )
                    
                    self.isClearing = false
                    
                    if !firstTime {
                        self.state?.updated(transition: Transition(animation: .none).withUserData(AnimationHint(value: .clearedItems)))
                    } else {
                        self.state?.updated(transition: Transition(animation: .none))
                    }
                    
                    completion()
                })
            })
            */
            
            self.statsDisposable = (component.context.sharedContext.activeAccountContexts
            |> mapToSignal { activeAccountContexts in
                let contexts = activeAccountContexts.accounts.map({ $0.1 }) + activeAccountContexts.inactiveAccounts.map({ $0.1 })
                return combineLatest(contexts.map { context in
                    return combineLatest(
                        context.account.postbox.mediaBox.storageBox.totalSize(),
                        context.account.postbox.mediaBox.cacheStorageBox.totalSize()
                    )
                    |> map { disk1, disk2 in
                        return disk1 + disk2
                    }
                })
                |> map { sizes in
                    return sizes.reduce(0, +)
                }
            }
            |> take(1)
            |> deliverOnMainQueue).start(next: { [weak self] totalStorageSize in
                guard let self else {
                    completion()
                    return
                }
                
                let total = StorageUsageStats(categories: totalStorageSize == 0 ? [:] : Dictionary(uniqueKeysWithValues: StorageUsageStats.CategoryKey.allCases.map({ ($0, StorageUsageStats.CategoryData(size: $0 == .misc ? max(1, totalStorageSize - Int64(StorageUsageStats.CategoryKey.allCases.count - 1)) : 1, messages: [:])) })))
                
                let systemAttributes = try? FileManager.default.attributesOfFileSystem(forPath: NSHomeDirectory() as String)
                let deviceAvailableSpace = (systemAttributes?[FileAttributeKey.systemSize] as? NSNumber)?.int64Value ?? 0
                let deviceFreeSpace = (systemAttributes?[FileAttributeKey.systemFreeSize] as? NSNumber)?.int64Value ?? 0
                
                let stats = AllStorageUsageStats(
                    deviceAvailableSpace: deviceAvailableSpace,
                    deviceFreeSpace: deviceFreeSpace,
                    totalStats: total,
                    peers: [:]
                )
                
                self.aggregatedData = AggregatedData(
                    peerId: nil,
                    stats: stats,
                    messages: [:]
                )
                
                if firstTime {
                    self.state?.updated(transition: Transition(animation: .none).withUserData(AnimationHint(value: .firstStatsUpdate)))
                    self.component?.ready.set(.single(true))
                }
                
                self.isClearing = false
                
                if !firstTime {
                    self.state?.updated(transition: Transition(animation: .none).withUserData(AnimationHint(value: .clearedItems)))
                } else {
                    self.state?.updated(transition: Transition(animation: .none))
                }
                
                completion()
            })
        }
        
        /*
        private func openPeer(peer: EnginePeer) {
            guard let component = self.component else {
                return
            }
            guard let controller = self.controller?() else {
                return
            }
            
            let childController = StorageUsageScreen(context: component.context, makeStorageUsageExceptionsScreen: component.makeStorageUsageExceptionsScreen, peer: peer)
            childController.childCompleted = { [weak self] completed in
                guard let self else {
                    return
                }
                self.reloadStats(firstTime: false, completion: {
                    completed()
                })
            }
            controller.push(childController)
        }
        
        private func messageGaleryContextAction(messageId: EngineMessage.Id, sourceView: UIView, sourceRect: CGRect, gesture: ContextGesture) {
            guard let component = self.component, let aggregatedData = self.aggregatedData, let message = aggregatedData.messages[messageId] else {
                gesture.cancel()
                return
            }
            
            let _ = (chatMediaListPreviewControllerData(
                context: component.context,
                chatLocation: .peer(id: message.id.peerId),
                chatLocationContextHolder: nil,
                message: message,
                standalone: true,
                reverseMessageGalleryOrder: false,
                navigationController: self.controller?()?.navigationController as? NavigationController
            )
            |> deliverOnMainQueue).start(next: { [weak self] previewData in
                guard let self, let component = self.component, let previewData else {
                    gesture.cancel()
                    return
                }
                
                let context = component.context
                let presentationData = context.sharedContext.currentPresentationData.with { $0 }
                let strings = presentationData.strings
                
                var items: [ContextMenuItem] = []
                
                var openTitle: String = presentationData.strings.StorageManagement_OpenPhoto
                for media in message.media {
                    if let _ = media as? TelegramMediaImage {
                        openTitle = presentationData.strings.StorageManagement_OpenPhoto
                    } else if let file = media as? TelegramMediaFile {
                        if file.isVideo {
                            openTitle = presentationData.strings.StorageManagement_OpenVideo
                        } else {
                            openTitle = presentationData.strings.StorageManagement_OpenFile
                        }
                    }
                }
                
                items.append(.action(ContextMenuActionItem(
                    text: openTitle,
                    icon: { theme in generateTintedImage(image: UIImage(bundleImageName: "Chat/Context Menu/Expand"), color: theme.contextMenu.primaryColor) },
                    action: { [weak self] c, _ in
                        c.dismiss(completion: { [weak self] in
                            guard let self else {
                                return
                            }
                            self.openMessage(message: message)
                        })
                    })
                ))
                
                items.append(.action(ContextMenuActionItem(text: strings.SharedMedia_ViewInChat, icon: { theme in generateTintedImage(image: UIImage(bundleImageName: "Chat/Context Menu/GoToMessage"), color: theme.contextMenu.primaryColor) }, action: { [weak self] c, f in
                    c.dismiss(completion: { [weak self] in
                        guard let self, let component = self.component, let controller = self.controller?(), let navigationController = controller.navigationController as? NavigationController else {
                            return
                        }
                        guard let peer = message.peers[message.id.peerId].flatMap(EnginePeer.init) else {
                            return
                        }
                        
                        var chatLocation: NavigateToChatControllerParams.Location = .peer(peer)
                        if case let .channel(channel) = peer, channel.flags.contains(.isForum), let threadId = message.threadId {
                            chatLocation = .replyThread(ChatReplyThreadMessage(messageId: MessageId(peerId: peer.id, namespace: Namespaces.Message.Cloud, id: Int32(clamping: threadId)), channelMessageId: nil, isChannelPost: false, isForumPost: true, maxMessage: nil, maxReadIncomingMessageId: nil, maxReadOutgoingMessageId: nil, unreadCount: 0, initialFilledHoles: IndexSet(), initialAnchor: .automatic, isNotAvailable: false))
                        }
                        
                        component.context.sharedContext.navigateToChatController(NavigateToChatControllerParams(
                            navigationController: navigationController,
                            context: component.context,
                            chatLocation: chatLocation,
                            subject: .message(id: .id(message.id), highlight: true, timecode: nil),
                            keepStack: .always
                        ))
                    })
                })))
                    
                items.append(.action(ContextMenuActionItem(text: strings.Conversation_ContextMenuSelect, icon: { theme in
                    return generateTintedImage(image: UIImage(bundleImageName: "Chat/Context Menu/Select"), color: theme.actionSheet.primaryTextColor)
                }, action: { [weak self] c, _ in
                    c.dismiss(completion: {
                    })
                    
                    guard let self, let aggregatedData = self.aggregatedData else {
                        return
                    }
                    aggregatedData.toggleMessageSelection(id: message.id)
                    self.state?.updated(transition: Transition(animation: .curve(duration: 0.4, curve: .spring)))
                })))
                
                switch previewData {
                case let .gallery(gallery):
                    gallery.setHintWillBePresentedInPreviewingContext(true)
                    let contextController = ContextController(
                        account: component.context.account,
                        presentationData: presentationData,
                        source: .controller(StorageUsageListContextGalleryContentSourceImpl(
                            controller: gallery,
                            sourceView: sourceView,
                            sourceRect: sourceRect
                        )),
                        items: .single(ContextController.Items(content: .list(items))),
                        gesture: gesture
                    )
                    self.controller?()?.presentInGlobalOverlay(contextController)
                case .instantPage:
                    break
                }
            })
        }
        
        private func messageContextAction(messageId: EngineMessage.Id, sourceView: ContextExtractedContentContainingView, gesture: ContextGesture) {
            guard let component = self.component, let aggregatedData = self.aggregatedData else {
                return
            }
            guard let message = aggregatedData.messages[messageId] else {
                return
            }
            
            let presentationData = component.context.sharedContext.currentPresentationData.with { $0 }
            
            var openTitle: String = presentationData.strings.Conversation_LinkDialogOpen
            var isAudio: Bool = false
            for media in message.media {
                if let _ = media as? TelegramMediaImage {
                    openTitle = presentationData.strings.StorageManagement_OpenPhoto
                } else if let file = media as? TelegramMediaFile {
                    if file.isVideo {
                        openTitle = presentationData.strings.StorageManagement_OpenVideo
                    } else {
                        openTitle = presentationData.strings.StorageManagement_OpenFile
                    }
                    isAudio = file.isMusic || file.isVoice
                }
            }
            
            var itemList: [ContextMenuItem] = []
            if !isAudio {
                itemList.append(.action(ContextMenuActionItem(
                    text: openTitle,
                    icon: { theme in generateTintedImage(image: UIImage(bundleImageName: "Chat/Context Menu/Expand"), color: theme.contextMenu.primaryColor) },
                    action: { [weak self] c, _ in
                        c.dismiss(completion: { [weak self] in
                            guard let self else {
                                return
                            }
                            self.openMessage(message: message)
                        })
                    })
                ))
            }
            
            itemList.append(.action(ContextMenuActionItem(
                text: presentationData.strings.SharedMedia_ViewInChat,
                icon: { theme in
                    return generateTintedImage(image: UIImage(bundleImageName: "Chat/Context Menu/GoToMessage"), color: theme.contextMenu.primaryColor)
                },
                action: { [weak self] c, _ in
                    c.dismiss(completion: { [weak self] in
                        guard let self, let component = self.component, let controller = self.controller?(), let navigationController = controller.navigationController as? NavigationController else {
                            return
                        }
                        guard let peer = message.peers[message.id.peerId].flatMap(EnginePeer.init) else {
                            return
                        }
                        
                        var chatLocation: NavigateToChatControllerParams.Location = .peer(peer)
                        if case let .channel(channel) = peer, channel.flags.contains(.isForum), let threadId = message.threadId {
                            chatLocation = .replyThread(ChatReplyThreadMessage(messageId: MessageId(peerId: peer.id, namespace: Namespaces.Message.Cloud, id: Int32(clamping: threadId)), channelMessageId: nil, isChannelPost: false, isForumPost: true, maxMessage: nil, maxReadIncomingMessageId: nil, maxReadOutgoingMessageId: nil, unreadCount: 0, initialFilledHoles: IndexSet(), initialAnchor: .automatic, isNotAvailable: false))
                        }
                        
                        component.context.sharedContext.navigateToChatController(NavigateToChatControllerParams(
                            navigationController: navigationController,
                            context: component.context,
                            chatLocation: chatLocation,
                            subject: .message(id: .id(message.id), highlight: true, timecode: nil),
                            keepStack: .always
                        ))
                    })
                })
            ))
            itemList.append(.action(ContextMenuActionItem(
                text: aggregatedData.selectionState.selectedMessages.contains(messageId) ? presentationData.strings.StorageManagement_ContextDeselect : presentationData.strings.StorageManagement_ContextSelect,
                icon: { theme in generateTintedImage(image: UIImage(bundleImageName: "Chat/Context Menu/Select"), color: theme.contextMenu.primaryColor) },
                action: { [weak self] c, _ in
                    c.dismiss(completion: {
                    })
                    
                    guard let self, let aggregatedData = self.aggregatedData else {
                        return
                    }
                    aggregatedData.toggleMessageSelection(id: message.id)
                    self.state?.updated(transition: Transition(animation: .curve(duration: 0.4, curve: .spring)))
                })
            ))
            let items = ContextController.Items(content: .list(itemList))
            
            let controller = ContextController(
                account: component.context.account,
                presentationData: presentationData,
                source: .extracted(StorageUsageListContextExtractedContentSource(contentView: sourceView)), items: .single(items), recognizer: nil, gesture: gesture)
            
            self.controller?()?.forEachController({ controller in
                if let controller = controller as? UndoOverlayController {
                    controller.dismiss()
                }
                return true
            })
            self.controller?()?.presentInGlobalOverlay(controller)
        }
        
        private func openMessage(message: Message) {
            guard let component = self.component else {
                return
            }
            guard let controller = self.controller?(), let navigationController = controller.navigationController as? NavigationController else {
                return
            }
            let foundGalleryMessage: Message? = message
            guard let galleryMessage = foundGalleryMessage else {
                return
            }
            self.endEditing(true)
            
            let _ = component.context.sharedContext.openChatMessage(OpenChatMessageParams(
                context: component.context,
                chatLocation: .peer(id: message.id.peerId),
                chatLocationContextHolder: nil,
                message: galleryMessage,
                standalone: true,
                reverseMessageGalleryOrder: true,
                navigationController: navigationController,
                dismissInput: { [weak self] in
                    self?.endEditing(true)
                }, present: { [weak self] c, a in
                    guard let self else {
                        return
                    }
                    self.controller?()?.present(c, in: .window(.root), with: a, blockInteraction: true)
                },
                transitionNode: { [weak self] messageId, media, _ in
                    guard let self else {
                        return nil
                    }
                    
                    if let panelContainerView = self.panelContainer.view as? StorageUsagePanelContainerComponent.View {
                        if let currentPanelView = panelContainerView.currentPanelView as? StorageMediaGridPanelComponent.View {
                            return currentPanelView.transitionNodeForGallery(messageId: messageId, media: EngineMedia(media))
                        }
                    }
                    
                    return nil
                }, addToTransitionSurface: { [weak self] view in
                    guard let self else {
                        return
                    }
                    if let panelContainerView = self.panelContainer.view as? StorageUsagePanelContainerComponent.View {
                        panelContainerView.currentPanelView?.addSubview(view)
                    }
                }, openUrl: { [weak self] url in
                    guard let self else {
                        return
                    }
                    let _ = self
                }, openPeer: { [weak self] peer, navigation in
                    guard let self else {
                        return
                    }
                    let _ = self
                },
                callPeer: { _, _ in
                    //self?.controllerInteraction?.callPeer(peerId)
                },
                enqueueMessage: { _ in
                },
                sendSticker: nil,
                sendEmoji: nil,
                setupTemporaryHiddenMedia: { _, _, _ in },
                chatAvatarHiddenMedia: { _, _ in },
                actionInteraction: GalleryControllerActionInteraction(openUrl: { [weak self] url, concealed in
                    guard let self else {
                        return
                    }
                    let _ = self
                    //strongSelf.openUrl(url: url, concealed: false, external: false)
                }, openUrlIn: { [weak self] url in
                    guard let self else {
                        return
                    }
                    let _ = self
                }, openPeerMention: { [weak self] mention in
                    guard let self else {
                        return
                    }
                    let _ = self
                }, openPeer: { [weak self] peer in
                    guard let self else {
                        return
                    }
                    let _ = self
                }, openHashtag: { [weak self] peerName, hashtag in
                    guard let self else {
                        return
                    }
                    let _ = self
                }, openBotCommand: { _ in
                }, addContact: { _ in
                }, storeMediaPlaybackState: { [weak self] messageId, timestamp, playbackRate in
                    guard let self else {
                        return
                    }
                    let _ = self
                }, editMedia: { _, _, _ in
                }, updateCanReadHistory: { _ in
                }),
                centralItemUpdated: { [weak self] messageId in
                    //let _ = self?.paneContainerNode.requestExpandTabs?()
                    //self?.paneContainerNode.currentPane?.node.ensureMessageIsVisible(id: messageId)
                    
                    guard let self else {
                        return
                    }
                    let _ = self
                }
            ))
        }
        */
        
        private func requestClear(fromCategories: Bool) {
            guard let component = self.component, let aggregatedData = self.aggregatedData else {
                return
            }
            let context = component.context
            
            let presentationData = context.sharedContext.currentPresentationData.with { $0 }
            let actionSheet = ActionSheetController(presentationData: presentationData)
            
            let clearTitle: String
            if let _ = aggregatedData.peerId {
                clearTitle = presentationData.strings.StorageManagement_ClearSelected
            } else {
                if aggregatedData.selectedCategories == aggregatedData.existingCategories, fromCategories {
                    clearTitle = presentationData.strings.StorageManagement_ClearAll
                } else {
                    clearTitle = presentationData.strings.StorageManagement_ClearSelected
                }
            }
            
            actionSheet.setItemGroups([ActionSheetItemGroup(items: [
                ActionSheetTextItem(title: presentationData.strings.StorageManagement_ClearConfirmationText, parseMarkdown: true),
                ActionSheetButtonItem(title: clearTitle, color: .destructive, action: { [weak self, weak actionSheet] in
                    actionSheet?.dismissAnimated()
                    
                    self?.commitClear(fromCategories: fromCategories)
                })
            ]), ActionSheetItemGroup(items: [
                ActionSheetButtonItem(title: presentationData.strings.Common_Cancel, color: .accent, font: .bold, action: { [weak actionSheet] in
                    actionSheet?.dismissAnimated()
                })
            ])])
            self.controller?()?.present(actionSheet, in: .window(.root))
        }
        
        private func commitClear(fromCategories: Bool) {
            guard let component = self.component, let aggregatedData = self.aggregatedData else {
                return
            }
            
            /*
            if let _ = aggregatedData.peerId {
                var mappedCategories: [StorageUsageStats.CategoryKey] = []
                for category in aggregatedData.selectedCategories {
                    switch category {
                    case .photos:
                        mappedCategories.append(.photos)
                    case .videos:
                        mappedCategories.append(.videos)
                    case .files:
                        mappedCategories.append(.files)
                    case .music:
                        mappedCategories.append(.music)
                    case .other:
                        break
                    case .stickers:
                        mappedCategories.append(.stickers)
                    case .avatars:
                        mappedCategories.append(.avatars)
                    case .misc:
                        mappedCategories.append(.misc)
                    case .stories:
                        mappedCategories.append(.stories)
                    }
                }
                
                self.isClearing = true
                self.state?.updated(transition: .immediate)
                
                let totalSize = aggregatedData.selectedSize
                
                let _ = (component.context.engine.resources.clearStorage(peerId: component.peer?.id, categories: mappedCategories, includeMessages: aggregatedData.clearIncludeMessages, excludeMessages: aggregatedData.clearExcludeMessages)
                |> deliverOnMainQueue).start(next: { [weak self] progress in
                    guard let self else {
                        return
                    }
                    self.updateClearProgress(progress: progress)
                }, completed: { [weak self] in
                    guard let self, let _ = self.component else {
                        return
                    }
                    
                    self.reloadStats(firstTime: false, completion: { [weak self] in
                        guard let self else {
                            return
                        }
                        if totalSize != 0 {
                            self.reportClearedStorage(size: totalSize)
                        }
                    })
                })
            } else {
                if fromCategories {
            */
                    var mappedCategories: [StorageUsageStats.CategoryKey] = []
                    for category in aggregatedData.selectedCategories {
                        switch category {
                        case .photos:
                            mappedCategories.append(.photos)
                        case .videos:
                            mappedCategories.append(.videos)
                        case .files:
                            mappedCategories.append(.files)
                        case .music:
                            mappedCategories.append(.music)
                        case .other:
                            break
                        case .stickers:
                            mappedCategories.append(.stickers)
                        case .avatars:
                            mappedCategories.append(.avatars)
                        case .misc:
                            mappedCategories.append(.misc)
                        case .stories:
                            mappedCategories.append(.stories)
                        }
                    }
                    
                    self.isClearing = true
                    self.state?.updated(transition: .immediate)
                    
                    var totalSize: Int64 = 0
                    
                    let contextStats = aggregatedData.contextStats
                    
                    for category in aggregatedData.selectedCategories {
                        let mappedCategory: StorageUsageStats.CategoryKey
                        switch category {
                        case .photos:
                            mappedCategory = .photos
                        case .videos:
                            mappedCategory = .videos
                        case .files:
                            mappedCategory = .files
                        case .music:
                            mappedCategory = .music
                        case .other:
                            continue
                        case .stickers:
                            mappedCategory = .stickers
                        case .avatars:
                            mappedCategory = .avatars
                        case .misc:
                            mappedCategory = .misc
                        case .stories:
                            mappedCategory = .stories
                        }
                        
                        if let value = contextStats.categories[mappedCategory] {
                            totalSize += value.size
                        }
                    }
                    
                    /*
                    let _ = (component.context.engine.resources.clearStorage(peerId: component.peer?.id, categories: mappedCategories, includeMessages: [], excludeMessages: [])
                    */
                    let _ = (component.context.sharedContext.activeAccountContexts
                    |> take(1)
                    |> mapToSignal { activeAccountContexts in
                        let contexts = activeAccountContexts.accounts.map({ $0.1 }) + activeAccountContexts.inactiveAccounts.map({ $0.1 })
                        return combineLatest(contexts.map { context in
                            return context.engine.resources.clearStorage(peerId: nil, categories: mappedCategories, includeMessages: [], excludeMessages: [])
                        })
                        |> map { progresses in
                            return progresses.reduce(0.0, +) / Float(progresses.count)
                        }
                    }
                    |> deliverOnMainQueue).start(next: { [weak self] progress in
                        guard let self else {
                            return
                        }
                        self.updateClearProgress(progress: progress)
                    }, completed: { [weak self] in
                        guard let self else {
                            return
                        }
                        
                        self.reloadStats(firstTime: false, completion: { [weak self] in
                            guard let self else {
                                return
                            }
                            if totalSize != 0 {
                                self.reportClearedStorage(size: totalSize)
                            }
                        })
                    })
            /*
                } else {
                    self.isClearing = true
                    self.state?.updated(transition: .immediate)
                    
                    var totalSize: Int64 = 0
                    if let peerItems = aggregatedData.peerItems {
                        for item in peerItems.items {
                            if aggregatedData.selectionState.selectedPeers.contains(item.peer.id) {
                                totalSize += item.size
                            }
                        }
                    }
                    
                    var includeMessages: [Message] = []
                    var excludeMessages: [Message] = []
                    
                    for (id, message) in aggregatedData.messages {
                        if aggregatedData.selectionState.selectedPeers.contains(id.peerId) {
                            if !aggregatedData.selectionState.selectedMessages.contains(id) {
                                excludeMessages.append(message)
                            }
                        } else {
                            if aggregatedData.selectionState.selectedMessages.contains(id) {
                                includeMessages.append(message)
                            }
                        }
                    }
                    
                    let _ = (component.context.engine.resources.clearStorage(peerIds: aggregatedData.selectionState.selectedPeers, includeMessages: includeMessages, excludeMessages: excludeMessages)
                    |> deliverOnMainQueue).start(next: { [weak self] progress in
                        guard let self else {
                            return
                        }
                        self.updateClearProgress(progress: progress)
                    }, completed: { [weak self] in
                        guard let self else {
                            return
                        }
                        
                        self.reloadStats(firstTime: false, completion: { [weak self] in
                            guard let self else {
                                return
                            }
                            if totalSize != 0 {
                                self.reportClearedStorage(size: totalSize)
                            }
                        })
                    })
                }
            }
            */
        }
        
        private func updateClearProgress(progress: Float) {
            if let clearingNode = self.clearingNode {
                clearingNode.setProgress(progress)
            }
        }
        
        private func openKeepMediaCategory(mappedCategory: CacheStorageSettings.PeerStorageCategory, sourceView: StoragePeerTypeItemComponent.View) {
            guard let component = self.component else {
                return
            }
            let context = component.context
            /*
            let makeStorageUsageExceptionsScreen = component.makeStorageUsageExceptionsScreen
            
            let pushControllerImpl: ((ViewController) -> Void)? = { [weak self] c in
                guard let self else {
                    return
                }
                self.controller?()?.push(c)
            }
            */
            let presentInGlobalOverlay: ((ViewController) -> Void)? = { [weak self] c in
                guard let self else {
                    return
                }
                self.controller?()?.presentInGlobalOverlay(c, with: nil)
            }
            
            /*
            let viewKey: PostboxViewKey = .preferences(keys: Set([PreferencesKeys.accountSpecificCacheStorageSettings]))
            let accountSpecificSettings: Signal<AccountSpecificCacheStorageSettings, NoError> = context.account.postbox.combinedView(keys: [viewKey])
            |> map { views -> AccountSpecificCacheStorageSettings in
                let cacheSettings: AccountSpecificCacheStorageSettings
                if let view = views.views[viewKey] as? PreferencesView, let value = view.values[PreferencesKeys.accountSpecificCacheStorageSettings]?.get(AccountSpecificCacheStorageSettings.self) {
                    cacheSettings = value
                } else {
                    cacheSettings = AccountSpecificCacheStorageSettings.defaultSettings
                }

                return cacheSettings
            }
            |> distinctUntilChanged
            
            let peerExceptions: Signal<[(peer: FoundPeer, value: Int32)], NoError> = accountSpecificSettings
            |> mapToSignal { accountSpecificSettings -> Signal<[(peer: FoundPeer, value: Int32)], NoError> in
                return context.account.postbox.transaction { transaction -> [(peer: FoundPeer, value: Int32)] in
                    var result: [(peer: FoundPeer, value: Int32)] = []
                    
                    for item in accountSpecificSettings.peerStorageTimeoutExceptions {
                        let peerId = item.key
                        let value = item.value
                        
                        guard let peer = transaction.getPeer(peerId) else {
                            continue
                        }
                        let peerCategory: CacheStorageSettings.PeerStorageCategory
                        var subscriberCount: Int32?
                        if peer is TelegramUser {
                            peerCategory = .privateChats
                        } else if peer is TelegramGroup {
                            peerCategory = .groups
                            
                            if let cachedData = transaction.getPeerCachedData(peerId: peerId) as? CachedGroupData {
                                subscriberCount = (cachedData.participants?.participants.count).flatMap(Int32.init)
                            }
                        } else if let channel = peer as? TelegramChannel {
                            if case .group = channel.info {
                                peerCategory = .groups
                            } else {
                                peerCategory = .channels
                            }
                            if peerCategory == mappedCategory {
                                if let cachedData = transaction.getPeerCachedData(peerId: peerId) as? CachedChannelData {
                                    subscriberCount = cachedData.participantsSummary.memberCount
                                }
                            }
                        } else {
                            continue
                        }
                            
                        if peerCategory != mappedCategory {
                            continue
                        }
                        
                        result.append((peer: FoundPeer(peer: peer, subscribers: subscriberCount), value: value))
                    }
                    
                    return result.sorted(by: { lhs, rhs in
                        if lhs.value != rhs.value {
                            return lhs.value < rhs.value
                        }
                        return lhs.peer.peer.debugDisplayTitle < rhs.peer.peer.debugDisplayTitle
                    })
                }
            }
            */
            
            let cacheSettings = context.sharedContext.accountManager.sharedData(keys: [SharedDataKeys.cacheStorageSettings])
            |> map { sharedData -> CacheStorageSettings in
                let cacheSettings: CacheStorageSettings
                if let value = sharedData.entries[SharedDataKeys.cacheStorageSettings]?.get(CacheStorageSettings.self) {
                    cacheSettings = value
                } else {
                    cacheSettings = CacheStorageSettings.defaultSettings
                }
                
                return cacheSettings
            }
            
            let _ = (/*combineLatest(*/
                cacheSettings |> take(1)/*,
                peerExceptions |> take(1)
            )*/
            |> deliverOnMainQueue).start(next: { cacheSettings/*, peerExceptions*/ in
                let currentValue: Int32 = cacheSettings.categoryStorageTimeout[mappedCategory] ?? Int32.max
                
                let applyValue: (Int32) -> Void = { value in
                    let _ = updateCacheStorageSettingsInteractively(accountManager: context.sharedContext.accountManager, { cacheSettings in
                        var cacheSettings = cacheSettings
                        for key in cacheSettings.categoryStorageTimeout.keys {
                            cacheSettings.categoryStorageTimeout[key] = value
                        }
                        return cacheSettings
                    }).start()
                }
                
                var subItems: [ContextMenuItem] = []
                let presentationData = context.sharedContext.currentPresentationData.with { $0 }
                
                var presetValues: [Int32]
                
                if case .stories = mappedCategory {
                    presetValues = [
                        7 * 24 * 60 * 60,
                        2 * 24 * 60 * 60,
                        1 * 24 * 60 * 60
                    ]
                } else {
                    presetValues = [
                        Int32.max,
                        31 * 24 * 60 * 60,
                        7 * 24 * 60 * 60,
                        1 * 24 * 60 * 60
                    ]
                }
                
                if currentValue != 0 && !presetValues.contains(currentValue) {
                    presetValues.append(currentValue)
                    presetValues.sort(by: >)
                }
                
                for value in presetValues {
                    let optionText: String
                    if value == Int32.max {
                        optionText = presentationData.strings.ClearCache_Never
                    } else {
                        optionText = timeIntervalString(strings: presentationData.strings, value: value)
                    }
                    subItems.append(.action(ContextMenuActionItem(text: optionText, icon: { theme in
                        if currentValue == value {
                            return generateTintedImage(image: UIImage(bundleImageName: "Chat/Context Menu/Check"), color: theme.contextMenu.primaryColor)
                        } else {
                            return nil
                        }
                    }, action: { _, f in
                        applyValue(value)
                        f(.default)
                    })))
                }
                
                /*
                subItems.append(.separator)
                
                if mappedCategory != .stories {
                    if peerExceptions.isEmpty {
                        let exceptionsText = presentationData.strings.GroupInfo_Permissions_AddException
                        subItems.append(.action(ContextMenuActionItem(text: exceptionsText, icon: { theme in
                            if case .privateChats = mappedCategory {
                                return generateTintedImage(image: UIImage(bundleImageName: "Chat/Context Menu/AddUser"), color: theme.contextMenu.primaryColor)
                            } else {
                                return generateTintedImage(image: UIImage(bundleImageName: "Location/CreateGroupIcon"), color: theme.contextMenu.primaryColor)
                            }
                        }, action: { _, f in
                            f(.default)
                            
                            if let exceptionsController = makeStorageUsageExceptionsScreen(mappedCategory) {
                                pushControllerImpl?(exceptionsController)
                            }
                        })))
                    } else {
                        subItems.append(.custom(MultiplePeerAvatarsContextItem(context: context, peers: peerExceptions.prefix(3).map { EnginePeer($0.peer.peer) }, totalCount: peerExceptions.count, action: { c, _ in
                            c.dismiss(completion: {
                                
                            })
                            if let exceptionsController = makeStorageUsageExceptionsScreen(mappedCategory) {
                                pushControllerImpl?(exceptionsController)
                            }
                        }), false))
                    }
                }
                */
                
                if let sourceLabelView = sourceView.labelView {
                    let items: Signal<ContextController.Items, NoError> = .single(ContextController.Items(content: .list(subItems)))
                    let source: ContextContentSource = .reference(StorageUsageContextReferenceContentSource(sourceView: sourceLabelView))
                    
                    let contextController = ContextController(
                        account: context.account,
                        presentationData: presentationData,
                        source: source,
                        items: items,
                        gesture: nil
                    )
                    sourceView.setHasAssociatedMenu(true)
                    contextController.dismissed = { [weak sourceView] in
                        sourceView?.setHasAssociatedMenu(false)
                    }
                    presentInGlobalOverlay?(contextController)
                }
            })
        }
    }
    
    func makeView() -> View {
        return View(frame: CGRect())
    }
    
    func update(view: View, availableSize: CGSize, state: EmptyComponentState, environment: Environment<ViewControllerComponentContainer.Environment>, transition: Transition) -> CGSize {
        return view.update(component: self, availableSize: availableSize, state: state, environment: environment, transition: transition)
    }
}

public final class StorageUsageScreen: ViewControllerComponentContainer {
    private let context: AccountContext
    
    private let readyValue = Promise<Bool>()
    override public var ready: Promise<Bool> {
        return self.readyValue
    }
    
    fileprivate var childCompleted: ((@escaping () -> Void) -> Void)?
    
    public init(context: AccountContext, makeStorageUsageExceptionsScreen: @escaping (CacheStorageSettings.PeerStorageCategory) -> ViewController?, peer: EnginePeer? = nil) {
        self.context = context
        
        let componentReady = Promise<Bool>()
        super.init(context: context, component: StorageUsageScreenComponent(context: context, makeStorageUsageExceptionsScreen: makeStorageUsageExceptionsScreen, peer: peer, ready: componentReady), navigationBarAppearance: .transparent)
        
        if peer != nil {
            self.navigationPresentation = .modal
        }
        
        self.readyValue.set(componentReady.get() |> timeout(0.3, queue: .mainQueue(), alternate: .single(true)))
    }
    
    required public init(coder aDecoder: NSCoder) {
        fatalError("init(coder:) has not been implemented")
    }
    
    override public func viewDidLoad() {
        super.viewDidLoad()
    }
}

private final class StorageUsageContextReferenceContentSource: ContextReferenceContentSource {
    private let sourceView: UIView
    
    init(sourceView: UIView) {
        self.sourceView = sourceView
    }
    
    func transitionInfo() -> ContextControllerReferenceViewInfo? {
        return ContextControllerReferenceViewInfo(referenceView: self.sourceView, contentAreaInScreenSpace: UIScreen.main.bounds, insets: UIEdgeInsets(top: -4.0, left: 0.0, bottom: -4.0, right: 0.0))
    }
}

/*
final class MultiplePeerAvatarsContextItem: ContextMenuCustomItem {
    fileprivate let context: AccountContext
    fileprivate let peers: [EnginePeer]
    fileprivate let totalCount: Int
    fileprivate let action: (ContextControllerProtocol, @escaping (ContextMenuActionResult) -> Void) -> Void

    init(context: AccountContext, peers: [EnginePeer], totalCount: Int, action: @escaping (ContextControllerProtocol, @escaping (ContextMenuActionResult) -> Void) -> Void) {
        self.context = context
        self.peers = peers
        self.totalCount = totalCount
        self.action = action
    }

    func node(presentationData: PresentationData, getController: @escaping () -> ContextControllerProtocol?, actionSelected: @escaping (ContextMenuActionResult) -> Void) -> ContextMenuCustomNode {
        return MultiplePeerAvatarsContextItemNode(presentationData: presentationData, item: self, getController: getController, actionSelected: actionSelected)
    }
}

private final class MultiplePeerAvatarsContextItemNode: ASDisplayNode, ContextMenuCustomNode, ContextActionNodeProtocol {
    private let item: MultiplePeerAvatarsContextItem
    private var presentationData: PresentationData
    private let getController: () -> ContextControllerProtocol?
    private let actionSelected: (ContextMenuActionResult) -> Void

    private let backgroundNode: ASDisplayNode
    private let highlightedBackgroundNode: ASDisplayNode
    private let textNode: ImmediateTextNode

    private let avatarsNode: AnimatedAvatarSetNode
    private let avatarsContext: AnimatedAvatarSetContext

    private let buttonNode: HighlightTrackingButtonNode

    private var pointerInteraction: PointerInteraction?

    init(presentationData: PresentationData, item: MultiplePeerAvatarsContextItem, getController: @escaping () -> ContextControllerProtocol?, actionSelected: @escaping (ContextMenuActionResult) -> Void) {
        self.item = item
        self.presentationData = presentationData
        self.getController = getController
        self.actionSelected = actionSelected

        let textFont = Font.regular(presentationData.listsFontSize.baseDisplaySize)

        self.backgroundNode = ASDisplayNode()
        self.backgroundNode.isAccessibilityElement = false
        self.backgroundNode.backgroundColor = presentationData.theme.contextMenu.itemBackgroundColor
        self.highlightedBackgroundNode = ASDisplayNode()
        self.highlightedBackgroundNode.isAccessibilityElement = false
        self.highlightedBackgroundNode.backgroundColor = presentationData.theme.contextMenu.itemHighlightedBackgroundColor
        self.highlightedBackgroundNode.alpha = 0.0

        self.textNode = ImmediateTextNode()
        self.textNode.isAccessibilityElement = false
        self.textNode.isUserInteractionEnabled = false
        self.textNode.displaysAsynchronously = false
        self.textNode.attributedText = NSAttributedString(string: " ", font: textFont, textColor: presentationData.theme.contextMenu.primaryColor)
        self.textNode.maximumNumberOfLines = 1

        self.buttonNode = HighlightTrackingButtonNode()
        self.buttonNode.isAccessibilityElement = true
        self.buttonNode.accessibilityLabel = presentationData.strings.VoiceChat_StopRecording

        self.avatarsNode = AnimatedAvatarSetNode()
        self.avatarsContext = AnimatedAvatarSetContext()

        super.init()

        self.addSubnode(self.backgroundNode)
        self.addSubnode(self.highlightedBackgroundNode)
        self.addSubnode(self.textNode)
        self.addSubnode(self.avatarsNode)
        self.addSubnode(self.buttonNode)

        self.buttonNode.highligthedChanged = { [weak self] highligted in
            guard let strongSelf = self else {
                return
            }
            if highligted {
                strongSelf.highlightedBackgroundNode.alpha = 1.0
            } else {
                strongSelf.highlightedBackgroundNode.alpha = 0.0
                strongSelf.highlightedBackgroundNode.layer.animateAlpha(from: 1.0, to: 0.0, duration: 0.3)
            }
        }
        self.buttonNode.addTarget(self, action: #selector(self.buttonPressed), forControlEvents: .touchUpInside)
        self.buttonNode.isUserInteractionEnabled = true
    }

    deinit {
    }

    override func didLoad() {
        super.didLoad()

        self.pointerInteraction = PointerInteraction(node: self.buttonNode, style: .hover, willEnter: { [weak self] in
            if let strongSelf = self {
                strongSelf.highlightedBackgroundNode.alpha = 0.75
            }
        }, willExit: { [weak self] in
            if let strongSelf = self {
                strongSelf.highlightedBackgroundNode.alpha = 0.0
            }
        })
    }

    private var validLayout: (calculatedWidth: CGFloat, size: CGSize)?

    func updateLayout(constrainedWidth: CGFloat, constrainedHeight: CGFloat) -> (CGSize, (CGSize, ContainedViewLayoutTransition) -> Void) {
        let sideInset: CGFloat = 14.0
        let verticalInset: CGFloat = 12.0

        let rightTextInset: CGFloat = sideInset + 36.0

        let calculatedWidth = min(constrainedWidth, 250.0)

        let textFont = Font.regular(self.presentationData.listsFontSize.baseDisplaySize)
        let text: String = self.presentationData.strings.CacheEvictionMenu_CategoryExceptions(Int32(self.item.totalCount))
        self.textNode.attributedText = NSAttributedString(string: text, font: textFont, textColor: self.presentationData.theme.contextMenu.primaryColor)

        let textSize = self.textNode.updateLayout(CGSize(width: calculatedWidth - sideInset - rightTextInset, height: .greatestFiniteMagnitude))

        let combinedTextHeight = textSize.height
        return (CGSize(width: calculatedWidth, height: verticalInset * 2.0 + combinedTextHeight), { size, transition in
            self.validLayout = (calculatedWidth: calculatedWidth, size: size)
            let verticalOrigin = floor((size.height - combinedTextHeight) / 2.0)
            let textFrame = CGRect(origin: CGPoint(x: sideInset, y: verticalOrigin), size: textSize)
            transition.updateFrameAdditive(node: self.textNode, frame: textFrame)

            let avatarsContent: AnimatedAvatarSetContext.Content

            let avatarsPeers: [EnginePeer] = self.item.peers
            
            avatarsContent = self.avatarsContext.update(peers: avatarsPeers, animated: false)

            let avatarsSize = self.avatarsNode.update(context: self.item.context, content: avatarsContent, itemSize: CGSize(width: 24.0, height: 24.0), customSpacing: 10.0, animated: false, synchronousLoad: true)
            self.avatarsNode.frame = CGRect(origin: CGPoint(x: size.width - sideInset - 12.0 - avatarsSize.width, y: floor((size.height - avatarsSize.height) / 2.0)), size: avatarsSize)

            transition.updateFrame(node: self.backgroundNode, frame: CGRect(origin: CGPoint(x: 0.0, y: 0.0), size: CGSize(width: size.width, height: size.height)))
            transition.updateFrame(node: self.highlightedBackgroundNode, frame: CGRect(origin: CGPoint(x: 0.0, y: 0.0), size: CGSize(width: size.width, height: size.height)))
            transition.updateFrame(node: self.buttonNode, frame: CGRect(origin: CGPoint(x: 0.0, y: 0.0), size: CGSize(width: size.width, height: size.height)))
        })
    }

    func updateTheme(presentationData: PresentationData) {
        self.presentationData = presentationData

        self.backgroundNode.backgroundColor = presentationData.theme.contextMenu.itemBackgroundColor
        self.highlightedBackgroundNode.backgroundColor = presentationData.theme.contextMenu.itemHighlightedBackgroundColor

        let textFont = Font.regular(presentationData.listsFontSize.baseDisplaySize)

        self.textNode.attributedText = NSAttributedString(string: self.textNode.attributedText?.string ?? "", font: textFont, textColor: presentationData.theme.contextMenu.primaryColor)
    }

    @objc private func buttonPressed() {
        self.performAction()
    }

    private var actionTemporarilyDisabled: Bool = false
    
    func canBeHighlighted() -> Bool {
        return self.isActionEnabled
    }
    
    func updateIsHighlighted(isHighlighted: Bool) {
        self.setIsHighlighted(isHighlighted)
    }

    func performAction() {
        if self.actionTemporarilyDisabled {
            return
        }
        self.actionTemporarilyDisabled = true
        Queue.mainQueue().async { [weak self] in
            self?.actionTemporarilyDisabled = false
        }

        guard let controller = self.getController() else {
            return
        }
        self.item.action(controller, { [weak self] result in
            self?.actionSelected(result)
        })
    }

    var isActionEnabled: Bool {
        return true
    }

    func setIsHighlighted(_ value: Bool) {
        if value {
            self.highlightedBackgroundNode.alpha = 1.0
        } else {
            self.highlightedBackgroundNode.alpha = 0.0
        }
    }
    
    func actionNode(at point: CGPoint) -> ContextActionNodeProtocol {
        return self
    }
}
*/

private class StorageUsageClearProgressOverlayNode: ASDisplayNode {
    private let presentationData: PresentationData
    
    private let blurredView: BlurredBackgroundView
    private let animationNode: AnimatedStickerNode
    private let progressTextNode: ImmediateTextNode
    private let descriptionTextNode: ImmediateTextNode
    private let progressBackgroundNode: ASDisplayNode
    private let progressForegroundNode: ASDisplayNode
    
    private let progressDisposable = MetaDisposable()
    
    private var validLayout: (CGSize, CGFloat)?
    
    init(presentationData: PresentationData) {
        self.presentationData = presentationData
        
        self.blurredView = BlurredBackgroundView(color: presentationData.theme.list.plainBackgroundColor.withMultipliedAlpha(0.7), enableBlur: true)
        
        self.animationNode = DefaultAnimatedStickerNodeImpl()
        self.animationNode.setup(source: AnimatedStickerNodeLocalFileSource(name: "ClearCache"), width: 256, height: 256, playbackMode: .loop, mode: .direct(cachePathPrefix: nil))
        self.animationNode.visibility = true
        
        self.progressTextNode = ImmediateTextNode()
        self.progressTextNode.textAlignment = .center
        
        self.descriptionTextNode = ImmediateTextNode()
        self.descriptionTextNode.textAlignment = .center
        self.descriptionTextNode.maximumNumberOfLines = 0
        
        self.progressBackgroundNode = ASDisplayNode()
        self.progressBackgroundNode.backgroundColor = self.presentationData.theme.actionSheet.controlAccentColor.withMultipliedAlpha(0.2)
        self.progressBackgroundNode.cornerRadius = 3.0
        
        self.progressForegroundNode = ASDisplayNode()
        self.progressForegroundNode.backgroundColor = self.presentationData.theme.actionSheet.controlAccentColor
        self.progressForegroundNode.cornerRadius = 3.0
        
        super.init()
        
        self.view.addSubview(self.blurredView)
        self.addSubnode(self.animationNode)
        self.addSubnode(self.progressTextNode)
        self.addSubnode(self.descriptionTextNode)
        self.addSubnode(self.progressBackgroundNode)
        self.addSubnode(self.progressForegroundNode)
    }
    
    deinit {
        self.progressDisposable.dispose()
    }
    
    func setProgressSignal(_ signal: Signal<Float, NoError>) {
        self.progressDisposable.set((signal
        |> deliverOnMainQueue).start(next: { [weak self] progress in
            if let strongSelf = self {
                strongSelf.setProgress(progress)
            }
        }))
    }
    
    private var progress: Float = 0.0
    func setProgress(_ progress: Float) {
        self.progress = progress
        
        if let (size, bottomInset) = self.validLayout {
            self.updateLayout(size: size, bottomInset: bottomInset, transition: .animated(duration: 0.5, curve: .linear))
        }
    }
    
    func updateLayout(size: CGSize, bottomInset: CGFloat, transition: ContainedViewLayoutTransition) {
        self.validLayout = (size, bottomInset)
        
        transition.updateFrame(view: self.blurredView, frame: CGRect(origin: CGPoint(), size: size))
        self.blurredView.update(size: size, transition: transition)
        
        let inset: CGFloat = 24.0
        let progressHeight: CGFloat = 6.0
        let spacing: CGFloat = 16.0
        
        let imageSide = min(160.0, size.height - 30.0)
        let imageSize = CGSize(width: imageSide, height: imageSide)
        
        let animationFrame = CGRect(origin: CGPoint(x: floor((size.width - imageSize.width) / 2.0), y: floorToScreenPixels((size.height - imageSize.height) / 2.0) - 50.0), size: imageSize)
        self.animationNode.frame = animationFrame
        self.animationNode.updateLayout(size: imageSize)
        
        var bottomInset = bottomInset
        if bottomInset.isZero {
            bottomInset = inset
        }
        
        let progressFrame = CGRect(x: inset, y: size.height - bottomInset - progressHeight, width: size.width - inset * 2.0, height: progressHeight)
        self.progressBackgroundNode.frame = progressFrame
        let progressForegroundFrame = CGRect(x: inset, y: size.height - bottomInset - progressHeight, width: floorToScreenPixels(progressFrame.width * CGFloat(self.progress)), height: progressHeight)
        if !self.progressForegroundNode.frame.origin.x.isZero {
            transition.updateFrame(node: self.progressForegroundNode, frame: progressForegroundFrame, beginWithCurrentState: true)
        } else {
            self.progressForegroundNode.frame = progressForegroundFrame
        }
        
        self.descriptionTextNode.attributedText = NSAttributedString(string: self.presentationData.strings.ClearCache_KeepOpenedDescription, font: Font.regular(15.0), textColor: self.presentationData.theme.actionSheet.secondaryTextColor)
        let descriptionTextSize = self.descriptionTextNode.updateLayout(CGSize(width: size.width - inset * 3.0, height: size.height))
        var descriptionTextFrame = CGRect(origin: CGPoint(x: floorToScreenPixels((size.width - descriptionTextSize.width) / 2.0), y: animationFrame.maxY + 52.0), size: descriptionTextSize)
        
        let progressText: String = "\(Int(self.progress * 100.0))%"
       
        self.progressTextNode.attributedText = NSAttributedString(string: progressText, font: Font.with(size: 17.0, design: .regular, weight: .semibold, traits: [.monospacedNumbers]), textColor: self.presentationData.theme.actionSheet.primaryTextColor)
        let progressTextSize = self.progressTextNode.updateLayout(size)
        var progressTextFrame = CGRect(origin: CGPoint(x: floorToScreenPixels((size.width - progressTextSize.width) / 2.0), y: descriptionTextFrame.minY - spacing - progressTextSize.height), size: progressTextSize)
        
        let availableHeight = progressTextFrame.minY
        if availableHeight < 100.0 {
            let offset = availableHeight / 2.0 - spacing
            descriptionTextFrame = descriptionTextFrame.offsetBy(dx: 0.0, dy: -offset)
            progressTextFrame = progressTextFrame.offsetBy(dx: 0.0, dy: -offset)
            self.animationNode.alpha = 0.0
        } else {
            self.animationNode.alpha = 1.0
        }
        
        self.progressTextNode.frame = progressTextFrame
        self.descriptionTextNode.frame = descriptionTextFrame
    }
}

/*
private final class StorageUsageListContextGalleryContentSourceImpl: ContextControllerContentSource {
    let controller: ViewController
    weak var sourceView: UIView?
    let sourceRect: CGRect
    
    let navigationController: NavigationController? = nil
    
    let passthroughTouches: Bool
    
    init(controller: ViewController, sourceView: UIView?, sourceRect: CGRect = CGRect(origin: CGPoint(), size: CGSize()), passthroughTouches: Bool = false) {
        self.controller = controller
        self.sourceView = sourceView
        self.sourceRect = sourceRect
        self.passthroughTouches = passthroughTouches
    }
    
    func transitionInfo() -> ContextControllerTakeControllerInfo? {
        let sourceView = self.sourceView
        let sourceRect = self.sourceRect
        return ContextControllerTakeControllerInfo(contentAreaInScreenSpace: CGRect(origin: CGPoint(), size: CGSize(width: 10.0, height: 10.0)), sourceNode: { [weak sourceView] in
            if let sourceView = sourceView {
                let rect = sourceRect.isEmpty ? sourceView.bounds : sourceRect
                return (sourceView, rect)
            } else {
                return nil
            }
        })
    }
    
    func animatedIn() {
        self.controller.didAppearInContextPreview()
    }
}

private final class StorageUsageListContextExtractedContentSource: ContextExtractedContentSource {
    let keepInPlace: Bool = false
    let ignoreContentTouches: Bool = false
    let blurBackground: Bool = true
    
    //let actionsHorizontalAlignment: ContextActionsHorizontalAlignment = .center
    
    private let contentView: ContextExtractedContentContainingView
    
    init(contentView: ContextExtractedContentContainingView) {
        self.contentView = contentView
    }
    
    func takeView() -> ContextControllerTakeViewInfo? {
        return ContextControllerTakeViewInfo(containingItem: .view(self.contentView), contentAreaInScreenSpace: UIScreen.main.bounds)
    }
    
    func putBack() -> ContextControllerPutBackViewInfo? {
        return ContextControllerPutBackViewInfo(contentAreaInScreenSpace: UIScreen.main.bounds)
    }
}
*/<|MERGE_RESOLUTION|>--- conflicted
+++ resolved
@@ -1833,11 +1833,7 @@
                 contentHeight += 8.0
                 
                 var keepContentHeight: CGFloat = 0.0
-<<<<<<< HEAD
                 for i in 0 ..< 1 {
-=======
-                for i in 0 ..< 4 {
->>>>>>> c4ec7cf6
                     let item: ComponentView<Empty>
                     if let current = self.keepDurationItems[i] {
                         item = current
@@ -1893,11 +1889,7 @@
                             title: title,
                             subtitle: subtitle,
                             value: optionText,
-<<<<<<< HEAD
                             hasNext: i != 1 - 1,
-=======
-                            hasNext: i != 4 - 1,
->>>>>>> c4ec7cf6
                             action: { [weak self] sourceView in
                                 guard let self else {
                                     return
@@ -3309,7 +3301,7 @@
                 let applyValue: (Int32) -> Void = { value in
                     let _ = updateCacheStorageSettingsInteractively(accountManager: context.sharedContext.accountManager, { cacheSettings in
                         var cacheSettings = cacheSettings
-                        for key in cacheSettings.categoryStorageTimeout.keys {
+                        for key in CacheStorageSettings.PeerStorageCategory.allCases {
                             cacheSettings.categoryStorageTimeout[key] = value
                         }
                         return cacheSettings
