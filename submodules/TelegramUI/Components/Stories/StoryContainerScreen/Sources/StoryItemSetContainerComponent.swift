--- conflicted
+++ resolved
@@ -3481,42 +3481,8 @@
                             }
                             self.state?.updated(transition: Transition(animation: .curve(duration: 0.25, curve: .easeInOut)))
                             
-<<<<<<< HEAD
-                            let context = component.context
-                            let presentationData = component.context.sharedContext.currentPresentationData.with({ $0 }).withUpdated(theme: component.theme)
-                            let presentController = component.presentController
-                            let peer = component.slice.peer
-                            
-                            let _ = (enqueueMessages(account: context.account, peerId: peer.id, messages: [message])
-                            |> deliverOnMainQueue).start(next: { [weak self] messageIds in
-                                if let animation, let self, let component = self.component {
-                                    let controller = UndoOverlayController(
-                                        presentationData: presentationData,
-                                        content: .sticker(context: context, file: animation, loop: false, title: nil, text: component.strings.Story_ToastReactionSent, undoText: component.strings.Story_ToastViewInChat, customAction: { [weak self] in
-                                            if let messageId = messageIds.first, let self {
-                                                self.navigateToPeer(peer: peer, chat: true, subject: messageId.flatMap { .message(id: .id($0), highlight: false, timecode: nil) })
-                                            }
-                                        }),
-                                        elevatedLayout: false,
-                                        animateInAsReplacement: false,
-                                        blurred: true,
-                                        action: { [weak self] _ in
-                                            self?.sendMessageContext.tooltipScreen = nil
-                                            self?.updateIsProgressPaused()
-                                            return false
-                                        }
-                                    )
-                                    self.sendMessageContext.tooltipScreen?.dismiss()
-                                    self.sendMessageContext.tooltipScreen = controller
-                                    self.updateIsProgressPaused()
-                                    presentController(controller, nil)
-                                }
-                            })
-                        })
-=======
                             let _ = component.context.engine.messages.setStoryReaction(peerId: component.slice.peer.id, id: component.slice.item.storyItem.id, reaction: updateReaction.reaction).start()
                         }
->>>>>>> 85f13c34
                     }
                     
                     reactionContextNode.premiumReactionsSelected = { [weak self] file in
