import Foundation
import UIKit
import Postbox
import Display
import AsyncDisplayKit
import SwiftSignalKit
import TelegramCore
import TelegramPresentationData
import TelegramUIPreferences
import TextFormat
import AccountContext
import UrlEscaping
import PhotoResources
import WebsiteType
import ChatMessageInteractiveMediaBadge
import GalleryData
import TextNodeWithEntities
import AnimationCache
import MultiAnimationRenderer
import ChatControllerInteraction
import ShimmerEffect
import ChatMessageDateAndStatusNode
import ChatHistoryEntry
import ChatMessageItemCommon
import ChatMessageBubbleContentNode
import ChatMessageInteractiveInstantVideoNode
import ChatMessageInteractiveFileNode
import ChatMessageInteractiveMediaNode
import WallpaperPreviewMedia
import ChatMessageAttachedContentButtonNode
import MessageInlineBlockBackgroundView
import ComponentFlow
import PlainButtonComponent
import AvatarNode
import EmojiTextAttachmentView

public enum ChatMessageAttachedContentActionIcon {
    case instant
    case link
}

public struct ChatMessageAttachedContentNodeMediaFlags: OptionSet {
    public var rawValue: Int32
    
    public init(rawValue: Int32) {
        self.rawValue = rawValue
    }
    
    public init() {
        self.rawValue = 0
    }
    
    public static let preferMediaInline = ChatMessageAttachedContentNodeMediaFlags(rawValue: 1 << 0)
    public static let preferMediaBeforeText = ChatMessageAttachedContentNodeMediaFlags(rawValue: 1 << 1)
    public static let preferMediaAspectFilled = ChatMessageAttachedContentNodeMediaFlags(rawValue: 1 << 2)
    public static let titleBeforeMedia = ChatMessageAttachedContentNodeMediaFlags(rawValue: 1 << 3)
    public static let stickerPack = ChatMessageAttachedContentNodeMediaFlags(rawValue: 1 << 3)
}

public final class ChatMessageAttachedContentNode: ASDisplayNode {
    private enum InlineMedia: Equatable {
        case media(Media)
        case peerAvatar(EnginePeer)
        
        static func ==(lhs: InlineMedia, rhs: InlineMedia) -> Bool {
            switch lhs {
            case let .media(lhsMedia):
                if case let .media(rhsMedia) = rhs {
                    return lhsMedia.isSemanticallyEqual(to: rhsMedia)
                } else {
                    return false
                }
            case let .peerAvatar(lhsPeer):
                if case let .peerAvatar(rhsPeer) = rhs {
                    return lhsPeer.largeProfileImage == rhsPeer.largeProfileImage
                } else {
                    return false
                }
            }
        }
    }
    
    private var backgroundView: MessageInlineBlockBackgroundView?
    
    private let transformContainer: ASDisplayNode
    private var title: TextNodeWithEntities?
    private var subtitle: TextNodeWithEntities?
    private var text: TextNodeWithEntities?
    private var inlineMedia: TransformImageNode?
    private var contentMedia: ChatMessageInteractiveMediaNode?
    private var contentInstantVideo: ChatMessageInteractiveInstantVideoNode?
    private var contentFile: ChatMessageInteractiveFileNode?
    private var actionButton: ChatMessageAttachedContentButtonNode?
    private var actionButtonSeparator: SimpleLayer?
    
    private var titleBadgeLabel: TextNode?
    private var titleBadgeButton: HighlightTrackingButtonNode?
    public var statusNode: ChatMessageDateAndStatusNode?
    
    private var closeButton: ComponentView<Empty>?
    private var closeButtonImage: UIImage?
    
    private var inlineStickerLayers: [InlineStickerItemLayer] = []
    
    private var inlineMediaValue: InlineMedia?
    
    //private var additionalImageBadgeNode: ChatMessageInteractiveMediaBadge?
    private var linkHighlightingNode: LinkHighlightingNode?
    
    private var context: AccountContext?
    private var message: Message?
    private var media: Media?
    private var theme: ChatPresentationThemeData?
    private var mainColor: UIColor?
    
    private var isHighlighted: Bool = false
    private var highlightTimer: Foundation.Timer?
    
    public var openMedia: ((InteractiveMediaNodeActivateContent) -> Void)?
    public var activateAction: (() -> Void)?
    public var activateBadgeAction: (() -> Void)?
    public var requestUpdateLayout: (() -> Void)?
    
    private var currentProgressDisposable: Disposable?
    
    public var defaultContentAction: () -> ChatMessageBubbleContentTapAction = { return ChatMessageBubbleContentTapAction(content: .none) }
    
    private var tapRecognizer: UITapGestureRecognizer?
    
    public var visibility: ListViewItemNodeVisibility = .none {
        didSet {
            if oldValue != self.visibility {
                self.contentMedia?.visibility = self.visibility != .none
                self.contentInstantVideo?.visibility = self.visibility != .none
                
                self.inlineStickerLayers.forEach({ $0.isVisibleForAnimations = self.visibility != .none })
                
                switch self.visibility {
                case .none:
                    self.text?.visibilityRect = nil
                case let .visible(_, subRect):
                    var subRect = subRect
                    subRect.origin.x = 0.0
                    subRect.size.width = 10000.0
                    self.text?.visibilityRect = subRect
                }
            }
        }
    }
    
    override public init() {
        self.transformContainer = ASDisplayNode()
        
        super.init()
        
        self.addSubnode(self.transformContainer)
    }
    
    deinit {
        self.highlightTimer?.invalidate()
    }
    
    @objc private func pressed() {
        self.activateAction?()
    }
    
    @objc private func badgePressed() {
        self.activateBadgeAction?()
    }
    
    public typealias AsyncLayout = (_ presentationData: ChatPresentationData, _ automaticDownloadSettings: MediaAutoDownloadSettings, _ associatedData: ChatMessageItemAssociatedData, _ attributes: ChatMessageEntryAttributes, _ context: AccountContext, _ controllerInteraction: ChatControllerInteraction, _ message: Message, _ messageRead: Bool, _ chatLocation: ChatLocation, _ title: String?, _ titleBadge: String?, _ subtitle: NSAttributedString?, _ text: String?, _ entities: [MessageTextEntity]?, _ media: ([Media], ChatMessageAttachedContentNodeMediaFlags)?, _ mediaBadge: String?, _ actionIcon: ChatMessageAttachedContentActionIcon?, _ actionTitle: String?, _ displayLine: Bool, _ layoutConstants: ChatMessageItemLayoutConstants, _ preparePosition: ChatMessageBubblePreparePosition, _ constrainedSize: CGSize, _ animationCache: AnimationCache, _ animationRenderer: MultiAnimationRenderer) -> (CGFloat, (CGSize, ChatMessageBubbleContentPosition) -> (CGFloat, (CGFloat) -> (CGSize, (ListViewItemUpdateAnimation, Bool, ListViewItemApply?) -> Void)))
    
    public func makeProgress() -> Promise<Bool> {
        let progress = Promise<Bool>()
        self.currentProgressDisposable?.dispose()
        self.currentProgressDisposable = (progress.get()
        |> distinctUntilChanged
        |> deliverOnMainQueue).start(next: { [weak self] hasProgress in
            guard let self else {
                return
            }
            self.backgroundView?.displayProgress = hasProgress
        })
        return progress
    }
    
    public func asyncLayout() -> AsyncLayout {
        let makeTitleLayout = TextNodeWithEntities.asyncLayout(self.title)
        let makeSubtitleLayout = TextNodeWithEntities.asyncLayout(self.subtitle)
        let makeTextLayout = TextNodeWithEntities.asyncLayout(self.text)
        let makeTitleBadgeLayout = TextNode.asyncLayout(self.titleBadgeLabel)
        let makeContentMedia = ChatMessageInteractiveMediaNode.asyncLayout(self.contentMedia)
        let makeContentFile = ChatMessageInteractiveFileNode.asyncLayout(self.contentFile)
        let makeActionButtonLayout = ChatMessageAttachedContentButtonNode.asyncLayout(self.actionButton)
        let makeStatusLayout = ChatMessageDateAndStatusNode.asyncLayout(self.statusNode)
        
        return { [weak self] presentationData, automaticDownloadSettings, associatedData, attributes, context, controllerInteraction, message, messageRead, chatLocation, title, titleBadge, subtitle, text, entities, mediaAndFlags, mediaBadge, actionIcon, actionTitle, displayLine, layoutConstants, preparePosition, constrainedSize, animationCache, animationRenderer in
            let isPreview = presentationData.isPreview
            let fontSize: CGFloat
            if message.adAttribute != nil {
                fontSize = floor(presentationData.fontSize.baseDisplaySize * 15.0 / 17.0)
            } else {
                fontSize = floor(presentationData.fontSize.baseDisplaySize * 14.0 / 17.0)
            }
            
            let titleFont = Font.semibold(fontSize)
            let textFont = Font.regular(fontSize)
            let textBoldFont = Font.semibold(fontSize)
            let textItalicFont = Font.italic(fontSize)
            let textBoldItalicFont = Font.semiboldItalic(fontSize)
            let textFixedFont = Font.regular(fontSize)
            let textBlockQuoteFont = Font.regular(fontSize)
            let badgeFont = Font.regular(floor(presentationData.fontSize.baseDisplaySize * 11.0 / 17.0))
            
            var incoming = message.effectivelyIncoming(context.account.peerId)
            if let subject = associatedData.subject, case let .messageOptions(_, _, info) = subject {
                if case .forward = info {
                    incoming = false
                } else if case let .link(link) = info, link.isCentered {
                    incoming = true
                }
            }
            
            var isReplyThread = false
            if case .replyThread = chatLocation {
                isReplyThread = true
            }
            
            let messageTheme = incoming ? presentationData.theme.theme.chat.message.incoming : presentationData.theme.theme.chat.message.outgoing
            
            var author = message.effectiveAuthor
            
            if let forwardInfo = message.forwardInfo {
                if let peer = forwardInfo.author {
                    author = peer
                } else if let authorSignature = forwardInfo.authorSignature {
                    author = TelegramUser(id: PeerId(namespace: Namespaces.Peer.Empty, id: PeerId.Id._internalFromInt64Value(Int64(authorSignature.persistentHashValue % 32))), accessHash: nil, firstName: authorSignature, lastName: nil, username: nil, phone: nil, photo: [], botInfo: nil, restrictionInfo: nil, flags: [], emojiStatus: nil, usernames: [], storiesHidden: nil, nameColor: nil, backgroundEmojiId: nil, profileColor: nil, profileBackgroundEmojiId: nil)
                }
            }
            
            let nameColors = author?.nameColor.flatMap { context.peerNameColors.get($0, dark: presentationData.theme.theme.overallDarkAppearance) }
            
            let mainColor: UIColor
            var secondaryColor: UIColor?
            var tertiaryColor: UIColor?
            if !incoming {
                mainColor = messageTheme.accentTextColor
                if let _ = nameColors?.secondary {
                    secondaryColor = .clear
                }
                if let _ = nameColors?.tertiary {
                    tertiaryColor = .clear
                }
            } else {
                var authorNameColor: UIColor?
                authorNameColor = nameColors?.main
                secondaryColor = nameColors?.secondary
                tertiaryColor = nameColors?.tertiary
                
                if let authorNameColor {
                    mainColor = authorNameColor
                } else {
                    mainColor = messageTheme.accentTextColor
                }
            }
            
            let textTopSpacing: CGFloat
            let textBottomSpacing: CGFloat
            
            if displayLine {
                textTopSpacing = 3.0
                textBottomSpacing = 3.0
            } else {
                textTopSpacing = -2.0
                textBottomSpacing = 0.0
            }
            
            let textLineSpacing: CGFloat = 0.09
            let titleTextSpacing: CGFloat = 0.0
            let textContentMediaSpacing: CGFloat = 6.0
            let contentMediaTopSpacing: CGFloat = 6.0
            let contentMediaBottomSpacing: CGFloat = 6.0
            let contentMediaButtonSpacing: CGFloat = 7.0
            let textButtonSpacing: CGFloat = 7.0
            let buttonBottomSpacing: CGFloat = 0.0
            let statusBackgroundSpacing: CGFloat = 9.0
            let inlineMediaEdgeInset: CGFloat = 6.0
            
            var insets = UIEdgeInsets()
            insets.left = layoutConstants.text.bubbleInsets.left
            insets.right = layoutConstants.text.bubbleInsets.right
            
            if case let .linear(top, _) = preparePosition {
                switch top {
                case .None:
                    break
                default:
                    break
                }
            }
            
            if displayLine {
                insets.left += 9.0
                insets.right += 6.0
            }
            
            var contentMediaValue: Media?
            var contentFileValue: TelegramMediaFile?
            var contentAnimatedFilesValue: [TelegramMediaFile] = []
            
            var contentMediaAutomaticPlayback: Bool = false
            var contentMediaAutomaticDownload: InteractiveMediaNodeAutodownloadMode = .none
            
            var mediaAndFlags = mediaAndFlags
            if let mediaAndFlagsValue = mediaAndFlags {
                if mediaAndFlagsValue.0.first is TelegramMediaStory || mediaAndFlagsValue.0.first is WallpaperPreviewMedia {
                    var flags = mediaAndFlagsValue.1
                    flags.remove(.preferMediaInline)
                    mediaAndFlags = (mediaAndFlagsValue.0, flags)
                }
            }
            
            var contentMediaAspectFilled = false
            if let (_, flags) = mediaAndFlags {
                contentMediaAspectFilled = flags.contains(.preferMediaAspectFilled)
            }
            var contentMediaInline = false
                        
            if let (mediaArray, flags) = mediaAndFlags {
                contentMediaInline = flags.contains(.preferMediaInline)

                if flags.contains(.stickerPack), let files = mediaArray as? [TelegramMediaFile], let file = files.first {
                    contentMediaValue = file
                    contentAnimatedFilesValue = files
                } else if let media = mediaArray.first {
                    if let file = media as? TelegramMediaFile {
                        if file.mimeType == "application/x-tgtheme-ios", let size = file.size, size < 16 * 1024 {
                            contentMediaValue = file
                        } else if file.isInstantVideo {
                            contentMediaValue = file
                        } else if file.isVideo {
                            contentMediaValue = file
                        } else if file.isSticker || file.isAnimatedSticker {
                            contentMediaValue = file
                        } else {
                            contentFileValue = file
                        }
                        
                        if shouldDownloadMediaAutomatically(settings: automaticDownloadSettings, peerType: associatedData.automaticDownloadPeerType, networkType: associatedData.automaticDownloadNetworkType, authorPeerId: message.author?.id, contactsPeerIds: associatedData.contactsPeerIds, media: file) {
                            contentMediaAutomaticDownload = .full
                        } else if shouldPredownloadMedia(settings: automaticDownloadSettings, peerType: associatedData.automaticDownloadPeerType, networkType: associatedData.automaticDownloadNetworkType, media: file) {
                            contentMediaAutomaticDownload = .prefetch
                        }
                        
                        if file.isAnimated {
                            contentMediaAutomaticPlayback = context.sharedContext.energyUsageSettings.autoplayGif
                        } else if file.isVideo && context.sharedContext.energyUsageSettings.autoplayVideo {
                            var willDownloadOrLocal = false
                            if case .full = contentMediaAutomaticDownload {
                                willDownloadOrLocal = true
                            } else {
                                willDownloadOrLocal = context.account.postbox.mediaBox.completedResourcePath(file.resource) != nil
                            }
                            if willDownloadOrLocal {
                                contentMediaAutomaticPlayback = true
                                contentMediaAspectFilled = true
                            }
                        }
                    } else if let _ = media as? TelegramMediaImage {
                        contentMediaValue = media
                    } else if let _ = media as? TelegramMediaWebFile {
                        contentMediaValue = media
                    } else if let _ = media as? WallpaperPreviewMedia {
                        contentMediaValue = media
                    } else if let _ = media as? TelegramMediaStory {
                        contentMediaValue = media
                    }
                }
            }
            
            var maxWidth: CGFloat = .greatestFiniteMagnitude
            
            let contentMediaContinueLayout: ((CGSize, Bool, Bool, ImageCorners) -> (CGFloat, (CGFloat) -> (CGSize, (ListViewItemUpdateAnimation, Bool) -> ChatMessageInteractiveMediaNode)))?
            
            let inlineMediaAndSize: (InlineMedia, CGSize)?
            
            if let contentMediaValue {
                if contentMediaInline {
                    contentMediaContinueLayout = nil
                    
                    if let image = contentMediaValue as? TelegramMediaImage {
                        inlineMediaAndSize = (.media(image), CGSize(width: 54.0, height: 54.0))
                    } else if let file = contentMediaValue as? TelegramMediaFile, !file.previewRepresentations.isEmpty {
                        inlineMediaAndSize = (.media(file), CGSize(width: 54.0, height: 54.0))
                    } else {
                        inlineMediaAndSize = nil
                    }
                } else {
                    let contentMode: InteractiveMediaNodeContentMode = contentMediaAspectFilled ? .aspectFill : .aspectFit
                    
                    let automaticDownload = shouldDownloadMediaAutomatically(settings: automaticDownloadSettings, peerType: associatedData.automaticDownloadPeerType, networkType: associatedData.automaticDownloadNetworkType, authorPeerId: message.author?.id, contactsPeerIds: associatedData.contactsPeerIds, media: contentMediaValue)
                    
                    let (_, initialImageWidth, refineLayout) = makeContentMedia(
                        context,
                        presentationData,
                        presentationData.dateTimeFormat,
                        message, associatedData,
                        attributes,
                        contentMediaValue,
                        nil,
<<<<<<< HEAD
                        automaticDownload ? .full : .none,
=======
                        nil,
                        .full,
>>>>>>> 7d5d9ba7
                        associatedData.automaticDownloadPeerType,
                        associatedData.automaticDownloadPeerId,
                        .constrained(CGSize(width: constrainedSize.width - insets.left - insets.right, height: constrainedSize.height)),
                        layoutConstants,
                        contentMode,
                        controllerInteraction.presentationContext
                    )
                    contentMediaContinueLayout = refineLayout
                    maxWidth = initialImageWidth + insets.left + insets.right
                    
                    inlineMediaAndSize = nil
                }
            } else {
                contentMediaContinueLayout = nil
                inlineMediaAndSize = nil
            }
            
            let contentFileContinueLayout: ChatMessageInteractiveFileNode.ContinueLayout?
            if let contentFileValue {
                let automaticDownload = shouldDownloadMediaAutomatically(settings: automaticDownloadSettings, peerType: associatedData.automaticDownloadPeerType, networkType: associatedData.automaticDownloadNetworkType, authorPeerId: message.author?.id, contactsPeerIds: associatedData.contactsPeerIds, media: contentFileValue)
                
                let (_, refineLayout) = makeContentFile(ChatMessageInteractiveFileNode.Arguments(
                    context: context,
                    presentationData: presentationData,
                    customTintColor: incoming ? mainColor : nil,
                    message: message,
                    topMessage: message,
                    associatedData: associatedData,
                    chatLocation: chatLocation,
                    attributes: attributes,
                    isPinned: message.tags.contains(.pinned) && !associatedData.isInPinnedListMode && !isReplyThread,
                    forcedIsEdited: false,
                    file: contentFileValue,
                    automaticDownload: automaticDownload,
                    incoming: incoming,
                    isRecentActions: false,
                    forcedResourceStatus: associatedData.forcedResourceStatus,
                    dateAndStatusType: nil,
                    displayReactions: false,
                    messageSelection: nil,
                    isAttachedContentBlock: true,
                    layoutConstants: layoutConstants,
                    constrainedSize: CGSize(width: constrainedSize.width - insets.left - insets.right, height: constrainedSize.height),
                    controllerInteraction: controllerInteraction
                ))
                contentFileContinueLayout = refineLayout
            } else {
                contentFileContinueLayout = nil
            }
            
            return (maxWidth, { constrainedSize, position in
                enum ContentLayoutOrderItem {
                    case title
                    case subtitle
                    case text
                    case media
                    case file
                    case actionButton
                }
                var contentLayoutOrder: [ContentLayoutOrderItem] = []
                
                if let title = title, !title.isEmpty {
                    contentLayoutOrder.append(.title)
                }
                if let subtitle = subtitle, !subtitle.string.isEmpty {
                    contentLayoutOrder.append(.subtitle)
                }
                if let text = text, !text.isEmpty {
                    contentLayoutOrder.append(.text)
                }
                if contentMediaContinueLayout != nil {
                    if let (_, flags) = mediaAndFlags {
                        if flags.contains(.titleBeforeMedia) {
                            if let index = contentLayoutOrder.firstIndex(of: .title) {
                                contentLayoutOrder.insert(.media, at: index + 1)
                            } else {
                                contentLayoutOrder.insert(.media, at: 0)
                            }
                        } else if flags.contains(.preferMediaBeforeText) {
                            contentLayoutOrder.insert(.media, at: 0)
                        } else {
                            contentLayoutOrder.append(.media)
                        }
                    } else {
                        contentLayoutOrder.append(.media)
                    }
                }
                if contentFileContinueLayout != nil {
                    contentLayoutOrder.append(.file)
                }
                if !isPreview, actionTitle != nil {
                    contentLayoutOrder.append(.actionButton)
                }
                
                var actualWidth: CGFloat = 0.0
                
                let maxContentsWidth: CGFloat = constrainedSize.width - insets.left - insets.right
                
                var titleLayoutAndApply: (TextNodeLayout, (TextNodeWithEntities.Arguments?) -> TextNodeWithEntities)?
                var subtitleLayoutAndApply: (TextNodeLayout, (TextNodeWithEntities.Arguments?) -> TextNodeWithEntities)?
                var textLayoutAndApply: (TextNodeLayout, (TextNodeWithEntities.Arguments?) -> TextNodeWithEntities)?
                var titleBadgeLayoutAndApply: (TextNodeLayout, () -> TextNode)?
                
                var remainingCutoutHeight: CGFloat = 0.0
                var cutoutWidth: CGFloat = 0.0
                if let (_, inlineMediaSize) = inlineMediaAndSize {
                    remainingCutoutHeight = inlineMediaSize.height
                    cutoutWidth = inlineMediaSize.width + inlineMediaEdgeInset
                }
                for item in contentLayoutOrder {
                    switch item {
                    case .title:
                        if let title = title, !title.isEmpty {
                            var cutout: TextNodeCutout?
                            if remainingCutoutHeight > 0.0 {
                                cutout = TextNodeCutout(topRight: CGSize(width: cutoutWidth, height: remainingCutoutHeight))
                            }
                            
                            let titleString = NSAttributedString(string: title, font: titleFont, textColor: mainColor)
                            let titleLayoutAndApplyValue = makeTitleLayout(TextNodeLayoutArguments(attributedString: titleString, backgroundColor: nil, maximumNumberOfLines: 2, truncationType: .end, constrainedSize: CGSize(width: maxContentsWidth, height: 10000.0), alignment: .natural, lineSpacing: textLineSpacing, cutout: cutout, insets: UIEdgeInsets()))
                            titleLayoutAndApply = titleLayoutAndApplyValue
                            
                            if let titleBadge {
                                let titleBadgeString = NSAttributedString(string: titleBadge, font: badgeFont, textColor: mainColor)
                                titleBadgeLayoutAndApply = makeTitleBadgeLayout(TextNodeLayoutArguments(attributedString: titleBadgeString, maximumNumberOfLines: 1, truncationType: .end, constrainedSize: CGSize(width: maxContentsWidth, height: 10000.0)))
                            }
                            
                            remainingCutoutHeight -= titleLayoutAndApplyValue.0.size.height
                        }
                    case .subtitle:
                        if let subtitle = subtitle, !subtitle.string.isEmpty {
                            var cutout: TextNodeCutout?
                            if remainingCutoutHeight > 0.0 {
                                cutout = TextNodeCutout(topRight: CGSize(width: cutoutWidth, height: remainingCutoutHeight))
                            }
                            
                            let subtitleString = NSMutableAttributedString(attributedString: subtitle)
                            subtitleString.addAttribute(.foregroundColor, value: messageTheme.primaryTextColor, range: NSMakeRange(0, subtitle.length))
                            subtitleString.addAttribute(.font, value: titleFont, range: NSMakeRange(0, subtitle.length))
                            
                            let subtitleLayoutAndApplyValue = makeSubtitleLayout(TextNodeLayoutArguments(attributedString: subtitleString, backgroundColor: nil, maximumNumberOfLines: 5, truncationType: .end, constrainedSize: CGSize(width: maxContentsWidth, height: 10000.0), alignment: .natural, lineSpacing: textLineSpacing, cutout: cutout, insets: UIEdgeInsets()))
                            subtitleLayoutAndApply = subtitleLayoutAndApplyValue
                            
                            remainingCutoutHeight -= subtitleLayoutAndApplyValue.0.size.height
                        }
                    case .text:
                        if let text = text, !text.isEmpty {
                            var cutout: TextNodeCutout?
                            if remainingCutoutHeight > 0.0 {
                                cutout = TextNodeCutout(topRight: CGSize(width: cutoutWidth, height: remainingCutoutHeight))
                            }
                            var maximumNumberOfLines: Int = 12
                            if isPreview {
                                maximumNumberOfLines = mediaAndFlags != nil ? 4 : 6
                            }
                            let textString = stringWithAppliedEntities(text, entities: entities ?? [], baseColor: messageTheme.primaryTextColor, linkColor: incoming ? mainColor : messageTheme.linkTextColor, baseFont: textFont, linkFont: textFont, boldFont: textBoldFont, italicFont: textItalicFont, boldItalicFont: textBoldItalicFont, fixedFont: textFixedFont, blockQuoteFont: textBlockQuoteFont, message: nil, adjustQuoteFontSize: true)
                            let textLayoutAndApplyValue = makeTextLayout(TextNodeLayoutArguments(attributedString: textString, backgroundColor: nil, maximumNumberOfLines: maximumNumberOfLines, truncationType: .end, constrainedSize: CGSize(width: maxContentsWidth, height: 10000.0), alignment: .natural, lineSpacing: textLineSpacing, cutout: cutout, insets: UIEdgeInsets()))
                            textLayoutAndApply = textLayoutAndApplyValue
                            
                            remainingCutoutHeight -= textLayoutAndApplyValue.0.size.height
                        }
                    case .media, .file, .actionButton:
                        break
                    }
                }
                
                let titleBadgePadding: CGFloat = 5.0
                let titleBadgeSpacing: CGFloat = 5.0
                if let (titleLayout, _) = titleLayoutAndApply {
                    actualWidth = max(actualWidth, titleLayout.size.width)
                    if let (titleBadgeLayout, _) = titleBadgeLayoutAndApply {
                        actualWidth = max(actualWidth, titleLayout.size.width + titleBadgeLayout.size.width + (titleBadgePadding + titleBadgeSpacing) * 2.0)
                    }
                }
                if let (subtitleLayout, _) = subtitleLayoutAndApply {
                    actualWidth = max(actualWidth, subtitleLayout.size.width)
                }
                if let (textLayout, _) = textLayoutAndApply {
                    actualWidth = max(actualWidth, textLayout.size.width)
                }
                
                let actionButtonMinWidthAndFinalizeLayout: (CGFloat, ((CGFloat, CGFloat) -> (CGSize, (ListViewItemUpdateAnimation) -> ChatMessageAttachedContentButtonNode)))?
                if !isPreview, let actionTitle {
                    var buttonIconImage: UIImage?
                    var cornerIcon = false
                    
                    if incoming {
                        if let actionIcon {
                            switch actionIcon {
                            case .instant:
                                buttonIconImage = PresentationResourcesChat.chatMessageAttachedContentButtonIconInstantIncoming(presentationData.theme.theme)!
                            case .link:
                                buttonIconImage = PresentationResourcesChat.chatMessageAttachedContentButtonIconLinkIncoming(presentationData.theme.theme)!
                                cornerIcon = true
                            }
                        }
                    } else {
                        if let actionIcon {
                            switch actionIcon {
                            case .instant:
                                buttonIconImage = PresentationResourcesChat.chatMessageAttachedContentButtonIconInstantOutgoing(presentationData.theme.theme)!
                            case .link:
                                buttonIconImage = PresentationResourcesChat.chatMessageAttachedContentButtonIconLinkOutgoing(presentationData.theme.theme)!
                                cornerIcon = true
                            }
                        }
                    }
                                                
                    let (buttonWidth, continueLayout) = makeActionButtonLayout(
                        maxContentsWidth,
                        nil,
                        buttonIconImage,
                        cornerIcon,
                        actionTitle,
                        mainColor,
                        false,
                        false
                    )
                    actionButtonMinWidthAndFinalizeLayout = (buttonWidth, continueLayout)
                    
                    var buttonInset: CGFloat = 0.0
                    if let buttonIconImage {
                        buttonInset += buttonIconImage.size.width + 2.0
                    }
                    actualWidth = max(actualWidth, buttonWidth + buttonInset * 2.0)
                } else {
                    actionButtonMinWidthAndFinalizeLayout = nil
                }
                
                let contentMediaFinalizeLayout: ((CGFloat) -> (CGSize, (ListViewItemUpdateAnimation, Bool) -> ChatMessageInteractiveMediaNode))?
                if let contentMediaContinueLayout {
                    let (refinedWidth, finalizeImageLayout) = contentMediaContinueLayout(CGSize(width: constrainedSize.width, height: constrainedSize.height), contentMediaAutomaticPlayback, true, ImageCorners(radius: 4.0))
                    actualWidth = max(actualWidth, refinedWidth)
                    contentMediaFinalizeLayout = finalizeImageLayout
                } else {
                    contentMediaFinalizeLayout = nil
                }
                
                let contentFileFinalizeLayout: ChatMessageInteractiveFileNode.FinalizeLayout?
                if let contentFileContinueLayout {
                    let (refinedWidth, finalizeFileLayout) = contentFileContinueLayout(CGSize(width: constrainedSize.width, height: constrainedSize.height))
                    actualWidth = max(actualWidth, refinedWidth)
                    contentFileFinalizeLayout = finalizeFileLayout
                } else {
                    contentFileFinalizeLayout = nil
                }
                
                var edited = false
                if attributes.updatingMedia != nil {
                    edited = true
                }
                var viewCount: Int?
                var dateReplies = 0
                var dateReactionsAndPeers = mergedMessageReactionsAndPeers(accountPeerId: context.account.peerId, accountPeer: associatedData.accountPeer, message: message)
                if message.isRestricted(platform: "ios", contentSettings: context.currentContentSettings.with { $0 }) || presentationData.isPreview {
                    dateReactionsAndPeers = ([], [])
                }
                for attribute in message.attributes {
                    if let attribute = attribute as? EditedMessageAttribute {
                        edited = !attribute.isHidden
                    } else if let attribute = attribute as? ViewCountMessageAttribute {
                        viewCount = attribute.count
                    } else if let attribute = attribute as? ReplyThreadMessageAttribute, case .peer = chatLocation {
                        if let channel = message.peers[message.id.peerId] as? TelegramChannel, case .group = channel.info {
                            dateReplies = Int(attribute.count)
                        }
                    }
                }
                
                let dateFormat: MessageTimestampStatusFormat
                if presentationData.isPreview {
                    dateFormat = .full
                } else {
                    dateFormat = .regular
                }
                let dateText = stringForMessageTimestampStatus(accountPeerId: context.account.peerId, message: message, dateTimeFormat: presentationData.dateTimeFormat, nameDisplayOrder: presentationData.nameDisplayOrder, strings: presentationData.strings, format: dateFormat, associatedData: associatedData)
                
                let statusType: ChatMessageDateAndStatusType
                if incoming {
                    statusType = .BubbleIncoming
                } else {
                    if message.flags.contains(.Failed) {
                        statusType = .BubbleOutgoing(.Failed)
                    } else if (message.flags.isSending && !message.isSentOrAcknowledged) || attributes.updatingMedia != nil {
                        statusType = .BubbleOutgoing(.Sending)
                    } else {
                        statusType = .BubbleOutgoing(.Sent(read: messageRead))
                    }
                }
                
                let maxStatusContentWidth: CGFloat = constrainedSize.width - layoutConstants.text.bubbleInsets.left - layoutConstants.text.bubbleInsets.right
                
                var trailingContentWidth: CGFloat?
                if !displayLine, let (actionButtonMinWidth, _) = actionButtonMinWidthAndFinalizeLayout {
                    trailingContentWidth = actionButtonMinWidth
                }
                
                var statusLayoutAndContinue: (CGFloat, (CGFloat) -> (CGSize, (ListViewItemUpdateAnimation) -> ChatMessageDateAndStatusNode))?
                if case .customChatContents = associatedData.subject {
                } else if !presentationData.chatBubbleCorners.hasTails {
                } else if case let .messageOptions(_, _, info) = associatedData.subject, case let .link(link) = info, link.isCentered {
                } else if case let .linear(_, bottom) = position {
                    switch bottom {
                    case .None, .Neighbour(_, .footer, _):
                        if message.adAttribute == nil {
                            let statusLayoutAndContinueValue = makeStatusLayout(ChatMessageDateAndStatusNode.Arguments(
                                context: context,
                                presentationData: presentationData,
                                edited: edited && !isPreview,
                                impressionCount: !isPreview ? viewCount : nil,
                                dateText: dateText,
                                type: statusType,
                                layoutInput: .trailingContent(
                                    contentWidth: trailingContentWidth,
                                    reactionSettings: ChatMessageDateAndStatusNode.TrailingReactionSettings(displayInline: shouldDisplayInlineDateReactions(message: message, isPremium: associatedData.isPremium, forceInline: associatedData.forceInlineReactions), preferAdditionalInset: false)
                                ),
                                constrainedSize: CGSize(width: maxStatusContentWidth, height: CGFloat.greatestFiniteMagnitude),
                                availableReactions: associatedData.availableReactions,
                                savedMessageTags: associatedData.savedMessageTags,
                                reactions: dateReactionsAndPeers.reactions,
                                reactionPeers: dateReactionsAndPeers.peers,
                                displayAllReactionPeers: message.id.peerId.namespace == Namespaces.Peer.CloudUser,
                                areReactionsTags: message.areReactionsTags(accountPeerId: context.account.peerId),
                                messageEffect: message.messageEffect(availableMessageEffects: associatedData.availableMessageEffects),
                                replyCount: dateReplies,
                                isPinned: message.tags.contains(.pinned) && !associatedData.isInPinnedListMode && !isReplyThread,
                                hasAutoremove: message.isSelfExpiring,
                                canViewReactionList: canViewMessageReactionList(message: message, isInline: associatedData.isInline),
                                animationCache: controllerInteraction.presentationContext.animationCache,
                                animationRenderer: controllerInteraction.presentationContext.animationRenderer
                            ))
                            statusLayoutAndContinue = statusLayoutAndContinueValue
                            actualWidth = max(actualWidth, statusLayoutAndContinueValue.0)
                        }
                    default:
                        break
                    }
                }
                
                actualWidth += insets.left + insets.right
                
                return (actualWidth, { resultingWidth in
                    let statusSizeAndApply = statusLayoutAndContinue?.1(resultingWidth - layoutConstants.text.bubbleInsets.left - layoutConstants.text.bubbleInsets.right - 6.0)
                    
                    let contentMediaSizeAndApply: (CGSize, (ListViewItemUpdateAnimation, Bool) -> ChatMessageInteractiveMediaNode)?
                    if let contentMediaFinalizeLayout {
                        let (size, apply) = contentMediaFinalizeLayout(resultingWidth - insets.left - insets.right)
                        contentMediaSizeAndApply = (size, apply)
                    } else {
                        contentMediaSizeAndApply = nil
                    }
                    
                    let contentFileSizeAndApply: (CGSize, ChatMessageInteractiveFileNode.Apply)?
                    if let contentFileFinalizeLayout {
                        let (size, apply) = contentFileFinalizeLayout(resultingWidth - insets.left - insets.right - 6.0)
                        contentFileSizeAndApply = (size, apply)
                    } else {
                        contentFileSizeAndApply = nil
                    }
                    
                    let actionButtonSizeAndApply: ((CGSize, (ListViewItemUpdateAnimation) -> ChatMessageAttachedContentButtonNode))?
                    if let (_, actionButtonFinalizeLayout) = actionButtonMinWidthAndFinalizeLayout {
                        let (size, apply) = actionButtonFinalizeLayout(resultingWidth - insets.left - insets.right, 36.0)
                        actionButtonSizeAndApply = (size, apply)
                    } else {
                        actionButtonSizeAndApply = nil
                    }
                    
                    var actualSize = CGSize()
                    
                    var backgroundInsets = UIEdgeInsets()
                    backgroundInsets.left += layoutConstants.text.bubbleInsets.left
                    backgroundInsets.right += layoutConstants.text.bubbleInsets.right
                    
                    if case let .linear(top, _) = position {
                        switch top {
                        case .None:
                            actualSize.height += 11.0
                            backgroundInsets.top = actualSize.height
                        default:
                            break
                        }
                    }
                    
                    actualSize.width = resultingWidth
                    
                    struct ContentDisplayOrderItem {
                        let item: ContentLayoutOrderItem
                        let offsetY: CGFloat
                    }
                    var contentDisplayOrder: [ContentDisplayOrderItem] = []
                    
                    for i in 0 ..< contentLayoutOrder.count {
                        let item = contentLayoutOrder[i]
                        switch item {
                        case .title:
                            if let (titleLayout, _) = titleLayoutAndApply {
                                if i == 0 {
                                    actualSize.height += textTopSpacing
                                } else if contentLayoutOrder[i - 1] == .media || contentLayoutOrder[i - 1] == .file {
                                    actualSize.height += textContentMediaSpacing
                                }
                                
                                contentDisplayOrder.append(ContentDisplayOrderItem(
                                    item: item,
                                    offsetY: actualSize.height
                                ))
                                
                                actualSize.height += titleLayout.size.height - titleLayout.insets.top - titleLayout.insets.bottom
                            }
                        case .subtitle:
                            if let (subtitleLayout, _) = subtitleLayoutAndApply {
                                if i == 0 {
                                    actualSize.height += textTopSpacing
                                } else if contentLayoutOrder[i - 1] == .title {
                                    actualSize.height += titleTextSpacing
                                } else if contentLayoutOrder[i - 1] == .media || contentLayoutOrder[i - 1] == .file {
                                    actualSize.height += textContentMediaSpacing
                                }
                                
                                contentDisplayOrder.append(ContentDisplayOrderItem(
                                    item: item,
                                    offsetY: actualSize.height
                                ))
                                
                                actualSize.height += subtitleLayout.size.height - subtitleLayout.insets.top - subtitleLayout.insets.bottom
                            }
                        case .text:
                            if let (textLayout, _) = textLayoutAndApply {
                                if i == 0 {
                                    actualSize.height += textTopSpacing
                                } else if contentLayoutOrder[i - 1] == .title || contentLayoutOrder[i - 1] == .subtitle {
                                    actualSize.height += titleTextSpacing
                                } else if contentLayoutOrder[i - 1] == .media || contentLayoutOrder[i - 1] == .file {
                                    actualSize.height += textContentMediaSpacing
                                }
                                
                                contentDisplayOrder.append(ContentDisplayOrderItem(
                                    item: item,
                                    offsetY: actualSize.height
                                ))
                                
                                actualSize.height += textLayout.size.height - textLayout.insets.top - textLayout.insets.bottom
                            }
                        case .media:
                            if let (contentMediaSize, _) = contentMediaSizeAndApply {
                                if i == 0 {
                                    actualSize.height += contentMediaTopSpacing
                                } else if contentLayoutOrder[i - 1] == .title || contentLayoutOrder[i - 1] == .subtitle || contentLayoutOrder[i - 1] == .text {
                                    actualSize.height += textContentMediaSpacing
                                }
                                
                                contentDisplayOrder.append(ContentDisplayOrderItem(
                                    item: item,
                                    offsetY: actualSize.height
                                ))
                                
                                actualSize.height += contentMediaSize.height
                            }
                        case .file:
                            if let (contentFileSize, _) = contentFileSizeAndApply {
                                if i == 0 {
                                    actualSize.height += contentMediaTopSpacing
                                } else if contentLayoutOrder[i - 1] == .title || contentLayoutOrder[i - 1] == .subtitle || contentLayoutOrder[i - 1] == .text {
                                    actualSize.height += textContentMediaSpacing
                                }
                                
                                contentDisplayOrder.append(ContentDisplayOrderItem(
                                    item: item,
                                    offsetY: actualSize.height
                                ))
                                
                                actualSize.height += contentFileSize.height + 9.0
                            }
                        case .actionButton:
                            if let (actionButtonSize, _) = actionButtonSizeAndApply {
                                if i != 0 {
                                    switch contentLayoutOrder[i - 1] {
                                    case .title, .subtitle, .text:
                                        actualSize.height += textButtonSpacing
                                    case .media, .file:
                                        actualSize.height += contentMediaButtonSpacing
                                    default:
                                        break
                                    }
                                }
                                
                                if let (_, inlineMediaSize) = inlineMediaAndSize {
                                    if actualSize.height < insets.top + inlineMediaEdgeInset + inlineMediaSize.height + contentMediaButtonSpacing {
                                        actualSize.height = insets.top + inlineMediaEdgeInset + inlineMediaSize.height + contentMediaButtonSpacing
                                    }
                                }
                                
                                contentDisplayOrder.append(ContentDisplayOrderItem(
                                    item: item,
                                    offsetY: actualSize.height
                                ))
                                
                                actualSize.height += actionButtonSize.height
                            }
                        }
                    }
                    
                    if !contentLayoutOrder.isEmpty {
                        switch contentLayoutOrder[contentLayoutOrder.count - 1] {
                        case .title, .subtitle, .text:
                            actualSize.height += textBottomSpacing
                            
                            if let (_, inlineMediaSize) = inlineMediaAndSize {
                                if actualSize.height < backgroundInsets.top + inlineMediaEdgeInset + inlineMediaSize.height + inlineMediaEdgeInset {
                                    actualSize.height = backgroundInsets.top + inlineMediaEdgeInset + inlineMediaSize.height + inlineMediaEdgeInset
                                }
                            }
                        case .media, .file:
                            actualSize.height += contentMediaBottomSpacing
                        case .actionButton:
                            actualSize.height += buttonBottomSpacing
                        }
                    } else {
                        if let (_, inlineMediaSize) = inlineMediaAndSize {
                            if actualSize.height < backgroundInsets.top + inlineMediaEdgeInset + inlineMediaSize.height + inlineMediaEdgeInset {
                                actualSize.height = backgroundInsets.top + inlineMediaEdgeInset + inlineMediaSize.height + inlineMediaEdgeInset
                            }
                        }
                    }
                    
                    if case let .linear(_, bottom) = position {
                        switch bottom {
                        case .None, .Neighbour(_, .footer, _):
                            if let statusSizeAndApply {
                                let bottomStatusContentHeight = statusBackgroundSpacing + statusSizeAndApply.0.height
                                actualSize.height += bottomStatusContentHeight
                                backgroundInsets.bottom += bottomStatusContentHeight
                            } else {
                                actualSize.height += 11.0
                                backgroundInsets.bottom += 11.0
                            }
                        default:
                            break
                        }
                    }
                    
                    return (actualSize, { animation, synchronousLoads, applyInfo in
                        guard let self else {
                            return
                        }
                        
                        let themeUpdated = self.theme !== presentationData.theme || self.mainColor != mainColor
                        
                        self.context = context
                        self.message = message
                        self.media = mediaAndFlags?.0.first
                        self.theme = presentationData.theme
                        self.mainColor = mainColor
                        
                        animation.animator.updateFrame(layer: self.transformContainer.layer, frame: CGRect(origin: CGPoint(), size: actualSize), completion: nil)
                        
                        let backgroundFrame = CGRect(origin: CGPoint(x: backgroundInsets.left, y: backgroundInsets.top), size: CGSize(width: actualSize.width - backgroundInsets.left - backgroundInsets.right, height: actualSize.height - backgroundInsets.top - backgroundInsets.bottom))
                        var patternTopRightPosition = CGPoint()
                        var patternAlpha: CGFloat = 1.0
                        
                        if !contentAnimatedFilesValue.isEmpty, let (_, inlineMediaSize) = inlineMediaAndSize {
                            var inlineMediaFrame = CGRect(origin: CGPoint(x: actualSize.width - insets.right - inlineMediaSize.width, y: backgroundInsets.top + inlineMediaEdgeInset), size: inlineMediaSize)
                            if contentLayoutOrder.isEmpty {
                                inlineMediaFrame.origin.x = insets.left
                            }
                            
                            patternAlpha = 0.5
                                                        
                            if !contentAnimatedFilesValue.isEmpty {
                                if contentAnimatedFilesValue.count < 4, let file = contentAnimatedFilesValue.first {
                                    let stickerLayer: InlineStickerItemLayer
                                    if self.inlineStickerLayers.count == 1, let current = self.inlineStickerLayers.first, current.file?.isEqual(to: file) == true {
                                        stickerLayer = current
                                    } else {
                                        self.inlineStickerLayers.forEach({ $0.removeFromSuperlayer() })
                                        stickerLayer = InlineStickerItemLayer(context: context, userLocation: .other, attemptSynchronousLoad: true, emoji: ChatTextInputTextCustomEmojiAttribute(interactivelySelectedFromPackId: nil, fileId: file.fileId.id, file: file, custom: nil), file: file, cache: controllerInteraction.presentationContext.animationCache, renderer: controllerInteraction.presentationContext.animationRenderer, placeholderColor: mainColor.withMultipliedAlpha(0.1), pointSize: CGSize(width: 64.0, height: 64.0), dynamicColor: nil)
                                        self.transformContainer.layer.addSublayer(stickerLayer)
                                        
                                        self.inlineStickerLayers = [stickerLayer]
                                    }
                                    stickerLayer.isVisibleForAnimations = self.visibility != .none
                                    stickerLayer.dynamicColor = file.isCustomTemplateEmoji ? mainColor : nil
                                    stickerLayer.frame = inlineMediaFrame
                                } else if contentAnimatedFilesValue.count == 4, let file = contentAnimatedFilesValue.first {
                                    var stickerLayers: [InlineStickerItemLayer] = []
                                    if self.inlineStickerLayers.count == contentAnimatedFilesValue.count {
                                        stickerLayers = self.inlineStickerLayers
                                    } else {
                                        for file in contentAnimatedFilesValue {
                                            let stickerLayer = InlineStickerItemLayer(context: context, userLocation: .other, attemptSynchronousLoad: true, emoji: ChatTextInputTextCustomEmojiAttribute(interactivelySelectedFromPackId: nil, fileId: file.fileId.id, file: file, custom: nil), file: file, cache: controllerInteraction.presentationContext.animationCache, renderer: controllerInteraction.presentationContext.animationRenderer, placeholderColor: mainColor.withMultipliedAlpha(0.1), pointSize: CGSize(width: 64.0, height: 64.0), dynamicColor: nil)
                                            self.transformContainer.layer.addSublayer(stickerLayer)
                                            stickerLayers.append(stickerLayer)
                                        }
                                        self.inlineStickerLayers = stickerLayers
                                    }
                                                                        
                                    var frames: [CGRect] = []
                                    let smallSize = CGSize(width: inlineMediaFrame.width / 2.0, height: inlineMediaFrame.width / 2.0)
                                    frames.append(CGRect(origin: inlineMediaFrame.origin, size: smallSize).insetBy(dx: 2.0, dy: 2.0))
                                    frames.append(CGRect(origin: inlineMediaFrame.origin.offsetBy(dx: smallSize.width, dy: 0.0), size: smallSize).insetBy(dx: 2.0, dy: 2.0))
                                    frames.append(CGRect(origin: inlineMediaFrame.origin.offsetBy(dx: 0.0, dy: smallSize.height), size: smallSize).insetBy(dx: 2.0, dy: 2.0))
                                    frames.append(CGRect(origin: inlineMediaFrame.origin.offsetBy(dx: smallSize.width, dy: smallSize.height), size: smallSize).insetBy(dx: 2.0, dy: 2.0))
                                    for i in 0 ..< stickerLayers.count {
                                        stickerLayers[i].frame = frames[i]
                                        stickerLayers[i].dynamicColor = file.isCustomTemplateEmoji ? mainColor : nil
                                    }
                                }
                            }
                        } else if let (inlineMediaValue, inlineMediaSize) = inlineMediaAndSize {
                            var inlineMediaFrame = CGRect(origin: CGPoint(x: actualSize.width - insets.right - inlineMediaSize.width, y: backgroundInsets.top + inlineMediaEdgeInset), size: inlineMediaSize)
                            if contentLayoutOrder.isEmpty {
                                inlineMediaFrame.origin.x = insets.left
                            }
                            
                            patternTopRightPosition.x = insets.right + inlineMediaSize.width - 6.0
                            
                            let inlineMedia: TransformImageNode
                            var updateMedia = false
                            if let current = self.inlineMedia {
                                inlineMedia = current
                                
                                if let curentInlineMediaValue = self.inlineMediaValue {
                                    updateMedia = curentInlineMediaValue != inlineMediaValue
                                } else {
                                    updateMedia = true
                                }
                                
                                animation.animator.updateFrame(layer: inlineMedia.layer, frame: inlineMediaFrame, completion: nil)
                            } else {
                                inlineMedia = TransformImageNode()
                                inlineMedia.contentAnimations = .subsequentUpdates
                                self.inlineMedia = inlineMedia
                                self.transformContainer.addSubnode(inlineMedia)
                                
                                inlineMedia.frame = inlineMediaFrame
                                
                                updateMedia = true
                                
                                inlineMedia.alpha = 0.0
                                animation.animator.updateAlpha(layer: inlineMedia.layer, alpha: 1.0, completion: nil)
                                animation.animator.animateScale(layer: inlineMedia.layer, from: 0.01, to: 1.0, completion: nil)
                            }
                            self.inlineMediaValue = inlineMediaValue
                            
                            var fittedImageSize = inlineMediaSize
                            switch inlineMediaValue {
                            case let .media(inlineMediaValue):
                                if let image = inlineMediaValue as? TelegramMediaImage {
                                    if let dimensions = image.representations.last?.dimensions.cgSize {
                                        fittedImageSize = dimensions.aspectFilled(inlineMediaSize)
                                    }
                                } else if let file = inlineMediaValue as? TelegramMediaFile {
                                    if let dimensions = file.dimensions?.cgSize {
                                        fittedImageSize = dimensions.aspectFilled(inlineMediaSize)
                                    }
                                }
                            case .peerAvatar:
                                fittedImageSize = inlineMediaSize
                            }
                            
                            if updateMedia {
                                let resolvedInlineMediaValue = inlineMediaValue
                                
                                switch resolvedInlineMediaValue {
                                case let .media(resolvedInlineMediaValue):
                                    if let image = resolvedInlineMediaValue as? TelegramMediaImage {
                                        let updateInlineImageSignal = chatWebpageSnippetPhoto(account: context.account, userLocation: .peer(message.id.peerId), photoReference: .message(message: MessageReference(message), media: image), placeholderColor: mainColor.withMultipliedAlpha(0.1))
                                        inlineMedia.setSignal(updateInlineImageSignal)
                                    } else if let file = resolvedInlineMediaValue as? TelegramMediaFile, let representation = file.previewRepresentations.last {
                                        let updateInlineImageSignal = chatWebpageSnippetFile(account: context.account, userLocation: .peer(message.id.peerId), mediaReference: .message(message: MessageReference(message), media: file), representation: representation)
                                        inlineMedia.setSignal(updateInlineImageSignal)
                                    }
                                case let .peerAvatar(peer):
                                    if let peerReference = PeerReference(peer._asPeer()) {
                                        if let signal = peerAvatarImage(account: context.account, peerReference: peerReference, authorOfMessage: nil, representation: peer.largeProfileImage, displayDimensions: inlineMediaSize, clipStyle: .none, blurred: false, inset: 0.0, emptyColor: mainColor.withMultipliedAlpha(0.1), synchronousLoad: synchronousLoads, provideUnrounded: false) {
                                            let updateInlineImageSignal = signal |> map { images -> (TransformImageArguments) -> DrawingContext? in
                                                let image = images?.0
                                                
                                                return { arguments in
                                                    guard let context = DrawingContext(size: arguments.drawingSize, scale: arguments.scale ?? 0.0, clear: true) else {
                                                        return nil
                                                    }
                                                    
                                                    context.withFlippedContext { c in
                                                        if let cgImage = image?.cgImage {
                                                            c.draw(cgImage, in: CGRect(origin: CGPoint(), size: arguments.drawingSize))
                                                        }
                                                    }
                                                    
                                                    addCorners(context, arguments: arguments)
                                                    
                                                    return context
                                                }
                                            }
                                            inlineMedia.setSignal(updateInlineImageSignal)
                                        }
                                    }
                                }
                            }
                            
                            inlineMedia.asyncLayout()(TransformImageArguments(corners: ImageCorners(radius: 4.0), imageSize: fittedImageSize, boundingSize: inlineMediaSize, intrinsicInsets: UIEdgeInsets(), emptyColor: mainColor.withMultipliedAlpha(0.1)))()
                        } else {
                            if let inlineMedia = self.inlineMedia {
                                self.inlineMedia = nil
                                
                                let inlineMediaFrame = CGRect(origin: CGPoint(x: actualSize.width - insets.right - inlineMedia.bounds.width, y: backgroundInsets.top + inlineMediaEdgeInset), size: inlineMedia.bounds.size)
                                animation.animator.updateFrame(layer: inlineMedia.layer, frame: inlineMediaFrame, completion: nil)
                                animation.animator.updateAlpha(layer: inlineMedia.layer, alpha: 0.0, completion: nil)
                                animation.animator.updateScale(layer: inlineMedia.layer, scale: 0.01, completion: { [weak inlineMedia] _ in
                                    inlineMedia?.removeFromSupernode()
                                })
                            }
                        }
                        
                        if let item = contentDisplayOrder.first(where: { $0.item == .title }), let (titleLayout, titleApply) = titleLayoutAndApply {
                            let title = titleApply(TextNodeWithEntities.Arguments(
                                context: context,
                                cache: animationCache,
                                renderer: animationRenderer,
                                placeholderColor: messageTheme.mediaPlaceholderColor,
                                attemptSynchronous: synchronousLoads
                            ))
                            
                            let titleFrame = CGRect(origin: CGPoint(x: -titleLayout.insets.left + insets.left, y: -titleLayout.insets.top + item.offsetY), size: titleLayout.size)
                            
                            if self.title !== title {
                                self.title?.textNode.removeFromSupernode()
                                self.title = title
                                title.textNode.layer.anchorPoint = CGPoint()
                                self.transformContainer.addSubnode(title.textNode)
                                
                                title.textNode.frame = titleFrame
                                
                                title.textNode.displaysAsynchronously = !presentationData.isPreview
                            } else {
                                title.textNode.bounds = CGRect(origin: CGPoint(), size: titleFrame.size)
                                animation.animator.updatePosition(layer: title.textNode.layer, position: titleFrame.origin, completion: nil)
                            }
                            
                            if let (titleBadgeLayout, titleBadgeApply) = titleBadgeLayoutAndApply {
                                let titleBadgeLabel = titleBadgeApply()
                                var titleLineWidth: CGFloat = 0.0
                                if let firstLine = titleLayout.linesRects().first {
                                    titleLineWidth = firstLine.width
                                } else {
                                    titleLineWidth = titleFrame.width
                                }
                                
                                let titleBadgeFrame = CGRect(origin: CGPoint(x: titleFrame.minX + titleLineWidth + titleBadgeSpacing + titleBadgePadding, y: floorToScreenPixels(titleFrame.midY - titleBadgeLayout.size.height / 2.0)), size: titleBadgeLayout.size)
                                let badgeBackgroundFrame = titleBadgeFrame.insetBy(dx: -titleBadgePadding, dy: -1.0 + UIScreenPixel)
                                
                                let button: HighlightTrackingButtonNode
                                if let current = self.titleBadgeButton {
                                    button = current
                                    button.bounds = CGRect(origin: .zero, size: badgeBackgroundFrame.size)
                                    animation.animator.updatePosition(layer: button.layer, position: badgeBackgroundFrame.center, completion: nil)
                                } else {
                                    button = HighlightTrackingButtonNode()
                                    button.addTarget(self, action: #selector(self.badgePressed), forControlEvents: .touchUpInside)
                                    button.frame = badgeBackgroundFrame
                                    button.highligthedChanged = { [weak self, weak button] highlighted in
                                        if let self, let button {
                                            if highlighted {
                                                button.layer.removeAnimation(forKey: "opacity")
                                                button.alpha = 0.4
                                                self.titleBadgeLabel?.layer.removeAnimation(forKey: "opacity")
                                                self.titleBadgeLabel?.alpha = 0.4
                                            } else {
                                                button.alpha = 1.0
                                                button.layer.animateAlpha(from: 0.4, to: 1.0, duration: 0.2)
                                                self.titleBadgeLabel?.alpha = 1.0
                                                self.titleBadgeLabel?.layer.animateAlpha(from: 0.4, to: 1.0, duration: 0.2)
                                            }
                                        }
                                    }
                                    self.titleBadgeButton = button
                                    self.transformContainer.addSubnode(button)
                                }
                                
                                if themeUpdated || button.backgroundImage(for: .normal) == nil {
                                    button.setBackgroundImage(generateFilledCircleImage(diameter: badgeBackgroundFrame.height, color: mainColor.withMultipliedAlpha(0.1))?.stretchableImage(withLeftCapWidth: Int(badgeBackgroundFrame.height / 2), topCapHeight: Int(badgeBackgroundFrame.height / 2)), for: .normal)
                                }
                                
                                if self.titleBadgeLabel !== titleBadgeLabel {
                                    self.titleBadgeLabel?.removeFromSupernode()
                                    self.titleBadgeLabel = titleBadgeLabel
                                    titleBadgeLabel.layer.anchorPoint = CGPoint()
                                    titleBadgeLabel.isUserInteractionEnabled = false
                                    self.transformContainer.addSubnode(titleBadgeLabel)
                                    
                                    titleBadgeLabel.frame = titleBadgeFrame
                                    titleBadgeLabel.displaysAsynchronously = !presentationData.isPreview
                                } else {
                                    titleBadgeLabel.bounds = CGRect(origin: CGPoint(), size: titleBadgeFrame.size)
                                    animation.animator.updatePosition(layer: titleBadgeLabel.layer, position: titleBadgeFrame.origin, completion: nil)
                                }
                            }
                        } else {
                            if let title = self.title {
                                self.title = nil
                                title.textNode.removeFromSupernode()
                            }
                            if let titleBadgeLabel = self.titleBadgeLabel {
                                self.titleBadgeLabel = nil
                                titleBadgeLabel.removeFromSupernode()
                            }
                            if let titleBadgeButton = self.titleBadgeButton {
                                self.titleBadgeButton = nil
                                titleBadgeButton.removeFromSupernode()
                            }
                            if let closeButton = self.closeButton {
                                self.closeButton = nil
                                closeButton.view?.removeFromSuperview()
                            }
                        }
                        
                        if let item = contentDisplayOrder.first(where: { $0.item == .subtitle }), let (subtitleLayout, subtitleApply) = subtitleLayoutAndApply {
                            let subtitle = subtitleApply(TextNodeWithEntities.Arguments(
                                context: context,
                                cache: animationCache,
                                renderer: animationRenderer,
                                placeholderColor: messageTheme.mediaPlaceholderColor,
                                attemptSynchronous: synchronousLoads
                            ))
                            
                            let subtitleFrame = CGRect(origin: CGPoint(x: -subtitleLayout.insets.left + insets.left, y: -subtitleLayout.insets.top + item.offsetY), size: subtitleLayout.size)
                            
                            if self.subtitle !== subtitle {
                                self.subtitle?.textNode.removeFromSupernode()
                                self.subtitle = subtitle
                                subtitle.textNode.layer.anchorPoint = CGPoint()
                                self.transformContainer.addSubnode(subtitle.textNode)
                                
                                subtitle.textNode.frame = subtitleFrame
                                
                                subtitle.textNode.displaysAsynchronously = !presentationData.isPreview
                            } else {
                                subtitle.textNode.bounds = CGRect(origin: CGPoint(), size: subtitleFrame.size)
                                animation.animator.updatePosition(layer: subtitle.textNode.layer, position: subtitleFrame.origin, completion: nil)
                            }
                        } else {
                            if let subtitle = self.subtitle {
                                self.subtitle = nil
                                subtitle.textNode.removeFromSupernode()
                            }
                        }
                        
                        if let item = contentDisplayOrder.first(where: { $0.item == .text }), let (textLayout, textApply) = textLayoutAndApply {
                            let text = textApply(TextNodeWithEntities.Arguments(
                                context: context,
                                cache: animationCache,
                                renderer: animationRenderer,
                                placeholderColor: messageTheme.mediaPlaceholderColor,
                                attemptSynchronous: synchronousLoads
                            ))
                            
                            let textFrame = CGRect(origin: CGPoint(x: -textLayout.insets.left + insets.left, y: -textLayout.insets.top + item.offsetY), size: textLayout.size)
                            
                            if self.text !== text {
                                self.text?.textNode.removeFromSupernode()
                                self.text = text
                                text.textNode.layer.anchorPoint = CGPoint()
                                self.transformContainer.addSubnode(text.textNode)
                                
                                text.textNode.frame = textFrame
                                
                                text.textNode.displaysAsynchronously = !presentationData.isPreview
                            } else {
                                text.textNode.bounds = CGRect(origin: CGPoint(), size: textFrame.size)
                                animation.animator.updatePosition(layer: text.textNode.layer, position: textFrame.origin, completion: nil)
                            }
                        } else {
                            if let text = self.text {
                                self.text = nil
                                text.textNode.removeFromSupernode()
                            }
                        }
                        
                        if let item = contentDisplayOrder.first(where: { $0.item == .media }), let (contentMediaSize, contentMediaApply) = contentMediaSizeAndApply {
                            let contentMediaFrame = CGRect(origin: CGPoint(x: insets.left, y: item.offsetY), size: contentMediaSize)
                            
                            var offsetPatternForMedia = false
                            if let index = contentLayoutOrder.firstIndex(where: { $0 == .media }), index != contentLayoutOrder.count - 1 {
                                for i in (index + 1) ..< contentLayoutOrder.count {
                                    switch contentLayoutOrder[i] {
                                    case .title, .subtitle, .text:
                                        offsetPatternForMedia = true
                                    default:
                                        break
                                    }
                                }
                            }
                            if offsetPatternForMedia {
                                patternTopRightPosition.y = contentMediaFrame.maxY + 6.0
                            }
                            
                            let contentMedia = contentMediaApply(animation, synchronousLoads)
                            if self.contentMedia !== contentMedia {
                                self.contentMedia?.removeFromSupernode()
                                self.contentMedia = contentMedia
                                
                                contentMedia.activatePinch = { [weak controllerInteraction] sourceNode in
                                    guard let controllerInteraction else {
                                        return
                                    }
                                    controllerInteraction.activateMessagePinch(sourceNode)
                                }
                                contentMedia.playMessageEffect = { [weak controllerInteraction] message in
                                    guard let controllerInteraction else {
                                        return
                                    }
                                    controllerInteraction.playMessageEffect(message)
                                }
                                contentMedia.activateLocalContent = { [weak self] mode in
                                    guard let self else {
                                        return
                                    }
                                    self.openMedia?(mode)
                                }
                                contentMedia.updateMessageReaction = { [weak controllerInteraction] message, value, force, sourceView in
                                    guard let controllerInteraction else {
                                        return
                                    }
                                    controllerInteraction.updateMessageReaction(message, value, force, sourceView)
                                }
                                contentMedia.visibility = self.visibility != .none
                                
                                self.transformContainer.addSubnode(contentMedia)
                                
                                contentMedia.frame = contentMediaFrame
                                
                                contentMedia.alpha = 0.0
                                animation.animator.updateAlpha(layer: contentMedia.layer, alpha: 1.0, completion: nil)
                                animation.animator.animateScale(layer: contentMedia.layer, from: 0.01, to: 1.0, completion: nil)
                            } else {
                                animation.animator.updateFrame(layer: contentMedia.layer, frame: contentMediaFrame, completion: nil)
                            }
                        } else {
                            if let contentMedia = self.contentMedia {
                                self.contentMedia = nil
                                
                                animation.animator.updateAlpha(layer: contentMedia.layer, alpha: 0.0, completion: nil)
                                animation.animator.updateScale(layer: contentMedia.layer, scale: 0.01, completion: { [weak contentMedia] _ in
                                    contentMedia?.removeFromSupernode()
                                })
                            }
                        }
                        
                        if let item = contentDisplayOrder.first(where: { $0.item == .file }), let (contentFileSize, contentFileApply) = contentFileSizeAndApply {
                            let contentFileFrame = CGRect(origin: CGPoint(x: insets.left, y: item.offsetY), size: contentFileSize)
                            
                            let contentFile = contentFileApply(synchronousLoads, animation, applyInfo)
                            if self.contentFile !== contentFile {
                                self.contentFile?.removeFromSupernode()
                                self.contentFile = contentFile
                                
                                contentFile.activateLocalContent = { [weak self] in
                                    guard let self else {
                                        return
                                    }
                                    self.openMedia?(.default)
                                }
                                contentFile.visibility = self.visibility != .none
                                
                                self.transformContainer.addSubnode(contentFile)
                                
                                contentFile.frame = contentFileFrame
                                
                                contentFile.alpha = 0.0
                                animation.animator.updateAlpha(layer: contentFile.layer, alpha: 1.0, completion: nil)
                                animation.animator.animateScale(layer: contentFile.layer, from: 0.01, to: 1.0, completion: nil)
                            } else {
                                animation.animator.updateFrame(layer: contentFile.layer, frame: contentFileFrame, completion: nil)
                            }
                        } else {
                            if let contentFile = self.contentFile {
                                self.contentFile = nil
                                
                                animation.animator.updateAlpha(layer: contentFile.layer, alpha: 0.0, completion: nil)
                                animation.animator.updateScale(layer: contentFile.layer, scale: 0.01, completion: { [weak contentFile] _ in
                                    contentFile?.removeFromSupernode()
                                })
                            }
                        }
                        
                        if let item = contentDisplayOrder.first(where: { $0.item == .actionButton }), let (actionButtonSize, actionButtonApply) = actionButtonSizeAndApply {
                            let actionButtonFrame = CGRect(origin: CGPoint(x: insets.left, y: item.offsetY), size: actionButtonSize)
                            
                            let actionButton = actionButtonApply(animation)
                            
                            if self.actionButton !== actionButton {
                                self.actionButton?.removeFromSupernode()
                                self.actionButton = actionButton
                                self.transformContainer.addSubnode(actionButton)
                                actionButton.frame = actionButtonFrame
                                
                                actionButton.pressed = { [weak self] in
                                    guard let self else {
                                        return
                                    }
                                    self.activateAction?()
                                }
                            } else {
                                animation.animator.updateFrame(layer: actionButton.layer, frame: actionButtonFrame, completion: nil)
                            }
                        
                            let separatorFrame = CGRect(origin: CGPoint(x: actionButtonFrame.minX, y: actionButtonFrame.minY - 1.0), size: CGSize(width: actionButtonFrame.width, height: UIScreenPixel))
                            
                            let actionButtonSeparator: SimpleLayer
                            if let current = self.actionButtonSeparator {
                                actionButtonSeparator = current
                                animation.animator.updateFrame(layer: actionButtonSeparator, frame: separatorFrame, completion: nil)
                            } else {
                                actionButtonSeparator = SimpleLayer()
                                self.actionButtonSeparator = actionButtonSeparator
                                self.layer.addSublayer(actionButtonSeparator)
                                actionButtonSeparator.frame = separatorFrame
                            }
                            
                            actionButtonSeparator.backgroundColor = mainColor.withMultipliedAlpha(0.2).cgColor
                        } else {
                            if let actionButton = self.actionButton {
                                self.actionButton = nil
                                actionButton.removeFromSupernode()
                            }
                        }
                        
                        if self.actionButton == nil, let actionButtonSeparator = self.actionButtonSeparator {
                            self.actionButtonSeparator = nil
                            actionButtonSeparator.removeFromSuperlayer()
                        }
                        
                        if let statusSizeAndApply {
                            let statusFrame = CGRect(origin: CGPoint(x: actualSize.width - backgroundInsets.right - statusSizeAndApply.0.width, y: actualSize.height - layoutConstants.text.bubbleInsets.bottom - statusSizeAndApply.0.height), size: statusSizeAndApply.0)
                            
                            let statusNode = statusSizeAndApply.1(self.statusNode == nil ? .None : animation)
                            if self.statusNode !== statusNode {
                                self.statusNode?.removeFromSupernode()
                                self.statusNode = statusNode
                                self.addSubnode(statusNode)
                                
                                statusNode.reactionSelected = { [weak self] _, value, sourceView in
                                    guard let self, let message = self.message else {
                                        return
                                    }
                                    controllerInteraction.updateMessageReaction(message, .reaction(value), false, sourceView)
                                }
                                
                                statusNode.openReactionPreview = { [weak self] gesture, sourceNode, value in
                                    guard let self, let message = self.message else {
                                        gesture?.cancel()
                                        return
                                    }
                                    controllerInteraction.openMessageReactionContextMenu(message, sourceNode, gesture, value)
                                }
                                
                                statusNode.frame = statusFrame
                            } else {
                                animation.animator.updateFrame(layer: statusNode.layer, frame: statusFrame, completion: nil)
                            }
                        } else if let statusNode = self.statusNode {
                            self.statusNode = nil
                            statusNode.removeFromSupernode()
                        }
                        
                        if message.adAttribute != nil {
                            if self.tapRecognizer == nil {
                                let tapRecognizer = UITapGestureRecognizer(target: self, action: #selector(self.tapGesture(_:)))
                                self.tapRecognizer = tapRecognizer
                                self.view.addGestureRecognizer(tapRecognizer)
                            }
                        } else {
                            if let tapRecognizer = self.tapRecognizer {
                                self.tapRecognizer = nil
                                self.view.removeGestureRecognizer(tapRecognizer)
                            }
                        }
                        
                        if displayLine {
                            var pattern: MessageInlineBlockBackgroundView.Pattern?
                            if let backgroundEmojiId = author?.backgroundEmojiId {
                                pattern = MessageInlineBlockBackgroundView.Pattern(
                                    context: context,
                                    fileId: backgroundEmojiId,
                                    file: message.associatedMedia[MediaId(
                                        namespace: Namespaces.Media.CloudFile,
                                        id: backgroundEmojiId
                                    )] as? TelegramMediaFile
                                )
                            }
                            
                            let backgroundView: MessageInlineBlockBackgroundView
                            if let current = self.backgroundView {
                                backgroundView = current
                                animation.animator.updateFrame(layer: backgroundView.layer, frame: backgroundFrame, completion: nil)
                                backgroundView.update(size: backgroundFrame.size, isTransparent: false, primaryColor: mainColor, secondaryColor: secondaryColor, thirdColor: tertiaryColor, backgroundColor: nil, pattern: pattern, patternTopRightPosition: patternTopRightPosition, patternAlpha: patternAlpha, animation: animation)
                            } else {
                                backgroundView = MessageInlineBlockBackgroundView()
                                self.backgroundView = backgroundView
                                backgroundView.frame = backgroundFrame
                                self.transformContainer.view.insertSubview(backgroundView, at: 0)
                                backgroundView.update(size: backgroundFrame.size, isTransparent: false, primaryColor: mainColor, secondaryColor: secondaryColor, thirdColor: tertiaryColor, backgroundColor: nil, pattern: pattern, patternTopRightPosition: patternTopRightPosition, patternAlpha: patternAlpha, animation: .None)
                            }
                        } else {
                            if let backgroundView = self.backgroundView {
                                self.backgroundView = nil
                                backgroundView.removeFromSuperview()
                            }
                        }
                    })
                })
            })
        }
    }
    
    @objc private func tapGesture(_ recognizer: UITapGestureRecognizer) {
        guard let message = self.message else {
            return
        }
        if case .ended = recognizer.state {
            if message.adAttribute != nil {
                self.activateAction?()
            }
        }
    }
    
    public func updateHiddenMedia(_ media: [Media]?) -> Bool {
        if let currentMedia = self.media {
            if let media = media {
                var found = false
                for m in media {
                    if currentMedia.isEqual(to: m) {
                        found = true
                        break
                    }
                }
                if let contentImageNode = self.contentMedia {
                    contentImageNode.isHidden = found
                    contentImageNode.updateIsHidden(found)
                    return found
                }
            } else if let contentImageNode = self.contentMedia {
                contentImageNode.isHidden = false
                contentImageNode.updateIsHidden(false)
            }
        }
        return false
    }
    
    public func transitionNode(media: Media) -> (ASDisplayNode, CGRect, () -> (UIView?, UIView?))? {
        if let contentImageNode = self.contentMedia, let image = self.media as? TelegramMediaImage, image.isEqual(to: media) {
            return (contentImageNode, contentImageNode.bounds, { [weak contentImageNode] in
                return (contentImageNode?.view.snapshotContentTree(unhide: true), nil)
            })
        } else if let contentImageNode = self.contentMedia, let file = self.media as? TelegramMediaFile, file.isEqual(to: media) {
            return (contentImageNode, contentImageNode.bounds, { [weak contentImageNode] in
                return (contentImageNode?.view.snapshotContentTree(unhide: true), nil)
            })
        } else if let contentImageNode = self.contentMedia, let story = self.media as? TelegramMediaStory, story.isEqual(to: media) {
            return (contentImageNode, contentImageNode.bounds, { [weak contentImageNode] in
                return (contentImageNode?.view.snapshotContentTree(unhide: true), nil)
            })
        }
        return nil
    }
    
    public func hasActionAtPoint(_ point: CGPoint) -> Bool {
        if let buttonNode = self.actionButton, buttonNode.frame.contains(point) {
            return true
        }
        return false
    }
    
    public func tapActionAtPoint(_ point: CGPoint, gesture: TapLongTapOrDoubleTapGesture, isEstimating: Bool) -> ChatMessageBubbleContentTapAction {
        if let text = self.text {
            let textNodeFrame = text.textNode.frame
            if let (index, attributes) = text.textNode.attributesAtPoint(CGPoint(x: point.x - textNodeFrame.minX, y: point.y - textNodeFrame.minY)) {
                if let url = attributes[NSAttributedString.Key(rawValue: TelegramTextAttributes.URL)] as? String {
                    var concealed = true
                    if let (attributeText, fullText) = text.textNode.attributeSubstring(name: TelegramTextAttributes.URL, index: index) {
                        concealed = !doesUrlMatchText(url: url, text: attributeText, fullText: fullText)
                    }
                    return ChatMessageBubbleContentTapAction(content: .url(ChatMessageBubbleContentTapAction.Url(url: url, concealed: concealed)))
                } else if let peerMention = attributes[NSAttributedString.Key(rawValue: TelegramTextAttributes.PeerMention)] as? TelegramPeerMention {
                    return ChatMessageBubbleContentTapAction(content: .peerMention(peerId: peerMention.peerId, mention: peerMention.mention, openProfile: false))
                } else if let peerName = attributes[NSAttributedString.Key(rawValue: TelegramTextAttributes.PeerTextMention)] as? String {
                    return ChatMessageBubbleContentTapAction(content: .textMention(peerName))
                } else if let botCommand = attributes[NSAttributedString.Key(rawValue: TelegramTextAttributes.BotCommand)] as? String {
                    return ChatMessageBubbleContentTapAction(content: .botCommand(botCommand))
                } else if let hashtag = attributes[NSAttributedString.Key(rawValue: TelegramTextAttributes.Hashtag)] as? TelegramHashtag {
                    return ChatMessageBubbleContentTapAction(content: .hashtag(hashtag.peerName, hashtag.hashtag))
                }
            }
        }
        
        if let actionButton = self.actionButton, actionButton.frame.contains(point) {
            return ChatMessageBubbleContentTapAction(content: .ignore)
        }
        
        if let titleBadgeButton = self.titleBadgeButton, titleBadgeButton.frame.contains(point) {
            return ChatMessageBubbleContentTapAction(content: .ignore)
        }
        
        if let backgroundView = self.backgroundView, backgroundView.frame.contains(point) {
            if let message = self.message, message.adAttribute != nil {
                return ChatMessageBubbleContentTapAction(content: .none)
            } else {
                return self.defaultContentAction()
            }
        } else {
            return ChatMessageBubbleContentTapAction(content: .none)
        }
    }
    
    public func updateTouchesAtPoint(_ point: CGPoint?) {
        guard let context = self.context, let message = self.message, let theme = self.theme else {
            return
        }
        var rects: [CGRect]?
        if let point = point {
            if let text = self.text {
                let textNodeFrame = text.textNode.frame
                if let (index, attributes) = text.textNode.attributesAtPoint(CGPoint(x: point.x - textNodeFrame.minX, y: point.y - textNodeFrame.minY)) {
                    let possibleNames: [String] = [
                        TelegramTextAttributes.URL,
                        TelegramTextAttributes.PeerMention,
                        TelegramTextAttributes.PeerTextMention,
                        TelegramTextAttributes.BotCommand,
                        TelegramTextAttributes.Hashtag,
                        TelegramTextAttributes.BankCard
                    ]
                    for name in possibleNames {
                        if let _ = attributes[NSAttributedString.Key(rawValue: name)] {
                            rects = text.textNode.attributeRects(name: name, at: index)
                            break
                        }
                    }
                }
            }
        }
        
        if let rects = rects, let text = self.text {
            let linkHighlightingNode: LinkHighlightingNode
            if let current = self.linkHighlightingNode {
                linkHighlightingNode = current
            } else {
                linkHighlightingNode = LinkHighlightingNode(color: message.effectivelyIncoming(context.account.peerId) ? theme.theme.chat.message.incoming.linkHighlightColor : theme.theme.chat.message.outgoing.linkHighlightColor)
                self.linkHighlightingNode = linkHighlightingNode
                self.transformContainer.insertSubnode(linkHighlightingNode, belowSubnode: text.textNode)
            }
            linkHighlightingNode.frame = text.textNode.frame
            linkHighlightingNode.updateRects(rects)
        } else if let linkHighlightingNode = self.linkHighlightingNode {
            self.linkHighlightingNode = nil
            linkHighlightingNode.layer.animateAlpha(from: 1.0, to: 0.0, duration: 0.18, removeOnCompletion: false, completion: { [weak linkHighlightingNode] _ in
                linkHighlightingNode?.removeFromSupernode()
            })
        }
        
        var isHighlighted = false
        if rects == nil, let point {
            if let actionButton = self.actionButton, actionButton.frame.contains(point) {
            } else if let backgroundView = self.backgroundView, backgroundView.frame.contains(point) {
                isHighlighted = true
            }
        }
        
        if self.isHighlighted != isHighlighted {
            self.isHighlighted = isHighlighted
            
            if isHighlighted {
                /*self.highlightTimer = Foundation.Timer.scheduledTimer(withTimeInterval: 0.05, repeats: false, block: { [weak self] timer in
                    guard let self else {
                        return
                    }
                    if self.highlightTimer === timer {
                        self.highlightTimer = nil
                    }
                    self.applyIsHighlighted()
                })*/
                self.applyIsHighlighted()
            } else {
                self.applyIsHighlighted()
            }
        }
    }
    
    private func applyIsHighlighted() {
        if let highlightTimer = self.highlightTimer {
            self.highlightTimer = nil
            highlightTimer.invalidate()
        }
        
        let transition: ContainedViewLayoutTransition = .animated(duration: self.isHighlighted ? 0.3 : 0.2, curve: .easeInOut)
        let scale: CGFloat = self.isHighlighted ? ((self.bounds.width - 5.0) / self.bounds.width) : 1.0
        transition.updateSublayerTransformScale(node: self.transformContainer, scale: scale, beginWithCurrentState: true)
    }
    
    public func reactionTargetView(value: MessageReaction.Reaction) -> UIView? {
        if let statusNode = self.statusNode, !statusNode.isHidden {
            if let result = statusNode.reactionView(value: value) {
                return result
            }
        }
        if let result = self.contentFile?.dateAndStatusNode.reactionView(value: value) {
            return result
        }
        if let result = self.contentMedia?.dateAndStatusNode.reactionView(value: value) {
            return result
        }
        if let result = self.contentInstantVideo?.dateAndStatusNode.reactionView(value: value) {
            return result
        }
        return nil
    }
    
    public func messageEffectTargetView() -> UIView? {
        if let statusNode = self.statusNode, !statusNode.isHidden {
            if let result = statusNode.messageEffectTargetView() {
                return result
            }
        }
        if let result = self.contentFile?.dateAndStatusNode.messageEffectTargetView() {
            return result
        }
        if let result = self.contentMedia?.dateAndStatusNode.messageEffectTargetView() {
            return result
        }
        if let result = self.contentInstantVideo?.dateAndStatusNode.messageEffectTargetView() {
            return result
        }
        return nil
    }
    
    public func playMediaWithSound() -> ((Double?) -> Void, Bool, Bool, Bool, ASDisplayNode?)? {
        return self.contentMedia?.playMediaWithSound()
    }
}<|MERGE_RESOLUTION|>--- conflicted
+++ resolved
@@ -408,12 +408,8 @@
                         attributes,
                         contentMediaValue,
                         nil,
-<<<<<<< HEAD
+                        nil,
                         automaticDownload ? .full : .none,
-=======
-                        nil,
-                        .full,
->>>>>>> 7d5d9ba7
                         associatedData.automaticDownloadPeerType,
                         associatedData.automaticDownloadPeerId,
                         .constrained(CGSize(width: constrainedSize.width - insets.left - insets.right, height: constrainedSize.height)),
