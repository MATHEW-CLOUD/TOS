--- conflicted
+++ resolved
@@ -42,14 +42,10 @@
         }
     }
     
-<<<<<<< HEAD
-    var seek: (Double, MediaScrubState) -> Void = { _, _ in }
-=======
     var updateScrubbing: (Double?) -> Void = { _ in }
     var updateScrubbingVisual: (Double?) -> Void = { _ in }
     var updateScrubbingHandlePosition: (CGFloat) -> Void = { _ in }
-    var seek: (Double) -> Void = { _ in }
->>>>>>> 7cf95a74
+    var seek: (Double, MediaScrubState) -> Void = { _, _ in }
     
     override init(frame: CGRect) {
         self.scrubberNode = MediaPlayerScrubbingNode(content: .standard(lineHeight: 5.0, lineCap: .round, scrubberHandle: .circle, backgroundColor: UIColor(white: 1.0, alpha: 0.42), foregroundColor: .white))
