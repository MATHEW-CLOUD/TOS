--- conflicted
+++ resolved
@@ -6,10 +6,7 @@
 import TelegramCore
 import AccountContext
 import LocalizedPeerData
-<<<<<<< HEAD
-=======
 import ContextUI
->>>>>>> cc9df59e
 
 struct ChatMessageItemWidthFill {
     let compactInset: CGFloat
