--- conflicted
+++ resolved
@@ -162,13 +162,9 @@
                 tagMask = .voiceOrInstantVideo
         }
         
-<<<<<<< HEAD
-        self.historyNode = ChatHistoryListNode(context: context, chatLocation: .peer(peerId), tagMask: tagMask, subject: .message(initialMessageId), controllerInteraction: self.controllerInteraction, selectedMessages: .single(nil), mode: .list(search: false, reversed: currentIsReversed, displayHeaders: .none, isGlobalSearch: isGlobalSearch))
-=======
         let chatLocationContextHolder = Atomic<ChatLocationContextHolder?>(value: nil)
         
-        self.historyNode = ChatHistoryListNode(context: context, chatLocation: .peer(peerId), chatLocationContextHolder: chatLocationContextHolder, tagMask: tagMask, subject: .message(initialMessageId), controllerInteraction: self.controllerInteraction, selectedMessages: .single(nil), mode: .list(search: false, reversed: currentIsReversed, displayHeaders: .none))
->>>>>>> 8e9a0da2
+        self.historyNode = ChatHistoryListNode(context: context, chatLocation: .peer(peerId), chatLocationContextHolder: chatLocationContextHolder, tagMask: tagMask, subject: .message(initialMessageId), controllerInteraction: self.controllerInteraction, selectedMessages: .single(nil), mode: .list(search: false, reversed: currentIsReversed, displayHeaders: .none, isGlobalSearch: isGlobalSearch))
         
         super.init()
         
@@ -498,12 +494,8 @@
                 tagMask = .voiceOrInstantVideo
         }
         
-<<<<<<< HEAD
-        let historyNode = ChatHistoryListNode(context: self.context, chatLocation: .peer(self.peerId), tagMask: tagMask, subject: .message(messageId), controllerInteraction: self.controllerInteraction, selectedMessages: .single(nil), mode: .list(search: false, reversed: self.currentIsReversed, displayHeaders: .none, isGlobalSearch: self.isGlobalSearch))
-=======
         let chatLocationContextHolder = Atomic<ChatLocationContextHolder?>(value: nil)
-        let historyNode = ChatHistoryListNode(context: self.context, chatLocation: .peer(self.peerId), chatLocationContextHolder: chatLocationContextHolder, tagMask: tagMask, subject: .message(messageId), controllerInteraction: self.controllerInteraction, selectedMessages: .single(nil), mode: .list(search: false, reversed: self.currentIsReversed, displayHeaders: .none))
->>>>>>> 8e9a0da2
+        let historyNode = ChatHistoryListNode(context: self.context, chatLocation: .peer(self.peerId), chatLocationContextHolder: chatLocationContextHolder, tagMask: tagMask, subject: .message(messageId), controllerInteraction: self.controllerInteraction, selectedMessages: .single(nil), mode: .list(search: false, reversed: self.currentIsReversed, displayHeaders: .none, isGlobalSearch: self.isGlobalSearch)))
         historyNode.preloadPages = true
         historyNode.stackFromBottom = true
         historyNode.updateFloatingHeaderOffset = { [weak self] offset, _ in
