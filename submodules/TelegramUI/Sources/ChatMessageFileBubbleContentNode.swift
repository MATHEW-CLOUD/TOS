--- conflicted
+++ resolved
@@ -49,15 +49,12 @@
         self.interactiveFileNode.requestUpdateLayout = { [weak self] _ in
             if let strongSelf = self, let item = strongSelf.item {
                 let _ = item.controllerInteraction.requestMessageUpdate(item.message.id)
-<<<<<<< HEAD
-=======
             }
         }
         
         self.interactiveFileNode.displayImportedTooltip = { [weak self] sourceNode in
             if let strongSelf = self, let item = strongSelf.item {
                 let _ = item.controllerInteraction.displayImportedMessageTooltip(sourceNode)
->>>>>>> e18b6736
             }
         }
     }
