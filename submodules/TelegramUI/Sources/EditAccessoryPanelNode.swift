--- conflicted
+++ resolved
@@ -380,15 +380,11 @@
     
     @objc func contentTap(_ recognizer: UITapGestureRecognizer) {
         if case .ended = recognizer.state, let message = self.currentMessage {
-<<<<<<< HEAD
-            self.interfaceInteraction?.navigateToMessage(message.id, false, true)
-=======
             if self.isPhoto {
                 self.interfaceInteraction?.editMessageMedia(message.id, true)
             } else {
                 self.interfaceInteraction?.navigateToMessage(message.id, false, true, .generic)
             }
->>>>>>> e18b6736
         }
     }
 }