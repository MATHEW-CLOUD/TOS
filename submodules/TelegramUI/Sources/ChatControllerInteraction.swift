import Foundation
import UIKit
import Postbox
import AsyncDisplayKit
import TelegramCore
import SyncCore
import Display
import TelegramUIPreferences
import AccountContext
import TextSelectionNode
import ReactionSelectionNode
import ContextUI
import ChatInterfaceState

struct ChatInterfaceHighlightedState: Equatable {
    let messageStableId: UInt32
    
    static func ==(lhs: ChatInterfaceHighlightedState, rhs: ChatInterfaceHighlightedState) -> Bool {
        return lhs.messageStableId == rhs.messageStableId
    }
}

struct ChatInterfaceStickerSettings: Equatable {
    let loopAnimatedStickers: Bool
    
    public init(loopAnimatedStickers: Bool) {
        self.loopAnimatedStickers = loopAnimatedStickers
    }
    
    public init(stickerSettings: StickerSettings) {
        self.loopAnimatedStickers = stickerSettings.loopAnimatedStickers
    }
    
    static func ==(lhs: ChatInterfaceStickerSettings, rhs: ChatInterfaceStickerSettings) -> Bool {
        return lhs.loopAnimatedStickers == rhs.loopAnimatedStickers
    }
}

struct ChatInterfacePollActionState: Equatable {
    var pollMessageIdsInProgress: [MessageId: [Data]] = [:]
}

public enum ChatControllerInteractionSwipeAction {
    case none
    case reply
    case like
    case unlike
}

public final class ChatControllerInteraction {
    let openMessage: (Message, ChatControllerInteractionOpenMessageMode) -> Bool
    let openPeer: (PeerId?, ChatControllerInteractionNavigateToPeer, Message?) -> Void
    let openPeerMention: (String) -> Void
    let openMessageContextMenu: (Message, Bool, ASDisplayNode, CGRect, UIGestureRecognizer?) -> Void
    let openMessageContextActions: (Message, ASDisplayNode, CGRect, ContextGesture?) -> Void
    let navigateToMessage: (MessageId, MessageId) -> Void
    let navigateToMessageStandalone: (MessageId) -> Void
    let tapMessage: ((Message) -> Void)?
    let clickThroughMessage: () -> Void
    let toggleMessagesSelection: ([MessageId], Bool) -> Void
    let sendCurrentMessage: (Bool) -> Void
    let sendMessage: (String) -> Void
    let sendSticker: (FileMediaReference, String?, Bool, ASDisplayNode, CGRect) -> Bool
    let sendGif: (FileMediaReference, ASDisplayNode, CGRect) -> Bool
    let sendBotContextResultAsGif: (ChatContextResultCollection, ChatContextResult, ASDisplayNode, CGRect) -> Bool
    let requestMessageActionCallback: (MessageId, MemoryBuffer?, Bool, Bool) -> Void
    let requestMessageActionUrlAuth: (String, MessageId, Int32) -> Void
    let activateSwitchInline: (PeerId?, String) -> Void
    let openUrl: (String, Bool, Bool?, Message?) -> Void
    let shareCurrentLocation: () -> Void
    let shareAccountContact: () -> Void
    let sendBotCommand: (MessageId?, String) -> Void
    let openInstantPage: (Message, ChatMessageItemAssociatedData?) -> Void
    let openWallpaper: (Message) -> Void
    let openTheme: (Message) -> Void
    let openHashtag: (String?, String) -> Void
    let updateInputState: ((ChatTextInputState) -> ChatTextInputState) -> Void
    let updateInputMode: ((ChatInputMode) -> ChatInputMode) -> Void
    let openMessageShareMenu: (MessageId) -> Void
    let presentController: (ViewController, Any?) -> Void
    let navigationController: () -> NavigationController?
    let chatControllerNode: () -> ASDisplayNode?
    let reactionContainerNode: () -> ReactionSelectionParentNode?
    let presentGlobalOverlayController: (ViewController, Any?) -> Void
    let callPeer: (PeerId, Bool) -> Void
    let longTap: (ChatControllerInteractionLongTapAction, Message?) -> Void
    let openCheckoutOrReceipt: (MessageId) -> Void
    let openSearch: () -> Void
    let setupReply: (MessageId) -> Void
    let canSetupReply: (Message) -> ChatControllerInteractionSwipeAction
    let navigateToFirstDateMessage: (Int32) -> Void
    let requestRedeliveryOfFailedMessages: (MessageId) -> Void
    let addContact: (String) -> Void
    let rateCall: (Message, CallId, Bool) -> Void
    let requestSelectMessagePollOptions: (MessageId, [Data]) -> Void
    let requestOpenMessagePollResults: (MessageId, MediaId) -> Void
    let openAppStorePage: () -> Void
    let displayMessageTooltip: (MessageId, String, ASDisplayNode?, CGRect?) -> Void
    let seekToTimecode: (Message, Double, Bool) -> Void
    let scheduleCurrentMessage: () -> Void
    let sendScheduledMessagesNow: ([MessageId]) -> Void
    let editScheduledMessagesTime: ([MessageId]) -> Void
    let performTextSelectionAction: (UInt32, NSAttributedString, TextSelectionAction) -> Void
    let updateMessageLike: (MessageId, Bool) -> Void
    let openMessageReactions: (MessageId) -> Void
    let displayImportedMessageTooltip: (ASDisplayNode) -> Void
    let displaySwipeToReplyHint: () -> Void
    let dismissReplyMarkupMessage: (Message) -> Void
    let openMessagePollResults: (MessageId, Data) -> Void
    let openPollCreation: (Bool?) -> Void
    let displayPollSolution: (TelegramMediaPollResults.Solution, ASDisplayNode) -> Void
    let displayPsa: (String, ASDisplayNode) -> Void
    let displayDiceTooltip: (TelegramMediaDice) -> Void
    let animateDiceSuccess: (Bool) -> Void
<<<<<<< HEAD
    let greetingStickerNode: () -> (ASDisplayNode, ASDisplayNode, ASDisplayNode, () -> Void)?
=======
    let greetingStickerNode: () -> (ASDisplayNode, ASDisplayNode, ASDisplayNode, (@escaping () -> Void) -> Void)?
>>>>>>> e18b6736
    let openPeerContextMenu: (Peer, ASDisplayNode, CGRect, ContextGesture?) -> Void
    let openMessageReplies: (MessageId, Bool, Bool) -> Void
    let openReplyThreadOriginalMessage: (Message) -> Void
    let openMessageStats: (MessageId) -> Void
    let editMessageMedia: (MessageId, Bool) -> Void
    let copyText: (String) -> Void
    
    let requestMessageUpdate: (MessageId) -> Void
    let cancelInteractiveKeyboardGestures: () -> Void
    
    var canPlayMedia: Bool = false
    var hiddenMedia: [MessageId: [Media]] = [:]
    var selectionState: ChatInterfaceSelectionState?
    var highlightedState: ChatInterfaceHighlightedState?
    var contextHighlightedState: ChatInterfaceHighlightedState?
    var automaticMediaDownloadSettings: MediaAutoDownloadSettings
    var pollActionState: ChatInterfacePollActionState
    var currentPollMessageWithTooltip: MessageId?
    var currentPsaMessageWithTooltip: MessageId?
    var stickerSettings: ChatInterfaceStickerSettings
    var searchTextHighightState: (String, [MessageIndex])?
    var seenOneTimeAnimatedMedia = Set<MessageId>()
    var currentMessageWithLoadingReplyThread: MessageId?
    
    init(
        openMessage: @escaping (Message, ChatControllerInteractionOpenMessageMode) -> Bool,
        openPeer: @escaping (PeerId?, ChatControllerInteractionNavigateToPeer, Message?) -> Void,
        openPeerMention: @escaping (String) -> Void,
        openMessageContextMenu: @escaping (Message, Bool, ASDisplayNode, CGRect, UIGestureRecognizer?) -> Void,
        openMessageContextActions: @escaping (Message, ASDisplayNode, CGRect, ContextGesture?) -> Void,
        navigateToMessage: @escaping (MessageId, MessageId) -> Void,
        navigateToMessageStandalone: @escaping (MessageId) -> Void,
        tapMessage: ((Message) -> Void)?,
        clickThroughMessage: @escaping () -> Void,
        toggleMessagesSelection: @escaping ([MessageId], Bool) -> Void,
        sendCurrentMessage: @escaping (Bool) -> Void,
        sendMessage: @escaping (String) -> Void,
<<<<<<< HEAD
        sendSticker: @escaping (FileMediaReference, Bool, ASDisplayNode, CGRect) -> Bool,
=======
        sendSticker: @escaping (FileMediaReference, String?, Bool, ASDisplayNode, CGRect) -> Bool,
>>>>>>> e18b6736
        sendGif: @escaping (FileMediaReference, ASDisplayNode, CGRect) -> Bool,
        sendBotContextResultAsGif: @escaping (ChatContextResultCollection, ChatContextResult, ASDisplayNode, CGRect) -> Bool,
        requestMessageActionCallback: @escaping (MessageId, MemoryBuffer?, Bool, Bool) -> Void,
        requestMessageActionUrlAuth: @escaping (String, MessageId, Int32) -> Void,
        activateSwitchInline: @escaping (PeerId?, String) -> Void,
        openUrl: @escaping (String, Bool, Bool?, Message?) -> Void,
        shareCurrentLocation: @escaping () -> Void,
        shareAccountContact: @escaping () -> Void,
        sendBotCommand: @escaping (MessageId?, String) -> Void,
        openInstantPage: @escaping (Message, ChatMessageItemAssociatedData?) -> Void,
        openWallpaper: @escaping (Message) -> Void,
        openTheme: @escaping (Message) -> Void,
        openHashtag: @escaping (String?, String) -> Void,
        updateInputState: @escaping ((ChatTextInputState) -> ChatTextInputState) -> Void,
        updateInputMode: @escaping ((ChatInputMode) -> ChatInputMode) -> Void,
        openMessageShareMenu: @escaping (MessageId) -> Void,
        presentController: @escaping  (ViewController, Any?) -> Void,
        navigationController: @escaping () -> NavigationController?,
        chatControllerNode: @escaping () -> ASDisplayNode?,
        reactionContainerNode: @escaping () -> ReactionSelectionParentNode?,
        presentGlobalOverlayController: @escaping (ViewController, Any?) -> Void,
        callPeer: @escaping (PeerId, Bool) -> Void,
        longTap: @escaping (ChatControllerInteractionLongTapAction, Message?) -> Void,
        openCheckoutOrReceipt: @escaping (MessageId) -> Void,
        openSearch: @escaping () -> Void,
        setupReply: @escaping (MessageId) -> Void,
        canSetupReply: @escaping (Message) -> ChatControllerInteractionSwipeAction,
        navigateToFirstDateMessage: @escaping(Int32) ->Void,
        requestRedeliveryOfFailedMessages: @escaping (MessageId) -> Void,
        addContact: @escaping (String) -> Void,
        rateCall: @escaping (Message, CallId, Bool) -> Void,
        requestSelectMessagePollOptions: @escaping (MessageId, [Data]) -> Void,
        requestOpenMessagePollResults: @escaping (MessageId, MediaId) -> Void,
        openAppStorePage: @escaping () -> Void,
        displayMessageTooltip: @escaping (MessageId, String, ASDisplayNode?, CGRect?) -> Void,
        seekToTimecode: @escaping (Message, Double, Bool) -> Void,
        scheduleCurrentMessage: @escaping () -> Void,
        sendScheduledMessagesNow: @escaping ([MessageId]) -> Void,
        editScheduledMessagesTime: @escaping ([MessageId]) -> Void,
        performTextSelectionAction: @escaping (UInt32, NSAttributedString, TextSelectionAction) -> Void,
        updateMessageLike: @escaping (MessageId, Bool) -> Void,
        openMessageReactions: @escaping (MessageId) -> Void,
<<<<<<< HEAD
=======
        displayImportedMessageTooltip: @escaping (ASDisplayNode) -> Void,
>>>>>>> e18b6736
        displaySwipeToReplyHint: @escaping () -> Void,
        dismissReplyMarkupMessage: @escaping (Message) -> Void,
        openMessagePollResults: @escaping (MessageId, Data) -> Void,
        openPollCreation: @escaping (Bool?) -> Void,
        displayPollSolution: @escaping (TelegramMediaPollResults.Solution, ASDisplayNode) -> Void,
        displayPsa: @escaping (String, ASDisplayNode) -> Void,
        displayDiceTooltip: @escaping (TelegramMediaDice) -> Void,
        animateDiceSuccess: @escaping (Bool) -> Void,
<<<<<<< HEAD
        greetingStickerNode: @escaping () -> (ASDisplayNode, ASDisplayNode, ASDisplayNode, () -> Void)?,
=======
        greetingStickerNode: @escaping () -> (ASDisplayNode, ASDisplayNode, ASDisplayNode, (@escaping () -> Void) -> Void)?,
>>>>>>> e18b6736
        openPeerContextMenu: @escaping (Peer, ASDisplayNode, CGRect, ContextGesture?) -> Void,
        openMessageReplies: @escaping (MessageId, Bool, Bool) -> Void,
        openReplyThreadOriginalMessage: @escaping (Message) -> Void,
        openMessageStats: @escaping (MessageId) -> Void,
        editMessageMedia: @escaping (MessageId, Bool) -> Void,
        copyText: @escaping (String) -> Void,
        requestMessageUpdate: @escaping (MessageId) -> Void,
        cancelInteractiveKeyboardGestures: @escaping () -> Void,
        automaticMediaDownloadSettings: MediaAutoDownloadSettings,
        pollActionState: ChatInterfacePollActionState,
        stickerSettings: ChatInterfaceStickerSettings
    ) {
        self.openMessage = openMessage
        self.openPeer = openPeer
        self.openPeerMention = openPeerMention
        self.openMessageContextMenu = openMessageContextMenu
        self.openMessageContextActions = openMessageContextActions
        self.navigateToMessage = navigateToMessage
        self.navigateToMessageStandalone = navigateToMessageStandalone
        self.tapMessage = tapMessage
        self.clickThroughMessage = clickThroughMessage
        self.toggleMessagesSelection = toggleMessagesSelection
        self.sendCurrentMessage = sendCurrentMessage
        self.sendMessage = sendMessage
        self.sendSticker = sendSticker
        self.sendGif = sendGif
        self.sendBotContextResultAsGif = sendBotContextResultAsGif
        self.requestMessageActionCallback = requestMessageActionCallback
        self.requestMessageActionUrlAuth = requestMessageActionUrlAuth
        self.activateSwitchInline = activateSwitchInline
        self.openUrl = openUrl
        self.shareCurrentLocation = shareCurrentLocation
        self.shareAccountContact = shareAccountContact
        self.sendBotCommand = sendBotCommand
        self.openInstantPage = openInstantPage
        self.openWallpaper = openWallpaper
        self.openTheme = openTheme
        self.openHashtag = openHashtag
        self.updateInputState = updateInputState
        self.updateInputMode = updateInputMode
        self.openMessageShareMenu = openMessageShareMenu
        self.presentController = presentController
        self.navigationController = navigationController
        self.chatControllerNode = chatControllerNode
        self.reactionContainerNode = reactionContainerNode
        self.presentGlobalOverlayController = presentGlobalOverlayController
        self.callPeer = callPeer
        self.longTap = longTap
        self.openCheckoutOrReceipt = openCheckoutOrReceipt
        self.openSearch = openSearch
        self.setupReply = setupReply
        self.canSetupReply = canSetupReply
        self.navigateToFirstDateMessage = navigateToFirstDateMessage
        self.requestRedeliveryOfFailedMessages = requestRedeliveryOfFailedMessages
        self.addContact = addContact
        self.rateCall = rateCall
        self.requestSelectMessagePollOptions = requestSelectMessagePollOptions
        self.requestOpenMessagePollResults = requestOpenMessagePollResults
        self.openPollCreation = openPollCreation
        self.displayPollSolution = displayPollSolution
        self.displayPsa = displayPsa
        self.openAppStorePage = openAppStorePage
        self.displayMessageTooltip = displayMessageTooltip
        self.seekToTimecode = seekToTimecode
        self.scheduleCurrentMessage = scheduleCurrentMessage
        self.sendScheduledMessagesNow = sendScheduledMessagesNow
        self.editScheduledMessagesTime = editScheduledMessagesTime
        self.performTextSelectionAction = performTextSelectionAction
        self.updateMessageLike = updateMessageLike
        self.openMessageReactions = openMessageReactions
        self.displayImportedMessageTooltip = displayImportedMessageTooltip
        self.displaySwipeToReplyHint = displaySwipeToReplyHint
        self.dismissReplyMarkupMessage = dismissReplyMarkupMessage
        self.openMessagePollResults = openMessagePollResults
        self.displayDiceTooltip = displayDiceTooltip
        self.animateDiceSuccess = animateDiceSuccess
        self.greetingStickerNode = greetingStickerNode
        self.openPeerContextMenu = openPeerContextMenu
        self.openMessageReplies = openMessageReplies
        self.openReplyThreadOriginalMessage = openReplyThreadOriginalMessage
        self.openMessageStats = openMessageStats
        self.editMessageMedia = editMessageMedia
        self.copyText = copyText
        
        self.requestMessageUpdate = requestMessageUpdate
        self.cancelInteractiveKeyboardGestures = cancelInteractiveKeyboardGestures
        
        self.automaticMediaDownloadSettings = automaticMediaDownloadSettings
        
        self.pollActionState = pollActionState
        self.stickerSettings = stickerSettings
    }
    
    static var `default`: ChatControllerInteraction {
        return ChatControllerInteraction(openMessage: { _, _ in
<<<<<<< HEAD
            return false }, openPeer: { _, _, _ in }, openPeerMention: { _ in }, openMessageContextMenu: { _, _, _, _, _ in }, openMessageContextActions: { _, _, _, _ in }, navigateToMessage: { _, _ in }, navigateToMessageStandalone: { _ in }, tapMessage: nil, clickThroughMessage: { }, toggleMessagesSelection: { _, _ in }, sendCurrentMessage: { _ in }, sendMessage: { _ in }, sendSticker: { _, _, _, _ in return false }, sendGif: { _, _, _ in return false }, sendBotContextResultAsGif: { _, _, _, _ in return false }, requestMessageActionCallback: { _, _, _, _ in }, requestMessageActionUrlAuth: { _, _, _ in }, activateSwitchInline: { _, _ in }, openUrl: { _, _, _, _ in }, shareCurrentLocation: {}, shareAccountContact: {}, sendBotCommand: { _, _ in }, openInstantPage: { _, _ in  }, openWallpaper: { _ in  }, openTheme: { _ in  }, openHashtag: { _, _ in }, updateInputState: { _ in }, updateInputMode: { _ in }, openMessageShareMenu: { _ in
=======
            return false }, openPeer: { _, _, _ in }, openPeerMention: { _ in }, openMessageContextMenu: { _, _, _, _, _ in }, openMessageContextActions: { _, _, _, _ in }, navigateToMessage: { _, _ in }, navigateToMessageStandalone: { _ in }, tapMessage: nil, clickThroughMessage: { }, toggleMessagesSelection: { _, _ in }, sendCurrentMessage: { _ in }, sendMessage: { _ in }, sendSticker: { _, _, _, _, _ in return false }, sendGif: { _, _, _ in return false }, sendBotContextResultAsGif: { _, _, _, _ in return false }, requestMessageActionCallback: { _, _, _, _ in }, requestMessageActionUrlAuth: { _, _, _ in }, activateSwitchInline: { _, _ in }, openUrl: { _, _, _, _ in }, shareCurrentLocation: {}, shareAccountContact: {}, sendBotCommand: { _, _ in }, openInstantPage: { _, _ in  }, openWallpaper: { _ in  }, openTheme: { _ in  }, openHashtag: { _, _ in }, updateInputState: { _ in }, updateInputMode: { _ in }, openMessageShareMenu: { _ in
>>>>>>> e18b6736
        }, presentController: { _, _ in }, navigationController: {
            return nil
        }, chatControllerNode: {
            return nil
        }, reactionContainerNode: {
            return nil
        }, presentGlobalOverlayController: { _, _ in }, callPeer: { _, _ in }, longTap: { _, _ in }, openCheckoutOrReceipt: { _ in }, openSearch: { }, setupReply: { _ in
        }, canSetupReply: { _ in
            return .none
        }, navigateToFirstDateMessage: { _ in
        }, requestRedeliveryOfFailedMessages: { _ in
        }, addContact: { _ in
        }, rateCall: { _, _, _ in
        }, requestSelectMessagePollOptions: { _, _ in
        }, requestOpenMessagePollResults: { _, _ in
        }, openAppStorePage: {
        }, displayMessageTooltip: { _, _, _, _ in
        }, seekToTimecode: { _, _, _ in
        }, scheduleCurrentMessage: {
        }, sendScheduledMessagesNow: { _ in
        }, editScheduledMessagesTime: { _ in
        }, performTextSelectionAction: { _, _, _ in
        }, updateMessageLike: { _, _ in
        }, openMessageReactions: { _ in
        }, displayImportedMessageTooltip: { _ in
        }, displaySwipeToReplyHint: {
        }, dismissReplyMarkupMessage: { _ in
        }, openMessagePollResults: { _, _ in
        }, openPollCreation: { _ in
        }, displayPollSolution: { _, _ in
        }, displayPsa: { _, _ in
        }, displayDiceTooltip: { _ in
        }, animateDiceSuccess: { _ in
        }, greetingStickerNode: {
            return nil
        }, openPeerContextMenu: { _, _, _, _ in
        }, openMessageReplies: { _, _, _ in
        }, openReplyThreadOriginalMessage: { _ in
        }, openMessageStats: { _ in
        }, editMessageMedia: { _, _ in
        }, copyText: { _ in
        }, requestMessageUpdate: { _ in
        }, cancelInteractiveKeyboardGestures: {
        }, automaticMediaDownloadSettings: MediaAutoDownloadSettings.defaultSettings,
           pollActionState: ChatInterfacePollActionState(), stickerSettings: ChatInterfaceStickerSettings(loopAnimatedStickers: false))
    }
}<|MERGE_RESOLUTION|>--- conflicted
+++ resolved
@@ -112,11 +112,7 @@
     let displayPsa: (String, ASDisplayNode) -> Void
     let displayDiceTooltip: (TelegramMediaDice) -> Void
     let animateDiceSuccess: (Bool) -> Void
-<<<<<<< HEAD
-    let greetingStickerNode: () -> (ASDisplayNode, ASDisplayNode, ASDisplayNode, () -> Void)?
-=======
     let greetingStickerNode: () -> (ASDisplayNode, ASDisplayNode, ASDisplayNode, (@escaping () -> Void) -> Void)?
->>>>>>> e18b6736
     let openPeerContextMenu: (Peer, ASDisplayNode, CGRect, ContextGesture?) -> Void
     let openMessageReplies: (MessageId, Bool, Bool) -> Void
     let openReplyThreadOriginalMessage: (Message) -> Void
@@ -154,11 +150,7 @@
         toggleMessagesSelection: @escaping ([MessageId], Bool) -> Void,
         sendCurrentMessage: @escaping (Bool) -> Void,
         sendMessage: @escaping (String) -> Void,
-<<<<<<< HEAD
-        sendSticker: @escaping (FileMediaReference, Bool, ASDisplayNode, CGRect) -> Bool,
-=======
         sendSticker: @escaping (FileMediaReference, String?, Bool, ASDisplayNode, CGRect) -> Bool,
->>>>>>> e18b6736
         sendGif: @escaping (FileMediaReference, ASDisplayNode, CGRect) -> Bool,
         sendBotContextResultAsGif: @escaping (ChatContextResultCollection, ChatContextResult, ASDisplayNode, CGRect) -> Bool,
         requestMessageActionCallback: @escaping (MessageId, MemoryBuffer?, Bool, Bool) -> Void,
@@ -201,10 +193,7 @@
         performTextSelectionAction: @escaping (UInt32, NSAttributedString, TextSelectionAction) -> Void,
         updateMessageLike: @escaping (MessageId, Bool) -> Void,
         openMessageReactions: @escaping (MessageId) -> Void,
-<<<<<<< HEAD
-=======
         displayImportedMessageTooltip: @escaping (ASDisplayNode) -> Void,
->>>>>>> e18b6736
         displaySwipeToReplyHint: @escaping () -> Void,
         dismissReplyMarkupMessage: @escaping (Message) -> Void,
         openMessagePollResults: @escaping (MessageId, Data) -> Void,
@@ -213,11 +202,7 @@
         displayPsa: @escaping (String, ASDisplayNode) -> Void,
         displayDiceTooltip: @escaping (TelegramMediaDice) -> Void,
         animateDiceSuccess: @escaping (Bool) -> Void,
-<<<<<<< HEAD
-        greetingStickerNode: @escaping () -> (ASDisplayNode, ASDisplayNode, ASDisplayNode, () -> Void)?,
-=======
         greetingStickerNode: @escaping () -> (ASDisplayNode, ASDisplayNode, ASDisplayNode, (@escaping () -> Void) -> Void)?,
->>>>>>> e18b6736
         openPeerContextMenu: @escaping (Peer, ASDisplayNode, CGRect, ContextGesture?) -> Void,
         openMessageReplies: @escaping (MessageId, Bool, Bool) -> Void,
         openReplyThreadOriginalMessage: @escaping (Message) -> Void,
@@ -313,11 +298,7 @@
     
     static var `default`: ChatControllerInteraction {
         return ChatControllerInteraction(openMessage: { _, _ in
-<<<<<<< HEAD
-            return false }, openPeer: { _, _, _ in }, openPeerMention: { _ in }, openMessageContextMenu: { _, _, _, _, _ in }, openMessageContextActions: { _, _, _, _ in }, navigateToMessage: { _, _ in }, navigateToMessageStandalone: { _ in }, tapMessage: nil, clickThroughMessage: { }, toggleMessagesSelection: { _, _ in }, sendCurrentMessage: { _ in }, sendMessage: { _ in }, sendSticker: { _, _, _, _ in return false }, sendGif: { _, _, _ in return false }, sendBotContextResultAsGif: { _, _, _, _ in return false }, requestMessageActionCallback: { _, _, _, _ in }, requestMessageActionUrlAuth: { _, _, _ in }, activateSwitchInline: { _, _ in }, openUrl: { _, _, _, _ in }, shareCurrentLocation: {}, shareAccountContact: {}, sendBotCommand: { _, _ in }, openInstantPage: { _, _ in  }, openWallpaper: { _ in  }, openTheme: { _ in  }, openHashtag: { _, _ in }, updateInputState: { _ in }, updateInputMode: { _ in }, openMessageShareMenu: { _ in
-=======
             return false }, openPeer: { _, _, _ in }, openPeerMention: { _ in }, openMessageContextMenu: { _, _, _, _, _ in }, openMessageContextActions: { _, _, _, _ in }, navigateToMessage: { _, _ in }, navigateToMessageStandalone: { _ in }, tapMessage: nil, clickThroughMessage: { }, toggleMessagesSelection: { _, _ in }, sendCurrentMessage: { _ in }, sendMessage: { _ in }, sendSticker: { _, _, _, _, _ in return false }, sendGif: { _, _, _ in return false }, sendBotContextResultAsGif: { _, _, _, _ in return false }, requestMessageActionCallback: { _, _, _, _ in }, requestMessageActionUrlAuth: { _, _, _ in }, activateSwitchInline: { _, _ in }, openUrl: { _, _, _, _ in }, shareCurrentLocation: {}, shareAccountContact: {}, sendBotCommand: { _, _ in }, openInstantPage: { _, _ in  }, openWallpaper: { _ in  }, openTheme: { _ in  }, openHashtag: { _, _ in }, updateInputState: { _ in }, updateInputMode: { _ in }, openMessageShareMenu: { _ in
->>>>>>> e18b6736
         }, presentController: { _, _ in }, navigationController: {
             return nil
         }, chatControllerNode: {
