--- conflicted
+++ resolved
@@ -172,18 +172,11 @@
             let displayedAccountsFilter = DisplayedAccountsFilterImpl()
             let accountManager = AccountManager(basePath: rootPath + "/accounts-metadata", displayedAccountsFilter: displayedAccountsFilter)
             
-            displayedAccountsFilter.getHiddenAccountsAccessChallengeDataPromise.set(getHiddenAccountsAccessChallengeData(manager: accountManager))
+            updateHiddenAccountsAccessChallengeData(manager: accountManager)
             
             if let globalInternalContext = globalInternalContext {
                 internalContext = globalInternalContext
-<<<<<<< HEAD
             } else {
-=======
-                updateHiddenAccountsAccessChallengeData(manager: accountManager)
-            } else {
-                initializeAccountManagement()
-                updateHiddenAccountsAccessChallengeData(manager: accountManager)
->>>>>>> 4c34f800
                 var initialPresentationDataAndSettings: InitialPresentationDataAndSettings?
                 let semaphore = DispatchSemaphore(value: 0)
                 let systemUserInterfaceStyle: WindowUserInterfaceStyle
