--- conflicted
+++ resolved
@@ -26,13 +26,11 @@
 import LocalAudioTranscription
 import TextSelectionNode
 import AudioTranscriptionPendingIndicatorComponent
-<<<<<<< HEAD
+import UndoUI
+import TelegramNotices
+
 import PresentationDataUtils
 import NaturalLanguage
-=======
-import UndoUI
-import TelegramNotices
->>>>>>> 7d335e81
 
 private struct FetchControls {
     let fetch: (Bool) -> Void
@@ -459,7 +457,7 @@
             return
         }
         
-        guard arguments.associatedData.isPremium else {
+        guard arguments.associatedData.isPremium || context.sharedContext.immediateExperimentalUISettings.localTranscription else {
             let presentationData = context.sharedContext.currentPresentationData.with { $0 }
             let tipController = UndoOverlayController(presentationData: presentationData, content: .universal(animation: "anim_voiceToText", scale: 0.065, colors: [:], title: nil, text: presentationData.strings.Message_AudioTranscription_SubscribeToPremium, customUndoText: presentationData.strings.Message_AudioTranscription_SubscribeToPremiumAction), elevatedLayout: false, position: .top, animateInAsReplacement: false, action: { action in
                 if case .undo = action {
@@ -686,16 +684,6 @@
                 var candidateTitleString: NSAttributedString?
                 var candidateDescriptionString: NSAttributedString?
                 
-<<<<<<< HEAD
-                var isAudio = false
-                var audioWaveform: AudioWaveform?
-                var isVoice = false
-                var audioDuration: Int32 = 0
-
-                let canTranscribe = (arguments.associatedData.isPremium || arguments.context.sharedContext.immediateExperimentalUISettings.localTranscription) && arguments.message.id.peerId.namespace != Namespaces.Peer.SecretChat
-                
-=======
->>>>>>> 7d335e81
                 let messageTheme = arguments.incoming ? arguments.presentationData.theme.theme.chat.message.incoming : arguments.presentationData.theme.theme.chat.message.outgoing
                 let isInstantVideo = arguments.file.isInstantVideo
                 for attribute in arguments.file.attributes {
@@ -801,7 +789,8 @@
                 var textString: NSAttributedString?
                 var updatedAudioTranscriptionState: AudioTranscriptionButtonComponent.TranscriptionState?
                 
-                let displayTranscribe: Bool
+                var displayTranscribe: Bool
+                var displayingTranscribeDueToLocalTranscription = false
                 if arguments.message.id.peerId.namespace != Namespaces.Peer.SecretChat {
                     if arguments.associatedData.isPremium {
                         displayTranscribe = true
@@ -810,9 +799,15 @@
                             displayTranscribe = true
                         } else if arguments.incoming && isConsumed == false && arguments.associatedData.alwaysDisplayTranscribeButton.displayForNotConsumed {
                             displayTranscribe = true
+                        } else if arguments.context.sharedContext.immediateExperimentalUISettings.localTranscription {
+                            displayTranscribe = true
+                            displayingTranscribeDueToLocalTranscription = true
                         } else {
                             displayTranscribe = false
                         }
+                    } else if arguments.context.sharedContext.immediateExperimentalUISettings.localTranscription {
+                        displayTranscribe = true
+                        displayingTranscribeDueToLocalTranscription = true
                     } else {
                         displayTranscribe = false
                     }
@@ -1058,7 +1053,7 @@
                     // need to get file status first time (before self.resourceStatus is set), to know whether to show transcribe button; don't show button if local transcription to be used but file is not downloaded.
                     let maybeFetchVoiceStatus: (@escaping (Bool, ListViewItemUpdateAnimation, ListViewItemApply?, MediaResourceStatus?) -> Void) -> ((Bool, ListViewItemUpdateAnimation, ListViewItemApply?) -> Void) = { f in
                         return { [weak self] synchronousLoads, animation, info in
-                            if isVoice && !arguments.associatedData.isPremium && arguments.context.sharedContext.immediateExperimentalUISettings.localTranscription && !messageHasCompleteTransription(arguments.message) && self?.resourceStatus == nil && arguments.forcedResourceStatus == nil && arguments.message.id.peerId.namespace != Namespaces.Peer.SecretChat {
+                            if displayingTranscribeDueToLocalTranscription && !messageHasCompleteTransription(arguments.message) && self?.resourceStatus == nil && arguments.forcedResourceStatus == nil {
                                 let _ = (messageMediaFileStatus(context: arguments.context, messageId: arguments.message.id, file: arguments.file)
                                 |> take(1)
                                 |> deliverOnMainQueue).start(next: { fetchStatus in
@@ -1278,13 +1273,12 @@
                             
                             if isVoice {
                                 var scrubbingFrame = CGRect(origin: CGPoint(x: 57.0, y: 1.0), size: CGSize(width: boundingWidth - 60.0, height: 18.0))
-<<<<<<< HEAD
                                 
-                                let canTranscribe = (arguments.associatedData.isPremium || (arguments.context.sharedContext.immediateExperimentalUISettings.localTranscription && (messageHasCompleteTransription(arguments.message) || strongSelf.resourceStatus?.fetchStatus ?? voiceFetchStatusFirstTime == .Local))) && arguments.message.id.peerId.namespace != Namespaces.Peer.SecretChat
-                                if canTranscribe {
-=======
+                                if displayingTranscribeDueToLocalTranscription {
+                                    displayTranscribe = messageHasCompleteTransription(arguments.message) || strongSelf.resourceStatus?.fetchStatus ?? voiceFetchStatusFirstTime == .Local
+                                }
+                                
                                 if displayTranscribe {
->>>>>>> 7d335e81
                                     scrubbingFrame.size.width -= 30.0 + 4.0
                                 }
                                 
@@ -1434,7 +1428,7 @@
                                             strongSelf.actualFetchStatus = actualFetchStatus
                                             strongSelf.updateStatus(animated: !synchronousLoads || !firstTime)
                                             // update layout to show transcribe button after voice message was downloaded
-                                            if !firstTime && isVoice && !arguments.associatedData.isPremium && arguments.context.sharedContext.immediateExperimentalUISettings.localTranscription && !messageHasCompleteTransription(arguments.message) && status.fetchStatus == .Local && arguments.message.id.peerId.namespace != Namespaces.Peer.SecretChat {
+                                            if !firstTime && displayingTranscribeDueToLocalTranscription && !messageHasCompleteTransription(arguments.message) && status.fetchStatus == .Local {
                                                 strongSelf.requestUpdateLayout(true)
                                             }
                                         }
