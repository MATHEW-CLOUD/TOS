--- conflicted
+++ resolved
@@ -171,8 +171,6 @@
     
     var openReactions: (() -> Void)?
     var openReplies: (() -> Void)?
-<<<<<<< HEAD
-=======
     var pressed: (() -> Void)? {
         didSet {
             if self.pressed != nil {
@@ -187,7 +185,6 @@
             }
         }
     }
->>>>>>> e18b6736
     
     override init() {
         self.dateNode = TextNode()
@@ -199,15 +196,12 @@
         self.addSubnode(self.dateNode)
     }
     
-<<<<<<< HEAD
-=======
     @objc private func tapGesture(_ recognizer: UITapGestureRecognizer) {
         if case .ended = recognizer.state {
             self.pressed?()
         }
     }
     
->>>>>>> e18b6736
     func asyncLayout() -> (_ context: AccountContext, _ presentationData: ChatPresentationData, _ edited: Bool, _ impressionCount: Int?, _ dateText: String, _ type: ChatMessageDateAndStatusType, _ constrainedSize: CGSize, _ reactions: [MessageReaction], _ replies: Int, _ isPinned: Bool) -> (CGSize, (Bool) -> Void) {
         let dateLayout = TextNode.asyncLayout(self.dateNode)
         
