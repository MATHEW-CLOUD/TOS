--- conflicted
+++ resolved
@@ -390,10 +390,6 @@
             var viaBotApply: (TextNodeLayout, () -> TextNode)?
             var replyInfoApply: (CGSize, () -> ChatMessageReplyInfoNode)?
             var updatedReplyBackgroundNode: NavigationBackgroundNode?
-<<<<<<< HEAD
-            var replyBackgroundImage: UIImage?
-=======
->>>>>>> 4ca4bb2f
             var replyMarkup: ReplyMarkupMessageAttribute?
             
             let availableWidth = max(60.0, params.width - params.leftInset - params.rightInset - normalDisplaySize.width - 20.0 - layoutConstants.bubble.edgeInset * 2.0 - avatarInset - layoutConstants.bubble.contentInsets.left)
@@ -492,10 +488,6 @@
             
             var forwardInfoSizeApply: (CGSize, (CGFloat) -> ChatMessageForwardInfoNode)?
             var updatedForwardBackgroundNode: NavigationBackgroundNode?
-<<<<<<< HEAD
-            var forwardBackgroundImage: UIImage?
-=======
->>>>>>> 4ca4bb2f
             
             if !ignoreForward, let forwardInfo = item.message.forwardInfo {
                 let forwardPsaType = forwardInfo.psaType
