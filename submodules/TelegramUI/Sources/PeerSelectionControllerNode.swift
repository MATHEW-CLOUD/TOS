--- conflicted
+++ resolved
@@ -244,12 +244,8 @@
                 if let requestOpenMessageFromSearch = self?.requestOpenMessageFromSearch {
                     requestOpenMessageFromSearch(peer, messageId)
                 }
-<<<<<<< HEAD
-            }, addContact: nil, peerContextAction: nil, present: { _, _ in
-=======
             }, addContact: nil, peerContextAction: nil, present: { [weak self] c, a in
                 self?.present(c, a)
->>>>>>> e18b6736
             }, presentInGlobalOverlay: { _, _ in
             }, navigationController: nil), cancel: { [weak self] in
                 if let requestDeactivateSearch = self?.requestDeactivateSearch {
@@ -269,15 +265,11 @@
             }, placeholder: placeholderNode)
             
         } else if let contactListNode = self.contactListNode, contactListNode.supernode != nil {
-<<<<<<< HEAD
-            self.searchDisplayController = SearchDisplayController(presentationData: self.presentationData, contentNode: ContactsSearchContainerNode(context: self.context, onlyWriteable: true, categories: [.cloudContacts, .global], addContact: nil, openPeer: { [weak self] peer in
-=======
             var categories: ContactsSearchCategories = [.cloudContacts]
             if self.hasGlobalSearch {
                 categories.insert(.global)
             }
             self.searchDisplayController = SearchDisplayController(presentationData: self.presentationData, contentNode: ContactsSearchContainerNode(context: self.context, onlyWriteable: true, categories: categories, addContact: nil, openPeer: { [weak self] peer in
->>>>>>> e18b6736
                 if let strongSelf = self {
                     switch peer {
                         case let .peer(peer, _, _):
