--- conflicted
+++ resolved
@@ -176,13 +176,8 @@
         if !hasChatListSelector && hasContactSelector {
             self.indexChanged(1)
         }
-<<<<<<< HEAD
      
         self.interfaceInteraction = ChatPanelInterfaceInteraction(cloudMessages: { _ in }, copyForwardMessages: { _ in }, setupReplyMessage: { _, _ in
-=======
-             
-        self.interfaceInteraction = ChatPanelInterfaceInteraction(setupReplyMessage: { _, _ in
->>>>>>> aa1b009c
         }, setupEditMessage: { _, _ in
         }, beginMessageSelection: { _, _ in
         }, deleteSelectedMessages: {
