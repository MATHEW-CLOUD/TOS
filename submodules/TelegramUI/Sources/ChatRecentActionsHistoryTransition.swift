import Foundation
import UIKit
import Display
import TelegramCore
import SyncCore
import Postbox
import TelegramPresentationData
import MergeLists
import AccountContext

enum ChatRecentActionsEntryContentIndex: Int32 {
    case header = 0
    case content = 1
}

struct ChatRecentActionsEntryId: Hashable, Comparable {
    let eventId: AdminLogEventId
    let contentIndex: ChatRecentActionsEntryContentIndex
    
    static func ==(lhs: ChatRecentActionsEntryId, rhs: ChatRecentActionsEntryId) -> Bool {
        return lhs.eventId == rhs.eventId && lhs.contentIndex == rhs.contentIndex
    }
    
    static func <(lhs: ChatRecentActionsEntryId, rhs: ChatRecentActionsEntryId) -> Bool {
        if lhs.eventId != rhs.eventId {
            return lhs.eventId < rhs.eventId
        } else {
            return lhs.contentIndex.rawValue < rhs.contentIndex.rawValue
        }
    }
    
    var hashValue: Int {
        return self.eventId.hashValue &+ 31 &* self.contentIndex.rawValue.hashValue
    }
}

private func eventNeedsHeader(_ event: AdminLogEvent) -> Bool {
    switch event.action {
        case .changeAbout, .changeUsername, .editMessage, .deleteMessage, .pollStopped:
            return true
        case let .updatePinned(message):
            if message != nil {
                return true
            } else {
                return false
            }
        default:
            return false
    }
}

private func appendAttributedText(text: (String, [(Int, NSRange)]), generateEntities: (Int) -> [MessageTextEntityType], to string: inout String, entities: inout [MessageTextEntity]) {
    for (index, range) in text.1 {
        for type in generateEntities(index) {
            entities.append(MessageTextEntity(range: (string.count + range.lowerBound) ..< (string.count + range.upperBound), type: type))
        }
    }
    string.append(text.0)
}

private func appendAttributedText(text: String, withEntities: [MessageTextEntityType], to string: inout String, entities: inout [MessageTextEntity]) {
    for type in withEntities {
        entities.append(MessageTextEntity(range: string.count ..< (string.count + text.count), type: type))
    }
    string.append(text)
}

private func filterOriginalMessageFlags(_ message: Message) -> Message {
    return message.withUpdatedFlags([.Incoming])
}

private func filterMessageChannelPeer(_ peer: Peer) -> Peer {
    if let peer = peer as? TelegramChannel {
        return TelegramChannel(id: peer.id, accessHash: peer.accessHash, title: peer.title, username: peer.username, photo: peer.photo, creationDate: peer.creationDate, version: peer.version, participationStatus: peer.participationStatus, info: .group(TelegramChannelGroupInfo(flags: [])), flags: peer.flags, restrictionInfo: peer.restrictionInfo, adminRights: peer.adminRights, bannedRights: peer.bannedRights, defaultBannedRights: peer.defaultBannedRights)
    }
    return peer
}

struct ChatRecentActionsEntry: Comparable, Identifiable {
    let id: ChatRecentActionsEntryId
    let presentationData: ChatPresentationData
    let entry: ChannelAdminEventLogEntry
    
    static func ==(lhs: ChatRecentActionsEntry, rhs: ChatRecentActionsEntry) -> Bool {
        if lhs.id != rhs.id {
            return false
        }
        if lhs.presentationData !== rhs.presentationData {
            return false
        }
        if lhs.entry != rhs.entry {
            return false
        }
        return true
    }
    
    static func <(lhs: ChatRecentActionsEntry, rhs: ChatRecentActionsEntry) -> Bool {
        if lhs.entry.event.date != rhs.entry.event.date {
            return lhs.entry.event.date < rhs.entry.event.date
        } else {
            return lhs.id < rhs.id
        }
    }
    
    var stableId: ChatRecentActionsEntryId {
        return self.id
    }
    
    func item(context: AccountContext, peer: Peer, controllerInteraction: ChatControllerInteraction) -> ListViewItem {
        switch self.entry.event.action {
            case let .changeTitle(_, new):
                var peers = SimpleDictionary<PeerId, Peer>()
                var author: Peer?
                if let peer = self.entry.peers[self.entry.event.peerId] {
                    author = peer
                    peers[peer.id] = peer
                }
                peers[peer.id] = peer
                
                let action = TelegramMediaActionType.titleUpdated(title: new)
                let message = Message(stableId: self.entry.stableId, stableVersion: 0, id: MessageId(peerId: peer.id, namespace: Namespaces.Message.Cloud, id: Int32(bitPattern: self.entry.stableId)), globallyUniqueId: self.entry.event.id, groupingKey: nil, groupInfo: nil, threadId: nil, timestamp: self.entry.event.date, flags: [.Incoming], tags: [], globalTags: [], localTags: [], forwardInfo: nil, author: author, text: "", attributes: [], media: [TelegramMediaAction(action: action)], peers: peers, associatedMessages: SimpleDictionary(), associatedMessageIds: [])
                return ChatMessageItem(presentationData: self.presentationData, context: context, chatLocation: .peer(peer.id), associatedData: ChatMessageItemAssociatedData(automaticDownloadPeerType: .channel, automaticDownloadNetworkType: .cellular, isRecentActions: true), controllerInteraction: controllerInteraction, content: .message(message: message, read: true, selection: .none, attributes: ChatMessageEntryAttributes()))
            case let .changeAbout(prev, new):
                var peers = SimpleDictionary<PeerId, Peer>()
                var author: Peer?
                if let peer = self.entry.peers[self.entry.event.peerId] {
                    author = peer
                    peers[peer.id] = peer
                }
                peers[peer.id] = peer
                
                switch self.id.contentIndex {
                    case .header:
                        var text: String = ""
                        var entities: [MessageTextEntity] = []
                        if let peer = peer as? TelegramChannel, case .broadcast = peer.info {
                            appendAttributedText(text: self.presentationData.strings.Channel_AdminLog_MessageChangedChannelAbout(author?.displayTitle(strings: self.presentationData.strings, displayOrder: self.presentationData.nameDisplayOrder) ?? ""), generateEntities: { index in
                                if index == 0, let author = author {
                                    return [.TextMention(peerId: author.id)]
                                }
                                return []
                            }, to: &text, entities: &entities)
                        } else {
                            appendAttributedText(text: self.presentationData.strings.Channel_AdminLog_MessageChangedGroupAbout(author?.displayTitle(strings: self.presentationData.strings, displayOrder: self.presentationData.nameDisplayOrder) ?? ""), generateEntities: { index in
                                if index == 0, let author = author {
                                    return [.TextMention(peerId: author.id)]
                                }
                                return []
                            }, to: &text, entities: &entities)
                        }
                        let action = TelegramMediaActionType.customText(text: text, entities: entities)
                        let message = Message(stableId: 0, stableVersion: 0, id: MessageId(peerId: peer.id, namespace: Namespaces.Message.Cloud, id: 1), globallyUniqueId: self.entry.event.id, groupingKey: nil, groupInfo: nil, threadId: nil, timestamp: self.entry.event.date, flags: [.Incoming], tags: [], globalTags: [], localTags: [], forwardInfo: nil, author: author, text: "", attributes: [], media: [TelegramMediaAction(action: action)], peers: peers, associatedMessages: SimpleDictionary(), associatedMessageIds: [])
                        return ChatMessageItem(presentationData: self.presentationData, context: context, chatLocation: .peer(peer.id), associatedData: ChatMessageItemAssociatedData(automaticDownloadPeerType: .channel, automaticDownloadNetworkType: .cellular, isRecentActions: true), controllerInteraction: controllerInteraction, content: .message(message: message, read: true, selection: .none, attributes: ChatMessageEntryAttributes()))
                    case .content:
                        let peers = SimpleDictionary<PeerId, Peer>()
                        let attributes: [MessageAttribute] = []
                        let prevMessage = Message(stableId: self.entry.stableId, stableVersion: 0, id: MessageId(peerId: peer.id, namespace: Namespaces.Message.Cloud, id: Int32(bitPattern: self.entry.stableId)), globallyUniqueId: self.entry.event.id, groupingKey: nil, groupInfo: nil, threadId: nil, timestamp: self.entry.event.date, flags: [.Incoming], tags: [], globalTags: [], localTags: [], forwardInfo: nil, author: author, text: prev, attributes: [], media: [], peers: peers, associatedMessages: SimpleDictionary(), associatedMessageIds: [])
                        
                        let message = Message(stableId: self.entry.stableId, stableVersion: 0, id: MessageId(peerId: peer.id, namespace: Namespaces.Message.Cloud, id: Int32(bitPattern: self.entry.stableId)), globallyUniqueId: self.entry.event.id, groupingKey: nil, groupInfo: nil, threadId: nil, timestamp: self.entry.event.date, flags: [.Incoming], tags: [], globalTags: [], localTags: [], forwardInfo: nil, author: author, text: new, attributes: attributes, media: [], peers: peers, associatedMessages: SimpleDictionary(), associatedMessageIds: [])
                        return ChatMessageItem(presentationData: self.presentationData, context: context, chatLocation: .peer(peer.id), associatedData: ChatMessageItemAssociatedData(automaticDownloadPeerType: .channel, automaticDownloadNetworkType: .cellular, isRecentActions: true), controllerInteraction: controllerInteraction, content: .message(message: message, read: true, selection: .none, attributes: ChatMessageEntryAttributes()), additionalContent: !prev.isEmpty ? .eventLogPreviousDescription(prevMessage) : nil)
                }
            case let .changeUsername(prev, new):
                var peers = SimpleDictionary<PeerId, Peer>()
                var author: Peer?
                if let peer = self.entry.peers[self.entry.event.peerId] {
                    author = peer
                    peers[peer.id] = peer
                }
                
                switch self.id.contentIndex {
                    case .header:
                        var text: String = ""
                        var entities: [MessageTextEntity] = []
                        if let peer = peer as? TelegramChannel, case .broadcast = peer.info {
                            appendAttributedText(text: self.presentationData.strings.Channel_AdminLog_MessageChangedChannelUsername(author?.displayTitle(strings: self.presentationData.strings, displayOrder: self.presentationData.nameDisplayOrder) ?? ""), generateEntities: { index in
                                if index == 0, let author = author {
                                    return [.TextMention(peerId: author.id)]
                                }
                                return []
                            }, to: &text, entities: &entities)
                        } else {
                            appendAttributedText(text: self.presentationData.strings.Channel_AdminLog_MessageChangedGroupUsername(author?.displayTitle(strings: self.presentationData.strings, displayOrder: self.presentationData.nameDisplayOrder) ?? ""), generateEntities: { index in
                                if index == 0, let author = author {
                                    return [.TextMention(peerId: author.id)]
                                }
                                return []
                            }, to: &text, entities: &entities)
                        }
                        let action: TelegramMediaActionType = TelegramMediaActionType.customText(text: text, entities: entities)
                        let message = Message(stableId: 0, stableVersion: 0, id: MessageId(peerId: peer.id, namespace: Namespaces.Message.Cloud, id: 1), globallyUniqueId: self.entry.event.id, groupingKey: nil, groupInfo: nil, threadId: nil, timestamp: self.entry.event.date, flags: [.Incoming], tags: [], globalTags: [], localTags: [], forwardInfo: nil, author: author, text: "", attributes: [], media: [TelegramMediaAction(action: action)], peers: peers, associatedMessages: SimpleDictionary(), associatedMessageIds: [])
                        return ChatMessageItem(presentationData: self.presentationData, context: context, chatLocation: .peer(peer.id), associatedData: ChatMessageItemAssociatedData(automaticDownloadPeerType: .channel, automaticDownloadNetworkType: .cellular, isRecentActions: true), controllerInteraction: controllerInteraction, content: .message(message: message, read: true, selection: .none, attributes: ChatMessageEntryAttributes()))
                    case .content:
                        var previousAttributes: [MessageAttribute] = []
                        var attributes: [MessageAttribute] = []
                        
                        let prevText = "https://t.me/\(prev)"
                        previousAttributes.append(TextEntitiesMessageAttribute(entities: [MessageTextEntity(range: 0 ..< prevText.count, type: .Url)]))
                        
                        let text: String
                        if !new.isEmpty {
                            text = "https://t.me/\(new)"
                            attributes.append(TextEntitiesMessageAttribute(entities: [MessageTextEntity(range: 0 ..< text.count, type: .Url)]))
                        } else {
                            text = self.presentationData.strings.Channel_AdminLog_EmptyMessageText
                            attributes.append(TextEntitiesMessageAttribute(entities: [MessageTextEntity(range: 0 ..< text.count, type: .Italic)]))
                        }
                        
                        let prevMessage = Message(stableId: 0, stableVersion: 0, id: MessageId(peerId: peer.id, namespace: Namespaces.Message.Cloud, id: 1), globallyUniqueId: self.entry.event.id, groupingKey: nil, groupInfo: nil, threadId: nil, timestamp: self.entry.event.date, flags: [.Incoming], tags: [], globalTags: [], localTags: [], forwardInfo: nil, author: author, text: prevText, attributes: previousAttributes, media: [], peers: peers, associatedMessages: SimpleDictionary(), associatedMessageIds: [])
                        let message = Message(stableId: self.entry.stableId, stableVersion: 0, id: MessageId(peerId: peer.id, namespace: Namespaces.Message.Cloud, id: Int32(bitPattern: self.entry.stableId)), globallyUniqueId: self.entry.event.id, groupingKey: nil, groupInfo: nil, threadId: nil, timestamp: self.entry.event.date, flags: [.Incoming], tags: [], globalTags: [], localTags: [], forwardInfo: nil, author: author, text: text, attributes: attributes, media: [], peers: peers, associatedMessages: SimpleDictionary(), associatedMessageIds: [])
                        return ChatMessageItem(presentationData: self.presentationData, context: context, chatLocation: .peer(peer.id), associatedData: ChatMessageItemAssociatedData(automaticDownloadPeerType: .channel, automaticDownloadNetworkType: .cellular, isRecentActions: true), controllerInteraction: controllerInteraction, content: .message(message: message, read: true, selection: .none, attributes: ChatMessageEntryAttributes()), additionalContent: !prev.isEmpty ? .eventLogPreviousLink(prevMessage) : nil)
                }
            case let .changePhoto(_, new):
                var peers = SimpleDictionary<PeerId, Peer>()
                var author: Peer?
                if let peer = self.entry.peers[self.entry.event.peerId] {
                    author = peer
                    peers[peer.id] = peer
                }
                peers[peer.id] = peer
                
                var photo: TelegramMediaImage?
                let (newPhoto, newVideo) = new
                if !newPhoto.isEmpty || !newVideo.isEmpty {
                    photo = TelegramMediaImage(imageId: MediaId(namespace: 0, id: 0), representations: newPhoto, videoRepresentations: newVideo, immediateThumbnailData: nil, reference: nil, partialReference: nil, flags: [])
                }
                
                let action = TelegramMediaActionType.photoUpdated(image: photo)
                let message = Message(stableId: self.entry.stableId, stableVersion: 0, id: MessageId(peerId: peer.id, namespace: Namespaces.Message.Cloud, id: Int32(bitPattern: self.entry.stableId)), globallyUniqueId: self.entry.event.id, groupingKey: nil, groupInfo: nil, threadId: nil, timestamp: self.entry.event.date, flags: [.Incoming], tags: [], globalTags: [], localTags: [], forwardInfo: nil, author: author, text: "", attributes: [], media: [TelegramMediaAction(action: action)], peers: peers, associatedMessages: SimpleDictionary(), associatedMessageIds: [])
                return ChatMessageItem(presentationData: self.presentationData, context: context, chatLocation: .peer(peer.id), associatedData: ChatMessageItemAssociatedData(automaticDownloadPeerType: .channel, automaticDownloadNetworkType: .cellular, isRecentActions: true), controllerInteraction: controllerInteraction, content: .message(message: message, read: true, selection: .none, attributes: ChatMessageEntryAttributes()))
            case let .toggleInvites(value):
                var peers = SimpleDictionary<PeerId, Peer>()
                var author: Peer?
                if let peer = self.entry.peers[self.entry.event.peerId] {
                    author = peer
                    peers[peer.id] = peer
                }
                var text: String = ""
                var entities: [MessageTextEntity] = []
                if value {
                    appendAttributedText(text: self.presentationData.strings.Channel_AdminLog_MessageToggleInvitesOn(author?.displayTitle(strings: self.presentationData.strings, displayOrder: self.presentationData.nameDisplayOrder) ?? ""), generateEntities: { index in
                        if index == 0, let author = author {
                            return [.TextMention(peerId: author.id)]
                        }
                        return []
                    }, to: &text, entities: &entities)
                } else {
                    appendAttributedText(text: self.presentationData.strings.Channel_AdminLog_MessageToggleInvitesOff(author?.displayTitle(strings: self.presentationData.strings, displayOrder: self.presentationData.nameDisplayOrder) ?? ""), generateEntities: { index in
                        if index == 0, let author = author {
                            return [.TextMention(peerId: author.id)]
                        }
                        return []
                    }, to: &text, entities: &entities)
                }
                let action = TelegramMediaActionType.customText(text: text, entities: entities)
                let message = Message(stableId: self.entry.stableId, stableVersion: 0, id: MessageId(peerId: peer.id, namespace: Namespaces.Message.Cloud, id: Int32(bitPattern: self.entry.stableId)), globallyUniqueId: self.entry.event.id, groupingKey: nil, groupInfo: nil, threadId: nil, timestamp: self.entry.event.date, flags: [.Incoming], tags: [], globalTags: [], localTags: [], forwardInfo: nil, author: author, text: "", attributes: [], media: [TelegramMediaAction(action: action)], peers: peers, associatedMessages: SimpleDictionary(), associatedMessageIds: [])
                return ChatMessageItem(presentationData: self.presentationData, context: context, chatLocation: .peer(peer.id), associatedData: ChatMessageItemAssociatedData(automaticDownloadPeerType: .channel, automaticDownloadNetworkType: .cellular, isRecentActions: true), controllerInteraction: controllerInteraction, content: .message(message: message, read: true, selection: .none, attributes: ChatMessageEntryAttributes()))
            case let .toggleSignatures(value):
                var peers = SimpleDictionary<PeerId, Peer>()
                var author: Peer?
                if let peer = self.entry.peers[self.entry.event.peerId] {
                    author = peer
                    peers[peer.id] = peer
                }
                var text: String = ""
                var entities: [MessageTextEntity] = []
                if value {
                    appendAttributedText(text: self.presentationData.strings.Channel_AdminLog_MessageToggleSignaturesOn(author?.displayTitle(strings: self.presentationData.strings, displayOrder: self.presentationData.nameDisplayOrder) ?? ""), generateEntities: { index in
                        if index == 0, let author = author {
                            return [.TextMention(peerId: author.id)]
                        }
                        return []
                    }, to: &text, entities: &entities)
                } else {
                    appendAttributedText(text: self.presentationData.strings.Channel_AdminLog_MessageToggleSignaturesOff(author?.displayTitle(strings: self.presentationData.strings, displayOrder: self.presentationData.nameDisplayOrder) ?? ""), generateEntities: { index in
                        if index == 0, let author = author {
                            return [.TextMention(peerId: author.id)]
                        }
                        return []
                    }, to: &text, entities: &entities)
                }
                let action = TelegramMediaActionType.customText(text: text, entities: entities)
                let message = Message(stableId: self.entry.stableId, stableVersion: 0, id: MessageId(peerId: peer.id, namespace: Namespaces.Message.Cloud, id: Int32(bitPattern: self.entry.stableId)), globallyUniqueId: self.entry.event.id, groupingKey: nil, groupInfo: nil, threadId: nil, timestamp: self.entry.event.date, flags: [.Incoming], tags: [], globalTags: [], localTags: [], forwardInfo: nil, author: author, text: "", attributes: [], media: [TelegramMediaAction(action: action)], peers: peers, associatedMessages: SimpleDictionary(), associatedMessageIds: [])
                return ChatMessageItem(presentationData: self.presentationData, context: context, chatLocation: .peer(peer.id), associatedData: ChatMessageItemAssociatedData(automaticDownloadPeerType: .channel, automaticDownloadNetworkType: .cellular, isRecentActions: true), controllerInteraction: controllerInteraction, content: .message(message: message, read: true, selection: .none, attributes: ChatMessageEntryAttributes()))
            case let .updatePinned(message):
                switch self.id.contentIndex {
                    case .header:
                        var peers = SimpleDictionary<PeerId, Peer>()
                        var author: Peer?
                        if self.entry.event.peerId == PeerId(namespace: Namespaces.Peer.CloudUser, id: 136817688) {
                            author = message?.effectiveAuthor
                        } else if let peer = self.entry.peers[self.entry.event.peerId] {
                            author = peer
                            peers[peer.id] = peer
                        }
                        var text: String = ""
                        var entities: [MessageTextEntity] = []

                        appendAttributedText(text: self.presentationData.strings.Channel_AdminLog_MessagePinned(author?.displayTitle(strings: self.presentationData.strings, displayOrder: self.presentationData.nameDisplayOrder) ?? ""), generateEntities: { index in
                            if index == 0, let author = author {
                                return [.TextMention(peerId: author.id)]
                            }
                            return []
                        }, to: &text, entities: &entities)
                        
                        let action = TelegramMediaActionType.customText(text: text, entities: entities)
                        let message = Message(stableId: 0, stableVersion: 0, id: MessageId(peerId: peer.id, namespace: Namespaces.Message.Cloud, id: 1), globallyUniqueId: self.entry.event.id, groupingKey: nil, groupInfo: nil, threadId: nil, timestamp: self.entry.event.date, flags: [.Incoming], tags: [], globalTags: [], localTags: [], forwardInfo: nil, author: author, text: "", attributes: [], media: [TelegramMediaAction(action: action)], peers: peers, associatedMessages: SimpleDictionary(), associatedMessageIds: [])
                        return ChatMessageItem(presentationData: self.presentationData, context: context, chatLocation: .peer(peer.id), associatedData: ChatMessageItemAssociatedData(automaticDownloadPeerType: .channel, automaticDownloadNetworkType: .cellular, isRecentActions: true), controllerInteraction: controllerInteraction, content: .message(message: message, read: true, selection: .none, attributes: ChatMessageEntryAttributes()))
                    case .content:
                        if let message = message {
                            var peers = SimpleDictionary<PeerId, Peer>()
                            var attributes: [MessageAttribute] = []
                            for attribute in message.attributes {
                                if let attribute = attribute as? TextEntitiesMessageAttribute {
                                    attributes.append(attribute)
                                }
                            }
                            for attribute in attributes {
                                for peerId in attribute.associatedPeerIds {
                                    if let peer = self.entry.peers[peerId] {
                                        peers[peer.id] = peer
                                    }
                                }
                            }
                            let message = Message(stableId: self.entry.stableId, stableVersion: 0, id: MessageId(peerId: peer.id, namespace: Namespaces.Message.Cloud, id: Int32(bitPattern: self.entry.stableId)), globallyUniqueId: self.entry.event.id, groupingKey: nil, groupInfo: nil, threadId: nil, timestamp: self.entry.event.date, flags: [.Incoming], tags: [], globalTags: [], localTags: [], forwardInfo: nil, author: message.effectiveAuthor, text: message.text, attributes: attributes, media: message.media, peers: peers, associatedMessages: SimpleDictionary(), associatedMessageIds: [])
                            return ChatMessageItem(presentationData: self.presentationData, context: context, chatLocation: .peer(peer.id), associatedData: ChatMessageItemAssociatedData(automaticDownloadPeerType: .channel, automaticDownloadNetworkType: .cellular, isRecentActions: true), controllerInteraction: controllerInteraction, content: .message(message: message, read: true, selection: .none, attributes: ChatMessageEntryAttributes()))
                        } else {
                            var peers = SimpleDictionary<PeerId, Peer>()
                            var author: Peer?
                            if let peer = self.entry.peers[self.entry.event.peerId] {
                                author = peer
                                peers[peer.id] = peer
                            }
                            
                            var text: String = ""
                            var entities: [MessageTextEntity] = []
                            
                            appendAttributedText(text: self.presentationData.strings.Channel_AdminLog_MessageUnpinned(author?.displayTitle(strings: self.presentationData.strings, displayOrder: self.presentationData.nameDisplayOrder) ?? ""), generateEntities: { index in
                                if index == 0, let author = author {
                                    return [.TextMention(peerId: author.id)]
                                }
                                return []
                            }, to: &text, entities: &entities)
                            
                            let action = TelegramMediaActionType.customText(text: text, entities: entities)
                            
                            let message = Message(stableId: self.entry.stableId, stableVersion: 0, id: MessageId(peerId: peer.id, namespace: Namespaces.Message.Cloud, id: 0), globallyUniqueId: self.entry.event.id, groupingKey: nil, groupInfo: nil, threadId: nil, timestamp: self.entry.event.date, flags: [.Incoming], tags: [], globalTags: [], localTags: [], forwardInfo: nil, author: author, text: "", attributes: [], media: [TelegramMediaAction(action: action)], peers: peers, associatedMessages: SimpleDictionary(), associatedMessageIds: [])
                            return ChatMessageItem(presentationData: self.presentationData, context: context, chatLocation: .peer(peer.id), associatedData: ChatMessageItemAssociatedData(automaticDownloadPeerType: .channel, automaticDownloadNetworkType: .cellular, isRecentActions: true), controllerInteraction: controllerInteraction, content: .message(message: message, read: true, selection: .none, attributes: ChatMessageEntryAttributes()))
                        }
                }
            case let .editMessage(prev, message):
                switch self.id.contentIndex {
                    case .header:
                        var peers = SimpleDictionary<PeerId, Peer>()
                        var author: Peer?
                        if let peer = self.entry.peers[self.entry.event.peerId] {
                            author = peer
                            peers[peer.id] = peer
                        }
                        
                        var text: String = ""
                        var entities: [MessageTextEntity] = []
                        
                        var mediaUpdated = false
                        if prev.media.count == message.media.count {
                            for i in 0 ..< prev.media.count {
                                if !prev.media[i].isEqual(to: message.media[i]) {
                                    mediaUpdated = true
                                    break
                                }
                            }
                        } else {
                            mediaUpdated = true
                        }
                        
                        let titleText: (String, [(Int, NSRange)])
                        if mediaUpdated || message.media.isEmpty {
                            titleText = self.presentationData.strings.Channel_AdminLog_MessageEdited(author?.displayTitle(strings: self.presentationData.strings, displayOrder: self.presentationData.nameDisplayOrder) ?? "")
                        } else {
                            titleText = self.presentationData.strings.Channel_AdminLog_CaptionEdited(author?.displayTitle(strings: self.presentationData.strings, displayOrder: self.presentationData.nameDisplayOrder) ?? "")
                        }
                        
                        appendAttributedText(text: titleText, generateEntities: { index in
                            if index == 0, let author = author {
                                return [.TextMention(peerId: author.id)]
                            }
                            return []
                        }, to: &text, entities: &entities)
                        
                        let action = TelegramMediaActionType.customText(text: text, entities: entities)
                        
                        let message = Message(stableId: 0, stableVersion: 0, id: MessageId(peerId: peer.id, namespace: Namespaces.Message.Cloud, id: 1), globallyUniqueId: self.entry.event.id, groupingKey: nil, groupInfo: nil, threadId: nil, timestamp: self.entry.event.date, flags: [.Incoming], tags: [], globalTags: [], localTags: [], forwardInfo: nil, author: author, text: "", attributes: [], media: [TelegramMediaAction(action: action)], peers: peers, associatedMessages: SimpleDictionary(), associatedMessageIds: [])
                        return ChatMessageItem(presentationData: self.presentationData, context: context, chatLocation: .peer(peer.id), associatedData: ChatMessageItemAssociatedData(automaticDownloadPeerType: .channel, automaticDownloadNetworkType: .cellular, isRecentActions: true), controllerInteraction: controllerInteraction, content: .message(message: message, read: true, selection: .none, attributes: ChatMessageEntryAttributes()))
                    case .content:
                        var peers = SimpleDictionary<PeerId, Peer>()
                        var attributes: [MessageAttribute] = []
                        for attribute in message.attributes {
                            if let attribute = attribute as? TextEntitiesMessageAttribute {
                                attributes.append(attribute)
                            }
                        }
                        for attribute in attributes {
                            for peerId in attribute.associatedPeerIds {
                                if let peer = self.entry.peers[peerId] {
                                    peers[peer.id] = peer
                                }
                            }
                        }
                        let message = Message(stableId: self.entry.stableId, stableVersion: 0, id: MessageId(peerId: peer.id, namespace: Namespaces.Message.Cloud, id: Int32(bitPattern: self.entry.stableId)), globallyUniqueId: self.entry.event.id, groupingKey: nil, groupInfo: nil, threadId: nil, timestamp: self.entry.event.date, flags: [.Incoming], tags: [], globalTags: [], localTags: [], forwardInfo: nil, author: message.effectiveAuthor, text: message.text, attributes: attributes, media: message.media, peers: peers, associatedMessages: SimpleDictionary(), associatedMessageIds: [])
                        return ChatMessageItem(presentationData: self.presentationData, context: context, chatLocation: .peer(peer.id), associatedData: ChatMessageItemAssociatedData(automaticDownloadPeerType: .channel, automaticDownloadNetworkType: .cellular, isRecentActions: true), controllerInteraction: controllerInteraction, content: .message(message: filterOriginalMessageFlags(message), read: true, selection: .none, attributes: ChatMessageEntryAttributes()), additionalContent: !prev.text.isEmpty || !message.text.isEmpty ? .eventLogPreviousMessage(filterOriginalMessageFlags(prev)) : nil)
                }
            case let .deleteMessage(message):
                switch self.id.contentIndex {
                    case .header:
                        var peers = SimpleDictionary<PeerId, Peer>()
                        var author: Peer?
                        if let peer = self.entry.peers[self.entry.event.peerId] {
                            author = peer
                            peers[peer.id] = peer
                        }
                        peers[peer.id] = peer
                        
                        var text: String = ""
                        var entities: [MessageTextEntity] = []
                        
                        appendAttributedText(text: self.presentationData.strings.Channel_AdminLog_MessageDeleted(author?.displayTitle(strings: self.presentationData.strings, displayOrder: self.presentationData.nameDisplayOrder) ?? ""), generateEntities: { index in
                            if index == 0, let author = author {
                                return [.TextMention(peerId: author.id)]
                            }
                            return []
                        }, to: &text, entities: &entities)
                        
                        let action = TelegramMediaActionType.customText(text: text, entities: entities)
                        
                        let message = Message(stableId: 0, stableVersion: 0, id: MessageId(peerId: peer.id, namespace: Namespaces.Message.Cloud, id: 1), globallyUniqueId: self.entry.event.id, groupingKey: nil, groupInfo: nil, threadId: nil, timestamp: self.entry.event.date, flags: [.Incoming], tags: [], globalTags: [], localTags: [], forwardInfo: nil, author: author, text: "", attributes: [], media: [TelegramMediaAction(action: action)], peers: peers, associatedMessages: SimpleDictionary(), associatedMessageIds: [])
                        return ChatMessageItem(presentationData: self.presentationData, context: context, chatLocation: .peer(peer.id), associatedData: ChatMessageItemAssociatedData(automaticDownloadPeerType: .channel, automaticDownloadNetworkType: .cellular, isRecentActions: true), controllerInteraction: controllerInteraction, content: .message(message: message, read: true, selection: .none, attributes: ChatMessageEntryAttributes()))
                    case .content:
                        var peers = SimpleDictionary<PeerId, Peer>()
                        var attributes: [MessageAttribute] = []
                        for attribute in message.attributes {
                            if let attribute = attribute as? TextEntitiesMessageAttribute {
                                attributes.append(attribute)
                            }
                        }
                        for attribute in attributes {
                            for peerId in attribute.associatedPeerIds {
                                if let peer = self.entry.peers[peerId] {
                                    peers[peer.id] = peer
                                }
                            }
                        }
                        for media in message.media {
                            for peerId in media.peerIds {
                                if let peer = self.entry.peers[peerId] {
                                    peers[peer.id] = peer
                                }
                            }
                        }
                        let message = Message(stableId: self.entry.stableId, stableVersion: 0, id: MessageId(peerId: peer.id, namespace: Namespaces.Message.Cloud, id: Int32(bitPattern: self.entry.stableId)), globallyUniqueId: self.entry.event.id, groupingKey: nil, groupInfo: nil, threadId: nil, timestamp: self.entry.event.date, flags: [.Incoming], tags: [], globalTags: [], localTags: [], forwardInfo: nil, author: message.effectiveAuthor, text: message.text, attributes: attributes, media: message.media, peers: peers, associatedMessages: SimpleDictionary(), associatedMessageIds: [])
                        return ChatMessageItem(presentationData: self.presentationData, context: context, chatLocation: .peer(peer.id), associatedData: ChatMessageItemAssociatedData(automaticDownloadPeerType: .channel, automaticDownloadNetworkType: .cellular, isRecentActions: true), controllerInteraction: controllerInteraction, content: .message(message: message, read: true, selection: .none, attributes: ChatMessageEntryAttributes()))
                }
            case .participantJoin, .participantLeave:
                var peers = SimpleDictionary<PeerId, Peer>()
                var author: Peer?
                if let peer = self.entry.peers[self.entry.event.peerId] {
                    author = peer
                    peers[peer.id] = peer
                }
                peers[peer.id] = peer
                
                let action: TelegramMediaActionType
                if case .participantJoin = self.entry.event.action {
                    action = TelegramMediaActionType.addedMembers(peerIds: [self.entry.event.peerId])
                } else {
                    action = TelegramMediaActionType.removedMembers(peerIds: [self.entry.event.peerId])
                }
                let message = Message(stableId: self.entry.stableId, stableVersion: 0, id: MessageId(peerId: peer.id, namespace: Namespaces.Message.Cloud, id: Int32(bitPattern: self.entry.stableId)), globallyUniqueId: self.entry.event.id, groupingKey: nil, groupInfo: nil, threadId: nil, timestamp: self.entry.event.date, flags: [.Incoming], tags: [], globalTags: [], localTags: [], forwardInfo: nil, author: author, text: "", attributes: [], media: [TelegramMediaAction(action: action)], peers: peers, associatedMessages: SimpleDictionary(), associatedMessageIds: [])
                return ChatMessageItem(presentationData: self.presentationData, context: context, chatLocation: .peer(peer.id), associatedData: ChatMessageItemAssociatedData(automaticDownloadPeerType: .channel, automaticDownloadNetworkType: .cellular, isRecentActions: true), controllerInteraction: controllerInteraction, content: .message(message: message, read: true, selection: .none, attributes: ChatMessageEntryAttributes()))
            case let .participantInvite(participant):
                var peers = SimpleDictionary<PeerId, Peer>()
                var author: Peer?
                if let peer = self.entry.peers[self.entry.event.peerId] {
                    author = peer
                    peers[peer.id] = peer
                }
                peers[peer.id] = peer
                for (_, peer) in participant.peers {
                    peers[peer.id] = peer
                }
                peers[participant.peer.id] = participant.peer
                
                let action: TelegramMediaActionType
                action = TelegramMediaActionType.addedMembers(peerIds: [participant.peer.id])
                let message = Message(stableId: self.entry.stableId, stableVersion: 0, id: MessageId(peerId: peer.id, namespace: Namespaces.Message.Cloud, id: Int32(bitPattern: self.entry.stableId)), globallyUniqueId: self.entry.event.id, groupingKey: nil, groupInfo: nil, threadId: nil, timestamp: self.entry.event.date, flags: [.Incoming], tags: [], globalTags: [], localTags: [], forwardInfo: nil, author: author, text: "", attributes: [], media: [TelegramMediaAction(action: action)], peers: peers, associatedMessages: SimpleDictionary(), associatedMessageIds: [])
                return ChatMessageItem(presentationData: self.presentationData, context: context, chatLocation: .peer(peer.id), associatedData: ChatMessageItemAssociatedData(automaticDownloadPeerType: .channel, automaticDownloadNetworkType: .cellular, isRecentActions: true), controllerInteraction: controllerInteraction, content: .message(message: message, read: true, selection: .none, attributes: ChatMessageEntryAttributes()))
            case let .participantToggleBan(prev, new):
                var peers = SimpleDictionary<PeerId, Peer>()
                var attributes: [MessageAttribute] = []
                
                var author: Peer?
                if let peer = self.entry.peers[self.entry.event.peerId] {
                    author = peer
                    peers[peer.id] = peer
                }
                peers[peer.id] = filterMessageChannelPeer(peer)
                
                var text: String = ""
                var entities: [MessageTextEntity] = []
                
                let isBroadcast: Bool
                if let peer = peer as? TelegramChannel {
                    switch peer.info {
                    case .broadcast:
                        isBroadcast = true
                    case .group:
                        isBroadcast = false
                    }
                } else {
                    isBroadcast = false
                }
                
                if case let .member(_, _, _, prevBanInfo, _) = prev.participant {
                    if case let .member(_, _, _, newBanInfo, _) = new.participant {
                        let newFlags = newBanInfo?.rights.flags ?? []
                        
                        var addedRights = newBanInfo?.rights.flags ?? []
                        var removedRights:TelegramChatBannedRightsFlags = []
                        if let prevBanInfo = prevBanInfo {
                            addedRights = addedRights.subtracting(prevBanInfo.rights.flags)
                            removedRights = prevBanInfo.rights.flags.subtracting(newBanInfo?.rights.flags ?? [])
                        }
                        
                        if (prevBanInfo == nil || !prevBanInfo!.rights.flags.contains(.banReadMessages)) && newFlags.contains(.banReadMessages) {
                            appendAttributedText(text: new.peer.addressName == nil ? self.presentationData.strings.Channel_AdminLog_MessageKickedName(new.peer.displayTitle(strings: self.presentationData.strings, displayOrder: self.presentationData.nameDisplayOrder)) : self.presentationData.strings.Channel_AdminLog_MessageKickedNameUsername(new.peer.displayTitle(strings: self.presentationData.strings, displayOrder: self.presentationData.nameDisplayOrder), "@" + new.peer.addressName!), generateEntities: { index in
                                var result: [MessageTextEntityType] = []
                                if index == 0 {
                                    result.append(.TextMention(peerId: new.peer.id))
                                } else if index == 1 {
                                    result.append(.Mention)
                                }
                                return result
                            }, to: &text, entities: &entities)
                            text += "\n"
                        } else if isBroadcast, newBanInfo == nil, prevBanInfo != nil {
                            appendAttributedText(text: new.peer.addressName == nil ? self.presentationData.strings.Channel_AdminLog_MessageUnkickedName(new.peer.displayTitle(strings: self.presentationData.strings, displayOrder: self.presentationData.nameDisplayOrder)) : self.presentationData.strings.Channel_AdminLog_MessageUnkickedNameUsername(new.peer.displayTitle(strings: self.presentationData.strings, displayOrder: self.presentationData.nameDisplayOrder), "@" + new.peer.addressName!), generateEntities: { index in
                                var result: [MessageTextEntityType] = []
                                if index == 0 {
                                    result.append(.TextMention(peerId: new.peer.id))
                                } else if index == 1 {
                                    result.append(.Mention)
                                }
                                return result
                            }, to: &text, entities: &entities)
                        } else {
                            appendAttributedText(text: new.peer.addressName == nil ? self.presentationData.strings.Channel_AdminLog_MessageRestrictedName(new.peer.displayTitle(strings: self.presentationData.strings, displayOrder: self.presentationData.nameDisplayOrder)) : self.presentationData.strings.Channel_AdminLog_MessageRestrictedNameUsername(new.peer.displayTitle(strings: self.presentationData.strings, displayOrder: self.presentationData.nameDisplayOrder), "@" + new.peer.addressName!), generateEntities: { index in
                                var result: [MessageTextEntityType] = []
                                if index == 0 {
                                    result.append(.TextMention(peerId: new.peer.id))
                                } else if index == 1 {
                                    result.append(.Mention)
                                }
                                return result
                            }, to: &text, entities: &entities)
                            text += "\n"
                            
                            if let newBanInfo = newBanInfo, newBanInfo.rights.untilDate != 0 && newBanInfo.rights.untilDate != Int32.max {
                                let formatter = DateFormatter()
                                formatter.locale = Locale(identifier: self.presentationData.strings.baseLanguageCode)
                                formatter.dateFormat = "E, d MMM HH:mm"
                                let dateString = formatter.string(from: Date(timeIntervalSince1970: Double(newBanInfo.rights.untilDate)))
                                
                                if prevBanInfo?.rights.flags != newBanInfo.rights.flags {
                                    text += self.presentationData.strings.Channel_AdminLog_MessageRestrictedUntil(dateString).0
                                } else {
                                    text += self.presentationData.strings.Channel_AdminLog_MessageRestrictedNewSetting(dateString).0
                                }
                                text += "\n"
                            } else {
                                if prevBanInfo?.rights.flags != newBanInfo?.rights.flags {
                                    text += self.presentationData.strings.Channel_AdminLog_MessageRestrictedForever
                                } else {
                                    text += self.presentationData.strings.Channel_AdminLog_MessageRestrictedNewSetting(self.presentationData.strings.Channel_AdminLog_MessageRestrictedForever).0
                                }
                                text += "\n"
                            }
                            
                            let order: [(TelegramChatBannedRightsFlags, String)] = [
                                (.banReadMessages, self.presentationData.strings.Channel_AdminLog_BanReadMessages),
                                (.banSendMessages, self.presentationData.strings.Channel_AdminLog_BanSendMessages),
                                (.banSendMedia, self.presentationData.strings.Channel_AdminLog_BanSendMedia),
                                (.banSendStickers, self.presentationData.strings.Channel_AdminLog_BanSendStickersAndGifs),
                                (.banEmbedLinks, self.presentationData.strings.Channel_AdminLog_BanEmbedLinks),
                                (.banSendPolls, self.presentationData.strings.Channel_AdminLog_SendPolls),
                                (.banAddMembers, self.presentationData.strings.Channel_AdminLog_AddMembers),
                                (.banPinMessages, self.presentationData.strings.Channel_AdminLog_PinMessages),
                                (.banChangeInfo, self.presentationData.strings.Channel_AdminLog_ChangeInfo)
                            ]
                            
                            for (flag, string) in order {
                                if addedRights.contains(flag) {
                                    text += "\n-"
                                    appendAttributedText(text: string, withEntities: [.Italic], to: &text, entities: &entities)
                                }
                                if removedRights.contains(flag) {
                                    text += "\n+"
                                    appendAttributedText(text: string, withEntities: [.Italic], to: &text, entities: &entities)
                                }
                            }
                        }
                    }
                }
                
                if !entities.isEmpty {
                    attributes.append(TextEntitiesMessageAttribute(entities: entities))
                }
            
                for attribute in attributes {
                    for peerId in attribute.associatedPeerIds {
                        if let peer = self.entry.peers[peerId] {
                            peers[peer.id] = peer
                        }
                    }
                }
                let message = Message(stableId: self.entry.stableId, stableVersion: 0, id: MessageId(peerId: peer.id, namespace: Namespaces.Message.Cloud, id: Int32(bitPattern: self.entry.stableId)), globallyUniqueId: self.entry.event.id, groupingKey: nil, groupInfo: nil, threadId: nil, timestamp: self.entry.event.date, flags: [.Incoming], tags: [], globalTags: [], localTags: [], forwardInfo: nil, author: author, text: text, attributes: attributes, media: [], peers: peers, associatedMessages: SimpleDictionary(), associatedMessageIds: [])
                return ChatMessageItem(presentationData: self.presentationData, context: context, chatLocation: .peer(peer.id), associatedData: ChatMessageItemAssociatedData(automaticDownloadPeerType: .channel, automaticDownloadNetworkType: .cellular, isRecentActions: true), controllerInteraction: controllerInteraction, content: .message(message: message, read: true, selection: .none, attributes: ChatMessageEntryAttributes()))
            case let .participantToggleAdmin(prev, new):
                var peers = SimpleDictionary<PeerId, Peer>()
                var attributes: [MessageAttribute] = []
                
                var author: Peer?
                if let peer = self.entry.peers[self.entry.event.peerId] {
                    author = peer
                    peers[peer.id] = peer
                }
                peers[peer.id] = filterMessageChannelPeer(peer)
                
                var text: String = ""
                var entities: [MessageTextEntity] = []
                
                if case .member = prev.participant, case .creator = new.participant {
                    appendAttributedText(text: new.peer.addressName == nil ? self.presentationData.strings.Channel_AdminLog_MessageTransferedName(new.peer.displayTitle(strings: self.presentationData.strings, displayOrder: self.presentationData.nameDisplayOrder)) : self.presentationData.strings.Channel_AdminLog_MessageTransferedNameUsername(new.peer.displayTitle(strings: self.presentationData.strings, displayOrder: self.presentationData.nameDisplayOrder), "@" + new.peer.addressName!), generateEntities: { index in
                        var result: [MessageTextEntityType] = []
                        if index == 0 {
                            result.append(.TextMention(peerId: new.peer.id))
                        } else if index == 1 {
                            result.append(.Mention)
                        }
                        return result
                    }, to: &text, entities: &entities)
                } else {
                    var appendedRightsHeader = false
                    
                    if case let .creator(_, prevAdminInfo, prevRank) = prev.participant, case let .creator(_, newAdminInfo, newRank) = new.participant, (prevRank != newRank || prevAdminInfo?.rights.flags.contains(.canBeAnonymous) != newAdminInfo?.rights.flags.contains(.canBeAnonymous)) {
                        if prevRank != newRank {
                            appendAttributedText(text: new.peer.addressName == nil ? self.presentationData.strings.Channel_AdminLog_MessageRankName(new.peer.displayTitle(strings: self.presentationData.strings, displayOrder: self.presentationData.nameDisplayOrder), newRank ?? "") : self.presentationData.strings.Channel_AdminLog_MessageRankUsername(new.peer.displayTitle(strings: self.presentationData.strings, displayOrder: self.presentationData.nameDisplayOrder), "@" + new.peer.addressName!, newRank ?? ""), generateEntities: { index in
                                var result: [MessageTextEntityType] = []
                                if index == 0 {
                                    result.append(.TextMention(peerId: new.peer.id))
                                } else if index == 1 {
                                    result.append(.Mention)
                                } else if index == 2 {
                                    result.append(.Bold)
                                }
                                return result
                            }, to: &text, entities: &entities)
                        }
                        if prevAdminInfo?.rights.flags.contains(.canBeAnonymous) != newAdminInfo?.rights.flags.contains(.canBeAnonymous) {
                            let order: [(TelegramChatAdminRightsFlags, String)]
                            
                            if let peer = peer as? TelegramChannel, case .broadcast = peer.info {
                                order = []
                            } else {
                                order = [
                                    (.canBeAnonymous, self.presentationData.strings.Channel_AdminLog_CanBeAnonymous)
                                ]
                            }
                            
                            var appendedRightsHeader = false
                            for (flag, string) in order {
                                if prevAdminInfo?.rights.flags.contains(flag) != newAdminInfo?.rights.flags.contains(flag) {
                                    if !appendedRightsHeader {
                                        appendedRightsHeader = true
                                        appendAttributedText(text: new.peer.addressName == nil ? self.presentationData.strings.Channel_AdminLog_MessagePromotedName(new.peer.displayTitle(strings: self.presentationData.strings, displayOrder: self.presentationData.nameDisplayOrder)) : self.presentationData.strings.Channel_AdminLog_MessagePromotedNameUsername(new.peer.displayTitle(strings: self.presentationData.strings, displayOrder: self.presentationData.nameDisplayOrder), "@" + new.peer.addressName!), generateEntities: { index in
                                            var result: [MessageTextEntityType] = []
                                            if index == 0 {
                                                result.append(.TextMention(peerId: new.peer.id))
                                            } else if index == 1 {
                                                result.append(.Mention)
                                            } else if index == 2 {
                                                result.append(.Bold)
                                            }
                                            return result
                                        }, to: &text, entities: &entities)
                                        text += "\n"
                                    }
                                    
                                    text += "\n"
                                    if prevAdminInfo?.rights.flags.contains(flag) != true {
                                        text += "+"
                                    } else {
                                        text += "-"
                                    }
                                    appendAttributedText(text: string, withEntities: [.Italic], to: &text, entities: &entities)
                                }
                            }
                        }
                    } else if case let .member(_, _, prevAdminRights, _, prevRank) = prev.participant {
                        if case let .member(_, _, newAdminRights, _, newRank) = new.participant {
                            let prevFlags = prevAdminRights?.rights.flags ?? []
                            let newFlags = newAdminRights?.rights.flags ?? []
                            
                            let order: [(TelegramChatAdminRightsFlags, String)]
                            
                            if let peer = peer as? TelegramChannel, case .broadcast = peer.info {
                                order = [
                                    (.canChangeInfo, self.presentationData.strings.Channel_AdminLog_CanChangeInfo),
                                    (.canPostMessages, self.presentationData.strings.Channel_AdminLog_CanSendMessages),
                                    (.canDeleteMessages, self.presentationData.strings.Channel_AdminLog_CanDeleteMessagesOfOthers),
                                    (.canEditMessages, self.presentationData.strings.Channel_AdminLog_CanEditMessages),
                                    (.canInviteUsers, self.presentationData.strings.Channel_AdminLog_CanInviteUsers),
                                    (.canPinMessages, self.presentationData.strings.Channel_AdminLog_CanPinMessages),
                                    (.canAddAdmins, self.presentationData.strings.Channel_AdminLog_CanAddAdmins),
                                    (.canManageCalls, self.presentationData.strings.Channel_AdminLog_CanManageCalls)
                                ]
                            } else {
                                order = [
                                    (.canChangeInfo, self.presentationData.strings.Channel_AdminLog_CanChangeInfo),
                                    (.canDeleteMessages, self.presentationData.strings.Channel_AdminLog_CanDeleteMessages),
                                    (.canBanUsers, self.presentationData.strings.Channel_AdminLog_CanBanUsers),
                                    (.canInviteUsers, self.presentationData.strings.Channel_AdminLog_CanInviteUsers),
                                    (.canPinMessages, self.presentationData.strings.Channel_AdminLog_CanPinMessages),
                                    (.canBeAnonymous, self.presentationData.strings.Channel_AdminLog_CanBeAnonymous),
<<<<<<< HEAD
                                    (.canAddAdmins, self.presentationData.strings.Channel_AdminLog_CanAddAdmins)
=======
                                    (.canAddAdmins, self.presentationData.strings.Channel_AdminLog_CanAddAdmins),
                                    (.canManageCalls, self.presentationData.strings.Channel_AdminLog_CanManageCalls)
>>>>>>> e18b6736
                                ]
                            }
                            
                            for (flag, string) in order {
                                if prevFlags.contains(flag) != newFlags.contains(flag) {
                                    if !appendedRightsHeader {
                                        appendedRightsHeader = true
                                        appendAttributedText(text: new.peer.addressName == nil ? self.presentationData.strings.Channel_AdminLog_MessagePromotedName(new.peer.displayTitle(strings: self.presentationData.strings, displayOrder: self.presentationData.nameDisplayOrder)) : self.presentationData.strings.Channel_AdminLog_MessagePromotedNameUsername(new.peer.displayTitle(strings: self.presentationData.strings, displayOrder: self.presentationData.nameDisplayOrder), "@" + new.peer.addressName!), generateEntities: { index in
                                            var result: [MessageTextEntityType] = []
                                            if index == 0 {
                                                result.append(.TextMention(peerId: new.peer.id))
                                            } else if index == 1 {
                                                result.append(.Mention)
                                            } else if index == 2 {
                                                result.append(.Bold)
                                            }
                                            return result
                                        }, to: &text, entities: &entities)
                                        text += "\n"
                                    }
                                    
                                    text += "\n"
                                    if !prevFlags.contains(flag) {
                                        text += "+"
                                    } else {
                                        text += "-"
                                    }
                                    appendAttributedText(text: string, withEntities: [.Italic], to: &text, entities: &entities)
                                }
                            }
                            
                            if prevRank != newRank {
                                if appendedRightsHeader {
                                    text += "\n\n"
                                    appendAttributedText(text: self.presentationData.strings.Channel_AdminLog_MessageRank(newRank ?? ""), generateEntities: { index in
                                        var result: [MessageTextEntityType] = []
                                        if index == 0 {
                                            result.append(.Bold)
                                        }
                                        return result
                                    }, to: &text, entities: &entities)
                                } else {
                                    appendAttributedText(text: new.peer.addressName == nil ? self.presentationData.strings.Channel_AdminLog_MessageRankName(new.peer.displayTitle(strings: self.presentationData.strings, displayOrder: self.presentationData.nameDisplayOrder), newRank ?? "") : self.presentationData.strings.Channel_AdminLog_MessageRankUsername(new.peer.displayTitle(strings: self.presentationData.strings, displayOrder: self.presentationData.nameDisplayOrder), "@" + new.peer.addressName!, newRank ?? ""), generateEntities: { index in
                                        var result: [MessageTextEntityType] = []
                                        if index == 0 {
                                            result.append(.TextMention(peerId: new.peer.id))
                                        } else if index == 1 {
                                            result.append(.Mention)
                                        } else if index == 2 {
                                            result.append(.Bold)
                                        }
                                        return result
                                    }, to: &text, entities: &entities)
                                }
                            }
                        }
                    }
                }
            
                if !entities.isEmpty {
                    attributes.append(TextEntitiesMessageAttribute(entities: entities))
                }
                
                for attribute in attributes {
                    for peerId in attribute.associatedPeerIds {
                        if let peer = self.entry.peers[peerId] {
                            peers[peer.id] = peer
                        }
                    }
                }
                let message = Message(stableId: self.entry.stableId, stableVersion: 0, id: MessageId(peerId: peer.id, namespace: Namespaces.Message.Cloud, id: Int32(bitPattern: self.entry.stableId)), globallyUniqueId: self.entry.event.id, groupingKey: nil, groupInfo: nil, threadId: nil, timestamp: self.entry.event.date, flags: [.Incoming], tags: [], globalTags: [], localTags: [], forwardInfo: nil, author: author, text: text, attributes: attributes, media: [], peers: peers, associatedMessages: SimpleDictionary(), associatedMessageIds: [])
                return ChatMessageItem(presentationData: self.presentationData, context: context, chatLocation: .peer(peer.id), associatedData: ChatMessageItemAssociatedData(automaticDownloadPeerType: .channel, automaticDownloadNetworkType: .cellular, isRecentActions: true), controllerInteraction: controllerInteraction, content: .message(message: message, read: true, selection: .none, attributes: ChatMessageEntryAttributes()))
            case let .changeStickerPack(_, new):
                var peers = SimpleDictionary<PeerId, Peer>()
                var author: Peer?
                if let peer = self.entry.peers[self.entry.event.peerId] {
                    author = peer
                    peers[peer.id] = peer
                }
                var text: String = ""
                var entities: [MessageTextEntity] = []
                
                if new != nil {
                    appendAttributedText(text: self.presentationData.strings.Channel_AdminLog_MessageChangedGroupStickerPack(author?.displayTitle(strings: self.presentationData.strings, displayOrder: self.presentationData.nameDisplayOrder) ?? ""), generateEntities: { index in
                        if index == 0, let author = author {
                            return [.TextMention(peerId: author.id)]
                        }
                        return []
                    }, to: &text, entities: &entities)
                } else {
                    appendAttributedText(text: self.presentationData.strings.Channel_AdminLog_MessageRemovedGroupStickerPack(author?.displayTitle(strings: self.presentationData.strings, displayOrder: self.presentationData.nameDisplayOrder) ?? ""), generateEntities: { index in
                        if index == 0, let author = author {
                            return [.TextMention(peerId: author.id)]
                        }
                        return []
                    }, to: &text, entities: &entities)
                }
                let action = TelegramMediaActionType.customText(text: text, entities: entities)
                
                let message = Message(stableId: self.entry.stableId, stableVersion: 0, id: MessageId(peerId: peer.id, namespace: Namespaces.Message.Cloud, id: Int32(bitPattern: self.entry.stableId)), globallyUniqueId: self.entry.event.id, groupingKey: nil, groupInfo: nil, threadId: nil, timestamp: self.entry.event.date, flags: [.Incoming], tags: [], globalTags: [], localTags: [], forwardInfo: nil, author: author, text: "", attributes: [], media: [TelegramMediaAction(action: action)], peers: peers, associatedMessages: SimpleDictionary(), associatedMessageIds: [])
                return ChatMessageItem(presentationData: self.presentationData, context: context, chatLocation: .peer(peer.id), associatedData: ChatMessageItemAssociatedData(automaticDownloadPeerType: .channel, automaticDownloadNetworkType: .cellular, isRecentActions: true), controllerInteraction: controllerInteraction, content: .message(message: message, read: true, selection: .none, attributes: ChatMessageEntryAttributes()))
            case let .togglePreHistoryHidden(value):
                var peers = SimpleDictionary<PeerId, Peer>()
                var author: Peer?
                if let peer = self.entry.peers[self.entry.event.peerId] {
                    author = peer
                    peers[peer.id] = peer
                }
                
                var text: String = ""
                var entities: [MessageTextEntity] = []
                
                if !value {
                    appendAttributedText(text: self.presentationData.strings.Channel_AdminLog_MessageGroupPreHistoryVisible(author?.displayTitle(strings: self.presentationData.strings, displayOrder: self.presentationData.nameDisplayOrder) ?? ""), generateEntities: { index in
                        if index == 0, let author = author {
                            return [.TextMention(peerId: author.id)]
                        }
                        return []
                    }, to: &text, entities: &entities)
                } else {
                    appendAttributedText(text: self.presentationData.strings.Channel_AdminLog_MessageGroupPreHistoryHidden(author?.displayTitle(strings: self.presentationData.strings, displayOrder: self.presentationData.nameDisplayOrder) ?? ""), generateEntities: { index in
                        if index == 0, let author = author {
                            return [.TextMention(peerId: author.id)]
                        }
                        return []
                    }, to: &text, entities: &entities)
                }
                let action = TelegramMediaActionType.customText(text: text, entities: entities)
                
                let message = Message(stableId: self.entry.stableId, stableVersion: 0, id: MessageId(peerId: peer.id, namespace: Namespaces.Message.Cloud, id: Int32(bitPattern: self.entry.stableId)), globallyUniqueId: self.entry.event.id, groupingKey: nil, groupInfo: nil, threadId: nil, timestamp: self.entry.event.date, flags: [.Incoming], tags: [], globalTags: [], localTags: [], forwardInfo: nil, author: author, text: "", attributes: [], media: [TelegramMediaAction(action: action)], peers: peers, associatedMessages: SimpleDictionary(), associatedMessageIds: [])
                return ChatMessageItem(presentationData: self.presentationData, context: context, chatLocation: .peer(peer.id), associatedData: ChatMessageItemAssociatedData(automaticDownloadPeerType: .channel, automaticDownloadNetworkType: .cellular, isRecentActions: true), controllerInteraction: controllerInteraction, content: .message(message: message, read: true, selection: .none, attributes: ChatMessageEntryAttributes()))
            case let .updateDefaultBannedRights(prev, new):
                var peers = SimpleDictionary<PeerId, Peer>()
                var attributes: [MessageAttribute] = []
                
                var author: Peer?
                if let peer = self.entry.peers[self.entry.event.peerId] {
                    author = peer
                    peers[peer.id] = peer
                }
                peers[peer.id] = filterMessageChannelPeer(peer)
                
                var text: String = ""
                var entities: [MessageTextEntity] = []
                
                var addedRights = new.flags
                var removedRights: TelegramChatBannedRightsFlags = []
                    addedRights = addedRights.subtracting(prev.flags)
                removedRights = prev.flags.subtracting(new.flags)
        
                text += self.presentationData.strings.Channel_AdminLog_DefaultRestrictionsUpdated
                text += "\n"
        
                let order: [(TelegramChatBannedRightsFlags, String)] = [
                    (.banReadMessages, self.presentationData.strings.Channel_AdminLog_BanReadMessages),
                    (.banSendMessages, self.presentationData.strings.Channel_AdminLog_BanSendMessages),
                    (.banSendMedia, self.presentationData.strings.Channel_AdminLog_BanSendMedia),
                    (.banSendStickers, self.presentationData.strings.Channel_AdminLog_BanSendStickersAndGifs),
                    (.banEmbedLinks, self.presentationData.strings.Channel_AdminLog_BanEmbedLinks),
                    (.banSendPolls, self.presentationData.strings.Channel_AdminLog_SendPolls),
                    (.banAddMembers, self.presentationData.strings.Channel_AdminLog_AddMembers),
                    (.banPinMessages, self.presentationData.strings.Channel_AdminLog_PinMessages),
                    (.banChangeInfo, self.presentationData.strings.Channel_AdminLog_ChangeInfo)
                ]
        
                for (flag, string) in order {
                    if addedRights.contains(flag) {
                        text += "\n-"
                        appendAttributedText(text: string, withEntities: [.Italic], to: &text, entities: &entities)
                    }
                    if removedRights.contains(flag) {
                        text += "\n+"
                        appendAttributedText(text: string, withEntities: [.Italic], to: &text, entities: &entities)
                    }
                }
                
                if !entities.isEmpty {
                    attributes.append(TextEntitiesMessageAttribute(entities: entities))
                }
                
                for attribute in attributes {
                    for peerId in attribute.associatedPeerIds {
                        if let peer = self.entry.peers[peerId] {
                            peers[peer.id] = peer
                        }
                    }
                }
                let message = Message(stableId: self.entry.stableId, stableVersion: 0, id: MessageId(peerId: peer.id, namespace: Namespaces.Message.Cloud, id: Int32(bitPattern: self.entry.stableId)), globallyUniqueId: self.entry.event.id, groupingKey: nil, groupInfo: nil, threadId: nil, timestamp: self.entry.event.date, flags: [.Incoming], tags: [], globalTags: [], localTags: [], forwardInfo: nil, author: author, text: text, attributes: attributes, media: [], peers: peers, associatedMessages: SimpleDictionary(), associatedMessageIds: [])
                return ChatMessageItem(presentationData: self.presentationData, context: context, chatLocation: .peer(peer.id), associatedData: ChatMessageItemAssociatedData(automaticDownloadPeerType: .channel, automaticDownloadNetworkType: .cellular, isRecentActions: true), controllerInteraction: controllerInteraction, content: .message(message: message, read: true, selection: .none, attributes: ChatMessageEntryAttributes()))
            case let .pollStopped(message):
                switch self.id.contentIndex {
                    case .header:
                        var peers = SimpleDictionary<PeerId, Peer>()
                        var author: Peer?
                        if let peer = self.entry.peers[self.entry.event.peerId] {
                            author = peer
                            peers[peer.id] = peer
                        }
                        
                        var text: String = ""
                        var entities: [MessageTextEntity] = []
                        
                        let titleText: (String, [(Int, NSRange)])
                        
                        titleText = self.presentationData.strings.Channel_AdminLog_PollStopped(author?.displayTitle(strings: self.presentationData.strings, displayOrder: self.presentationData.nameDisplayOrder) ?? "")
                        
                        appendAttributedText(text: titleText, generateEntities: { index in
                            if index == 0, let author = author {
                                return [.TextMention(peerId: author.id)]
                            }
                            return []
                        }, to: &text, entities: &entities)
                        
                        let action = TelegramMediaActionType.customText(text: text, entities: entities)
                        
                        let message = Message(stableId: 0, stableVersion: 0, id: MessageId(peerId: peer.id, namespace: Namespaces.Message.Cloud, id: 1), globallyUniqueId: self.entry.event.id, groupingKey: nil, groupInfo: nil, threadId: nil, timestamp: self.entry.event.date, flags: [.Incoming], tags: [], globalTags: [], localTags: [], forwardInfo: nil, author: author, text: "", attributes: [], media: [TelegramMediaAction(action: action)], peers: peers, associatedMessages: SimpleDictionary(), associatedMessageIds: [])
                        return ChatMessageItem(presentationData: self.presentationData, context: context, chatLocation: .peer(peer.id), associatedData: ChatMessageItemAssociatedData(automaticDownloadPeerType: .channel, automaticDownloadNetworkType: .cellular, isRecentActions: true), controllerInteraction: controllerInteraction, content: .message(message: message, read: true, selection: .none, attributes: ChatMessageEntryAttributes()))
                    case .content:
                        var peers = SimpleDictionary<PeerId, Peer>()
                        var attributes: [MessageAttribute] = []
                        for attribute in message.attributes {
                            if let attribute = attribute as? TextEntitiesMessageAttribute {
                                attributes.append(attribute)
                            }
                        }
                        for attribute in attributes {
                            for peerId in attribute.associatedPeerIds {
                                if let peer = self.entry.peers[peerId] {
                                    peers[peer.id] = peer
                                }
                            }
                        }
                        let message = Message(stableId: self.entry.stableId, stableVersion: 0, id: MessageId(peerId: peer.id, namespace: Namespaces.Message.Cloud, id: Int32(bitPattern: self.entry.stableId)), globallyUniqueId: self.entry.event.id, groupingKey: nil, groupInfo: nil, threadId: nil, timestamp: self.entry.event.date, flags: [.Incoming], tags: [], globalTags: [], localTags: [], forwardInfo: nil, author: message.author, text: message.text, attributes: attributes, media: message.media, peers: peers, associatedMessages: SimpleDictionary(), associatedMessageIds: [])
                        return ChatMessageItem(presentationData: self.presentationData, context: context, chatLocation: .peer(peer.id), associatedData: ChatMessageItemAssociatedData(automaticDownloadPeerType: .channel, automaticDownloadNetworkType: .cellular, isRecentActions: true), controllerInteraction: controllerInteraction, content: .message(message: filterOriginalMessageFlags(message), read: true, selection: .none, attributes: ChatMessageEntryAttributes()), additionalContent: nil)
                }
            case let .linkedPeerUpdated(previous, updated):
                var peers = SimpleDictionary<PeerId, Peer>()
                var author: Peer?
                if let peer = self.entry.peers[self.entry.event.peerId] {
                    author = peer
                    peers[peer.id] = peer
                }
                var text: String = ""
                var entities: [MessageTextEntity] = []
                
                if let updated = updated {
                    if let peer = peer as? TelegramChannel, case .group = peer.info {
                        appendAttributedText(text: self.presentationData.strings.Channel_AdminLog_MessageChangedLinkedChannel(author?.displayTitle(strings: self.presentationData.strings, displayOrder: self.presentationData.nameDisplayOrder) ?? "", updated.displayTitle(strings: self.presentationData.strings, displayOrder: self.presentationData.nameDisplayOrder)), generateEntities: { index in
                            if index == 0, let author = author {
                                return [.TextMention(peerId: author.id)]
                            } else if index == 1 {
                                return [.TextMention(peerId: updated.id)]
                            }
                            return []
                        }, to: &text, entities: &entities)
                    } else {
                        appendAttributedText(text: self.presentationData.strings.Channel_AdminLog_MessageChangedLinkedGroup(author?.displayTitle(strings: self.presentationData.strings, displayOrder: self.presentationData.nameDisplayOrder) ?? "", updated.displayTitle(strings: self.presentationData.strings, displayOrder: self.presentationData.nameDisplayOrder)), generateEntities: { index in
                            if index == 0, let author = author {
                                return [.TextMention(peerId: author.id)]
                            } else if index == 1 {
                                return [.TextMention(peerId: updated.id)]
                            }
                            return []
                        }, to: &text, entities: &entities)
                    }
                } else {
                    if let peer = peer as? TelegramChannel, case .group = peer.info {
                        appendAttributedText(text: self.presentationData.strings.Channel_AdminLog_MessageChangedUnlinkedChannel(author?.displayTitle(strings: self.presentationData.strings, displayOrder: self.presentationData.nameDisplayOrder) ?? "", previous?.displayTitle(strings: self.presentationData.strings, displayOrder: self.presentationData.nameDisplayOrder) ?? ""), generateEntities: { index in
                            if index == 0, let author = author {
                                return [.TextMention(peerId: author.id)]
                            } else if index == 1, let previous = previous {
                                return [.TextMention(peerId: previous.id)]
                            }
                            return []
                        }, to: &text, entities: &entities)
                    } else {
                        appendAttributedText(text: self.presentationData.strings.Channel_AdminLog_MessageChangedUnlinkedGroup(author?.displayTitle(strings: self.presentationData.strings, displayOrder: self.presentationData.nameDisplayOrder) ?? "", previous?.displayTitle(strings: self.presentationData.strings, displayOrder: self.presentationData.nameDisplayOrder) ?? ""), generateEntities: { index in
                            if index == 0, let author = author {
                                return [.TextMention(peerId: author.id)]
                            } else if index == 0, let previous = previous {
                                return [.TextMention(peerId: previous.id)]
                            }
                            return []
                        }, to: &text, entities: &entities)
                    }
                }
                let action = TelegramMediaActionType.customText(text: text, entities: entities)
                
                let message = Message(stableId: self.entry.stableId, stableVersion: 0, id: MessageId(peerId: peer.id, namespace: Namespaces.Message.Cloud, id: Int32(bitPattern: self.entry.stableId)), globallyUniqueId: self.entry.event.id, groupingKey: nil, groupInfo: nil, threadId: nil, timestamp: self.entry.event.date, flags: [.Incoming], tags: [], globalTags: [], localTags: [], forwardInfo: nil, author: author, text: "", attributes: [], media: [TelegramMediaAction(action: action)], peers: peers, associatedMessages: SimpleDictionary(), associatedMessageIds: [])
                return ChatMessageItem(presentationData: self.presentationData, context: context, chatLocation: .peer(peer.id), associatedData: ChatMessageItemAssociatedData(automaticDownloadPeerType: .channel, automaticDownloadNetworkType: .cellular, isRecentActions: true), controllerInteraction: controllerInteraction, content: .message(message: message, read: true, selection: .none, attributes: ChatMessageEntryAttributes()))
            case let .changeGeoLocation(_, updated):
                var peers = SimpleDictionary<PeerId, Peer>()
                var author: Peer?
                if let peer = self.entry.peers[self.entry.event.peerId] {
                    author = peer
                    peers[peer.id] = peer
                }
                var text: String = ""
                var entities: [MessageTextEntity] = []
                
                if let updated = updated {
                    appendAttributedText(text: self.presentationData.strings.Channel_AdminLog_MessageChangedGroupGeoLocation(updated.address.replacingOccurrences(of: "\n", with: ", ")), generateEntities: { index in
                        if index == 0, let author = author {
                            return [.TextMention(peerId: author.id)]
                        }
                        return []
                    }, to: &text, entities: &entities)
                    
                    let mediaMap = TelegramMediaMap(latitude: updated.latitude, longitude: updated.longitude, heading: nil, accuracyRadius: nil, geoPlace: nil, venue: nil, liveBroadcastingTimeout: nil, liveProximityNotificationRadius: nil)
                    
                    let message = Message(stableId: self.entry.stableId, stableVersion: 0, id: MessageId(peerId: peer.id, namespace: Namespaces.Message.Cloud, id: Int32(bitPattern: self.entry.stableId)), globallyUniqueId: self.entry.event.id, groupingKey: nil, groupInfo: nil, threadId: nil, timestamp: self.entry.event.date, flags: [.Incoming], tags: [], globalTags: [], localTags: [], forwardInfo: nil, author: author, text: text, attributes: [], media: [mediaMap], peers: peers, associatedMessages: SimpleDictionary(), associatedMessageIds: [])
                    return ChatMessageItem(presentationData: self.presentationData, context: context, chatLocation: .peer(peer.id), associatedData: ChatMessageItemAssociatedData(automaticDownloadPeerType: .channel, automaticDownloadNetworkType: .cellular, isRecentActions: true), controllerInteraction: controllerInteraction, content: .message(message: message, read: true, selection: .none, attributes: ChatMessageEntryAttributes()))
                } else {                    
                    let action = TelegramMediaActionType.customText(text: text, entities: entities)
                    
                    let message = Message(stableId: self.entry.stableId, stableVersion: 0, id: MessageId(peerId: peer.id, namespace: Namespaces.Message.Cloud, id: Int32(bitPattern: self.entry.stableId)), globallyUniqueId: self.entry.event.id, groupingKey: nil, groupInfo: nil, threadId: nil, timestamp: self.entry.event.date, flags: [.Incoming], tags: [], globalTags: [], localTags: [], forwardInfo: nil, author: author, text: "", attributes: [], media: [TelegramMediaAction(action: action)], peers: peers, associatedMessages: SimpleDictionary(), associatedMessageIds: [])
                    return ChatMessageItem(presentationData: self.presentationData, context: context, chatLocation: .peer(peer.id), associatedData: ChatMessageItemAssociatedData(automaticDownloadPeerType: .channel, automaticDownloadNetworkType: .cellular, isRecentActions: true), controllerInteraction: controllerInteraction, content: .message(message: message, read: true, selection: .none, attributes: ChatMessageEntryAttributes()))
                }
            case let .updateSlowmode(_, newValue):
                var peers = SimpleDictionary<PeerId, Peer>()
                var author: Peer?
                if let peer = self.entry.peers[self.entry.event.peerId] {
                    author = peer
                    peers[peer.id] = peer
                }
                
                var text: String = ""
                var entities: [MessageTextEntity] = []
                
                if let newValue = newValue {
                    appendAttributedText(text: self.presentationData.strings.Channel_AdminLog_SetSlowmode(author?.displayTitle(strings: self.presentationData.strings, displayOrder: self.presentationData.nameDisplayOrder) ?? "", shortTimeIntervalString(strings: self.presentationData.strings, value: newValue)), generateEntities: { index in
                        if index == 0, let author = author {
                            return [.TextMention(peerId: author.id)]
                        }
                        return []
                    }, to: &text, entities: &entities)
                } else {
                    appendAttributedText(text: self.presentationData.strings.Channel_AdminLog_DisabledSlowmode(author?.displayTitle(strings: self.presentationData.strings, displayOrder: self.presentationData.nameDisplayOrder) ?? ""), generateEntities: { index in
                        if index == 0, let author = author {
                            return [.TextMention(peerId: author.id)]
                        }
                        return []
                    }, to: &text, entities: &entities)
                }
                let action = TelegramMediaActionType.customText(text: text, entities: entities)
                
                let message = Message(stableId: self.entry.stableId, stableVersion: 0, id: MessageId(peerId: peer.id, namespace: Namespaces.Message.Cloud, id: Int32(bitPattern: self.entry.stableId)), globallyUniqueId: self.entry.event.id, groupingKey: nil, groupInfo: nil, threadId: nil, timestamp: self.entry.event.date, flags: [.Incoming], tags: [], globalTags: [], localTags: [], forwardInfo: nil, author: author, text: "", attributes: [], media: [TelegramMediaAction(action: action)], peers: peers, associatedMessages: SimpleDictionary(), associatedMessageIds: [])
<<<<<<< HEAD
=======
                return ChatMessageItem(presentationData: self.presentationData, context: context, chatLocation: .peer(peer.id), associatedData: ChatMessageItemAssociatedData(automaticDownloadPeerType: .channel, automaticDownloadNetworkType: .cellular, isRecentActions: true), controllerInteraction: controllerInteraction, content: .message(message: message, read: true, selection: .none, attributes: ChatMessageEntryAttributes()))
            case .startGroupCall, .endGroupCall:
                var peers = SimpleDictionary<PeerId, Peer>()
                var author: Peer?
                if let peer = self.entry.peers[self.entry.event.peerId] {
                    author = peer
                    peers[peer.id] = peer
                }
                
                var text: String = ""
                var entities: [MessageTextEntity] = []
                
                let rawText: (String, [(Int, NSRange)])
                if case .startGroupCall = self.entry.event.action {
                    rawText = self.presentationData.strings.Channel_AdminLog_StartedVoiceChat(author?.displayTitle(strings: self.presentationData.strings, displayOrder: self.presentationData.nameDisplayOrder) ?? "")
                } else {
                    rawText = self.presentationData.strings.Channel_AdminLog_EndedVoiceChat(author?.displayTitle(strings: self.presentationData.strings, displayOrder: self.presentationData.nameDisplayOrder) ?? "")
                }
                    
                appendAttributedText(text: rawText, generateEntities: { index in
                    if index == 0, let author = author {
                        return [.TextMention(peerId: author.id)]
                    }
                    return []
                }, to: &text, entities: &entities)
                
                let action = TelegramMediaActionType.customText(text: text, entities: entities)
                
                let message = Message(stableId: self.entry.stableId, stableVersion: 0, id: MessageId(peerId: peer.id, namespace: Namespaces.Message.Cloud, id: Int32(bitPattern: self.entry.stableId)), globallyUniqueId: self.entry.event.id, groupingKey: nil, groupInfo: nil, threadId: nil, timestamp: self.entry.event.date, flags: [.Incoming], tags: [], globalTags: [], localTags: [], forwardInfo: nil, author: author, text: "", attributes: [], media: [TelegramMediaAction(action: action)], peers: peers, associatedMessages: SimpleDictionary(), associatedMessageIds: [])
                return ChatMessageItem(presentationData: self.presentationData, context: context, chatLocation: .peer(peer.id), associatedData: ChatMessageItemAssociatedData(automaticDownloadPeerType: .channel, automaticDownloadNetworkType: .cellular, isRecentActions: true), controllerInteraction: controllerInteraction, content: .message(message: message, read: true, selection: .none, attributes: ChatMessageEntryAttributes()))
            case let .groupCallUpdateParticipantMuteStatus(participantId, isMuted):
                var peers = SimpleDictionary<PeerId, Peer>()
                var author: Peer?
                var participant: Peer?
                if let peer = self.entry.peers[self.entry.event.peerId] {
                    author = peer
                    peers[peer.id] = peer
                }
                if let participantPeer = self.entry.peers[participantId] {
                    participant = participantPeer
                    peers[peer.id] = participantPeer
                }
                
                var text: String = ""
                var entities: [MessageTextEntity] = []
                
                let rawText: (String, [(Int, NSRange)])
                if isMuted {
                    rawText = self.presentationData.strings.Channel_AdminLog_MutedParticipant(author?.displayTitle(strings: self.presentationData.strings, displayOrder: self.presentationData.nameDisplayOrder) ?? "", participant?.displayTitle(strings: self.presentationData.strings, displayOrder: self.presentationData.nameDisplayOrder) ?? "")
                } else {
                    rawText = self.presentationData.strings.Channel_AdminLog_UnmutedMutedParticipant(author?.displayTitle(strings: self.presentationData.strings, displayOrder: self.presentationData.nameDisplayOrder) ?? "", participant?.displayTitle(strings: self.presentationData.strings, displayOrder: self.presentationData.nameDisplayOrder) ?? "")
                }
                
                appendAttributedText(text: rawText, generateEntities: { index in
                    if index == 0, let author = author {
                        return [.TextMention(peerId: author.id)]
                    }
                    return []
                }, to: &text, entities: &entities)
                
                let action = TelegramMediaActionType.customText(text: text, entities: entities)
                
                let message = Message(stableId: self.entry.stableId, stableVersion: 0, id: MessageId(peerId: peer.id, namespace: Namespaces.Message.Cloud, id: Int32(bitPattern: self.entry.stableId)), globallyUniqueId: self.entry.event.id, groupingKey: nil, groupInfo: nil, threadId: nil, timestamp: self.entry.event.date, flags: [.Incoming], tags: [], globalTags: [], localTags: [], forwardInfo: nil, author: author, text: "", attributes: [], media: [TelegramMediaAction(action: action)], peers: peers, associatedMessages: SimpleDictionary(), associatedMessageIds: [])
                return ChatMessageItem(presentationData: self.presentationData, context: context, chatLocation: .peer(peer.id), associatedData: ChatMessageItemAssociatedData(automaticDownloadPeerType: .channel, automaticDownloadNetworkType: .cellular, isRecentActions: true), controllerInteraction: controllerInteraction, content: .message(message: message, read: true, selection: .none, attributes: ChatMessageEntryAttributes()))
            case let .updateGroupCallSettings(joinMuted):
                var peers = SimpleDictionary<PeerId, Peer>()
                var author: Peer?
                if let peer = self.entry.peers[self.entry.event.peerId] {
                    author = peer
                    peers[peer.id] = peer
                }
                
                var text: String = ""
                var entities: [MessageTextEntity] = []
                
                let rawText: (String, [(Int, NSRange)])
                if joinMuted {
                    rawText = self.presentationData.strings.Channel_AdminLog_MutedNewMembers(author?.displayTitle(strings: self.presentationData.strings, displayOrder: self.presentationData.nameDisplayOrder) ?? "")
                } else {
                    rawText = self.presentationData.strings.Channel_AdminLog_AllowedNewMembersToSpeak(author?.displayTitle(strings: self.presentationData.strings, displayOrder: self.presentationData.nameDisplayOrder) ?? "")
                }
                    
                appendAttributedText(text: rawText, generateEntities: { index in
                    if index == 0, let author = author {
                        return [.TextMention(peerId: author.id)]
                    }
                    return []
                }, to: &text, entities: &entities)
                
                let action = TelegramMediaActionType.customText(text: text, entities: entities)
                
                let message = Message(stableId: self.entry.stableId, stableVersion: 0, id: MessageId(peerId: peer.id, namespace: Namespaces.Message.Cloud, id: Int32(bitPattern: self.entry.stableId)), globallyUniqueId: self.entry.event.id, groupingKey: nil, groupInfo: nil, threadId: nil, timestamp: self.entry.event.date, flags: [.Incoming], tags: [], globalTags: [], localTags: [], forwardInfo: nil, author: author, text: "", attributes: [], media: [TelegramMediaAction(action: action)], peers: peers, associatedMessages: SimpleDictionary(), associatedMessageIds: [])
>>>>>>> e18b6736
                return ChatMessageItem(presentationData: self.presentationData, context: context, chatLocation: .peer(peer.id), associatedData: ChatMessageItemAssociatedData(automaticDownloadPeerType: .channel, automaticDownloadNetworkType: .cellular, isRecentActions: true), controllerInteraction: controllerInteraction, content: .message(message: message, read: true, selection: .none, attributes: ChatMessageEntryAttributes()))
        }
    }
}

func chatRecentActionsEntries(entries: [ChannelAdminEventLogEntry], presentationData: ChatPresentationData) -> [ChatRecentActionsEntry] {
    var result: [ChatRecentActionsEntry] = []
    for entry in entries.reversed() {
        result.append(ChatRecentActionsEntry(id: ChatRecentActionsEntryId(eventId: entry.event.id, contentIndex: .content), presentationData: presentationData, entry: entry))
        if eventNeedsHeader(entry.event) {
            result.append(ChatRecentActionsEntry(id: ChatRecentActionsEntryId(eventId: entry.event.id, contentIndex: .header), presentationData: presentationData, entry: entry))
        }
    }
    
    assert(result == result.sorted().reversed())
    return result
}

struct ChatRecentActionsHistoryTransition {
    let filteredEntries: [ChatRecentActionsEntry]
    let type: ChannelAdminEventLogUpdateType
    let deletions: [ListViewDeleteItem]
    let insertions: [ListViewInsertItem]
    let updates: [ListViewUpdateItem]
    let canLoadEarlier: Bool
    let displayingResults: Bool
    let isEmpty: Bool
}

func chatRecentActionsHistoryPreparedTransition(from fromEntries: [ChatRecentActionsEntry], to toEntries: [ChatRecentActionsEntry], type: ChannelAdminEventLogUpdateType, canLoadEarlier: Bool, displayingResults: Bool, context: AccountContext, peer: Peer, controllerInteraction: ChatControllerInteraction) -> ChatRecentActionsHistoryTransition {
    let (deleteIndices, indicesAndItems, updateIndices) = mergeListsStableWithUpdates(leftList: fromEntries, rightList: toEntries)
    
    let deletions = deleteIndices.map { ListViewDeleteItem(index: $0, directionHint: nil) }
    let insertions = indicesAndItems.map { ListViewInsertItem(index: $0.0, previousIndex: $0.2, item: $0.1.item(context: context, peer: peer, controllerInteraction: controllerInteraction), directionHint: nil) }
    let updates = updateIndices.map { ListViewUpdateItem(index: $0.0, previousIndex: $0.2, item: $0.1.item(context: context, peer: peer, controllerInteraction: controllerInteraction), directionHint: nil) }
    
    return ChatRecentActionsHistoryTransition(filteredEntries: toEntries, type: type, deletions: deletions, insertions: insertions, updates: updates, canLoadEarlier: canLoadEarlier, displayingResults: displayingResults, isEmpty: toEntries.isEmpty)
}<|MERGE_RESOLUTION|>--- conflicted
+++ resolved
@@ -729,12 +729,8 @@
                                     (.canInviteUsers, self.presentationData.strings.Channel_AdminLog_CanInviteUsers),
                                     (.canPinMessages, self.presentationData.strings.Channel_AdminLog_CanPinMessages),
                                     (.canBeAnonymous, self.presentationData.strings.Channel_AdminLog_CanBeAnonymous),
-<<<<<<< HEAD
-                                    (.canAddAdmins, self.presentationData.strings.Channel_AdminLog_CanAddAdmins)
-=======
                                     (.canAddAdmins, self.presentationData.strings.Channel_AdminLog_CanAddAdmins),
                                     (.canManageCalls, self.presentationData.strings.Channel_AdminLog_CanManageCalls)
->>>>>>> e18b6736
                                 ]
                             }
                             
@@ -1082,8 +1078,6 @@
                 let action = TelegramMediaActionType.customText(text: text, entities: entities)
                 
                 let message = Message(stableId: self.entry.stableId, stableVersion: 0, id: MessageId(peerId: peer.id, namespace: Namespaces.Message.Cloud, id: Int32(bitPattern: self.entry.stableId)), globallyUniqueId: self.entry.event.id, groupingKey: nil, groupInfo: nil, threadId: nil, timestamp: self.entry.event.date, flags: [.Incoming], tags: [], globalTags: [], localTags: [], forwardInfo: nil, author: author, text: "", attributes: [], media: [TelegramMediaAction(action: action)], peers: peers, associatedMessages: SimpleDictionary(), associatedMessageIds: [])
-<<<<<<< HEAD
-=======
                 return ChatMessageItem(presentationData: self.presentationData, context: context, chatLocation: .peer(peer.id), associatedData: ChatMessageItemAssociatedData(automaticDownloadPeerType: .channel, automaticDownloadNetworkType: .cellular, isRecentActions: true), controllerInteraction: controllerInteraction, content: .message(message: message, read: true, selection: .none, attributes: ChatMessageEntryAttributes()))
             case .startGroupCall, .endGroupCall:
                 var peers = SimpleDictionary<PeerId, Peer>()
@@ -1176,7 +1170,6 @@
                 let action = TelegramMediaActionType.customText(text: text, entities: entities)
                 
                 let message = Message(stableId: self.entry.stableId, stableVersion: 0, id: MessageId(peerId: peer.id, namespace: Namespaces.Message.Cloud, id: Int32(bitPattern: self.entry.stableId)), globallyUniqueId: self.entry.event.id, groupingKey: nil, groupInfo: nil, threadId: nil, timestamp: self.entry.event.date, flags: [.Incoming], tags: [], globalTags: [], localTags: [], forwardInfo: nil, author: author, text: "", attributes: [], media: [TelegramMediaAction(action: action)], peers: peers, associatedMessages: SimpleDictionary(), associatedMessageIds: [])
->>>>>>> e18b6736
                 return ChatMessageItem(presentationData: self.presentationData, context: context, chatLocation: .peer(peer.id), associatedData: ChatMessageItemAssociatedData(automaticDownloadPeerType: .channel, automaticDownloadNetworkType: .cellular, isRecentActions: true), controllerInteraction: controllerInteraction, content: .message(message: message, read: true, selection: .none, attributes: ChatMessageEntryAttributes()))
         }
     }
