--- conflicted
+++ resolved
@@ -539,15 +539,12 @@
                 Queue.mainQueue().after(0.3) {
                     present(controller, nil)
                 }
-<<<<<<< HEAD
-=======
             }
         case let .startAttach(peerId, payload):
             let presentError: (String) -> Void = { errorText in
                 present(UndoOverlayController(presentationData: presentationData, content: .info(title: nil, text: errorText), elevatedLayout: true, animateInAsReplacement: false, action: { _ in
                     return true
                 }), nil)
->>>>>>> fb0c10e2
             }
             let _ = (context.engine.messages.attachMenuBots()
             |> deliverOnMainQueue).start(next: { attachMenuBots in
