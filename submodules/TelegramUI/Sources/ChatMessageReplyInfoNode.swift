import Foundation
import UIKit
import AsyncDisplayKit
import Postbox
import Display
import TelegramCore
import SwiftSignalKit
import TelegramPresentationData
import AccountContext
import LocalizedPeerData
import PhotoResources
import TelegramStringFormatting
import TextFormat
import InvisibleInkDustNode
<<<<<<< HEAD
import PtgForeignAgentNoticeRemoval
=======
import TextNodeWithEntities
import AnimationCache
import MultiAnimationRenderer
>>>>>>> 20633dd4

enum ChatMessageReplyInfoType {
    case bubble(incoming: Bool)
    case standalone
}

class ChatMessageReplyInfoNode: ASDisplayNode {
    class Arguments {
        let presentationData: ChatPresentationData
        let strings: PresentationStrings
        let context: AccountContext
        let type: ChatMessageReplyInfoType
        let message: Message
        let parentMessage: Message
        let constrainedSize: CGSize
        let animationCache: AnimationCache?
        let animationRenderer: MultiAnimationRenderer?
        
        init(
            presentationData: ChatPresentationData,
            strings: PresentationStrings,
            context: AccountContext,
            type: ChatMessageReplyInfoType,
            message: Message,
            parentMessage: Message,
            constrainedSize: CGSize,
            animationCache: AnimationCache?,
            animationRenderer: MultiAnimationRenderer?
        ) {
            self.presentationData = presentationData
            self.strings = strings
            self.context = context
            self.type = type
            self.message = message
            self.parentMessage = parentMessage
            self.constrainedSize = constrainedSize
            self.animationCache = animationCache
            self.animationRenderer = animationRenderer
        }
    }
    
    var visibility: Bool = false {
        didSet {
            if self.visibility != oldValue {
                self.textNode?.visibilityRect = self.visibility ? CGRect.infinite : nil
            }
        }
    }
    
    private let contentNode: ASDisplayNode
    private let lineNode: ASImageNode
    private var titleNode: TextNode?
    private var textNode: TextNodeWithEntities?
    private var dustNode: InvisibleInkDustNode?
    private var imageNode: TransformImageNode?
    private var previousMediaReference: AnyMediaReference?
    
    override init() {
        self.contentNode = ASDisplayNode()
        self.contentNode.isUserInteractionEnabled = false
        self.contentNode.displaysAsynchronously = false
        self.contentNode.contentMode = .left
        self.contentNode.contentsScale = UIScreenScale
        
        self.lineNode = ASImageNode()
        self.lineNode.displaysAsynchronously = false
        self.lineNode.displayWithoutProcessing = true
        self.lineNode.isLayerBacked = true
        
        super.init()
        
        self.addSubnode(self.contentNode)
        self.contentNode.addSubnode(self.lineNode)
    }
    
    class func asyncLayout(_ maybeNode: ChatMessageReplyInfoNode?) -> (_ arguments: Arguments) -> (CGSize, (Bool) -> ChatMessageReplyInfoNode) {
        let titleNodeLayout = TextNode.asyncLayout(maybeNode?.titleNode)
        let textNodeLayout = TextNodeWithEntities.asyncLayout(maybeNode?.textNode)
        let imageNodeLayout = TransformImageNode.asyncLayout(maybeNode?.imageNode)
        let previousMediaReference = maybeNode?.previousMediaReference
        
        return { arguments in
            //presentationData, strings, context, type, message, parentMessage, constrainedSize
            
            let fontSize = floor(arguments.presentationData.fontSize.baseDisplaySize * 14.0 / 17.0)
            let titleFont = Font.medium(fontSize)
            let textFont = Font.regular(fontSize)
            
            let author = arguments.message.effectiveAuthor
            var titleString = author.flatMap(EnginePeer.init)?.displayTitle(strings: arguments.strings, displayOrder: arguments.presentationData.nameDisplayOrder) ?? arguments.strings.User_DeletedAccount
            
            if let forwardInfo = arguments.message.forwardInfo, forwardInfo.flags.contains(.isImported) || arguments.parentMessage.forwardInfo != nil {
                if let author = forwardInfo.author {
                    titleString = EnginePeer(author).displayTitle(strings: arguments.strings, displayOrder: arguments.presentationData.nameDisplayOrder)
                } else if let authorSignature = forwardInfo.authorSignature {
                    titleString = authorSignature
                }
            }
            
<<<<<<< HEAD
            let message_ = context.sharedContext.currentPtgSettings.with { $0.suppressForeignAgentNotice } ? removeForeignAgentNotice(message: message) : message
            
            let (textString, isMedia, isText) = descriptionStringForMessage(contentSettings: context.currentContentSettings.with { $0 }, message: EngineMessage(message_), strings: strings, nameDisplayOrder: presentationData.nameDisplayOrder, dateTimeFormat: presentationData.dateTimeFormat, accountPeerId: context.account.peerId)
=======
            let (textString, isMedia, isText) = descriptionStringForMessage(contentSettings: arguments.context.currentContentSettings.with { $0 }, message: EngineMessage(arguments.message), strings: arguments.strings, nameDisplayOrder: arguments.presentationData.nameDisplayOrder, dateTimeFormat: arguments.presentationData.dateTimeFormat, accountPeerId: arguments.context.account.peerId)
>>>>>>> 20633dd4
            
            let placeholderColor: UIColor = arguments.message.effectivelyIncoming(arguments.context.account.peerId) ? arguments.presentationData.theme.theme.chat.message.incoming.mediaPlaceholderColor : arguments.presentationData.theme.theme.chat.message.outgoing.mediaPlaceholderColor
            let titleColor: UIColor
            let lineImage: UIImage?
            let textColor: UIColor
            let dustColor: UIColor
            
            var authorNameColor: UIColor?
            
            if [Namespaces.Peer.CloudGroup, Namespaces.Peer.CloudChannel].contains(arguments.parentMessage.id.peerId.namespace) && author?.id.namespace == Namespaces.Peer.CloudUser {
                authorNameColor = author.flatMap { chatMessagePeerIdColors[Int(clamping: $0.id.id._internalGetInt64Value() % 7)] }
                if let rawAuthorNameColor = authorNameColor {
                    var dimColors = false
                    switch arguments.presentationData.theme.theme.name {
                        case .builtin(.nightAccent), .builtin(.night):
                            dimColors = true
                        default:
                            break
                    }
                    if dimColors {
                        var hue: CGFloat = 0.0
                        var saturation: CGFloat = 0.0
                        var brightness: CGFloat = 0.0
                        rawAuthorNameColor.getHue(&hue, saturation: &saturation, brightness: &brightness, alpha: nil)
                        authorNameColor = UIColor(hue: hue, saturation: saturation * 0.7, brightness: min(1.0, brightness * 1.2), alpha: 1.0)
                    }
                }
            }
            
            switch arguments.type {
                case let .bubble(incoming):
                    titleColor = incoming ? (authorNameColor ?? arguments.presentationData.theme.theme.chat.message.incoming.accentTextColor) : arguments.presentationData.theme.theme.chat.message.outgoing.accentTextColor
                    lineImage = incoming ? (authorNameColor.flatMap({ PresentationResourcesChat.chatBubbleVerticalLineImage(color: $0) }) ??  PresentationResourcesChat.chatBubbleVerticalLineIncomingImage(arguments.presentationData.theme.theme)) : PresentationResourcesChat.chatBubbleVerticalLineOutgoingImage(arguments.presentationData.theme.theme)
                    if isMedia {
                        textColor = incoming ? arguments.presentationData.theme.theme.chat.message.incoming.secondaryTextColor : arguments.presentationData.theme.theme.chat.message.outgoing.secondaryTextColor
                    } else {
                        textColor = incoming ? arguments.presentationData.theme.theme.chat.message.incoming.primaryTextColor : arguments.presentationData.theme.theme.chat.message.outgoing.primaryTextColor
                    }
                    dustColor = incoming ? arguments.presentationData.theme.theme.chat.message.incoming.secondaryTextColor : arguments.presentationData.theme.theme.chat.message.outgoing.secondaryTextColor
                case .standalone:
                    let serviceColor = serviceMessageColorComponents(theme: arguments.presentationData.theme.theme, wallpaper: arguments.presentationData.theme.wallpaper)
                    titleColor = serviceColor.primaryText
                    
                    let graphics = PresentationResourcesChat.additionalGraphics(arguments.presentationData.theme.theme, wallpaper: arguments.presentationData.theme.wallpaper, bubbleCorners: arguments.presentationData.chatBubbleCorners)
                    lineImage = graphics.chatServiceVerticalLineImage
                    textColor = titleColor
                    dustColor = titleColor
            }
            
            
            let messageText: NSAttributedString
            if isText {
<<<<<<< HEAD
                let entities = (message_.textEntitiesAttribute?.entities ?? []).filter { entity in
=======
                let entities = (arguments.message.textEntitiesAttribute?.entities ?? []).filter { entity in
>>>>>>> 20633dd4
                    if case .Spoiler = entity.type {
                        return true
                    } else if case .CustomEmoji = entity.type {
                        return true
                    } else {
                        return false
                    }
                }
                if entities.count > 0 {
<<<<<<< HEAD
                    messageText = stringWithAppliedEntities(trimToLineCount(message_.text, lineCount: 1), entities: entities, baseColor: textColor, linkColor: textColor, baseFont: textFont, linkFont: textFont, boldFont: textFont, italicFont: textFont, boldItalicFont: textFont, fixedFont: textFont, blockQuoteFont: textFont, underlineLinks: false)
=======
                    messageText = stringWithAppliedEntities(trimToLineCount(arguments.message.text, lineCount: 1), entities: entities, baseColor: textColor, linkColor: textColor, baseFont: textFont, linkFont: textFont, boldFont: textFont, italicFont: textFont, boldItalicFont: textFont, fixedFont: textFont, blockQuoteFont: textFont, underlineLinks: false, message: arguments.message)
>>>>>>> 20633dd4
                } else {
                    messageText = NSAttributedString(string: textString.string, font: textFont, textColor: textColor)
                }
            } else {
                messageText = NSAttributedString(string: textString.string, font: textFont, textColor: textColor)
            }
            
            var leftInset: CGFloat = 11.0
            let spacing: CGFloat = 2.0
            
            var updatedMediaReference: AnyMediaReference?
            var imageDimensions: CGSize?
            var hasRoundImage = false
            if !arguments.message.containsSecretMedia {
                for media in arguments.message.media {
                    if let image = media as? TelegramMediaImage {
                        updatedMediaReference = .message(message: MessageReference(arguments.message), media: image)
                        if let representation = largestRepresentationForPhoto(image) {
                            imageDimensions = representation.dimensions.cgSize
                        }
                        break
                    } else if let file = media as? TelegramMediaFile, file.isVideo && !file.isVideoSticker {
                        updatedMediaReference = .message(message: MessageReference(arguments.message), media: file)
                        
                        if let dimensions = file.dimensions {
                            imageDimensions = dimensions.cgSize
                        } else if let representation = largestImageRepresentation(file.previewRepresentations), !file.isSticker {
                            imageDimensions = representation.dimensions.cgSize
                        }
                        if file.isInstantVideo {
                            hasRoundImage = true
                        }
                        break
                    }
                }
            }
            
            var imageTextInset: CGFloat = 0.0
            if let _ = imageDimensions {
                imageTextInset += floor(arguments.presentationData.fontSize.baseDisplaySize * 32.0 / 17.0)
            }
            
            let maximumTextWidth = max(0.0, arguments.constrainedSize.width - imageTextInset)
            
            let contrainedTextSize = CGSize(width: maximumTextWidth, height: arguments.constrainedSize.height)
            
            let textInsets = UIEdgeInsets(top: 3.0, left: 0.0, bottom: 3.0, right: 0.0)
            
            let (titleLayout, titleApply) = titleNodeLayout(TextNodeLayoutArguments(attributedString: NSAttributedString(string: titleString, font: titleFont, textColor: titleColor), backgroundColor: nil, maximumNumberOfLines: 1, truncationType: .end, constrainedSize: contrainedTextSize, alignment: .natural, cutout: nil, insets: textInsets))
            let (textLayout, textApply) = textNodeLayout(TextNodeLayoutArguments(attributedString: messageText, backgroundColor: nil, maximumNumberOfLines: 1, truncationType: .end, constrainedSize: contrainedTextSize, alignment: .natural, cutout: nil, insets: textInsets))
            
            let imageSide = titleLayout.size.height + textLayout.size.height - 16.0
            
            var applyImage: (() -> TransformImageNode)?
            if let imageDimensions = imageDimensions {
                let boundingSize = CGSize(width: imageSide, height: imageSide)
                leftInset += imageSide + 2.0
                var radius: CGFloat = 2.0
                var imageSize = imageDimensions.aspectFilled(boundingSize)
                if hasRoundImage {
                    radius = boundingSize.width / 2.0
                    imageSize.width += 2.0
                    imageSize.height += 2.0
                }
                applyImage = imageNodeLayout(TransformImageArguments(corners: ImageCorners(radius: radius), imageSize: imageSize, boundingSize: boundingSize, intrinsicInsets: UIEdgeInsets(), emptyColor: placeholderColor))
            }
            
            var mediaUpdated = false
            if let updatedMediaReference = updatedMediaReference, let previousMediaReference = previousMediaReference {
                mediaUpdated = !updatedMediaReference.media.isEqual(to: previousMediaReference.media)
            } else if (updatedMediaReference != nil) != (previousMediaReference != nil) {
                mediaUpdated = true
            }
            
            var updateImageSignal: Signal<(TransformImageArguments) -> DrawingContext?, NoError>?
            if let updatedMediaReference = updatedMediaReference, mediaUpdated && imageDimensions != nil {
                if let imageReference = updatedMediaReference.concrete(TelegramMediaImage.self) {
                    updateImageSignal = chatMessagePhotoThumbnail(account: arguments.context.account, photoReference: imageReference)
                } else if let fileReference = updatedMediaReference.concrete(TelegramMediaFile.self) {
                    if fileReference.media.isVideo {
                        updateImageSignal = chatMessageVideoThumbnail(account: arguments.context.account, fileReference: fileReference)
                    } else if let iconImageRepresentation = smallestImageRepresentation(fileReference.media.previewRepresentations) {
                        updateImageSignal = chatWebpageSnippetFile(account: arguments.context.account, mediaReference: fileReference.abstract, representation: iconImageRepresentation)
                    }
                }
            }
            
            let size = CGSize(width: max(titleLayout.size.width - textInsets.left - textInsets.right, textLayout.size.width - textInsets.left - textInsets.right) + leftInset, height: titleLayout.size.height + textLayout.size.height - 2 * (textInsets.top + textInsets.bottom) + 2 * spacing)
            
            return (size, { attemptSynchronous in
                let node: ChatMessageReplyInfoNode
                if let maybeNode = maybeNode {
                    node = maybeNode
                } else {
                    node = ChatMessageReplyInfoNode()
                }
                
                node.previousMediaReference = updatedMediaReference
                
                node.titleNode?.displaysAsynchronously = !arguments.presentationData.isPreview
                node.textNode?.textNode.displaysAsynchronously = !arguments.presentationData.isPreview
                
                let titleNode = titleApply()
                var textArguments: TextNodeWithEntities.Arguments?
                if let cache = arguments.animationCache, let renderer = arguments.animationRenderer {
                    textArguments = TextNodeWithEntities.Arguments(context: arguments.context, cache: cache, renderer: renderer, placeholderColor: placeholderColor, attemptSynchronous: attemptSynchronous)
                }
                let textNode = textApply(textArguments)
                textNode.visibilityRect = node.visibility ? CGRect.infinite : nil
                
                if node.titleNode == nil {
                    titleNode.isUserInteractionEnabled = false
                    node.titleNode = titleNode
                    node.contentNode.addSubnode(titleNode)
                }
                
                if node.textNode == nil {
                    textNode.textNode.isUserInteractionEnabled = false
                    node.textNode = textNode
                    node.contentNode.addSubnode(textNode.textNode)
                }
                
                if let applyImage = applyImage {
                    let imageNode = applyImage()
                    if node.imageNode == nil {
                        imageNode.isLayerBacked = !smartInvertColorsEnabled()
                        node.addSubnode(imageNode)
                        node.imageNode = imageNode
                    }
                    imageNode.frame = CGRect(origin: CGPoint(x: 8.0, y: 4.0 + UIScreenPixel), size: CGSize(width: imageSide, height: imageSide))
                    
                    if let updateImageSignal = updateImageSignal {
                        imageNode.setSignal(updateImageSignal)
                    }
                } else if let imageNode = node.imageNode {
                    imageNode.removeFromSupernode()
                    node.imageNode = nil
                }
                node.imageNode?.captureProtected = arguments.message.isCopyProtected()
                
                titleNode.frame = CGRect(origin: CGPoint(x: leftInset - textInsets.left - 2.0, y: spacing - textInsets.top + 1.0), size: titleLayout.size)
                
                let textFrame = CGRect(origin: CGPoint(x: leftInset - textInsets.left - 2.0, y: titleNode.frame.maxY - textInsets.bottom + spacing - textInsets.top - 2.0), size: textLayout.size)
                textNode.textNode.frame = textFrame
                
                if !textLayout.spoilers.isEmpty {
                    let dustNode: InvisibleInkDustNode
                    if let current = node.dustNode {
                        dustNode = current
                    } else {
                        dustNode = InvisibleInkDustNode(textNode: nil)
                        dustNode.isUserInteractionEnabled = false
                        node.dustNode = dustNode
                        node.contentNode.insertSubnode(dustNode, aboveSubnode: textNode.textNode)
                    }
                    dustNode.frame = textFrame.insetBy(dx: -3.0, dy: -3.0).offsetBy(dx: 0.0, dy: 3.0)
                    dustNode.update(size: dustNode.frame.size, color: dustColor, textColor: dustColor, rects: textLayout.spoilers.map { $0.1.offsetBy(dx: 3.0, dy: 3.0).insetBy(dx: 1.0, dy: 1.0) }, wordRects: textLayout.spoilerWords.map { $0.1.offsetBy(dx: 3.0, dy: 3.0).insetBy(dx: 1.0, dy: 1.0) })
                } else if let dustNode = node.dustNode {
                    dustNode.removeFromSupernode()
                    node.dustNode = nil
                }
                    
                node.lineNode.image = lineImage
                node.lineNode.frame = CGRect(origin: CGPoint(x: 1.0, y: 3.0), size: CGSize(width: 2.0, height: max(0.0, size.height - 4.0)))
                
                node.contentNode.frame = CGRect(origin: CGPoint(), size: size)
                
                return node
            })
        }
    }

    func animateFromInputPanel(sourceReplyPanel: ChatMessageTransitionNode.ReplyPanel, unclippedTransitionNode: ASDisplayNode? = nil, localRect: CGRect, transition: CombinedTransition) -> CGPoint {
        let sourceParentNode = ASDisplayNode()

        let sourceParentOffset: CGPoint

        if let unclippedTransitionNode = unclippedTransitionNode {
            unclippedTransitionNode.addSubnode(sourceParentNode)
            sourceParentNode.frame = sourceReplyPanel.relativeSourceRect
            sourceParentOffset = self.view.convert(CGPoint(), to: sourceParentNode.view)
            sourceParentNode.clipsToBounds = true

            let panelOffset = sourceReplyPanel.relativeTargetRect.minY - sourceReplyPanel.relativeSourceRect.minY

            sourceParentNode.frame = sourceParentNode.frame.offsetBy(dx: 0.0, dy: panelOffset)
            sourceParentNode.bounds = sourceParentNode.bounds.offsetBy(dx: 0.0, dy: panelOffset)
            transition.vertical.animatePositionAdditive(layer: sourceParentNode.layer, offset: CGPoint(x: 0.0, y: -panelOffset))
            transition.vertical.animateOffsetAdditive(layer: sourceParentNode.layer, offset: -panelOffset)
        } else {
            self.addSubnode(sourceParentNode)
            sourceParentOffset = CGPoint()
        }

        sourceParentNode.layer.animateAlpha(from: 1.0, to: 0.0, duration: 0.15, removeOnCompletion: false, completion: { [weak sourceParentNode] _ in
            sourceParentNode?.removeFromSupernode()
        })

        if let titleNode = self.titleNode {
            let offset = CGPoint(
                x: localRect.minX + sourceReplyPanel.titleNode.frame.minX - titleNode.frame.minX,
                y: localRect.minY + sourceReplyPanel.titleNode.frame.midY - titleNode.frame.midY
            )

            transition.horizontal.animatePositionAdditive(node: titleNode, offset: CGPoint(x: offset.x, y: 0.0))
            transition.vertical.animatePositionAdditive(node: titleNode, offset: CGPoint(x: 0.0, y: offset.y))

            sourceParentNode.addSubnode(sourceReplyPanel.titleNode)

            titleNode.layer.animateAlpha(from: 0.0, to: 1.0, duration: 0.1)

            sourceReplyPanel.titleNode.frame = sourceReplyPanel.titleNode.frame
                .offsetBy(dx: sourceParentOffset.x, dy: sourceParentOffset.y)
                .offsetBy(dx: localRect.minX - offset.x, dy: localRect.minY - offset.y)
            transition.horizontal.animatePositionAdditive(node: sourceReplyPanel.titleNode, offset: CGPoint(x: offset.x, y: 0.0), removeOnCompletion: false)
            transition.vertical.animatePositionAdditive(node: sourceReplyPanel.titleNode, offset: CGPoint(x: 0.0, y: offset.y), removeOnCompletion: false)
        }

        if let textNode = self.textNode {
            let offset = CGPoint(
                x: localRect.minX + sourceReplyPanel.textNode.frame.minX - textNode.textNode.frame.minX,
                y: localRect.minY + sourceReplyPanel.textNode.frame.midY - textNode.textNode.frame.midY
            )

            transition.horizontal.animatePositionAdditive(node: textNode.textNode, offset: CGPoint(x: offset.x, y: 0.0))
            transition.vertical.animatePositionAdditive(node: textNode.textNode, offset: CGPoint(x: 0.0, y: offset.y))

            sourceParentNode.addSubnode(sourceReplyPanel.textNode)

            textNode.textNode.layer.animateAlpha(from: 0.0, to: 1.0, duration: 0.1)

            sourceReplyPanel.textNode.frame = sourceReplyPanel.textNode.frame
                .offsetBy(dx: sourceParentOffset.x, dy: sourceParentOffset.y)
                .offsetBy(dx: localRect.minX - offset.x, dy: localRect.minY - offset.y)
            transition.horizontal.animatePositionAdditive(node: sourceReplyPanel.textNode, offset: CGPoint(x: offset.x, y: 0.0), removeOnCompletion: false)
            transition.vertical.animatePositionAdditive(node: sourceReplyPanel.textNode, offset: CGPoint(x: 0.0, y: offset.y), removeOnCompletion: false)
        }

        if let imageNode = self.imageNode {
            let offset = CGPoint(
                x: localRect.minX + sourceReplyPanel.imageNode.frame.midX - imageNode.frame.midX,
                y: localRect.minY + sourceReplyPanel.imageNode.frame.midY - imageNode.frame.midY
            )

            transition.horizontal.animatePositionAdditive(node: imageNode, offset: CGPoint(x: offset.x, y: 0.0))
            transition.vertical.animatePositionAdditive(node: imageNode, offset: CGPoint(x: 0.0, y: offset.y))

            sourceParentNode.addSubnode(sourceReplyPanel.imageNode)

            imageNode.layer.animateAlpha(from: 0.0, to: 1.0, duration: 0.1)

            sourceReplyPanel.imageNode.frame = sourceReplyPanel.imageNode.frame
                .offsetBy(dx: sourceParentOffset.x, dy: sourceParentOffset.y)
                .offsetBy(dx: localRect.minX - offset.x, dy: localRect.minY - offset.y)
            transition.horizontal.animatePositionAdditive(node: sourceReplyPanel.imageNode, offset: CGPoint(x: offset.x, y: 0.0), removeOnCompletion: false)
            transition.vertical.animatePositionAdditive(node: sourceReplyPanel.imageNode, offset: CGPoint(x: 0.0, y: offset.y), removeOnCompletion: false)
        }

        do {
            let lineNode = self.lineNode

            let offset = CGPoint(
                x: localRect.minX + sourceReplyPanel.lineNode.frame.minX - lineNode.frame.minX,
                y: localRect.minY + sourceReplyPanel.lineNode.frame.minY - lineNode.frame.minY
            )

            transition.horizontal.animatePositionAdditive(node: lineNode, offset: CGPoint(x: offset.x, y: 0.0))
            transition.vertical.animatePositionAdditive(node: lineNode, offset: CGPoint(x: 0.0, y: offset.y))

            sourceParentNode.addSubnode(sourceReplyPanel.lineNode)

            lineNode.layer.animateAlpha(from: 0.0, to: 1.0, duration: 0.1)

            sourceReplyPanel.lineNode.frame = sourceReplyPanel.lineNode.frame
                .offsetBy(dx: sourceParentOffset.x, dy: sourceParentOffset.y)
                .offsetBy(dx: localRect.minX - offset.x, dy: localRect.minY - offset.y)
            transition.horizontal.animatePositionAdditive(node: sourceReplyPanel.lineNode, offset: CGPoint(x: offset.x, y: 0.0), removeOnCompletion: false)
            transition.vertical.animatePositionAdditive(node: sourceReplyPanel.lineNode, offset: CGPoint(x: 0.0, y: offset.y), removeOnCompletion: false)

            return offset
        }
    }
}<|MERGE_RESOLUTION|>--- conflicted
+++ resolved
@@ -12,13 +12,11 @@
 import TelegramStringFormatting
 import TextFormat
 import InvisibleInkDustNode
-<<<<<<< HEAD
-import PtgForeignAgentNoticeRemoval
-=======
 import TextNodeWithEntities
 import AnimationCache
 import MultiAnimationRenderer
->>>>>>> 20633dd4
+
+import PtgForeignAgentNoticeRemoval
 
 enum ChatMessageReplyInfoType {
     case bubble(incoming: Bool)
@@ -118,13 +116,9 @@
                 }
             }
             
-<<<<<<< HEAD
-            let message_ = context.sharedContext.currentPtgSettings.with { $0.suppressForeignAgentNotice } ? removeForeignAgentNotice(message: message) : message
-            
-            let (textString, isMedia, isText) = descriptionStringForMessage(contentSettings: context.currentContentSettings.with { $0 }, message: EngineMessage(message_), strings: strings, nameDisplayOrder: presentationData.nameDisplayOrder, dateTimeFormat: presentationData.dateTimeFormat, accountPeerId: context.account.peerId)
-=======
-            let (textString, isMedia, isText) = descriptionStringForMessage(contentSettings: arguments.context.currentContentSettings.with { $0 }, message: EngineMessage(arguments.message), strings: arguments.strings, nameDisplayOrder: arguments.presentationData.nameDisplayOrder, dateTimeFormat: arguments.presentationData.dateTimeFormat, accountPeerId: arguments.context.account.peerId)
->>>>>>> 20633dd4
+            let message_ = arguments.context.sharedContext.currentPtgSettings.with { $0.suppressForeignAgentNotice } ? removeForeignAgentNotice(message: arguments.message) : arguments.message
+            
+            let (textString, isMedia, isText) = descriptionStringForMessage(contentSettings: arguments.context.currentContentSettings.with { $0 }, message: EngineMessage(message_), strings: arguments.strings, nameDisplayOrder: arguments.presentationData.nameDisplayOrder, dateTimeFormat: arguments.presentationData.dateTimeFormat, accountPeerId: arguments.context.account.peerId)
             
             let placeholderColor: UIColor = arguments.message.effectivelyIncoming(arguments.context.account.peerId) ? arguments.presentationData.theme.theme.chat.message.incoming.mediaPlaceholderColor : arguments.presentationData.theme.theme.chat.message.outgoing.mediaPlaceholderColor
             let titleColor: UIColor
@@ -177,11 +171,7 @@
             
             let messageText: NSAttributedString
             if isText {
-<<<<<<< HEAD
                 let entities = (message_.textEntitiesAttribute?.entities ?? []).filter { entity in
-=======
-                let entities = (arguments.message.textEntitiesAttribute?.entities ?? []).filter { entity in
->>>>>>> 20633dd4
                     if case .Spoiler = entity.type {
                         return true
                     } else if case .CustomEmoji = entity.type {
@@ -191,11 +181,7 @@
                     }
                 }
                 if entities.count > 0 {
-<<<<<<< HEAD
-                    messageText = stringWithAppliedEntities(trimToLineCount(message_.text, lineCount: 1), entities: entities, baseColor: textColor, linkColor: textColor, baseFont: textFont, linkFont: textFont, boldFont: textFont, italicFont: textFont, boldItalicFont: textFont, fixedFont: textFont, blockQuoteFont: textFont, underlineLinks: false)
-=======
-                    messageText = stringWithAppliedEntities(trimToLineCount(arguments.message.text, lineCount: 1), entities: entities, baseColor: textColor, linkColor: textColor, baseFont: textFont, linkFont: textFont, boldFont: textFont, italicFont: textFont, boldItalicFont: textFont, fixedFont: textFont, blockQuoteFont: textFont, underlineLinks: false, message: arguments.message)
->>>>>>> 20633dd4
+                    messageText = stringWithAppliedEntities(trimToLineCount(message_.text, lineCount: 1), entities: entities, baseColor: textColor, linkColor: textColor, baseFont: textFont, linkFont: textFont, boldFont: textFont, italicFont: textFont, boldItalicFont: textFont, fixedFont: textFont, blockQuoteFont: textFont, underlineLinks: false, message: arguments.message)
                 } else {
                     messageText = NSAttributedString(string: textString.string, font: textFont, textColor: textColor)
                 }
