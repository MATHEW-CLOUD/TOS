import PtgForeignAgentNoticeRemoval

import Foundation
import UIKit
import AsyncDisplayKit
import Postbox
import Display
import TelegramCore
import SwiftSignalKit
import TelegramPresentationData
import AccountContext
import LocalizedPeerData
import PhotoResources
import TelegramStringFormatting
import TextFormat
import InvisibleInkDustNode
import TextNodeWithEntities
import AnimationCache
import MultiAnimationRenderer

enum ChatMessageReplyInfoType {
    case bubble(incoming: Bool)
    case standalone
}

class ChatMessageReplyInfoNode: ASDisplayNode {
    class Arguments {
        let presentationData: ChatPresentationData
        let strings: PresentationStrings
        let context: AccountContext
        let type: ChatMessageReplyInfoType
        let message: Message
        let parentMessage: Message
        let constrainedSize: CGSize
        let animationCache: AnimationCache?
        let animationRenderer: MultiAnimationRenderer?
        let associatedData: ChatMessageItemAssociatedData
        
        init(
            presentationData: ChatPresentationData,
            strings: PresentationStrings,
            context: AccountContext,
            type: ChatMessageReplyInfoType,
            message: Message,
            parentMessage: Message,
            constrainedSize: CGSize,
            animationCache: AnimationCache?,
            animationRenderer: MultiAnimationRenderer?,
            associatedData: ChatMessageItemAssociatedData
        ) {
            self.presentationData = presentationData
            self.strings = strings
            self.context = context
            self.type = type
            self.message = message
            self.parentMessage = parentMessage
            self.constrainedSize = constrainedSize
            self.animationCache = animationCache
            self.animationRenderer = animationRenderer
            self.associatedData = associatedData
        }
    }
    
    var visibility: Bool = false {
        didSet {
            if self.visibility != oldValue {
                self.textNode?.visibilityRect = self.visibility ? CGRect.infinite : nil
            }
        }
    }
    
    private let contentNode: ASDisplayNode
    private let lineNode: ASImageNode
    private var titleNode: TextNode?
    private var textNode: TextNodeWithEntities?
    private var dustNode: InvisibleInkDustNode?
    private var imageNode: TransformImageNode?
    private var previousMediaReference: AnyMediaReference?
    
    override init() {
        self.contentNode = ASDisplayNode()
        self.contentNode.isUserInteractionEnabled = false
        self.contentNode.displaysAsynchronously = false
        self.contentNode.contentMode = .left
        self.contentNode.contentsScale = UIScreenScale
        
        self.lineNode = ASImageNode()
        self.lineNode.displaysAsynchronously = false
        self.lineNode.displayWithoutProcessing = true
        self.lineNode.isLayerBacked = true
        
        super.init()
        
        self.addSubnode(self.contentNode)
        self.contentNode.addSubnode(self.lineNode)
    }
    
    class func asyncLayout(_ maybeNode: ChatMessageReplyInfoNode?) -> (_ arguments: Arguments) -> (CGSize, (Bool) -> ChatMessageReplyInfoNode) {
        let titleNodeLayout = TextNode.asyncLayout(maybeNode?.titleNode)
        let textNodeLayout = TextNodeWithEntities.asyncLayout(maybeNode?.textNode)
        let imageNodeLayout = TransformImageNode.asyncLayout(maybeNode?.imageNode)
        let previousMediaReference = maybeNode?.previousMediaReference
        
        return { arguments in
            let fontSize = floor(arguments.presentationData.fontSize.baseDisplaySize * 14.0 / 17.0)
            let titleFont = Font.medium(fontSize)
            let textFont = Font.regular(fontSize)
            
            let author = arguments.message.effectiveAuthor
            var titleString = author.flatMap(EnginePeer.init)?.displayTitle(strings: arguments.strings, displayOrder: arguments.presentationData.nameDisplayOrder) ?? arguments.strings.User_DeletedAccount
            
            if let forwardInfo = arguments.message.forwardInfo, forwardInfo.flags.contains(.isImported) || arguments.parentMessage.forwardInfo != nil {
                if let author = forwardInfo.author {
                    titleString = EnginePeer(author).displayTitle(strings: arguments.strings, displayOrder: arguments.presentationData.nameDisplayOrder)
                } else if let authorSignature = forwardInfo.authorSignature {
                    titleString = authorSignature
                }
            }
            
            let message_ = arguments.context.sharedContext.currentPtgSettings.with { $0.suppressForeignAgentNotice } ? removeForeignAgentNotice(message: arguments.message) : arguments.message
            
            let (textString, isMedia, isText) = descriptionStringForMessage(contentSettings: arguments.context.currentContentSettings.with { $0 }, message: EngineMessage(message_), strings: arguments.strings, nameDisplayOrder: arguments.presentationData.nameDisplayOrder, dateTimeFormat: arguments.presentationData.dateTimeFormat, accountPeerId: arguments.context.account.peerId)
            
            let placeholderColor: UIColor = arguments.message.effectivelyIncoming(arguments.context.account.peerId) ? arguments.presentationData.theme.theme.chat.message.incoming.mediaPlaceholderColor : arguments.presentationData.theme.theme.chat.message.outgoing.mediaPlaceholderColor
            let titleColor: UIColor
            let lineImage: UIImage?
            let textColor: UIColor
            let dustColor: UIColor
            
            var authorNameColor: UIColor?
            
            if [Namespaces.Peer.CloudGroup, Namespaces.Peer.CloudChannel].contains(arguments.parentMessage.id.peerId.namespace) && author?.id.namespace == Namespaces.Peer.CloudUser {
                authorNameColor = author.flatMap { chatMessagePeerIdColors[Int(clamping: $0.id.id._internalGetInt64Value() % 7)] }
                if let rawAuthorNameColor = authorNameColor {
                    var dimColors = false
                    switch arguments.presentationData.theme.theme.name {
                        case .builtin(.nightAccent), .builtin(.night):
                            dimColors = true
                        default:
                            break
                    }
                    if dimColors {
                        var hue: CGFloat = 0.0
                        var saturation: CGFloat = 0.0
                        var brightness: CGFloat = 0.0
                        rawAuthorNameColor.getHue(&hue, saturation: &saturation, brightness: &brightness, alpha: nil)
                        authorNameColor = UIColor(hue: hue, saturation: saturation * 0.7, brightness: min(1.0, brightness * 1.2), alpha: 1.0)
                    }
                }
            }
            
            switch arguments.type {
                case let .bubble(incoming):
                    titleColor = incoming ? (authorNameColor ?? arguments.presentationData.theme.theme.chat.message.incoming.accentTextColor) : arguments.presentationData.theme.theme.chat.message.outgoing.accentTextColor
                    lineImage = incoming ? (authorNameColor.flatMap({ PresentationResourcesChat.chatBubbleVerticalLineImage(color: $0) }) ??  PresentationResourcesChat.chatBubbleVerticalLineIncomingImage(arguments.presentationData.theme.theme)) : PresentationResourcesChat.chatBubbleVerticalLineOutgoingImage(arguments.presentationData.theme.theme)
                    if isMedia {
                        textColor = incoming ? arguments.presentationData.theme.theme.chat.message.incoming.secondaryTextColor : arguments.presentationData.theme.theme.chat.message.outgoing.secondaryTextColor
                    } else {
                        textColor = incoming ? arguments.presentationData.theme.theme.chat.message.incoming.primaryTextColor : arguments.presentationData.theme.theme.chat.message.outgoing.primaryTextColor
                    }
                    dustColor = incoming ? arguments.presentationData.theme.theme.chat.message.incoming.secondaryTextColor : arguments.presentationData.theme.theme.chat.message.outgoing.secondaryTextColor
                case .standalone:
                    let serviceColor = serviceMessageColorComponents(theme: arguments.presentationData.theme.theme, wallpaper: arguments.presentationData.theme.wallpaper)
                    titleColor = serviceColor.primaryText
                    
                    let graphics = PresentationResourcesChat.additionalGraphics(arguments.presentationData.theme.theme, wallpaper: arguments.presentationData.theme.wallpaper, bubbleCorners: arguments.presentationData.chatBubbleCorners)
                    lineImage = graphics.chatServiceVerticalLineImage
                    textColor = titleColor
                    dustColor = titleColor
            }
            
            
            let messageText: NSAttributedString
            if isText {
<<<<<<< HEAD
                let entities = (message_.textEntitiesAttribute?.entities ?? []).filter { entity in
=======
                var text = arguments.message.text
                var messageEntities = arguments.message.textEntitiesAttribute?.entities ?? []
                
                if let translateToLanguage = arguments.associatedData.translateToLanguage, !text.isEmpty {
                    for attribute in arguments.message.attributes {
                        if let attribute = attribute as? TranslationMessageAttribute, !attribute.text.isEmpty, attribute.toLang == translateToLanguage {
                            text = attribute.text
                            messageEntities = attribute.entities
                            break
                        }
                    }
                }
                    
                let entities = messageEntities.filter { entity in
>>>>>>> 5bb80894
                    if case .Spoiler = entity.type {
                        return true
                    } else if case .CustomEmoji = entity.type {
                        return true
                    } else {
                        return false
                    }
                }
                if entities.count > 0 {
<<<<<<< HEAD
                    messageText = stringWithAppliedEntities(trimToLineCount(message_.text, lineCount: 1), entities: entities, baseColor: textColor, linkColor: textColor, baseFont: textFont, linkFont: textFont, boldFont: textFont, italicFont: textFont, boldItalicFont: textFont, fixedFont: textFont, blockQuoteFont: textFont, underlineLinks: false, message: arguments.message)
=======
                    messageText = stringWithAppliedEntities(trimToLineCount(text, lineCount: 1), entities: entities, baseColor: textColor, linkColor: textColor, baseFont: textFont, linkFont: textFont, boldFont: textFont, italicFont: textFont, boldItalicFont: textFont, fixedFont: textFont, blockQuoteFont: textFont, underlineLinks: false, message: arguments.message)
>>>>>>> 5bb80894
                } else {
                    messageText = NSAttributedString(string: text, font: textFont, textColor: textColor)
                }
            } else {
                messageText = NSAttributedString(string: textString.string, font: textFont, textColor: textColor)
            }
            
            var leftInset: CGFloat = 11.0
            let spacing: CGFloat = 2.0
            
            var updatedMediaReference: AnyMediaReference?
            var imageDimensions: CGSize?
            var hasRoundImage = false
            if !arguments.message.containsSecretMedia {
                for media in arguments.message.media {
                    if let image = media as? TelegramMediaImage {
                        updatedMediaReference = .message(message: MessageReference(arguments.message), media: image)
                        if let representation = largestRepresentationForPhoto(image) {
                            imageDimensions = representation.dimensions.cgSize
                        }
                        break
                    } else if let file = media as? TelegramMediaFile, file.isVideo && !file.isVideoSticker {
                        updatedMediaReference = .message(message: MessageReference(arguments.message), media: file)
                        
                        if let dimensions = file.dimensions {
                            imageDimensions = dimensions.cgSize
                        } else if let representation = largestImageRepresentation(file.previewRepresentations), !file.isSticker {
                            imageDimensions = representation.dimensions.cgSize
                        }
                        if file.isInstantVideo {
                            hasRoundImage = true
                        }
                        break
                    }
                }
            }
            
            var imageTextInset: CGFloat = 0.0
            if let _ = imageDimensions {
                imageTextInset += floor(arguments.presentationData.fontSize.baseDisplaySize * 32.0 / 17.0)
            }
            
            let maximumTextWidth = max(0.0, arguments.constrainedSize.width - imageTextInset)
            
            let contrainedTextSize = CGSize(width: maximumTextWidth, height: arguments.constrainedSize.height)
            
            let textInsets = UIEdgeInsets(top: 3.0, left: 0.0, bottom: 3.0, right: 0.0)
            
            let (titleLayout, titleApply) = titleNodeLayout(TextNodeLayoutArguments(attributedString: NSAttributedString(string: titleString, font: titleFont, textColor: titleColor), backgroundColor: nil, maximumNumberOfLines: 1, truncationType: .end, constrainedSize: contrainedTextSize, alignment: .natural, cutout: nil, insets: textInsets))
            let (textLayout, textApply) = textNodeLayout(TextNodeLayoutArguments(attributedString: messageText, backgroundColor: nil, maximumNumberOfLines: 1, truncationType: .end, constrainedSize: contrainedTextSize, alignment: .natural, cutout: nil, insets: textInsets))
            
            let imageSide = titleLayout.size.height + textLayout.size.height - 16.0
            
            var applyImage: (() -> TransformImageNode)?
            if let imageDimensions = imageDimensions {
                let boundingSize = CGSize(width: imageSide, height: imageSide)
                leftInset += imageSide + 2.0
                var radius: CGFloat = 2.0
                var imageSize = imageDimensions.aspectFilled(boundingSize)
                if hasRoundImage {
                    radius = boundingSize.width / 2.0
                    imageSize.width += 2.0
                    imageSize.height += 2.0
                }
                applyImage = imageNodeLayout(TransformImageArguments(corners: ImageCorners(radius: radius), imageSize: imageSize, boundingSize: boundingSize, intrinsicInsets: UIEdgeInsets(), emptyColor: placeholderColor))
            }
            
            var mediaUpdated = false
            if let updatedMediaReference = updatedMediaReference, let previousMediaReference = previousMediaReference {
                mediaUpdated = !updatedMediaReference.media.isEqual(to: previousMediaReference.media)
            } else if (updatedMediaReference != nil) != (previousMediaReference != nil) {
                mediaUpdated = true
            }
            
            let hasSpoiler = arguments.message.attributes.contains(where: { $0 is MediaSpoilerMessageAttribute })
            
            var updateImageSignal: Signal<(TransformImageArguments) -> DrawingContext?, NoError>?
            if let updatedMediaReference = updatedMediaReference, mediaUpdated && imageDimensions != nil {
                if let imageReference = updatedMediaReference.concrete(TelegramMediaImage.self) {
                    updateImageSignal = chatMessagePhotoThumbnail(account: arguments.context.account, userLocation: .peer(arguments.message.id.peerId), photoReference: imageReference, blurred: hasSpoiler)
                } else if let fileReference = updatedMediaReference.concrete(TelegramMediaFile.self) {
                    if fileReference.media.isVideo {
                        updateImageSignal = chatMessageVideoThumbnail(account: arguments.context.account, userLocation: .peer(arguments.message.id.peerId), fileReference: fileReference, blurred: hasSpoiler)
                    } else if let iconImageRepresentation = smallestImageRepresentation(fileReference.media.previewRepresentations) {
                        updateImageSignal = chatWebpageSnippetFile(account: arguments.context.account, userLocation: .peer(arguments.message.id.peerId), mediaReference: fileReference.abstract, representation: iconImageRepresentation)
                    }
                }
            }
            
            let size = CGSize(width: max(titleLayout.size.width - textInsets.left - textInsets.right, textLayout.size.width - textInsets.left - textInsets.right) + leftInset, height: titleLayout.size.height + textLayout.size.height - 2 * (textInsets.top + textInsets.bottom) + 2 * spacing)
            
            return (size, { attemptSynchronous in
                let node: ChatMessageReplyInfoNode
                if let maybeNode = maybeNode {
                    node = maybeNode
                } else {
                    node = ChatMessageReplyInfoNode()
                }
                
                node.previousMediaReference = updatedMediaReference
                
                node.titleNode?.displaysAsynchronously = !arguments.presentationData.isPreview
                node.textNode?.textNode.displaysAsynchronously = !arguments.presentationData.isPreview
                
                let titleNode = titleApply()
                var textArguments: TextNodeWithEntities.Arguments?
                if let cache = arguments.animationCache, let renderer = arguments.animationRenderer {
                    textArguments = TextNodeWithEntities.Arguments(context: arguments.context, cache: cache, renderer: renderer, placeholderColor: placeholderColor, attemptSynchronous: attemptSynchronous)
                }
                let textNode = textApply(textArguments)
                textNode.visibilityRect = node.visibility ? CGRect.infinite : nil
                
                if node.titleNode == nil {
                    titleNode.isUserInteractionEnabled = false
                    node.titleNode = titleNode
                    node.contentNode.addSubnode(titleNode)
                }
                
                if node.textNode == nil {
                    textNode.textNode.isUserInteractionEnabled = false
                    node.textNode = textNode
                    node.contentNode.addSubnode(textNode.textNode)
                }
                
                if let applyImage = applyImage {
                    let imageNode = applyImage()
                    if node.imageNode == nil {
                        imageNode.isLayerBacked = !smartInvertColorsEnabled()
                        node.addSubnode(imageNode)
                        node.imageNode = imageNode
                    }
                    imageNode.frame = CGRect(origin: CGPoint(x: 8.0, y: 4.0 + UIScreenPixel), size: CGSize(width: imageSide, height: imageSide))
                    
                    if let updateImageSignal = updateImageSignal {
                        imageNode.setSignal(updateImageSignal)
                    }
                } else if let imageNode = node.imageNode {
                    imageNode.removeFromSupernode()
                    node.imageNode = nil
                }
                node.imageNode?.captureProtected = arguments.message.isCopyProtected()
                
                titleNode.frame = CGRect(origin: CGPoint(x: leftInset - textInsets.left - 2.0, y: spacing - textInsets.top + 1.0), size: titleLayout.size)
                
                let textFrame = CGRect(origin: CGPoint(x: leftInset - textInsets.left - 2.0, y: titleNode.frame.maxY - textInsets.bottom + spacing - textInsets.top - 2.0), size: textLayout.size)
                textNode.textNode.frame = textFrame
                
                if !textLayout.spoilers.isEmpty {
                    let dustNode: InvisibleInkDustNode
                    if let current = node.dustNode {
                        dustNode = current
                    } else {
                        dustNode = InvisibleInkDustNode(textNode: nil)
                        dustNode.isUserInteractionEnabled = false
                        node.dustNode = dustNode
                        node.contentNode.insertSubnode(dustNode, aboveSubnode: textNode.textNode)
                    }
                    dustNode.frame = textFrame.insetBy(dx: -3.0, dy: -3.0).offsetBy(dx: 0.0, dy: 3.0)
                    dustNode.update(size: dustNode.frame.size, color: dustColor, textColor: dustColor, rects: textLayout.spoilers.map { $0.1.offsetBy(dx: 3.0, dy: 3.0).insetBy(dx: 1.0, dy: 1.0) }, wordRects: textLayout.spoilerWords.map { $0.1.offsetBy(dx: 3.0, dy: 3.0).insetBy(dx: 1.0, dy: 1.0) })
                } else if let dustNode = node.dustNode {
                    dustNode.removeFromSupernode()
                    node.dustNode = nil
                }
                    
                node.lineNode.image = lineImage
                node.lineNode.frame = CGRect(origin: CGPoint(x: 1.0, y: 3.0), size: CGSize(width: 2.0, height: max(0.0, size.height - 4.0)))
                
                node.contentNode.frame = CGRect(origin: CGPoint(), size: size)
                
                return node
            })
        }
    }

    func animateFromInputPanel(sourceReplyPanel: ChatMessageTransitionNode.ReplyPanel, unclippedTransitionNode: ASDisplayNode? = nil, localRect: CGRect, transition: CombinedTransition) -> CGPoint {
        let sourceParentNode = ASDisplayNode()

        let sourceParentOffset: CGPoint

        if let unclippedTransitionNode = unclippedTransitionNode {
            unclippedTransitionNode.addSubnode(sourceParentNode)
            sourceParentNode.frame = sourceReplyPanel.relativeSourceRect
            sourceParentOffset = self.view.convert(CGPoint(), to: sourceParentNode.view)
            sourceParentNode.clipsToBounds = true

            let panelOffset = sourceReplyPanel.relativeTargetRect.minY - sourceReplyPanel.relativeSourceRect.minY

            sourceParentNode.frame = sourceParentNode.frame.offsetBy(dx: 0.0, dy: panelOffset)
            sourceParentNode.bounds = sourceParentNode.bounds.offsetBy(dx: 0.0, dy: panelOffset)
            transition.vertical.animatePositionAdditive(layer: sourceParentNode.layer, offset: CGPoint(x: 0.0, y: -panelOffset))
            transition.vertical.animateOffsetAdditive(layer: sourceParentNode.layer, offset: -panelOffset)
        } else {
            self.addSubnode(sourceParentNode)
            sourceParentOffset = CGPoint()
        }

        sourceParentNode.layer.animateAlpha(from: 1.0, to: 0.0, duration: 0.15, removeOnCompletion: false, completion: { [weak sourceParentNode] _ in
            sourceParentNode?.removeFromSupernode()
        })

        if let titleNode = self.titleNode {
            let offset = CGPoint(
                x: localRect.minX + sourceReplyPanel.titleNode.frame.minX - titleNode.frame.minX,
                y: localRect.minY + sourceReplyPanel.titleNode.frame.midY - titleNode.frame.midY
            )

            transition.horizontal.animatePositionAdditive(node: titleNode, offset: CGPoint(x: offset.x, y: 0.0))
            transition.vertical.animatePositionAdditive(node: titleNode, offset: CGPoint(x: 0.0, y: offset.y))

            sourceParentNode.addSubnode(sourceReplyPanel.titleNode)

            titleNode.layer.animateAlpha(from: 0.0, to: 1.0, duration: 0.1)

            sourceReplyPanel.titleNode.frame = sourceReplyPanel.titleNode.frame
                .offsetBy(dx: sourceParentOffset.x, dy: sourceParentOffset.y)
                .offsetBy(dx: localRect.minX - offset.x, dy: localRect.minY - offset.y)
            transition.horizontal.animatePositionAdditive(node: sourceReplyPanel.titleNode, offset: CGPoint(x: offset.x, y: 0.0), removeOnCompletion: false)
            transition.vertical.animatePositionAdditive(node: sourceReplyPanel.titleNode, offset: CGPoint(x: 0.0, y: offset.y), removeOnCompletion: false)
        }

        if let textNode = self.textNode {
            let offset = CGPoint(
                x: localRect.minX + sourceReplyPanel.textNode.frame.minX - textNode.textNode.frame.minX,
                y: localRect.minY + sourceReplyPanel.textNode.frame.midY - textNode.textNode.frame.midY
            )

            transition.horizontal.animatePositionAdditive(node: textNode.textNode, offset: CGPoint(x: offset.x, y: 0.0))
            transition.vertical.animatePositionAdditive(node: textNode.textNode, offset: CGPoint(x: 0.0, y: offset.y))

            sourceParentNode.addSubnode(sourceReplyPanel.textNode)

            textNode.textNode.layer.animateAlpha(from: 0.0, to: 1.0, duration: 0.1)

            sourceReplyPanel.textNode.frame = sourceReplyPanel.textNode.frame
                .offsetBy(dx: sourceParentOffset.x, dy: sourceParentOffset.y)
                .offsetBy(dx: localRect.minX - offset.x, dy: localRect.minY - offset.y)
            transition.horizontal.animatePositionAdditive(node: sourceReplyPanel.textNode, offset: CGPoint(x: offset.x, y: 0.0), removeOnCompletion: false)
            transition.vertical.animatePositionAdditive(node: sourceReplyPanel.textNode, offset: CGPoint(x: 0.0, y: offset.y), removeOnCompletion: false)
        }

        if let imageNode = self.imageNode {
            let offset = CGPoint(
                x: localRect.minX + sourceReplyPanel.imageNode.frame.midX - imageNode.frame.midX,
                y: localRect.minY + sourceReplyPanel.imageNode.frame.midY - imageNode.frame.midY
            )

            transition.horizontal.animatePositionAdditive(node: imageNode, offset: CGPoint(x: offset.x, y: 0.0))
            transition.vertical.animatePositionAdditive(node: imageNode, offset: CGPoint(x: 0.0, y: offset.y))

            sourceParentNode.addSubnode(sourceReplyPanel.imageNode)

            imageNode.layer.animateAlpha(from: 0.0, to: 1.0, duration: 0.1)

            sourceReplyPanel.imageNode.frame = sourceReplyPanel.imageNode.frame
                .offsetBy(dx: sourceParentOffset.x, dy: sourceParentOffset.y)
                .offsetBy(dx: localRect.minX - offset.x, dy: localRect.minY - offset.y)
            transition.horizontal.animatePositionAdditive(node: sourceReplyPanel.imageNode, offset: CGPoint(x: offset.x, y: 0.0), removeOnCompletion: false)
            transition.vertical.animatePositionAdditive(node: sourceReplyPanel.imageNode, offset: CGPoint(x: 0.0, y: offset.y), removeOnCompletion: false)
        }

        do {
            let lineNode = self.lineNode

            let offset = CGPoint(
                x: localRect.minX + sourceReplyPanel.lineNode.frame.minX - lineNode.frame.minX,
                y: localRect.minY + sourceReplyPanel.lineNode.frame.minY - lineNode.frame.minY
            )

            transition.horizontal.animatePositionAdditive(node: lineNode, offset: CGPoint(x: offset.x, y: 0.0))
            transition.vertical.animatePositionAdditive(node: lineNode, offset: CGPoint(x: 0.0, y: offset.y))

            sourceParentNode.addSubnode(sourceReplyPanel.lineNode)

            lineNode.layer.animateAlpha(from: 0.0, to: 1.0, duration: 0.1)

            sourceReplyPanel.lineNode.frame = sourceReplyPanel.lineNode.frame
                .offsetBy(dx: sourceParentOffset.x, dy: sourceParentOffset.y)
                .offsetBy(dx: localRect.minX - offset.x, dy: localRect.minY - offset.y)
            transition.horizontal.animatePositionAdditive(node: sourceReplyPanel.lineNode, offset: CGPoint(x: offset.x, y: 0.0), removeOnCompletion: false)
            transition.vertical.animatePositionAdditive(node: sourceReplyPanel.lineNode, offset: CGPoint(x: 0.0, y: offset.y), removeOnCompletion: false)

            return offset
        }
    }
}<|MERGE_RESOLUTION|>--- conflicted
+++ resolved
@@ -172,11 +172,8 @@
             
             let messageText: NSAttributedString
             if isText {
-<<<<<<< HEAD
-                let entities = (message_.textEntitiesAttribute?.entities ?? []).filter { entity in
-=======
-                var text = arguments.message.text
-                var messageEntities = arguments.message.textEntitiesAttribute?.entities ?? []
+                var text = message_.text
+                var messageEntities = message_.textEntitiesAttribute?.entities ?? []
                 
                 if let translateToLanguage = arguments.associatedData.translateToLanguage, !text.isEmpty {
                     for attribute in arguments.message.attributes {
@@ -189,7 +186,6 @@
                 }
                     
                 let entities = messageEntities.filter { entity in
->>>>>>> 5bb80894
                     if case .Spoiler = entity.type {
                         return true
                     } else if case .CustomEmoji = entity.type {
@@ -199,11 +195,7 @@
                     }
                 }
                 if entities.count > 0 {
-<<<<<<< HEAD
-                    messageText = stringWithAppliedEntities(trimToLineCount(message_.text, lineCount: 1), entities: entities, baseColor: textColor, linkColor: textColor, baseFont: textFont, linkFont: textFont, boldFont: textFont, italicFont: textFont, boldItalicFont: textFont, fixedFont: textFont, blockQuoteFont: textFont, underlineLinks: false, message: arguments.message)
-=======
                     messageText = stringWithAppliedEntities(trimToLineCount(text, lineCount: 1), entities: entities, baseColor: textColor, linkColor: textColor, baseFont: textFont, linkFont: textFont, boldFont: textFont, italicFont: textFont, boldItalicFont: textFont, fixedFont: textFont, blockQuoteFont: textFont, underlineLinks: false, message: arguments.message)
->>>>>>> 5bb80894
                 } else {
                     messageText = NSAttributedString(string: text, font: textFont, textColor: textColor)
                 }
