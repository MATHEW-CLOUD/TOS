import Foundation
import UIKit
import Postbox
import SyncCore
import TelegramCore
import SwiftSignalKit
import AccountContext
import PeerPresenceStatusManager
import TelegramStringFormatting
import TelegramPresentationData
import PeerAvatarGalleryUI
import TelegramUIPreferences
import TelegramNotices
import AccountUtils
import DeviceAccess

enum PeerInfoUpdatingAvatar {
    case none
    case image(TelegramMediaImageRepresentation)
}

final class PeerInfoState {
    let isEditing: Bool
    let selectedMessageIds: Set<MessageId>?
    let updatingAvatar: PeerInfoUpdatingAvatar?
    let updatingBio: String?
    let avatarUploadProgress: CGFloat?
    
    init(
        isEditing: Bool,
        selectedMessageIds: Set<MessageId>?,
        updatingAvatar: PeerInfoUpdatingAvatar?,
        updatingBio: String?,
        avatarUploadProgress: CGFloat?
    ) {
        self.isEditing = isEditing
        self.selectedMessageIds = selectedMessageIds
        self.updatingAvatar = updatingAvatar
        self.updatingBio = updatingBio
        self.avatarUploadProgress = avatarUploadProgress
    }
    
    func withIsEditing(_ isEditing: Bool) -> PeerInfoState {
        return PeerInfoState(
            isEditing: isEditing,
            selectedMessageIds: self.selectedMessageIds,
            updatingAvatar: self.updatingAvatar,
            updatingBio: self.updatingBio,
            avatarUploadProgress: self.avatarUploadProgress
        )
    }
    
    func withSelectedMessageIds(_ selectedMessageIds: Set<MessageId>?) -> PeerInfoState {
        return PeerInfoState(
            isEditing: self.isEditing,
            selectedMessageIds: selectedMessageIds,
            updatingAvatar: self.updatingAvatar,
            updatingBio: self.updatingBio,
            avatarUploadProgress: self.avatarUploadProgress
        )
    }
    
    func withUpdatingAvatar(_ updatingAvatar: PeerInfoUpdatingAvatar?) -> PeerInfoState {
        return PeerInfoState(
            isEditing: self.isEditing,
            selectedMessageIds: self.selectedMessageIds,
            updatingAvatar: updatingAvatar,
            updatingBio: self.updatingBio,
            avatarUploadProgress: self.avatarUploadProgress
        )
    }
    
    func withUpdatingBio(_ updatingBio: String?) -> PeerInfoState {
        return PeerInfoState(
            isEditing: self.isEditing,
            selectedMessageIds: self.selectedMessageIds,
            updatingAvatar: self.updatingAvatar,
            updatingBio: updatingBio,
            avatarUploadProgress: self.avatarUploadProgress
        )
    }
    
    func withAvatarUploadProgress(_ avatarUploadProgress: CGFloat?) -> PeerInfoState {
        return PeerInfoState(
            isEditing: self.isEditing,
            selectedMessageIds: self.selectedMessageIds,
            updatingAvatar: self.updatingAvatar,
            updatingBio: self.updatingBio,
            avatarUploadProgress: avatarUploadProgress
        )
    }
}

final class TelegramGlobalSettings {
    let suggestPhoneNumberConfirmation: Bool
    let accountsAndPeers: [(Account, Peer, Int32)]
    let activeSessionsContext: ActiveSessionsContext?
    let webSessionsContext: WebSessionsContext?
    let otherSessionsCount: Int?
    let proxySettings: ProxySettings
    let notificationAuthorizationStatus: AccessType
    let notificationWarningSuppressed: Bool
    let notificationExceptions: NotificationExceptionsList?
    let inAppNotificationSettings: InAppNotificationSettings
    let privacySettings: AccountPrivacySettings?
    let unreadTrendingStickerPacks: Int
    let archivedStickerPacks: [ArchivedStickerPackItem]?
    let hasPassport: Bool
    let hasWatchApp: Bool
    let enableQRLogin: Bool
    
    init(
        suggestPhoneNumberConfirmation: Bool,
        accountsAndPeers: [(Account, Peer, Int32)],
        activeSessionsContext: ActiveSessionsContext?,
        webSessionsContext: WebSessionsContext?,
        otherSessionsCount: Int?,
        proxySettings: ProxySettings,
        notificationAuthorizationStatus: AccessType,
        notificationWarningSuppressed: Bool,
        notificationExceptions: NotificationExceptionsList?,
        inAppNotificationSettings: InAppNotificationSettings,
        privacySettings: AccountPrivacySettings?,
        unreadTrendingStickerPacks: Int,
        archivedStickerPacks: [ArchivedStickerPackItem]?,
        hasPassport: Bool,
        hasWatchApp: Bool,
        enableQRLogin: Bool
    ) {
        self.suggestPhoneNumberConfirmation = suggestPhoneNumberConfirmation
        self.accountsAndPeers = accountsAndPeers
        self.activeSessionsContext = activeSessionsContext
        self.webSessionsContext = webSessionsContext
        self.otherSessionsCount = otherSessionsCount
        self.proxySettings = proxySettings
        self.notificationAuthorizationStatus = notificationAuthorizationStatus
        self.notificationWarningSuppressed = notificationWarningSuppressed
        self.notificationExceptions = notificationExceptions
        self.inAppNotificationSettings = inAppNotificationSettings
        self.privacySettings = privacySettings
        self.unreadTrendingStickerPacks = unreadTrendingStickerPacks
        self.archivedStickerPacks = archivedStickerPacks
        self.hasPassport = hasPassport
        self.hasWatchApp = hasWatchApp
        self.enableQRLogin = enableQRLogin
    }
}

final class PeerInfoScreenData {
    let peer: Peer?
    let cachedData: CachedPeerData?
    let status: PeerInfoStatusData?
    let notificationSettings: TelegramPeerNotificationSettings?
    let globalNotificationSettings: GlobalNotificationSettings?
    let isContact: Bool
    let availablePanes: [PeerInfoPaneKey]
    let groupsInCommon: GroupsInCommonContext?
    let linkedDiscussionPeer: Peer?
    let members: PeerInfoMembersData?
    let encryptionKeyFingerprint: SecretChatKeyFingerprint?
    let globalSettings: TelegramGlobalSettings?
    let invitations: PeerExportedInvitationsState?
    
    init(
        peer: Peer?,
        cachedData: CachedPeerData?,
        status: PeerInfoStatusData?,
        notificationSettings: TelegramPeerNotificationSettings?,
        globalNotificationSettings: GlobalNotificationSettings?,
        isContact: Bool,
        availablePanes: [PeerInfoPaneKey],
        groupsInCommon: GroupsInCommonContext?,
        linkedDiscussionPeer: Peer?,
        members: PeerInfoMembersData?,
        encryptionKeyFingerprint: SecretChatKeyFingerprint?,
        globalSettings: TelegramGlobalSettings?,
        invitations: PeerExportedInvitationsState?
    ) {
        self.peer = peer
        self.cachedData = cachedData
        self.status = status
        self.notificationSettings = notificationSettings
        self.globalNotificationSettings = globalNotificationSettings
        self.isContact = isContact
        self.availablePanes = availablePanes
        self.groupsInCommon = groupsInCommon
        self.linkedDiscussionPeer = linkedDiscussionPeer
        self.members = members
        self.encryptionKeyFingerprint = encryptionKeyFingerprint
        self.globalSettings = globalSettings
        self.invitations = invitations
    }
}

private enum PeerInfoScreenInputUserKind {
    case user
    case bot
    case support
    case settings
}

private enum PeerInfoScreenInputData: Equatable {
    case none
    case settings
    case user(userId: PeerId, secretChatId: PeerId?, kind: PeerInfoScreenInputUserKind)
    case channel
    case group(groupId: PeerId)
}

private func peerInfoAvailableMediaPanes(context: AccountContext, peerId: PeerId) -> Signal<[PeerInfoPaneKey]?, NoError> {
    let tags: [(MessageTags, PeerInfoPaneKey)] = [
        (.photoOrVideo, .media),
        (.file, .files),
        (.music, .music),
        (.voiceOrInstantVideo, .voice),
        (.webPage, .links),
        (.gif, .gifs)
    ]
    enum PaneState {
        case loading
        case empty
        case present
    }
    let loadedOnce = Atomic<Bool>(value: false)
    return combineLatest(queue: .mainQueue(), tags.map { tagAndKey -> Signal<(PeerInfoPaneKey, PaneState), NoError> in
        let (tag, key) = tagAndKey
        return context.account.viewTracker.aroundMessageHistoryViewForLocation(.peer(peerId), index: .upperBound, anchorIndex: .upperBound, count: 20, clipHoles: false, fixedCombinedReadStates: nil, tagMask: tag)
        |> map { (view, _, _) -> (PeerInfoPaneKey, PaneState) in
            if view.entries.isEmpty {
                if view.isLoading {
                    return (key, .loading)
                } else {
                    return (key, .empty)
                }
            } else {
                return (key, .present)
            }
        }
    })
    |> map { keysAndStates -> [PeerInfoPaneKey]? in
        let loadedOnceValue = loadedOnce.with { $0 }
        var result: [PeerInfoPaneKey] = []
        var hasNonLoaded = false
        for (key, state) in keysAndStates {
            switch state {
            case .present:
                result.append(key)
            case .empty:
                break
            case .loading:
                hasNonLoaded = true
            }
        }
        if !hasNonLoaded || loadedOnceValue {
            if !loadedOnceValue {
                let _ = loadedOnce.swap(true)
            }
            return result
        } else {
            return nil
        }
    }
    |> distinctUntilChanged
}

struct PeerInfoStatusData: Equatable {
    var text: String
    var isActivity: Bool
}

enum PeerInfoMembersData: Equatable {
    case shortList(membersContext: PeerInfoMembersContext, members: [PeerInfoMember])
    case longList(PeerInfoMembersContext)
    
    var membersContext: PeerInfoMembersContext {
        switch self {
        case let .shortList(membersContext, _):
            return membersContext
        case let .longList(membersContext):
            return membersContext
        }
    }
}

private func peerInfoScreenInputData(context: AccountContext, peerId: PeerId, isSettings: Bool) -> Signal<PeerInfoScreenInputData, NoError> {
    return context.account.postbox.combinedView(keys: [.basicPeer(peerId)])
    |> map { view -> PeerInfoScreenInputData in
        guard let peer = (view.views[.basicPeer(peerId)] as? BasicPeerView)?.peer else {
            return .none
        }
        if let user = peer as? TelegramUser {
            if isSettings && user.id == context.account.peerId {
                return .settings
            } else {
                let kind: PeerInfoScreenInputUserKind
                if user.flags.contains(.isSupport) {
                    kind = .support
                } else if user.botInfo != nil {
                    kind = .bot
                } else {
                    kind = .user
                }
                return .user(userId: user.id, secretChatId: nil, kind: kind)
            }
        } else if let channel = peer as? TelegramChannel {
            if case .group = channel.info {
                return .group(groupId: channel.id)
            } else {
                return .channel
            }
        } else if let group = peer as? TelegramGroup {
            return .group(groupId: group.id)
        } else if let secretChat = peer as? TelegramSecretChat {
            return .user(userId: secretChat.regularPeerId, secretChatId: peer.id, kind: .user)
        } else {
            return .none
        }
    }
    |> distinctUntilChanged
}

private func peerInfoProfilePhotos(context: AccountContext, peerId: PeerId) -> Signal<Any, NoError> {
    return context.account.postbox.combinedView(keys: [.basicPeer(peerId)])
    |> mapToSignal { view -> Signal<AvatarGalleryEntry?, NoError> in
        guard let peer = (view.views[.basicPeer(peerId)] as? BasicPeerView)?.peer else {
            return .single(nil)
        }
        return initialAvatarGalleryEntries(account: context.account, peer: peer)
        |> map { entries in
            return entries.first
        }
    }
    |> distinctUntilChanged
    |> mapToSignal { firstEntry -> Signal<(Bool, [AvatarGalleryEntry]), NoError> in
        if let firstEntry = firstEntry {
            return context.account.postbox.loadedPeerWithId(peerId)
            |> mapToSignal { peer -> Signal<(Bool, [AvatarGalleryEntry]), NoError>in
                return fetchedAvatarGalleryEntries(account: context.account, peer: peer, firstEntry: firstEntry)
            }
        } else {
            return .single((true, []))
        }
    }
    |> map { items -> Any in
        return items
    }
}

func peerInfoProfilePhotosWithCache(context: AccountContext, peerId: PeerId) -> Signal<(Bool, [AvatarGalleryEntry]), NoError> {
    return context.peerChannelMemberCategoriesContextsManager.profilePhotos(postbox: context.account.postbox, network: context.account.network, peerId: peerId, fetch: peerInfoProfilePhotos(context: context, peerId: peerId))
    |> map { items -> (Bool, [AvatarGalleryEntry]) in
        return items as? (Bool, [AvatarGalleryEntry]) ?? (true, [])
    }
}

func keepPeerInfoScreenDataHot(context: AccountContext, peerId: PeerId) -> Signal<Never, NoError> {
    return peerInfoScreenInputData(context: context, peerId: peerId, isSettings: false)
    |> mapToSignal { inputData -> Signal<Never, NoError> in
        switch inputData {
        case .none, .settings:
            return .complete()
        case .user, .channel, .group:
            return combineLatest(
                context.peerChannelMemberCategoriesContextsManager.profileData(postbox: context.account.postbox, network: context.account.network, peerId: peerId, customData: peerInfoAvailableMediaPanes(context: context, peerId: peerId) |> ignoreValues),
                context.peerChannelMemberCategoriesContextsManager.profilePhotos(postbox: context.account.postbox, network: context.account.network, peerId: peerId, fetch: peerInfoProfilePhotos(context: context, peerId: peerId)) |> ignoreValues
            )
            |> ignoreValues
        }
    }
}

func peerInfoScreenSettingsData(context: AccountContext, peerId: PeerId, accountsAndPeers: Signal<[(Account, Peer, Int32)], NoError>, activeSessionsContextAndCount: Signal<(ActiveSessionsContext, Int, WebSessionsContext)?, NoError>, notificationExceptions: Signal<NotificationExceptionsList?, NoError>, privacySettings: Signal<AccountPrivacySettings?, NoError>, archivedStickerPacks: Signal<[ArchivedStickerPackItem]?, NoError>, hasPassport: Signal<Bool, NoError>) -> Signal<PeerInfoScreenData, NoError> {
    let preferences = context.sharedContext.accountManager.sharedData(keys: [
        SharedDataKeys.proxySettings,
        ApplicationSpecificSharedDataKeys.inAppNotificationSettings,
        ApplicationSpecificSharedDataKeys.experimentalUISettings
    ])
    
    let notificationsAuthorizationStatus = Promise<AccessType>(.allowed)
    if #available(iOSApplicationExtension 10.0, iOS 10.0, *) {
        notificationsAuthorizationStatus.set(
            .single(.allowed)
                |> then(DeviceAccess.authorizationStatus(applicationInForeground: context.sharedContext.applicationBindings.applicationInForeground, subject: .notifications)
            )
        )
    }
    
    let notificationsWarningSuppressed = Promise<Bool>(true)
    if #available(iOSApplicationExtension 10.0, iOS 10.0, *) {
        notificationsWarningSuppressed.set(
            .single(true)
                |> then(context.sharedContext.accountManager.noticeEntry(key: ApplicationSpecificNotice.permissionWarningKey(permission: .notifications)!)
                    |> map { noticeView -> Bool in
                        let timestamp = noticeView.value.flatMap({ ApplicationSpecificNotice.getTimestampValue($0) })
                        if let timestamp = timestamp, timestamp > 0 {
                            return true
                        } else {
                            return false
                        }
                    }
            )
        )
    }
    
    return combineLatest(
        context.account.viewTracker.peerView(peerId, updateData: true),
        accountsAndPeers,
        activeSessionsContextAndCount,
        privacySettings,
        preferences,
        combineLatest(notificationExceptions, notificationsAuthorizationStatus.get(), notificationsWarningSuppressed.get()),
        combineLatest(context.account.viewTracker.featuredStickerPacks(), archivedStickerPacks),
        hasPassport,
        (context.watchManager?.watchAppInstalled ?? .single(false)),
        context.account.postbox.preferencesView(keys: [PreferencesKeys.appConfiguration])
        )
        |> map { peerView, accountsAndPeers, accountSessions, privacySettings, sharedPreferences, notifications, stickerPacks, hasPassport, hasWatchApp, accountPreferences -> PeerInfoScreenData in
            let (notificationExceptions, notificationsAuthorizationStatus, notificationsWarningSuppressed) = notifications
            let (featuredStickerPacks, archivedStickerPacks) = stickerPacks
            
            let proxySettings: ProxySettings = sharedPreferences.entries[SharedDataKeys.proxySettings] as? ProxySettings ?? ProxySettings.defaultSettings
            let inAppNotificationSettings: InAppNotificationSettings = sharedPreferences.entries[ApplicationSpecificSharedDataKeys.inAppNotificationSettings] as? InAppNotificationSettings ?? InAppNotificationSettings.defaultSettings
            let experimentalUISettings: ExperimentalUISettings = sharedPreferences.entries[ApplicationSpecificSharedDataKeys.experimentalUISettings] as? ExperimentalUISettings ?? ExperimentalUISettings.defaultSettings
            
            let unreadTrendingStickerPacks = featuredStickerPacks.reduce(0, { count, item -> Int in
                return item.unread ? count + 1 : count
            })
            
            var enableQRLogin = false
            if let appConfiguration = accountPreferences.values[PreferencesKeys.appConfiguration] as? AppConfiguration, let data = appConfiguration.data, let enableQR = data["qr_login_camera"] as? Bool, enableQR {
                enableQRLogin = true
            }
            
            let globalSettings = TelegramGlobalSettings(suggestPhoneNumberConfirmation: false, accountsAndPeers: accountsAndPeers, activeSessionsContext: accountSessions?.0, webSessionsContext: accountSessions?.2, otherSessionsCount: accountSessions?.1, proxySettings: proxySettings, notificationAuthorizationStatus: notificationsAuthorizationStatus, notificationWarningSuppressed: notificationsWarningSuppressed, notificationExceptions: notificationExceptions, inAppNotificationSettings: inAppNotificationSettings, privacySettings: privacySettings, unreadTrendingStickerPacks: unreadTrendingStickerPacks, archivedStickerPacks: archivedStickerPacks, hasPassport: hasPassport, hasWatchApp: hasWatchApp, enableQRLogin: enableQRLogin)
            
            return PeerInfoScreenData(
                peer: peerView.peers[peerId],
                cachedData: peerView.cachedData,
                status: nil,
                notificationSettings: nil,
                globalNotificationSettings: nil,
                isContact: false,
                availablePanes: [],
                groupsInCommon: nil,
                linkedDiscussionPeer: nil,
                members: nil,
                encryptionKeyFingerprint: nil,
                globalSettings: globalSettings,
                invitations: nil
            )
    }
}

func peerInfoScreenData(context: AccountContext, peerId: PeerId, strings: PresentationStrings, dateTimeFormat: PresentationDateTimeFormat, isSettings: Bool, ignoreGroupInCommon: PeerId?) -> Signal<PeerInfoScreenData, NoError> {
    return peerInfoScreenInputData(context: context, peerId: peerId, isSettings: isSettings)
    |> mapToSignal { inputData -> Signal<PeerInfoScreenData, NoError> in
        switch inputData {
        case .none, .settings:
            return .single(PeerInfoScreenData(
                peer: nil,
                cachedData: nil,
                status: nil,
                notificationSettings: nil,
                globalNotificationSettings: nil,
                isContact: false,
                availablePanes: [],
                groupsInCommon: nil,
                linkedDiscussionPeer: nil,
                members: nil,
                encryptionKeyFingerprint: nil,
                globalSettings: nil,
                invitations: nil
            ))
        case let .user(userPeerId, secretChatId, kind):
            let groupsInCommon: GroupsInCommonContext?
            if case .user = kind {
                groupsInCommon = GroupsInCommonContext(account: context.account, peerId: userPeerId)
            } else {
                groupsInCommon = nil
            }
            
            enum StatusInputData: Equatable {
                case none
                case presence(TelegramUserPresence)
                case bot
                case support
            }
            let status = Signal<PeerInfoStatusData?, NoError> { subscriber in
                class Manager {
                    var currentValue: TelegramUserPresence? = nil
                    var updateManager: QueueLocalObject<PeerPresenceStatusManager>? = nil
                }
                let manager = Atomic<Manager>(value: Manager())
                let notify: () -> Void = {
                    let data = manager.with { manager -> PeerInfoStatusData? in
                        if let presence = manager.currentValue {
                            let timestamp = CFAbsoluteTimeGetCurrent() + NSTimeIntervalSince1970
                            let (text, isActivity) = stringAndActivityForUserPresence(strings: strings, dateTimeFormat: dateTimeFormat, presence: presence, relativeTo: Int32(timestamp), expanded: true)
                            return PeerInfoStatusData(text: text, isActivity: isActivity)
                        } else {
                            return nil
                        }
                    }
                    subscriber.putNext(data)
                }
                let disposable = (context.account.viewTracker.peerView(userPeerId, updateData: false)
                |> map { view -> StatusInputData in
                    guard let user = view.peers[userPeerId] as? TelegramUser else {
                        return .none
                    }
                    if user.id == context.account.peerId {
                        return .none
                    }
                    if user.isDeleted {
                        return .none
                    }
                    if user.flags.contains(.isSupport) {
                        return .support
                    }
                    if user.botInfo != nil {
                        return .bot
                    }
                    guard let presence = view.peerPresences[userPeerId] as? TelegramUserPresence else {
                        return .none
                    }
                    return .presence(presence)
                }
                |> distinctUntilChanged).start(next: { inputData in
                    switch inputData {
                    case .bot:
                        subscriber.putNext(PeerInfoStatusData(text: strings.Bot_GenericBotStatus, isActivity: false))
                    case .support:
                        subscriber.putNext(PeerInfoStatusData(text: strings.Bot_GenericSupportStatus, isActivity: false))
                    default:
                        var presence: TelegramUserPresence?
                        if case let .presence(value) = inputData {
                            presence = value
                        }
                        let _ = manager.with { manager -> Void in
                            manager.currentValue = presence
                            if let presence = presence {
                                let updateManager: QueueLocalObject<PeerPresenceStatusManager>
                                if let current = manager.updateManager {
                                    updateManager = current
                                } else {
                                    updateManager = QueueLocalObject<PeerPresenceStatusManager>(queue: .mainQueue(), generate: {
                                        return PeerPresenceStatusManager(update: {
                                            notify()
                                        })
                                    })
                                }
                                updateManager.with { updateManager in
                                    updateManager.reset(presence: presence)
                                }
                            } else if let _ = manager.updateManager {
                                manager.updateManager = nil
                            }
                        }
                        notify()
                    }
                })
                return disposable
            }
            |> distinctUntilChanged
            let globalNotificationsKey: PostboxViewKey = .preferences(keys: Set<ValueBoxKey>([PreferencesKeys.globalNotifications]))
            var combinedKeys: [PostboxViewKey] = []
            combinedKeys.append(globalNotificationsKey)
            if let secretChatId = secretChatId {
                combinedKeys.append(.peerChatState(peerId: secretChatId))
            }
            return combineLatest(
                context.account.viewTracker.peerView(userPeerId, updateData: true),
                peerInfoAvailableMediaPanes(context: context, peerId: peerId),
                context.account.postbox.combinedView(keys: combinedKeys),
                status
            )
            |> map { peerView, availablePanes, combinedView, status -> PeerInfoScreenData in
                var globalNotificationSettings: GlobalNotificationSettings = .defaultSettings
                if let preferencesView = combinedView.views[globalNotificationsKey] as? PreferencesView {
                    if let settings = preferencesView.values[PreferencesKeys.globalNotifications] as? GlobalNotificationSettings {
                        globalNotificationSettings = settings
                    }
                }
                
                var encryptionKeyFingerprint: SecretChatKeyFingerprint?
                if let secretChatId = secretChatId, let peerChatStateView = combinedView.views[.peerChatState(peerId: secretChatId)] as? PeerChatStateView {
                    if let peerChatState = peerChatStateView.chatState as? SecretChatKeyState {
                        encryptionKeyFingerprint = peerChatState.keyFingerprint
                    }
                }
                
                var availablePanes = availablePanes
                if availablePanes != nil, groupsInCommon != nil, let cachedData = peerView.cachedData as? CachedUserData {
                    if cachedData.commonGroupCount != 0 {
                        availablePanes?.append(.groupsInCommon)
                    }
                }
                
                return PeerInfoScreenData(
                    peer: peerView.peers[userPeerId],
                    cachedData: peerView.cachedData,
                    status: status,
                    notificationSettings: peerView.notificationSettings as? TelegramPeerNotificationSettings,
                    globalNotificationSettings: globalNotificationSettings,
                    isContact: peerView.peerIsContact,
                    availablePanes: availablePanes ?? [],
                    groupsInCommon: groupsInCommon,
                    linkedDiscussionPeer: nil,
                    members: nil,
                    encryptionKeyFingerprint: encryptionKeyFingerprint,
                    globalSettings: nil,
                    invitations: nil
                )
            }
        case .channel:
            let status = context.account.viewTracker.peerView(peerId, updateData: false)
            |> map { peerView -> PeerInfoStatusData? in
                guard let _ = peerView.peers[peerId] as? TelegramChannel else {
                    return PeerInfoStatusData(text: strings.Channel_Status, isActivity: false)
                }
                if let cachedChannelData = peerView.cachedData as? CachedChannelData, let memberCount = cachedChannelData.participantsSummary.memberCount, memberCount != 0 {
                    return PeerInfoStatusData(text: strings.Conversation_StatusSubscribers(memberCount), isActivity: false)
                } else {
                    return PeerInfoStatusData(text: strings.Channel_Status, isActivity: false)
                }
            }
            |> distinctUntilChanged
            
            let globalNotificationsKey: PostboxViewKey = .preferences(keys: Set<ValueBoxKey>([PreferencesKeys.globalNotifications]))
            var combinedKeys: [PostboxViewKey] = []
            combinedKeys.append(globalNotificationsKey)
            
            let invitationsContextPromise = Promise<PeerExportedInvitationsContext?>(nil)
            let invitationsStatePromise = Promise<PeerExportedInvitationsState?>(nil)
            
            return combineLatest(
                context.account.viewTracker.peerView(peerId, updateData: true),
                peerInfoAvailableMediaPanes(context: context, peerId: peerId),
                context.account.postbox.combinedView(keys: combinedKeys),
                status,
                invitationsContextPromise.get(),
                invitationsStatePromise.get()
            )
            |> map { peerView, availablePanes, combinedView, status, currentInvitationsContext, invitations -> PeerInfoScreenData in
                var globalNotificationSettings: GlobalNotificationSettings = .defaultSettings
                if let preferencesView = combinedView.views[globalNotificationsKey] as? PreferencesView {
                    if let settings = preferencesView.values[PreferencesKeys.globalNotifications] as? GlobalNotificationSettings {
                        globalNotificationSettings = settings
                    }
                }
                
                var discussionPeer: Peer?
                if case let .known(maybeLinkedDiscussionPeerId) = (peerView.cachedData as? CachedChannelData)?.linkedDiscussionPeerId, let linkedDiscussionPeerId = maybeLinkedDiscussionPeerId, let peer = peerView.peers[linkedDiscussionPeerId] {
                    discussionPeer = peer
                }
                
//                if currentInvitationsContext == nil {
//                    var canManageInvitations = false
//                    if let channel = peerViewMainPeer(peerView) as? TelegramChannel, let cachedData = peerView.cachedData as? CachedChannelData, channel.flags.contains(.isCreator) || ((channel.adminRights != nil && channel.hasPermission(.pinMessages)) && cachedData.flags.contains(.canChangeUsername)) {
//                        canManageInvitations = true
//                    }
//                    if canManageInvitations {
//                        let invitationsContext = PeerExportedInvitationsContext(account: context.account, peerId: peerId, revoked: false, forceUpdate: true)
//                        invitationsContextPromise.set(.single(invitationsContext))
//                        invitationsStatePromise.set(invitationsContext.state |> map(Optional.init))
//                    }
//                }
                                                
                return PeerInfoScreenData(
                    peer: peerView.peers[peerId],
                    cachedData: peerView.cachedData,
                    status: status,
                    notificationSettings: peerView.notificationSettings as? TelegramPeerNotificationSettings,
                    globalNotificationSettings: globalNotificationSettings,
                    isContact: peerView.peerIsContact,
                    availablePanes: availablePanes ?? [],
                    groupsInCommon: nil,
                    linkedDiscussionPeer: discussionPeer,
                    members: nil,
                    encryptionKeyFingerprint: nil,
                    globalSettings: nil,
                    invitations: invitations
                )
            }
        case let .group(groupId):
            var onlineMemberCount: Signal<Int32?, NoError> = .single(nil)
            if peerId.namespace == Namespaces.Peer.CloudChannel {
                onlineMemberCount = context.account.viewTracker.peerView(groupId, updateData: false)
                |> map { view -> Bool? in
                    if let cachedData = view.cachedData as? CachedChannelData, let peer = peerViewMainPeer(view) as? TelegramChannel {
                        if case .broadcast = peer.info {
                            return nil
                        } else if let memberCount = cachedData.participantsSummary.memberCount, memberCount > 50 {
                            return true
                        } else {
                            return false
                        }
                    } else {
                        return false
                    }
                }
                |> distinctUntilChanged
                |> mapToSignal { isLarge -> Signal<Int32?, NoError> in
                    if let isLarge = isLarge {
                        if isLarge {
                            return context.peerChannelMemberCategoriesContextsManager.recentOnline(postbox: context.account.postbox, network: context.account.network, accountPeerId: context.account.peerId, peerId: peerId)
                            |> map(Optional.init)
                        } else {
                            return context.peerChannelMemberCategoriesContextsManager.recentOnlineSmall(postbox: context.account.postbox, network: context.account.network, accountPeerId: context.account.peerId, peerId: peerId)
                            |> map(Optional.init)
                        }
                    } else {
                        return .single(nil)
                    }
                }
            }
            
            let status = combineLatest(queue: .mainQueue(),
                context.account.viewTracker.peerView(groupId, updateData: false),
                onlineMemberCount
            )
            |> map { peerView, onlineMemberCount -> PeerInfoStatusData? in
                if let cachedChannelData = peerView.cachedData as? CachedChannelData, let memberCount = cachedChannelData.participantsSummary.memberCount {
                    if let onlineMemberCount = onlineMemberCount, onlineMemberCount > 1 {
                        var string = ""
                        
                        string.append("\(strings.Conversation_StatusMembers(Int32(memberCount))), ")
                        string.append(strings.Conversation_StatusOnline(Int32(onlineMemberCount)))
                        return PeerInfoStatusData(text: string, isActivity: false)
                    } else if memberCount > 0 {
                        return PeerInfoStatusData(text: strings.Conversation_StatusMembers(Int32(memberCount)), isActivity: false)
                    }
                } else if let group = peerView.peers[groupId] as? TelegramGroup, let cachedGroupData = peerView.cachedData as? CachedGroupData {
                    var onlineCount = 0
                    if let participants = cachedGroupData.participants {
                        let timestamp = CFAbsoluteTimeGetCurrent() + NSTimeIntervalSince1970
                        for participant in participants.participants {
                            if let presence = peerView.peerPresences[participant.peerId] as? TelegramUserPresence {
                                let relativeStatus = relativeUserPresenceStatus(presence, relativeTo: Int32(timestamp))
                                switch relativeStatus {
                                case .online:
                                    onlineCount += 1
                                default:
                                    break
                                }
                            }
                        }
                    }
                    if onlineCount > 1 {
                        var string = ""
                        
                        string.append("\(strings.Conversation_StatusMembers(Int32(group.participantCount))), ")
                        string.append(strings.Conversation_StatusOnline(Int32(onlineCount)))
                        return PeerInfoStatusData(text: string, isActivity: false)
                    } else {
                        return PeerInfoStatusData(text: strings.Conversation_StatusMembers(Int32(group.participantCount)), isActivity: false)
                    }
                }
                
                return PeerInfoStatusData(text: strings.Group_Status, isActivity: false)
            }
            |> distinctUntilChanged
            
            let membersContext = PeerInfoMembersContext(context: context, peerId: groupId)
            
            let membersData: Signal<PeerInfoMembersData?, NoError> = membersContext.state
            |> map { state -> PeerInfoMembersData? in
                if state.members.count > 5 {
                    return .longList(membersContext)
                } else {
                    return .shortList(membersContext: membersContext, members: state.members)
                }
            }
            |> distinctUntilChanged
            
            let globalNotificationsKey: PostboxViewKey = .preferences(keys: Set<ValueBoxKey>([PreferencesKeys.globalNotifications]))
            var combinedKeys: [PostboxViewKey] = []
            combinedKeys.append(globalNotificationsKey)
            
            let invitationsContextPromise = Promise<PeerExportedInvitationsContext?>(nil)
            let invitationsStatePromise = Promise<PeerExportedInvitationsState?>(nil)
            
            return combineLatest(queue: .mainQueue(),
                context.account.viewTracker.peerView(groupId, updateData: true),
                peerInfoAvailableMediaPanes(context: context, peerId: groupId),
                context.account.postbox.combinedView(keys: combinedKeys),
                status,
                membersData,
                invitationsContextPromise.get(),
                invitationsStatePromise.get()
            )
            |> map { peerView, availablePanes, combinedView, status, membersData, currentInvitationsContext, invitations -> PeerInfoScreenData in
                var globalNotificationSettings: GlobalNotificationSettings = .defaultSettings
                if let preferencesView = combinedView.views[globalNotificationsKey] as? PreferencesView {
                    if let settings = preferencesView.values[PreferencesKeys.globalNotifications] as? GlobalNotificationSettings {
                        globalNotificationSettings = settings
                    }
                }
                
                var discussionPeer: Peer?
                if case let .known(maybeLinkedDiscussionPeerId) = (peerView.cachedData as? CachedChannelData)?.linkedDiscussionPeerId, let linkedDiscussionPeerId = maybeLinkedDiscussionPeerId, let peer = peerView.peers[linkedDiscussionPeerId] {
                    discussionPeer = peer
                }
                
                var availablePanes = availablePanes
                if let membersData = membersData, case .longList = membersData {
                    if availablePanes != nil {
                        availablePanes?.insert(.members, at: 0)
                    } else {
                        availablePanes = [.members]
                    }
                }
                
//                if currentInvitationsContext == nil {
//                    var canManageInvitations = false
//                    if let group = peerViewMainPeer(peerView) as? TelegramGroup, case .creator = group.role {
//                        canManageInvitations = true
//                    } else if let channel = peerViewMainPeer(peerView) as? TelegramChannel, let cachedData = peerView.cachedData as? CachedChannelData, channel.flags.contains(.isCreator) || ((channel.adminRights != nil && channel.hasPermission(.pinMessages)) && cachedData.flags.contains(.canChangeUsername)) {
//                        canManageInvitations = true
//                    }
//                    if canManageInvitations {
//                        let invitationsContext = PeerExportedInvitationsContext(account: context.account, peerId: peerId, revoked: false, forceUpdate: true)
//                        invitationsContextPromise.set(.single(invitationsContext))
//                        invitationsStatePromise.set(invitationsContext.state |> map(Optional.init))
//                    }
//                }
              
                return PeerInfoScreenData(
                    peer: peerView.peers[groupId],
                    cachedData: peerView.cachedData,
                    status: status,
                    notificationSettings: peerView.notificationSettings as? TelegramPeerNotificationSettings,
                    globalNotificationSettings: globalNotificationSettings,
                    isContact: peerView.peerIsContact,
                    availablePanes: availablePanes ?? [],
                    groupsInCommon: nil,
                    linkedDiscussionPeer: discussionPeer,
                    members: membersData,
                    encryptionKeyFingerprint: nil,
                    globalSettings: nil,
                    invitations: invitations
                )
            }
        }
    }
}

func canEditPeerInfo(context: AccountContext, peer: Peer?) -> Bool {
    if context.account.peerId == peer?.id {
        return true
    }
    if let channel = peer as? TelegramChannel {
        if channel.hasPermission(.changeInfo) {
            return true
        }
    } else if let group = peer as? TelegramGroup {
        switch group.role {
        case .admin, .creator:
            return true
        case .member:
            break
        }
        if !group.hasBannedPermission(.banChangeInfo) {
            return true
        }
    }
    return false
}

struct PeerInfoMemberActions: OptionSet {
    var rawValue: Int32
    
    init(rawValue: Int32) {
        self.rawValue = rawValue
    }
    
    static let restrict = PeerInfoMemberActions(rawValue: 1 << 0)
    static let promote = PeerInfoMemberActions(rawValue: 1 << 1)
    static let logout = PeerInfoMemberActions(rawValue: 1 << 2)
}

func availableActionsForMemberOfPeer(accountPeerId: PeerId, peer: Peer?, member: PeerInfoMember) -> PeerInfoMemberActions {
    var result: PeerInfoMemberActions = []
    
    if peer == nil {
        result.insert(.logout)
    } else if member.id != accountPeerId {
        if let channel = peer as? TelegramChannel {
            if channel.flags.contains(.isCreator) {
                result.insert(.restrict)
                result.insert(.promote)
            } else {
                switch member {
                case let .channelMember(channelMember):
                    switch channelMember.participant {
                    case .creator:
                        break
                    case let .member(member):
                        if let adminInfo = member.adminInfo {
                            if adminInfo.promotedBy == accountPeerId {
                                result.insert(.restrict)
                                if channel.hasPermission(.addAdmins) {
                                    result.insert(.promote)
                                }
                            }
                        } else {
                            if channel.hasPermission(.banMembers) {
                                result.insert(.restrict)
                            }
                            if channel.hasPermission(.addAdmins) {
                                result.insert(.promote)
                            }
                        }
                    }
                case .legacyGroupMember:
                    break
                case .account:
                    break
                }
            }
        } else if let group = peer as? TelegramGroup {
            switch group.role {
            case .creator:
                result.insert(.restrict)
                result.insert(.promote)
            case .admin:
                switch member {
                case let .legacyGroupMember(legacyGroupMember):
                    if legacyGroupMember.invitedBy == accountPeerId {
                        result.insert(.restrict)
                        result.insert(.promote)
                    }
                case .channelMember:
                    break
                case .account:
                    break
                }
            case .member:
                switch member {
                case let .legacyGroupMember(legacyGroupMember):
                    if legacyGroupMember.invitedBy == accountPeerId {
                        result.insert(.restrict)
                    }
                case .channelMember:
                    break
                case .account:
                    break
                }
            }
        }
    }
    
    return result
}

func peerInfoHeaderButtons(peer: Peer?, cachedData: CachedPeerData?, isOpenedFromChat: Bool, videoCallsEnabled: Bool, isSecretChat: Bool, isContact: Bool) -> [PeerInfoHeaderButtonKey] {
    var result: [PeerInfoHeaderButtonKey] = []
    if let user = peer as? TelegramUser {
        if !isOpenedFromChat {
            result.append(.message)
        }
        var callsAvailable = false
        var videoCallsAvailable = false
        if !user.isDeleted, user.botInfo == nil, !user.flags.contains(.isSupport) {
            if let cachedUserData = cachedData as? CachedUserData {
                callsAvailable = cachedUserData.voiceCallsAvailable
                videoCallsAvailable = cachedUserData.videoCallsAvailable
            } else {
                callsAvailable = true
                videoCallsAvailable = true
            }
        }
        if callsAvailable {
            result.append(.call)
            if videoCallsEnabled && videoCallsAvailable {
                result.append(.videoCall)
            }
        }
        result.append(.mute)
        if isOpenedFromChat {
            result.append(.search)
        }
        if isSecretChat && !isContact {
        } else {
            result.append(.more)
        }
    } else if let channel = peer as? TelegramChannel {
        var displayLeave = !channel.flags.contains(.isCreator)
        var canViewStats = false
        var hasDiscussion = false
<<<<<<< HEAD
=======
        var hasVoiceChat = false
>>>>>>> e18b6736
        if let cachedChannelData = cachedData as? CachedChannelData {
            canViewStats = cachedChannelData.flags.contains(.canViewStats)
        }
        switch channel.info {
        case let .broadcast(info):
            if !channel.flags.contains(.isCreator) {
                displayLeave = true
            }
            if info.flags.contains(.hasDiscussionGroup) {
                hasDiscussion = true
            }
        case .group:
            displayLeave = false
            if channel.flags.contains(.isCreator) || channel.hasPermission(.inviteMembers) {
                result.append(.addMember)
            }
            if channel.flags.contains(.hasVoiceChat) {
                hasVoiceChat = true
            }
        }
        switch channel.participationStatus {
        case .member:
            break
        default:
            displayLeave = false
        }
        if canViewStats {
            displayLeave = false
        }
        result.append(.mute)
<<<<<<< HEAD
=======
        if hasVoiceChat {
            result.append(.voiceChat)
        }
>>>>>>> e18b6736
        if hasDiscussion {
            result.append(.discussion)
        }
        result.append(.search)
        if displayLeave {
            result.append(.leave)
        }
        var displayMore = true
        if displayLeave && !channel.flags.contains(.isCreator) {
            if let adminRights = channel.adminRights, !adminRights.isEmpty {
                displayMore = false
            }
        }
        var canReport = true
        if channel.isVerified || channel.adminRights != nil || channel.flags.contains(.isCreator)  {
            canReport = false
        }
        if !canReport && !canViewStats && displayLeave {
            displayMore = false
        }
        if displayMore {
            result.append(.more)
        }
    } else if let group = peer as? TelegramGroup {
        var canEditGroupInfo = false
        var canEditMembers = false
        var canAddMembers = false
        var isPublic = false
        var isCreator = false
        
        if case .creator = group.role {
            isCreator = true
        }
        switch group.role {
            case .admin, .creator:
                canEditGroupInfo = true
                canEditMembers = true
                canAddMembers = true
            case .member:
                break
        }
        if !group.hasBannedPermission(.banChangeInfo) {
            canEditGroupInfo = true
        }
        if !group.hasBannedPermission(.banAddMembers) {
            canAddMembers = true
        }
        
        if canAddMembers {
            result.append(.addMember)
        }
        
        result.append(.mute)
        result.append(.search)
        result.append(.more)
    }
    return result
}

func peerInfoCanEdit(peer: Peer?, cachedData: CachedPeerData?) -> Bool {
    if let user = peer as? TelegramUser {
        if user.isDeleted {
            return false
        }
        return true
    } else if peer is TelegramChannel || peer is TelegramGroup {
        return true
    }
    return false
}<|MERGE_RESOLUTION|>--- conflicted
+++ resolved
@@ -988,10 +988,7 @@
         var displayLeave = !channel.flags.contains(.isCreator)
         var canViewStats = false
         var hasDiscussion = false
-<<<<<<< HEAD
-=======
         var hasVoiceChat = false
->>>>>>> e18b6736
         if let cachedChannelData = cachedData as? CachedChannelData {
             canViewStats = cachedChannelData.flags.contains(.canViewStats)
         }
@@ -1022,12 +1019,9 @@
             displayLeave = false
         }
         result.append(.mute)
-<<<<<<< HEAD
-=======
         if hasVoiceChat {
             result.append(.voiceChat)
         }
->>>>>>> e18b6736
         if hasDiscussion {
             result.append(.discussion)
         }
