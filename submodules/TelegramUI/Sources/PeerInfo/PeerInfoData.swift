--- conflicted
+++ resolved
@@ -202,7 +202,7 @@
     let threadData: MessageHistoryThreadData?
     let appConfiguration: AppConfiguration?
     let isPowerSavingEnabled: Bool?
-    
+
     init(
         peer: Peer?,
         chatPeer: Peer?,
@@ -458,7 +458,7 @@
         }
     )
     |> distinctUntilChanged
-    
+
     return combineLatest(
         context.account.viewTracker.peerView(peerId, updateData: true),
         accountsAndPeers,
@@ -475,11 +475,6 @@
             TelegramEngine.EngineData.Item.Configuration.UserLimits(isPremium: false),
             TelegramEngine.EngineData.Item.Configuration.UserLimits(isPremium: true)
         ),
-<<<<<<< HEAD
-        context.sharedContext.ptgSettings
-    )
-    |> map { peerView, accountsAndPeers, accountSessions, privacySettings, sharedPreferences, notifications, stickerPacks, hasPassport, hasWatchApp, accountPreferences, suggestions, limits, ptgSettings -> PeerInfoScreenData in
-=======
         hasPassword,
         context.sharedContext.automaticMediaDownloadSettings
         |> mapToSignal { settings -> Signal<Bool, NoError> in
@@ -488,7 +483,6 @@
         |> distinctUntilChanged
     )
     |> map { peerView, accountsAndPeers, accountSessions, privacySettings, sharedPreferences, notifications, stickerPacks, hasPassport, hasWatchApp, accountPreferences, suggestions, limits, hasPassword, isPowerSavingEnabled -> PeerInfoScreenData in
->>>>>>> 09a60ba5
         let (notificationExceptions, notificationsAuthorizationStatus, notificationsWarningSuppressed) = notifications
         let (featuredStickerPacks, archivedStickerPacks) = stickerPacks
         
@@ -509,7 +503,7 @@
         if suggestions.contains(.setupPassword), let hasPassword, !hasPassword {
             suggestPasswordSetup = true
         }
-        
+
         let peer = peerView.peers[peerId]
         let globalSettings = TelegramGlobalSettings(
             suggestPhoneNumberConfirmation: suggestions.contains(.validatePhoneNumber),
@@ -562,7 +556,7 @@
     return peerInfoScreenInputData(context: context, peerId: peerId, isSettings: isSettings)
     |> mapToSignal { inputData -> Signal<PeerInfoScreenData, NoError> in
         let wasUpgradedGroup = Atomic<Bool?>(value: nil)
-        
+
         switch inputData {
         case .none, .settings:
             return .single(PeerInfoScreenData(
@@ -936,11 +930,7 @@
                 threadData,
                 context.account.postbox.preferencesView(keys: [PreferencesKeys.appConfiguration])
             )
-<<<<<<< HEAD
-            |> map { peerView, availablePanes, globalNotificationSettings, status, membersData, currentInvitationsContext, invitations, currentRequestsContext, requests, ptgSettings, threadData, preferencesView -> PeerInfoScreenData in
-=======
             |> mapToSignal { peerView, availablePanes, globalNotificationSettings, status, membersData, currentInvitationsContext, invitations, currentRequestsContext, requests, threadData, preferencesView -> Signal<PeerInfoScreenData, NoError> in
->>>>>>> 09a60ba5
                 var discussionPeer: Peer?
                 if case let .known(maybeLinkedDiscussionPeerId) = (peerView.cachedData as? CachedChannelData)?.linkedDiscussionPeerId, let linkedDiscussionPeerId = maybeLinkedDiscussionPeerId, let peer = peerView.peers[linkedDiscussionPeerId] {
                     discussionPeer = peer
@@ -961,7 +951,7 @@
                     if group.migrationReference != nil, let previousValue, !previousValue {
                         return .never()
                     }
-                    
+
                     if case .creator = group.role {
                         canManageInvitations = true
                     } else if case let .admin(rights, _) = group.role, rights.rights.contains(.canInviteUsers) {
@@ -1372,7 +1362,7 @@
         }
         return peerIsMuted
     }
-    
+
     var chatIsMuted = false
     if let threadNotificationSettings {
         if case .muted = threadNotificationSettings.muteState {
