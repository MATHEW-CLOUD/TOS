// MARK: Nicegram Imports
import NGData
//






import Foundation
import UIKit
import Postbox
import SyncCore
import TelegramCore
import SwiftSignalKit
import AccountContext
import PeerPresenceStatusManager
import TelegramStringFormatting
import TelegramPresentationData
import PeerAvatarGalleryUI
import TelegramUIPreferences
import TelegramNotices
import AccountUtils
import DeviceAccess

enum PeerInfoUpdatingAvatar {
    case none
    case image(TelegramMediaImageRepresentation)
}

final class PeerInfoState {
    let isEditing: Bool
    let selectedMessageIds: Set<MessageId>?
    let updatingAvatar: PeerInfoUpdatingAvatar?
    let updatingBio: String?
    let avatarUploadProgress: CGFloat?
    let highlightedButton: PeerInfoHeaderButtonKey?
    
    init(
        isEditing: Bool,
        selectedMessageIds: Set<MessageId>?,
        updatingAvatar: PeerInfoUpdatingAvatar?,
        updatingBio: String?,
        avatarUploadProgress: CGFloat?,
        highlightedButton: PeerInfoHeaderButtonKey?
    ) {
        self.isEditing = isEditing
        self.selectedMessageIds = selectedMessageIds
        self.updatingAvatar = updatingAvatar
        self.updatingBio = updatingBio
        self.avatarUploadProgress = avatarUploadProgress
        self.highlightedButton = highlightedButton
    }
    
    func withIsEditing(_ isEditing: Bool) -> PeerInfoState {
        return PeerInfoState(
            isEditing: isEditing,
            selectedMessageIds: self.selectedMessageIds,
            updatingAvatar: self.updatingAvatar,
            updatingBio: self.updatingBio,
            avatarUploadProgress: self.avatarUploadProgress,
            highlightedButton: self.highlightedButton
        )
    }
    
    func withSelectedMessageIds(_ selectedMessageIds: Set<MessageId>?) -> PeerInfoState {
        return PeerInfoState(
            isEditing: self.isEditing,
            selectedMessageIds: selectedMessageIds,
            updatingAvatar: self.updatingAvatar,
            updatingBio: self.updatingBio,
            avatarUploadProgress: self.avatarUploadProgress,
            highlightedButton: self.highlightedButton
        )
    }
    
    func withUpdatingAvatar(_ updatingAvatar: PeerInfoUpdatingAvatar?) -> PeerInfoState {
        return PeerInfoState(
            isEditing: self.isEditing,
            selectedMessageIds: self.selectedMessageIds,
            updatingAvatar: updatingAvatar,
            updatingBio: self.updatingBio,
            avatarUploadProgress: self.avatarUploadProgress,
            highlightedButton: self.highlightedButton
        )
    }
    
    func withUpdatingBio(_ updatingBio: String?) -> PeerInfoState {
        return PeerInfoState(
            isEditing: self.isEditing,
            selectedMessageIds: self.selectedMessageIds,
            updatingAvatar: self.updatingAvatar,
            updatingBio: updatingBio,
            avatarUploadProgress: self.avatarUploadProgress,
            highlightedButton: self.highlightedButton
        )
    }
    
    func withAvatarUploadProgress(_ avatarUploadProgress: CGFloat?) -> PeerInfoState {
        return PeerInfoState(
            isEditing: self.isEditing,
            selectedMessageIds: self.selectedMessageIds,
            updatingAvatar: self.updatingAvatar,
            updatingBio: self.updatingBio,
            avatarUploadProgress: avatarUploadProgress,
            highlightedButton: self.highlightedButton
        )
    }
    
    func withHighlightedButton(_ highlightedButton: PeerInfoHeaderButtonKey?) -> PeerInfoState {
        return PeerInfoState(
            isEditing: self.isEditing,
            selectedMessageIds: self.selectedMessageIds,
            updatingAvatar: self.updatingAvatar,
            updatingBio: self.updatingBio,
            avatarUploadProgress: self.avatarUploadProgress,
            highlightedButton: highlightedButton
        )
    }
}

final class TelegramGlobalSettings {
    let suggestPhoneNumberConfirmation: Bool
    let suggestPasswordConfirmation: Bool
    let accountsAndPeers: [(Account, Peer, Int32)]
    let activeSessionsContext: ActiveSessionsContext?
    let webSessionsContext: WebSessionsContext?
    let otherSessionsCount: Int?
    let proxySettings: ProxySettings
    let notificationAuthorizationStatus: AccessType
    let notificationWarningSuppressed: Bool
    let notificationExceptions: NotificationExceptionsList?
    let inAppNotificationSettings: InAppNotificationSettings
    let privacySettings: AccountPrivacySettings?
    let unreadTrendingStickerPacks: Int
    let archivedStickerPacks: [ArchivedStickerPackItem]?
    let hasPassport: Bool
    let hasWatchApp: Bool
    let enableQRLogin: Bool
    
    init(
        suggestPhoneNumberConfirmation: Bool,
        suggestPasswordConfirmation: Bool,
        accountsAndPeers: [(Account, Peer, Int32)],
        activeSessionsContext: ActiveSessionsContext?,
        webSessionsContext: WebSessionsContext?,
        otherSessionsCount: Int?,
        proxySettings: ProxySettings,
        notificationAuthorizationStatus: AccessType,
        notificationWarningSuppressed: Bool,
        notificationExceptions: NotificationExceptionsList?,
        inAppNotificationSettings: InAppNotificationSettings,
        privacySettings: AccountPrivacySettings?,
        unreadTrendingStickerPacks: Int,
        archivedStickerPacks: [ArchivedStickerPackItem]?,
        hasPassport: Bool,
        hasWatchApp: Bool,
        enableQRLogin: Bool
    ) {
        self.suggestPhoneNumberConfirmation = suggestPhoneNumberConfirmation
        self.suggestPasswordConfirmation = suggestPasswordConfirmation
        self.accountsAndPeers = accountsAndPeers
        self.activeSessionsContext = activeSessionsContext
        self.webSessionsContext = webSessionsContext
        self.otherSessionsCount = otherSessionsCount
        self.proxySettings = proxySettings
        self.notificationAuthorizationStatus = notificationAuthorizationStatus
        self.notificationWarningSuppressed = notificationWarningSuppressed
        self.notificationExceptions = notificationExceptions
        self.inAppNotificationSettings = inAppNotificationSettings
        self.privacySettings = privacySettings
        self.unreadTrendingStickerPacks = unreadTrendingStickerPacks
        self.archivedStickerPacks = archivedStickerPacks
        self.hasPassport = hasPassport
        self.hasWatchApp = hasWatchApp
        self.enableQRLogin = enableQRLogin
    }
}

final class PeerInfoScreenData {
    let peer: Peer?
    let cachedData: CachedPeerData?
    let status: PeerInfoStatusData?
    let notificationSettings: TelegramPeerNotificationSettings?
    let globalNotificationSettings: GlobalNotificationSettings?
    let isContact: Bool
    let availablePanes: [PeerInfoPaneKey]
    let groupsInCommon: GroupsInCommonContext?
    let linkedDiscussionPeer: Peer?
    let members: PeerInfoMembersData?
    let encryptionKeyFingerprint: SecretChatKeyFingerprint?
    let globalSettings: TelegramGlobalSettings?
    let invitations: PeerExportedInvitationsState?
    
    init(
        peer: Peer?,
        cachedData: CachedPeerData?,
        status: PeerInfoStatusData?,
        notificationSettings: TelegramPeerNotificationSettings?,
        globalNotificationSettings: GlobalNotificationSettings?,
        isContact: Bool,
        availablePanes: [PeerInfoPaneKey],
        groupsInCommon: GroupsInCommonContext?,
        linkedDiscussionPeer: Peer?,
        members: PeerInfoMembersData?,
        encryptionKeyFingerprint: SecretChatKeyFingerprint?,
        globalSettings: TelegramGlobalSettings?,
        invitations: PeerExportedInvitationsState?
    ) {
        self.peer = peer
        self.cachedData = cachedData
        self.status = status
        self.notificationSettings = notificationSettings
        self.globalNotificationSettings = globalNotificationSettings
        self.isContact = isContact
        self.availablePanes = availablePanes
        self.groupsInCommon = groupsInCommon
        self.linkedDiscussionPeer = linkedDiscussionPeer
        self.members = members
        self.encryptionKeyFingerprint = encryptionKeyFingerprint
        self.globalSettings = globalSettings
        self.invitations = invitations
    }
}

private enum PeerInfoScreenInputUserKind {
    case user
    case bot
    case support
    case settings
}

private enum PeerInfoScreenInputData: Equatable {
    case none
    case settings
    case user(userId: PeerId, secretChatId: PeerId?, kind: PeerInfoScreenInputUserKind)
    case channel
    case group(groupId: PeerId)
}

private func peerInfoAvailableMediaPanes(context: AccountContext, peerId: PeerId) -> Signal<[PeerInfoPaneKey]?, NoError> {
    let tags: [(MessageTags, PeerInfoPaneKey)] = [
        (.photoOrVideo, .media),
        (.file, .files),
        (.music, .music),
        (.voiceOrInstantVideo, .voice),
        (.webPage, .links),
        (.gif, .gifs)
    ]
    enum PaneState {
        case loading
        case empty
        case present
    }
    let loadedOnce = Atomic<Bool>(value: false)
    return combineLatest(queue: .mainQueue(), tags.map { tagAndKey -> Signal<(PeerInfoPaneKey, PaneState), NoError> in
        let (tag, key) = tagAndKey
        return context.account.viewTracker.aroundMessageHistoryViewForLocation(.peer(peerId), index: .upperBound, anchorIndex: .upperBound, count: 20, clipHoles: false, fixedCombinedReadStates: nil, tagMask: tag)
        |> map { (view, _, _) -> (PeerInfoPaneKey, PaneState) in
            if view.entries.isEmpty {
                if view.isLoading {
                    return (key, .loading)
                } else {
                    return (key, .empty)
                }
            } else {
                return (key, .present)
            }
        }
    })
    |> map { keysAndStates -> [PeerInfoPaneKey]? in
        let loadedOnceValue = loadedOnce.with { $0 }
        var result: [PeerInfoPaneKey] = []
        var hasNonLoaded = false
        for (key, state) in keysAndStates {
            switch state {
            case .present:
                result.append(key)
            case .empty:
                break
            case .loading:
                hasNonLoaded = true
            }
        }
        if !hasNonLoaded || loadedOnceValue {
            if !loadedOnceValue {
                let _ = loadedOnce.swap(true)
            }
            return result
        } else {
            return nil
        }
    }
    |> distinctUntilChanged
}

struct PeerInfoStatusData: Equatable {
    var text: String
    var isActivity: Bool
}

enum PeerInfoMembersData: Equatable {
    case shortList(membersContext: PeerInfoMembersContext, members: [PeerInfoMember])
    case longList(PeerInfoMembersContext)
    
    var membersContext: PeerInfoMembersContext {
        switch self {
        case let .shortList(membersContext, _):
            return membersContext
        case let .longList(membersContext):
            return membersContext
        }
    }
}

private func peerInfoScreenInputData(context: AccountContext, peerId: PeerId, isSettings: Bool) -> Signal<PeerInfoScreenInputData, NoError> {
    return context.account.postbox.combinedView(keys: [.basicPeer(peerId)])
    |> map { view -> PeerInfoScreenInputData in
        guard let peer = (view.views[.basicPeer(peerId)] as? BasicPeerView)?.peer else {
            return .none
        }
        if let user = peer as? TelegramUser {
            if isSettings && user.id == context.account.peerId {
                return .settings
            } else {
                let kind: PeerInfoScreenInputUserKind
                if user.flags.contains(.isSupport) {
                    kind = .support
                } else if user.botInfo != nil {
                    kind = .bot
                } else {
                    kind = .user
                }
                return .user(userId: user.id, secretChatId: nil, kind: kind)
            }
        } else if let channel = peer as? TelegramChannel {
            if case .group = channel.info {
                return .group(groupId: channel.id)
            } else {
                return .channel
            }
        } else if let group = peer as? TelegramGroup {
            return .group(groupId: group.id)
        } else if let secretChat = peer as? TelegramSecretChat {
            return .user(userId: secretChat.regularPeerId, secretChatId: peer.id, kind: .user)
        } else {
            return .none
        }
    }
    |> distinctUntilChanged
}

func keepPeerInfoScreenDataHot(context: AccountContext, peerId: PeerId) -> Signal<Never, NoError> {
    return peerInfoScreenInputData(context: context, peerId: peerId, isSettings: false)
    |> mapToSignal { inputData -> Signal<Never, NoError> in
        switch inputData {
        case .none, .settings:
            return .complete()
        case .user, .channel, .group:
            return combineLatest(
                context.peerChannelMemberCategoriesContextsManager.profileData(postbox: context.account.postbox, network: context.account.network, peerId: peerId, customData: peerInfoAvailableMediaPanes(context: context, peerId: peerId) |> ignoreValues),
                context.peerChannelMemberCategoriesContextsManager.profilePhotos(postbox: context.account.postbox, network: context.account.network, peerId: peerId, fetch: peerInfoProfilePhotos(context: context, peerId: peerId)) |> ignoreValues
            )
            |> ignoreValues
        }
    }
}

func peerInfoScreenSettingsData(context: AccountContext, peerId: PeerId, accountsAndPeers: Signal<[(Account, Peer, Int32)], NoError>, activeSessionsContextAndCount: Signal<(ActiveSessionsContext, Int, WebSessionsContext)?, NoError>, notificationExceptions: Signal<NotificationExceptionsList?, NoError>, privacySettings: Signal<AccountPrivacySettings?, NoError>, archivedStickerPacks: Signal<[ArchivedStickerPackItem]?, NoError>, hasPassport: Signal<Bool, NoError>) -> Signal<PeerInfoScreenData, NoError> {
    let preferences = context.sharedContext.accountManager.sharedData(keys: [
        SharedDataKeys.proxySettings,
        ApplicationSpecificSharedDataKeys.inAppNotificationSettings,
        ApplicationSpecificSharedDataKeys.experimentalUISettings
    ])
    
    let notificationsAuthorizationStatus = Promise<AccessType>(.allowed)
    if #available(iOSApplicationExtension 10.0, iOS 10.0, *) {
        notificationsAuthorizationStatus.set(
            .single(.allowed)
                |> then(DeviceAccess.authorizationStatus(applicationInForeground: context.sharedContext.applicationBindings.applicationInForeground, subject: .notifications)
            )
        )
    }
    
    let notificationsWarningSuppressed = Promise<Bool>(true)
    if #available(iOSApplicationExtension 10.0, iOS 10.0, *) {
        notificationsWarningSuppressed.set(
            .single(true)
                |> then(context.sharedContext.accountManager.noticeEntry(key: ApplicationSpecificNotice.permissionWarningKey(permission: .notifications)!)
                    |> map { noticeView -> Bool in
                        let timestamp = noticeView.value.flatMap({ ApplicationSpecificNotice.getTimestampValue($0) })
                        if let timestamp = timestamp, timestamp > 0 {
                            return true
                        } else {
                            return false
                        }
                    }
            )
        )
    }
    
    return combineLatest(
        context.account.viewTracker.peerView(peerId, updateData: true),
        accountsAndPeers,
        activeSessionsContextAndCount,
        privacySettings,
        preferences,
        combineLatest(notificationExceptions, notificationsAuthorizationStatus.get(), notificationsWarningSuppressed.get()),
        combineLatest(context.account.viewTracker.featuredStickerPacks(), archivedStickerPacks),
        hasPassport,
        (context.watchManager?.watchAppInstalled ?? .single(false)),
        context.account.postbox.preferencesView(keys: [PreferencesKeys.appConfiguration]),
        getServerProvidedSuggestions(account: context.account)
        )
        |> map { peerView, accountsAndPeers, accountSessions, privacySettings, sharedPreferences, notifications, stickerPacks, hasPassport, hasWatchApp, accountPreferences, suggestions -> PeerInfoScreenData in
            let (notificationExceptions, notificationsAuthorizationStatus, notificationsWarningSuppressed) = notifications
            let (featuredStickerPacks, archivedStickerPacks) = stickerPacks
            
            let proxySettings: ProxySettings = sharedPreferences.entries[SharedDataKeys.proxySettings] as? ProxySettings ?? ProxySettings.defaultSettings
            let inAppNotificationSettings: InAppNotificationSettings = sharedPreferences.entries[ApplicationSpecificSharedDataKeys.inAppNotificationSettings] as? InAppNotificationSettings ?? InAppNotificationSettings.defaultSettings
            let experimentalUISettings: ExperimentalUISettings = sharedPreferences.entries[ApplicationSpecificSharedDataKeys.experimentalUISettings] as? ExperimentalUISettings ?? ExperimentalUISettings.defaultSettings
            
            let unreadTrendingStickerPacks = featuredStickerPacks.reduce(0, { count, item -> Int in
                return item.unread ? count + 1 : count
            })
            
            var enableQRLogin = false
            if let appConfiguration = accountPreferences.values[PreferencesKeys.appConfiguration] as? AppConfiguration, let data = appConfiguration.data, let enableQR = data["qr_login_camera"] as? Bool, enableQR {
                enableQRLogin = true
            }
            
<<<<<<< HEAD
            if !enableQRLogin {
                if VarGNGSettings.qr_login_camera {
                    enableQRLogin = true
                }
            }
            
            let globalSettings = TelegramGlobalSettings(suggestPhoneNumberConfirmation: false, accountsAndPeers: accountsAndPeers, activeSessionsContext: accountSessions?.0, webSessionsContext: accountSessions?.2, otherSessionsCount: accountSessions?.1, proxySettings: proxySettings, notificationAuthorizationStatus: notificationsAuthorizationStatus, notificationWarningSuppressed: notificationsWarningSuppressed, notificationExceptions: notificationExceptions, inAppNotificationSettings: inAppNotificationSettings, privacySettings: privacySettings, unreadTrendingStickerPacks: unreadTrendingStickerPacks, archivedStickerPacks: archivedStickerPacks, hasPassport: hasPassport, hasWatchApp: hasWatchApp, enableQRLogin: enableQRLogin)
=======
            let globalSettings = TelegramGlobalSettings(suggestPhoneNumberConfirmation: suggestions.contains(.validatePhoneNumber), suggestPasswordConfirmation: suggestions.contains(.validatePassword), accountsAndPeers: accountsAndPeers, activeSessionsContext: accountSessions?.0, webSessionsContext: accountSessions?.2, otherSessionsCount: accountSessions?.1, proxySettings: proxySettings, notificationAuthorizationStatus: notificationsAuthorizationStatus, notificationWarningSuppressed: notificationsWarningSuppressed, notificationExceptions: notificationExceptions, inAppNotificationSettings: inAppNotificationSettings, privacySettings: privacySettings, unreadTrendingStickerPacks: unreadTrendingStickerPacks, archivedStickerPacks: archivedStickerPacks, hasPassport: hasPassport, hasWatchApp: hasWatchApp, enableQRLogin: enableQRLogin)
>>>>>>> 9131d607
            
            return PeerInfoScreenData(
                peer: peerView.peers[peerId],
                cachedData: peerView.cachedData,
                status: nil,
                notificationSettings: nil,
                globalNotificationSettings: nil,
                isContact: false,
                availablePanes: [],
                groupsInCommon: nil,
                linkedDiscussionPeer: nil,
                members: nil,
                encryptionKeyFingerprint: nil,
                globalSettings: globalSettings,
                invitations: nil
            )
    }
}

func peerInfoScreenData(context: AccountContext, peerId: PeerId, strings: PresentationStrings, dateTimeFormat: PresentationDateTimeFormat, isSettings: Bool, ignoreGroupInCommon: PeerId?) -> Signal<PeerInfoScreenData, NoError> {
    return peerInfoScreenInputData(context: context, peerId: peerId, isSettings: isSettings)
    |> mapToSignal { inputData -> Signal<PeerInfoScreenData, NoError> in
        switch inputData {
        case .none, .settings:
            return .single(PeerInfoScreenData(
                peer: nil,
                cachedData: nil,
                status: nil,
                notificationSettings: nil,
                globalNotificationSettings: nil,
                isContact: false,
                availablePanes: [],
                groupsInCommon: nil,
                linkedDiscussionPeer: nil,
                members: nil,
                encryptionKeyFingerprint: nil,
                globalSettings: nil,
                invitations: nil
            ))
        case let .user(userPeerId, secretChatId, kind):
            let groupsInCommon: GroupsInCommonContext?
            if [.user, .bot].contains(kind) {
                groupsInCommon = GroupsInCommonContext(account: context.account, peerId: userPeerId)
            } else {
                groupsInCommon = nil
            }
            
            enum StatusInputData: Equatable {
                case none
                case presence(TelegramUserPresence)
                case bot
                case support
            }
            let status = Signal<PeerInfoStatusData?, NoError> { subscriber in
                class Manager {
                    var currentValue: TelegramUserPresence? = nil
                    var updateManager: QueueLocalObject<PeerPresenceStatusManager>? = nil
                }
                let manager = Atomic<Manager>(value: Manager())
                let notify: () -> Void = {
                    let data = manager.with { manager -> PeerInfoStatusData? in
                        if let presence = manager.currentValue {
                            let timestamp = CFAbsoluteTimeGetCurrent() + NSTimeIntervalSince1970
                            let (text, isActivity) = stringAndActivityForUserPresence(strings: strings, dateTimeFormat: dateTimeFormat, presence: presence, relativeTo: Int32(timestamp), expanded: true)
                            return PeerInfoStatusData(text: text, isActivity: isActivity)
                        } else {
                            return nil
                        }
                    }
                    subscriber.putNext(data)
                }
                let disposable = (context.account.viewTracker.peerView(userPeerId, updateData: false)
                |> map { view -> StatusInputData in
                    guard let user = view.peers[userPeerId] as? TelegramUser else {
                        return .none
                    }
                    if user.id == context.account.peerId {
                        return .none
                    }
                    if user.isDeleted {
                        return .none
                    }
                    if user.flags.contains(.isSupport) {
                        return .support
                    }
                    if user.botInfo != nil {
                        return .bot
                    }
                    guard let presence = view.peerPresences[userPeerId] as? TelegramUserPresence else {
                        return .none
                    }
                    return .presence(presence)
                }
                |> distinctUntilChanged).start(next: { inputData in
                    switch inputData {
                    case .bot:
                        subscriber.putNext(PeerInfoStatusData(text: strings.Bot_GenericBotStatus, isActivity: false))
                    case .support:
                        subscriber.putNext(PeerInfoStatusData(text: strings.Bot_GenericSupportStatus, isActivity: false))
                    default:
                        var presence: TelegramUserPresence?
                        if case let .presence(value) = inputData {
                            presence = value
                        }
                        let _ = manager.with { manager -> Void in
                            manager.currentValue = presence
                            if let presence = presence {
                                let updateManager: QueueLocalObject<PeerPresenceStatusManager>
                                if let current = manager.updateManager {
                                    updateManager = current
                                } else {
                                    updateManager = QueueLocalObject<PeerPresenceStatusManager>(queue: .mainQueue(), generate: {
                                        return PeerPresenceStatusManager(update: {
                                            notify()
                                        })
                                    })
                                }
                                updateManager.with { updateManager in
                                    updateManager.reset(presence: presence)
                                }
                            } else if let _ = manager.updateManager {
                                manager.updateManager = nil
                            }
                        }
                        notify()
                    }
                })
                return disposable
            }
            |> distinctUntilChanged
            let globalNotificationsKey: PostboxViewKey = .preferences(keys: Set<ValueBoxKey>([PreferencesKeys.globalNotifications]))
            var combinedKeys: [PostboxViewKey] = []
            combinedKeys.append(globalNotificationsKey)
            if let secretChatId = secretChatId {
                combinedKeys.append(.peerChatState(peerId: secretChatId))
            }
            return combineLatest(
                context.account.viewTracker.peerView(userPeerId, updateData: true),
                peerInfoAvailableMediaPanes(context: context, peerId: peerId),
                context.account.postbox.combinedView(keys: combinedKeys),
                status
            )
            |> map { peerView, availablePanes, combinedView, status -> PeerInfoScreenData in
                var globalNotificationSettings: GlobalNotificationSettings = .defaultSettings
                if let preferencesView = combinedView.views[globalNotificationsKey] as? PreferencesView {
                    if let settings = preferencesView.values[PreferencesKeys.globalNotifications] as? GlobalNotificationSettings {
                        globalNotificationSettings = settings
                    }
                }
                
                var encryptionKeyFingerprint: SecretChatKeyFingerprint?
                if let secretChatId = secretChatId, let peerChatStateView = combinedView.views[.peerChatState(peerId: secretChatId)] as? PeerChatStateView {
                    if let peerChatState = peerChatStateView.chatState as? SecretChatKeyState {
                        encryptionKeyFingerprint = peerChatState.keyFingerprint
                    }
                }
                
                var availablePanes = availablePanes
                if availablePanes != nil, groupsInCommon != nil, let cachedData = peerView.cachedData as? CachedUserData {
                    if cachedData.commonGroupCount != 0 {
                        availablePanes?.append(.groupsInCommon)
                    }
                }
                
                return PeerInfoScreenData(
                    peer: peerView.peers[userPeerId],
                    cachedData: peerView.cachedData,
                    status: status,
                    notificationSettings: peerView.notificationSettings as? TelegramPeerNotificationSettings,
                    globalNotificationSettings: globalNotificationSettings,
                    isContact: peerView.peerIsContact,
                    availablePanes: availablePanes ?? [],
                    groupsInCommon: groupsInCommon,
                    linkedDiscussionPeer: nil,
                    members: nil,
                    encryptionKeyFingerprint: encryptionKeyFingerprint,
                    globalSettings: nil,
                    invitations: nil
                )
            }
        case .channel:
            let status = context.account.viewTracker.peerView(peerId, updateData: false)
            |> map { peerView -> PeerInfoStatusData? in
                guard let _ = peerView.peers[peerId] as? TelegramChannel else {
                    return PeerInfoStatusData(text: strings.Channel_Status, isActivity: false)
                }
                if let cachedChannelData = peerView.cachedData as? CachedChannelData, let memberCount = cachedChannelData.participantsSummary.memberCount, memberCount != 0 {
                    return PeerInfoStatusData(text: strings.Conversation_StatusSubscribers(memberCount), isActivity: false)
                } else {
                    return PeerInfoStatusData(text: strings.Channel_Status, isActivity: false)
                }
            }
            |> distinctUntilChanged
            
            let globalNotificationsKey: PostboxViewKey = .preferences(keys: Set<ValueBoxKey>([PreferencesKeys.globalNotifications]))
            var combinedKeys: [PostboxViewKey] = []
            combinedKeys.append(globalNotificationsKey)
            
            let invitationsContextPromise = Promise<PeerExportedInvitationsContext?>(nil)
            let invitationsStatePromise = Promise<PeerExportedInvitationsState?>(nil)
            
            return combineLatest(
                context.account.viewTracker.peerView(peerId, updateData: true),
                peerInfoAvailableMediaPanes(context: context, peerId: peerId),
                context.account.postbox.combinedView(keys: combinedKeys),
                status,
                invitationsContextPromise.get(),
                invitationsStatePromise.get()
            )
            |> map { peerView, availablePanes, combinedView, status, currentInvitationsContext, invitations -> PeerInfoScreenData in
                var globalNotificationSettings: GlobalNotificationSettings = .defaultSettings
                if let preferencesView = combinedView.views[globalNotificationsKey] as? PreferencesView {
                    if let settings = preferencesView.values[PreferencesKeys.globalNotifications] as? GlobalNotificationSettings {
                        globalNotificationSettings = settings
                    }
                }
                
                var discussionPeer: Peer?
                if case let .known(maybeLinkedDiscussionPeerId) = (peerView.cachedData as? CachedChannelData)?.linkedDiscussionPeerId, let linkedDiscussionPeerId = maybeLinkedDiscussionPeerId, let peer = peerView.peers[linkedDiscussionPeerId] {
                    discussionPeer = peer
                }
                
                if currentInvitationsContext == nil {
                    var canManageInvitations = false
                    if let channel = peerViewMainPeer(peerView) as? TelegramChannel, let cachedData = peerView.cachedData as? CachedChannelData, channel.flags.contains(.isCreator) || (channel.adminRights?.rights.contains(.canInviteUsers) == true) {
                        canManageInvitations = true
                    }
                    if canManageInvitations {
                        let invitationsContext = PeerExportedInvitationsContext(account: context.account, peerId: peerId, adminId: nil, revoked: false, forceUpdate: true)
                        invitationsContextPromise.set(.single(invitationsContext))
                        invitationsStatePromise.set(invitationsContext.state |> map(Optional.init))
                    }
                }
                                                
                return PeerInfoScreenData(
                    peer: peerView.peers[peerId],
                    cachedData: peerView.cachedData,
                    status: status,
                    notificationSettings: peerView.notificationSettings as? TelegramPeerNotificationSettings,
                    globalNotificationSettings: globalNotificationSettings,
                    isContact: peerView.peerIsContact,
                    availablePanes: availablePanes ?? [],
                    groupsInCommon: nil,
                    linkedDiscussionPeer: discussionPeer,
                    members: nil,
                    encryptionKeyFingerprint: nil,
                    globalSettings: nil,
                    invitations: invitations
                )
            }
        case let .group(groupId):
            var onlineMemberCount: Signal<Int32?, NoError> = .single(nil)
            if peerId.namespace == Namespaces.Peer.CloudChannel {
                onlineMemberCount = context.account.viewTracker.peerView(groupId, updateData: false)
                |> map { view -> Bool? in
                    if let cachedData = view.cachedData as? CachedChannelData, let peer = peerViewMainPeer(view) as? TelegramChannel {
                        if case .broadcast = peer.info {
                            return nil
                        } else if let memberCount = cachedData.participantsSummary.memberCount, memberCount > 50 {
                            return true
                        } else {
                            return false
                        }
                    } else {
                        return false
                    }
                }
                |> distinctUntilChanged
                |> mapToSignal { isLarge -> Signal<Int32?, NoError> in
                    if let isLarge = isLarge {
                        if isLarge {
                            return context.peerChannelMemberCategoriesContextsManager.recentOnline(account: context.account, accountPeerId: context.account.peerId, peerId: peerId)
                            |> map(Optional.init)
                        } else {
                            return context.peerChannelMemberCategoriesContextsManager.recentOnlineSmall(postbox: context.account.postbox, network: context.account.network, accountPeerId: context.account.peerId, peerId: peerId)
                            |> map(Optional.init)
                        }
                    } else {
                        return .single(nil)
                    }
                }
            }
            
            let status = combineLatest(queue: .mainQueue(),
                context.account.viewTracker.peerView(groupId, updateData: false),
                onlineMemberCount
            )
            |> map { peerView, onlineMemberCount -> PeerInfoStatusData? in
                if let cachedChannelData = peerView.cachedData as? CachedChannelData, let memberCount = cachedChannelData.participantsSummary.memberCount {
                    if let onlineMemberCount = onlineMemberCount, onlineMemberCount > 1 {
                        var string = ""
                        
                        string.append("\(strings.Conversation_StatusMembers(Int32(memberCount))), ")
                        string.append(strings.Conversation_StatusOnline(Int32(onlineMemberCount)))
                        return PeerInfoStatusData(text: string, isActivity: false)
                    } else if memberCount > 0 {
                        return PeerInfoStatusData(text: strings.Conversation_StatusMembers(Int32(memberCount)), isActivity: false)
                    }
                } else if let group = peerView.peers[groupId] as? TelegramGroup, let cachedGroupData = peerView.cachedData as? CachedGroupData {
                    var onlineCount = 0
                    if let participants = cachedGroupData.participants {
                        let timestamp = CFAbsoluteTimeGetCurrent() + NSTimeIntervalSince1970
                        for participant in participants.participants {
                            if let presence = peerView.peerPresences[participant.peerId] as? TelegramUserPresence {
                                let relativeStatus = relativeUserPresenceStatus(presence, relativeTo: Int32(timestamp))
                                switch relativeStatus {
                                case .online:
                                    onlineCount += 1
                                default:
                                    break
                                }
                            }
                        }
                    }
                    if onlineCount > 1 {
                        var string = ""
                        
                        string.append("\(strings.Conversation_StatusMembers(Int32(group.participantCount))), ")
                        string.append(strings.Conversation_StatusOnline(Int32(onlineCount)))
                        return PeerInfoStatusData(text: string, isActivity: false)
                    } else {
                        return PeerInfoStatusData(text: strings.Conversation_StatusMembers(Int32(group.participantCount)), isActivity: false)
                    }
                }
                
                return PeerInfoStatusData(text: strings.Group_Status, isActivity: false)
            }
            |> distinctUntilChanged
            
            let membersContext = PeerInfoMembersContext(context: context, peerId: groupId)
            
            let membersData: Signal<PeerInfoMembersData?, NoError> = combineLatest(membersContext.state, context.account.viewTracker.peerView(groupId, updateData: false))
            |> map { state, view -> PeerInfoMembersData? in
                if state.members.count > 5 {
                    return .longList(membersContext)
                } else {
                    return .shortList(membersContext: membersContext, members: state.members)
                }
            }
            |> distinctUntilChanged
            
            let globalNotificationsKey: PostboxViewKey = .preferences(keys: Set<ValueBoxKey>([PreferencesKeys.globalNotifications]))
            var combinedKeys: [PostboxViewKey] = []
            combinedKeys.append(globalNotificationsKey)
            
            let invitationsContextPromise = Promise<PeerExportedInvitationsContext?>(nil)
            let invitationsStatePromise = Promise<PeerExportedInvitationsState?>(nil)
            
            return combineLatest(queue: .mainQueue(),
                context.account.viewTracker.peerView(groupId, updateData: true),
                peerInfoAvailableMediaPanes(context: context, peerId: groupId),
                context.account.postbox.combinedView(keys: combinedKeys),
                status,
                membersData,
                invitationsContextPromise.get(),
                invitationsStatePromise.get()
            )
            |> map { peerView, availablePanes, combinedView, status, membersData, currentInvitationsContext, invitations -> PeerInfoScreenData in
                var globalNotificationSettings: GlobalNotificationSettings = .defaultSettings
                if let preferencesView = combinedView.views[globalNotificationsKey] as? PreferencesView {
                    if let settings = preferencesView.values[PreferencesKeys.globalNotifications] as? GlobalNotificationSettings {
                        globalNotificationSettings = settings
                    }
                }
                
                var discussionPeer: Peer?
                if case let .known(maybeLinkedDiscussionPeerId) = (peerView.cachedData as? CachedChannelData)?.linkedDiscussionPeerId, let linkedDiscussionPeerId = maybeLinkedDiscussionPeerId, let peer = peerView.peers[linkedDiscussionPeerId] {
                    discussionPeer = peer
                }
                
                var availablePanes = availablePanes
                if let membersData = membersData, case .longList = membersData {
                    if availablePanes != nil {
                        availablePanes?.insert(.members, at: 0)
                    } else {
                        availablePanes = [.members]
                    }
                }
                
                if currentInvitationsContext == nil {
                    var canManageInvitations = false
                    if let group = peerViewMainPeer(peerView) as? TelegramGroup {
                        if case .creator = group.role {
                            canManageInvitations = true
                        } else if case let .admin(rights, _) = group.role, rights.rights.contains(.canInviteUsers) {
                            canManageInvitations = true
                        }
                    } else if let channel = peerViewMainPeer(peerView) as? TelegramChannel, channel.flags.contains(.isCreator) || (channel.adminRights?.rights.contains(.canInviteUsers) == true) {
                        canManageInvitations = true
                    }
                    if canManageInvitations {
                        let invitationsContext = PeerExportedInvitationsContext(account: context.account, peerId: peerId, adminId: nil, revoked: false, forceUpdate: true)
                        invitationsContextPromise.set(.single(invitationsContext))
                        invitationsStatePromise.set(invitationsContext.state |> map(Optional.init))
                    }
                }
              
                return PeerInfoScreenData(
                    peer: peerView.peers[groupId],
                    cachedData: peerView.cachedData,
                    status: status,
                    notificationSettings: peerView.notificationSettings as? TelegramPeerNotificationSettings,
                    globalNotificationSettings: globalNotificationSettings,
                    isContact: peerView.peerIsContact,
                    availablePanes: availablePanes ?? [],
                    groupsInCommon: nil,
                    linkedDiscussionPeer: discussionPeer,
                    members: membersData,
                    encryptionKeyFingerprint: nil,
                    globalSettings: nil,
                    invitations: invitations
                )
            }
        }
    }
}

func canEditPeerInfo(context: AccountContext, peer: Peer?) -> Bool {
    if context.account.peerId == peer?.id {
        return true
    }
    if let channel = peer as? TelegramChannel {
        if channel.hasPermission(.changeInfo) {
            return true
        }
    } else if let group = peer as? TelegramGroup {
        switch group.role {
        case .admin, .creator:
            return true
        case .member:
            break
        }
        if !group.hasBannedPermission(.banChangeInfo) {
            return true
        }
    }
    return false
}

struct PeerInfoMemberActions: OptionSet {
    var rawValue: Int32
    
    init(rawValue: Int32) {
        self.rawValue = rawValue
    }
    
    static let restrict = PeerInfoMemberActions(rawValue: 1 << 0)
    static let promote = PeerInfoMemberActions(rawValue: 1 << 1)
    static let logout = PeerInfoMemberActions(rawValue: 1 << 2)
}

func availableActionsForMemberOfPeer(accountPeerId: PeerId, peer: Peer?, member: PeerInfoMember) -> PeerInfoMemberActions {
    var result: PeerInfoMemberActions = []
    
    if peer == nil {
        result.insert(.logout)
    } else if member.id != accountPeerId {
        if let channel = peer as? TelegramChannel {
            if channel.flags.contains(.isCreator) {
                if !channel.flags.contains(.isGigagroup) {
                    result.insert(.restrict)
                }
                result.insert(.promote)
            } else {
                switch member {
                case let .channelMember(channelMember):
                    switch channelMember.participant {
                    case .creator:
                        break
                    case let .member(member):
                        if let adminInfo = member.adminInfo {
                            if adminInfo.promotedBy == accountPeerId {
                                if !channel.flags.contains(.isGigagroup) {
                                    result.insert(.restrict)
                                }
                                if channel.hasPermission(.addAdmins) {
                                    result.insert(.promote)
                                }
                            }
                        } else {
                            if channel.hasPermission(.banMembers) && !channel.flags.contains(.isGigagroup) {
                                result.insert(.restrict)
                            }
                            if channel.hasPermission(.addAdmins) {
                                result.insert(.promote)
                            }
                        }
                    }
                case .legacyGroupMember:
                    break
                case .account:
                    break
                }
            }
        } else if let group = peer as? TelegramGroup {
            switch group.role {
            case .creator:
                result.insert(.restrict)
                result.insert(.promote)
            case .admin:
                switch member {
                case let .legacyGroupMember(legacyGroupMember):
                    if legacyGroupMember.invitedBy == accountPeerId {
                        result.insert(.restrict)
                        result.insert(.promote)
                    }
                case .channelMember:
                    break
                case .account:
                    break
                }
            case .member:
                switch member {
                case let .legacyGroupMember(legacyGroupMember):
                    if legacyGroupMember.invitedBy == accountPeerId {
                        result.insert(.restrict)
                    }
                case .channelMember:
                    break
                case .account:
                    break
                }
            }
        }
    }
    
    return result
}

func peerInfoHeaderButtonIsHiddenWhileExpanded(buttonKey: PeerInfoHeaderButtonKey, isOpenedFromChat: Bool) -> Bool {
    var hiddenWhileExpanded = false
    if isOpenedFromChat {
        switch buttonKey {
        case .message, .search, .videoCall, .addMember, .leave, .discussion:
            hiddenWhileExpanded = true
        default:
            hiddenWhileExpanded = false
        }
    } else {
        switch buttonKey {
        case .search, .call, .videoCall, .addMember, .leave, .discussion:
            hiddenWhileExpanded = true
        default:
            hiddenWhileExpanded = false
        }
    }
    return hiddenWhileExpanded
}

func peerInfoHeaderButtons(peer: Peer?, cachedData: CachedPeerData?, isOpenedFromChat: Bool, isExpanded: Bool, videoCallsEnabled: Bool, isSecretChat: Bool, isContact: Bool) -> [PeerInfoHeaderButtonKey] {
    var result: [PeerInfoHeaderButtonKey] = []
    if let user = peer as? TelegramUser {
        if !isOpenedFromChat {
            result.append(.message)
        }
        var callsAvailable = false
        var videoCallsAvailable = false
        if !user.isDeleted, user.botInfo == nil, !user.flags.contains(.isSupport) {
            if let cachedUserData = cachedData as? CachedUserData {
                callsAvailable = cachedUserData.voiceCallsAvailable
                videoCallsAvailable = cachedUserData.videoCallsAvailable
            } else {
                callsAvailable = true
                videoCallsAvailable = true
            }
        }
        if callsAvailable {
            result.append(.call)
            if videoCallsEnabled && videoCallsAvailable {
                result.append(.videoCall)
            }
        }
        result.append(.mute)
        if isOpenedFromChat {
            result.append(.search)
        }
        if (isSecretChat && !isContact) || user.flags.contains(.isSupport) {
        } else {
            result.append(.more)
        }
    } else if let channel = peer as? TelegramChannel {
        var displayLeave = !channel.flags.contains(.isCreator)
        var canViewStats = false
        var hasDiscussion = false
        var hasVoiceChat = false
        var displayMore = true
        var canStartVoiceChat = false
        if let cachedChannelData = cachedData as? CachedChannelData {
            canViewStats = cachedChannelData.flags.contains(.canViewStats)
        }
        if channel.flags.contains(.hasVoiceChat) {
            hasVoiceChat = true
        }
        if channel.flags.contains(.isCreator) {
            displayMore = true
        }
        switch channel.info {
        case let .broadcast(info):
            if !channel.flags.contains(.isCreator) {
                displayLeave = true
            }
            if info.flags.contains(.hasDiscussionGroup) {
                hasDiscussion = true
            }
        case .group:
            if channel.flags.contains(.isCreator) || channel.hasPermission(.inviteMembers) {
                result.append(.addMember)
            }
            if channel.flags.contains(.hasVoiceChat) {
                hasVoiceChat = true
            }
        }
        if !hasVoiceChat && (channel.flags.contains(.isCreator) || channel.hasPermission(.manageCalls)) {
            canStartVoiceChat = true
        }
        switch channel.participationStatus {
        case .member:
            break
        default:
            displayLeave = false
        }
        result.append(.mute)
        if hasVoiceChat || canStartVoiceChat {
            result.append(.voiceChat)
        }
        if hasDiscussion {
            result.append(.discussion)
        }
        result.append(.search)
        if displayLeave {
            result.append(.leave)
        }
        var canReport = true
        if channel.isVerified || channel.adminRights != nil || channel.flags.contains(.isCreator)  {
            canReport = false
        }
        if !canReport && !canViewStats {
            displayMore = false
        }
        if displayMore {
            result.append(.more)
        }
    } else if let group = peer as? TelegramGroup {
        var canEditGroupInfo = false
        var canEditMembers = false
        var canAddMembers = false
        var isPublic = false
        var isCreator = false
        var hasVoiceChat = false
        var canStartVoiceChat = false
        
        if group.flags.contains(.hasVoiceChat) {
            hasVoiceChat = true
        }
        if !hasVoiceChat {
            if case .creator = group.role {
                canStartVoiceChat = true
            } else if case let .admin(rights, _) = group.role, rights.rights.contains(.canManageCalls) {
                canStartVoiceChat = true
            }
        }
        
        if case .creator = group.role {
            isCreator = true
        }
        switch group.role {
            case .admin, .creator:
                canEditGroupInfo = true
                canEditMembers = true
                canAddMembers = true
            case .member:
                break
        }
        if !group.hasBannedPermission(.banChangeInfo) {
            canEditGroupInfo = true
        }
        if !group.hasBannedPermission(.banAddMembers) {
            canAddMembers = true
        }
        if canAddMembers {
            result.append(.addMember)
        }
        result.append(.mute)
        if hasVoiceChat || canStartVoiceChat {
            result.append(.voiceChat)
        }
        result.append(.search)
        result.append(.more)
    }
    if isExpanded && result.count > 3 {
        result = result.filter { !peerInfoHeaderButtonIsHiddenWhileExpanded(buttonKey: $0, isOpenedFromChat: isOpenedFromChat) }
        if !result.contains(.more) {
            result.append(.more)
        }
    }
    return result
}

func peerInfoCanEdit(peer: Peer?, cachedData: CachedPeerData?, isContact: Bool?) -> Bool {
    if let user = peer as? TelegramUser {
        if user.isDeleted {
            return false
        }
        if let isContact = isContact, !isContact {
            return false
        }
        return true
    } else if let peer = peer as? TelegramChannel {
        if peer.flags.contains(.isCreator) {
            return true
        } else if peer.hasPermission(.changeInfo) {
            return true
        } else if let _ = peer.adminRights {
            return true
        }
        return false
    } else if let peer = peer as? TelegramGroup {
        if case .creator = peer.role {
            return true
        } else if case let .admin(rights, _) = peer.role {
            if rights.rights.contains(.canAddAdmins) || rights.rights.contains(.canBanUsers) || rights.rights.contains(.canChangeInfo) || rights.rights.contains(.canInviteUsers) {
                return true
            }
            return false
        } else if !peer.hasBannedPermission(.banChangeInfo) {
            return true
        }
    }
    return false
}<|MERGE_RESOLUTION|>--- conflicted
+++ resolved
@@ -429,17 +429,13 @@
                 enableQRLogin = true
             }
             
-<<<<<<< HEAD
             if !enableQRLogin {
                 if VarGNGSettings.qr_login_camera {
                     enableQRLogin = true
                 }
             }
             
-            let globalSettings = TelegramGlobalSettings(suggestPhoneNumberConfirmation: false, accountsAndPeers: accountsAndPeers, activeSessionsContext: accountSessions?.0, webSessionsContext: accountSessions?.2, otherSessionsCount: accountSessions?.1, proxySettings: proxySettings, notificationAuthorizationStatus: notificationsAuthorizationStatus, notificationWarningSuppressed: notificationsWarningSuppressed, notificationExceptions: notificationExceptions, inAppNotificationSettings: inAppNotificationSettings, privacySettings: privacySettings, unreadTrendingStickerPacks: unreadTrendingStickerPacks, archivedStickerPacks: archivedStickerPacks, hasPassport: hasPassport, hasWatchApp: hasWatchApp, enableQRLogin: enableQRLogin)
-=======
             let globalSettings = TelegramGlobalSettings(suggestPhoneNumberConfirmation: suggestions.contains(.validatePhoneNumber), suggestPasswordConfirmation: suggestions.contains(.validatePassword), accountsAndPeers: accountsAndPeers, activeSessionsContext: accountSessions?.0, webSessionsContext: accountSessions?.2, otherSessionsCount: accountSessions?.1, proxySettings: proxySettings, notificationAuthorizationStatus: notificationsAuthorizationStatus, notificationWarningSuppressed: notificationsWarningSuppressed, notificationExceptions: notificationExceptions, inAppNotificationSettings: inAppNotificationSettings, privacySettings: privacySettings, unreadTrendingStickerPacks: unreadTrendingStickerPacks, archivedStickerPacks: archivedStickerPacks, hasPassport: hasPassport, hasWatchApp: hasWatchApp, enableQRLogin: enableQRLogin)
->>>>>>> 9131d607
             
             return PeerInfoScreenData(
                 peer: peerView.peers[peerId],
