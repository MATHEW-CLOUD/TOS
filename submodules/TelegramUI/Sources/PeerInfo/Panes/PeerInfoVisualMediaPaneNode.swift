import AsyncDisplayKit
import AVFoundation
import Display
import TelegramCore
import SwiftSignalKit
import Postbox
import TelegramPresentationData
import AccountContext
import ContextUI
import PhotoResources
import RadialStatusNode
import TelegramStringFormatting
import GridMessageSelectionNode
import UniversalMediaPlayer
import ListMessageItem
import ChatMessageInteractiveMediaBadge
import SparseItemGrid
import ShimmerEffect
import QuartzCore
import DirectMediaImageCache
import ComponentFlow
import TelegramNotices
import TelegramUIPreferences
import CheckNode
import AppBundle
import ChatControllerInteraction
import InvisibleInkDustNode

private final class FrameSequenceThumbnailNode: ASDisplayNode {
    private let context: AccountContext
    private let file: FileMediaReference
    private let imageNode: ASImageNode
    
    private var isPlaying: Bool = false
    private var isPlayingInternal: Bool = false
    
    private var frames: [Int: UIImage] = [:]
    
    private var frameTimes: [Double] = []
    private var sources: [UniversalSoftwareVideoSource] = []
    private var disposables: [Int: Disposable] = [:]
    
    private var currentFrameIndex: Int = 0
    private var timer: SwiftSignalKit.Timer?
    
    init(
        context: AccountContext,
        userLocation: MediaResourceUserLocation,
        file: FileMediaReference
    ) {
        self.context = context
        self.file = file
        
        self.imageNode = ASImageNode()
        self.imageNode.isUserInteractionEnabled = false
        self.imageNode.contentMode = .scaleAspectFill
        self.imageNode.clipsToBounds = true
        
        if let duration = file.media.duration {
            let frameCount = 5
            let frameInterval: Double = Double(duration) / Double(frameCount)
            for i in 0 ..< frameCount {
                self.frameTimes.append(Double(i) * frameInterval)
            }
        }
        
        super.init()
        
        self.addSubnode(self.imageNode)
        
        for i in 0 ..< self.frameTimes.count {
            let framePts = self.frameTimes[i]
            let index = i
            
            let source = UniversalSoftwareVideoSource(
                mediaBox: self.context.account.postbox.mediaBox,
                userLocation: userLocation,
                userContentType: .other,
                fileReference: self.file,
                automaticallyFetchHeader: true
            )
            self.sources.append(source)
            self.disposables[index] = (source.takeFrame(at: framePts)
            |> deliverOnMainQueue).start(next: { [weak self] result in
                guard let strongSelf = self else {
                    return
                }
                if case let .image(image) = result {
                    if let image = image {
                        strongSelf.frames[index] = image
                    }
                }
            })
        }
    }
    
    deinit {
        for (_, disposable) in self.disposables {
            disposable.dispose()
        }
        self.timer?.invalidate()
    }
    
    func updateIsPlaying(_ isPlaying: Bool) {
        if self.isPlaying == isPlaying {
            return
        }
        self.isPlaying = isPlaying
    }
    
    func updateLayout(size: CGSize) {
        self.imageNode.frame = CGRect(origin: CGPoint(), size: size)
    }
    
    func tick() {
        let isPlayingInternal = self.isPlaying && self.frames.count == self.frameTimes.count
        if isPlayingInternal {
            self.currentFrameIndex = (self.currentFrameIndex + 1) % self.frames.count
            
            if self.currentFrameIndex < self.frames.count {
                self.imageNode.image = self.frames[self.currentFrameIndex]
            }
        }
    }
}

private let mediaBadgeBackgroundColor = UIColor(white: 0.0, alpha: 0.6)
private let mediaBadgeTextColor = UIColor.white

private final class VisualMediaItemInteraction {
    let openMessage: (Message) -> Void
    let openMessageContextActions: (Message, ASDisplayNode, CGRect, ContextGesture?) -> Void
    let toggleSelection: (MessageId, Bool) -> Void
    
    var hiddenMedia: [MessageId: [Media]] = [:]
    var selectedMessageIds: Set<MessageId>?
    
    init(
        openMessage: @escaping (Message) -> Void,
        openMessageContextActions: @escaping (Message, ASDisplayNode, CGRect, ContextGesture?) -> Void,
        toggleSelection: @escaping (MessageId, Bool) -> Void
    ) {
        self.openMessage = openMessage
        self.openMessageContextActions = openMessageContextActions
        self.toggleSelection = toggleSelection
    }
}

/*private final class VisualMediaItemNode: ASDisplayNode {
    private let context: AccountContext
    private let interaction: VisualMediaItemInteraction
    
    private var videoLayerFrameManager: SoftwareVideoLayerFrameManager?
    private var sampleBufferLayer: SampleBufferLayer?
    private var displayLink: ConstantDisplayLinkAnimator?
    private var displayLinkTimestamp: Double = 0.0
    
    private var frameSequenceThumbnailNode: FrameSequenceThumbnailNode?
    
    private let containerNode: ContextControllerSourceNode

    private var placeholderNode: ShimmerEffectNode?
    private var absoluteLocation: (CGRect, CGSize)?
    
    private let imageNode: TransformImageNode
    private var statusNode: RadialStatusNode
    private let mediaBadgeNode: ChatMessageInteractiveMediaBadge
    private var selectionNode: GridMessageSelectionNode?
    
    private let fetchStatusDisposable = MetaDisposable()
    private let fetchDisposable = MetaDisposable()
    private var resourceStatus: MediaResourceStatus?
    
    private var item: (VisualMediaItem, Media?, CGSize, CGSize?)?
    private var theme: PresentationTheme?
    
    private var hasVisibility: Bool = false
    
    init(context: AccountContext, interaction: VisualMediaItemInteraction) {
        self.context = context
        self.interaction = interaction
        
        self.containerNode = ContextControllerSourceNode()
        self.imageNode = TransformImageNode()
        self.statusNode = RadialStatusNode(backgroundNodeColor: UIColor(white: 0.0, alpha: 0.6))
        let progressDiameter: CGFloat = 40.0
        self.statusNode.frame = CGRect(x: 0.0, y: 0.0, width: progressDiameter, height: progressDiameter)
        self.statusNode.isUserInteractionEnabled = false
        
        self.mediaBadgeNode = ChatMessageInteractiveMediaBadge()
        self.mediaBadgeNode.frame = CGRect(origin: CGPoint(x: 6.0, y: 6.0), size: CGSize(width: 50.0, height: 50.0))

        let shimmerNode = ShimmerEffectNode()
        self.placeholderNode = shimmerNode
        
        super.init()
        
        self.addSubnode(self.containerNode)
        self.containerNode.addSubnode(self.imageNode)
        self.containerNode.addSubnode(self.mediaBadgeNode)
        
        self.containerNode.activated = { [weak self] gesture, _ in
            guard let strongSelf = self, let item = strongSelf.item, let message = item.0.message else {
                return
            }
            strongSelf.interaction.openMessageContextActions(message, strongSelf.containerNode, strongSelf.containerNode.bounds, gesture)
        }
    }
    
    deinit {
        self.fetchStatusDisposable.dispose()
        self.fetchDisposable.dispose()
    }
    
    override func didLoad() {
        super.didLoad()
        
        let recognizer = TapLongTapOrDoubleTapGestureRecognizer(target: self, action: #selector(self.tapGesture(_:)))
        recognizer.tapActionAtPoint = { _ in
            return .waitForSingleTap
        }
        self.imageNode.view.addGestureRecognizer(recognizer)
        
        self.mediaBadgeNode.pressed = { [weak self] in
            self?.progressPressed()
        }
    }

    func updateAbsoluteRect(_ rect: CGRect, within containerSize: CGSize) {
        self.absoluteLocation = (rect, containerSize)
        if let shimmerNode = self.placeholderNode {
            shimmerNode.updateAbsoluteRect(rect, within: containerSize)
        }
    }
    
    @objc func tapGesture(_ recognizer: TapLongTapOrDoubleTapGestureRecognizer) {
        if case .ended = recognizer.state {
            if let (gesture, _) = recognizer.lastRecognizedGestureAndLocation {
                if case .tap = gesture {
                    if let (item, _, _, _) = self.item, let message = item.message {
                        var media: Media?
                        for value in message.media {
                            if let image = value as? TelegramMediaImage {
                                media = image
                                break
                            } else if let file = value as? TelegramMediaFile {
                                media = file
                                break
                            }
                        }
                        
                        if let media = media {
                            if let file = media as? TelegramMediaFile {
                                if isMediaStreamable(message: message, media: file) {
                                    self.interaction.openMessage(message)
                                } else {
                                    self.progressPressed()
                                }
                            } else {
                                self.interaction.openMessage(message)
                            }
                        }
                    }
                }
            }
        }
    }
    
    private func progressPressed() {
        guard let message = self.item?.0.message else {
            return
        }
        
        var media: Media?
        for value in message.media {
            if let image = value as? TelegramMediaImage {
                media = image
                break
            } else if let file = value as? TelegramMediaFile {
                media = file
                break
            }
        }
        
        if let resourceStatus = self.resourceStatus, let file = media as? TelegramMediaFile {
            switch resourceStatus {
            case .Fetching:
                messageMediaFileCancelInteractiveFetch(context: self.context, messageId: message.id, file: file)
            case .Local:
                self.interaction.openMessage(message)
            case .Remote:
                self.fetchDisposable.set(messageMediaFileInteractiveFetched(context: self.context, message: message, file: file, userInitiated: true).start())
            }
        }
    }
    
    func cancelPreviewGesture() {
        self.containerNode.cancelGesture()
    }
    
    func update(size: CGSize, item: VisualMediaItem?, theme: PresentationTheme, synchronousLoad: Bool) {
        if item === self.item?.0 && size == self.item?.2 {
            return
        }
        self.theme = theme
        var media: Media?
        if let item = item, let message = item.message {
            for value in message.media {
                if let image = value as? TelegramMediaImage {
                    media = image
                    break
                } else if let file = value as? TelegramMediaFile {
                    media = file
                    break
                }
            }
        }

        if let shimmerNode = self.placeholderNode {
            shimmerNode.frame = CGRect(origin: CGPoint(), size: size)
            if let (rect, size) = self.absoluteLocation {
                shimmerNode.updateAbsoluteRect(rect, within: size)
            }

            var shapes: [ShimmerEffectNode.Shape] = []
            shapes.append(.rect(rect: CGRect(origin: CGPoint(), size: size)))

            shimmerNode.update(backgroundColor: theme.list.itemBlocksBackgroundColor, foregroundColor: theme.list.mediaPlaceholderColor, shimmeringColor: theme.list.itemBlocksBackgroundColor.withAlphaComponent(0.4), shapes: shapes, size: size)
        }
        
        if let item = item, let message = item.message, let file = media as? TelegramMediaFile, file.isAnimated {
            if self.videoLayerFrameManager == nil {
                let sampleBufferLayer: SampleBufferLayer
                if let current = self.sampleBufferLayer {
                    sampleBufferLayer = current
                } else {
                    sampleBufferLayer = takeSampleBufferLayer()
                    self.sampleBufferLayer = sampleBufferLayer
                    self.imageNode.layer.addSublayer(sampleBufferLayer.layer)
                }
                
                self.videoLayerFrameManager = SoftwareVideoLayerFrameManager(account: self.context.account, fileReference: FileMediaReference.message(message: MessageReference(message), media: file), layerHolder: sampleBufferLayer)
                self.videoLayerFrameManager?.start()
            }
        } else {
            if let sampleBufferLayer = self.sampleBufferLayer {
                sampleBufferLayer.layer.removeFromSuperlayer()
                self.sampleBufferLayer = nil
            }
            self.videoLayerFrameManager = nil
        }
        
        if let item = item, let message = item.message, let media = media, (self.item?.1 == nil || !media.isEqual(to: self.item!.1!)) {
            var mediaDimensions: CGSize?
            if let image = media as? TelegramMediaImage, let largestSize = largestImageRepresentation(image.representations)?.dimensions {
                mediaDimensions = largestSize.cgSize

                if let placeholderNode = self.placeholderNode, placeholderNode.supernode == nil {
                    self.containerNode.insertSubnode(placeholderNode, at: 0)
                }
                self.imageNode.imageUpdated = { [weak self] image in
                    guard let strongSelf = self else {
                        return
                    }
                    if image != nil {
                        strongSelf.placeholderNode?.removeFromSupernode()
                    }
                }
               
                self.imageNode.setSignal(mediaGridMessagePhoto(account: context.account, photoReference: .message(message: MessageReference(message), media: image), fullRepresentationSize: CGSize(width: 300.0, height: 300.0), synchronousLoad: synchronousLoad), attemptSynchronously: synchronousLoad, dispatchOnDisplayLink: true)
                
                self.fetchStatusDisposable.set(nil)
                self.statusNode.transitionToState(.none, completion: { [weak self] in
                    self?.statusNode.isHidden = true
                })
                self.mediaBadgeNode.isHidden = true
                self.resourceStatus = nil
            } else if let file = media as? TelegramMediaFile, file.isVideo {
                if let placeholderNode = self.placeholderNode, placeholderNode.supernode == nil {
                    self.containerNode.insertSubnode(placeholderNode, at: 0)
                }
                self.imageNode.imageUpdated = { [weak self] image in
                    guard let strongSelf = self else {
                        return
                    }
                    if image != nil {
                        strongSelf.placeholderNode?.removeFromSupernode()
                    }
                }

                mediaDimensions = file.dimensions?.cgSize
                self.imageNode.setSignal(mediaGridMessageVideo(postbox: context.account.postbox, videoReference: .message(message: MessageReference(message), media: file), synchronousLoad: synchronousLoad, autoFetchFullSizeThumbnail: true), attemptSynchronously: synchronousLoad)
                
                self.mediaBadgeNode.isHidden = file.isAnimated
                
                self.resourceStatus = nil
                
                self.item = (item, media, size, mediaDimensions)
                
                self.fetchStatusDisposable.set((messageMediaFileStatus(context: context, messageId: message.id, file: file)
                |> deliverOnMainQueue).start(next: { [weak self] status in
                    if let strongSelf = self, let (item, _, _, _) = strongSelf.item, let message = item.message {
                        strongSelf.resourceStatus = status
                        
                        let isStreamable = isMediaStreamable(message: message, media: file)
                        
                        var statusState: RadialStatusNodeState = .none
                        if isStreamable || file.isAnimated {
                            statusState = .none
                        } else {
                            switch status {
                            case let .Fetching(_, progress):
                                let adjustedProgress = max(progress, 0.027)
                                statusState = .progress(color: .white, lineWidth: nil, value: CGFloat(adjustedProgress), cancelEnabled: true, animateRotation: true)
                            case .Local:
                                statusState = .none
                            case .Remote:
                                statusState = .download(.white)
                            }
                        }
                        
                        switch statusState {
                        case .none:
                            break
                        default:
                            strongSelf.statusNode.isHidden = false
                        }
                        
                        strongSelf.statusNode.transitionToState(statusState, animated: true, completion: {
                            if let strongSelf = self {
                                if case .none = statusState {
                                    strongSelf.statusNode.isHidden = true
                                }
                            }
                        })
                        
                        if let duration = file.duration {
                            let durationString = stringForDuration(duration)
                            
                            var badgeContent: ChatMessageInteractiveMediaBadgeContent?
                            var mediaDownloadState: ChatMessageInteractiveMediaDownloadState?
                            
                            if isStreamable {
                                switch status {
                                    case let .Fetching(_, progress):
                                        let progressString = String(format: "%d%%", Int(progress * 100.0))
                                        badgeContent = .text(inset: 12.0, backgroundColor: mediaBadgeBackgroundColor, foregroundColor: mediaBadgeTextColor, text: NSAttributedString(string: progressString))
                                        mediaDownloadState = .compactFetching(progress: 0.0)
                                    case .Local:
                                        badgeContent = .text(inset: 0.0, backgroundColor: mediaBadgeBackgroundColor, foregroundColor: mediaBadgeTextColor, text: NSAttributedString(string: durationString))
                                    case .Remote:
                                        badgeContent = .text(inset: 12.0, backgroundColor: mediaBadgeBackgroundColor, foregroundColor: mediaBadgeTextColor, text: NSAttributedString(string: durationString))
                                        mediaDownloadState = .compactRemote
                                }
                            } else {
                                badgeContent = .text(inset: 0.0, backgroundColor: mediaBadgeBackgroundColor, foregroundColor: mediaBadgeTextColor, text: NSAttributedString(string: durationString))
                            }
                            
                            strongSelf.mediaBadgeNode.update(theme: nil, content: badgeContent, mediaDownloadState: mediaDownloadState, alignment: .right, animated: false, badgeAnimated: false)
                        }
                    }
                }))
                if self.statusNode.supernode == nil {
                    self.imageNode.addSubnode(self.statusNode)
                }
            } else {
                self.mediaBadgeNode.isHidden = true
            }
            self.item = (item, media, size, mediaDimensions)
            
            self.updateHiddenMedia()
        } else {
            if let placeholderNode = self.placeholderNode, placeholderNode.supernode == nil {
                self.containerNode.insertSubnode(placeholderNode, at: 0)
            }
        }
        
        let progressDiameter: CGFloat = 40.0
        self.statusNode.frame = CGRect(origin: CGPoint(x: floor((size.width - progressDiameter) / 2.0), y: floor((size.height - progressDiameter) / 2.0)), size: CGSize(width: progressDiameter, height: progressDiameter))
        
        self.mediaBadgeNode.frame = CGRect(origin: CGPoint(x: size.width - 3.0, y: size.height - 18.0 - 3.0), size: CGSize(width: 50.0, height: 50.0))
        
        self.selectionNode?.frame = CGRect(origin: CGPoint(), size: size)
        
        if let (item, media, _, mediaDimensions) = self.item {
            self.item = (item, media, size, mediaDimensions)
            
            let imageFrame = CGRect(origin: CGPoint(), size: size)
            
            self.containerNode.frame = imageFrame
            self.imageNode.frame = imageFrame
            if let sampleBufferLayer = self.sampleBufferLayer {
                sampleBufferLayer.layer.frame = imageFrame
            }
            
            if let mediaDimensions = mediaDimensions {
                let imageSize = mediaDimensions.aspectFilled(imageFrame.size)
                self.imageNode.asyncLayout()(TransformImageArguments(corners: ImageCorners(), imageSize: imageSize, boundingSize: imageFrame.size, intrinsicInsets: UIEdgeInsets(), emptyColor: theme.list.mediaPlaceholderColor))()
            }
            
            self.updateSelectionState(animated: false)
        }
    }
    
    func updateIsVisible(_ isVisible: Bool) {
        self.hasVisibility = isVisible
        if let _ = self.videoLayerFrameManager {
            let displayLink: ConstantDisplayLinkAnimator
            if let current = self.displayLink {
                displayLink = current
            } else {
                displayLink = ConstantDisplayLinkAnimator { [weak self] in
                    guard let strongSelf = self else {
                        return
                    }
                    strongSelf.videoLayerFrameManager?.tick(timestamp: strongSelf.displayLinkTimestamp)
                    strongSelf.displayLinkTimestamp += 1.0 / 30.0
                }
                displayLink.frameInterval = 2
                self.displayLink = displayLink
            }
        }
        self.displayLink?.isPaused = !self.hasVisibility || self.isHidden
        
        /*if isVisible {
            if let item = self.item?.0, let file = self.item?.1 as? TelegramMediaFile, !file.isAnimated {
                if self.frameSequenceThumbnailNode == nil {
                    let frameSequenceThumbnailNode = FrameSequenceThumbnailNode(context: context, file: .message(message: MessageReference(item.message), media: file))
                    self.frameSequenceThumbnailNode = frameSequenceThumbnailNode
                    self.imageNode.addSubnode(frameSequenceThumbnailNode)
                }
                if let frameSequenceThumbnailNode = self.frameSequenceThumbnailNode {
                    let size = self.bounds.size
                    frameSequenceThumbnailNode.frame = CGRect(origin: CGPoint(), size: size)
                    frameSequenceThumbnailNode.updateLayout(size: size)
                }
            } else {
                if let frameSequenceThumbnailNode = self.frameSequenceThumbnailNode {
                    self.frameSequenceThumbnailNode = nil
                    frameSequenceThumbnailNode.removeFromSupernode()
                }
            }
        } else {
            if let frameSequenceThumbnailNode = self.frameSequenceThumbnailNode {
                self.frameSequenceThumbnailNode = nil
                frameSequenceThumbnailNode.removeFromSupernode()
            }
        }*/
        
        self.frameSequenceThumbnailNode?.updateIsPlaying(isVisible)
    }
    
    func tick() {
        self.frameSequenceThumbnailNode?.tick()
    }
    
    func updateSelectionState(animated: Bool) {
        if let (item, _, _, _) = self.item, let message = item.message, let theme = self.theme {
            self.containerNode.isGestureEnabled = self.interaction.selectedMessageIds == nil
            
            if let selectedIds = self.interaction.selectedMessageIds {
                let selected = selectedIds.contains(message.id)
                
                if let selectionNode = self.selectionNode {
                    selectionNode.updateSelected(selected, animated: animated)
                    selectionNode.frame = CGRect(origin: CGPoint(), size: self.bounds.size)
                } else {
                    let selectionNode = GridMessageSelectionNode(theme: theme, toggle: { [weak self] value in
                        if let strongSelf = self, let messageId = strongSelf.item?.0.message?.id {
                            var toggledValue = true
                            if let selectedMessageIds = strongSelf.interaction.selectedMessageIds, selectedMessageIds.contains(messageId) {
                                toggledValue = false
                            }
                            strongSelf.interaction.toggleSelection(messageId, toggledValue)
                        }
                    })
                    
                    selectionNode.frame = CGRect(origin: CGPoint(), size: self.bounds.size)
                    self.containerNode.addSubnode(selectionNode)
                    self.selectionNode = selectionNode
                    selectionNode.updateSelected(selected, animated: false)
                    if animated {
                        selectionNode.animateIn()
                    }
                }
            } else {
                if let selectionNode = self.selectionNode {
                    self.selectionNode = nil
                    if animated {
                        selectionNode.animateOut { [weak selectionNode] in
                            selectionNode?.removeFromSupernode()
                        }
                    } else {
                        selectionNode.removeFromSupernode()
                    }
                }
            }
        }
    }
    
    func transitionNode() -> (ASDisplayNode, CGRect, () -> (UIView?, UIView?))? {
        let imageNode = self.imageNode
        return (self.imageNode, self.imageNode.bounds, { [weak self, weak imageNode] in
            var statusNodeHidden = false
            var accessoryHidden = false
            if let strongSelf = self {
                statusNodeHidden = strongSelf.statusNode.isHidden
                accessoryHidden = strongSelf.mediaBadgeNode.isHidden
                strongSelf.statusNode.isHidden = true
                strongSelf.mediaBadgeNode.isHidden = true
            }
            let view = imageNode?.view.snapshotView(afterScreenUpdates: false)
            if let strongSelf = self {
                strongSelf.statusNode.isHidden = statusNodeHidden
                strongSelf.mediaBadgeNode.isHidden = accessoryHidden
            }
            return (view, nil)
        })
    }
    
    func updateHiddenMedia() {
        if let (item, _, _, _) = self.item {
            if let _ = self.interaction.hiddenMedia[item.id] {
                self.isHidden = true
            } else {
                self.isHidden = false
            }
        } else {
            self.isHidden = false
        }
        self.displayLink?.isPaused = !self.hasVisibility || self.isHidden
    }
}
*/

private final class VisualMediaHoleAnchor: SparseItemGrid.HoleAnchor {
    let messageId: MessageId
    override var id: AnyHashable {
        return AnyHashable(self.messageId)
    }

    let indexValue: Int
    override var index: Int {
        return self.indexValue
    }

    let localMonthTimestamp: Int32
    override var tag: Int32 {
        return self.localMonthTimestamp
    }

    init(index: Int, messageId: MessageId, localMonthTimestamp: Int32) {
        self.indexValue = index
        self.messageId = messageId
        self.localMonthTimestamp = localMonthTimestamp
    }
}

private final class VisualMediaItem: SparseItemGrid.Item {
    let indexValue: Int
    override var index: Int {
        return self.indexValue
    }
    let localMonthTimestamp: Int32
    let message: Message

    override var id: AnyHashable {
        return AnyHashable(self.message.stableId)
    }

    override var tag: Int32 {
        return self.localMonthTimestamp
    }

    override var holeAnchor: SparseItemGrid.HoleAnchor {
        return VisualMediaHoleAnchor(index: self.index, messageId: self.message.id, localMonthTimestamp: self.localMonthTimestamp)
    }
    
    init(index: Int, message: Message, localMonthTimestamp: Int32) {
        self.indexValue = index
        self.message = message
        self.localMonthTimestamp = localMonthTimestamp
    }
}

private struct Month: Equatable {
    var packedValue: Int32

    init(packedValue: Int32) {
        self.packedValue = packedValue
    }

    init(localTimestamp: Int32) {
        var time: time_t = time_t(localTimestamp)
        var timeinfo: tm = tm()
        gmtime_r(&time, &timeinfo)

        let year = UInt32(timeinfo.tm_year)
        let month = UInt32(timeinfo.tm_mon)

        self.packedValue = Int32(bitPattern: year | (month << 16))
    }

    var year: Int32 {
        return Int32(bitPattern: (UInt32(bitPattern: self.packedValue) >> 0) & 0xffff)
    }

    var month: Int32 {
        return Int32(bitPattern: (UInt32(bitPattern: self.packedValue) >> 16) & 0xffff)
    }
}

private let durationFont = Font.regular(12.0)
private let minDurationImage: UIImage = {
    let image = generateImage(CGSize(width: 20.0, height: 20.0), rotatedContext: { size, context in
        context.clear(CGRect(origin: CGPoint(), size: size))
        context.setFillColor(UIColor(white: 0.0, alpha: 0.5).cgColor)
        context.fillEllipse(in: CGRect(origin: CGPoint(), size: size))
        if let image = UIImage(bundleImageName: "Chat/GridPlayIcon") {
            UIGraphicsPushContext(context)
            image.draw(in: CGRect(origin: CGPoint(x: (size.width - image.size.width) / 2.0, y: (size.height - image.size.height) / 2.0), size: image.size))
            UIGraphicsPopContext()
        }
    })
    return image!
}()

private final class DurationLayer: CALayer {
    override init() {
        super.init()

        self.contentsGravity = .topRight
        self.contentsScale = UIScreenScale
    }

    required init?(coder: NSCoder) {
        fatalError("init(coder:) has not been implemented")
    }

    override func action(forKey event: String) -> CAAction? {
        return nullAction
    }

    func update(duration: Int32, isMin: Bool) {
        if isMin {
            self.contents = minDurationImage.cgImage
        } else {
            let string = NSAttributedString(string: stringForDuration(duration), font: durationFont, textColor: .white)
            let bounds = string.boundingRect(with: CGSize(width: 100.0, height: 100.0), options: .usesLineFragmentOrigin, context: nil)
            let textSize = CGSize(width: ceil(bounds.width), height: ceil(bounds.height))
            let sideInset: CGFloat = 6.0
            let verticalInset: CGFloat = 2.0
            let image = generateImage(CGSize(width: textSize.width + sideInset * 2.0, height: textSize.height + verticalInset * 2.0), rotatedContext: { size, context in
                context.clear(CGRect(origin: CGPoint(), size: size))

                context.setFillColor(UIColor(white: 0.0, alpha: 0.5).cgColor)
                context.setBlendMode(.copy)
                context.fillEllipse(in: CGRect(origin: CGPoint(x: 0.0, y: 0.0), size: CGSize(width: size.height, height: size.height)))
                context.fillEllipse(in: CGRect(origin: CGPoint(x: size.width - size.height, y: 0.0), size: CGSize(width: size.height, height: size.height)))
                context.fill(CGRect(origin: CGPoint(x: size.height / 2.0, y: 0.0), size: CGSize(width: size.width - size.height, height: size.height)))

                context.setBlendMode(.normal)
                UIGraphicsPushContext(context)
                string.draw(in: bounds.offsetBy(dx: sideInset, dy: verticalInset))
                UIGraphicsPopContext()
            })
            self.contents = image?.cgImage
        }
    }
}

private protocol ItemLayer: SparseItemGridLayer {
    var item: VisualMediaItem? { get set }
    var durationLayer: DurationLayer? { get set }
    var minFactor: CGFloat { get set }
    var selectionLayer: GridMessageSelectionLayer? { get set }
    var disposable: Disposable? { get set }

    var hasContents: Bool { get set }
    func setSpoilerContents(_ contents: Any?)
    
    func updateDuration(duration: Int32?, isMin: Bool, minFactor: CGFloat)
    func updateSelection(theme: CheckNodeTheme, isSelected: Bool?, animated: Bool)
    func updateHasSpoiler(hasSpoiler: Bool)
    
    func bind(item: VisualMediaItem)
    func unbind()
}

private final class GenericItemLayer: CALayer, ItemLayer {
    var item: VisualMediaItem?
    var durationLayer: DurationLayer?
    var minFactor: CGFloat = 1.0
    var selectionLayer: GridMessageSelectionLayer?
    var dustLayer: MediaDustLayer?
    var disposable: Disposable?

    var hasContents: Bool = false

    override init() {
        super.init()

        self.contentsGravity = .resize
    }

    required init?(coder: NSCoder) {
        fatalError("init(coder:) has not been implemented")
    }

    deinit {
        self.disposable?.dispose()
    }
    
    func getContents() -> Any? {
        return self.contents
    }
    
    func setContents(_ contents: Any?) {
        if let image = contents as? UIImage {
            self.contents = image.cgImage
        }
    }
    
    func setSpoilerContents(_ contents: Any?) {
        if let image = contents as? UIImage {
            self.dustLayer?.contents = image.cgImage
        }
    }

    override func action(forKey event: String) -> CAAction? {
        return nullAction
    }

    func bind(item: VisualMediaItem) {
        self.item = item
    }

    func updateDuration(duration: Int32?, isMin: Bool, minFactor: CGFloat) {
        self.minFactor = minFactor

        if let duration = duration {
            if let durationLayer = self.durationLayer {
                durationLayer.update(duration: duration, isMin: isMin)
            } else {
                let durationLayer = DurationLayer()
                durationLayer.update(duration: duration, isMin: isMin)
                self.addSublayer(durationLayer)
                durationLayer.frame = CGRect(origin: CGPoint(x: self.bounds.width - 3.0, y: self.bounds.height - 3.0), size: CGSize())
                durationLayer.transform = CATransform3DMakeScale(minFactor, minFactor, 1.0)
                self.durationLayer = durationLayer
            }
        } else if let durationLayer = self.durationLayer {
            self.durationLayer = nil
            durationLayer.removeFromSuperlayer()
        }
    }

    func updateSelection(theme: CheckNodeTheme, isSelected: Bool?, animated: Bool) {
        if let isSelected = isSelected {
            if let selectionLayer = self.selectionLayer {
                selectionLayer.updateSelected(isSelected, animated: animated)
            } else {
                let selectionLayer = GridMessageSelectionLayer(theme: theme)
                selectionLayer.updateSelected(isSelected, animated: false)
                self.selectionLayer = selectionLayer
                self.addSublayer(selectionLayer)
                if !self.bounds.isEmpty {
                    selectionLayer.frame = CGRect(origin: CGPoint(), size: self.bounds.size)
                    selectionLayer.updateLayout(size: self.bounds.size)
                    if animated {
                        selectionLayer.animateIn()
                    }
                }
            }
        } else if let selectionLayer = self.selectionLayer {
            self.selectionLayer = nil
            if animated {
                selectionLayer.animateOut { [weak selectionLayer] in
                    selectionLayer?.removeFromSuperlayer()
                }
            } else {
                selectionLayer.removeFromSuperlayer()
            }
        }
    }
    
    func updateHasSpoiler(hasSpoiler: Bool) {
        if hasSpoiler {
            if let _ = self.dustLayer {
            } else {
                let dustLayer = MediaDustLayer()
                self.dustLayer = dustLayer
                self.addSublayer(dustLayer)
                if !self.bounds.isEmpty {
                    dustLayer.frame = CGRect(origin: CGPoint(), size: self.bounds.size)
                    dustLayer.updateLayout(size: self.bounds.size)
                }
            }
        } else if let dustLayer = self.dustLayer {
            self.dustLayer = nil
            dustLayer.removeFromSuperlayer()
        }
    }

    func unbind() {
        self.item = nil
    }

    func needsShimmer() -> Bool {
        return !self.hasContents
    }

    func update(size: CGSize) {
        /*if let durationLayer = self.durationLayer {
            durationLayer.frame = CGRect(origin: CGPoint(x: size.width - 3.0, y: size.height - 3.0), size: CGSize())
        }*/
    }
}

private final class CaptureProtectedItemLayer: AVSampleBufferDisplayLayer, ItemLayer {
    var item: VisualMediaItem?
    var durationLayer: DurationLayer?
    var minFactor: CGFloat = 1.0
    var selectionLayer: GridMessageSelectionLayer?
    var dustLayer: MediaDustLayer?
    var disposable: Disposable?

    var hasContents: Bool = false

    override init() {
        super.init()
        
        self.contentsGravity = .resize
        if #available(iOS 13.0, *) {
            self.preventsCapture = true
            self.preventsDisplaySleepDuringVideoPlayback = false
        }
    }

    required init?(coder: NSCoder) {
        fatalError("init(coder:) has not been implemented")
    }

    deinit {
        self.disposable?.dispose()
    }

    override func action(forKey event: String) -> CAAction? {
        return nullAction
    }
    
    private var layerContents: Any?
    func getContents() -> Any? {
        return self.layerContents
    }
    
    func setContents(_ contents: Any?) {
        self.layerContents = contents
        
        if let image = contents as? UIImage {
            self.layerContents = image.cgImage
            if let cmSampleBuffer = image.cmSampleBuffer {
                self.enqueue(cmSampleBuffer)
            }
        }
    }
    
    func setSpoilerContents(_ contents: Any?) {
        if let image = contents as? UIImage {
            self.dustLayer?.contents = image.cgImage
        }
    }

    func bind(item: VisualMediaItem) {
        self.item = item
    }
    
    func updateDuration(duration: Int32?, isMin: Bool, minFactor: CGFloat) {
        self.minFactor = minFactor

        if let duration = duration {
            if let durationLayer = self.durationLayer {
                durationLayer.update(duration: duration, isMin: isMin)
            } else {
                let durationLayer = DurationLayer()
                durationLayer.update(duration: duration, isMin: isMin)
                self.addSublayer(durationLayer)
                durationLayer.frame = CGRect(origin: CGPoint(x: self.bounds.width - 3.0, y: self.bounds.height - 3.0), size: CGSize())
                durationLayer.transform = CATransform3DMakeScale(minFactor, minFactor, 1.0)
                self.durationLayer = durationLayer
            }
        } else if let durationLayer = self.durationLayer {
            self.durationLayer = nil
            durationLayer.removeFromSuperlayer()
        }
    }

    func updateSelection(theme: CheckNodeTheme, isSelected: Bool?, animated: Bool) {
        if let isSelected = isSelected {
            if let selectionLayer = self.selectionLayer {
                selectionLayer.updateSelected(isSelected, animated: animated)
            } else {
                let selectionLayer = GridMessageSelectionLayer(theme: theme)
                selectionLayer.updateSelected(isSelected, animated: false)
                self.selectionLayer = selectionLayer
                self.addSublayer(selectionLayer)
                if !self.bounds.isEmpty {
                    selectionLayer.frame = CGRect(origin: CGPoint(), size: self.bounds.size)
                    selectionLayer.updateLayout(size: self.bounds.size)
                    if animated {
                        selectionLayer.animateIn()
                    }
                }
            }
        } else if let selectionLayer = self.selectionLayer {
            self.selectionLayer = nil
            if animated {
                selectionLayer.animateOut { [weak selectionLayer] in
                    selectionLayer?.removeFromSuperlayer()
                }
            } else {
                selectionLayer.removeFromSuperlayer()
            }
        }
    }
    
    func updateHasSpoiler(hasSpoiler: Bool) {
        if hasSpoiler {
            if let _ = self.dustLayer {
            } else {
                let dustLayer = MediaDustLayer()
                self.dustLayer = dustLayer
                self.addSublayer(dustLayer)
                if !self.bounds.isEmpty {
                    dustLayer.frame = CGRect(origin: CGPoint(), size: self.bounds.size)
                    dustLayer.updateLayout(size: self.bounds.size)
                }
            }
        } else if let dustLayer = self.dustLayer {
            self.dustLayer = nil
            dustLayer.removeFromSuperlayer()
        }
    }

    func unbind() {
        self.item = nil
    }

    func needsShimmer() -> Bool {
        return !self.hasContents
    }

    func update(size: CGSize) {
        /*if let durationLayer = self.durationLayer {
            durationLayer.frame = CGRect(origin: CGPoint(x: size.width - 3.0, y: size.height - 3.0), size: CGSize())
        }*/
    }
}

private final class ItemView: UIView, SparseItemGridView {
    var item: VisualMediaItem?
    var disposable: Disposable?

    var messageItem: ListMessageItem?
    var messageItemNode: ListViewItemNode?
    var interaction: ListMessageItemInteraction?
    let buttonNode: HighlightTrackingButtonNode

    override init(frame: CGRect) {
        self.buttonNode = HighlightTrackingButtonNode()

        super.init(frame: frame)

        self.addSubnode(self.buttonNode)
        self.buttonNode.addTarget(self, action: #selector(self.pressed), forControlEvents: .touchUpInside)

        self.buttonNode.highligthedChanged = { [weak self] highlighted in
            guard let strongSelf = self else {
                return
            }
            strongSelf.messageItemNode?.setHighlighted(highlighted, at: CGPoint(), animated: !highlighted)
        }
    }

    required init?(coder: NSCoder) {
        fatalError("init(coder:) has not been implemented")
    }

    deinit {
        self.disposable?.dispose()
    }

    @objc func pressed() {
        guard let itemNode = self.messageItemNode else {
            return
        }

        if let item = self.item, let messageItem = self.messageItem, let itemNode = itemNode as? ListMessageFileItemNode {
            if case let .selectable(selected) = messageItem.selection {
                self.interaction?.toggleMessagesSelection([item.message.id], !selected)
            } else {
                itemNode.activateMedia()
            }
        }
    }

    func bind(
        item: VisualMediaItem,
        presentationData: ChatPresentationData,
        context: AccountContext,
        chatLocation: ChatLocation,
        interaction: ListMessageItemInteraction,
        isSelected: Bool?,
        size: CGSize,
        insets: UIEdgeInsets
    ) {
        self.item = item
        self.interaction = interaction

        let messageItem = ListMessageItem(
            presentationData: presentationData,
            context: context,
            chatLocation: chatLocation,
            interaction: interaction,
            message: item.message,
            selection: isSelected.flatMap { isSelected in
                return .selectable(selected: isSelected)
            } ?? .none,
            displayHeader: false
        )
        self.messageItem = messageItem

        let messageItemNode: ListViewItemNode
        if let current = self.messageItemNode {
            messageItemNode = current
            messageItem.updateNode(async: { f in f() }, node: { return current }, params: ListViewItemLayoutParams(width: size.width, leftInset: insets.left, rightInset: insets.right, availableHeight: 0.0), previousItem: nil, nextItem: nil, animation: .System(duration: 0.2, transition: ControlledTransition(duration: 0.2, curve: .spring, interactive: false)), completion: { layout, apply in
                current.contentSize = layout.contentSize
                current.insets = layout.insets

                apply(ListViewItemApply(isOnScreen: true))
            })
        } else {
            var itemNode: ListViewItemNode?
            messageItem.nodeConfiguredForParams(async: { f in f() }, params: ListViewItemLayoutParams(width: size.width, leftInset: insets.left, rightInset: insets.right, availableHeight: 0.0), synchronousLoads: false, previousItem: nil, nextItem: nil, completion: { node, apply in
                itemNode = node
                apply().1(ListViewItemApply(isOnScreen: true))
            })
            messageItemNode = itemNode!
            self.messageItemNode = messageItemNode
            self.buttonNode.addSubnode(messageItemNode)
        }
        messageItemNode.visibility = .visible(1.0, .infinite)
        
        messageItemNode.frame = CGRect(origin: CGPoint(), size: size)
        self.buttonNode.frame = CGRect(origin: CGPoint(), size: size)
    }
    
    func unbind() {
        self.item = nil
    }

    func needsShimmer() -> Bool {
        return false
    }

    func update(size: CGSize, insets: UIEdgeInsets) {
        if let messageItem = self.messageItem, let messageItemNode = self.messageItemNode {
            messageItem.updateNode(async: { f in f() }, node: { return messageItemNode }, params: ListViewItemLayoutParams(width: size.width, leftInset: insets.left, rightInset: insets.right, availableHeight: 0.0), previousItem: nil, nextItem: nil, animation: .System(duration: 0.2, transition: ControlledTransition(duration: 0.2, curve: .spring, interactive: false)), completion: { layout, apply in
                messageItemNode.contentSize = layout.contentSize
                messageItemNode.insets = layout.insets

                apply(ListViewItemApply(isOnScreen: true))
            })
            
            messageItemNode.frame = CGRect(origin: CGPoint(), size: size)
            self.buttonNode.frame = CGRect(origin: CGPoint(), size: size)
        }
    }
}

protocol ListShimmerLayerImageProvider: AnyObject {
    func getListShimmerImage(height: CGFloat) -> UIImage
    func getSeparatorColor() -> UIColor
}

private final class ListShimmerLayer: CALayer, SparseItemGridShimmerLayer {
    final class OverlayLayer: CALayer {
        override func action(forKey event: String) -> CAAction? {
            return nullAction
        }
    }

    let imageProvider: ListShimmerLayerImageProvider
    let shimmerOverlay: OverlayLayer
    let separatorLayer: OverlayLayer

    private var validHeight: CGFloat?

    init(imageProvider: ListShimmerLayerImageProvider) {
        self.imageProvider = imageProvider
        self.shimmerOverlay = OverlayLayer()
        self.separatorLayer = OverlayLayer()

        super.init()

        self.addSublayer(self.shimmerOverlay)
        self.addSublayer(self.separatorLayer)
    }

    required init?(coder: NSCoder) {
        fatalError("init(coder:) has not been implemented")
    }

    override func action(forKey event: String) -> CAAction? {
        return nullAction
    }

    func update(size: CGSize) {
        if self.validHeight != size.height {
            self.validHeight = size.height
            ASDisplayNodeSetResizableContents(self.shimmerOverlay, self.imageProvider.getListShimmerImage(height: size.height))
            self.separatorLayer.backgroundColor = self.imageProvider.getSeparatorColor().cgColor
        }
        self.shimmerOverlay.frame = CGRect(origin: CGPoint(), size: size)
        self.separatorLayer.frame = CGRect(origin: CGPoint(x: 65.0, y: size.height - UIScreenPixel), size: CGSize(width: size.width - 65.0, height: UIScreenPixel))
    }
}

private final class SparseItemGridBindingImpl: SparseItemGridBinding, ListShimmerLayerImageProvider {
    let context: AccountContext
    let chatLocation: ChatLocation
    let directMediaImageCache: DirectMediaImageCache
    let captureProtected: Bool
    var strings: PresentationStrings
    let useListItems: Bool
    let roundListThumbnails: Bool
    let listItemInteraction: ListMessageItemInteraction
    let chatControllerInteraction: ChatControllerInteraction
    var chatPresentationData: ChatPresentationData
    var checkNodeTheme: CheckNodeTheme

    var loadHoleImpl: ((SparseItemGrid.HoleAnchor, SparseItemGrid.HoleLocation) -> Signal<Never, NoError>)?
    var onTapImpl: ((VisualMediaItem) -> Void)?
    var onTagTapImpl: (() -> Void)?
    var didScrollImpl: (() -> Void)?
    var coveringInsetOffsetUpdatedImpl: ((ContainedViewLayoutTransition) -> Void)?
    var onBeginFastScrollingImpl: (() -> Void)?
    var getShimmerColorsImpl: (() -> SparseItemGrid.ShimmerColors)?
    var updateShimmerLayersImpl: ((SparseItemGridDisplayItem) -> Void)?
    
    var revealedSpoilerMessageIds = Set<MessageId>()

    private var shimmerImages: [CGFloat: UIImage] = [:]

    init(context: AccountContext, chatLocation: ChatLocation, useListItems: Bool, roundListThumbnails: Bool, listItemInteraction: ListMessageItemInteraction, chatControllerInteraction: ChatControllerInteraction, directMediaImageCache: DirectMediaImageCache, captureProtected: Bool) {
        self.context = context
        self.chatLocation = chatLocation
        self.useListItems = useListItems
        self.roundListThumbnails = roundListThumbnails
        self.listItemInteraction = listItemInteraction
        self.chatControllerInteraction = chatControllerInteraction
        self.directMediaImageCache = directMediaImageCache
        self.captureProtected = false //captureProtected

        let presentationData = self.context.sharedContext.currentPresentationData.with { $0 }
        self.strings = presentationData.strings

        let themeData = ChatPresentationThemeData(theme: presentationData.theme, wallpaper: presentationData.chatWallpaper)
        self.chatPresentationData = ChatPresentationData(theme: themeData, fontSize: presentationData.chatFontSize, strings: presentationData.strings, dateTimeFormat: presentationData.dateTimeFormat, nameDisplayOrder: presentationData.nameDisplayOrder, disableAnimations: true, largeEmoji: presentationData.largeEmoji, chatBubbleCorners: presentationData.chatBubbleCorners, animatedEmojiScale: 1.0)

        self.checkNodeTheme = CheckNodeTheme(theme: presentationData.theme, style: .overlay, hasInset: true)
    }

    func updatePresentationData(presentationData: PresentationData) {
        self.strings = presentationData.strings

        let themeData = ChatPresentationThemeData(theme: presentationData.theme, wallpaper: presentationData.chatWallpaper)
        self.chatPresentationData = ChatPresentationData(theme: themeData, fontSize: presentationData.chatFontSize, strings: presentationData.strings, dateTimeFormat: presentationData.dateTimeFormat, nameDisplayOrder: presentationData.nameDisplayOrder, disableAnimations: true, largeEmoji: presentationData.largeEmoji, chatBubbleCorners: presentationData.chatBubbleCorners, animatedEmojiScale: 1.0)

        self.checkNodeTheme = CheckNodeTheme(theme: presentationData.theme, style: .overlay, hasInset: true)
    }

    func getListShimmerImage(height: CGFloat) -> UIImage {
        if let image = self.shimmerImages[height] {
            return image
        } else {
            let fakeFile = TelegramMediaFile(
                fileId: MediaId(namespace: 0, id: 1),
                partialReference: nil,
                resource: EmptyMediaResource(),
                previewRepresentations: [],
                videoThumbnails: [],
                immediateThumbnailData: nil,
                mimeType: "image/jpeg",
                size: nil,
                attributes: [.FileName(fileName: "file")]
            )
            let fakeMessage = Message(
                stableId: 1,
                stableVersion: 1,
                id: MessageId(peerId: PeerId(namespace: PeerId.Namespace._internalFromInt32Value(0), id: PeerId.Id._internalFromInt64Value(1)), namespace: 0, id: 1),
                globallyUniqueId: nil,
                groupingKey: nil,
                groupInfo: nil,
                threadId: nil,
                timestamp: 1, flags: [],
                tags: [],
                globalTags: [],
                localTags: [],
                forwardInfo: nil,
                author: nil,
                text: "",
                attributes: [],
                media: [fakeFile],
                peers: SimpleDictionary<PeerId, Peer>(),
                associatedMessages: SimpleDictionary<MessageId, Message>(),
                associatedMessageIds: [],
                associatedMedia: [:],
                associatedThreadInfo: nil
            )
            let messageItem = ListMessageItem(
                presentationData: self.chatPresentationData,
                context: self.context,
                chatLocation: self.chatLocation,
                interaction: self.listItemInteraction,
                message: fakeMessage,
                selection: .none,
                displayHeader: false
            )

            var itemNode: ListViewItemNode?
            messageItem.nodeConfiguredForParams(async: { f in f() }, params: ListViewItemLayoutParams(width: 400.0, leftInset: 0.0, rightInset: 0.0, availableHeight: 0.0), synchronousLoads: false, previousItem: nil, nextItem: nil, completion: { node, apply in
                itemNode = node
                apply().1(ListViewItemApply(isOnScreen: true))
            })

            guard let fileItemNode = itemNode as? ListMessageFileItemNode else {
                return UIImage()
            }

            let image = generateImage(CGSize(width: 320.0, height: height), rotatedContext: { size, context in
                UIGraphicsPushContext(context)

                context.setFillColor(self.chatPresentationData.theme.theme.list.plainBackgroundColor.cgColor)
                context.fill(CGRect(origin: CGPoint(), size: size))

                context.setBlendMode(.copy)
                context.setFillColor(UIColor.clear.cgColor)

                func fillRoundedRect(rect: CGRect, radius: CGFloat) {
                    UIBezierPath(roundedRect: rect, byRoundingCorners: [.topLeft, .topRight, .bottomLeft, .bottomRight], cornerRadii: CGSize(width: radius, height: radius)).fill()
                }

                let lineHeight: CGFloat = 8.0
                let titleOrigin = CGPoint(x: fileItemNode.titleNode.frame.minX, y: fileItemNode.titleNode.frame.midY)
                let dateOrigin = CGPoint(x: fileItemNode.descriptionNode.frame.minX, y: fileItemNode.descriptionNode.frame.midY)

                fillRoundedRect(rect: CGRect(origin: CGPoint(x: titleOrigin.x, y: titleOrigin.y - lineHeight / 2.0), size: CGSize(width: 160.0, height: lineHeight)), radius: lineHeight / 2.0)
                fillRoundedRect(rect: CGRect(origin: CGPoint(x: dateOrigin.x, y: dateOrigin.y - lineHeight / 2.0), size: CGSize(width: 220.0, height: lineHeight)), radius: lineHeight / 2.0)

                if self.roundListThumbnails {
                    context.fillEllipse(in: fileItemNode.extensionIconNode.frame)
                } else {
                    fillRoundedRect(rect: fileItemNode.extensionIconNode.frame, radius: 6.0)
                }

                UIGraphicsPopContext()
            })!.stretchableImage(withLeftCapWidth: 299, topCapHeight: 0)
            self.shimmerImages[height] = image
            return image
        }
    }

    func getSeparatorColor() -> UIColor {
        return self.chatPresentationData.theme.theme.list.itemPlainSeparatorColor
    }

    func createLayer() -> SparseItemGridLayer? {
        if self.useListItems {
            return nil
        }
        if self.captureProtected {
            return CaptureProtectedItemLayer()
        } else {
            return GenericItemLayer()
        }
    }

    func createView() -> SparseItemGridView? {
        if !self.useListItems {
            return nil
        }
        return ItemView()
    }

    func createShimmerLayer() -> SparseItemGridShimmerLayer? {
        if self.useListItems {
            let layer = ListShimmerLayer(imageProvider: self)
            return layer
        }
        return nil
    }

    private static let widthSpecs: ([Int], [Int]) = {
        let list: [(Int, Int)] = [
            (50, 64),
            (100, 150),
            (140, 200),
            (Int.max, 280)
        ]
        return (list.map(\.0), list.map(\.1))
    }()

    func bindLayers(items: [SparseItemGrid.Item], layers: [SparseItemGridDisplayItem], size: CGSize, insets: UIEdgeInsets, synchronous: SparseItemGrid.Synchronous) {
        for i in 0 ..< items.count {
            guard let item = items[i] as? VisualMediaItem else {
                continue
            }

            let displayItem = layers[i]

            if self.useListItems {
                guard let view = displayItem.view as? ItemView else {
                    continue
                }
                view.bind(
                    item: item,
                    presentationData: chatPresentationData,
                    context: self.context,
                    chatLocation: self.chatLocation,
                    interaction: self.listItemInteraction,
                    isSelected: self.chatControllerInteraction.selectionState?.selectedIds.contains(item.message.id),
                    size: CGSize(width: size.width, height: view.bounds.height),
                    insets: insets
                )
            } else {
                guard let layer = displayItem.layer as? ItemLayer else {
                    continue
                }
                if layer.bounds.isEmpty {
                    continue
                }

                var imageWidthSpec: Int = SparseItemGridBindingImpl.widthSpecs.1[0]
                for i in 0 ..< SparseItemGridBindingImpl.widthSpecs.0.count {
                    if Int(layer.bounds.width) <= SparseItemGridBindingImpl.widthSpecs.0[i] {
                        imageWidthSpec = SparseItemGridBindingImpl.widthSpecs.1[i]
                        break
                    }
                }

                let message = item.message
                let hasSpoiler = message.attributes.contains(where: { $0 is MediaSpoilerMessageAttribute }) && !self.revealedSpoilerMessageIds.contains(message.id)
                layer.updateHasSpoiler(hasSpoiler: hasSpoiler)
                
                var selectedMedia: Media?
                for media in message.media {
                    if let image = media as? TelegramMediaImage {
                        selectedMedia = image
                        break
                    } else if let file = media as? TelegramMediaFile {
                        selectedMedia = file
                        break
                    }
                }

                if let selectedMedia = selectedMedia {
<<<<<<< HEAD
                    var result = directMediaImageCache.getImage(message: message, media: selectedMedia, width: imageWidthSpec, possibleWidths: SparseItemGridBindingImpl.widthSpecs.1, synchronous: synchronous == .full)
                    
                    // previewRepresentations for videos in secret chats will be empty, so using immediateThumbnailData or generated good-quality thumbnail if video is downloaded
                    if result == nil, let file = selectedMedia as? TelegramMediaFile, file.isVideo, !file.isInstantVideo, let _ = file.immediateThumbnailData, let dimensions = dimensionsForFileAttributes(file.attributes) {
                        let loadSignal = mediaGridMessageVideo(postbox: self.context.account.postbox, videoReference: FileMediaReference.message(message: MessageReference(message), media: file), synchronousLoad: synchronous == .full, nilForEmptyResult: true)
                        |> map { transform in
                            let boundingSize = CGSize(width: imageWidthSpec, height: imageWidthSpec)
                            let imageSize = dimensions.cgSize.aspectFilled(boundingSize)
                            return transform(TransformImageArguments(corners: ImageCorners(), imageSize: imageSize, boundingSize: boundingSize, intrinsicInsets: UIEdgeInsets(), resizeMode: .fill(.clear)))?.generateImage()
                        }
                        result = DirectMediaImageCache.GetMediaResult(image: nil, loadSignal: loadSignal)
                    }
                    
                    if let result = result {
=======
                    if let result = directMediaImageCache.getImage(message: message, media: selectedMedia, width: imageWidthSpec, possibleWidths: SparseItemGridBindingImpl.widthSpecs.1, includeBlurred: hasSpoiler, synchronous: synchronous == .full) {
>>>>>>> 6a495f84
                        if let image = result.image {
                            layer.setContents(image)
                            switch synchronous {
                            case .none:
                                layer.animateAlpha(from: 0.0, to: 1.0, duration: 0.2, completion: { [weak self, weak layer, weak displayItem] _ in
                                    layer?.hasContents = true
                                    if let displayItem = displayItem {
                                        self?.updateShimmerLayersImpl?(displayItem)
                                    }
                                })
                            default:
                                layer.hasContents = true
                            }
                        }
                        if let image = result.blurredImage {
                            layer.setSpoilerContents(image)
                        }
                        if let loadSignal = result.loadSignal {
                            layer.disposable?.dispose()
                            let startTimestamp = CFAbsoluteTimeGetCurrent()
                            layer.disposable = (loadSignal
                            |> deliverOnMainQueue).start(next: { [weak self, weak layer, weak displayItem] image in
                                guard let layer = layer else {
                                    return
                                }
                                let deltaTime = CFAbsoluteTimeGetCurrent() - startTimestamp
                                let synchronousValue: Bool
                                switch synchronous {
                                case .none, .full:
                                    synchronousValue = false
                                case .semi:
                                    synchronousValue = deltaTime < 0.1
                                }

                                if let contents = layer.getContents(), !synchronousValue {
                                    let copyLayer = GenericItemLayer()
                                    copyLayer.contents = contents
                                    copyLayer.contentsRect = layer.contentsRect
                                    copyLayer.frame = layer.bounds
                                    if let durationLayer = layer.durationLayer {
                                        layer.insertSublayer(copyLayer, below: durationLayer)
                                    } else {
                                        layer.addSublayer(copyLayer)
                                    }
                                    copyLayer.animateAlpha(from: 1.0, to: 0.0, duration: 0.2, removeOnCompletion: false, completion: { [weak copyLayer] _ in
                                        copyLayer?.removeFromSuperlayer()
                                    })

                                    layer.setContents(image)
                                    layer.hasContents = true
                                    if let displayItem = displayItem {
                                        self?.updateShimmerLayersImpl?(displayItem)
                                    }
                                } else {
                                    layer.setContents(image)

                                    if !synchronousValue {
                                        layer.animateAlpha(from: 0.0, to: 1.0, duration: 0.2, completion: { [weak layer] _ in
                                            layer?.hasContents = true
                                            if let displayItem = displayItem {
                                                self?.updateShimmerLayersImpl?(displayItem)
                                            }
                                        })
                                    } else {
                                        layer.hasContents = true
                                        if let displayItem = displayItem {
                                            self?.updateShimmerLayersImpl?(displayItem)
                                        }
                                    }
                                }
                            })
                        }
                    }

                    var duration: Int32?
                    var isMin: Bool = false
                    if let file = selectedMedia as? TelegramMediaFile, !file.isAnimated {
                        duration = file.duration
                        isMin = layer.bounds.width < 80.0
                    }
                    layer.updateDuration(duration: duration, isMin: isMin, minFactor: min(1.0, layer.bounds.height / 74.0))
                }

                if let selectionState = self.chatControllerInteraction.selectionState {
                    layer.updateSelection(theme: self.checkNodeTheme, isSelected: selectionState.selectedIds.contains(message.id), animated: false)
                } else {
                    layer.updateSelection(theme: self.checkNodeTheme, isSelected: nil, animated: false)
                }
                
                layer.bind(item: item)
            }
        }
    }

    func unbindLayer(layer: SparseItemGridLayer) {
        guard let layer = layer as? ItemLayer else {
            return
        }
        layer.unbind()
    }

    func scrollerTextForTag(tag: Int32) -> String? {
        let month = Month(packedValue: tag)
        return stringForMonth(strings: self.strings, month: month.month, ofYear: month.year)
    }

    func loadHole(anchor: SparseItemGrid.HoleAnchor, at location: SparseItemGrid.HoleLocation) -> Signal<Never, NoError> {
        if let loadHoleImpl = self.loadHoleImpl {
            return loadHoleImpl(anchor, location)
        } else {
            return .never()
        }
    }

    func onTap(item: SparseItemGrid.Item) {
        guard let item = item as? VisualMediaItem else {
            return
        }
        self.onTapImpl?(item)
    }

    func onTagTap() {
        self.onTagTapImpl?()
    }

    func didScroll() {
        self.didScrollImpl?()
    }

    func coveringInsetOffsetUpdated(transition: ContainedViewLayoutTransition) {
        self.coveringInsetOffsetUpdatedImpl?(transition)
    }

    func onBeginFastScrolling() {
        self.onBeginFastScrollingImpl?()
    }

    func getShimmerColors() -> SparseItemGrid.ShimmerColors {
        if let getShimmerColorsImpl = self.getShimmerColorsImpl {
            return getShimmerColorsImpl()
        } else {
            return SparseItemGrid.ShimmerColors(background: 0xffffff, foreground: 0xffffff)
        }
    }
}

private func tagMaskForType(_ type: PeerInfoVisualMediaPaneNode.ContentType) -> MessageTags {
    switch type {
    case .photoOrVideo:
        return .photoOrVideo
    case .photo:
        return .photo
    case .video:
        return .video
    case .gifs:
        return .gif
    case .files:
        return .file
    case .voiceAndVideoMessages:
        return .voiceOrInstantVideo
    case .music:
        return .music
    }
}

final class PeerInfoVisualMediaPaneNode: ASDisplayNode, PeerInfoPaneNode, UIScrollViewDelegate {
    enum ContentType {
        case photoOrVideo
        case photo
        case video
        case gifs
        case files
        case voiceAndVideoMessages
        case music
    }

    struct ZoomLevel {
        fileprivate var value: SparseItemGrid.ZoomLevel

        init(_ value: SparseItemGrid.ZoomLevel) {
            self.value = value
        }

        var rawValue: Int32 {
            return Int32(self.value.rawValue)
        }

        public init(rawValue: Int32) {
            self.value = SparseItemGrid.ZoomLevel(rawValue: Int(rawValue))
        }
    }
    
    private let context: AccountContext
    private let peerId: PeerId
    private let chatLocation: ChatLocation
    private let chatLocationContextHolder: Atomic<ChatLocationContextHolder?>
    private let chatControllerInteraction: ChatControllerInteraction
    private(set) var contentType: ContentType
    private var contentTypePromise: ValuePromise<ContentType>
    
    weak var parentController: ViewController?

    private let contextGestureContainerNode: ContextControllerSourceNode
    private let itemGrid: SparseItemGrid
    private let itemGridBinding: SparseItemGridBindingImpl
    private let directMediaImageCache: DirectMediaImageCache
    private var items: SparseItemGrid.Items?
    private var didUpdateItemsOnce: Bool = false

    private var isDeceleratingAfterTracking = false
    
    private var _itemInteraction: VisualMediaItemInteraction?
    private var itemInteraction: VisualMediaItemInteraction {
        return self._itemInteraction!
    }
    
    private var currentParams: (size: CGSize, topInset: CGFloat, sideInset: CGFloat, bottomInset: CGFloat, visibleHeight: CGFloat, isScrollingLockedAtTop: Bool, expandProgress: CGFloat, presentationData: PresentationData)?
    
    private let ready = Promise<Bool>()
    private var didSetReady: Bool = false
    var isReady: Signal<Bool, NoError> {
        return self.ready.get()
    }

    private let statusPromise = Promise<PeerInfoStatusData?>(nil)
    var status: Signal<PeerInfoStatusData?, NoError> {
        self.statusPromise.get()
    }

    var tabBarOffsetUpdated: ((ContainedViewLayoutTransition) -> Void)?
    var tabBarOffset: CGFloat {
        return self.itemGrid.coveringInsetOffset
    }
        
    private let listDisposable = MetaDisposable()
    private var hiddenMediaDisposable: Disposable?
    
    private var numberOfItemsToRequest: Int = 50
    private var isRequestingView: Bool = false
    private var isFirstHistoryView: Bool = true
    
    private var decelerationAnimator: ConstantDisplayLinkAnimator?
    
    private var animationTimer: SwiftSignalKit.Timer?

    private(set) var calendarSource: SparseMessageCalendar?
    private var listSource: SparseMessageList

    var openCurrentDate: (() -> Void)?
    var paneDidScroll: (() -> Void)?

    private let stateTag: MessageTags
    private var storedStateDisposable: Disposable?

    private weak var currentGestureItem: SparseItemGridDisplayItem?

    private var presentationData: PresentationData
    private var presentationDataDisposable: Disposable?
        
    init(context: AccountContext, chatControllerInteraction: ChatControllerInteraction, peerId: PeerId, chatLocation: ChatLocation, chatLocationContextHolder: Atomic<ChatLocationContextHolder?>, contentType: ContentType, captureProtected: Bool) {
        self.context = context
        self.peerId = peerId
        self.chatLocation = chatLocation
        self.chatLocationContextHolder = chatLocationContextHolder
        self.chatControllerInteraction = chatControllerInteraction
        self.contentType = contentType
        self.contentTypePromise = ValuePromise<ContentType>(contentType)
        self.stateTag = tagMaskForType(contentType)

        self.presentationData = self.context.sharedContext.currentPresentationData.with { $0 }

        self.contextGestureContainerNode = ContextControllerSourceNode()
        self.itemGrid = SparseItemGrid(theme: self.presentationData.theme)
        self.directMediaImageCache = DirectMediaImageCache(account: context.account)

        let useListItems: Bool
        let roundListThumbnails: Bool
        if case .voiceAndVideoMessages = contentType {
            roundListThumbnails = true
        } else {
            roundListThumbnails = false
        }
        switch contentType {
        case .files, .voiceAndVideoMessages, .music:
            useListItems = true
        default:
            useListItems = false
        }

        let listItemInteraction = ListMessageItemInteraction(
            openMessage: { message, mode in
                return chatControllerInteraction.openMessage(message, mode)
            },
            openMessageContextMenu: { message, bool, node, rect, gesture in
                chatControllerInteraction.openMessageContextMenu(message, bool, node, rect, gesture, nil)
            },
            toggleMessagesSelection: { messageId, selected in
                chatControllerInteraction.toggleMessagesSelection(messageId, selected)
            },
            openUrl: { url, param1, param2, message in
                chatControllerInteraction.openUrl(url, param1, param2, message)
            },
            openInstantPage: { message, data in
                chatControllerInteraction.openInstantPage(message, data)
            },
            longTap: { action, message in
                chatControllerInteraction.longTap(action, message)
            },
            getHiddenMedia: {
                return chatControllerInteraction.hiddenMedia
            }
        )

        self.itemGridBinding = SparseItemGridBindingImpl(
            context: context,
            chatLocation: .peer(id: peerId),
            useListItems: useListItems,
            roundListThumbnails: roundListThumbnails,
            listItemInteraction: listItemInteraction,
            chatControllerInteraction: chatControllerInteraction,
            directMediaImageCache: self.directMediaImageCache,
            captureProtected: captureProtected
        )
        
        var threadId: Int64?
        if case let .replyThread(message) = chatLocation {
            threadId = Int64(message.messageId.id)
        }

        self.listSource = self.context.engine.messages.sparseMessageList(peerId: self.peerId, threadId: threadId, tag: tagMaskForType(self.contentType))
        if threadId == nil {
            switch contentType {
            case .photoOrVideo, .photo, .video:
                self.calendarSource = self.context.engine.messages.sparseMessageCalendar(peerId: self.peerId, threadId: threadId, tag: tagMaskForType(self.contentType))
            default:
                self.calendarSource = nil
            }
        } else {
            self.calendarSource = nil
        }
        
        super.init()

        let _ = (ApplicationSpecificNotice.getSharedMediaScrollingTooltip(accountManager: context.sharedContext.accountManager)
        |> deliverOnMainQueue).start(next: { [weak self] count in
            guard let strongSelf = self else {
                return
            }
            if count < 1 {
                strongSelf.itemGrid.updateScrollingAreaTooltip(tooltip: SparseItemGridScrollingArea.DisplayTooltip(animation: "anim_infotip", text: strongSelf.itemGridBinding.chatPresentationData.strings.SharedMedia_FastScrollTooltip, completed: {
                    guard let strongSelf = self else {
                        return
                    }
                    let _ = ApplicationSpecificNotice.incrementSharedMediaScrollingTooltip(accountManager: strongSelf.context.sharedContext.accountManager, count: 1).start()
                }))
            }
        })

        self.itemGridBinding.loadHoleImpl = { [weak self] hole, location in
            guard let strongSelf = self else {
                return .never()
            }
            return strongSelf.loadHole(anchor: hole, at: location)
        }

        self.itemGridBinding.onTapImpl = { [weak self] item in
            guard let strongSelf = self else {
                return
            }
            if let selectionState = strongSelf.chatControllerInteraction.selectionState {
                var toggledValue = true
                if selectionState.selectedIds.contains(item.message.id) {
                    toggledValue = false
                }
                strongSelf.chatControllerInteraction.toggleMessagesSelection([item.message.id], toggledValue)
            } else {
                let _ = strongSelf.chatControllerInteraction.openMessage(item.message, .default)
            }
        }

        self.itemGridBinding.onTagTapImpl = { [weak self] in
            guard let strongSelf = self else {
                return
            }
            strongSelf.openCurrentDate?()
        }

        self.itemGridBinding.didScrollImpl = { [weak self] in
            guard let strongSelf = self else {
                return
            }
            strongSelf.paneDidScroll?()

            strongSelf.cancelPreviewGestures()
        }

        self.itemGridBinding.coveringInsetOffsetUpdatedImpl = { [weak self] transition in
            guard let strongSelf = self else {
                return
            }
            strongSelf.tabBarOffsetUpdated?(transition)
        }

        var processedOnBeginFastScrolling = false
        self.itemGridBinding.onBeginFastScrollingImpl = { [weak self] in
            guard let strongSelf = self else {
                return
            }
            if processedOnBeginFastScrolling {
                return
            }
            processedOnBeginFastScrolling = true

            let _ = (ApplicationSpecificNotice.getSharedMediaFastScrollingTooltip(accountManager: strongSelf.context.sharedContext.accountManager)
            |> deliverOnMainQueue).start(next: { count in
                guard let strongSelf = self else {
                    return
                }
                if count < 1 {
                    let _ = ApplicationSpecificNotice.incrementSharedMediaFastScrollingTooltip(accountManager: strongSelf.context.sharedContext.accountManager).start()

                    var currentNode: ASDisplayNode = strongSelf
                    var result: PeerInfoScreenNode?
                    while true {
                        if let currentNode = currentNode as? PeerInfoScreenNode {
                            result = currentNode
                            break
                        } else if let supernode = currentNode.supernode {
                            currentNode = supernode
                        } else {
                            break
                        }
                    }
                    if let result = result {
                        result.displaySharedMediaFastScrollingTooltip()
                    }
                }
            })
        }

        self.itemGridBinding.getShimmerColorsImpl = { [weak self] in
            guard let strongSelf = self, let presentationData = strongSelf.currentParams?.presentationData else {
                return SparseItemGrid.ShimmerColors(background: 0xffffff, foreground: 0xffffff)
            }

            let backgroundColor = presentationData.theme.list.mediaPlaceholderColor
            let foregroundColor = presentationData.theme.list.itemBlocksBackgroundColor.withAlphaComponent(0.6)

            return SparseItemGrid.ShimmerColors(background: backgroundColor.argb, foreground: foregroundColor.argb)
        }

        self.itemGridBinding.updateShimmerLayersImpl = { [weak self] layer in
            self?.itemGrid.updateShimmerLayers(item: layer)
        }

        self.itemGrid.cancelExternalContentGestures = { [weak self] in
            self?.contextGestureContainerNode.cancelGesture()
        }

        self.itemGrid.zoomLevelUpdated = { [weak self] zoomLevel in
            guard let strongSelf = self else {
                return
            }
            let _ = updateVisualMediaStoredState(engine: strongSelf.context.engine, peerId: strongSelf.peerId, messageTag: strongSelf.stateTag, state: VisualMediaStoredState(zoomLevel: Int32(zoomLevel.rawValue))).start()
        }
        
        self._itemInteraction = VisualMediaItemInteraction(
            openMessage: { [weak self] message in
                let _ = self?.chatControllerInteraction.openMessage(message, .default)
            },
            openMessageContextActions: { [weak self] message, sourceNode, sourceRect, gesture in
                self?.chatControllerInteraction.openMessageContextActions(message, sourceNode, sourceRect, gesture)
            },
            toggleSelection: { [weak self] id, value in
                self?.chatControllerInteraction.toggleMessagesSelection([id], value)
            }
        )
        self.itemInteraction.selectedMessageIds = chatControllerInteraction.selectionState.flatMap { $0.selectedIds }

        self.contextGestureContainerNode.isGestureEnabled = !useListItems
        self.contextGestureContainerNode.addSubnode(self.itemGrid)
        self.addSubnode(self.contextGestureContainerNode)

        self.contextGestureContainerNode.shouldBegin = { [weak self] point in
            guard let strongSelf = self else {
                return false
            }
            guard let item = strongSelf.itemGrid.item(at: point) else {
                return false
            }

            if let result = strongSelf.view.hitTest(point, with: nil) {
                if result.asyncdisplaykit_node is SparseItemGridScrollingArea {
                    return false
                }
            }

            strongSelf.currentGestureItem = item

            return true
        }

        self.contextGestureContainerNode.customActivationProgress = { [weak self] progress, update in
            guard let strongSelf = self, let currentGestureItem = strongSelf.currentGestureItem else {
                return
            }
            guard let itemLayer = currentGestureItem.layer else {
                return
            }

            let targetContentRect = CGRect(origin: CGPoint(), size: itemLayer.bounds.size)

            let scaleSide = itemLayer.bounds.width
            let minScale: CGFloat = max(0.7, (scaleSide - 15.0) / scaleSide)
            let currentScale = 1.0 * (1.0 - progress) + minScale * progress

            let originalCenterOffsetX: CGFloat = itemLayer.bounds.width / 2.0 - targetContentRect.midX
            let scaledCenterOffsetX: CGFloat = originalCenterOffsetX * currentScale

            let originalCenterOffsetY: CGFloat = itemLayer.bounds.height / 2.0 - targetContentRect.midY
            let scaledCenterOffsetY: CGFloat = originalCenterOffsetY * currentScale

            let scaleMidX: CGFloat = scaledCenterOffsetX - originalCenterOffsetX
            let scaleMidY: CGFloat = scaledCenterOffsetY - originalCenterOffsetY

            switch update {
            case .update:
                let sublayerTransform = CATransform3DTranslate(CATransform3DScale(CATransform3DIdentity, currentScale, currentScale, 1.0), scaleMidX, scaleMidY, 0.0)
                itemLayer.transform = sublayerTransform
            case .begin:
                let sublayerTransform = CATransform3DTranslate(CATransform3DScale(CATransform3DIdentity, currentScale, currentScale, 1.0), scaleMidX, scaleMidY, 0.0)
                itemLayer.transform = sublayerTransform
            case .ended:
                let sublayerTransform = CATransform3DTranslate(CATransform3DScale(CATransform3DIdentity, currentScale, currentScale, 1.0), scaleMidX, scaleMidY, 0.0)
                let previousTransform = itemLayer.transform
                itemLayer.transform = sublayerTransform

                itemLayer.animate(from: NSValue(caTransform3D: previousTransform), to: NSValue(caTransform3D: sublayerTransform), keyPath: "transform", timingFunction: CAMediaTimingFunctionName.easeOut.rawValue, duration: 0.2)
            }
        }

        self.contextGestureContainerNode.activated = { [weak self] gesture, _ in
            guard let strongSelf = self, let currentGestureItem = strongSelf.currentGestureItem else {
                return
            }
            strongSelf.currentGestureItem = nil

            guard let itemLayer = currentGestureItem.layer as? ItemLayer else {
                return
            }
            guard let message = itemLayer.item?.message else {
                return
            }
            let rect = strongSelf.itemGrid.frameForItem(layer: itemLayer)

            strongSelf.chatControllerInteraction.openMessageContextActions(message, strongSelf, rect, gesture)

            strongSelf.itemGrid.cancelGestures()
        }

        self.storedStateDisposable = (visualMediaStoredState(engine: context.engine, peerId: peerId, messageTag: self.stateTag)
        |> deliverOnMainQueue).start(next: { [weak self] value in
            guard let strongSelf = self else {
                return
            }
            if let value = value {
                strongSelf.updateZoomLevel(level: ZoomLevel(rawValue: value.zoomLevel))
            }
            strongSelf.requestHistoryAroundVisiblePosition(synchronous: false, reloadAtTop: false)
        })
        
        self.hiddenMediaDisposable = context.sharedContext.mediaManager.galleryHiddenMediaManager.hiddenIds().start(next: { [weak self] ids in
            guard let strongSelf = self else {
                return
            }
            var hiddenMedia: [MessageId: [Media]] = [:]
            for id in ids {
                if case let .chat(accountId, messageId, media) = id, accountId == strongSelf.context.account.id {
                    hiddenMedia[messageId] = [media]
                }
            }
            strongSelf.itemInteraction.hiddenMedia = hiddenMedia

            if let items = strongSelf.items {
                for item in items.items {
                    if let item = item as? VisualMediaItem {
                        if hiddenMedia[item.message.id] != nil {
                            strongSelf.itemGrid.ensureItemVisible(index: item.index)
                            break
                        }
                    }
                }
            }

            strongSelf.updateHiddenMedia()
        })
        
        /*let animationTimer = SwiftSignalKit.Timer(timeout: 0.3, repeat: true, completion: { [weak self] in
            guard let strongSelf = self else {
                return
            }
            for (_, itemNode) in strongSelf.visibleMediaItems {
                itemNode.tick()
            }
        }, queue: .mainQueue())
        self.animationTimer = animationTimer
        animationTimer.start()*/

        self.statusPromise.set((self.contentTypePromise.get()
        |> distinctUntilChanged
        |> mapToSignal { contentType -> Signal<(ContentType, [MessageTags: Int32]), NoError> in
            var summaries: [MessageTags] = []
            switch contentType {
            case .photoOrVideo:
                summaries.append(.photo)
                summaries.append(.video)
            case .photo:
                summaries.append(.photo)
            case .video:
                summaries.append(.video)
            case .gifs:
                summaries.append(.gif)
            case .files:
                summaries.append(.file)
            case .voiceAndVideoMessages:
                summaries.append(.voiceOrInstantVideo)
            case .music:
                summaries.append(.music)
            }
            
            return context.engine.data.subscribe(EngineDataMap(
                summaries.map { TelegramEngine.EngineData.Item.Messages.MessageCount(peerId: peerId, threadId: chatLocation.threadId, tag: $0) }
            ))
            |> map { summaries -> (ContentType, [MessageTags: Int32]) in
                var result: [MessageTags: Int32] = [:]
                for (key, count) in summaries {
                    result[key.tag] = count.flatMap(Int32.init) ?? 0
                }
                return (contentType, result)
            }
        }
        |> distinctUntilChanged(isEqual: { lhs, rhs in
            if lhs.0 != rhs.0 {
                return false
            }
            if lhs.1 != rhs.1 {
                return false
            }
            return true
        })
        |> map { contentType, dict -> PeerInfoStatusData? in
            let presentationData = context.sharedContext.currentPresentationData.with { $0 }

            switch contentType {
            case .photoOrVideo:
                let photoCount: Int32 = dict[.photo] ?? 0
                let videoCount: Int32 = dict[.video] ?? 0

                if photoCount != 0 && videoCount != 0 {
                    return PeerInfoStatusData(text: "\(presentationData.strings.SharedMedia_PhotoCount(Int32(photoCount))), \(presentationData.strings.SharedMedia_VideoCount(Int32(videoCount)))", isActivity: false, key: .media)
                } else if photoCount != 0 {
                    return PeerInfoStatusData(text: presentationData.strings.SharedMedia_PhotoCount(Int32(photoCount)), isActivity: false, key: .media)
                } else if videoCount != 0 {
                    return PeerInfoStatusData(text: presentationData.strings.SharedMedia_VideoCount(Int32(videoCount)), isActivity: false, key: .media)
                } else {
                    return nil
                }
            case .photo:
                let photoCount: Int32 = dict[.photo] ?? 0

                if photoCount != 0 {
                    return PeerInfoStatusData(text: presentationData.strings.SharedMedia_PhotoCount(Int32(photoCount)), isActivity: false, key: .media)
                } else {
                    return nil
                }
            case .video:
                let videoCount: Int32 = dict[.video] ?? 0

                if videoCount != 0 {
                    return PeerInfoStatusData(text: presentationData.strings.SharedMedia_VideoCount(Int32(videoCount)), isActivity: false, key: .media)
                } else {
                    return nil
                }
            case .gifs:
                let gifCount: Int32 = dict[.gif] ?? 0

                if gifCount != 0 {
                    return PeerInfoStatusData(text: presentationData.strings.SharedMedia_GifCount(Int32(gifCount)), isActivity: false, key: .gifs)
                } else {
                    return nil
                }
            case .files:
                let fileCount: Int32 = dict[.file] ?? 0

                if fileCount != 0 {
                    return PeerInfoStatusData(text: presentationData.strings.SharedMedia_FileCount(Int32(fileCount)), isActivity: false, key: .files)
                } else {
                    return nil
                }
            case .voiceAndVideoMessages:
                let itemCount: Int32 = dict[.voiceOrInstantVideo] ?? 0

                if itemCount != 0 {
                    return PeerInfoStatusData(text: presentationData.strings.SharedMedia_VoiceMessageCount(Int32(itemCount)), isActivity: false, key: .voice)
                } else {
                    return nil
                }
            case .music:
                let itemCount: Int32 = dict[.music] ?? 0

                if itemCount != 0 {
                    return PeerInfoStatusData(text: presentationData.strings.SharedMedia_MusicCount(Int32(itemCount)), isActivity: false, key: .music)
                } else {
                    return nil
                }
            }
        }))

        self.presentationDataDisposable = (self.context.sharedContext.presentationData
        |> deliverOnMainQueue).start(next: { [weak self] presentationData in
            guard let strongSelf = self, let (size, topInset, sideInset, bottomInset, _, _, _, _) = strongSelf.currentParams  else {
                return
            }
            strongSelf.itemGridBinding.updatePresentationData(presentationData: presentationData)

            strongSelf.itemGrid.updatePresentationData(theme: presentationData.theme)

            strongSelf.itemGrid.forEachVisibleItem { item in
                guard let strongSelf = self, let itemView = item.view as? ItemView else {
                    return
                }
                if let item = itemView.item {
                    itemView.bind(
                        item: item,
                        presentationData: strongSelf.itemGridBinding.chatPresentationData,
                        context: strongSelf.itemGridBinding.context,
                        chatLocation: strongSelf.itemGridBinding.chatLocation,
                        interaction: strongSelf.itemGridBinding.listItemInteraction,
                        isSelected: strongSelf.chatControllerInteraction.selectionState?.selectedIds.contains(item.message.id),
                        size: CGSize(width: size.width, height: itemView.bounds.height),
                        insets: UIEdgeInsets(top: topInset, left: sideInset, bottom: bottomInset, right: sideInset)
                    )
                }
            }
        })
    }
    
    deinit {
        self.listDisposable.dispose()
        self.hiddenMediaDisposable?.dispose()
        self.animationTimer?.invalidate()
        self.presentationDataDisposable?.dispose()
        self.storedStateDisposable?.dispose()
    }

    func loadHole(anchor: SparseItemGrid.HoleAnchor, at location: SparseItemGrid.HoleLocation) -> Signal<Never, NoError> {
        guard let anchor = anchor as? VisualMediaHoleAnchor else {
            return .never()
        }
        let mappedDirection: SparseMessageList.LoadHoleDirection
        switch location {
        case .around:
            mappedDirection = .around
        case .toLower:
            mappedDirection = .later
        case .toUpper:
            mappedDirection = .earlier
        }
        let listSource = self.listSource
        return Signal { subscriber in
            listSource.loadHole(anchor: anchor.messageId, direction: mappedDirection, completion: {
                subscriber.putCompletion()
            })

            return EmptyDisposable
        }
    }

    func updateContentType(contentType: ContentType) {
        if self.contentType == contentType {
            return
        }
        self.contentType = contentType
        self.contentTypePromise.set(contentType)

        self.itemGrid.hideScrollingArea()
        
        var threadId: Int64?
        if case let .replyThread(message) = chatLocation {
            threadId = Int64(message.messageId.id)
        }

        self.listSource = self.context.engine.messages.sparseMessageList(peerId: self.peerId, threadId: threadId, tag: tagMaskForType(self.contentType))
        self.isRequestingView = false
        self.requestHistoryAroundVisiblePosition(synchronous: true, reloadAtTop: true)
    }

    func updateZoomLevel(level: ZoomLevel) {
        self.itemGrid.setZoomLevel(level: level.value)

        let _ = updateVisualMediaStoredState(engine: self.context.engine, peerId: self.peerId, messageTag: self.stateTag, state: VisualMediaStoredState(zoomLevel: level.rawValue)).start()
    }
    
    func ensureMessageIsVisible(id: MessageId) {
    }
    
    private func requestHistoryAroundVisiblePosition(synchronous: Bool, reloadAtTop: Bool) {
        if self.isRequestingView {
            return
        }
        self.isRequestingView = true
        var firstTime = true
        let queue = Queue()

        self.listDisposable.set((self.listSource.state
        |> deliverOn(queue)).start(next: { [weak self] list in
            let timezoneOffset = Int32(TimeZone.current.secondsFromGMT())

            var mappedItems: [SparseItemGrid.Item] = []
            var mappedHoles: [SparseItemGrid.HoleAnchor] = []
            for item in list.items {
                switch item.content {
                case let .message(message, isLocal):
                    mappedItems.append(VisualMediaItem(index: item.index, message: message, localMonthTimestamp: Month(localTimestamp: message.timestamp + timezoneOffset).packedValue))
                    if !isLocal {
                        mappedHoles.append(VisualMediaHoleAnchor(index: item.index, messageId: message.id, localMonthTimestamp: Month(localTimestamp: message.timestamp + timezoneOffset).packedValue))
                    }
                case let .placeholder(id, timestamp):
                    mappedHoles.append(VisualMediaHoleAnchor(index: item.index, messageId: id, localMonthTimestamp: Month(localTimestamp: timestamp + timezoneOffset).packedValue))
                }
            }

            Queue.mainQueue().async {
                guard let strongSelf = self else {
                    return
                }

                let items = SparseItemGrid.Items(
                    items: mappedItems,
                    holeAnchors: mappedHoles,
                    count: list.totalCount,
                    itemBinding: strongSelf.itemGridBinding
                )

                let currentSynchronous = synchronous && firstTime
                let currentReloadAtTop = reloadAtTop && firstTime
                firstTime = false
                strongSelf.updateHistory(items: items, synchronous: currentSynchronous, reloadAtTop: currentReloadAtTop)
                strongSelf.isRequestingView = false
            }
        }))
    }
    
    private func updateHistory(items: SparseItemGrid.Items, synchronous: Bool, reloadAtTop: Bool) {
        self.items = items

        if let (size, topInset, sideInset, bottomInset, visibleHeight, isScrollingLockedAtTop, expandProgress, presentationData) = self.currentParams {
            var gridSnapshot: UIView?
            if reloadAtTop {
                gridSnapshot = self.itemGrid.view.snapshotView(afterScreenUpdates: false)
            }
            self.update(size: size, topInset: topInset, sideInset: sideInset, bottomInset: bottomInset, visibleHeight: visibleHeight, isScrollingLockedAtTop: isScrollingLockedAtTop, expandProgress: expandProgress, presentationData: presentationData, synchronous: false, transition: .immediate)
            if let gridSnapshot = gridSnapshot {
                self.view.addSubview(gridSnapshot)
                gridSnapshot.layer.animateAlpha(from: 1.0, to: 0.0, duration: 0.2, removeOnCompletion: false, completion: { [weak gridSnapshot] _ in
                    gridSnapshot?.removeFromSuperview()
                })
            }
        }

        if !self.didSetReady {
            self.didSetReady = true
            self.ready.set(.single(true))
        }
    }
    
    func scrollToTop() -> Bool {
        return self.itemGrid.scrollToTop()
    }

    func hitTestResultForScrolling() -> UIView? {
        return self.itemGrid.hitTestResultForScrolling()
    }

    func brieflyDisableTouchActions() {
        self.itemGrid.brieflyDisableTouchActions()
    }
    
    func findLoadedMessage(id: MessageId) -> Message? {
        guard let items = self.items else {
            return nil
        }
        for item in items.items {
            guard let item = item as? VisualMediaItem else {
                continue
            }
            if item.message.id == id {
                return item.message
            }
        }
        return nil
    }
    
    func updateHiddenMedia() {
        self.itemGrid.forEachVisibleItem { item in
            guard let itemLayer = item.layer as? ItemLayer else {
                return
            }
            if let item = itemLayer.item {
                if self.itemInteraction.hiddenMedia[item.message.id] != nil {
                    itemLayer.isHidden = true
                    itemLayer.updateHasSpoiler(hasSpoiler: false)
                    self.itemGridBinding.revealedSpoilerMessageIds.insert(item.message.id)
                } else {
                    itemLayer.isHidden = false
                }
            } else {
                itemLayer.isHidden = false
            }
        }
    }
    
    func transferVelocity(_ velocity: CGFloat) {
        self.itemGrid.transferVelocity(velocity)
    }
    
    func cancelPreviewGestures() {
        self.itemGrid.forEachVisibleItem { item in
            guard let itemView = item.view as? ItemView else {
                return
            }
            if let messageItemNode = itemView.messageItemNode as? ListMessageFileItemNode {
                messageItemNode.cancelPreviewGesture()
            }
        }
    }
    
    func transitionNodeForGallery(messageId: MessageId, media: Media) -> (ASDisplayNode, CGRect, () -> (UIView?, UIView?))? {
        var foundItemLayer: SparseItemGridLayer?
        self.itemGrid.forEachVisibleItem { item in
            guard let itemLayer = item.layer as? ItemLayer else {
                return
            }
            if let item = itemLayer.item, item.message.id == messageId {
                foundItemLayer = itemLayer
            }
        }
        if let itemLayer = foundItemLayer {
            let itemFrame = self.view.convert(self.itemGrid.frameForItem(layer: itemLayer), from: self.itemGrid.view)
            let proxyNode = ASDisplayNode()
            proxyNode.frame = itemFrame
            if let contents = itemLayer.getContents() {
                if let image = contents as? UIImage {
                    proxyNode.contents = image.cgImage
                } else {
                    proxyNode.contents = contents
                }
            }
            proxyNode.isHidden = true
            self.addSubnode(proxyNode)

            let escapeNotification = EscapeNotification {
                proxyNode.removeFromSupernode()
            }

            return (proxyNode, proxyNode.bounds, {
                let view = UIView()
                view.frame = proxyNode.frame
                view.layer.contents = proxyNode.layer.contents
                escapeNotification.keep()
                return (view, nil)
            })
        }
        return nil
    }
    
    func addToTransitionSurface(view: UIView) {
        self.itemGrid.addToTransitionSurface(view: view)
    }
    
    func updateSelectedMessages(animated: Bool) {
        switch self.contentType {
        case .files, .music, .voiceAndVideoMessages:
            self.itemGrid.forEachVisibleItem { item in
                guard let itemView = item.view as? ItemView, let (size, topInset, sideInset, bottomInset, _, _, _, _) = self.currentParams else {
                    return
                }
                if let item = itemView.item {
                    itemView.bind(
                        item: item,
                        presentationData: self.itemGridBinding.chatPresentationData,
                        context: self.itemGridBinding.context,
                        chatLocation: self.itemGridBinding.chatLocation,
                        interaction: self.itemGridBinding.listItemInteraction,
                        isSelected: self.chatControllerInteraction.selectionState?.selectedIds.contains(item.message.id),
                        size: CGSize(width: size.width, height: itemView.bounds.height),
                        insets: UIEdgeInsets(top: topInset, left: sideInset, bottom: bottomInset, right: sideInset)
                    )
                }
            }
        case .photo, .video, .photoOrVideo, .gifs:
            self.itemGrid.forEachVisibleItem { item in
                guard let itemLayer = item.layer as? ItemLayer, let item = itemLayer.item else {
                    return
                }
                itemLayer.updateSelection(theme: self.itemGridBinding.checkNodeTheme, isSelected: self.chatControllerInteraction.selectionState?.selectedIds.contains(item.message.id), animated: animated)
            }

            self.itemGrid.pinchEnabled = self.chatControllerInteraction.selectionState == nil
        }
    }
    
    func update(size: CGSize, topInset: CGFloat, sideInset: CGFloat, bottomInset: CGFloat, visibleHeight: CGFloat, isScrollingLockedAtTop: Bool, expandProgress: CGFloat, presentationData: PresentationData, synchronous: Bool, transition: ContainedViewLayoutTransition) {
        self.currentParams = (size, topInset, sideInset, bottomInset, visibleHeight, isScrollingLockedAtTop, expandProgress, presentationData)

        transition.updateFrame(node: self.contextGestureContainerNode, frame: CGRect(origin: CGPoint(x: 0.0, y: 0.0), size: CGSize(width: size.width, height: size.height)))

        transition.updateFrame(node: self.itemGrid, frame: CGRect(origin: CGPoint(x: 0.0, y: 0.0), size: CGSize(width: size.width, height: size.height)))
        if let items = self.items {
            let wasFirstTime = !self.didUpdateItemsOnce
            self.didUpdateItemsOnce = true
            let fixedItemHeight: CGFloat?
            var isList = false
            switch self.contentType {
            case .files, .music, .voiceAndVideoMessages:
                let fakeFile = TelegramMediaFile(
                    fileId: MediaId(namespace: 0, id: 1),
                    partialReference: nil,
                    resource: EmptyMediaResource(),
                    previewRepresentations: [],
                    videoThumbnails: [],
                    immediateThumbnailData: nil,
                    mimeType: "image/jpeg",
                    size: nil,
                    attributes: [.FileName(fileName: "file")]
                )
                let fakeMessage = Message(
                    stableId: 1,
                    stableVersion: 1,
                    id: MessageId(peerId: PeerId(namespace: PeerId.Namespace._internalFromInt32Value(0), id: PeerId.Id._internalFromInt64Value(1)), namespace: 0, id: 1),
                    globallyUniqueId: nil,
                    groupingKey: nil,
                    groupInfo: nil,
                    threadId: nil,
                    timestamp: 1, flags: [],
                    tags: [],
                    globalTags: [],
                    localTags: [],
                    forwardInfo: nil,
                    author: nil,
                    text: "",
                    attributes: [],
                    media: [fakeFile],
                    peers: SimpleDictionary<PeerId, Peer>(),
                    associatedMessages: SimpleDictionary<MessageId, Message>(),
                    associatedMessageIds: [],
                    associatedMedia: [:],
                    associatedThreadInfo: nil
                )
                let messageItem = ListMessageItem(
                    presentationData: self.itemGridBinding.chatPresentationData,
                    context: self.itemGridBinding.context,
                    chatLocation: self.itemGridBinding.chatLocation,
                    interaction: self.itemGridBinding.listItemInteraction,
                    message: fakeMessage,
                    selection: .none,
                    displayHeader: false
                )

                var itemNode: ListViewItemNode?
                messageItem.nodeConfiguredForParams(async: { f in f() }, params: ListViewItemLayoutParams(width: size.width, leftInset: 0.0, rightInset: 0.0, availableHeight: 0.0), synchronousLoads: false, previousItem: nil, nextItem: nil, completion: { node, apply in
                    itemNode = node
                    apply().1(ListViewItemApply(isOnScreen: true))
                })

                if let itemNode = itemNode {
                    fixedItemHeight = itemNode.contentSize.height
                } else {
                    preconditionFailure()
                }
                isList = true
            default:
                fixedItemHeight = nil
            }
         
            self.itemGrid.update(size: size, insets: UIEdgeInsets(top: topInset, left: sideInset, bottom:  bottomInset, right: sideInset), useSideInsets: !isList, scrollIndicatorInsets: UIEdgeInsets(top: 0.0, left: sideInset, bottom: bottomInset, right: sideInset), lockScrollingAtTop: isScrollingLockedAtTop, fixedItemHeight: fixedItemHeight, items: items, theme: self.itemGridBinding.chatPresentationData.theme.theme, synchronous: wasFirstTime ? .full : .none)
        }
    }

    func currentTopTimestamp() -> Int32? {
        var timestamp: Int32?
        self.itemGrid.forEachVisibleItem { item in
            guard let itemLayer = item.layer as? ItemLayer else {
                return
            }
            if let item = itemLayer.item {
                if let timestampValue = timestamp {
                    timestamp = max(timestampValue, item.message.timestamp)
                } else {
                    timestamp = item.message.timestamp
                }
            }
        }
        return timestamp
    }

    func scrollToTimestamp(timestamp: Int32) {
        if let items = self.items, !items.items.isEmpty {
            var previousIndex: Int?
            for item in items.items {
                guard let item = item as? VisualMediaItem else {
                    continue
                }
                if item.message.timestamp <= timestamp {
                    break
                }
                previousIndex = item.index
            }
            if previousIndex == nil {
                previousIndex = (items.items[0] as? VisualMediaItem)?.index
            }
            if let index = previousIndex {
                self.itemGrid.scrollToItem(at: index)

                if let item = self.itemGrid.item(at: index) {
                    if let layer = item.layer as? ItemLayer {
                        Queue.mainQueue().after(0.1, { [weak layer] in
                            guard let layer = layer else {
                                return
                            }

                            let overlayLayer = ListShimmerLayer.OverlayLayer()
                            overlayLayer.backgroundColor = UIColor(white: 1.0, alpha: 0.6).cgColor
                            overlayLayer.frame = layer.bounds
                            layer.addSublayer(overlayLayer)
                            overlayLayer.animateAlpha(from: 1.0, to: 0.0, duration: 0.8, delay: 0.3, removeOnCompletion: false, completion: { [weak overlayLayer] _ in
                                overlayLayer?.removeFromSuperlayer()
                            })
                        })
                    }
                }
            }
        }
    }

    func scrollToItem(index: Int) {
        guard let _ = self.items else {
            return
        }
        self.itemGrid.scrollToItem(at: index)
    }
    
    override func hitTest(_ point: CGPoint, with event: UIEvent?) -> UIView? {
        guard let result = super.hitTest(point, with: event) else {
            return nil
        }
        /*if self.decelerationAnimator != nil {
            self.decelerationAnimator?.isPaused = true
            self.decelerationAnimator = nil
            
            return self.scrollNode.view
        }*/
        return result
    }

    func availableZoomLevels() -> (decrement: ZoomLevel?, increment: ZoomLevel?) {
        let levels = self.itemGrid.availableZoomLevels()
        return (levels.decrement.flatMap(ZoomLevel.init), levels.increment.flatMap(ZoomLevel.init))
    }
}

final class VisualMediaStoredState: Codable {
    let zoomLevel: Int32

    public init(zoomLevel: Int32) {
        self.zoomLevel = zoomLevel
    }
}

func visualMediaStoredState(engine: TelegramEngine, peerId: PeerId, messageTag: MessageTags) -> Signal<VisualMediaStoredState?, NoError> {
    let key = ValueBoxKey(length: 8 + 4)
    key.setInt64(0, value: peerId.toInt64())
    key.setUInt32(8, value: messageTag.rawValue)
    
    return engine.data.get(TelegramEngine.EngineData.Item.ItemCache.Item(collectionId: ApplicationSpecificItemCacheCollectionId.visualMediaStoredState, id: key))
    |> map { entry -> VisualMediaStoredState? in
        return entry?.get(VisualMediaStoredState.self)
    }
}

func updateVisualMediaStoredState(engine: TelegramEngine, peerId: PeerId, messageTag: MessageTags, state: VisualMediaStoredState?) -> Signal<Never, NoError> {
    let key = ValueBoxKey(length: 8 + 4)
    key.setInt64(0, value: peerId.toInt64())
    key.setUInt32(8, value: messageTag.rawValue)
    
    if let state = state {
        return engine.itemCache.put(collectionId: ApplicationSpecificItemCacheCollectionId.visualMediaStoredState, id: key, item: state)
    } else {
        return engine.itemCache.remove(collectionId: ApplicationSpecificItemCacheCollectionId.visualMediaStoredState, id: key)
    }
}<|MERGE_RESOLUTION|>--- conflicted
+++ resolved
@@ -1465,8 +1465,7 @@
                 }
 
                 if let selectedMedia = selectedMedia {
-<<<<<<< HEAD
-                    var result = directMediaImageCache.getImage(message: message, media: selectedMedia, width: imageWidthSpec, possibleWidths: SparseItemGridBindingImpl.widthSpecs.1, synchronous: synchronous == .full)
+                    var result = directMediaImageCache.getImage(message: message, media: selectedMedia, width: imageWidthSpec, possibleWidths: SparseItemGridBindingImpl.widthSpecs.1, includeBlurred: hasSpoiler, synchronous: synchronous == .full)
                     
                     // previewRepresentations for videos in secret chats will be empty, so using immediateThumbnailData or generated good-quality thumbnail if video is downloaded
                     if result == nil, let file = selectedMedia as? TelegramMediaFile, file.isVideo, !file.isInstantVideo, let _ = file.immediateThumbnailData, let dimensions = dimensionsForFileAttributes(file.attributes) {
@@ -1480,9 +1479,6 @@
                     }
                     
                     if let result = result {
-=======
-                    if let result = directMediaImageCache.getImage(message: message, media: selectedMedia, width: imageWidthSpec, possibleWidths: SparseItemGridBindingImpl.widthSpecs.1, includeBlurred: hasSpoiler, synchronous: synchronous == .full) {
->>>>>>> 6a495f84
                         if let image = result.image {
                             layer.setContents(image)
                             switch synchronous {
