import Foundation
import UIKit
import Display
import AsyncDisplayKit
import Postbox
import TelegramCore
import SwiftSignalKit
import AccountContext
import TelegramPresentationData
import TelegramUIPreferences
import AvatarNode
import TelegramStringFormatting
import PhoneNumberFormat
import AppBundle
import PresentationDataUtils
import NotificationMuteSettingsUI
import NotificationSoundSelectionUI
import OverlayStatusController
import ShareController
import PhotoResources
import PeerAvatarGalleryUI
import TelegramIntents
import PeerInfoUI
import SearchBarNode
import SearchUI
import ContextUI
import OpenInExternalAppUI
import SafariServices
import GalleryUI
import LegacyUI
import MapResourceToAvatarSizes
import LegacyComponents
import WebSearchUI
import LocationResources
import LocationUI
import Geocoding
import TextFormat
import StatisticsUI
import StickerResources
import SettingsUI
import ChatListUI
import CallListUI
import AccountUtils
import PassportUI
import AuthTransferUI
import DeviceAccess
import LegacyMediaPickerUI
import TelegramNotices
import SaveToCameraRoll
import PeerInfoUI
// MARK: Nicegram Imports
import NGWebUtils
import NGStrings
import NGUI
import NGData
import NGIAP
import NGLab
import UndoUI
//
import ListMessageItem
import GalleryData
import ChatInterfaceState
import TelegramVoip
import InviteLinksUI
import UndoUI
import MediaResources
import HashtagSearchUI
import ActionSheetPeerItem
import TelegramCallsUI
import PeerInfoAvatarListNode
import PasswordSetupUI
import CalendarMessageScreen
import TooltipUI

protocol PeerInfoScreenItem: AnyObject {
    var id: AnyHashable { get }
    func node() -> PeerInfoScreenItemNode
}

class PeerInfoScreenItemNode: ASDisplayNode, AccessibilityFocusableNode {
    var bringToFrontForHighlight: (() -> Void)?
    
    func update(width: CGFloat, safeInsets: UIEdgeInsets, presentationData: PresentationData, item: PeerInfoScreenItem, topItem: PeerInfoScreenItem?, bottomItem: PeerInfoScreenItem?, transition: ContainedViewLayoutTransition) -> CGFloat {
        preconditionFailure()
    }
    
    override open func accessibilityElementDidBecomeFocused() {
//        (self.supernode as? ListView)?.ensureItemNodeVisible(self, animated: false, overflow: 22.0)
    }
}

private final class PeerInfoScreenItemSectionContainerNode: ASDisplayNode {
    private let backgroundNode: ASDisplayNode
    private let topSeparatorNode: ASDisplayNode
    private let bottomSeparatorNode: ASDisplayNode
    private let itemContainerNode: ASDisplayNode
    
    private var currentItems: [PeerInfoScreenItem] = []
    private var itemNodes: [AnyHashable: PeerInfoScreenItemNode] = [:]
    
    override init() {
        self.backgroundNode = ASDisplayNode()
        self.backgroundNode.isLayerBacked = true
        
        self.topSeparatorNode = ASDisplayNode()
        self.topSeparatorNode.isLayerBacked = true
        
        self.bottomSeparatorNode = ASDisplayNode()
        self.bottomSeparatorNode.isLayerBacked = true
        
        self.itemContainerNode = ASDisplayNode()
        self.itemContainerNode.clipsToBounds = true
        
        super.init()
        
        self.addSubnode(self.backgroundNode)
        self.addSubnode(self.itemContainerNode)
        self.addSubnode(self.topSeparatorNode)
        self.addSubnode(self.bottomSeparatorNode)
    }
    
    func update(width: CGFloat, safeInsets: UIEdgeInsets, presentationData: PresentationData, items: [PeerInfoScreenItem], transition: ContainedViewLayoutTransition) -> CGFloat {
        self.backgroundNode.backgroundColor = presentationData.theme.list.itemBlocksBackgroundColor
        self.topSeparatorNode.backgroundColor = presentationData.theme.list.itemBlocksSeparatorColor
        self.bottomSeparatorNode.backgroundColor = presentationData.theme.list.itemBlocksSeparatorColor
        
        if safeInsets.left > 0.0 {
            self.topSeparatorNode.isHidden = true
            self.bottomSeparatorNode.isHidden = true
        } else {
            self.topSeparatorNode.isHidden = false
            self.bottomSeparatorNode.isHidden = false
        }
        
        var contentHeight: CGFloat = 0.0
        var contentWithBackgroundHeight: CGFloat = 0.0
        var contentWithBackgroundOffset: CGFloat = 0.0
        
        for i in 0 ..< items.count {
            let item = items[i]
            
            let itemNode: PeerInfoScreenItemNode
            var wasAdded = false
            if let current = self.itemNodes[item.id] {
                itemNode = current
            } else {
                wasAdded = true
                itemNode = item.node()
                self.itemNodes[item.id] = itemNode
                self.itemContainerNode.addSubnode(itemNode)
                itemNode.bringToFrontForHighlight = { [weak self, weak itemNode] in
                    guard let strongSelf = self, let itemNode = itemNode else {
                        return
                    }
                    strongSelf.view.bringSubviewToFront(itemNode.view)
                }
            }
            
            let itemTransition: ContainedViewLayoutTransition = wasAdded ? .immediate : transition
            
            let topItem: PeerInfoScreenItem?
            if i == 0 {
                topItem = nil
            } else if items[i - 1] is PeerInfoScreenHeaderItem {
                topItem = nil
            } else {
                topItem = items[i - 1]
            }
            
            let bottomItem: PeerInfoScreenItem?
            if i == items.count - 1 {
                bottomItem = nil
            } else if items[i + 1] is PeerInfoScreenCommentItem {
                bottomItem = nil
            } else {
                bottomItem = items[i + 1]
            }
            
            let itemHeight = itemNode.update(width: width, safeInsets: safeInsets, presentationData: presentationData, item: item, topItem: topItem, bottomItem: bottomItem, transition: itemTransition)
            let itemFrame = CGRect(origin: CGPoint(x: 0.0, y: contentHeight), size: CGSize(width: width, height: itemHeight))
            itemTransition.updateFrame(node: itemNode, frame: itemFrame)
            if wasAdded {
                itemNode.alpha = 0.0
                let alphaTransition: ContainedViewLayoutTransition = transition.isAnimated ? .animated(duration: 0.35, curve: .linear) : .immediate
                alphaTransition.updateAlpha(node: itemNode, alpha: 1.0)
            }
            
            if item is PeerInfoScreenCommentItem {
            } else {
                contentWithBackgroundHeight += itemHeight
            }
            contentHeight += itemHeight
            
            if item is PeerInfoScreenHeaderItem {
                contentWithBackgroundOffset = contentHeight
            }
        }
        
        var removeIds: [AnyHashable] = []
        for (id, _) in self.itemNodes {
            if !items.contains(where: { $0.id == id }) {
                removeIds.append(id)
            }
        }
        for id in removeIds {
            if let itemNode = self.itemNodes.removeValue(forKey: id) {
                itemNode.view.superview?.sendSubviewToBack(itemNode.view)
                transition.updateAlpha(node: itemNode, alpha: 0.0, completion: { [weak itemNode] _ in
                    itemNode?.removeFromSupernode()
                })
            }
        }
        
        transition.updateFrame(node: self.itemContainerNode, frame: CGRect(origin: CGPoint(), size: CGSize(width: width, height: contentHeight)))
        transition.updateFrame(node: self.backgroundNode, frame: CGRect(origin: CGPoint(x: 0.0, y: contentWithBackgroundOffset), size: CGSize(width: width, height: max(0.0, contentWithBackgroundHeight - contentWithBackgroundOffset))))
        transition.updateFrame(node: self.topSeparatorNode, frame: CGRect(origin: CGPoint(x: 0.0, y: contentWithBackgroundOffset - UIScreenPixel), size: CGSize(width: width, height: UIScreenPixel)))
        transition.updateFrame(node: self.bottomSeparatorNode, frame: CGRect(origin: CGPoint(x: 0.0, y: contentWithBackgroundHeight), size: CGSize(width: width, height: UIScreenPixel)))
        
        if contentHeight.isZero {
            transition.updateAlpha(node: self.topSeparatorNode, alpha: 0.0)
            transition.updateAlpha(node: self.bottomSeparatorNode, alpha: 0.0)
        } else {
            transition.updateAlpha(node: self.topSeparatorNode, alpha: 1.0)
            transition.updateAlpha(node: self.bottomSeparatorNode, alpha: 1.0)
        }
        
        return contentHeight
    }
}

private final class PeerInfoScreenDynamicItemSectionContainerNode: ASDisplayNode {
    private let backgroundNode: ASDisplayNode
    private let topSeparatorNode: ASDisplayNode
    private let bottomSeparatorNode: ASDisplayNode
    
    private var currentItems: [PeerInfoScreenItem] = []
    private var itemNodes: [AnyHashable: PeerInfoScreenItemNode] = [:]
    
    override init() {
        self.backgroundNode = ASDisplayNode()
        self.backgroundNode.isLayerBacked = true
        
        self.topSeparatorNode = ASDisplayNode()
        self.topSeparatorNode.isLayerBacked = true
        
        self.bottomSeparatorNode = ASDisplayNode()
        self.bottomSeparatorNode.isLayerBacked = true
        
        super.init()
        
        self.addSubnode(self.backgroundNode)
        self.addSubnode(self.topSeparatorNode)
        self.addSubnode(self.bottomSeparatorNode)
    }
    
    func update(width: CGFloat, safeInsets: UIEdgeInsets, presentationData: PresentationData, items: [PeerInfoScreenItem], transition: ContainedViewLayoutTransition) -> CGFloat {
        self.backgroundNode.backgroundColor = presentationData.theme.list.itemBlocksBackgroundColor
        self.topSeparatorNode.backgroundColor = presentationData.theme.list.itemBlocksSeparatorColor
        self.bottomSeparatorNode.backgroundColor = presentationData.theme.list.itemBlocksSeparatorColor
        
        var contentHeight: CGFloat = 0.0
        var contentWithBackgroundHeight: CGFloat = 0.0
        var contentWithBackgroundOffset: CGFloat = 0.0
        
        for i in 0 ..< items.count {
            let item = items[i]
            
            let itemNode: PeerInfoScreenItemNode
            var wasAdded = false
            if let current = self.itemNodes[item.id] {
                itemNode = current
            } else {
                wasAdded = true
                itemNode = item.node()
                self.itemNodes[item.id] = itemNode
                self.addSubnode(itemNode)
                itemNode.bringToFrontForHighlight = { [weak self, weak itemNode] in
                    guard let strongSelf = self, let itemNode = itemNode else {
                        return
                    }
                    strongSelf.view.bringSubviewToFront(itemNode.view)
                }
            }
            
            let itemTransition: ContainedViewLayoutTransition = wasAdded ? .immediate : transition
            
            let topItem: PeerInfoScreenItem?
            if i == 0 {
                topItem = nil
            } else if items[i - 1] is PeerInfoScreenHeaderItem {
                topItem = nil
            } else {
                topItem = items[i - 1]
            }
            
            let bottomItem: PeerInfoScreenItem?
            if i == items.count - 1 {
                bottomItem = nil
            } else if items[i + 1] is PeerInfoScreenCommentItem {
                bottomItem = nil
            } else {
                bottomItem = items[i + 1]
            }
            
            let itemHeight = itemNode.update(width: width, safeInsets: safeInsets, presentationData: presentationData, item: item, topItem: topItem, bottomItem: bottomItem, transition: itemTransition)
            let itemFrame = CGRect(origin: CGPoint(x: 0.0, y: contentHeight), size: CGSize(width: width, height: itemHeight))
            itemTransition.updateFrame(node: itemNode, frame: itemFrame)
            if wasAdded {
                itemNode.alpha = 0.0
                transition.updateAlpha(node: itemNode, alpha: 1.0)
            }
            
            if item is PeerInfoScreenCommentItem {
            } else {
                contentWithBackgroundHeight += itemHeight
            }
            contentHeight += itemHeight
            
            if item is PeerInfoScreenHeaderItem {
                contentWithBackgroundOffset = contentHeight
            }
        }
        
        var removeIds: [AnyHashable] = []
        for (id, _) in self.itemNodes {
            if !items.contains(where: { $0.id == id }) {
                removeIds.append(id)
            }
        }
        for id in removeIds {
            if let itemNode = self.itemNodes.removeValue(forKey: id) {
                transition.updateAlpha(node: itemNode, alpha: 0.0, completion: { [weak itemNode] _ in
                    itemNode?.removeFromSupernode()
                })
            }
        }
        
        transition.updateFrame(node: self.backgroundNode, frame: CGRect(origin: CGPoint(x: 0.0, y: contentWithBackgroundOffset), size: CGSize(width: width, height: max(0.0, contentWithBackgroundHeight - contentWithBackgroundOffset))))
        transition.updateFrame(node: self.topSeparatorNode, frame: CGRect(origin: CGPoint(x: 0.0, y: contentWithBackgroundOffset - UIScreenPixel), size: CGSize(width: width, height: UIScreenPixel)))
        transition.updateFrame(node: self.bottomSeparatorNode, frame: CGRect(origin: CGPoint(x: 0.0, y: contentWithBackgroundHeight), size: CGSize(width: width, height: UIScreenPixel)))
        
        if contentHeight.isZero {
            transition.updateAlpha(node: self.topSeparatorNode, alpha: 0.0)
            transition.updateAlpha(node: self.bottomSeparatorNode, alpha: 0.0)
        } else {
            transition.updateAlpha(node: self.topSeparatorNode, alpha: 1.0)
            transition.updateAlpha(node: self.bottomSeparatorNode, alpha: 1.0)
        }
        
        return contentHeight
    }
    
    func updateVisibleItems(in rect: CGRect) {
        
    }
}

final class PeerInfoSelectionPanelNode: ASDisplayNode {
    private let context: AccountContext
    private let peerId: PeerId
    
    private let deleteMessages: () -> Void
    private let shareMessages: () -> Void
    private let forwardMessages: () -> Void
    private let reportMessages: () -> Void
    
    let selectionPanel: ChatMessageSelectionInputPanelNode
    let separatorNode: ASDisplayNode
    let backgroundNode: NavigationBackgroundNode
    
    init(context: AccountContext, presentationData: PresentationData, peerId: PeerId, deleteMessages: @escaping () -> Void, shareMessages: @escaping () -> Void, forwardMessages: @escaping () -> Void, reportMessages: @escaping () -> Void) {
        self.context = context
        self.peerId = peerId
        self.deleteMessages = deleteMessages
        self.shareMessages = shareMessages
        self.forwardMessages = forwardMessages
        self.reportMessages = reportMessages
        
        let presentationData = presentationData
        
        self.separatorNode = ASDisplayNode()
        self.backgroundNode = NavigationBackgroundNode(color: presentationData.theme.rootController.navigationBar.blurredBackgroundColor)
        
        self.selectionPanel = ChatMessageSelectionInputPanelNode(theme: presentationData.theme, strings: presentationData.strings, peerMedia: true)
        self.selectionPanel.context = context
        
        let interfaceInteraction = ChatPanelInterfaceInteraction(cloudMessages: { _ in }, copyForwardMessages: { _ in }, setupReplyMessage: { _, _ in
        }, setupEditMessage: { _, _ in
        }, beginMessageSelection: { _, _ in
        }, deleteSelectedMessages: {
            deleteMessages()
        }, reportSelectedMessages: {
            reportMessages()
        }, reportMessages: { _, _ in
        }, blockMessageAuthor: { _, _ in
        }, deleteMessages: { _, _, f in
            f(.default)
        }, forwardSelectedMessages: {
            forwardMessages()
        }, forwardCurrentForwardMessages: {
        }, forwardMessages: { _ in
        }, updateForwardOptionsState: { _ in
        }, presentForwardOptions: { _ in
        }, shareSelectedMessages: {
            shareMessages()
        }, updateTextInputStateAndMode: { _ in
        }, updateInputModeAndDismissedButtonKeyboardMessageId: { _ in
        }, openStickers: {
        }, editMessage: {
        }, beginMessageSearch: { _, _ in
        }, dismissMessageSearch: {
        }, updateMessageSearch: { _ in
        }, openSearchResults: {
        }, navigateMessageSearch: { _ in
        }, openCalendarSearch: {
        }, toggleMembersSearch: { _ in
        }, navigateToMessage: { _, _, _, _ in
        }, navigateToChat: { _ in
        }, navigateToProfile: { _ in
        }, openPeerInfo: {
        }, togglePeerNotifications: {
        }, sendContextResult: { _, _, _, _ in
            return false
        }, sendBotCommand: { _, _ in
        }, sendBotStart: { _ in
        }, botSwitchChatWithPayload: { _, _ in
        }, beginMediaRecording: { _ in
        }, finishMediaRecording: { _ in
        }, stopMediaRecording: {
        }, lockMediaRecording: {
        }, deleteRecordedMedia: {
        }, sendRecordedMedia: { _ in
        }, displayRestrictedInfo: { _, _ in
        }, displayVideoUnmuteTip: { _ in
        }, switchMediaRecordingMode: {
        }, setupMessageAutoremoveTimeout: {
        }, sendSticker: { _, _, _, _ in
            return false
        }, unblockPeer: {
        }, pinMessage: { _, _ in
        }, unpinMessage: { _, _, _ in
        }, unpinAllMessages: {
        }, openPinnedList: { _ in
        }, shareAccountContact: {
        }, reportPeer: {
        }, presentPeerContact: {
        }, dismissReportPeer: {
        }, deleteChat: {
        }, beginCall: { _ in
        }, toggleMessageStickerStarred: { _ in
        }, presentController: { _, _ in
        }, getNavigationController: {
            return nil
        }, presentGlobalOverlayController: { _, _ in
        }, navigateFeed: {
        }, openGrouping: {
        }, toggleSilentPost: {
        }, requestUnvoteInMessage: { _ in
        }, requestStopPollInMessage: { _ in
        }, updateInputLanguage: { _ in
        }, unarchiveChat: {
        }, openLinkEditing: {
        }, reportPeerIrrelevantGeoLocation: {
        }, displaySlowmodeTooltip: { _, _ in
        }, displaySendMessageOptions: { _, _ in
        }, openScheduledMessages: {
        }, openPeersNearby: {
        }, displaySearchResultsTooltip: { _, _ in
        }, unarchivePeer: {
        }, scrollToTop: {
        }, viewReplies: { _, _ in
        }, activatePinnedListPreview: { _, _ in
        }, joinGroupCall: { _ in
        }, presentInviteMembers: {
        }, presentGigagroupHelp: {
        }, editMessageMedia: { _, _ in
        }, updateShowCommands: { _ in
        }, openInviteRequests: {
        }, statuses: nil)
        
        self.selectionPanel.interfaceInteraction = interfaceInteraction
        
        super.init()
        
        self.addSubnode(self.backgroundNode)
        self.addSubnode(self.separatorNode)
        self.addSubnode(self.selectionPanel)
    }
    
    func update(layout: ContainerViewLayout, presentationData: PresentationData, transition: ContainedViewLayoutTransition) -> CGFloat {
        self.backgroundNode.updateColor(color: presentationData.theme.rootController.navigationBar.blurredBackgroundColor, transition: .immediate)
        self.separatorNode.backgroundColor = presentationData.theme.rootController.navigationBar.separatorColor
        
        let interfaceState = ChatPresentationInterfaceState(chatWallpaper: .color(0), theme: presentationData.theme, strings: presentationData.strings, dateTimeFormat: presentationData.dateTimeFormat, nameDisplayOrder: presentationData.nameDisplayOrder, limitsConfiguration: .defaultValue, fontSize: .regular, bubbleCorners: PresentationChatBubbleCorners(mainRadius: 16.0, auxiliaryRadius: 8.0, mergeBubbleCorners: true), accountPeerId: self.context.account.peerId, mode: .standard(previewing: false), chatLocation: .peer(self.peerId), subject: nil, peerNearbyData: nil, greetingData: nil, pendingUnpinnedAllMessages: false, activeGroupCallInfo: nil, hasActiveGroupCall: false, importState: nil)
        let panelHeight = self.selectionPanel.updateLayout(width: layout.size.width, leftInset: layout.safeInsets.left, rightInset: layout.safeInsets.right, additionalSideInsets: UIEdgeInsets(), maxHeight: 0.0, isSecondary: false, transition: transition, interfaceState: interfaceState, metrics: layout.metrics)
        
        transition.updateFrame(node: self.selectionPanel, frame: CGRect(origin: CGPoint(), size: CGSize(width: layout.size.width, height: panelHeight)))
        
        let panelHeightWithInset = panelHeight + layout.intrinsicInsets.bottom
        
        transition.updateFrame(node: self.backgroundNode, frame: CGRect(origin: CGPoint(), size: CGSize(width: layout.size.width, height: panelHeightWithInset)))
        self.backgroundNode.update(size: self.backgroundNode.bounds.size, transition: transition)
        transition.updateFrame(node: self.separatorNode, frame: CGRect(origin: CGPoint(x: 0.0, y: -UIScreenPixel), size: CGSize(width: layout.size.width, height: UIScreenPixel)))
        
        return panelHeightWithInset
    }
}

private enum PeerInfoBotCommand {
    case settings
    case help
    case privacy
}

private enum PeerInfoParticipantsSection {
    case members
    case admins
    case banned
    case memberRequests
}

private enum PeerInfoMemberAction {
    case promote
    case restrict
    case remove
}

private enum PeerInfoContextSubject {
    case bio
    case phone(String)
    case link
    case ngId(String)
    case regDate(String)
}

private enum PeerInfoSettingsSection {
    case nicegram
    case premium
    case avatar
    case edit
    case proxy
    case savedMessages
    case recentCalls
    case devices
    case chatFolders
    case notificationsAndSounds
    case privacyAndSecurity
    case dataAndStorage
    case appearance
    case language
    case stickers
    case passport
    case watch
    case support
    case faq
    case tips
    case phoneNumber
    case username
    case addAccount
    case logout
    case rememberPassword
}

private final class PeerInfoInteraction {
    let getPeerRegDate: (Int64, Int64) -> Void
    let openChat: () -> Void
    let openUsername: (String) -> Void
    let openPhone: (String) -> Void
    let editingOpenNotificationSettings: () -> Void
    let editingOpenSoundSettings: () -> Void
    let editingToggleShowMessageText: (Bool) -> Void
    let requestDeleteContact: () -> Void
    let openAddContact: () -> Void
    let updateBlocked: (Bool) -> Void
    let openReport: (Bool) -> Void
    let openShareBot: () -> Void
    let openAddBotToGroup: () -> Void
    let performBotCommand: (PeerInfoBotCommand) -> Void
    let editingOpenPublicLinkSetup: () -> Void
    let editingOpenInviteLinksSetup: () -> Void
    let editingOpenDiscussionGroupSetup: () -> Void
    let editingToggleMessageSignatures: (Bool) -> Void
    let openParticipantsSection: (PeerInfoParticipantsSection) -> Void
    let editingOpenPreHistorySetup: () -> Void
    let editingOpenAutoremoveMesages: () -> Void
    let openPermissions: () -> Void
    let editingOpenStickerPackSetup: () -> Void
    let openLocation: () -> Void
    let editingOpenSetupLocation: () -> Void
    let openPeerInfo: (Peer, Bool) -> Void
    let performMemberAction: (PeerInfoMember, PeerInfoMemberAction) -> Void
    let openPeerInfoContextMenu: (PeerInfoContextSubject, ASDisplayNode) -> Void
    let performBioLinkAction: (TextLinkItemActionType, TextLinkItem) -> Void
    let requestLayout: () -> Void
    let openEncryptionKey: () -> Void
    let openSettings: (PeerInfoSettingsSection) -> Void
    let switchToAccount: (AccountRecordId) -> Void
    let logoutAccount: (AccountRecordId) -> Void
    let accountContextMenu: (AccountRecordId, ASDisplayNode, ContextGesture?) -> Void
    let updateBio: (String) -> Void
    let openDeletePeer: () -> Void
    let openFaq: (String?) -> Void
    
    init(
        getPeerRegDate: @escaping (Int64, Int64) -> Void,
        openUsername: @escaping (String) -> Void,
        openPhone: @escaping (String) -> Void,
        editingOpenNotificationSettings: @escaping () -> Void,
        editingOpenSoundSettings: @escaping () -> Void,
        editingToggleShowMessageText: @escaping (Bool) -> Void,
        requestDeleteContact: @escaping () -> Void,
        openChat: @escaping () -> Void,
        openAddContact: @escaping () -> Void,
        updateBlocked: @escaping (Bool) -> Void,
        openReport: @escaping (Bool) -> Void,
        openShareBot: @escaping () -> Void,
        openAddBotToGroup: @escaping () -> Void,
        performBotCommand: @escaping (PeerInfoBotCommand) -> Void,
        editingOpenPublicLinkSetup: @escaping () -> Void,
        editingOpenInviteLinksSetup: @escaping () -> Void,
        editingOpenDiscussionGroupSetup: @escaping () -> Void,
        editingToggleMessageSignatures: @escaping (Bool) -> Void,
        openParticipantsSection: @escaping (PeerInfoParticipantsSection) -> Void,
        editingOpenPreHistorySetup: @escaping () -> Void,
        editingOpenAutoremoveMesages: @escaping () -> Void,
        openPermissions: @escaping () -> Void,
        editingOpenStickerPackSetup: @escaping () -> Void,
        openLocation: @escaping () -> Void,
        editingOpenSetupLocation: @escaping () -> Void,
        openPeerInfo: @escaping (Peer, Bool) -> Void,
        performMemberAction: @escaping (PeerInfoMember, PeerInfoMemberAction) -> Void,
        openPeerInfoContextMenu: @escaping (PeerInfoContextSubject, ASDisplayNode) -> Void,
        performBioLinkAction: @escaping (TextLinkItemActionType, TextLinkItem) -> Void,
        requestLayout: @escaping () -> Void,
        openEncryptionKey: @escaping () -> Void,
        openSettings: @escaping (PeerInfoSettingsSection) -> Void,
        switchToAccount: @escaping (AccountRecordId) -> Void,
        logoutAccount: @escaping (AccountRecordId) -> Void,
        accountContextMenu: @escaping (AccountRecordId, ASDisplayNode, ContextGesture?) -> Void,
        updateBio: @escaping (String) -> Void,
        openDeletePeer: @escaping () -> Void,
        openFaq: @escaping (String?) -> Void
    ) {
        self.getPeerRegDate = getPeerRegDate
        self.openUsername = openUsername
        self.openPhone = openPhone
        self.editingOpenNotificationSettings = editingOpenNotificationSettings
        self.editingOpenSoundSettings = editingOpenSoundSettings
        self.editingToggleShowMessageText = editingToggleShowMessageText
        self.requestDeleteContact = requestDeleteContact
        self.openChat = openChat
        self.openAddContact = openAddContact
        self.updateBlocked = updateBlocked
        self.openReport = openReport
        self.openShareBot = openShareBot
        self.openAddBotToGroup = openAddBotToGroup
        self.performBotCommand = performBotCommand
        self.editingOpenPublicLinkSetup = editingOpenPublicLinkSetup
        self.editingOpenInviteLinksSetup = editingOpenInviteLinksSetup
        self.editingOpenDiscussionGroupSetup = editingOpenDiscussionGroupSetup
        self.editingToggleMessageSignatures = editingToggleMessageSignatures
        self.openParticipantsSection = openParticipantsSection
        self.editingOpenPreHistorySetup = editingOpenPreHistorySetup
        self.editingOpenAutoremoveMesages = editingOpenAutoremoveMesages
        self.openPermissions = openPermissions
        self.editingOpenStickerPackSetup = editingOpenStickerPackSetup
        self.openLocation = openLocation
        self.editingOpenSetupLocation = editingOpenSetupLocation
        self.openPeerInfo = openPeerInfo
        self.performMemberAction = performMemberAction
        self.openPeerInfoContextMenu = openPeerInfoContextMenu
        self.performBioLinkAction = performBioLinkAction
        self.requestLayout = requestLayout
        self.openEncryptionKey = openEncryptionKey
        self.openSettings = openSettings
        self.switchToAccount = switchToAccount
        self.logoutAccount = logoutAccount
        self.accountContextMenu = accountContextMenu
        self.updateBio = updateBio
        self.openDeletePeer = openDeletePeer
        self.openFaq = openFaq
    }
}

private let enabledPublicBioEntities: EnabledEntityTypes = [.allUrl, .mention, .hashtag]
private let enabledPrivateBioEntities: EnabledEntityTypes = [.internalUrl, .mention, .hashtag]

private enum SettingsSection: Int, CaseIterable {
    case edit
    case phone
    case accounts
    case proxy
    case nicegram
    case shortcuts
    case advanced
    case extra
    case support
}

private func settingsItems(data: PeerInfoScreenData?, context: AccountContext, presentationData: PresentationData, interaction: PeerInfoInteraction, isExpanded: Bool) -> [(AnyHashable, [PeerInfoScreenItem])] {
    guard let data = data else {
        return []
    }
    
    var items: [SettingsSection: [PeerInfoScreenItem]] = [:]
    for section in SettingsSection.allCases {
        items[section] = []
    }
    
    let setPhotoTitle: String
    let displaySetPhoto: Bool
    if let peer = data.peer, !peer.profileImageRepresentations.isEmpty {
        setPhotoTitle = presentationData.strings.Settings_SetNewProfilePhotoOrVideo
        displaySetPhoto = isExpanded
    } else {
        setPhotoTitle = presentationData.strings.Settings_SetProfilePhotoOrVideo
        displaySetPhoto = true
    }
    if displaySetPhoto {
        items[.edit]!.append(PeerInfoScreenActionItem(id: 0, text: setPhotoTitle, icon: UIImage(bundleImageName: "Settings/SetAvatar"), action: {
            interaction.openSettings(.avatar)
        }))
    }
    if let peer = data.peer, (peer.addressName ?? "").isEmpty {
        items[.edit]!.append(PeerInfoScreenActionItem(id: 1, text: presentationData.strings.Settings_SetUsername, icon: UIImage(bundleImageName: "Settings/SetUsername"), action: {
            interaction.openSettings(.username)
        }))
    }
    

    if isExpanded && NGSettings.showProfileId {
        // MARK: Nicegram ID
        var idText = ""
        
        if let user = data.peer as? TelegramUser {
            idText = String(user.id.toInt64())
        }
        
        // Sorry RTL users
        let idStrings = [presentationData.strings.Conversation_ContextMenuCopy, "ID: \(idText)"]
        
        items[.edit]!.append(PeerInfoScreenActionItem(id: 100, text: idStrings.joined(separator: " "),
        color: .accent, action: {
            UIPasteboard.general.string = idText
        }))
    }
    
    if let settings = data.globalSettings {
        if settings.suggestPhoneNumberConfirmation, let peer = data.peer as? TelegramUser {
            let phoneNumber = formatPhoneNumber(peer.phone ?? "")
            items[.phone]!.append(PeerInfoScreenInfoItem(id: 0, title: presentationData.strings.Settings_CheckPhoneNumberTitle(phoneNumber).string, text: .markdown(presentationData.strings.Settings_CheckPhoneNumberText), linkAction: { link in
                if case .tap = link {
                    interaction.openFaq(presentationData.strings.Settings_CheckPhoneNumberFAQAnchor)
                }
            }))
            items[.phone]!.append(PeerInfoScreenActionItem(id: 1, text: presentationData.strings.Settings_KeepPhoneNumber(phoneNumber).string, action: {
                let _ = dismissServerProvidedSuggestion(account: context.account, suggestion: .validatePhoneNumber).start()
            }))
            items[.phone]!.append(PeerInfoScreenActionItem(id: 2, text: presentationData.strings.Settings_ChangePhoneNumber, action: {
                interaction.openSettings(.phoneNumber)
            }))
        } else if settings.suggestPasswordConfirmation {
            items[.phone]!.append(PeerInfoScreenInfoItem(id: 0, title: presentationData.strings.Settings_CheckPasswordTitle, text: .markdown(presentationData.strings.Settings_CheckPasswordText), linkAction: { _ in
            }))
            items[.phone]!.append(PeerInfoScreenActionItem(id: 1, text: presentationData.strings.Settings_KeepPassword, action: {
                let _ = dismissServerProvidedSuggestion(account: context.account, suggestion: .validatePassword).start()
            }))
            items[.phone]!.append(PeerInfoScreenActionItem(id: 2, text: presentationData.strings.Settings_TryEnterPassword, action: {
                interaction.openSettings(.rememberPassword)
            }))
        }
        
        if !settings.accountsAndPeers.isEmpty {
            for (peerAccountContext, peer, badgeCount) in settings.accountsAndPeers {
                let member: PeerInfoMember = .account(peer: RenderedPeer(peer: peer._asPeer()))
                items[.accounts]!.append(PeerInfoScreenMemberItem(id: member.id, context: context.sharedContext.makeTempAccountContext(account: peerAccountContext.account), enclosingPeer: nil, member: member, badge: badgeCount > 0 ? "\(compactNumericCountString(Int(badgeCount), decimalSeparator: presentationData.dateTimeFormat.decimalSeparator))" : nil, action: { action in
                    switch action {
                        case .open:
                            interaction.switchToAccount(peerAccountContext.account.id)
                        case .remove:
                            interaction.logoutAccount(peerAccountContext.account.id)
                        default:
                            break
                    }
                }, contextAction: { node, gesture in
                    interaction.accountContextMenu(peerAccountContext.account.id, node, gesture)
                }))
            }
            if settings.accountsAndPeers.count + 1 < maximumNumberOfAccounts {
                items[.accounts]!.append(PeerInfoScreenActionItem(id: 100, text: presentationData.strings.Settings_AddAccount, icon: PresentationResourcesItemList.plusIconImage(presentationData.theme), action: {
                    interaction.openSettings(.addAccount)
                }))
            }
        }
        
        if !settings.proxySettings.servers.isEmpty {
            let proxyType: String
            if settings.proxySettings.enabled, let activeServer = settings.proxySettings.activeServer {
                switch activeServer.connection {
                    case .mtp:
                        proxyType = presentationData.strings.SocksProxySetup_ProxyTelegram
                    case .socks5:
                        proxyType = presentationData.strings.SocksProxySetup_ProxySocks5
                }
            } else {
                proxyType = presentationData.strings.Settings_ProxyDisabled
            }
            items[.proxy]!.append(PeerInfoScreenDisclosureItem(id: 0, label: .text(proxyType), text: presentationData.strings.Settings_Proxy, icon: PresentationResourcesSettings.proxy, action: {
                interaction.openSettings(.proxy)
            }))
        }
    }
    
    
    let locale = presentationData.strings.baseLanguageCode
    var ngId = 0

    let bb = (Bundle.main.infoDictionary?[kCFBundleVersionKey as String] ?? "") as! String
    if !NicegramProducts.Premium.isEmpty && bb.last == "1" {
        items[.nicegram]!.append(PeerInfoScreenDisclosureItem(id: ngId, text: l("Premium.Title", locale), icon: PresentationResourcesSettings.premiumIcon, action: {
                 interaction.openSettings(.premium)
        }))
        ngId += 1
    }
    
    items[.nicegram]!.append(PeerInfoScreenDisclosureItem(id: ngId, text: l("AppName", locale), icon: PresentationResourcesSettings.nicegramIcon, action: {
        interaction.openSettings(.nicegram)
    }))
    
    items[.shortcuts]!.append(PeerInfoScreenDisclosureItem(id: 0, text: presentationData.strings.Settings_SavedMessages, icon: PresentationResourcesSettings.savedMessages, action: {
        interaction.openSettings(.savedMessages)
    }))
    items[.shortcuts]!.append(PeerInfoScreenDisclosureItem(id: 1, text: presentationData.strings.CallSettings_RecentCalls, icon: PresentationResourcesSettings.recentCalls, action: {
        interaction.openSettings(.recentCalls)
    }))
    
    let devicesLabel: String
    if let settings = data.globalSettings, let otherSessionsCount = settings.otherSessionsCount {
        if settings.enableQRLogin {
            devicesLabel = otherSessionsCount == 0 ? presentationData.strings.Settings_AddDevice : "\(otherSessionsCount + 1)"
        } else {
            devicesLabel = otherSessionsCount == 0 ? "" : "\(otherSessionsCount + 1)"
        }
    } else {
        devicesLabel = ""
    }
    
    items[.shortcuts]!.append(PeerInfoScreenDisclosureItem(id: 2, label: .text(devicesLabel), text: presentationData.strings.Settings_Devices, icon: PresentationResourcesSettings.devices, action: {
        interaction.openSettings(.devices)
    }))
    items[.shortcuts]!.append(PeerInfoScreenDisclosureItem(id: 3, text: presentationData.strings.Settings_ChatFolders, icon: PresentationResourcesSettings.chatFolders, action: {
        interaction.openSettings(.chatFolders)
    }))
    
    let notificationsWarning: Bool
    if let settings = data.globalSettings {
        notificationsWarning = shouldDisplayNotificationsPermissionWarning(status: settings.notificationAuthorizationStatus, suppressed:  settings.notificationWarningSuppressed)
    } else {
        notificationsWarning = false
    }
    items[.advanced]!.append(PeerInfoScreenDisclosureItem(id: 0, label: notificationsWarning ? .badge("!", presentationData.theme.list.itemDestructiveColor) : .none, text: presentationData.strings.Settings_NotificationsAndSounds, icon: PresentationResourcesSettings.notifications, action: {
        interaction.openSettings(.notificationsAndSounds)
    }))
    items[.advanced]!.append(PeerInfoScreenDisclosureItem(id: 1, text: presentationData.strings.Settings_PrivacySettings, icon: PresentationResourcesSettings.security, action: {
        interaction.openSettings(.privacyAndSecurity)
    }))
    items[.advanced]!.append(PeerInfoScreenDisclosureItem(id: 2, text: presentationData.strings.Settings_ChatSettings, icon: PresentationResourcesSettings.dataAndStorage, action: {
        interaction.openSettings(.dataAndStorage)
    }))
    items[.advanced]!.append(PeerInfoScreenDisclosureItem(id: 3, text: presentationData.strings.Settings_Appearance, icon: PresentationResourcesSettings.appearance, action: {
        interaction.openSettings(.appearance)
    }))
    
    let languageName = presentationData.strings.primaryComponent.localizedName
    items[.advanced]!.append(PeerInfoScreenDisclosureItem(id: 4, label: .text(languageName.isEmpty ? presentationData.strings.Localization_LanguageName : languageName), text: presentationData.strings.Settings_AppLanguage, icon: PresentationResourcesSettings.language, action: {
        interaction.openSettings(.language)
    }))
    
    let stickersLabel: String
    if let settings = data.globalSettings {
        stickersLabel = settings.unreadTrendingStickerPacks > 0 ? "\(settings.unreadTrendingStickerPacks)" : ""
    } else {
        stickersLabel = ""
    }
    items[.advanced]!.append(PeerInfoScreenDisclosureItem(id: 5, label: .badge(stickersLabel, presentationData.theme.list.itemAccentColor), text: presentationData.strings.ChatSettings_Stickers, icon: PresentationResourcesSettings.stickers, action: {
        interaction.openSettings(.stickers)
    }))
    
    if let settings = data.globalSettings {
        if settings.hasPassport {
            items[.extra]!.append(PeerInfoScreenDisclosureItem(id: 0, text: presentationData.strings.Settings_Passport, icon: PresentationResourcesSettings.passport, action: {
                interaction.openSettings(.passport)
            }))
        }
        if settings.hasWatchApp {
            items[.extra]!.append(PeerInfoScreenDisclosureItem(id: 1, text: presentationData.strings.Settings_AppleWatch, icon: PresentationResourcesSettings.watch, action: {
                interaction.openSettings(.watch)
            }))
        }
    }
    
    items[.support]!.append(PeerInfoScreenDisclosureItem(id: 0, text: presentationData.strings.Settings_Support, icon: PresentationResourcesSettings.support, action: {
        interaction.openSettings(.support)
    }))
    items[.support]!.append(PeerInfoScreenDisclosureItem(id: 1, text: presentationData.strings.Settings_FAQ, icon: PresentationResourcesSettings.faq, action: {
        interaction.openSettings(.faq)
    }))
    items[.support]!.append(PeerInfoScreenDisclosureItem(id: 2, text: presentationData.strings.Settings_Tips, icon: PresentationResourcesSettings.tips, action: {
        interaction.openSettings(.tips)
    }))
    
    var result: [(AnyHashable, [PeerInfoScreenItem])] = []
    for section in SettingsSection.allCases {
        if let sectionItems = items[section], !sectionItems.isEmpty {
            result.append((section, sectionItems))
        }
    }
    return result
}

private func settingsEditingItems(data: PeerInfoScreenData?, state: PeerInfoState, context: AccountContext, presentationData: PresentationData, interaction: PeerInfoInteraction) -> [(AnyHashable, [PeerInfoScreenItem])] {
    guard let data = data else {
        return []
    }
    
    enum Section: Int, CaseIterable {
        case help
        case bio
        case info
        case account
        case logout
    }
    
    var items: [Section: [PeerInfoScreenItem]] = [:]
    for section in Section.allCases {
        items[section] = []
    }
    
    let ItemNameHelp = 0
    let ItemBio = 1
    let ItemBioHelp = 2
    let ItemPhoneNumber = 3
    let ItemUsername = 4
    let ItemAddAccount = 5
    let ItemAddAccountHelp = 6
    let ItemLogout = 7
    
    items[.help]!.append(PeerInfoScreenCommentItem(id: ItemNameHelp, text: presentationData.strings.EditProfile_NameAndPhotoOrVideoHelp))
    
    if let cachedData = data.cachedData as? CachedUserData {
        items[.bio]!.append(PeerInfoScreenMultilineInputItem(id: ItemBio, text: state.updatingBio ?? (cachedData.about ?? ""), placeholder: presentationData.strings.UserInfo_About_Placeholder, textUpdated: { updatedText in
            interaction.updateBio(updatedText)
        }, maxLength: 70))
        items[.bio]!.append(PeerInfoScreenCommentItem(id: ItemBioHelp, text: presentationData.strings.Settings_About_Help))
    }
    
    if let user = data.peer as? TelegramUser {
        items[.info]!.append(PeerInfoScreenDisclosureItem(id: ItemPhoneNumber, label: .text(user.phone.flatMap({ formatPhoneNumber($0) }) ?? ""), text: presentationData.strings.Settings_PhoneNumber, action: {
            interaction.openSettings(.phoneNumber)
        }))
    }
    var username = ""
    if let addressName = data.peer?.addressName, !addressName.isEmpty {
        username = "@\(addressName)"
    }
    items[.info]!.append(PeerInfoScreenDisclosureItem(id: ItemUsername, label: .text(username), text: presentationData.strings.Settings_Username, action: {
          interaction.openSettings(.username)
    }))
    
    if let settings = data.globalSettings, settings.accountsAndPeers.count + 1 < maximumNumberOfAccounts {
        items[.account]!.append(PeerInfoScreenActionItem(id: ItemAddAccount, text: presentationData.strings.Settings_AddAnotherAccount, alignment: .center, action: {
            interaction.openSettings(.addAccount)
        }))
        items[.account]!.append(PeerInfoScreenCommentItem(id: ItemAddAccountHelp, text: presentationData.strings.Settings_AddAnotherAccount_Help))
    }
    
    items[.logout]!.append(PeerInfoScreenActionItem(id: ItemLogout, text: presentationData.strings.Settings_Logout, color: .destructive, alignment: .center, action: {
        interaction.openSettings(.logout)
    }))
    
    var result: [(AnyHashable, [PeerInfoScreenItem])] = []
    for section in Section.allCases {
        if let sectionItems = items[section], !sectionItems.isEmpty {
            result.append((section, sectionItems))
        }
    }
    return result
}

private func infoItems(data: PeerInfoScreenData?, context: AccountContext, presentationData: PresentationData, interaction: PeerInfoInteraction, nearbyPeerDistance: Int32?, callMessages: [Message]) -> [(AnyHashable, [PeerInfoScreenItem])] {
    guard let data = data else {
        return []
    }
    
    // MARK: Nicegram ID
    var ngItemId = 0
    var idText = ""
    var isUser = false
    let lang = presentationData.strings.baseLanguageCode
    
    enum Section: Int, CaseIterable {
        case nicegram
        case groupLocation
        case calls
        case peerInfo
        case peerMembers
    }
    
    var items: [Section: [PeerInfoScreenItem]] = [:]
    for section in Section.allCases {
        items[section] = []
    }
    
    let bioContextAction: (ASDisplayNode) -> Void = { sourceNode in
        interaction.openPeerInfoContextMenu(.bio, sourceNode)
    }
    let bioLinkAction: (TextLinkItemActionType, TextLinkItem) -> Void = { action, item in
        interaction.performBioLinkAction(action, item)
    }
    
    if let user = data.peer as? TelegramUser {
        // MARK: Nicegram User ID
        idText = String(user.id.toInt64())
        isUser = true
        
        if !callMessages.isEmpty {
            items[.calls]!.append(PeerInfoScreenCallListItem(id: 20, messages: callMessages))
        }
        
        if let phone = user.phone {
            let formattedPhone = formatPhoneNumber(phone)
            items[.peerInfo]!.append(PeerInfoScreenLabeledValueItem(id: 2, label: presentationData.strings.ContactInfo_PhoneLabelMobile, text: formattedPhone, textColor: .accent, action: {
                interaction.openPhone(phone)
            }, longTapAction: { sourceNode in
                interaction.openPeerInfoContextMenu(.phone(formattedPhone), sourceNode)
            }, requestLayout: {
                interaction.requestLayout()
            }))
        }
        if let username = user.username {
            items[.peerInfo]!.append(PeerInfoScreenLabeledValueItem(id: 1, label: presentationData.strings.Profile_Username, text: "@\(username)", textColor: .accent, action: {
                interaction.openUsername(username)
            }, longTapAction: { sourceNode in
                interaction.openPeerInfoContextMenu(.link, sourceNode)
            }, requestLayout: {
                interaction.requestLayout()
            }))
        }
        if let cachedData = data.cachedData as? CachedUserData {
            if user.isFake {
                items[.peerInfo]!.append(PeerInfoScreenLabeledValueItem(id: 0, label: user.botInfo == nil ? presentationData.strings.Profile_About : presentationData.strings.Profile_BotInfo, text: user.botInfo != nil ? presentationData.strings.UserInfo_FakeBotWarning : presentationData.strings.UserInfo_FakeUserWarning, textColor: .primary, textBehavior: .multiLine(maxLines: 100, enabledEntities: user.botInfo != nil ? enabledPrivateBioEntities : []), action: nil, requestLayout: {
                    interaction.requestLayout()
                }))
            } else if user.isScam {
                items[.peerInfo]!.append(PeerInfoScreenLabeledValueItem(id: 0, label: user.botInfo == nil ? presentationData.strings.Profile_About : presentationData.strings.Profile_BotInfo, text: user.botInfo != nil ? presentationData.strings.UserInfo_ScamBotWarning : presentationData.strings.UserInfo_ScamUserWarning, textColor: .primary, textBehavior: .multiLine(maxLines: 100, enabledEntities: user.botInfo != nil ? enabledPrivateBioEntities : []), action: nil, requestLayout: {
                    interaction.requestLayout()
                }))
            } else if let about = cachedData.about, !about.isEmpty {
                items[.peerInfo]!.append(PeerInfoScreenLabeledValueItem(id: 0, label: user.botInfo == nil ? presentationData.strings.Profile_About : presentationData.strings.Profile_BotInfo, text: about, textColor: .primary, textBehavior: .multiLine(maxLines: 100, enabledEntities: enabledPrivateBioEntities), action: nil, longTapAction: bioContextAction, linkItemAction: bioLinkAction, requestLayout: {
                    interaction.requestLayout()
                }))
            }
        }
        if let _ = nearbyPeerDistance {
            items[.peerInfo]!.append(PeerInfoScreenActionItem(id: 3, text: presentationData.strings.UserInfo_SendMessage, action: {
                interaction.openChat()
            }))
            
            items[.peerInfo]!.append(PeerInfoScreenActionItem(id: 4, text: presentationData.strings.ReportPeer_Report, color: .destructive, action: {
                interaction.openReport(true)
            }))
        } else {
            if !data.isContact {
                if user.botInfo == nil {
                    items[.peerInfo]!.append(PeerInfoScreenActionItem(id: 3, text: presentationData.strings.PeerInfo_AddToContacts, action: {
                        interaction.openAddContact()
                    }))
                }
            }
        
            if let cachedData = data.cachedData as? CachedUserData {
                if cachedData.isBlocked {
                    items[.peerInfo]!.append(PeerInfoScreenActionItem(id: 4, text: user.botInfo != nil ? presentationData.strings.Bot_Unblock : presentationData.strings.Conversation_Unblock, action: {
                        interaction.updateBlocked(false)
                    }))
                } else {
                    if user.flags.contains(.isSupport) || data.isContact {
                    } else {
                        items[.peerInfo]!.append(PeerInfoScreenActionItem(id: 4, text: user.botInfo != nil ? presentationData.strings.Bot_Stop : presentationData.strings.Conversation_BlockUser, color: .destructive, action: {
                            interaction.updateBlocked(true)
                        }))
                    }
                }
            }
        }
        
        if let encryptionKeyFingerprint = data.encryptionKeyFingerprint {
            items[.peerInfo]!.append(PeerInfoScreenDisclosureEncryptionKeyItem(id: 6, text: presentationData.strings.Profile_EncryptionKey, fingerprint: encryptionKeyFingerprint, action: {
                interaction.openEncryptionKey()
            }))
        }
        
        if user.botInfo != nil, !user.isVerified {
            items[.peerInfo]!.append(PeerInfoScreenActionItem(id: 5, text: presentationData.strings.ReportPeer_Report, action: {
                interaction.openReport(false)
            }))
        }
    } else if let channel = data.peer as? TelegramChannel {
        // MARK: Nicegram Channel ID
        idText = "-100" + String(channel.id.id._internalGetInt64Value())
        
        let ItemUsername = 1
        let ItemAbout = 2
        let ItemAdmins = 3
        let ItemMembers = 4
        let ItemMemberRequests = 5
        let ItemBanned = 6
        let ItemLocationHeader = 7
        let ItemLocation = 8
        
        if let location = (data.cachedData as? CachedChannelData)?.peerGeoLocation {
            items[.groupLocation]!.append(PeerInfoScreenHeaderItem(id: ItemLocationHeader, text: presentationData.strings.GroupInfo_Location.uppercased()))
            
            let imageSignal = chatMapSnapshotImage(engine: context.engine, resource: MapSnapshotMediaResource(latitude: location.latitude, longitude: location.longitude, width: 90, height: 90))
            items[.groupLocation]!.append(PeerInfoScreenAddressItem(
                id: ItemLocation,
                label: "",
                text: location.address.replacingOccurrences(of: ", ", with: "\n"),
                imageSignal: imageSignal,
                action: {
                    interaction.openLocation()
                }
            ))
        }
        
        if let username = channel.username {
            items[.peerInfo]!.append(PeerInfoScreenLabeledValueItem(id: ItemUsername, label: presentationData.strings.Channel_LinkItem, text: "https://t.me/\(username)", textColor: .accent, action: {
                interaction.openUsername(username)
            }, longTapAction: { sourceNode in
                interaction.openPeerInfoContextMenu(.link, sourceNode)
            }, requestLayout: {
                interaction.requestLayout()
            }))
        }
        if let cachedData = data.cachedData as? CachedChannelData {
            let aboutText: String?
            if channel.isFake {
                if case .broadcast = channel.info {
                    aboutText = presentationData.strings.ChannelInfo_FakeChannelWarning
                } else {
                    aboutText = presentationData.strings.GroupInfo_FakeGroupWarning
                }
            } else if channel.isScam {
                if case .broadcast = channel.info {
                    aboutText = presentationData.strings.ChannelInfo_ScamChannelWarning
                } else {
                    aboutText = presentationData.strings.GroupInfo_ScamGroupWarning
                }
            } else if let about = cachedData.about, !about.isEmpty {
                aboutText = about
            } else {
                aboutText = nil
            }
            
            if let aboutText = aboutText {
                items[.peerInfo]!.append(PeerInfoScreenLabeledValueItem(id: ItemAbout, label: presentationData.strings.Channel_AboutItem, text: aboutText, textColor: .primary, textBehavior: .multiLine(maxLines: 100, enabledEntities: enabledPublicBioEntities), action: nil, longTapAction: bioContextAction, linkItemAction: bioLinkAction, requestLayout: {
                    interaction.requestLayout()
                }))
            }
            
            if case .broadcast = channel.info {
                var canEditMembers = false
                if channel.hasPermission(.banMembers) {
                    canEditMembers = true
                }
                if canEditMembers {
                    if channel.adminRights != nil || channel.flags.contains(.isCreator) {
                        let adminCount = cachedData.participantsSummary.adminCount ?? 0
                        let memberCount = cachedData.participantsSummary.memberCount ?? 0
                        let bannedCount = cachedData.participantsSummary.kickedCount ?? 0
                        
                        items[.peerInfo]!.append(PeerInfoScreenDisclosureItem(id: ItemAdmins, label: .text("\(adminCount == 0 ? "" : "\(presentationStringsFormattedNumber(adminCount, presentationData.dateTimeFormat.groupingSeparator))")"), text: presentationData.strings.GroupInfo_Administrators, icon: UIImage(bundleImageName: "Chat/Info/GroupAdminsIcon"), action: {
                            interaction.openParticipantsSection(.admins)
                        }))
                        items[.peerInfo]!.append(PeerInfoScreenDisclosureItem(id: ItemMembers, label: .text("\(memberCount == 0 ? "" : "\(presentationStringsFormattedNumber(memberCount, presentationData.dateTimeFormat.groupingSeparator))")"), text: presentationData.strings.Channel_Info_Subscribers, icon: UIImage(bundleImageName: "Chat/Info/GroupMembersIcon"), action: {
                            interaction.openParticipantsSection(.members)
                        }))
                        
                        if let count = data.requests?.count, count > 0 {
                            items[.peerInfo]!.append(PeerInfoScreenDisclosureItem(id: ItemMemberRequests, label: .badge(presentationStringsFormattedNumber(count, presentationData.dateTimeFormat.groupingSeparator), presentationData.theme.list.itemAccentColor), text: presentationData.strings.GroupInfo_MemberRequests, icon: UIImage(bundleImageName: "Chat/Info/GroupRequestsIcon"), action: {
                                interaction.openParticipantsSection(.memberRequests)
                            }))
                        }
                        
                        items[.peerInfo]!.append(PeerInfoScreenDisclosureItem(id: ItemBanned, label: .text("\(bannedCount == 0 ? "" : "\(presentationStringsFormattedNumber(bannedCount, presentationData.dateTimeFormat.groupingSeparator))")"), text: presentationData.strings.GroupInfo_Permissions_Removed, icon: UIImage(bundleImageName: "Chat/Info/GroupRemovedIcon"), action: {
                            interaction.openParticipantsSection(.banned)
                        }))
                    }
                }
            }
        }
    } else if let group = data.peer as? TelegramGroup {
        // MARK: Nicegram Group ID
        idText = String(group.id.id._internalGetInt64Value())
         
        if let cachedData = data.cachedData as? CachedGroupData {
            let aboutText: String?
            if group.isFake {
                aboutText = presentationData.strings.GroupInfo_FakeGroupWarning
            } else if group.isScam {
                aboutText = presentationData.strings.GroupInfo_ScamGroupWarning
            } else if let about = cachedData.about, !about.isEmpty {
                aboutText = about
            } else {
                aboutText = nil
            }
            
            if let aboutText = aboutText {
                items[.peerInfo]!.append(PeerInfoScreenLabeledValueItem(id: 0, label: presentationData.strings.PeerInfo_GroupAboutItem, text: aboutText, textColor: .primary, textBehavior: .multiLine(maxLines: 100, enabledEntities: enabledPublicBioEntities), action: nil, longTapAction: bioContextAction, linkItemAction: bioLinkAction, requestLayout: {
                    interaction.requestLayout()
                }))
            }
        }
    }
    
    if let peer = data.peer, let members = data.members, case let .shortList(_, memberList) = members {
        for member in memberList {
            let isAccountPeer = member.id == context.account.peerId
            items[.peerMembers]!.append(PeerInfoScreenMemberItem(id: member.id, context: context, enclosingPeer: peer, member: member, action: isAccountPeer ? nil : { action in
                switch action {
                case .open:
                    interaction.openPeerInfo(member.peer, true)
                case .promote:
                    interaction.performMemberAction(member, .promote)
                case .restrict:
                    interaction.performMemberAction(member, .restrict)
                case .remove:
                    interaction.performMemberAction(member, .remove)
                }
            }))
        }
    }
    
    // MARK: Nicegram ID & Regdate Item
    if NGSettings.showProfileId {
        items[.nicegram]!.append(PeerInfoScreenLabeledValueItem(id: ngItemId, label: "id", text: idText, textColor: .primary, action: nil, longTapAction: { sourceNode in
            interaction.openPeerInfoContextMenu(.ngId(idText), sourceNode)
        }, requestLayout: {
            interaction.requestLayout()
        }))
        ngItemId += 1
    }
    
    if isUser && NGSettings.showRegDate {
        var hasRegDate = false
        var regDateText = l("NGLab.RegDate.Btn", lang)
        let user = data.peer as! TelegramUser
        if let registrationDate = getCachedRegDate(user.id.toInt64()) {
            let cachedRegdateString = makeNiceRegDateStr(registrationDate)
            regDateText = "~ " + cachedRegdateString
            hasRegDate = true
        }
        
        items[.nicegram]!.append(PeerInfoScreenLabeledValueItem(id: ngItemId, label: l("NGLab.RegDate.MenuItem", lang), text: regDateText, textColor: hasRegDate ? .primary : .accent, action: {
            interaction.getPeerRegDate(user.id.toInt64(), context.account.peerId.toInt64())
        }, longTapAction: { sourceNode in
            if !hasRegDate {
                if let registrationDate = getCachedRegDate(user.id.toInt64()) {
                    let cachedRegdateString = makeNiceRegDateStr(registrationDate)
                    regDateText = cachedRegdateString
                    hasRegDate = true
                }
            }
            if hasRegDate {
                interaction.openPeerInfoContextMenu(.regDate(regDateText), sourceNode)
            }
        }, requestLayout: {
            interaction.requestLayout()
        }))
        ngItemId += 1
    }
    
    var result: [(AnyHashable, [PeerInfoScreenItem])] = []
    for section in Section.allCases {
        if let sectionItems = items[section], !sectionItems.isEmpty {
            result.append((section, sectionItems))
        }
    }
    return result
}

private func editingItems(data: PeerInfoScreenData?, context: AccountContext, presentationData: PresentationData, interaction: PeerInfoInteraction) -> [(AnyHashable, [PeerInfoScreenItem])] {
    enum Section: Int, CaseIterable {
        case notifications
        case groupLocation
        case peerPublicSettings
        case peerSettings
        case peerActions
    }
    
    var items: [Section: [PeerInfoScreenItem]] = [:]
    for section in Section.allCases {
        items[section] = []
    }
    
    if let data = data {
        if let _ = data.peer as? TelegramUser {
            let ItemDelete = 0
            if data.isContact {
                items[.peerSettings]!.append(PeerInfoScreenActionItem(id: ItemDelete, text: presentationData.strings.UserInfo_DeleteContact, color: .destructive, action: {
                    interaction.requestDeleteContact()
                }))
            }
        } else if let channel = data.peer as? TelegramChannel {
            switch channel.info {
            case .broadcast:
                let ItemUsername = 1
                let ItemInviteLinks = 2
                let ItemDiscussionGroup = 3
                let ItemSignMessages = 4
                let ItemSignMessagesHelp = 5
                
                if channel.flags.contains(.isCreator) {
                    let linkText: String
                    if let _ = channel.username {
                        linkText = presentationData.strings.Channel_Setup_TypePublic
                    } else {
                        linkText = presentationData.strings.Channel_Setup_TypePrivate
                    }
                    items[.peerSettings]!.append(PeerInfoScreenDisclosureItem(id: ItemUsername, label: .text(linkText), text: presentationData.strings.Channel_TypeSetup_Title, icon: UIImage(bundleImageName: "Chat/Info/GroupChannelIcon"), action: {
                        interaction.editingOpenPublicLinkSetup()
                    }))
                }
                 
                if (channel.flags.contains(.isCreator) && (channel.username?.isEmpty ?? true)) || (!channel.flags.contains(.isCreator) && channel.adminRights?.rights.contains(.canInviteUsers) == true) {
                    let invitesText: String
                    if let count = data.invitations?.count, count > 0 {
                        invitesText = "\(count)"
                    } else {
                        invitesText = ""
                    }
                    items[.peerSettings]!.append(PeerInfoScreenDisclosureItem(id: ItemInviteLinks, label: .text(invitesText), text: presentationData.strings.GroupInfo_InviteLinks, icon: UIImage(bundleImageName: "Chat/Info/GroupLinksIcon"), action: {
                        interaction.editingOpenInviteLinksSetup()
                    }))
                }
                
                if channel.flags.contains(.isCreator) || (channel.adminRights?.rights.contains(.canChangeInfo) == true) {
                    let discussionGroupTitle: String
                    if let _ = data.cachedData as? CachedChannelData {
                        if let peer = data.linkedDiscussionPeer {
                            if let addressName = peer.addressName, !addressName.isEmpty {
                                discussionGroupTitle = "@\(addressName)"
                            } else {
                                discussionGroupTitle = EnginePeer(peer).displayTitle(strings: presentationData.strings, displayOrder: presentationData.nameDisplayOrder)
                            }
                        } else {
                            discussionGroupTitle = presentationData.strings.Channel_DiscussionGroupAdd
                        }
                    } else {
                        discussionGroupTitle = "..."
                    }
                    
                    items[.peerSettings]!.append(PeerInfoScreenDisclosureItem(id: ItemDiscussionGroup, label: .text(discussionGroupTitle), text: presentationData.strings.Channel_DiscussionGroup, icon: UIImage(bundleImageName: "Chat/Info/GroupDiscussionIcon"), action: {
                        interaction.editingOpenDiscussionGroupSetup()
                    }))
                }
                
                if channel.flags.contains(.isCreator) || (channel.adminRights != nil && channel.hasPermission(.sendMessages)) {
                    let messagesShouldHaveSignatures: Bool
                    switch channel.info {
                    case let .broadcast(info):
                        messagesShouldHaveSignatures = info.flags.contains(.messagesShouldHaveSignatures)
                    default:
                        messagesShouldHaveSignatures = false
                    }
                    items[.peerSettings]!.append(PeerInfoScreenSwitchItem(id: ItemSignMessages, text: presentationData.strings.Channel_SignMessages, value: messagesShouldHaveSignatures, icon: UIImage(bundleImageName: "Chat/Info/GroupSignIcon"), toggled: { value in
                        interaction.editingToggleMessageSignatures(value)
                    }))
                    items[.peerSettings]!.append(PeerInfoScreenCommentItem(id: ItemSignMessagesHelp, text: presentationData.strings.Channel_SignMessages_Help))
                }
            case .group:
                let ItemUsername = 101
                let ItemInviteLinks = 102
                let ItemLinkedChannel = 103
                let ItemPreHistory = 104
                let ItemStickerPack = 105
                let ItemMembers = 106
                let ItemPermissions = 107
                let ItemAdmins = 108
                let ItemMemberRequests = 109
                let ItemRemovedUsers = 110
                let ItemLocationHeader = 111
                let ItemLocation = 112
                let ItemLocationSetup = 113
                let ItemDeleteGroup = 114
                
                let isCreator = channel.flags.contains(.isCreator)
                let isPublic = channel.username != nil
                
                if let cachedData = data.cachedData as? CachedChannelData {
                    if isCreator, let location = cachedData.peerGeoLocation {
                        items[.groupLocation]!.append(PeerInfoScreenHeaderItem(id: ItemLocationHeader, text: presentationData.strings.GroupInfo_Location.uppercased()))
                        
                        let imageSignal = chatMapSnapshotImage(engine: context.engine, resource: MapSnapshotMediaResource(latitude: location.latitude, longitude: location.longitude, width: 90, height: 90))
                        items[.groupLocation]!.append(PeerInfoScreenAddressItem(
                            id: ItemLocation,
                            label: "",
                            text: location.address.replacingOccurrences(of: ", ", with: "\n"),
                            imageSignal: imageSignal,
                            action: {
                                interaction.openLocation()
                            }
                        ))
                        if cachedData.flags.contains(.canChangePeerGeoLocation) {
                            items[.groupLocation]!.append(PeerInfoScreenActionItem(id: ItemLocationSetup, text: presentationData.strings.Group_Location_ChangeLocation, action: {
                                interaction.editingOpenSetupLocation()
                            }))
                        }
                    }
                    
                    if isCreator || (channel.adminRights != nil && channel.hasPermission(.pinMessages)) {
                        if cachedData.peerGeoLocation != nil {
                            if isCreator {
                                let linkText: String
                                if let username = channel.username {
                                    linkText = "@\(username)"
                                } else {
                                    linkText = presentationData.strings.GroupInfo_PublicLinkAdd
                                }
                                items[.peerSettings]!.append(PeerInfoScreenDisclosureItem(id: ItemUsername, label: .text(linkText), text: presentationData.strings.GroupInfo_PublicLink, icon: UIImage(bundleImageName: "Chat/Info/GroupLinksIcon"), action: {
                                    interaction.editingOpenPublicLinkSetup()
                                }))
                            }
                        } else {
                            if cachedData.flags.contains(.canChangeUsername) {
                                items[.peerPublicSettings]!.append(PeerInfoScreenDisclosureItem(id: ItemUsername, label: .text(isPublic ? presentationData.strings.Group_Setup_TypePublic : presentationData.strings.Group_Setup_TypePrivate), text: presentationData.strings.GroupInfo_GroupType, icon: UIImage(bundleImageName: "Chat/Info/GroupTypeIcon"), action: {
                                    interaction.editingOpenPublicLinkSetup()
                                }))
                            }
                        }
                    }
                    
                    if (isCreator && (channel.username?.isEmpty ?? true) && cachedData.peerGeoLocation == nil) || (!isCreator && channel.adminRights?.rights.contains(.canInviteUsers) == true) {
                        let invitesText: String
                        if let count = data.invitations?.count, count > 0 {
                            invitesText = "\(count)"
                        } else {
                            invitesText = ""
                        }
                        
                        items[.peerPublicSettings]!.append(PeerInfoScreenDisclosureItem(id: ItemInviteLinks, label: .text(invitesText), text: presentationData.strings.GroupInfo_InviteLinks, icon: UIImage(bundleImageName: "Chat/Info/GroupLinksIcon"), action: {
                            interaction.editingOpenInviteLinksSetup()
                        }))
                    }
                            
                    if (isCreator || (channel.adminRights != nil && channel.hasPermission(.pinMessages))) && cachedData.peerGeoLocation == nil {
                        if let linkedDiscussionPeer = data.linkedDiscussionPeer {
                            let peerTitle: String
                            if let addressName = linkedDiscussionPeer.addressName, !addressName.isEmpty {
                                peerTitle = "@\(addressName)"
                            } else {
                                peerTitle = EnginePeer(linkedDiscussionPeer).displayTitle(strings: presentationData.strings, displayOrder: presentationData.nameDisplayOrder)
                            }
                            items[.peerPublicSettings]!.append(PeerInfoScreenDisclosureItem(id: ItemLinkedChannel, label: .text(peerTitle), text: presentationData.strings.Group_LinkedChannel, icon: UIImage(bundleImageName: "Chat/Info/GroupLinkedChannelIcon"), action: {
                                interaction.editingOpenDiscussionGroupSetup()
                            }))
                        }
                        
                        if !isPublic, case .known(nil) = cachedData.linkedDiscussionPeerId {
                            items[.peerPublicSettings]!.append(PeerInfoScreenDisclosureItem(id: ItemPreHistory, label: .text(cachedData.flags.contains(.preHistoryEnabled) ? presentationData.strings.GroupInfo_GroupHistoryVisible : presentationData.strings.GroupInfo_GroupHistoryHidden), text: presentationData.strings.GroupInfo_GroupHistoryShort, icon: UIImage(bundleImageName: "Chat/Info/GroupDiscussionIcon"), action: {
                                interaction.editingOpenPreHistorySetup()
                            }))
                        }
                    }
                    
                    if cachedData.flags.contains(.canSetStickerSet) && canEditPeerInfo(context: context, peer: channel) {
                        items[.peerSettings]!.append(PeerInfoScreenDisclosureItem(id: ItemStickerPack, label: .text(cachedData.stickerPack?.title ?? presentationData.strings.GroupInfo_SharedMediaNone), text: presentationData.strings.Stickers_GroupStickers, icon: UIImage(bundleImageName: "Settings/Menu/Stickers"), action: {
                            interaction.editingOpenStickerPackSetup()
                        }))
                    }
                    
                    var canViewAdminsAndBanned = false
                    if let _ = channel.adminRights {
                        canViewAdminsAndBanned = true
                    } else if channel.flags.contains(.isCreator) {
                        canViewAdminsAndBanned = true
                    }
                    
                    if canViewAdminsAndBanned {
                        var activePermissionCount: Int?
                        if let defaultBannedRights = channel.defaultBannedRights {
                            var count = 0
                            for (right, _) in allGroupPermissionList {
                                if !defaultBannedRights.flags.contains(right) {
                                    count += 1
                                }
                            }
                            activePermissionCount = count
                        }
                        
                        items[.peerSettings]!.append(PeerInfoScreenDisclosureItem(id: ItemMembers, label: .text(cachedData.participantsSummary.memberCount.flatMap { "\(presentationStringsFormattedNumber($0, presentationData.dateTimeFormat.groupingSeparator))" } ?? ""), text: presentationData.strings.Group_Info_Members, icon: UIImage(bundleImageName: "Chat/Info/GroupMembersIcon"), action: {
                            interaction.openParticipantsSection(.members)
                        }))
                        if !channel.flags.contains(.isGigagroup) {
                            items[.peerSettings]!.append(PeerInfoScreenDisclosureItem(id: ItemPermissions, label: .text(activePermissionCount.flatMap({ "\($0)/\(allGroupPermissionList.count)" }) ?? ""), text: presentationData.strings.GroupInfo_Permissions, icon: UIImage(bundleImageName: "Settings/Menu/SetPasscode"), action: {
                                interaction.openPermissions()
                            }))
                        }
                        
                        items[.peerSettings]!.append(PeerInfoScreenDisclosureItem(id: ItemAdmins, label: .text(cachedData.participantsSummary.adminCount.flatMap { "\(presentationStringsFormattedNumber($0, presentationData.dateTimeFormat.groupingSeparator))" } ?? ""), text: presentationData.strings.GroupInfo_Administrators, icon: UIImage(bundleImageName: "Chat/Info/GroupAdminsIcon"), action: {
                            interaction.openParticipantsSection(.admins)
                        }))
                        
                        if let count = data.requests?.count, count > 0 {
                            items[.peerSettings]!.append(PeerInfoScreenDisclosureItem(id: ItemMemberRequests, label: .badge(presentationStringsFormattedNumber(count, presentationData.dateTimeFormat.groupingSeparator), presentationData.theme.list.itemAccentColor), text: presentationData.strings.GroupInfo_MemberRequests, icon: UIImage(bundleImageName: "Chat/Info/GroupRequestsIcon"), action: {
                                interaction.openParticipantsSection(.memberRequests)
                            }))
                        }

                        items[.peerSettings]!.append(PeerInfoScreenDisclosureItem(id: ItemRemovedUsers, label: .text(cachedData.participantsSummary.kickedCount.flatMap { $0 > 0 ? "\(presentationStringsFormattedNumber($0, presentationData.dateTimeFormat.groupingSeparator))" : "" } ?? ""), text: presentationData.strings.GroupInfo_Permissions_Removed, icon: UIImage(bundleImageName: "Chat/Info/GroupRemovedIcon"), action: {
                            interaction.openParticipantsSection(.banned)
                        }))
                    }
                    
                    if isCreator {
                        items[.peerActions]!.append(PeerInfoScreenActionItem(id: ItemDeleteGroup, text: presentationData.strings.Group_DeleteGroup, color: .destructive, icon: nil, alignment: .natural, action: {
                            interaction.openDeletePeer()
                        }))
                    }
                }
            }
        } else if let group = data.peer as? TelegramGroup {
            let ItemUsername = 101
            let ItemInviteLinks = 102
            let ItemPreHistory = 103
            let ItemPermissions = 104
            let ItemAdmins = 105
            let ItemMemberRequests = 106
            
            var canViewAdminsAndBanned = false
            
            if case .creator = group.role {
                if let cachedData = data.cachedData as? CachedGroupData {
                    if cachedData.flags.contains(.canChangeUsername) {
                        items[.peerPublicSettings]!.append(PeerInfoScreenDisclosureItem(id: ItemUsername, label: .text(presentationData.strings.Group_Setup_TypePrivate), text: presentationData.strings.GroupInfo_GroupType, icon: UIImage(bundleImageName: "Chat/Info/GroupTypeIcon"), action: {
                            interaction.editingOpenPublicLinkSetup()
                        }))
                    }
                }
                
                if (group.addressName?.isEmpty ?? true) {
                    let invitesText: String
                    if let count = data.invitations?.count, count > 0 {
                        invitesText = "\(count)"
                    } else {
                        invitesText = ""
                    }
                    
                    items[.peerPublicSettings]!.append(PeerInfoScreenDisclosureItem(id: ItemInviteLinks, label: .text(invitesText), text: presentationData.strings.GroupInfo_InviteLinks, icon: UIImage(bundleImageName: "Chat/Info/GroupLinksIcon"), action: {
                        interaction.editingOpenInviteLinksSetup()
                    }))
                }
                                
                items[.peerPublicSettings]!.append(PeerInfoScreenDisclosureItem(id: ItemPreHistory, label: .text(presentationData.strings.GroupInfo_GroupHistoryHidden), text: presentationData.strings.GroupInfo_GroupHistoryShort, icon: UIImage(bundleImageName: "Chat/Info/GroupDiscussionIcon"), action: {
                    interaction.editingOpenPreHistorySetup()
                }))
                
                canViewAdminsAndBanned = true
            } else if case let .admin(rights, _) = group.role {
                if rights.rights.contains(.canInviteUsers) {
                    let invitesText: String
                    if let count = data.invitations?.count, count > 0 {
                        invitesText = "\(count)"
                    } else {
                        invitesText = ""
                    }
                    
                    items[.peerSettings]!.append(PeerInfoScreenDisclosureItem(id: ItemInviteLinks, label: .text(invitesText), text: presentationData.strings.GroupInfo_InviteLinks, icon: UIImage(bundleImageName: "Chat/Info/GroupLinksIcon"), action: {
                        interaction.editingOpenInviteLinksSetup()
                    }))
                }
                
                canViewAdminsAndBanned = true
            }
            
            if canViewAdminsAndBanned {
                var activePermissionCount: Int?
                if let defaultBannedRights = group.defaultBannedRights {
                    var count = 0
                    for (right, _) in allGroupPermissionList {
                        if !defaultBannedRights.flags.contains(right) {
                            count += 1
                        }
                    }
                    activePermissionCount = count
                }
                
                items[.peerSettings]!.append(PeerInfoScreenDisclosureItem(id: ItemPermissions, label: .text(activePermissionCount.flatMap({ "\($0)/\(allGroupPermissionList.count)" }) ?? ""), text: presentationData.strings.GroupInfo_Permissions, icon: UIImage(bundleImageName: "Settings/Menu/SetPasscode"), action: {
                    interaction.openPermissions()
                }))
                
                items[.peerSettings]!.append(PeerInfoScreenDisclosureItem(id: ItemAdmins, text: presentationData.strings.GroupInfo_Administrators, icon: UIImage(bundleImageName: "Chat/Info/GroupAdminsIcon"), action: {
                    interaction.openParticipantsSection(.admins)
                }))
                
                if let count = data.requests?.count, count > 0 {
                    items[.peerSettings]!.append(PeerInfoScreenDisclosureItem(id: ItemMemberRequests, label: .badge(presentationStringsFormattedNumber(count, presentationData.dateTimeFormat.groupingSeparator), presentationData.theme.list.itemAccentColor), text: presentationData.strings.GroupInfo_MemberRequests, icon: UIImage(bundleImageName: "Chat/Info/GroupRequestsIcon"), action: {
                        interaction.openParticipantsSection(.memberRequests)
                    }))
                }
            }
        }
    }
    
    var result: [(AnyHashable, [PeerInfoScreenItem])] = []
    for section in Section.allCases {
        if let sectionItems = items[section], !sectionItems.isEmpty {
            result.append((section, sectionItems))
        }
    }
    return result
}

final class PeerInfoScreenNode: ViewControllerTracingNode, UIScrollViewDelegate {
    private weak var controller: PeerInfoScreenImpl?
    
    private let context: AccountContext
    let peerId: PeerId
    private let isOpenedFromChat: Bool
    private let videoCallsEnabled: Bool
    private let callMessages: [Message]
    
    let isSettings: Bool
    private let isMediaOnly: Bool
    
    private var presentationData: PresentationData
    
    fileprivate let cachedDataPromise = Promise<CachedPeerData?>()
    
    let scrollNode: ASScrollNode
    private let leftOverlayNode: ASDisplayNode
    private let rightOverlayNode: ASDisplayNode
    
    let headerNode: PeerInfoHeaderNode
    private var regularSections: [AnyHashable: PeerInfoScreenItemSectionContainerNode] = [:]
    private var editingSections: [AnyHashable: PeerInfoScreenItemSectionContainerNode] = [:]
    private let paneContainerNode: PeerInfoPaneContainerNode
    private var ignoreScrolling: Bool = false
    private var hapticFeedback: HapticFeedback?

    private var customStatusData: PeerInfoStatusData?
    private let customStatusPromise = Promise<PeerInfoStatusData?>(nil)
    private var customStatusDisposable: Disposable?

    private var refreshMessageTagStatsDisposable: Disposable?
    
    private var searchDisplayController: SearchDisplayController?
    
    private var _interaction: PeerInfoInteraction?
    private var interaction: PeerInfoInteraction {
        return self._interaction!
    }
    
    private var _chatInterfaceInteraction: ChatControllerInteraction?
    private var chatInterfaceInteraction: ChatControllerInteraction {
        return self._chatInterfaceInteraction!
    }
    private var hiddenMediaDisposable: Disposable?
    private let hiddenAvatarRepresentationDisposable = MetaDisposable()
    
    private var resolvePeerByNameDisposable: MetaDisposable?
    private let navigationActionDisposable = MetaDisposable()
    private let enqueueMediaMessageDisposable = MetaDisposable()
    
    private(set) var validLayout: (ContainerViewLayout, CGFloat)?
    private(set) var data: PeerInfoScreenData?
    private(set) var state = PeerInfoState(
        isEditing: false,
        selectedMessageIds: nil,
        updatingAvatar: nil,
        updatingBio: nil,
        avatarUploadProgress: nil,
        highlightedButton: nil
    )
    private let nearbyPeerDistance: Int32?
    private var dataDisposable: Disposable?
    
    private let activeActionDisposable = MetaDisposable()
    private let resolveUrlDisposable = MetaDisposable()
    private let toggleShouldChannelMessagesSignaturesDisposable = MetaDisposable()
    private let selectAddMemberDisposable = MetaDisposable()
    private let addMemberDisposable = MetaDisposable()
    private let preloadHistoryDisposable = MetaDisposable()
    private var shareStatusDisposable: MetaDisposable?
    
    private let editAvatarDisposable = MetaDisposable()
    private let updateAvatarDisposable = MetaDisposable()
    private let currentAvatarMixin = Atomic<TGMediaAvatarMenuMixin?>(value: nil)
    
    private var groupMembersSearchContext: GroupMembersSearchContext?
    
    private let displayAsPeersPromise = Promise<[FoundPeer]>([])
    
    fileprivate let accountsAndPeers = Promise<[(AccountContext, EnginePeer, Int32)]>()
    fileprivate let activeSessionsContextAndCount = Promise<(ActiveSessionsContext, Int, WebSessionsContext)?>()
    private let notificationExceptions = Promise<NotificationExceptionsList?>()
    private let privacySettings = Promise<AccountPrivacySettings?>()
    private let archivedPacks = Promise<[ArchivedStickerPackItem]?>()
    private let blockedPeers = Promise<BlockedPeersContext?>(nil)
    private let hasTwoStepAuth = Promise<Bool?>(nil)
    private let hasPassport = Promise<Bool>(false)
    private let supportPeerDisposable = MetaDisposable()
    private let tipsPeerDisposable = MetaDisposable()
    private let cachedFaq = Promise<ResolvedUrl?>(nil)
    
    private let _ready = Promise<Bool>()
    var ready: Promise<Bool> {
        return self._ready
    }
    private var didSetReady = false
    
    init(controller: PeerInfoScreenImpl, context: AccountContext, peerId: PeerId, avatarInitiallyExpanded: Bool, isOpenedFromChat: Bool, nearbyPeerDistance: Int32?, callMessages: [Message], isSettings: Bool, ignoreGroupInCommon: PeerId?, requestsContext: PeerInvitationImportersContext?) {
        self.controller = controller
        self.context = context
        self.peerId = peerId
        self.isOpenedFromChat = isOpenedFromChat
        self.videoCallsEnabled = VideoCallsConfiguration(appConfiguration: context.currentAppConfiguration.with { $0 }).areVideoCallsEnabled
        self.presentationData = controller.presentationData
        self.nearbyPeerDistance = nearbyPeerDistance
        self.callMessages = callMessages
        self.isSettings = isSettings
        self.isMediaOnly = context.account.peerId == peerId && !isSettings
        
        self.scrollNode = ASScrollNode()
        self.scrollNode.view.delaysContentTouches = false
        self.scrollNode.canCancelAllTouchesInViews = true
        
        self.leftOverlayNode = ASDisplayNode()
        self.leftOverlayNode.isUserInteractionEnabled = false
        self.rightOverlayNode = ASDisplayNode()
        self.rightOverlayNode.isUserInteractionEnabled = false
        
        self.headerNode = PeerInfoHeaderNode(context: context, avatarInitiallyExpanded: avatarInitiallyExpanded, isOpenedFromChat: isOpenedFromChat, isSettings: isSettings)
        self.paneContainerNode = PeerInfoPaneContainerNode(context: context, updatedPresentationData: controller.updatedPresentationData, peerId: peerId, isMediaOnly: self.isMediaOnly)
        
        super.init()
        
        self.paneContainerNode.parentController = controller
        
        self.headerNode.updateHeaderAlpha = { [weak self] alpha, transition in
            self?.updateHeaderBackgroundAlpha(alpha, transition: transition)
        }
        
        self._interaction = PeerInfoInteraction(
            getPeerRegDate: { [weak self] peerId, ownerId in
                self?.getPeerRegDate(peerId: peerId, ownerId: ownerId)
            },
            openUsername: { [weak self] value in
                self?.openUsername(value: value)
            },
            openPhone: { [weak self] value in
                self?.openPhone(value: value)
            },
            editingOpenNotificationSettings: { [weak self] in
                self?.editingOpenNotificationSettings()
            },
            editingOpenSoundSettings: { [weak self] in
                self?.editingOpenSoundSettings()
            },
            editingToggleShowMessageText: { [weak self] value in
                self?.editingToggleShowMessageText(value: value)
            },
            requestDeleteContact: { [weak self] in
                self?.requestDeleteContact()
            },
            openChat: { [weak self] in
                self?.openChat()
            },
            openAddContact: { [weak self] in
                self?.openAddContact()
            },
            updateBlocked: { [weak self] block in
                self?.updateBlocked(block: block)
            },
            openReport: { [weak self] user in
                self?.openReport(user: user, contextController: nil, backAction: nil)
            },
            openShareBot: { [weak self] in
                self?.openShareBot()
            },
            openAddBotToGroup: { [weak self] in
                self?.openAddBotToGroup()
            },
            performBotCommand: { [weak self] command in
                self?.performBotCommand(command: command)
            },
            editingOpenPublicLinkSetup: { [weak self] in
                self?.editingOpenPublicLinkSetup()
            },
            editingOpenInviteLinksSetup: { [weak self] in
                self?.editingOpenInviteLinksSetup()
            },
            editingOpenDiscussionGroupSetup: { [weak self] in
                self?.editingOpenDiscussionGroupSetup()
            },
            editingToggleMessageSignatures: { [weak self] value in
                self?.editingToggleMessageSignatures(value: value)
            },
            openParticipantsSection: { [weak self] section in
                self?.openParticipantsSection(section: section)
            },
            editingOpenPreHistorySetup: { [weak self] in
                self?.editingOpenPreHistorySetup()
            },
            editingOpenAutoremoveMesages: { [weak self] in
                self?.editingOpenAutoremoveMesages()
            },
            openPermissions: { [weak self] in
                self?.openPermissions()
            },
            editingOpenStickerPackSetup: { [weak self] in
                self?.editingOpenStickerPackSetup()
            },
            openLocation: { [weak self] in
                self?.openLocation()
            },
            editingOpenSetupLocation: { [weak self] in
                self?.editingOpenSetupLocation()
            },
            openPeerInfo: { [weak self] peer, isMember in
                self?.openPeerInfo(peer: peer, isMember: isMember)
            },
            performMemberAction: { [weak self] member, action in
                self?.performMemberAction(member: member, action: action)
            },
            openPeerInfoContextMenu: { [weak self] subject, sourceNode in
                self?.openPeerInfoContextMenu(subject: subject, sourceNode: sourceNode)
            },
            performBioLinkAction: { [weak self] action, item in
                self?.performBioLinkAction(action: action, item: item)
            },
            requestLayout: { [weak self] in
                self?.requestLayout()
            },
            openEncryptionKey: { [weak self] in
                self?.openEncryptionKey()
            },
            openSettings: { [weak self] section in
                self?.openSettings(section: section)
            },
            switchToAccount: { [weak self] accountId in
                self?.switchToAccount(id: accountId)
            },
            logoutAccount: { [weak self] accountId in
                self?.logoutAccount(id: accountId)
            },
            accountContextMenu: { [weak self] accountId, node, gesture in
                self?.accountContextMenu(id: accountId, node: node, gesture: gesture)
            },
            updateBio: { [weak self] bio in
                self?.updateBio(bio)
            },
            openDeletePeer: { [weak self] in
                self?.openDeletePeer()
            },
            openFaq: { [weak self] anchor in
                self?.openFaq(anchor: anchor)
            }
        )
        
        self._chatInterfaceInteraction = ChatControllerInteraction(openMessage: { [weak self] message, mode in
            guard let strongSelf = self else {
                return false
            }
            return strongSelf.openMessage(id: message.id)
        }, openPeer: { [weak self] id, navigation, _ in
            if let id = id {
                self?.openPeer(peerId: id, navigation: navigation)
            }
        }, openPeerMention: { _ in
        }, openMessageContextMenu: { [weak self] message, _, node, frame, anyRecognizer in
            guard let strongSelf = self, let node = node as? ContextExtractedContentContainingNode else {
                return
            }
            let _ = storedMessageFromSearch(account: strongSelf.context.account, message: message).start()
            
            var linkForCopying: String?
            var currentSupernode: ASDisplayNode? = node
            while true {
                if currentSupernode == nil {
                    break
                } else if let currentSupernode = currentSupernode as? ListMessageSnippetItemNode {
                    linkForCopying = currentSupernode.currentPrimaryUrl
                    break
                } else {
                    currentSupernode = currentSupernode?.supernode
                }
            }
            
            let gesture: ContextGesture? = anyRecognizer as? ContextGesture
            let _ = (chatAvailableMessageActionsImpl(postbox: strongSelf.context.account.postbox, accountPeerId: strongSelf.context.account.peerId, messageIds: [message.id])
            |> deliverOnMainQueue).start(next: { actions in
                guard let strongSelf = self else {
                    return
                }
                
                var items: [ContextMenuItem] = []
                
                items.append(.action(ContextMenuActionItem(text: strongSelf.presentationData.strings.SharedMedia_ViewInChat, icon: { theme in generateTintedImage(image: UIImage(bundleImageName: "Chat/Context Menu/GoToMessage"), color: theme.contextMenu.primaryColor) }, action: { c, _ in
                    c.dismiss(completion: {
                        if let strongSelf = self, let navigationController = strongSelf.controller?.navigationController as? NavigationController {
                            let currentPeerId = strongSelf.peerId
                            strongSelf.context.sharedContext.navigateToChatController(NavigateToChatControllerParams(navigationController: navigationController, context: strongSelf.context, chatLocation: .peer(currentPeerId), subject: .message(id: message.id, highlight: true, timecode: nil), keepStack: .always, useExisting: false, purposefulAction: {
                                var viewControllers = navigationController.viewControllers
                                var indexesToRemove = Set<Int>()
                                var keptCurrentChatController = false
                                var index: Int = viewControllers.count - 1
                                for controller in viewControllers.reversed() {
                                    if let controller = controller as? ChatController, case let .peer(peerId) = controller.chatLocation {
                                        if peerId == currentPeerId && !keptCurrentChatController {
                                            keptCurrentChatController = true
                                        } else {
                                            indexesToRemove.insert(index)
                                        }
                                    } else if controller is PeerInfoScreen {
                                        indexesToRemove.insert(index)
                                    }
                                    index -= 1
                                }
                                for i in indexesToRemove.sorted().reversed() {
                                    viewControllers.remove(at: i)
                                }
                                navigationController.setViewControllers(viewControllers, animated: false)
                            }))
                        }
                    })
                })))
                
                if let linkForCopying = linkForCopying {
                    items.append(.action(ContextMenuActionItem(text: strongSelf.presentationData.strings.Conversation_ContextMenuCopyLink, icon: { theme in generateTintedImage(image: UIImage(bundleImageName: "Chat/Context Menu/Copy"), color: theme.contextMenu.primaryColor) }, action: { c, _ in
                        c.dismiss(completion: {})
                        UIPasteboard.general.string = linkForCopying
                        
                        let presentationData = context.sharedContext.currentPresentationData.with { $0 }
                        self?.controller?.present(UndoOverlayController(presentationData: presentationData, content: .linkCopied(text: presentationData.strings.Conversation_LinkCopied), elevatedLayout: false, animateInAsReplacement: false, action: { _ in return false }), in: .window(.root))
                    })))
                }
                
                if message.id.peerId.namespace != Namespaces.Peer.SecretChat {
                    items.append(.action(ContextMenuActionItem(text: strongSelf.presentationData.strings.Conversation_ContextMenuForward, icon: { theme in generateTintedImage(image: UIImage(bundleImageName: "Chat/Context Menu/Forward"), color: theme.contextMenu.primaryColor) }, action: { c, _ in
                        c.dismiss(completion: {
                            if let strongSelf = self {
                                strongSelf.forwardMessages(messageIds: Set([message.id]))
                            }
                        })
                    })))
                }
                if actions.options.contains(.deleteLocally) || actions.options.contains(.deleteGlobally) {
                    let context = strongSelf.context
                    let presentationData = strongSelf.presentationData
                    let peerId = strongSelf.peerId
                    items.append(.action(ContextMenuActionItem(text: strongSelf.presentationData.strings.Conversation_ContextMenuDelete, textColor: .destructive, icon: { theme in generateTintedImage(image: UIImage(bundleImageName: "Chat/Context Menu/Delete"), color: theme.contextMenu.destructiveColor) }, action: { c, _ in
                        c.setItems(context.account.postbox.transaction { transaction -> ContextController.Items in
                            var items: [ContextMenuItem] = []
                            let messageIds = [message.id]
                            
                            if let peer = transaction.getPeer(message.id.peerId) {
                                var personalPeerName: String?
                                var isChannel = false
                                if let user = peer as? TelegramUser {
                                    personalPeerName = EnginePeer(user).compactDisplayTitle
                                } else if let channel = peer as? TelegramChannel, case .broadcast = channel.info {
                                    isChannel = true
                                }
                                
                                if actions.options.contains(.deleteGlobally) {
                                    let globalTitle: String
                                    if isChannel {
                                        globalTitle = presentationData.strings.Conversation_DeleteMessagesForMe
                                    } else if let personalPeerName = personalPeerName {
                                        globalTitle = presentationData.strings.Conversation_DeleteMessagesFor(personalPeerName).string
                                    } else {
                                        globalTitle = presentationData.strings.Conversation_DeleteMessagesForEveryone
                                    }
                                    items.append(.action(ContextMenuActionItem(text: globalTitle, textColor: .destructive, icon: { _ in nil }, action: { c, f in
                                        c.dismiss(completion: {
                                            if let strongSelf = self {
                                                strongSelf.headerNode.navigationButtonContainer.performAction?(.selectionDone, nil)
                                                let _ = strongSelf.context.engine.messages.deleteMessagesInteractively(messageIds: Array(messageIds), type: .forEveryone).start()
                                            }
                                        })
                                    })))
                                }
                                
                                if actions.options.contains(.deleteLocally) {
                                    var localOptionText = presentationData.strings.Conversation_DeleteMessagesForMe
                                    if context.account.peerId == peerId {
                                        if messageIds.count == 1 {
                                            localOptionText = presentationData.strings.Conversation_Moderate_Delete
                                        } else {
                                            localOptionText = presentationData.strings.Conversation_DeleteManyMessages
                                        }
                                    }
                                    items.append(.action(ContextMenuActionItem(text: localOptionText, textColor: .destructive, icon: { _ in nil }, action: { c, f in
                                        c.dismiss(completion: {
                                            if let strongSelf = self {
                                                strongSelf.headerNode.navigationButtonContainer.performAction?(.selectionDone, nil)
                                                let _ = strongSelf.context.engine.messages.deleteMessagesInteractively(messageIds: Array(messageIds), type: .forLocalPeer).start()
                                            }
                                        })
                                    })))
                                }
                            }
                            
                            return ContextController.Items(items: items)
                        }, minHeight: nil)
                    })))
                }
                if strongSelf.searchDisplayController == nil {
                    items.append(.separator)
                    
                    items.append(.action(ContextMenuActionItem(text: strongSelf.presentationData.strings.Conversation_ContextMenuSelect, icon: { theme in generateTintedImage(image: UIImage(bundleImageName: "Chat/Context Menu/Select"), color: theme.contextMenu.primaryColor) }, action: { c, _ in
                        c.dismiss(completion: {
                            if let strongSelf = self {
                                strongSelf.chatInterfaceInteraction.toggleMessagesSelection([message.id], true)
                                strongSelf.expandTabs()
                            }
                        })
                    })))
                }
                
                let controller = ContextController(account: strongSelf.context.account, presentationData: strongSelf.presentationData, source: .extracted(MessageContextExtractedContentSource(sourceNode: node)), items: .single(ContextController.Items(items: items)), recognizer: nil, gesture: gesture)
                strongSelf.controller?.window?.presentInGlobalOverlay(controller)
            })
        }, activateMessagePinch: { _ in
        }, openMessageContextActions: { [weak self] message, node, rect, gesture in
            guard let strongSelf = self else {
                gesture?.cancel()
                return
            }
            
            let _ = (chatMediaListPreviewControllerData(context: strongSelf.context, chatLocation: .peer(message.id.peerId), chatLocationContextHolder: Atomic<ChatLocationContextHolder?>(value: nil), message: message, standalone: false, reverseMessageGalleryOrder: false, navigationController: strongSelf.controller?.navigationController as? NavigationController)
            |> deliverOnMainQueue).start(next: { previewData in
                guard let strongSelf = self else {
                    gesture?.cancel()
                    return
                }
                if let previewData = previewData {
                    let context = strongSelf.context
                    let strings = strongSelf.presentationData.strings
                    let items = chatAvailableMessageActionsImpl(postbox: strongSelf.context.account.postbox, accountPeerId: strongSelf.context.account.peerId, messageIds: [message.id])
                    |> map { actions -> [ContextMenuItem] in
                        var items: [ContextMenuItem] = []
                        
                        items.append(.action(ContextMenuActionItem(text: strings.SharedMedia_ViewInChat, icon: { theme in generateTintedImage(image: UIImage(bundleImageName: "Chat/Context Menu/GoToMessage"), color: theme.contextMenu.primaryColor) }, action: { c, f in
                            c.dismiss(completion: {
                                if let strongSelf = self, let navigationController = strongSelf.controller?.navigationController as? NavigationController {
                                    let currentPeerId = strongSelf.peerId
                                    strongSelf.context.sharedContext.navigateToChatController(NavigateToChatControllerParams(navigationController: navigationController, context: strongSelf.context, chatLocation: .peer(currentPeerId), subject: .message(id: message.id, highlight: true, timecode: nil), keepStack: .always, useExisting: false, purposefulAction: {
                                        var viewControllers = navigationController.viewControllers
                                        var indexesToRemove = Set<Int>()
                                        var keptCurrentChatController = false
                                        var index: Int = viewControllers.count - 1
                                        for controller in viewControllers.reversed() {
                                            if let controller = controller as? ChatController, case let .peer(peerId) = controller.chatLocation {
                                                if peerId == currentPeerId && !keptCurrentChatController {
                                                    keptCurrentChatController = true
                                                } else {
                                                    indexesToRemove.insert(index)
                                                }
                                            } else if controller is PeerInfoScreen {
                                                indexesToRemove.insert(index)
                                            }
                                            index -= 1
                                        }
                                        for i in indexesToRemove.sorted().reversed() {
                                            viewControllers.remove(at: i)
                                        }
                                        navigationController.setViewControllers(viewControllers, animated: false)
                                    }))
                                }
                            })
                        })))
                        
                        if message.id.peerId.namespace != Namespaces.Peer.SecretChat {
                            items.append(.action(ContextMenuActionItem(text: strings.Conversation_ContextMenuForward, icon: { theme in generateTintedImage(image: UIImage(bundleImageName: "Chat/Context Menu/Forward"), color: theme.contextMenu.primaryColor) }, action: { c, f in
                                c.dismiss(completion: {
                                    if let strongSelf = self {
                                        strongSelf.forwardMessages(messageIds: [message.id])
                                    }
                                })
                            })))
                        }
                        
                        if actions.options.contains(.deleteLocally) || actions.options.contains(.deleteGlobally) {
                            items.append(.action(ContextMenuActionItem(text: strings.Conversation_ContextMenuDelete, textColor: .destructive, icon: { theme in generateTintedImage(image: UIImage(bundleImageName: "Chat/Context Menu/Delete"), color: theme.contextMenu.destructiveColor) }, action: { c, f in
                                c.setItems(context.account.postbox.transaction { transaction -> ContextController.Items in
                                    var items: [ContextMenuItem] = []
                                    let messageIds = [message.id]
                                    
                                    if let peer = transaction.getPeer(message.id.peerId) {
                                        var personalPeerName: String?
                                        var isChannel = false
                                        if let user = peer as? TelegramUser {
                                            personalPeerName = EnginePeer(user).compactDisplayTitle
                                        } else if let channel = peer as? TelegramChannel, case .broadcast = channel.info {
                                            isChannel = true
                                        }
                                        
                                        if actions.options.contains(.deleteGlobally) {
                                            let globalTitle: String
                                            if isChannel {
                                                globalTitle = strongSelf.presentationData.strings.Conversation_DeleteMessagesForMe
                                            } else if let personalPeerName = personalPeerName {
                                                globalTitle = strongSelf.presentationData.strings.Conversation_DeleteMessagesFor(personalPeerName).string
                                            } else {
                                                globalTitle = strongSelf.presentationData.strings.Conversation_DeleteMessagesForEveryone
                                            }
                                            items.append(.action(ContextMenuActionItem(text: globalTitle, textColor: .destructive, icon: { _ in nil }, action: { c, f in
                                                c.dismiss(completion: {
                                                    if let strongSelf = self {
                                                        strongSelf.headerNode.navigationButtonContainer.performAction?(.selectionDone, nil)
                                                        let _ = strongSelf.context.engine.messages.deleteMessagesInteractively(messageIds: Array(messageIds), type: .forEveryone).start()
                                                    }
                                                })
                                            })))
                                        }
                                        
                                        if actions.options.contains(.deleteLocally) {
                                            var localOptionText = strongSelf.presentationData.strings.Conversation_DeleteMessagesForMe
                                            if strongSelf.context.account.peerId == strongSelf.peerId {
                                                if messageIds.count == 1 {
                                                    localOptionText = strongSelf.presentationData.strings.Conversation_Moderate_Delete
                                                } else {
                                                    localOptionText = strongSelf.presentationData.strings.Conversation_DeleteManyMessages
                                                }
                                            }
                                            items.append(.action(ContextMenuActionItem(text: localOptionText, textColor: .destructive, icon: { _ in nil }, action: { c, f in
                                                c.dismiss(completion: {
                                                    if let strongSelf = self {
                                                        strongSelf.headerNode.navigationButtonContainer.performAction?(.selectionDone, nil)
                                                        let _ = strongSelf.context.engine.messages.deleteMessagesInteractively(messageIds: Array(messageIds), type: .forLocalPeer).start()
                                                    }
                                                })
                                            })))
                                        }
                                    }
                                    
                                    return ContextController.Items(items: items)
                                }, minHeight: nil)
                            })))
                        }
                        
                        items.append(.separator)
                        items.append(.action(ContextMenuActionItem(text: strings.Conversation_ContextMenuSelect, icon: { theme in
                            return generateTintedImage(image: UIImage(bundleImageName: "Chat/Context Menu/Select"), color: theme.actionSheet.primaryTextColor)
                        }, action: { _, f in
                            guard let strongSelf = self else {
                                return
                            }
                            strongSelf.chatInterfaceInteraction.toggleMessagesSelection([message.id], true)
                            strongSelf.expandTabs()
                            f(.default)
                        })))
                        
                        return items
                    }
                    
                    switch previewData {
                    case let .gallery(gallery):
                        gallery.setHintWillBePresentedInPreviewingContext(true)
                        let contextController = ContextController(account: strongSelf.context.account, presentationData: strongSelf.presentationData, source: .controller(ContextControllerContentSourceImpl(controller: gallery, sourceNode: node, sourceRect: rect)), items: items |> map { ContextController.Items(items: $0) }, gesture: gesture)
                        strongSelf.controller?.presentInGlobalOverlay(contextController)
                    case .instantPage:
                        break
                    }
                }
            })
        }, navigateToMessage: { fromId, id in
        }, navigateToMessageStandalone: { _ in
        }, tapMessage: nil, clickThroughMessage: {
        }, toggleMessagesSelection: { [weak self] ids, value in
            guard let strongSelf = self else {
                return
            }
            if var selectedMessageIds = strongSelf.state.selectedMessageIds {
                for id in ids {
                    if value {
                        selectedMessageIds.insert(id)
                    } else {
                        selectedMessageIds.remove(id)
                    }
                }
                strongSelf.state = strongSelf.state.withSelectedMessageIds(selectedMessageIds)
            } else {
                strongSelf.state = strongSelf.state.withSelectedMessageIds(value ? Set(ids) : Set())
            }
            strongSelf.chatInterfaceInteraction.selectionState = strongSelf.state.selectedMessageIds.flatMap { ChatInterfaceSelectionState(selectedIds: $0) }
            if let (layout, navigationHeight) = strongSelf.validLayout {
                strongSelf.containerLayoutUpdated(layout: layout, navigationHeight: navigationHeight, transition: .animated(duration: 0.4, curve: .spring), additive: false)
            }
            strongSelf.paneContainerNode.updateSelectedMessageIds(strongSelf.state.selectedMessageIds, animated: true)
        }, sendCurrentMessage: { _ in
        }, sendMessage: { _ in
        }, sendSticker: { _, _, _, _, _, _, _ in
            return false
        }, sendGif: { _, _, _, _, _ in
            return false
        }, sendBotContextResultAsGif: { _, _, _, _, _ in
            return false
        }, requestMessageActionCallback: { _, _, _, _ in
        }, requestMessageActionUrlAuth: { _, _ in
        }, activateSwitchInline: { _, _ in
        }, openUrl: { [weak self] url, concealed, external, _ in
            guard let strongSelf = self else {
                return
            }
            strongSelf.openUrl(url: url, concealed: concealed, external: external ?? false)
        }, shareCurrentLocation: {
        }, shareAccountContact: {
        }, sendBotCommand: { _, _ in
        }, openInstantPage: { [weak self] message, associatedData in
            guard let strongSelf = self, let navigationController = strongSelf.controller?.navigationController as? NavigationController else {
                return
            }
            var foundGalleryMessage: Message?
            if let searchContentNode = strongSelf.searchDisplayController?.contentNode as? ChatHistorySearchContainerNode {
                if let galleryMessage = searchContentNode.messageForGallery(message.id) {
                    let _ = (strongSelf.context.account.postbox.transaction { transaction -> Void in
                        if transaction.getMessage(galleryMessage.id) == nil {
                            storeMessageFromSearch(transaction: transaction, message: galleryMessage)
                        }
                    }).start()
                    foundGalleryMessage = galleryMessage
                }
            }
            if foundGalleryMessage == nil, let galleryMessage = strongSelf.paneContainerNode.findLoadedMessage(id: message.id) {
                foundGalleryMessage = galleryMessage
            }
            
            if let foundGalleryMessage = foundGalleryMessage {
                openChatInstantPage(context: strongSelf.context, message: foundGalleryMessage, sourcePeerType: associatedData?.automaticDownloadPeerType, navigationController: navigationController)
            }
        }, openWallpaper: { _ in
        }, openTheme: { _ in
        }, openHashtag: { _, _ in
        }, updateInputState: { _ in
        }, updateInputMode: { _ in
        }, openMessageShareMenu: { _ in
        }, presentController: { [weak self] c, a in
            self?.controller?.present(c, in: .window(.root), with: a)
        }, navigationController: { [weak self] in
            return self?.controller?.navigationController as? NavigationController
        }, chatControllerNode: {
            return nil
        }, presentGlobalOverlayController: { _, _ in }, callPeer: { _, _ in
        }, longTap: { [weak self] content, _ in
            guard let strongSelf = self else {
                return
            }
            strongSelf.view.endEditing(true)
            switch content {
            case let .url(url):
                let canOpenIn = availableOpenInOptions(context: strongSelf.context, item: .url(url: url)).count > 1
                let openText = canOpenIn ? strongSelf.presentationData.strings.Conversation_FileOpenIn : strongSelf.presentationData.strings.Conversation_LinkDialogOpen
                let actionSheet = ActionSheetController(presentationData: strongSelf.presentationData)
                actionSheet.setItemGroups([ActionSheetItemGroup(items: [
                    ActionSheetTextItem(title: url),
                    ActionSheetButtonItem(title: openText, color: .accent, action: { [weak actionSheet] in
                        actionSheet?.dismissAnimated()
                        if let strongSelf = self {
                            if canOpenIn {
                                let actionSheet = OpenInActionSheetController(context: strongSelf.context, updatedPresentationData: strongSelf.controller?.updatedPresentationData, item: .url(url: url), openUrl: { [weak self] url in
                                    if let strongSelf = self, let navigationController = strongSelf.controller?.navigationController as? NavigationController {
                                        strongSelf.context.sharedContext.openExternalUrl(context: strongSelf.context, urlContext: .generic, url: url, forceExternal: true, presentationData: strongSelf.presentationData, navigationController: navigationController, dismissInput: {
                                        })
                                    }
                                })
                                strongSelf.view.endEditing(true)
                                strongSelf.controller?.present(actionSheet, in: .window(.root))
                            } else {
                                strongSelf.context.sharedContext.applicationBindings.openUrl(url)
                            }
                        }
                    }),
                    ActionSheetButtonItem(title: strongSelf.presentationData.strings.ShareMenu_CopyShareLink, color: .accent, action: { [weak actionSheet] in
                        actionSheet?.dismissAnimated()
                        UIPasteboard.general.string = url
                    }),
                    ActionSheetButtonItem(title: strongSelf.presentationData.strings.Conversation_AddToReadingList, color: .accent, action: { [weak actionSheet] in
                        actionSheet?.dismissAnimated()
                        if let link = URL(string: url) {
                            let _ = try? SSReadingList.default()?.addItem(with: link, title: nil, previewText: nil)
                        }
                    })
                ]), ActionSheetItemGroup(items: [
                    ActionSheetButtonItem(title: strongSelf.presentationData.strings.Common_Cancel, color: .accent, font: .bold, action: { [weak actionSheet] in
                        actionSheet?.dismissAnimated()
                    })
                ])])
                strongSelf.view.endEditing(true)
                strongSelf.controller?.present(actionSheet, in: .window(.root))
            default:
                break
            }
        }, openCheckoutOrReceipt: { _ in
        }, openSearch: {
        }, setupReply: { _ in
        }, canSetupReply: { _ in
            return .none
        }, navigateToFirstDateMessage: { _ in
        }, requestRedeliveryOfFailedMessages: { _ in
        }, addContact: { _ in
        }, rateCall: { _, _, _ in
        }, requestSelectMessagePollOptions: { _, _ in
        }, requestOpenMessagePollResults: { _, _ in
        }, openAppStorePage: {
        }, displayMessageTooltip: { _, _, _, _ in
        }, seekToTimecode: { _, _, _ in
        }, scheduleCurrentMessage: {
        }, sendScheduledMessagesNow: { _ in
        }, editScheduledMessagesTime: { _ in
        }, performTextSelectionAction: { _, _, _ in
        }, displayImportedMessageTooltip: { _ in
        }, displaySwipeToReplyHint: {
        }, dismissReplyMarkupMessage: { _ in
        }, openMessagePollResults: { _, _ in
        }, openPollCreation: { _ in
        }, displayPollSolution: { _, _ in
        }, displayPsa: { _, _ in
        }, displayDiceTooltip: { _ in
        }, animateDiceSuccess: { _ in
        }, openPeerContextMenu: { _, _, _, _, _ in
        }, openMessageReplies: { _, _, _ in
        }, openReplyThreadOriginalMessage: { _ in
        }, openMessageStats: { _ in
        }, editMessageMedia: { _, _ in
        }, copyText: { _ in
        }, displayUndo: { _ in
        }, isAnimatingMessage: { _ in
            return false
        }, getMessageTransitionNode: {
            return nil
        }, updateChoosingSticker: { _ in
        }, commitEmojiInteraction: { _, _, _, _ in
        }, requestMessageUpdate: { _ in
        }, cancelInteractiveKeyboardGestures: {
        }, automaticMediaDownloadSettings: MediaAutoDownloadSettings.defaultSettings,
           pollActionState: ChatInterfacePollActionState(), stickerSettings: ChatInterfaceStickerSettings(loopAnimatedStickers: false), presentationContext: ChatPresentationContext(backgroundNode: nil))
        self.hiddenMediaDisposable = context.sharedContext.mediaManager.galleryHiddenMediaManager.hiddenIds().start(next: { [weak self] ids in
            guard let strongSelf = self else {
                return
            }
            var hiddenMedia: [MessageId: [Media]] = [:]
            for id in ids {
                if case let .chat(accountId, messageId, media) = id, accountId == strongSelf.context.account.id {
                    hiddenMedia[messageId] = [media]
                }
            }
            strongSelf.chatInterfaceInteraction.hiddenMedia = hiddenMedia
            strongSelf.paneContainerNode.updateHiddenMedia()
        })
        
        self.backgroundColor = self.presentationData.theme.list.blocksBackgroundColor
        
        self.scrollNode.view.showsVerticalScrollIndicator = false
        if #available(iOS 11.0, *) {
            self.scrollNode.view.contentInsetAdjustmentBehavior = .never
        }
        self.scrollNode.view.alwaysBounceVertical = true
        self.scrollNode.view.scrollsToTop = false
        self.scrollNode.view.delegate = self
        self.addSubnode(self.scrollNode)
        self.scrollNode.addSubnode(self.paneContainerNode)
        
        
        self.leftOverlayNode.backgroundColor = self.presentationData.theme.list.blocksBackgroundColor
        self.rightOverlayNode.backgroundColor = self.presentationData.theme.list.blocksBackgroundColor
            
        self.addSubnode(self.leftOverlayNode)
        self.addSubnode(self.rightOverlayNode)
    
        self.addSubnode(self.headerNode)
        self.scrollNode.view.isScrollEnabled = !self.isMediaOnly
        
        self.paneContainerNode.chatControllerInteraction = self.chatInterfaceInteraction
        self.paneContainerNode.openPeerContextAction = { [weak self] peer, node, gesture in
            guard let strongSelf = self, let controller = strongSelf.controller else {
                return
            }
            let presentationData = strongSelf.presentationData
            let chatController = strongSelf.context.sharedContext.makeChatController(context: context, chatLocation: .peer(peer.id), subject: nil, botStart: nil, mode: .standard(previewing: true))
            chatController.canReadHistory.set(false)
            let items: [ContextMenuItem] = [
                .action(ContextMenuActionItem(text: presentationData.strings.Conversation_LinkDialogOpen, icon: { _ in nil }, action: { _, f in
                    f(.dismissWithoutContent)
                    self?.chatInterfaceInteraction.openPeer(peer.id, .default, nil)
                }))
            ]
            let contextController = ContextController(account: strongSelf.context.account, presentationData: presentationData, source: .controller(ContextControllerContentSourceImpl(controller: chatController, sourceNode: node)), items: .single(ContextController.Items(items: items)), gesture: gesture)
            controller.presentInGlobalOverlay(contextController)
        }
        
        self.paneContainerNode.currentPaneUpdated = { [weak self] expand in
            guard let strongSelf = self else {
                return
            }

            if let (layout, navigationHeight) = strongSelf.validLayout {
                if strongSelf.headerNode.isAvatarExpanded {
                    let transition: ContainedViewLayoutTransition = .animated(duration: 0.35, curve: .spring)
                    
                    strongSelf.headerNode.updateIsAvatarExpanded(false, transition: transition)
                    strongSelf.updateNavigationExpansionPresentation(isExpanded: false, animated: true)
                    
                    if let (layout, navigationHeight) = strongSelf.validLayout {
                        strongSelf.containerLayoutUpdated(layout: layout, navigationHeight: navigationHeight, transition: transition, additive: true)
                    }
                }
                
                strongSelf.containerLayoutUpdated(layout: layout, navigationHeight: navigationHeight, transition: .immediate, additive: false)
                if expand {
                    strongSelf.scrollNode.view.setContentOffset(CGPoint(x: 0.0, y: strongSelf.paneContainerNode.frame.minY - navigationHeight), animated: true)
                }
            }
        }

        self.customStatusPromise.set(self.paneContainerNode.currentPaneStatus)
        
        self.paneContainerNode.requestExpandTabs = { [weak self] in
            guard let strongSelf = self, let (_, navigationHeight) = strongSelf.validLayout else {
                return false
            }
            
            if strongSelf.headerNode.isAvatarExpanded {
                let transition: ContainedViewLayoutTransition = .animated(duration: 0.35, curve: .spring)
                
                strongSelf.headerNode.updateIsAvatarExpanded(false, transition: transition)
                strongSelf.updateNavigationExpansionPresentation(isExpanded: false, animated: true)
                
                if let (layout, navigationHeight) = strongSelf.validLayout {
                    strongSelf.containerLayoutUpdated(layout: layout, navigationHeight: navigationHeight, transition: transition, additive: true)
                }
            }
            
            let contentOffset = strongSelf.scrollNode.view.contentOffset
            let paneAreaExpansionFinalPoint: CGFloat = strongSelf.paneContainerNode.frame.minY - navigationHeight
            if contentOffset.y < paneAreaExpansionFinalPoint - CGFloat.ulpOfOne {
                strongSelf.scrollNode.view.setContentOffset(CGPoint(x: 0.0, y: paneAreaExpansionFinalPoint), animated: true)
                return true
            } else {
                return false
            }
        }

        self.paneContainerNode.openMediaCalendar = { [weak self] in
            guard let strongSelf = self else {
                return
            }
            strongSelf.openMediaCalendar()
        }

        self.paneContainerNode.paneDidScroll = { [weak self] in
            guard let strongSelf = self else {
                return
            }
            if let mediaGalleryContextMenu = strongSelf.mediaGalleryContextMenu {
                strongSelf.mediaGalleryContextMenu = nil
                mediaGalleryContextMenu.dismiss()
            }
        }
        
        self.paneContainerNode.requestPerformPeerMemberAction = { [weak self] member, action in
            guard let strongSelf = self else {
                return
            }
            switch action {
            case .open:
                strongSelf.openPeerInfo(peer: member.peer, isMember: true)
            case .promote:
                strongSelf.performMemberAction(member: member, action: .promote)
            case .restrict:
                strongSelf.performMemberAction(member: member, action: .restrict)
            case .remove:
                strongSelf.performMemberAction(member: member, action: .remove)
            }
        }
        
        self.headerNode.performButtonAction = { [weak self] key, gesture in
            self?.performButtonAction(key: key, gesture: gesture)
        }
        
        self.headerNode.cancelUpload = { [weak self] in
            guard let strongSelf = self else {
                return
            }
            if strongSelf.state.updatingAvatar != nil {
                strongSelf.updateAvatarDisposable.set(nil)
                strongSelf.state = strongSelf.state.withUpdatingAvatar(nil)
                if let (layout, navigationHeight) = strongSelf.validLayout {
                    strongSelf.containerLayoutUpdated(layout: layout, navigationHeight: navigationHeight, transition: .immediate, additive: false)
                }
            }
        }
        
        self.headerNode.requestAvatarExpansion = { [weak self] gallery, entries, centralEntry, _ in
            guard let strongSelf = self, let peer = strongSelf.data?.peer else {
                return
            }

            if strongSelf.state.updatingAvatar != nil {
                strongSelf.updateAvatarDisposable.set(nil)
                strongSelf.state = strongSelf.state.withUpdatingAvatar(nil)
                if let (layout, navigationHeight) = strongSelf.validLayout {
                    strongSelf.containerLayoutUpdated(layout: layout, navigationHeight: navigationHeight, transition: .immediate, additive: false)
                }
                return
            }
            
            guard peer.smallProfileImage != nil else {
                return
            }
            
            if !gallery {
                let transition: ContainedViewLayoutTransition = .animated(duration: 0.35, curve: .spring)
                strongSelf.headerNode.updateIsAvatarExpanded(true, transition: transition)
                strongSelf.updateNavigationExpansionPresentation(isExpanded: true, animated: true)
                
                if let (layout, navigationHeight) = strongSelf.validLayout {
                    strongSelf.containerLayoutUpdated(layout: layout, navigationHeight: navigationHeight, transition: transition, additive: true)
                }
                return
            }
            
            let entriesPromise = Promise<[AvatarGalleryEntry]>(entries)
            let galleryController = AvatarGalleryController(context: strongSelf.context, peer: peer, sourceCorners: .round(!strongSelf.headerNode.isAvatarExpanded), remoteEntries: entriesPromise, skipInitial: true, centralEntryIndex: centralEntry.flatMap { entries.firstIndex(of: $0) }, replaceRootController: { controller, ready in
            })
            galleryController.openAvatarSetup = { [weak self] completion in
                self?.openAvatarForEditing(fromGallery: true, completion: completion)
            }
            galleryController.avatarPhotoEditCompletion = { [weak self] image in
                self?.updateProfilePhoto(image)
            }
            galleryController.avatarVideoEditCompletion = { [weak self] image, asset, adjustments in
                self?.updateProfileVideo(image, asset: asset, adjustments: adjustments)
            }
            galleryController.removedEntry = { [weak self] entry in
                if let item = PeerInfoAvatarListItem(entry: entry) {
                    let _ = self?.headerNode.avatarListNode.listContainerNode.deleteItem(item)
                }
            }
            strongSelf.hiddenAvatarRepresentationDisposable.set((galleryController.hiddenMedia |> deliverOnMainQueue).start(next: { entry in
                self?.headerNode.updateAvatarIsHidden(entry: entry)
            }))
            strongSelf.view.endEditing(true)
            strongSelf.controller?.present(galleryController, in: .window(.root), with: AvatarGalleryControllerPresentationArguments(transitionArguments: { entry in
                if let transitionNode = self?.headerNode.avatarTransitionArguments(entry: entry) {
                    return GalleryTransitionArguments(transitionNode: transitionNode, addToTransitionSurface: { view in
                        self?.headerNode.addToAvatarTransitionSurface(view: view)
                    })
                } else {
                    return nil
                }
            }))
            
            Queue.mainQueue().after(0.4) {
                strongSelf.resetHeaderExpansion()
            }
        }
        
        self.headerNode.requestOpenAvatarForEditing = { [weak self] confirm in
            guard let strongSelf = self else {
                return
            }
            if strongSelf.state.updatingAvatar != nil {
                let proceed = {
                    strongSelf.updateAvatarDisposable.set(nil)
                    strongSelf.state = strongSelf.state.withUpdatingAvatar(nil)
                    if let (layout, navigationHeight) = strongSelf.validLayout {
                        strongSelf.containerLayoutUpdated(layout: layout, navigationHeight: navigationHeight, transition: .immediate, additive: false)
                    }
                }
                if confirm {
                    let controller = ActionSheetController(presentationData: strongSelf.presentationData)
                    let dismissAction: () -> Void = { [weak controller] in
                        controller?.dismissAnimated()
                    }
                    
                    var items: [ActionSheetItem] = []
                    items.append(ActionSheetButtonItem(title: strongSelf.presentationData.strings.Settings_CancelUpload, color: .destructive, action: {
                        dismissAction()
                        proceed()
                    }))
                    controller.setItemGroups([
                        ActionSheetItemGroup(items: items),
                        ActionSheetItemGroup(items: [ActionSheetButtonItem(title: strongSelf.presentationData.strings.Common_Cancel, action: { dismissAction() })])
                    ])
                    strongSelf.controller?.present(controller, in: .window(.root), with: ViewControllerPresentationArguments(presentationAnimation: .modalSheet))
                } else {
                    proceed()
                }
            } else {
                strongSelf.openAvatarForEditing()
            }
        }

        self.headerNode.animateOverlaysFadeIn = { [weak self] in
            guard let strongSelf = self, let navigationBar = strongSelf.controller?.navigationBar else {
                return
            }
            navigationBar.layer.animateAlpha(from: 0.0, to: navigationBar.alpha, duration: 0.25)
        }
        
        self.headerNode.requestUpdateLayout = { [weak self] in
            guard let strongSelf = self else {
                return
            }
            if let (layout, navigationHeight) = strongSelf.validLayout {
                strongSelf.containerLayoutUpdated(layout: layout, navigationHeight: navigationHeight, transition: .immediate, additive: false)
            }
        }
        
        self.headerNode.navigationButtonContainer.performAction = { [weak self] key, source in
            guard let strongSelf = self else {
                return
            }
            switch key {
            case .edit:
                (strongSelf.controller?.parent as? TabBarController)?.updateIsTabBarHidden(true, transition: .animated(duration: 0.3, curve: .linear))
                strongSelf.state = strongSelf.state.withIsEditing(true)
                var updateOnCompletion = false
                if strongSelf.headerNode.isAvatarExpanded {
                    updateOnCompletion = true
                    strongSelf.headerNode.skipCollapseCompletion = true
                    strongSelf.headerNode.avatarListNode.avatarContainerNode.canAttachVideo = false
                    strongSelf.headerNode.editingContentNode.avatarNode.canAttachVideo = false
                    strongSelf.headerNode.avatarListNode.listContainerNode.isCollapsing = true
                    strongSelf.headerNode.updateIsAvatarExpanded(false, transition: .immediate)
                    strongSelf.updateNavigationExpansionPresentation(isExpanded: false, animated: true)
                }
                if let (layout, navigationHeight) = strongSelf.validLayout {
                    strongSelf.scrollNode.view.setContentOffset(CGPoint(), animated: false)
                    strongSelf.containerLayoutUpdated(layout: layout, navigationHeight: navigationHeight, transition: .immediate, additive: false)
                }
                UIView.transition(with: strongSelf.view, duration: 0.3, options: [.transitionCrossDissolve], animations: {
                }, completion: { _ in
                    if updateOnCompletion {
                        strongSelf.headerNode.skipCollapseCompletion = false
                        strongSelf.headerNode.avatarListNode.listContainerNode.isCollapsing = false
                        strongSelf.headerNode.avatarListNode.avatarContainerNode.canAttachVideo = true
                        strongSelf.headerNode.editingContentNode.avatarNode.canAttachVideo = true
                        strongSelf.headerNode.editingContentNode.avatarNode.reset()
                        if let (layout, navigationHeight) = strongSelf.validLayout {
                            strongSelf.containerLayoutUpdated(layout: layout, navigationHeight: navigationHeight, transition: .immediate, additive: false)
                        }
                    }
                })
                strongSelf.controller?.navigationItem.setLeftBarButton(UIBarButtonItem(title: strongSelf.presentationData.strings.Common_Cancel, style: .plain, target: strongSelf, action: #selector(strongSelf.editingCancelPressed)), animated: true)
            case .done, .cancel:
                (strongSelf.controller?.parent as? TabBarController)?.updateIsTabBarHidden(false, transition: .animated(duration: 0.3, curve: .linear))
                strongSelf.view.endEditing(true)
                if case .done = key {
                    guard let data = strongSelf.data else {
                        strongSelf.headerNode.navigationButtonContainer.performAction?(.cancel, nil)
                        return
                    }
                    if let peer = data.peer as? TelegramUser {
                        if strongSelf.isSettings, let cachedData = data.cachedData as? CachedUserData {
                            let firstName = strongSelf.headerNode.editingContentNode.editingTextForKey(.firstName) ?? ""
                            let lastName = strongSelf.headerNode.editingContentNode.editingTextForKey(.lastName) ?? ""
                            let bio = strongSelf.state.updatingBio
                            
                            if peer.firstName != firstName || peer.lastName != lastName || (bio != nil && bio != cachedData.about) {
                                var updateNameSignal: Signal<Void, NoError> = .complete()
                                var hasProgress = false
                                if peer.firstName != firstName || peer.lastName != lastName {
                                    updateNameSignal = context.engine.accountData.updateAccountPeerName(firstName: firstName, lastName: lastName)
                                    hasProgress = true
                                }
                                var updateBioSignal: Signal<Void, NoError> = .complete()
                                if let bio = bio, bio != cachedData.about {
                                    updateBioSignal = context.engine.accountData.updateAbout(about: bio)
                                    |> `catch` { _ -> Signal<Void, NoError> in
                                        return .complete()
                                    }
                                    hasProgress = true
                                }
                                
                                var dismissStatus: (() -> Void)?
                                let statusController = OverlayStatusController(theme: strongSelf.presentationData.theme, type: .loading(cancelled: {
                                    dismissStatus?()
                                }))
                                dismissStatus = { [weak statusController] in
                                    self?.activeActionDisposable.set(nil)
                                    statusController?.dismiss()
                                }
                                if hasProgress {
                                    strongSelf.controller?.present(statusController, in: .window(.root))
                                }
                                strongSelf.activeActionDisposable.set((combineLatest(updateNameSignal, updateBioSignal) |> deliverOnMainQueue
                                |> deliverOnMainQueue).start(completed: {
                                    dismissStatus?()
                                    
                                    guard let strongSelf = self else {
                                        return
                                    }
                                    strongSelf.headerNode.navigationButtonContainer.performAction?(.cancel, nil)
                                }))
                            } else {
                                strongSelf.headerNode.navigationButtonContainer.performAction?(.cancel, nil)
                            }
                        } else if data.isContact {
                            let firstName = strongSelf.headerNode.editingContentNode.editingTextForKey(.firstName) ?? ""
                            let lastName = strongSelf.headerNode.editingContentNode.editingTextForKey(.lastName) ?? ""
                            
                            if peer.firstName != firstName || peer.lastName != lastName {
                                if firstName.isEmpty && lastName.isEmpty {
                                    if strongSelf.hapticFeedback == nil {
                                        strongSelf.hapticFeedback = HapticFeedback()
                                    }
                                    strongSelf.hapticFeedback?.error()
                                    strongSelf.headerNode.editingContentNode.shakeTextForKey(.firstName)
                                } else {
                                    var dismissStatus: (() -> Void)?
                                    let statusController = OverlayStatusController(theme: strongSelf.presentationData.theme, type: .loading(cancelled: {
                                        dismissStatus?()
                                    }))
                                    dismissStatus = { [weak statusController] in
                                        self?.activeActionDisposable.set(nil)
                                        statusController?.dismiss()
                                    }
                                    strongSelf.controller?.present(statusController, in: .window(.root))
                                    
                                    strongSelf.activeActionDisposable.set((context.engine.contacts.updateContactName(peerId: peer.id, firstName: firstName, lastName: lastName)
                                    |> deliverOnMainQueue).start(error: { _ in
                                        dismissStatus?()
                                        
                                        guard let strongSelf = self else {
                                            return
                                        }
                                        strongSelf.headerNode.navigationButtonContainer.performAction?(.cancel, nil)
                                    }, completed: {
                                        dismissStatus?()
                                        
                                        guard let strongSelf = self else {
                                            return
                                        }
                                        let context = strongSelf.context
                                        
                                        let _ = (getUserPeer(postbox: strongSelf.context.account.postbox, peerId: peer.id)
                                        |> mapToSignal { peer, _ -> Signal<Void, NoError> in
                                            guard let peer = peer as? TelegramUser, let phone = peer.phone, !phone.isEmpty else {
                                                return .complete()
                                            }
                                            return (context.sharedContext.contactDataManager?.basicDataForNormalizedPhoneNumber(DeviceContactNormalizedPhoneNumber(rawValue: formatPhoneNumber(phone))) ?? .single([]))
                                            |> take(1)
                                            |> mapToSignal { records -> Signal<Void, NoError> in
                                                var signals: [Signal<DeviceContactExtendedData?, NoError>] = []
                                                if let contactDataManager = context.sharedContext.contactDataManager {
                                                    for (id, basicData) in records {
                                                        signals.append(contactDataManager.appendContactData(DeviceContactExtendedData(basicData: DeviceContactBasicData(firstName: firstName, lastName: lastName, phoneNumbers: basicData.phoneNumbers), middleName: "", prefix: "", suffix: "", organization: "", jobTitle: "", department: "", emailAddresses: [], urls: [], addresses: [], birthdayDate: nil, socialProfiles: [], instantMessagingProfiles: [], note: ""), to: id))
                                                    }
                                                }
                                                return combineLatest(signals)
                                                |> mapToSignal { _ -> Signal<Void, NoError> in
                                                    return .complete()
                                                }
                                            }
                                        }).start()
                                        strongSelf.headerNode.navigationButtonContainer.performAction?(.cancel, nil)
                                    }))
                                }
                            } else {
                                strongSelf.headerNode.navigationButtonContainer.performAction?(.cancel, nil)
                            }
                        } else {
                            strongSelf.headerNode.navigationButtonContainer.performAction?(.cancel, nil)
                        }
                    } else if let group = data.peer as? TelegramGroup, canEditPeerInfo(context: strongSelf.context, peer: group) {
                        let title = strongSelf.headerNode.editingContentNode.editingTextForKey(.title) ?? ""
                        let description = strongSelf.headerNode.editingContentNode.editingTextForKey(.description) ?? ""
                        
                        if title.isEmpty {
                            if strongSelf.hapticFeedback == nil {
                                strongSelf.hapticFeedback = HapticFeedback()
                            }
                            strongSelf.hapticFeedback?.error()
                            
                            strongSelf.headerNode.editingContentNode.shakeTextForKey(.title)
                        } else {
                            var updateDataSignals: [Signal<Never, Void>] = []
                            
                            var hasProgress = false
                            if title != group.title {
                                updateDataSignals.append(
                                    strongSelf.context.engine.peers.updatePeerTitle(peerId: group.id, title: title)
                                    |> ignoreValues
                                    |> mapError { _ in return Void() }
                                )
                                hasProgress = true
                            }
                            if description != (data.cachedData as? CachedGroupData)?.about {
                                updateDataSignals.append(
                                    strongSelf.context.engine.peers.updatePeerDescription(peerId: group.id, description: description.isEmpty ? nil : description)
                                    |> ignoreValues
                                    |> mapError { _ in return Void() }
                                )
                                hasProgress = true
                            }
                            var dismissStatus: (() -> Void)?
                            let statusController = OverlayStatusController(theme: strongSelf.presentationData.theme, type: .loading(cancelled: {
                                dismissStatus?()
                            }))
                            dismissStatus = { [weak statusController] in
                                self?.activeActionDisposable.set(nil)
                                statusController?.dismiss()
                            }
                            if hasProgress {
                                strongSelf.controller?.present(statusController, in: .window(.root))
                            }
                            strongSelf.activeActionDisposable.set((combineLatest(updateDataSignals)
                            |> deliverOnMainQueue).start(error: { _ in
                                dismissStatus?()
                                
                                guard let strongSelf = self else {
                                    return
                                }
                                strongSelf.headerNode.navigationButtonContainer.performAction?(.cancel, nil)
                            }, completed: {
                                dismissStatus?()
                                
                                guard let strongSelf = self else {
                                    return
                                }
                                strongSelf.headerNode.navigationButtonContainer.performAction?(.cancel, nil)
                            }))
                        }
                    } else if let channel = data.peer as? TelegramChannel, canEditPeerInfo(context: strongSelf.context, peer: channel) {
                        let title = strongSelf.headerNode.editingContentNode.editingTextForKey(.title) ?? ""
                        let description = strongSelf.headerNode.editingContentNode.editingTextForKey(.description) ?? ""
                        
                        let proceed: () -> Void = {
                            guard let strongSelf = self else {
                                return
                            }
                            
                            if title.isEmpty {
                                strongSelf.headerNode.editingContentNode.shakeTextForKey(.title)
                            } else {
                                var updateDataSignals: [Signal<Never, Void>] = []
                                var hasProgress = false
                                if title != channel.title {
                                    updateDataSignals.append(
                                        strongSelf.context.engine.peers.updatePeerTitle(peerId: channel.id, title: title)
                                        |> ignoreValues
                                        |> mapError { _ in return Void() }
                                    )
                                    hasProgress = true
                                }
                                if description != (data.cachedData as? CachedChannelData)?.about {
                                    updateDataSignals.append(
                                        strongSelf.context.engine.peers.updatePeerDescription(peerId: channel.id, description: description.isEmpty ? nil : description)
                                        |> ignoreValues
                                        |> mapError { _ in return Void() }
                                    )
                                    hasProgress = true
                                }
                                
                                var dismissStatus: (() -> Void)?
                                let statusController = OverlayStatusController(theme: strongSelf.presentationData.theme, type: .loading(cancelled: {
                                    dismissStatus?()
                                }))
                                dismissStatus = { [weak statusController] in
                                    self?.activeActionDisposable.set(nil)
                                    statusController?.dismiss()
                                }
                                if hasProgress {
                                    strongSelf.controller?.present(statusController, in: .window(.root))
                                }
                                strongSelf.activeActionDisposable.set((combineLatest(updateDataSignals)
                                |> deliverOnMainQueue).start(error: { _ in
                                    dismissStatus?()
                                    
                                    guard let strongSelf = self else {
                                        return
                                    }
                                    strongSelf.headerNode.navigationButtonContainer.performAction?(.cancel, nil)
                                }, completed: {
                                    dismissStatus?()
                                    
                                    guard let strongSelf = self else {
                                        return
                                    }
                                    strongSelf.headerNode.navigationButtonContainer.performAction?(.cancel, nil)
                                }))
                            }
                        }
                        
                        proceed()
                    } else {
                        strongSelf.headerNode.navigationButtonContainer.performAction?(.cancel, nil)
                    }
                } else {
                    strongSelf.state = strongSelf.state.withIsEditing(false)
                    if let (layout, navigationHeight) = strongSelf.validLayout {
                        strongSelf.scrollNode.view.setContentOffset(CGPoint(), animated: false)
                        strongSelf.containerLayoutUpdated(layout: layout, navigationHeight: navigationHeight, transition: .immediate, additive: false)
                    }
                    UIView.transition(with: strongSelf.view, duration: 0.3, options: [.transitionCrossDissolve], animations: {
                    }, completion: nil)
                    strongSelf.controller?.navigationItem.setLeftBarButton(nil, animated: true)
                }
            case .select:
                strongSelf.state = strongSelf.state.withSelectedMessageIds(Set())
                if let (layout, navigationHeight) = strongSelf.validLayout {
                    strongSelf.containerLayoutUpdated(layout: layout, navigationHeight: navigationHeight, transition: .animated(duration: 0.4, curve: .spring), additive: false)
                }
                strongSelf.chatInterfaceInteraction.selectionState = strongSelf.state.selectedMessageIds.flatMap { ChatInterfaceSelectionState(selectedIds: $0) }
                strongSelf.paneContainerNode.updateSelectedMessageIds(strongSelf.state.selectedMessageIds, animated: true)
            case .selectionDone:
                strongSelf.state = strongSelf.state.withSelectedMessageIds(nil)
                if let (layout, navigationHeight) = strongSelf.validLayout {
                    strongSelf.containerLayoutUpdated(layout: layout, navigationHeight: navigationHeight, transition: .animated(duration: 0.4, curve: .spring), additive: false)
                }
                strongSelf.chatInterfaceInteraction.selectionState = strongSelf.state.selectedMessageIds.flatMap { ChatInterfaceSelectionState(selectedIds: $0) }
                strongSelf.paneContainerNode.updateSelectedMessageIds(strongSelf.state.selectedMessageIds, animated: true)
            case .search:
                strongSelf.headerNode.navigationButtonContainer.layer.animateAlpha(from: 1.0, to: 0.0, duration: 0.3, timingFunction: CAMediaTimingFunctionName.easeOut.rawValue)
                strongSelf.activateSearch()
            case .more:
                if let source = source {
                    strongSelf.displayMediaGalleryContextMenu(source: source)
                }
            case .editPhoto, .editVideo:
                break
            }
        }
        
        let screenData: Signal<PeerInfoScreenData, NoError>
        if self.isSettings {
            self.notificationExceptions.set(.single(NotificationExceptionsList(peers: [:], settings: [:]))
            |> then(
                context.engine.peers.notificationExceptionsList()
                |> map(Optional.init)
            ))
            self.privacySettings.set(.single(nil) |> then(context.engine.privacy.requestAccountPrivacySettings() |> map(Optional.init)))
            self.archivedPacks.set(.single(nil) |> then(context.engine.stickers.archivedStickerPacks() |> map(Optional.init)))
            self.hasPassport.set(.single(false) |> then(context.engine.auth.twoStepAuthData()
            |> map { value -> Bool in
                return value.hasSecretValues
            }
            |> `catch` { _ -> Signal<Bool, NoError> in
                return .single(false)
            }))
            self.cachedFaq.set(.single(nil) |> then(cachedFaqInstantPage(context: self.context) |> map(Optional.init)))
            
            screenData = peerInfoScreenSettingsData(context: context, peerId: peerId, accountsAndPeers: self.accountsAndPeers.get(), activeSessionsContextAndCount: self.activeSessionsContextAndCount.get(), notificationExceptions: self.notificationExceptions.get(), privacySettings: self.privacySettings.get(), archivedStickerPacks: self.archivedPacks.get(), hasPassport: self.hasPassport.get())
            
            self.headerNode.displayCopyContextMenu = { [weak self] node, copyPhone, copyUsername in
                guard let strongSelf = self, let data = strongSelf.data, let user = data.peer as? TelegramUser else {
                    return
                }
                var actions: [ContextMenuAction] = []
                if copyPhone, let phone = user.phone, !phone.isEmpty {
                    actions.append(ContextMenuAction(content: .text(title: strongSelf.presentationData.strings.Settings_CopyPhoneNumber, accessibilityLabel: strongSelf.presentationData.strings.Settings_CopyPhoneNumber), action: { [weak self] in
                        UIPasteboard.general.string = formatPhoneNumber(phone)
                        
                        if let strongSelf = self {
                            let presentationData = strongSelf.context.sharedContext.currentPresentationData.with { $0 }
                            strongSelf.controller?.present(UndoOverlayController(presentationData: presentationData, content: .copy(text: presentationData.strings.Conversation_PhoneCopied), elevatedLayout: false, animateInAsReplacement: false, action: { _ in return false }), in: .window(.root))
                        }
                    }))
                }
                
                if copyUsername, let username = user.username, !username.isEmpty {
                    actions.append(ContextMenuAction(content: .text(title: strongSelf.presentationData.strings.Settings_CopyUsername, accessibilityLabel: strongSelf.presentationData.strings.Settings_CopyUsername), action: { [weak self] in
                        UIPasteboard.general.string = "@\(username)"
                        
                        if let strongSelf = self {
                            let presentationData = strongSelf.context.sharedContext.currentPresentationData.with { $0 }
                            strongSelf.controller?.present(UndoOverlayController(presentationData: presentationData, content: .copy(text: presentationData.strings.Conversation_UsernameCopied), elevatedLayout: false, animateInAsReplacement: false, action: { _ in return false }), in: .window(.root))
                        }
                    }))
                }
                
                let contextMenuController = ContextMenuController(actions: actions)
                strongSelf.controller?.present(contextMenuController, in: .window(.root), with: ContextMenuControllerPresentationArguments(sourceNodeAndRect: { [weak self] in
                    if let strongSelf = self {
                        return (node, node.bounds.insetBy(dx: 0.0, dy: -2.0), strongSelf, strongSelf.view.bounds)
                    } else {
                        return nil
                    }
                }))
            }
        } else {
            screenData = peerInfoScreenData(context: context, peerId: peerId, strings: self.presentationData.strings, dateTimeFormat: self.presentationData.dateTimeFormat, isSettings: self.isSettings, ignoreGroupInCommon: ignoreGroupInCommon, existingRequestsContext: requestsContext)
                        
            self.headerNode.displayAvatarContextMenu = { [weak self] node, gesture in
                guard let strongSelf = self, let peer = strongSelf.data?.peer else {
                    return
                }
                
                var currentIsVideo = false
                let item = strongSelf.headerNode.avatarListNode.listContainerNode.currentItemNode?.item
                if let item = item, case let .image(_, _, videoRepresentations, _) = item {
                    currentIsVideo = !videoRepresentations.isEmpty
                }
                
                let items: [ContextMenuItem] = [
                    .action(ContextMenuActionItem(text: currentIsVideo ? strongSelf.presentationData.strings.PeerInfo_ReportProfileVideo : strongSelf.presentationData.strings.PeerInfo_ReportProfilePhoto, icon: { theme in
                        return generateTintedImage(image: UIImage(bundleImageName: "Chat/Context Menu/Report"), color: theme.actionSheet.primaryTextColor)
                    }, action: { [weak self] c, f in                        
                        if let strongSelf = self, let parent = strongSelf.controller {
                            presentPeerReportOptions(context: context, parent: parent, contextController: c, subject: .profilePhoto(peer.id, 0), completion: { _, _ in })
                        }
                    }))
                ]
                
                let galleryController = AvatarGalleryController(context: strongSelf.context, peer: peer, remoteEntries: nil, replaceRootController: { controller, ready in
                }, synchronousLoad: true)
                galleryController.setHintWillBePresentedInPreviewingContext(true)
                
                let contextController = ContextController(account: strongSelf.context.account, presentationData: strongSelf.presentationData, source: .controller(ContextControllerContentSourceImpl(controller: galleryController, sourceNode: node)), items: .single(ContextController.Items(items: items)), gesture: gesture)
                strongSelf.controller?.presentInGlobalOverlay(contextController)
            }
            
            if [Namespaces.Peer.CloudGroup, Namespaces.Peer.CloudChannel].contains(peerId.namespace) {
                self.displayAsPeersPromise.set(context.engine.calls.cachedGroupCallDisplayAsAvailablePeers(peerId: peerId))
            }
        }
        
        self.headerNode.avatarListNode.listContainerNode.currentIndexUpdated = { [weak self] in
            self?.updateNavigation(transition: .immediate, additive: true)
        }
        
        self.dataDisposable = (screenData
        |> deliverOnMainQueue).start(next: { [weak self] data in
            guard let strongSelf = self else {
                return
            }
            strongSelf.updateData(data)
            strongSelf.cachedDataPromise.set(.single(data.cachedData))
        })
        
        if let _ = nearbyPeerDistance {
            self.preloadHistoryDisposable.set(self.context.account.addAdditionalPreloadHistoryPeerId(peerId: peerId))
            
            self.context.prefetchManager?.prepareNextGreetingSticker()
        }

        self.customStatusDisposable = (self.customStatusPromise.get()
        |> deliverOnMainQueue).start(next: { [weak self] value in
            guard let strongSelf = self else {
                return
            }
            strongSelf.customStatusData = value
            if let (layout, navigationHeight) = strongSelf.validLayout {
                strongSelf.containerLayoutUpdated(layout: layout, navigationHeight: navigationHeight, transition: .immediate)
            }
        })

        self.refreshMessageTagStatsDisposable = context.engine.messages.refreshMessageTagStats(peerId: peerId, tags: [.video, .photo, .gif, .music, .voiceOrInstantVideo, .webPage, .file]).start()
    }
    
    deinit {
        self.dataDisposable?.dispose()
        self.hiddenMediaDisposable?.dispose()
        self.activeActionDisposable.dispose()
        self.resolveUrlDisposable.dispose()
        self.hiddenAvatarRepresentationDisposable.dispose()
        self.toggleShouldChannelMessagesSignaturesDisposable.dispose()
        self.editAvatarDisposable.dispose()
        self.selectAddMemberDisposable.dispose()
        self.addMemberDisposable.dispose()
        self.preloadHistoryDisposable.dispose()
        self.resolvePeerByNameDisposable?.dispose()
        self.navigationActionDisposable.dispose()
        self.enqueueMediaMessageDisposable.dispose()
        self.supportPeerDisposable.dispose()
        self.tipsPeerDisposable.dispose()
        self.shareStatusDisposable?.dispose()
        self.customStatusDisposable?.dispose()
        self.refreshMessageTagStatsDisposable?.dispose()
    }
    
    override func didLoad() {
        super.didLoad()
        
        if self.isSettings {
            self.updateHeaderBackgroundAlpha(0.0, transition: .immediate)
        }
        
        self.view.disablesInteractiveTransitionGestureRecognizerNow = { [weak self] in
            if let strongSelf = self {
                return strongSelf.state.isEditing
            } else {
                return false
            }
        }
    }
    
    public func updateHeaderBackgroundAlpha(_ alpha: CGFloat, transition: ContainedViewLayoutTransition) {
        self.controller?.navigationBar?.updateBackgroundAlpha(alpha, transition: transition)
        
        transition.updateAlpha(node: self.headerNode.backgroundNode, alpha: alpha, delay: 0.15)
        transition.updateAlpha(node: self.headerNode.expandedBackgroundNode, alpha: alpha, delay: 0.15)
        transition.updateAlpha(node: self.headerNode.separatorNode, alpha: alpha, delay: 0.15)
    }
    
    var canAttachVideo: Bool?
    
    private func updateData(_ data: PeerInfoScreenData) {
        let previousData = self.data
        var previousMemberCount: Int?
        if let data = self.data {
            if let members = data.members, case let .shortList(_, memberList) = members {
                previousMemberCount = memberList.count
            }
        }
        self.data = data
        if previousData?.members?.membersContext !== data.members?.membersContext {
            if let peer = data.peer, let _ = data.members {
                self.groupMembersSearchContext = GroupMembersSearchContext(context: self.context, peerId: peer.id)
            } else {
                self.groupMembersSearchContext = nil
            }
        }
        if let (layout, navigationHeight) = self.validLayout {
            var updatedMemberCount: Int?
            if let data = self.data {
                if let members = data.members, case let .shortList(_, memberList) = members {
                    updatedMemberCount = memberList.count
                }
            }
            
            var membersUpdated = false
            if let previousMemberCount = previousMemberCount, let updatedMemberCount = updatedMemberCount, previousMemberCount > updatedMemberCount {
                membersUpdated = true
            }
            
            var infoUpdated = false // previousData != nil && (previousData?.cachedData == nil) != (data.cachedData == nil)
           
            var previousCall: CachedChannelData.ActiveCall?
            var currentCall: CachedChannelData.ActiveCall?
            
            if let previousCachedData = previousData?.cachedData as? CachedChannelData, let cachedData = data.cachedData as? CachedChannelData {
                previousCall = previousCachedData.activeCall
                currentCall = cachedData.activeCall
            } else if let previousCachedData = previousData?.cachedData as? CachedGroupData, let cachedData = data.cachedData as? CachedGroupData {
                previousCall = previousCachedData.activeCall
                currentCall = cachedData.activeCall
            }
            
            
            var previousCallsPrivate: Bool?
            var currentCallsPrivate: Bool?
            var previousVideoCallsAvailable: Bool? = true
            var currentVideoCallsAvailable: Bool?
                        
            if let previousCachedData = previousData?.cachedData as? CachedUserData, let cachedData = data.cachedData as? CachedUserData {
                previousCallsPrivate = previousCachedData.callsPrivate
                currentCallsPrivate = cachedData.callsPrivate
                
                previousVideoCallsAvailable = previousCachedData.videoCallsAvailable
                currentVideoCallsAvailable = cachedData.videoCallsAvailable
            }
            
            if let previousSuggestPhoneNumberConfirmation = previousData?.globalSettings?.suggestPhoneNumberConfirmation, previousSuggestPhoneNumberConfirmation != data.globalSettings?.suggestPhoneNumberConfirmation {
                infoUpdated = true
            }
            if let previousSuggestPasswordConfirmation = previousData?.globalSettings?.suggestPasswordConfirmation, previousSuggestPasswordConfirmation != data.globalSettings?.suggestPasswordConfirmation {
                infoUpdated = true
            }
            if previousCallsPrivate != currentCallsPrivate || previousVideoCallsAvailable != currentVideoCallsAvailable {
                infoUpdated = true
            }
            if (previousCall == nil) != (currentCall == nil) {
                infoUpdated = true
            }
            self.containerLayoutUpdated(layout: layout, navigationHeight: navigationHeight, transition: self.didSetReady && (membersUpdated || infoUpdated) ? .animated(duration: 0.3, curve: .spring) : .immediate)
        }
    }
    
    func scrollToTop() {
        if !self.paneContainerNode.scrollToTop() {
            self.scrollNode.view.setContentOffset(CGPoint(), animated: true)
        }
    }
    
    private func expandTabs() {
        if self.headerNode.isAvatarExpanded {
            let transition: ContainedViewLayoutTransition = .animated(duration: 0.35, curve: .spring)
            
            self.headerNode.updateIsAvatarExpanded(false, transition: transition)
            self.updateNavigationExpansionPresentation(isExpanded: false, animated: true)
            
            if let (layout, navigationHeight) = self.validLayout {
                self.containerLayoutUpdated(layout: layout, navigationHeight: navigationHeight, transition: transition, additive: true)
            }
        }
        
        if let (_, navigationHeight) = self.validLayout {
            let contentOffset = self.scrollNode.view.contentOffset
            let paneAreaExpansionFinalPoint: CGFloat = self.paneContainerNode.frame.minY - navigationHeight
            if contentOffset.y < paneAreaExpansionFinalPoint - CGFloat.ulpOfOne {
                self.scrollNode.view.setContentOffset(CGPoint(x: 0.0, y: paneAreaExpansionFinalPoint), animated: true)
            }
        }
    }
    
    @objc private func editingCancelPressed() {
        self.headerNode.navigationButtonContainer.performAction?(.cancel, nil)
    }
    
    private func openMessage(id: MessageId) -> Bool {
        guard let controller = self.controller, let navigationController = controller.navigationController as? NavigationController else {
            return false
        }
        var foundGalleryMessage: Message?
        if let searchContentNode = self.searchDisplayController?.contentNode as? ChatHistorySearchContainerNode {
            if let galleryMessage = searchContentNode.messageForGallery(id) {
                let _ = (self.context.account.postbox.transaction { transaction -> Void in
                    if transaction.getMessage(galleryMessage.id) == nil {
                        storeMessageFromSearch(transaction: transaction, message: galleryMessage)
                    }
                }).start()
                foundGalleryMessage = galleryMessage
            }
        }
        if foundGalleryMessage == nil, let galleryMessage = self.paneContainerNode.findLoadedMessage(id: id) {
            foundGalleryMessage = galleryMessage
        }
        
        guard let galleryMessage = foundGalleryMessage else {
            return false
        }
        self.view.endEditing(true)
        
        return self.context.sharedContext.openChatMessage(OpenChatMessageParams(context: self.context, chatLocation: nil, chatLocationContextHolder: nil, message: galleryMessage, standalone: false, reverseMessageGalleryOrder: true, navigationController: navigationController, dismissInput: { [weak self] in
            self?.view.endEditing(true)
        }, present: { [weak self] c, a in
            self?.controller?.present(c, in: .window(.root), with: a, blockInteraction: true)
        }, transitionNode: { [weak self] messageId, media in
            guard let strongSelf = self else {
                return nil
            }
            return strongSelf.paneContainerNode.transitionNodeForGallery(messageId: messageId, media: media)
        }, addToTransitionSurface: { [weak self] view in
            guard let strongSelf = self else {
                return
            }
            strongSelf.paneContainerNode.currentPane?.node.addToTransitionSurface(view: view)
        }, openUrl: { [weak self] url in
            self?.openUrl(url: url, concealed: false, external: false)
        }, openPeer: { [weak self] peer, navigation in
            self?.openPeer(peerId: peer.id, navigation: navigation)
        }, callPeer: { peerId, isVideo in
            //self?.controllerInteraction?.callPeer(peerId)
        }, enqueueMessage: { _ in
        }, sendSticker: nil, setupTemporaryHiddenMedia: { _, _, _ in }, chatAvatarHiddenMedia: { _, _ in }, actionInteraction: GalleryControllerActionInteraction(openUrl: { [weak self] url, concealed in
            if let strongSelf = self {
                strongSelf.openUrl(url: url, concealed: false, external: false)
            }
        }, openUrlIn: { [weak self] url in
            if let strongSelf = self {
                strongSelf.openUrlIn(url)
            }
        }, openPeerMention: { [weak self] mention in
            if let strongSelf = self {
                strongSelf.openPeerMention(mention)
            }
        }, openPeer: { [weak self] peerId in
            if let strongSelf = self {
                strongSelf.openPeer(peerId: peerId, navigation: .default)
            }
        }, openHashtag: { [weak self] peerName, hashtag in
            if let strongSelf = self {
                strongSelf.openHashtag(hashtag, peerName: peerName)
            }
        }, openBotCommand: { _ in
        }, addContact: { [weak self] phoneNumber in
            if let strongSelf = self {
                strongSelf.context.sharedContext.openAddContact(context: strongSelf.context, firstName: "", lastName: "", phoneNumber: phoneNumber, label: defaultContactLabel, present: { [weak self] controller, arguments in
                    self?.controller?.present(controller, in: .window(.root), with: arguments)
                }, pushController: { [weak self] controller in
                    if let strongSelf = self {
                        strongSelf.controller?.push(controller)
                    }
                }, completed: {})
            }
        }, storeMediaPlaybackState: { [weak self] messageId, timestamp, playbackRate in
            guard let strongSelf = self else {
                return
            }
            var storedState: MediaPlaybackStoredState?
            if let timestamp = timestamp {
                storedState = MediaPlaybackStoredState(timestamp: timestamp, playbackRate: AudioPlaybackRate(playbackRate))
            }
            let _ = updateMediaPlaybackStoredStateInteractively(postbox: strongSelf.context.account.postbox, messageId: messageId, state: storedState).start()
        }, editMedia: { [weak self] messageId, snapshots, transitionCompletion in
            guard let strongSelf = self else {
                return
            }
            
            let _ = (strongSelf.context.account.postbox.transaction { transaction -> Message? in
                return transaction.getMessage(messageId)
            } |> deliverOnMainQueue).start(next: { [weak self] message in
                guard let strongSelf = self, let message = message else {
                    return
                }
                
                var mediaReference: AnyMediaReference?
                for m in message.media {
                    if let image = m as? TelegramMediaImage {
                        mediaReference = AnyMediaReference.standalone(media: image)
                    }
                }
                
                if let mediaReference = mediaReference, let peer = message.peers[message.id.peerId] {
                    legacyMediaEditor(context: strongSelf.context, peer: peer, media: mediaReference, initialCaption: "", snapshots: snapshots, transitionCompletion: {
                        transitionCompletion()
                    }, presentStickers: { [weak self] completion in
                        if let strongSelf = self {
                            let controller = DrawingStickersScreen(context: strongSelf.context, selectSticker: { fileReference, node, rect in
                                completion(fileReference.media, fileReference.media.isAnimatedSticker, node.view, rect)
                                return true
                            })
                            strongSelf.controller?.present(controller, in: .window(.root))
                            return controller
                        } else {
                            return nil
                        }
                    }, sendMessagesWithSignals: { [weak self] signals, _, _ in
                        if let strongSelf = self {
                            strongSelf.enqueueMediaMessageDisposable.set((legacyAssetPickerEnqueueMessages(account: strongSelf.context.account, signals: signals!)
                            |> deliverOnMainQueue).start(next: { [weak self] messages in
                                if let strongSelf = self {
                                    let _ = enqueueMessages(account: strongSelf.context.account, peerId: strongSelf.peerId, messages: messages.map { $0.message }).start()
                                }
                            }))
                        }
                    }, present: { [weak self] c, a in
                        self?.controller?.present(c, in: .window(.root), with: a)
                    })
                }
            })
        }), centralItemUpdated: { [weak self] messageId in
            let _ = self?.paneContainerNode.requestExpandTabs?()
            self?.paneContainerNode.currentPane?.node.ensureMessageIsVisible(id: messageId)
        }))
    }
    private func openResolved(_ result: ResolvedUrl) {
        guard let navigationController = self.controller?.navigationController as? NavigationController else {
            return
        }
        self.context.sharedContext.openResolvedUrl(result, context: self.context, urlContext: .chat(updatedPresentationData: self.controller?.updatedPresentationData), navigationController: navigationController, openPeer: { [weak self] peerId, navigation in
            guard let strongSelf = self else {
                return
            }
            switch navigation {
                case let .chat(_, subject, peekData):
                    strongSelf.context.sharedContext.navigateToChatController(NavigateToChatControllerParams(navigationController: navigationController, context: strongSelf.context, chatLocation: .peer(peerId), subject: subject, keepStack: .always, peekData: peekData))
                case .info:
                    strongSelf.navigationActionDisposable.set((strongSelf.context.account.postbox.loadedPeerWithId(peerId)
                    |> take(1)
                    |> deliverOnMainQueue).start(next: { [weak self] peer in
                        if let strongSelf = self, peer.restrictionText(platform: "ios", contentSettings: strongSelf.context.currentContentSettings.with { $0 }) == nil {
                            if let infoController = strongSelf.context.sharedContext.makePeerInfoController(context: strongSelf.context, updatedPresentationData: nil, peer: peer, mode: .generic, avatarInitiallyExpanded: false, fromChat: false, requestsContext: nil) {
                                strongSelf.controller?.push(infoController)
                            }
                        }
                    }))
                case let .withBotStartPayload(startPayload):
                    strongSelf.context.sharedContext.navigateToChatController(NavigateToChatControllerParams(navigationController: navigationController, context: strongSelf.context, chatLocation: .peer(peerId), botStart: startPayload))
                default:
                    break
                }
            }, sendFile: nil,
        sendSticker: { _, _, _ in
            return false
        }, requestMessageActionUrlAuth: nil,
        joinVoiceChat: { peerId, invite, call in
            
        }, present: { [weak self] c, a in
            self?.controller?.present(c, in: .window(.root), with: a)
        }, dismissInput: { [weak self] in
            self?.view.endEditing(true)
        }, contentContext: nil)
    }
    
    private func openUrl(url: String, concealed: Bool, external: Bool) {
        openUserGeneratedUrl(context: self.context, peerId: self.peerId, url: url, concealed: concealed, present: { [weak self] c in
            self?.controller?.present(c, in: .window(.root))
        }, openResolved: { [weak self] tempResolved in
            guard let strongSelf = self else {
                return
            }
            
            let result: ResolvedUrl = external ? .externalUrl(url) : tempResolved
            
            strongSelf.context.sharedContext.openResolvedUrl(result, context: strongSelf.context, urlContext: .generic, navigationController: strongSelf.controller?.navigationController as? NavigationController, openPeer: { peerId, navigation in
                self?.openPeer(peerId: peerId, navigation: navigation)
            }, sendFile: nil,
            sendSticker: nil,
            requestMessageActionUrlAuth: nil,
            joinVoiceChat: { peerId, invite, call in
                
            },
            present: { c, a in
                self?.controller?.present(c, in: .window(.root), with: a)
            }, dismissInput: {
                self?.view.endEditing(true)
            }, contentContext: nil)
        })
    }
    
    private func openUrlIn(_ url: String) {
        let actionSheet = OpenInActionSheetController(context: self.context, updatedPresentationData: self.controller?.updatedPresentationData, item: .url(url: url), openUrl: { [weak self] url in
            if let strongSelf = self, let navigationController = strongSelf.controller?.navigationController as? NavigationController {
                strongSelf.context.sharedContext.openExternalUrl(context: strongSelf.context, urlContext: .generic, url: url, forceExternal: true, presentationData: strongSelf.presentationData, navigationController: navigationController, dismissInput: {
                })
            }
        })
        self.controller?.present(actionSheet, in: .window(.root))
    }
    
    private func openPeer(peerId: PeerId, navigation: ChatControllerInteractionNavigateToPeer) {
        switch navigation {
        case .default:
            if let navigationController = self.controller?.navigationController as? NavigationController {
                self.context.sharedContext.navigateToChatController(NavigateToChatControllerParams(navigationController: navigationController, context: self.context, chatLocation: .peer(peerId), keepStack: .always))
            }
        case let .chat(_, subject, peekData):
            if let navigationController = self.controller?.navigationController as? NavigationController {
                self.context.sharedContext.navigateToChatController(NavigateToChatControllerParams(navigationController: navigationController, context: self.context, chatLocation: .peer(peerId), subject: subject, keepStack: .always, peekData: peekData))
            }
        case .info:
            self.resolveUrlDisposable.set((self.context.account.postbox.loadedPeerWithId(peerId)
                |> take(1)
                |> deliverOnMainQueue).start(next: { [weak self] peer in
<<<<<<< HEAD
                    if let strongSelf = self, peer.restrictionText(platform: "ios", contentSettings: strongSelf.context.currentContentSettings.with { $0 }) == nil || isAllowedChat(peer: peer, contentSettings: strongSelf.context.currentContentSettings.with { $0 }) {
                        if let infoController = strongSelf.context.sharedContext.makePeerInfoController(context: strongSelf.context, updatedPresentationData: nil, peer: peer, mode: .generic, avatarInitiallyExpanded: false, fromChat: false) {
=======
                    if let strongSelf = self, peer.restrictionText(platform: "ios", contentSettings: strongSelf.context.currentContentSettings.with { $0 }) == nil {
                        if let infoController = strongSelf.context.sharedContext.makePeerInfoController(context: strongSelf.context, updatedPresentationData: nil, peer: peer, mode: .generic, avatarInitiallyExpanded: false, fromChat: false, requestsContext: nil) {
>>>>>>> 2b2d14f5
                            (strongSelf.controller?.navigationController as? NavigationController)?.pushViewController(infoController)
                        }
                    }
                }))
        case let .withBotStartPayload(startPayload):
            if let navigationController = self.controller?.navigationController as? NavigationController {
                self.context.sharedContext.navigateToChatController(NavigateToChatControllerParams(navigationController: navigationController, context: self.context, chatLocation: .peer(peerId), botStart: startPayload))
            }
        }
    }
    
    private func openPeerMention(_ name: String, navigation: ChatControllerInteractionNavigateToPeer = .default) {
        let disposable: MetaDisposable
        if let resolvePeerByNameDisposable = self.resolvePeerByNameDisposable {
            disposable = resolvePeerByNameDisposable
        } else {
            disposable = MetaDisposable()
            self.resolvePeerByNameDisposable = disposable
        }
        var resolveSignal = self.context.engine.peers.resolvePeerByName(name: name, ageLimit: 10)
        
        var cancelImpl: (() -> Void)?
        let presentationData = self.presentationData
        let progressSignal = Signal<Never, NoError> { [weak self] subscriber in
            let controller = OverlayStatusController(theme: presentationData.theme, type: .loading(cancelled: {
                cancelImpl?()
            }))
            self?.controller?.present(controller, in: .window(.root))
            return ActionDisposable { [weak controller] in
                Queue.mainQueue().async() {
                    controller?.dismiss()
                }
            }
        }
        |> runOn(Queue.mainQueue())
        |> delay(0.15, queue: Queue.mainQueue())
        let progressDisposable = progressSignal.start()
        
        resolveSignal = resolveSignal
        |> afterDisposed {
            Queue.mainQueue().async {
                progressDisposable.dispose()
            }
        }
        cancelImpl = { [weak self] in
            self?.resolvePeerByNameDisposable?.set(nil)
        }
        disposable.set((resolveSignal
        |> take(1)
        |> mapToSignal { peer -> Signal<Peer?, NoError> in
            return .single(peer?._asPeer())
        }
        |> deliverOnMainQueue).start(next: { [weak self] peer in
            if let strongSelf = self {
                if let peer = peer {
                    var navigation = navigation
                    if case .default = navigation {
                        if let peer = peer as? TelegramUser, peer.botInfo != nil {
                            navigation = .chat(textInputState: nil, subject: nil, peekData: nil)
                        }
                    }
                    strongSelf.openResolved(.peer(peer.id, navigation))
                } else {
                    strongSelf.controller?.present(textAlertController(context: strongSelf.context, updatedPresentationData: strongSelf.controller?.updatedPresentationData, title: nil, text: strongSelf.presentationData.strings.Resolve_ErrorNotFound, actions: [TextAlertAction(type: .defaultAction, title: strongSelf.presentationData.strings.Common_OK, action: {})]), in: .window(.root))
                }
            }
        }))
    }
    
    private func openHashtag(_ hashtag: String, peerName: String?) {
        if self.resolvePeerByNameDisposable == nil {
            self.resolvePeerByNameDisposable = MetaDisposable()
        }
        var resolveSignal: Signal<Peer?, NoError>
        if let peerName = peerName {
            resolveSignal = self.context.engine.peers.resolvePeerByName(name: peerName)
            |> mapToSignal { peer -> Signal<Peer?, NoError> in
                return .single(peer?._asPeer())
            }
        } else {
            resolveSignal = self.context.account.postbox.loadedPeerWithId(self.peerId)
            |> map(Optional.init)
        }
        var cancelImpl: (() -> Void)?
        let presentationData = self.presentationData
        let progressSignal = Signal<Never, NoError> { [weak self] subscriber in
            let controller = OverlayStatusController(theme: presentationData.theme,  type: .loading(cancelled: {
                cancelImpl?()
            }))
            self?.controller?.present(controller, in: .window(.root))
            return ActionDisposable { [weak controller] in
                Queue.mainQueue().async() {
                    controller?.dismiss()
                }
            }
        }
        |> runOn(Queue.mainQueue())
        |> delay(0.15, queue: Queue.mainQueue())
        let progressDisposable = progressSignal.start()
        
        resolveSignal = resolveSignal
        |> afterDisposed {
            Queue.mainQueue().async {
                progressDisposable.dispose()
            }
        }
        cancelImpl = { [weak self] in
            self?.resolvePeerByNameDisposable?.set(nil)
        }
        self.resolvePeerByNameDisposable?.set((resolveSignal
        |> deliverOnMainQueue).start(next: { [weak self] peer in
            if let strongSelf = self, !hashtag.isEmpty {
                let searchController = HashtagSearchController(context: strongSelf.context, peer: peer.flatMap(EnginePeer.init), query: hashtag)
                strongSelf.controller?.push(searchController)
            }
        }))
    }
    
    private func performButtonAction(key: PeerInfoHeaderButtonKey, gesture: ContextGesture?) {
        guard let controller = self.controller else {
            return
        }
        switch key {
        case .message:
            if let navigationController = controller.navigationController as? NavigationController {
                self.context.sharedContext.navigateToChatController(NavigateToChatControllerParams(navigationController: navigationController, context: self.context, chatLocation: .peer(self.peerId), keepStack: self.nearbyPeerDistance != nil ? .always : .default, peerNearbyData: self.nearbyPeerDistance.flatMap({ ChatPeerNearbyData(distance: $0) }), completion: { [weak self] _ in
                    if let strongSelf = self, strongSelf.nearbyPeerDistance != nil {
                        var viewControllers = navigationController.viewControllers
                        viewControllers = viewControllers.filter { controller in
                            if controller is PeerInfoScreen {
                                return false
                            }
                            return true
                        }
                        navigationController.setViewControllers(viewControllers, animated: false)
                    }
                }))
            }
        case .discussion:
            if let cachedData = self.data?.cachedData as? CachedChannelData, case let .known(maybeLinkedDiscussionPeerId) = cachedData.linkedDiscussionPeerId, let linkedDiscussionPeerId = maybeLinkedDiscussionPeerId {
                if let navigationController = controller.navigationController as? NavigationController {
                    self.context.sharedContext.navigateToChatController(NavigateToChatControllerParams(navigationController: navigationController, context: self.context, chatLocation: .peer(linkedDiscussionPeerId)))
                }
            }
        case .call:
            self.requestCall(isVideo: false)
        case .videoCall:
            self.requestCall(isVideo: true)
        case .voiceChat:
            self.requestCall(isVideo: false, gesture: gesture)
        case .mute:
            if let notificationSettings = self.data?.notificationSettings, case .muted = notificationSettings.muteState {
                let _ = self.context.engine.peers.updatePeerMuteSetting(peerId: self.peerId, muteInterval: nil).start()
            } else {
                self.state = self.state.withHighlightedButton(.mute)
                if let (layout, navigationHeight) = self.validLayout {
                    self.containerLayoutUpdated(layout: layout, navigationHeight: navigationHeight, transition: .immediate, additive: false)
                }
                
                var items: [ContextMenuItem] = []
                let muteValues: [(Int32, String)] = [
                    (1 * 60 * 60, "Chat/Context Menu/Mute2h"),
                    (4 * 60 * 60, "Chat/Context Menu/Mute2h"),
                    (8 * 60 * 60, "Chat/Context Menu/Mute2h"),
                    (1 * 24 * 60 * 60, "Chat/Context Menu/Mute2d"),
                    (2 * 24 * 60 * 60, "Chat/Context Menu/Mute2d"),
                    (Int32.max, "Chat/Context Menu/Muted")
                ]
                for (delay, iconName) in muteValues {
                    let title: String
                    if delay == Int32.max {
                        title = self.presentationData.strings.MuteFor_Forever
                    } else {
                        title = muteForIntervalString(strings: self.presentationData.strings, value: delay)
                    }
                    
                    items.append(.action(ContextMenuActionItem(text: title, icon: { theme in
                        return generateTintedImage(image: UIImage(bundleImageName: iconName), color: theme.contextMenu.primaryColor)
                    }, action: { _, f in
                        f(.dismissWithoutContent)
                        
                        let _ = self.context.engine.peers.updatePeerMuteSetting(peerId: self.peerId, muteInterval: delay).start()
                    })))
                }
                
                items.append(.separator)
                
                items.append(.action(ContextMenuActionItem(text: self.presentationData.strings.PeerInfo_CustomizeNotifications, icon: { theme in
                    return generateTintedImage(image: UIImage(bundleImageName: "Chat/Context Menu/Settings"), color: theme.contextMenu.primaryColor)
                }, action: { [weak self] _, f in
                    f(.dismissWithoutContent)
                    
                    guard let strongSelf = self, let peer = strongSelf.data?.peer else {
                        return
                    }
                    
                    let context = strongSelf.context
                    let updatePeerSound: (PeerId, PeerMessageSound) -> Signal<Void, NoError> = { peerId, sound in
                        return context.engine.peers.updatePeerNotificationSoundInteractive(peerId: peerId, sound: sound) |> deliverOnMainQueue
                    }
                    
                    let updatePeerNotificationInterval: (PeerId, Int32?) -> Signal<Void, NoError> = { peerId, muteInterval in
                        return context.engine.peers.updatePeerMuteSetting(peerId: peerId, muteInterval: muteInterval) |> deliverOnMainQueue
                    }
                    
                    let updatePeerDisplayPreviews:(PeerId, PeerNotificationDisplayPreviews) -> Signal<Void, NoError> = {
                        peerId, displayPreviews in
                        return context.engine.peers.updatePeerDisplayPreviewsSetting(peerId: peerId, displayPreviews: displayPreviews) |> deliverOnMainQueue
                    }
                    
                    let exceptionController = notificationPeerExceptionController(context: context, updatedPresentationData: strongSelf.controller?.updatedPresentationData, peer: peer, mode: .users([:]), edit: true, updatePeerSound: { peerId, sound in
                        let _ = (updatePeerSound(peer.id, sound)
                        |> deliverOnMainQueue).start(next: { _ in
                          
                        })
                    }, updatePeerNotificationInterval: { peerId, muteInterval in
                        let _ = (updatePeerNotificationInterval(peerId, muteInterval)
                        |> deliverOnMainQueue).start(next: { _ in

                        })
                    }, updatePeerDisplayPreviews: { peerId, displayPreviews in
                        let _ = (updatePeerDisplayPreviews(peerId, displayPreviews)
                        |> deliverOnMainQueue).start(next: { _ in

                        })
                    }, removePeerFromExceptions: {
                      
                    }, modifiedPeer: {
                    })
                    exceptionController.navigationPresentation = .modal
                    controller.push(exceptionController)
                })))
                
                self.view.endEditing(true)
                
                if let sourceNode = self.headerNode.buttonNodes[.mute]?.referenceNode {
                    let contextController = ContextController(account: self.context.account, presentationData: self.presentationData, source: .reference(PeerInfoContextReferenceContentSource(controller: controller, sourceNode: sourceNode)), items: .single(ContextController.Items(items: items)), gesture: gesture)
                    contextController.dismissed = { [weak self] in
                        if let strongSelf = self {
                            strongSelf.state = strongSelf.state.withHighlightedButton(nil)
                            if let (layout, navigationHeight) = strongSelf.validLayout {
                                strongSelf.containerLayoutUpdated(layout: layout, navigationHeight: navigationHeight, transition: .immediate, additive: false)
                            }
                        }
                    }
                    controller.presentInGlobalOverlay(contextController)
                }
            }
        case .more:
            guard let data = self.data, let peer = data.peer else {
                return
            }
            let presentationData = self.presentationData
            self.state = self.state.withHighlightedButton(.more)
            if let (layout, navigationHeight) = self.validLayout {
                self.containerLayoutUpdated(layout: layout, navigationHeight: navigationHeight, transition: .immediate, additive: false)
            }
            
            var mainItemsImpl: (() -> Signal<[ContextMenuItem], NoError>)?
            mainItemsImpl = { [weak self] in
                var items: [ContextMenuItem] = []
                guard let strongSelf = self else {
                    return .single(items)
                }
                
                let allHeaderButtons = Set(peerInfoHeaderButtons(peer: peer, cachedData: data.cachedData, isOpenedFromChat: strongSelf.isOpenedFromChat, isExpanded: false, videoCallsEnabled: strongSelf.videoCallsEnabled, isSecretChat: strongSelf.peerId.namespace == Namespaces.Peer.SecretChat, isContact: strongSelf.data?.isContact ?? false))
                let headerButtons = Set(peerInfoHeaderButtons(peer: peer, cachedData: data.cachedData, isOpenedFromChat: strongSelf.isOpenedFromChat, isExpanded: strongSelf.headerNode.isAvatarExpanded, videoCallsEnabled: strongSelf.videoCallsEnabled, isSecretChat: strongSelf.peerId.namespace == Namespaces.Peer.SecretChat, isContact: strongSelf.data?.isContact ?? false))
                
                let filteredButtons = allHeaderButtons.subtracting(headerButtons)
                
                var canChangeColors = false
                if peer is TelegramUser, strongSelf.data?.encryptionKeyFingerprint == nil {
                    canChangeColors = true
                }
                
                if canChangeColors {
                    items.append(.action(ContextMenuActionItem(text: presentationData.strings.UserInfo_ChangeColors, icon: { theme in
                        generateTintedImage(image: UIImage(bundleImageName: "Chat/Context Menu/ApplyTheme"), color: theme.contextMenu.primaryColor)
                    }, action: { [weak self] _, f in
                        f(.dismissWithoutContent)
                        
                        self?.openChatForThemeChange()
                    })))
                }
                
                if filteredButtons.contains(.addMember) {
                    items.append(.action(ContextMenuActionItem(text: presentationData.strings.PeerInfo_ButtonAddMember, icon: { theme in
                        generateTintedImage(image: UIImage(bundleImageName: "Chat/Context Menu/AddUser"), color: theme.contextMenu.primaryColor)
                    }, action: { [weak self] _, f in
                        f(.dismissWithoutContent)
                        self?.openAddMember()
                    })))
                }
                if filteredButtons.contains(.call) {
                    items.append(.action(ContextMenuActionItem(text: presentationData.strings.PeerInfo_ButtonCall, icon: { theme in
                        generateTintedImage(image: UIImage(bundleImageName: "Chat/Context Menu/Call"), color: theme.contextMenu.primaryColor)
                    }, action: { [weak self] _, f in
                        f(.dismissWithoutContent)
                        self?.requestCall(isVideo: false)
                    })))
                }
                if filteredButtons.contains(.search) {
                    items.append(.action(ContextMenuActionItem(text: presentationData.strings.ChatSearch_SearchPlaceholder, icon: { theme in
                        generateTintedImage(image: UIImage(bundleImageName: "Chat/Context Menu/Search"), color: theme.contextMenu.primaryColor)
                    }, action: { [weak self] _, f in
                        f(.dismissWithoutContent)
                        self?.openChatWithMessageSearch()
                    })))
                }
                
                if let user = peer as? TelegramUser {
                    if let botInfo = user.botInfo {
                        if botInfo.flags.contains(.worksWithGroups) {
                            items.append(.action(ContextMenuActionItem(text: presentationData.strings.UserInfo_InviteBotToGroup, icon: { theme in
                                generateTintedImage(image: UIImage(bundleImageName: "Chat/Context Menu/Groups"), color: theme.contextMenu.primaryColor)
                            }, action: { [weak self] _, f in
                                f(.dismissWithoutContent)
                                self?.openAddBotToGroup()
                            })))
                        }
                        if user.username != nil {
                            items.append(.action(ContextMenuActionItem(text: presentationData.strings.UserInfo_ShareBot, icon: { theme in
                                generateTintedImage(image: UIImage(bundleImageName: "Chat/Context Menu/Forward"), color: theme.contextMenu.primaryColor)
                            }, action: { [weak self] _, f in
                                f(.dismissWithoutContent)
                                self?.openShareBot()
                            })))
                        }
                        
                        if let cachedData = data.cachedData as? CachedUserData, let botInfo = cachedData.botInfo {
                            for command in botInfo.commands {
                                if command.text == "settings" {
                                    items.append(.action(ContextMenuActionItem(text: presentationData.strings.UserInfo_BotSettings, icon: { theme in
                                        generateTintedImage(image: UIImage(bundleImageName: "Chat/Context Menu/Bots"), color: theme.contextMenu.primaryColor)
                                    }, action: { [weak self] _, f in
                                        f(.dismissWithoutContent)
                                        self?.performBotCommand(command: .settings)
                                    })))
                                } else if command.text == "help" {
                                    items.append(.action(ContextMenuActionItem(text: presentationData.strings.UserInfo_BotHelp, icon: { theme in
                                        generateTintedImage(image: UIImage(bundleImageName: "Chat/Context Menu/Help"), color: theme.contextMenu.primaryColor)
                                    }, action: { [weak self] _, f in
                                        f(.dismissWithoutContent)
                                        self?.performBotCommand(command: .help)
                                    })))
                                } else if command.text == "privacy" {
                                    items.append(.action(ContextMenuActionItem(text: presentationData.strings.UserInfo_BotPrivacy, icon: { theme in
                                        generateTintedImage(image: UIImage(bundleImageName: "Chat/Context Menu/Info"), color: theme.contextMenu.primaryColor)
                                    }, action: { [weak self] _, f in
                                        f(.dismissWithoutContent)
                                        self?.performBotCommand(command: .privacy)
                                    })))
                                }
                            }
                        }
                    }
                    
                    if user.botInfo == nil && data.isContact {
                        items.append(.action(ContextMenuActionItem(text: presentationData.strings.Profile_ShareContactButton, icon: { theme in
                            generateTintedImage(image: UIImage(bundleImageName: "Chat/Context Menu/Forward"), color: theme.contextMenu.primaryColor)
                        }, action: { [weak self] _, f in
                            f(.dismissWithoutContent)
                            
                            if let strongSelf = self, let peer = strongSelf.data?.peer as? TelegramUser, let phone = peer.phone {
                                let contact = TelegramMediaContact(firstName: peer.firstName ?? "", lastName: peer.lastName ?? "", phoneNumber: phone, peerId: peer.id, vCardData: nil)
                                let shareController = ShareController(context: strongSelf.context, subject: .media(.standalone(media: contact)), updatedPresentationData: strongSelf.controller?.updatedPresentationData)
                                shareController.completed = { [weak self] peerIds in
                                    if let strongSelf = self {
                                        let _ = (strongSelf.context.account.postbox.transaction { transaction -> [Peer] in
                                            var peers: [Peer] = []
                                            for peerId in peerIds {
                                                if let peer = transaction.getPeer(peerId) {
                                                    peers.append(peer)
                                                }
                                            }
                                            return peers
                                        } |> deliverOnMainQueue).start(next: { [weak self] peers in
                                            if let strongSelf = self {
                                                let presentationData = strongSelf.context.sharedContext.currentPresentationData.with { $0 }
                                                
                                                let text: String
                                                var savedMessages = false
                                                if peerIds.count == 1, let peerId = peerIds.first, peerId == strongSelf.context.account.peerId {
                                                    text = presentationData.strings.UserInfo_ContactForwardTooltip_SavedMessages_One
                                                    savedMessages = true
                                                } else {
                                                    if peers.count == 1, let peer = peers.first {
                                                        let peerName = peer.id == strongSelf.context.account.peerId ? presentationData.strings.DialogList_SavedMessages : EnginePeer(peer).displayTitle(strings: presentationData.strings, displayOrder: presentationData.nameDisplayOrder)
                                                        text = presentationData.strings.UserInfo_ContactForwardTooltip_Chat_One(peerName).string
                                                    } else if peers.count == 2, let firstPeer = peers.first, let secondPeer = peers.last {
                                                        let firstPeerName = firstPeer.id == strongSelf.context.account.peerId ? presentationData.strings.DialogList_SavedMessages : EnginePeer(firstPeer).displayTitle(strings: presentationData.strings, displayOrder: presentationData.nameDisplayOrder)
                                                        let secondPeerName = secondPeer.id == strongSelf.context.account.peerId ? presentationData.strings.DialogList_SavedMessages : EnginePeer(secondPeer).displayTitle(strings: presentationData.strings, displayOrder: presentationData.nameDisplayOrder)
                                                        text = presentationData.strings.UserInfo_ContactForwardTooltip_TwoChats_One(firstPeerName, secondPeerName).string
                                                    } else if let peer = peers.first {
                                                        let peerName = EnginePeer(peer).displayTitle(strings: presentationData.strings, displayOrder: presentationData.nameDisplayOrder)
                                                        text = presentationData.strings.UserInfo_ContactForwardTooltip_ManyChats_One(peerName, "\(peers.count - 1)").string
                                                    } else {
                                                        text = ""
                                                    }
                                                }
                                                
                                                strongSelf.controller?.present(UndoOverlayController(presentationData: presentationData, content: .forward(savedMessages: savedMessages, text: text), elevatedLayout: false, animateInAsReplacement: true, action: { _ in return false }), in: .window(.root))
                                            }
                                        })
                                    }
                                }
                                strongSelf.controller?.present(shareController, in: .window(.root))
                            }
                        })))
                    }
                                       
                    if strongSelf.peerId.namespace == Namespaces.Peer.CloudUser && user.botInfo == nil && !user.flags.contains(.isSupport) {
                        items.append(.action(ContextMenuActionItem(text: presentationData.strings.UserInfo_StartSecretChat, icon: { theme in
                            generateTintedImage(image: UIImage(bundleImageName: "Chat/Context Menu/Timer"), color: theme.contextMenu.primaryColor)
                        }, action: { [weak self] _, f in
                            f(.dismissWithoutContent)
                            
                            self?.openStartSecretChat()
                        })))
                        if data.isContact {
                            if let cachedData = data.cachedData as? CachedUserData, cachedData.isBlocked {
                            } else {
                                items.append(.action(ContextMenuActionItem(text: presentationData.strings.Conversation_BlockUser, icon: { theme in
                                    generateTintedImage(image: UIImage(bundleImageName: "Chat/Context Menu/Restrict"), color: theme.contextMenu.primaryColor)
                                }, action: { [weak self] _, f in
                                    f(.dismissWithoutContent)
                                    
                                    self?.updateBlocked(block: true)
                                })))
                            }
                        }
                    } else if strongSelf.peerId.namespace == Namespaces.Peer.SecretChat && data.isContact {
                        if let cachedData = data.cachedData as? CachedUserData, cachedData.isBlocked {
                        } else {
                            items.append(.action(ContextMenuActionItem(text: presentationData.strings.Conversation_BlockUser, icon: { theme in
                                generateTintedImage(image: UIImage(bundleImageName: "Chat/Context Menu/Restrict"), color: theme.contextMenu.primaryColor)
                            }, action: { [weak self] _, f in
                                f(.dismissWithoutContent)
                                
                                self?.updateBlocked(block: true)
                            })))
                        }
                    }
                } else if let channel = peer as? TelegramChannel {
                    if let cachedData = strongSelf.data?.cachedData as? CachedChannelData, cachedData.flags.contains(.canViewStats) {
                        items.append(.action(ContextMenuActionItem(text: presentationData.strings.ChannelInfo_Stats, icon: { theme in
                            generateTintedImage(image: UIImage(bundleImageName: "Chat/Context Menu/Statistics"), color: theme.contextMenu.primaryColor)
                        }, action: { [weak self] _, f in
                            f(.dismissWithoutContent)
                            
                            self?.openStats()
                        })))
                    }
                    
                    var canReport = true
                    if channel.isVerified {
                        canReport = false
                    }
                    if channel.adminRights != nil {
                        canReport = false
                    }
                    if channel.flags.contains(.isCreator) {
                        canReport = false
                    }
                    if canReport {
                        items.append(.action(ContextMenuActionItem(text: presentationData.strings.ReportPeer_Report, icon: { theme in
                            generateTintedImage(image: UIImage(bundleImageName: "Chat/Context Menu/Report"), color: theme.contextMenu.primaryColor)
                        }, action: { [weak self] c, f in
                            self?.openReport(user: false, contextController: c, backAction: { c in
                                if let mainItemsImpl = mainItemsImpl {
                                    c.setItems(mainItemsImpl() |> map { ContextController.Items(items: $0) }, minHeight: nil)
                                }
                            })
                        })))
                    }
                    
                    switch channel.info {
                    case .broadcast:
                        if channel.flags.contains(.isCreator) {
                            if !items.isEmpty {
                                items.append(.separator)
                            }
                            items.append(.action(ContextMenuActionItem(text: presentationData.strings.ChannelInfo_DeleteChannel, textColor: .destructive, icon: { theme in
                                generateTintedImage(image: UIImage(bundleImageName: "Chat/Context Menu/Delete"), color: theme.contextMenu.destructiveColor)
                            }, action: { [weak self] _, f in
                                f(.dismissWithoutContent)
                                
                                self?.openDeletePeer()
                            })))
                        } else {
                            if case .member = channel.participationStatus, !headerButtons.contains(.leave) {
                                if !items.isEmpty {
                                    items.append(.separator)
                                }
                                items.append(.action(ContextMenuActionItem(text: presentationData.strings.Channel_LeaveChannel, textColor: .destructive, icon: { theme in
                                    generateTintedImage(image: UIImage(bundleImageName: "Chat/Context Menu/Logout"), color: theme.contextMenu.destructiveColor)
                                }, action: { [weak self] _, f in
                                    f(.dismissWithoutContent)
                                    
                                    self?.openLeavePeer()
                                })))
                            }
                        }
                    case .group:
                        if channel.flags.contains(.isCreator) {
                            if !items.isEmpty {
                                items.append(.separator)
                            }
                            items.append(.action(ContextMenuActionItem(text: presentationData.strings.ChannelInfo_DeleteGroup, textColor: .destructive, icon: { theme in
                                generateTintedImage(image: UIImage(bundleImageName: "Chat/Context Menu/Delete"), color: theme.contextMenu.destructiveColor)
                            }, action: { [weak self] _, f in
                                f(.dismissWithoutContent)
                                
                                self?.openDeletePeer()
                            })))
                        } else {
                            if case .member = channel.participationStatus, !headerButtons.contains(.leave) {
                                if !items.isEmpty {
                                    items.append(.separator)
                                }
                                items.append(.action(ContextMenuActionItem(text: presentationData.strings.Group_LeaveGroup, textColor: .destructive, icon: { theme in
                                    generateTintedImage(image: UIImage(bundleImageName: "Chat/Context Menu/Logout"), color: theme.contextMenu.destructiveColor)
                                }, action: { [weak self] _, f in
                                    f(.dismissWithoutContent)
                                    
                                    self?.openLeavePeer()
                                })))
                            }
                        }
                    }
                } else if let group = peer as? TelegramGroup {
                    if case .Member = group.membership, !headerButtons.contains(.leave) {
                        if !items.isEmpty {
                            items.append(.separator)
                        }
                        items.append(.action(ContextMenuActionItem(text: presentationData.strings.Group_LeaveGroup, textColor: .destructive, icon: { theme in
                            generateTintedImage(image: UIImage(bundleImageName: "Chat/Context Menu/Logout"), color: theme.contextMenu.destructiveColor)
                        }, action: { [weak self] _, f in
                            f(.dismissWithoutContent)
                            
                            self?.openLeavePeer()
                        })))
                    }
                }
                
                return .single(items)
            }
            
            self.view.endEditing(true)
            
            if let sourceNode = self.headerNode.buttonNodes[.more]?.referenceNode {
                let items = mainItemsImpl?() ?? .single([])
                let contextController = ContextController(account: self.context.account, presentationData: self.presentationData, source: .reference(PeerInfoContextReferenceContentSource(controller: controller, sourceNode: sourceNode)), items: items |> map { ContextController.Items(items: $0) }, gesture: gesture)
                contextController.dismissed = { [weak self] in
                    if let strongSelf = self {
                        strongSelf.state = strongSelf.state.withHighlightedButton(nil)
                        if let (layout, navigationHeight) = strongSelf.validLayout {
                            strongSelf.containerLayoutUpdated(layout: layout, navigationHeight: navigationHeight, transition: .immediate, additive: false)
                        }
                    }
                }
                controller.presentInGlobalOverlay(contextController)
            }
        case .addMember:
            self.openAddMember()
        case .search:
            self.openChatWithMessageSearch()
        case .leave:
            self.openLeavePeer()
        }
    }
    
    private func openChatWithMessageSearch() {
        if let navigationController = (self.controller?.navigationController as? NavigationController) {
            self.context.sharedContext.navigateToChatController(NavigateToChatControllerParams(navigationController: navigationController, context: self.context, chatLocation: .peer(self.peerId), keepStack: self.nearbyPeerDistance != nil ? .always : .default, activateMessageSearch: (.everything, ""), peerNearbyData: self.nearbyPeerDistance.flatMap({ ChatPeerNearbyData(distance: $0) }), completion: { [weak self] _ in
                if let strongSelf = self, strongSelf.nearbyPeerDistance != nil {
                    var viewControllers = navigationController.viewControllers
                    viewControllers = viewControllers.filter { controller in
                        if controller is PeerInfoScreen {
                            return false
                        }
                        return true
                    }
                    navigationController.setViewControllers(viewControllers, animated: false)
                }
            }))
        }
    }
    
    private func openChatForReporting(_ reason: ReportReason) {
        if let navigationController = (self.controller?.navigationController as? NavigationController) {
            self.context.sharedContext.navigateToChatController(NavigateToChatControllerParams(navigationController: navigationController, context: self.context, chatLocation: .peer(self.peerId), keepStack: .default, reportReason: reason, completion: { _ in
            }))
        }
    }
    
    private func openChatForThemeChange() {
        if let navigationController = (self.controller?.navigationController as? NavigationController) {
            self.context.sharedContext.navigateToChatController(NavigateToChatControllerParams(navigationController: navigationController, context: self.context, chatLocation: .peer(self.peerId), keepStack: .default, changeColors: true, completion: { _ in
            }))
        }
    }
    
    private func openStartSecretChat() {
        let peerId = self.peerId
        let _ = (self.context.account.postbox.transaction { transaction -> (Peer?, PeerId?) in
            let peer = transaction.getPeer(peerId)
            let filteredPeerIds = Array(transaction.getAssociatedPeerIds(peerId)).filter { $0.namespace == Namespaces.Peer.SecretChat }
            var activeIndices: [ChatListIndex] = []
            for associatedId in filteredPeerIds {
                if let state = (transaction.getPeer(associatedId) as? TelegramSecretChat)?.embeddedState {
                    switch state {
                        case .active, .handshake:
                            if let (_, index) = transaction.getPeerChatListIndex(associatedId) {
                                activeIndices.append(index)
                            }
                        default:
                            break
                    }
                }
            }
            activeIndices.sort()
            if let index = activeIndices.last {
                return (peer, index.messageIndex.id.peerId)
            } else {
                return (peer, nil)
            }
        }
        |> deliverOnMainQueue).start(next: { [weak self] peer, currentPeerId in
            guard let strongSelf = self else {
                return
            }
            if let controller = strongSelf.controller {
                let displayTitle = peer.flatMap(EnginePeer.init)?.displayTitle(strings: strongSelf.presentationData.strings, displayOrder: strongSelf.presentationData.nameDisplayOrder) ?? ""
                controller.present(textAlertController(context: strongSelf.context, updatedPresentationData: strongSelf.controller?.updatedPresentationData, title: nil, text: strongSelf.presentationData.strings.UserInfo_StartSecretChatConfirmation(displayTitle).string, actions: [TextAlertAction(type: .genericAction, title: strongSelf.presentationData.strings.Common_Cancel, action: {}), TextAlertAction(type: .defaultAction, title: strongSelf.presentationData.strings.UserInfo_StartSecretChatStart, action: {
                    guard let strongSelf = self else {
                        return
                    }
                    var createSignal = strongSelf.context.engine.peers.createSecretChat(peerId: peerId)
                    var cancelImpl: (() -> Void)?
                    let progressSignal = Signal<Never, NoError> { subscriber in
                        if let strongSelf = self {
                            let statusController = OverlayStatusController(theme: strongSelf.presentationData.theme, type: .loading(cancelled: {
                                cancelImpl?()
                            }))
                            strongSelf.controller?.present(statusController, in: .window(.root))
                            return ActionDisposable { [weak statusController] in
                                Queue.mainQueue().async() {
                                    statusController?.dismiss()
                                }
                            }
                        } else {
                            return EmptyDisposable
                        }
                    }
                    |> runOn(Queue.mainQueue())
                    |> delay(0.15, queue: Queue.mainQueue())
                    let progressDisposable = progressSignal.start()
                    
                    createSignal = createSignal
                    |> afterDisposed {
                        Queue.mainQueue().async {
                            progressDisposable.dispose()
                        }
                    }
                    let createSecretChatDisposable = MetaDisposable()
                    cancelImpl = {
                        createSecretChatDisposable.set(nil)
                    }
                    
                    createSecretChatDisposable.set((createSignal
                    |> deliverOnMainQueue).start(next: { peerId in
                        guard let strongSelf = self else {
                            return
                        }
                        if let navigationController = (strongSelf.controller?.navigationController as? NavigationController) {
                            strongSelf.context.sharedContext.navigateToChatController(NavigateToChatControllerParams(navigationController: navigationController, context: strongSelf.context, chatLocation: .peer(peerId)))
                        }
                    }, error: { error in
                        guard let strongSelf = self else {
                            return
                        }
                        let text: String
                        switch error {
                            case .limitExceeded:
                                text = strongSelf.presentationData.strings.TwoStepAuth_FloodError
                            default:
                                text = strongSelf.presentationData.strings.Login_UnknownError
                        }
                        strongSelf.controller?.present(textAlertController(context: strongSelf.context, updatedPresentationData: strongSelf.controller?.updatedPresentationData, title: nil, text: text, actions: [TextAlertAction(type: .defaultAction, title: strongSelf.presentationData.strings.Common_OK, action: {})]), in: .window(.root))
                    }))
                })]), in: .window(.root))
            }
        })
    }
    
    private func openUsername(value: String) {
        let shareController = ShareController(context: self.context, subject: .url("https://t.me/\(value)"), updatedPresentationData: self.controller?.updatedPresentationData)
        shareController.completed = { [weak self] peerIds in
            if let strongSelf = self {
                let _ = (strongSelf.context.account.postbox.transaction { transaction -> [Peer] in
                    var peers: [Peer] = []
                    for peerId in peerIds {
                        if let peer = transaction.getPeer(peerId) {
                            peers.append(peer)
                        }
                    }
                    return peers
                } |> deliverOnMainQueue).start(next: { [weak self] peers in
                    if let strongSelf = self {
                        let presentationData = strongSelf.context.sharedContext.currentPresentationData.with { $0 }
                        
                        let text: String
                        var savedMessages = false
                        if peerIds.count == 1, let peerId = peerIds.first, peerId == strongSelf.context.account.peerId {
                            text = presentationData.strings.UserInfo_LinkForwardTooltip_SavedMessages_One
                            savedMessages = true
                        } else {
                            if peers.count == 1, let peer = peers.first {
                                let peerName = peer.id == strongSelf.context.account.peerId ? presentationData.strings.DialogList_SavedMessages : EnginePeer(peer).displayTitle(strings: presentationData.strings, displayOrder: presentationData.nameDisplayOrder)
                                text = presentationData.strings.UserInfo_LinkForwardTooltip_Chat_One(peerName).string
                            } else if peers.count == 2, let firstPeer = peers.first, let secondPeer = peers.last {
                                let firstPeerName = firstPeer.id == strongSelf.context.account.peerId ? presentationData.strings.DialogList_SavedMessages : EnginePeer(firstPeer).displayTitle(strings: presentationData.strings, displayOrder: presentationData.nameDisplayOrder)
                                let secondPeerName = secondPeer.id == strongSelf.context.account.peerId ? presentationData.strings.DialogList_SavedMessages : EnginePeer(secondPeer).displayTitle(strings: presentationData.strings, displayOrder: presentationData.nameDisplayOrder)
                                text = presentationData.strings.UserInfo_LinkForwardTooltip_TwoChats_One(firstPeerName, secondPeerName).string
                            } else if let peer = peers.first {
                                let peerName = EnginePeer(peer).displayTitle(strings: presentationData.strings, displayOrder: presentationData.nameDisplayOrder)
                                text = presentationData.strings.UserInfo_LinkForwardTooltip_ManyChats_One(peerName, "\(peers.count - 1)").string
                            } else {
                                text = ""
                            }
                        }
                        
                        strongSelf.controller?.present(UndoOverlayController(presentationData: presentationData, content: .forward(savedMessages: savedMessages, text: text), elevatedLayout: false, animateInAsReplacement: true, action: { _ in return false }), in: .window(.root))
                    }
                })
            }
        }
        shareController.actionCompleted = { [weak self] in
            if let strongSelf = self {
                let presentationData = strongSelf.context.sharedContext.currentPresentationData.with { $0 }
                strongSelf.controller?.present(UndoOverlayController(presentationData: presentationData, content: .linkCopied(text: presentationData.strings.Conversation_LinkCopied), elevatedLayout: false, animateInAsReplacement: false, action: { _ in return false }), in: .window(.root))
            }
        }
        self.view.endEditing(true)
        self.controller?.present(shareController, in: .window(.root))
    }
    
    private func requestCall(isVideo: Bool, gesture: ContextGesture? = nil, contextController: ContextControllerProtocol? = nil, result: ((ContextMenuActionResult) -> Void)? = nil, backAction: ((ContextControllerProtocol) -> Void)? = nil) {
        let peerId = self.peerId
        let requestCall: (PeerId?, EngineGroupCallDescription?) -> Void = { [weak self] defaultJoinAsPeerId, activeCall in
            if let activeCall = activeCall {
                self?.context.joinGroupCall(peerId: peerId, invite: nil, requestJoinAsPeerId: { completion in
                    if let defaultJoinAsPeerId = defaultJoinAsPeerId {
                        result?(.dismissWithoutContent)
                        completion(defaultJoinAsPeerId)
                    } else {
                        self?.openVoiceChatDisplayAsPeerSelection(completion: { joinAsPeerId in
                            completion(joinAsPeerId)
                        }, gesture: gesture, contextController: contextController, result: result, backAction: backAction)
                    }
                }, activeCall: activeCall)
            } else {
                self?.openVoiceChatOptions(defaultJoinAsPeerId: defaultJoinAsPeerId, gesture: gesture, contextController: contextController)
            }
        }
        
        if let cachedChannelData = self.data?.cachedData as? CachedChannelData {
            requestCall(cachedChannelData.callJoinPeerId, cachedChannelData.activeCall.flatMap(EngineGroupCallDescription.init))
            return
        } else if let cachedGroupData = self.data?.cachedData as? CachedGroupData {
            requestCall(cachedGroupData.callJoinPeerId, cachedGroupData.activeCall.flatMap(EngineGroupCallDescription.init))
            return
        }
        
        guard let peer = self.data?.peer as? TelegramUser, let cachedUserData = self.data?.cachedData as? CachedUserData else {
            return
        }
        if cachedUserData.callsPrivate {
            self.controller?.present(textAlertController(context: self.context, updatedPresentationData: self.controller?.updatedPresentationData, title: self.presentationData.strings.Call_ConnectionErrorTitle, text: self.presentationData.strings.Call_PrivacyErrorMessage(EnginePeer(peer).compactDisplayTitle).string, actions: [TextAlertAction(type: .defaultAction, title: self.presentationData.strings.Common_OK, action: {})]), in: .window(.root))
            return
        }
        
        self.context.requestCall(peerId: peer.id, isVideo: isVideo, completion: {})
    }
    
    private func scheduleGroupCall() {
        self.context.scheduleGroupCall(peerId: self.peerId)
    }
    
    private func createAndJoinGroupCall(peerId: PeerId, joinAsPeerId: PeerId?) {
        if let _ = self.context.sharedContext.callManager {
            let startCall: (Bool) -> Void = { [weak self] endCurrentIfAny in
                guard let strongSelf = self else {
                    return
                }
                
                var cancelImpl: (() -> Void)?
                let presentationData = strongSelf.presentationData
                let progressSignal = Signal<Never, NoError> { [weak self] subscriber in
                    let controller = OverlayStatusController(theme: presentationData.theme,  type: .loading(cancelled: {
                        cancelImpl?()
                    }))
                    self?.controller?.present(controller, in: .window(.root))
                    return ActionDisposable { [weak controller] in
                        Queue.mainQueue().async() {
                            controller?.dismiss()
                        }
                    }
                }
                |> runOn(Queue.mainQueue())
                |> delay(0.15, queue: Queue.mainQueue())
                let progressDisposable = progressSignal.start()
                let createSignal = strongSelf.context.engine.calls.createGroupCall(peerId: peerId, title: nil, scheduleDate: nil)
                |> afterDisposed {
                    Queue.mainQueue().async {
                        progressDisposable.dispose()
                    }
                }
                cancelImpl = { [weak self] in
                    self?.activeActionDisposable.set(nil)
                }
                strongSelf.activeActionDisposable.set((createSignal
                |> deliverOnMainQueue).start(next: { [weak self] info in
                    guard let strongSelf = self else {
                        return
                    }
                    strongSelf.context.joinGroupCall(peerId: peerId, invite: nil, requestJoinAsPeerId: { result in
                        result(joinAsPeerId)
                    }, activeCall: EngineGroupCallDescription(id: info.id, accessHash: info.accessHash, title: info.title, scheduleTimestamp: nil, subscribedToScheduled: false))
                }, error: { [weak self] error in
                    guard let strongSelf = self else {
                        return
                    }
                    strongSelf.headerNode.navigationButtonContainer.performAction?(.cancel, nil)
                    
                    let text: String
                    switch error {
                    case .generic, .scheduledTooLate:
                        text = strongSelf.presentationData.strings.Login_UnknownError
                    case .anonymousNotAllowed:
                        if let channel = strongSelf.data?.peer as? TelegramChannel, case .broadcast = channel.info {
                            text = strongSelf.presentationData.strings.LiveStream_AnonymousDisabledAlertText
                        } else {
                            text = strongSelf.presentationData.strings.VoiceChat_AnonymousDisabledAlertText
                        }
                    }
                    strongSelf.controller?.present(textAlertController(context: strongSelf.context, updatedPresentationData: strongSelf.controller?.updatedPresentationData, title: nil, text: text, actions: [TextAlertAction(type: .defaultAction, title: strongSelf.presentationData.strings.Common_OK, action: {})]), in: .window(.root))
                }))
            }
            
            startCall(true)
        }
    }
    
    private func getPeerRegDate(peerId: Int64, ownerId: Int64) {
        let progressSignal = Signal<Never, NoError> { subscriber in
            let overlayController = OverlayStatusController(theme: self.presentationData.theme, type: .loading(cancelled: nil))
            self.controller?.present(overlayController, in: .window(.root))
            return ActionDisposable { [weak overlayController] in
                Queue.mainQueue().async() {
                    overlayController?.dismiss()
                }
            }
        }
        |> runOn(Queue.mainQueue())
        //|> delay(0.05, queue: Queue.mainQueue())
        let progressDisposable = progressSignal.start()
        
        var regdateSignal = (getRegDate(peerId, requestByUserId: ownerId)  |> deliverOnMainQueue).start(next: { response in
            let regdateString = makeNiceRegDateStr(response)
            let title = "NGLab.RegDate.Notice"
//            let regdateController = textAlertController(context: self.context, title: regdateString, text: l(title, self.presentationData.strings.baseLanguageCode), actions: [
//                TextAlertAction(type: .genericAction, title: self.presentationData.strings.Common_OK, action: {
//                    self.requestLayout()
//                })
//            ])
//            self.controller?.present(regdateController, in: .window(.root))
            self.requestLayout()
            
        }, error: { error in
            var text = ""
            switch (error) {
            case .badDeviceToken:
                text = "NGLab.BadDeviceToken"
            default:
                text = "NGLab.RegDate.FetchError"
            }
            let errorController = textAlertController(context: self.context, title: nil, text: l(text, self.presentationData.strings.baseLanguageCode), actions: [
                                                        TextAlertAction(type: .genericAction, title: self.presentationData.strings.Common_OK, action: {
                                                        })])
            self.controller?.present(errorController, in: .window(.root))
            Queue.mainQueue().async {
                progressDisposable.dispose()
            }
        }, completed: {
            Queue.mainQueue().async {
                progressDisposable.dispose()
            }
        })
    }
    
    private func openPhone(value: String) {
        let _ = (getUserPeer(postbox: self.context.account.postbox, peerId: peerId)
        |> deliverOnMainQueue).start(next: { [weak self] peer, _ in
            guard let strongSelf = self else {
                return
            }
            if let peer = peer as? TelegramUser, let peerPhoneNumber = peer.phone, formatPhoneNumber(value) == formatPhoneNumber(peerPhoneNumber) {
                let actionSheet = ActionSheetController(presentationData: strongSelf.presentationData)
                let dismissAction: () -> Void = { [weak actionSheet] in
                    actionSheet?.dismissAnimated()
                }
                actionSheet.setItemGroups([
                    ActionSheetItemGroup(items: [
                        ActionSheetButtonItem(title: strongSelf.presentationData.strings.UserInfo_TelegramCall, action: {
                            dismissAction()
                            self?.requestCall(isVideo: false)
                        }),
                        ActionSheetButtonItem(title: strongSelf.presentationData.strings.UserInfo_PhoneCall, action: {
                            dismissAction()
                            
                            guard let strongSelf = self else {
                                return
                            }
                            strongSelf.context.sharedContext.applicationBindings.openUrl("tel:\(formatPhoneNumber(value).replacingOccurrences(of: " ", with: ""))")
                        }),
                    ]),
                    ActionSheetItemGroup(items: [ActionSheetButtonItem(title: strongSelf.presentationData.strings.Common_Cancel, action: { dismissAction() })])
                ])
                strongSelf.view.endEditing(true)
                strongSelf.controller?.present(actionSheet, in: .window(.root))
            } else {
                strongSelf.context.sharedContext.applicationBindings.openUrl("tel:\(formatPhoneNumber(value).replacingOccurrences(of: " ", with: ""))")
            }
        })
    }
    
    private func editingOpenNotificationSettings() {
        let peerId = self.peerId
        let _ = (self.context.account.postbox.transaction { transaction -> (TelegramPeerNotificationSettings, GlobalNotificationSettings) in
            let peerSettings: TelegramPeerNotificationSettings = (transaction.getPeerNotificationSettings(peerId) as? TelegramPeerNotificationSettings) ?? TelegramPeerNotificationSettings.defaultSettings
            let globalSettings: GlobalNotificationSettings = transaction.getPreferencesEntry(key: PreferencesKeys.globalNotifications)?.get(GlobalNotificationSettings.self) ?? GlobalNotificationSettings.defaultSettings
            return (peerSettings, globalSettings)
        }
        |> deliverOnMainQueue).start(next: { [weak self] peerSettings, globalSettings in
            guard let strongSelf = self else {
                return
            }
            let muteSettingsController = notificationMuteSettingsController(presentationData: strongSelf.presentationData, notificationSettings: globalSettings.effective.groupChats, soundSettings: nil, openSoundSettings: {
                guard let strongSelf = self else {
                    return
                }
                let soundController = notificationSoundSelectionController(context: strongSelf.context, updatedPresentationData: strongSelf.controller?.updatedPresentationData, isModal: true, currentSound: peerSettings.messageSound, defaultSound: globalSettings.effective.groupChats.sound, completion: { sound in
                    guard let strongSelf = self else {
                        return
                    }
                    let _ = strongSelf.context.engine.peers.updatePeerNotificationSoundInteractive(peerId: strongSelf.peerId, sound: sound).start()
                })
                soundController.navigationPresentation = .modal
                strongSelf.controller?.push(soundController)
            }, updateSettings: { value in
                guard let strongSelf = self else {
                    return
                }
                let _ = strongSelf.context.engine.peers.updatePeerMuteSetting(peerId: strongSelf.peerId, muteInterval: value).start()
            })
            strongSelf.view.endEditing(true)
            strongSelf.controller?.present(muteSettingsController, in: .window(.root))
        })
    }
    
    private func editingOpenSoundSettings() {
        let peerId = self.peerId
        let _ = (self.context.account.postbox.transaction { transaction -> (TelegramPeerNotificationSettings, GlobalNotificationSettings) in
            let peerSettings: TelegramPeerNotificationSettings = (transaction.getPeerNotificationSettings(peerId) as? TelegramPeerNotificationSettings) ?? TelegramPeerNotificationSettings.defaultSettings
            let globalSettings: GlobalNotificationSettings = transaction.getPreferencesEntry(key: PreferencesKeys.globalNotifications)?.get(GlobalNotificationSettings.self) ?? GlobalNotificationSettings.defaultSettings
            return (peerSettings, globalSettings)
        }
        |> deliverOnMainQueue).start(next: { [weak self] peerSettings, globalSettings in
            guard let strongSelf = self else {
                return
            }
            
            let soundController = notificationSoundSelectionController(context: strongSelf.context, updatedPresentationData: strongSelf.controller?.updatedPresentationData, isModal: true, currentSound: peerSettings.messageSound, defaultSound: globalSettings.effective.groupChats.sound, completion: { sound in
                guard let strongSelf = self else {
                    return
                }
                let _ = strongSelf.context.engine.peers.updatePeerNotificationSoundInteractive(peerId: strongSelf.peerId, sound: sound).start()
            })
            strongSelf.controller?.push(soundController)
        })
    }
    
    private func editingToggleShowMessageText(value: Bool) {
        let _ = (getUserPeer(postbox: self.context.account.postbox, peerId: self.peerId)
        |> deliverOnMainQueue).start(next: { [weak self] peer, _ in
            guard let strongSelf = self, let peer = peer else {
                return
            }
            let _ = strongSelf.context.engine.peers.updatePeerDisplayPreviewsSetting(peerId: peer.id, displayPreviews: value ? .show : .hide).start()
        })
    }
    
    private func requestDeleteContact() {
        let actionSheet = ActionSheetController(presentationData: self.presentationData)
        let dismissAction: () -> Void = { [weak actionSheet] in
            actionSheet?.dismissAnimated()
        }
        actionSheet.setItemGroups([
            ActionSheetItemGroup(items: [
                ActionSheetButtonItem(title: self.presentationData.strings.UserInfo_DeleteContact, color: .destructive, action: { [weak self] in
                    dismissAction()
                    guard let strongSelf = self else {
                        return
                    }
                    let _ = (getUserPeer(postbox: strongSelf.context.account.postbox, peerId: strongSelf.peerId)
                    |> deliverOnMainQueue).start(next: { peer, _ in
                        guard let peer = peer, let strongSelf = self else {
                            return
                        }
                        let deleteContactFromDevice: Signal<Never, NoError>
                        if let contactDataManager = strongSelf.context.sharedContext.contactDataManager {
                            deleteContactFromDevice = contactDataManager.deleteContactWithAppSpecificReference(peerId: peer.id)
                        } else {
                            deleteContactFromDevice = .complete()
                        }
                        
                        var deleteSignal = strongSelf.context.engine.contacts.deleteContactPeerInteractively(peerId: peer.id)
                        |> then(deleteContactFromDevice)
                        
                        let progressSignal = Signal<Never, NoError> { subscriber in
                            guard let strongSelf = self else {
                                return EmptyDisposable
                            }
                            let presentationData = strongSelf.context.sharedContext.currentPresentationData.with { $0 }
                            let statusController = OverlayStatusController(theme: presentationData.theme, type: .loading(cancelled: nil))
                            strongSelf.controller?.present(statusController, in: .window(.root))
                            return ActionDisposable { [weak statusController] in
                                Queue.mainQueue().async() {
                                    statusController?.dismiss()
                                }
                            }
                        }
                        |> runOn(Queue.mainQueue())
                        |> delay(0.15, queue: Queue.mainQueue())
                        let progressDisposable = progressSignal.start()
                        
                        deleteSignal = deleteSignal
                        |> afterDisposed {
                            Queue.mainQueue().async {
                                progressDisposable.dispose()
                            }
                        }
                        
                        strongSelf.activeActionDisposable.set((deleteSignal
                        |> deliverOnMainQueue).start(completed: { [weak self] in
                            if let strongSelf = self, let peer = strongSelf.data?.peer {
                                let presentationData = strongSelf.context.sharedContext.currentPresentationData.with { $0 }
                                let controller = UndoOverlayController(presentationData: presentationData, content: .info(text: presentationData.strings.Conversation_DeletedFromContacts(EnginePeer(peer).displayTitle(strings: strongSelf.presentationData.strings, displayOrder: strongSelf.presentationData.nameDisplayOrder)).string), elevatedLayout: false, animateInAsReplacement: false, action: { _ in return false })
                                controller.keepOnParentDismissal = true
                                strongSelf.controller?.present(controller, in: .window(.root))
                                
                                strongSelf.controller?.dismiss()
                            }
                        }))
                        
                        deleteSendMessageIntents(peerId: strongSelf.peerId)
                    })
                })
            ]),
            ActionSheetItemGroup(items: [ActionSheetButtonItem(title: self.presentationData.strings.Common_Cancel, action: { dismissAction() })])
        ])
        self.view.endEditing(true)
        self.controller?.present(actionSheet, in: .window(.root))
    }
    
    private func openChat() {
        if let navigationController = self.controller?.navigationController as? NavigationController {
            self.context.sharedContext.navigateToChatController(NavigateToChatControllerParams(navigationController: navigationController, context: self.context, chatLocation: .peer(self.peerId), keepStack: self.nearbyPeerDistance != nil ? .always : .default, peerNearbyData: self.nearbyPeerDistance.flatMap({ ChatPeerNearbyData(distance: $0) }), completion: { [weak self] _ in
                if let strongSelf = self, strongSelf.nearbyPeerDistance != nil {
                    var viewControllers = navigationController.viewControllers
                    viewControllers = viewControllers.filter { controller in
                        if controller is PeerInfoScreen {
                            return false
                        }
                        return true
                    }
                    navigationController.setViewControllers(viewControllers, animated: false)
                }
            }))
        }
    }
    
    private func openAddContact() {
        let _ = (getUserPeer(postbox: self.context.account.postbox, peerId: self.peerId)
        |> deliverOnMainQueue).start(next: { [weak self] peer, _ in
            guard let strongSelf = self, let peer = peer else {
                return
            }
            openAddPersonContactImpl(context: strongSelf.context, peerId: peer.id, pushController: { c in
                self?.controller?.push(c)
            }, present: { c, a in
                self?.controller?.present(c, in: .window(.root), with: a)
            })
        })
    }
    
    private func updateBlocked(block: Bool) {
        let _ = (getUserPeer(postbox: self.context.account.postbox, peerId: self.peerId)
        |> take(1)
        |> deliverOnMainQueue).start(next: { [weak self] peer, _ in
            guard let strongSelf = self, let peer = peer else {
                return
            }
            
            let presentationData = strongSelf.presentationData
            if let peer = peer as? TelegramUser, let _ = peer.botInfo {
                strongSelf.activeActionDisposable.set(strongSelf.context.engine.privacy.requestUpdatePeerIsBlocked(peerId: peer.id, isBlocked: block).start())
                if !block {
                    let _ = enqueueMessages(account: strongSelf.context.account, peerId: peer.id, messages: [.message(text: "/start", attributes: [], mediaReference: nil, replyToMessageId: nil, localGroupingKey: nil, correlationId: nil)]).start()
                    if let navigationController = strongSelf.controller?.navigationController as? NavigationController {
                        strongSelf.context.sharedContext.navigateToChatController(NavigateToChatControllerParams(navigationController: navigationController, context: strongSelf.context, chatLocation: .peer(peer.id)))
                    }
                }
            } else {
                if block {
                    let presentationData = strongSelf.presentationData
                    let actionSheet = ActionSheetController(presentationData: presentationData)
                    let dismissAction: () -> Void = { [weak actionSheet] in
                        actionSheet?.dismissAnimated()
                    }
                    let reportSpam = false
                    let deleteChat = false
                    actionSheet.setItemGroups([
                        ActionSheetItemGroup(items: [
                            ActionSheetTextItem(title: presentationData.strings.UserInfo_BlockConfirmationTitle(EnginePeer(peer).compactDisplayTitle).string),
                            ActionSheetButtonItem(title: presentationData.strings.UserInfo_BlockActionTitle(EnginePeer(peer).compactDisplayTitle).string, color: .destructive, action: {
                                dismissAction()
                                guard let strongSelf = self else {
                                    return
                                }
                                
                                strongSelf.activeActionDisposable.set(strongSelf.context.engine.privacy.requestUpdatePeerIsBlocked(peerId: peer.id, isBlocked: true).start())
                                if deleteChat {
                                    let _ = strongSelf.context.engine.peers.removePeerChat(peerId: strongSelf.peerId, reportChatSpam: reportSpam).start()
                                    (strongSelf.controller?.navigationController as? NavigationController)?.popToRoot(animated: true)
                                } else if reportSpam {
                                    let _ = strongSelf.context.engine.peers.reportPeer(peerId: strongSelf.peerId, reason: .spam, message: "").start()
                                }
                                
                                deleteSendMessageIntents(peerId: strongSelf.peerId)
                            })
                        ]),
                        ActionSheetItemGroup(items: [ActionSheetButtonItem(title: presentationData.strings.Common_Cancel, action: { dismissAction() })])
                    ])
                    strongSelf.view.endEditing(true)
                    strongSelf.controller?.present(actionSheet, in: .window(.root))
                } else {
                    let text: String
                    if block {
                        text = presentationData.strings.UserInfo_BlockConfirmation(EnginePeer(peer).displayTitle(strings: presentationData.strings, displayOrder: presentationData.nameDisplayOrder)).string
                    } else {
                        text = presentationData.strings.UserInfo_UnblockConfirmation(EnginePeer(peer).displayTitle(strings: presentationData.strings, displayOrder: presentationData.nameDisplayOrder)).string
                    }
                    strongSelf.controller?.present(textAlertController(context: strongSelf.context, updatedPresentationData: strongSelf.controller?.updatedPresentationData, title: nil, text: text, actions: [TextAlertAction(type: .defaultAction, title: presentationData.strings.Common_No, action: {}), TextAlertAction(type: .genericAction, title: presentationData.strings.Common_Yes, action: {
                        guard let strongSelf = self else {
                            return
                        }
                        strongSelf.activeActionDisposable.set(strongSelf.context.engine.privacy.requestUpdatePeerIsBlocked(peerId: peer.id, isBlocked: block).start())
                    })]), in: .window(.root))
                }
            }
        })
    }
    
    private func openStats() {
        guard let controller = self.controller, let data = self.data, let peer = data.peer, let cachedData = data.cachedData else {
            return
        }
        self.view.endEditing(true)
        
        let statsController: ViewController
        if let channel = peer as? TelegramChannel, case .group = channel.info {
            statsController = groupStatsController(context: self.context, updatedPresentationData: self.controller?.updatedPresentationData, peerId: peer.id, cachedPeerData: cachedData)
        } else {
            statsController = channelStatsController(context: self.context, updatedPresentationData: self.controller?.updatedPresentationData, peerId: peer.id, cachedPeerData: cachedData)
        }
        controller.push(statsController)
    }
    
    private func openVoiceChatOptions(defaultJoinAsPeerId: PeerId?, gesture: ContextGesture? = nil, contextController: ContextControllerProtocol? = nil) {
        let context = self.context
        let peerId = self.peerId
        let defaultJoinAsPeerId = defaultJoinAsPeerId ?? self.context.account.peerId
        let currentAccountPeer = self.context.account.postbox.loadedPeerWithId(self.context.account.peerId)
        |> map { peer in
            return [FoundPeer(peer: peer, subscribers: nil)]
        }
        let _ = (combineLatest(queue: Queue.mainQueue(), currentAccountPeer, self.displayAsPeersPromise.get() |> take(1))
        |> map { currentAccountPeer, availablePeers -> [FoundPeer] in
            var result = currentAccountPeer
            result.append(contentsOf: availablePeers)
            return result
        }).start(next: { [weak self] peers in
            guard let strongSelf = self else {
                return
            }
            
            var items: [ContextMenuItem] = []
            
            if peers.count > 1 {
                var selectedPeer: FoundPeer?
                for peer in peers {
                    if peer.peer.id == defaultJoinAsPeerId {
                        selectedPeer = peer
                    }
                }
                if let peer = selectedPeer {
                    let avatarSize = CGSize(width: 28.0, height: 28.0)
                    items.append(.action(ContextMenuActionItem(text: strongSelf.presentationData.strings.VoiceChat_DisplayAs, textLayout: .secondLineWithValue(EnginePeer(peer.peer).displayTitle(strings: strongSelf.presentationData.strings, displayOrder: strongSelf.presentationData.nameDisplayOrder)), icon: { _ in nil }, iconSource: ContextMenuActionItemIconSource(size: avatarSize, signal: peerAvatarCompleteImage(account: strongSelf.context.account, peer: EnginePeer(peer.peer), size: avatarSize)), action: { c, f in
                        guard let strongSelf = self else {
                            return
                        }
                        
                        strongSelf.openVoiceChatDisplayAsPeerSelection(completion: { joinAsPeerId in
                            let _ = context.engine.calls.updateGroupCallJoinAsPeer(peerId: peerId, joinAs: joinAsPeerId).start()
                            self?.openVoiceChatOptions(defaultJoinAsPeerId: joinAsPeerId, gesture: nil, contextController: c)
                        }, gesture: gesture, contextController: c, result: f, backAction: { [weak self] c in
                            self?.openVoiceChatOptions(defaultJoinAsPeerId: defaultJoinAsPeerId, gesture: nil, contextController: c)
                        })
                        
                    })))
                    items.append(.separator)
                }
            }

            let createVoiceChatTitle: String
            let scheduleVoiceChatTitle: String
            if let channel = strongSelf.data?.peer as? TelegramChannel, case .broadcast = channel.info {
                createVoiceChatTitle = strongSelf.presentationData.strings.ChannelInfo_CreateLiveStream
                scheduleVoiceChatTitle = strongSelf.presentationData.strings.ChannelInfo_ScheduleLiveStream
            } else {
                createVoiceChatTitle = strongSelf.presentationData.strings.ChannelInfo_CreateVoiceChat
                scheduleVoiceChatTitle = strongSelf.presentationData.strings.ChannelInfo_ScheduleVoiceChat
            }
            
            items.append(.action(ContextMenuActionItem(text: createVoiceChatTitle, icon: { theme in return generateTintedImage(image: UIImage(bundleImageName: "Chat/Context Menu/VoiceChat"), color: theme.contextMenu.primaryColor) }, action: { _, f in
                f(.dismissWithoutContent)
                
                self?.createAndJoinGroupCall(peerId: peerId, joinAsPeerId: defaultJoinAsPeerId)
            })))
            
            items.append(.action(ContextMenuActionItem(text: scheduleVoiceChatTitle, icon: { theme in return generateTintedImage(image: UIImage(bundleImageName: "Chat/Context Menu/Schedule"), color: theme.contextMenu.primaryColor) }, action: { _, f in
                f(.dismissWithoutContent)
                
                self?.scheduleGroupCall()
            })))
            
            if let contextController = contextController {
                contextController.setItems(.single(ContextController.Items(items: items)), minHeight: nil)
            } else {
                strongSelf.state = strongSelf.state.withHighlightedButton(.voiceChat)
                if let (layout, navigationHeight) = strongSelf.validLayout {
                    strongSelf.containerLayoutUpdated(layout: layout, navigationHeight: navigationHeight, transition: .immediate, additive: false)
                }
                
                if let sourceNode = strongSelf.headerNode.buttonNodes[.voiceChat]?.referenceNode, let controller = strongSelf.controller {
                    let contextController = ContextController(account: strongSelf.context.account, presentationData: strongSelf.presentationData, source: .reference(PeerInfoContextReferenceContentSource(controller: controller, sourceNode: sourceNode)), items: .single(ContextController.Items(items: items)), gesture: gesture)
                    contextController.dismissed = { [weak self] in
                        if let strongSelf = self {
                            strongSelf.state = strongSelf.state.withHighlightedButton(nil)
                            if let (layout, navigationHeight) = strongSelf.validLayout {
                                strongSelf.containerLayoutUpdated(layout: layout, navigationHeight: navigationHeight, transition: .immediate, additive: false)
                            }
                        }
                    }
                    controller.presentInGlobalOverlay(contextController)
                }
            }
        })
    }
    
    private func openVoiceChatDisplayAsPeerSelection(completion: @escaping (PeerId) -> Void, gesture: ContextGesture? = nil, contextController: ContextControllerProtocol? = nil, result: ((ContextMenuActionResult) -> Void)? = nil, backAction: ((ContextControllerProtocol) -> Void)? = nil) {
        let dismissOnSelection = contextController == nil
        let currentAccountPeer = self.context.account.postbox.loadedPeerWithId(context.account.peerId)
        |> map { peer in
            return [FoundPeer(peer: peer, subscribers: nil)]
        }
        let _ = (combineLatest(queue: Queue.mainQueue(), currentAccountPeer, self.displayAsPeersPromise.get() |> take(1))
        |> map { currentAccountPeer, availablePeers -> [FoundPeer] in
            var result = currentAccountPeer
            result.append(contentsOf: availablePeers)
            return result
        }).start(next: { [weak self] peers in
            guard let strongSelf = self else {
                return
            }
            if peers.count == 1, let peer = peers.first {
                result?(.dismissWithoutContent)
                completion(peer.peer.id)
            } else {
                var items: [ContextMenuItem] = []
                
                var isGroup = false
                for peer in peers {
                    if peer.peer is TelegramGroup {
                        isGroup = true
                        break
                    } else if let peer = peer.peer as? TelegramChannel, case .group = peer.info {
                        isGroup = true
                        break
                    }
                }
                
                items.append(.custom(VoiceChatInfoContextItem(text: isGroup ? strongSelf.presentationData.strings.VoiceChat_DisplayAsInfoGroup : strongSelf.presentationData.strings.VoiceChat_DisplayAsInfo, icon: { theme in
                    return generateTintedImage(image: UIImage(bundleImageName: "Call/Context Menu/Accounts"), color: theme.actionSheet.primaryTextColor)
                }), true))
                
                for peer in peers {
                    var subtitle: String?
                    if peer.peer.id.namespace == Namespaces.Peer.CloudUser {
                        subtitle = strongSelf.presentationData.strings.VoiceChat_PersonalAccount
                    } else if let subscribers = peer.subscribers {
                        if let peer = peer.peer as? TelegramChannel, case .broadcast = peer.info {
                            subtitle = strongSelf.presentationData.strings.Conversation_StatusSubscribers(subscribers)
                        } else {
                            subtitle = strongSelf.presentationData.strings.Conversation_StatusMembers(subscribers)
                        }
                    }

                    let avatarSize = CGSize(width: 28.0, height: 28.0)
                    let avatarSignal = peerAvatarCompleteImage(account: strongSelf.context.account, peer: EnginePeer(peer.peer), size: avatarSize)
                    items.append(.action(ContextMenuActionItem(text: EnginePeer(peer.peer).displayTitle(strings: strongSelf.presentationData.strings, displayOrder: strongSelf.presentationData.nameDisplayOrder), textLayout: subtitle.flatMap { .secondLineWithValue($0) } ?? .singleLine, icon: { _ in nil }, iconSource: ContextMenuActionItemIconSource(size: avatarSize, signal: avatarSignal), action: { _, f in
                        if dismissOnSelection {
                            f(.dismissWithoutContent)
                        }
                        completion(peer.peer.id)
                    })))
                    
                    if peer.peer.id.namespace == Namespaces.Peer.CloudUser {
                        items.append(.separator)
                    }
                }
                if backAction != nil {
                    items.append(.separator)
                    items.append(.action(ContextMenuActionItem(text: strongSelf.presentationData.strings.Common_Back, icon: { theme in
                        return generateTintedImage(image: UIImage(bundleImageName: "Chat/Context Menu/Back"), color: theme.actionSheet.primaryTextColor)
                    }, action: { (c, _) in
                        if let backAction = backAction {
                            backAction(c)
                        }
                    })))
                }
                
                if let contextController = contextController {
                    contextController.setItems(.single(ContextController.Items(items: items)), minHeight: nil)
                } else {
                    strongSelf.state = strongSelf.state.withHighlightedButton(.voiceChat)
                    if let (layout, navigationHeight) = strongSelf.validLayout {
                        strongSelf.containerLayoutUpdated(layout: layout, navigationHeight: navigationHeight, transition: .immediate, additive: false)
                    }
                    
                    if let sourceNode = strongSelf.headerNode.buttonNodes[.voiceChat]?.referenceNode, let controller = strongSelf.controller {
                        let contextController = ContextController(account: strongSelf.context.account, presentationData: strongSelf.presentationData, source: .reference(PeerInfoContextReferenceContentSource(controller: controller, sourceNode: sourceNode)), items: .single(ContextController.Items(items: items)), gesture: gesture)
                        contextController.dismissed = { [weak self] in
                            if let strongSelf = self {
                                strongSelf.state = strongSelf.state.withHighlightedButton(nil)
                                if let (layout, navigationHeight) = strongSelf.validLayout {
                                    strongSelf.containerLayoutUpdated(layout: layout, navigationHeight: navigationHeight, transition: .immediate, additive: false)
                                }
                            }
                        }
                        controller.presentInGlobalOverlay(contextController)
                    }
                }
            }
        })
    }
    
    private func openReport(user: Bool, contextController: ContextControllerProtocol?, backAction: ((ContextControllerProtocol) -> Void)?) {
        guard let controller = self.controller else {
            return
        }
        self.view.endEditing(true)
        
        let options: [PeerReportOption]
        if user {
            options = [.spam, .fake, .violence, .pornography, .childAbuse]
        } else {
            options = [.spam, .fake, .violence, .pornography, .childAbuse, .copyright, .other]
        }
        
        presentPeerReportOptions(context: self.context, parent: controller, contextController: contextController, backAction: backAction, subject: .peer(self.peerId), options: options, passthrough: true, completion: { [weak self] reason, _ in
            if let reason = reason {
                DispatchQueue.main.async {
                    self?.openChatForReporting(reason)
                }
            }
        })
    }
    
    private func openEncryptionKey() {
        guard let data = self.data, let peer = data.peer, let encryptionKeyFingerprint = data.encryptionKeyFingerprint else {
            return
        }
        self.controller?.push(SecretChatKeyController(context: self.context, fingerprint: encryptionKeyFingerprint, peer: peer))
    }
    
    private func openShareBot() {
        let _ = (getUserPeer(postbox: self.context.account.postbox, peerId: self.peerId)
        |> deliverOnMainQueue).start(next: { [weak self] peer, _ in
            guard let strongSelf = self else {
                return
            }
            if let peer = peer as? TelegramUser, let username = peer.username {
                let shareController = ShareController(context: strongSelf.context, subject: .url("https://t.me/\(username)"), updatedPresentationData: strongSelf.controller?.updatedPresentationData)
                shareController.completed = { [weak self] peerIds in
                    if let strongSelf = self {
                        let _ = (strongSelf.context.account.postbox.transaction { transaction -> [Peer] in
                            var peers: [Peer] = []
                            for peerId in peerIds {
                                if let peer = transaction.getPeer(peerId) {
                                    peers.append(peer)
                                }
                            }
                            return peers
                        } |> deliverOnMainQueue).start(next: { [weak self] peers in
                            if let strongSelf = self {
                                let presentationData = strongSelf.context.sharedContext.currentPresentationData.with { $0 }
                                
                                let text: String
                                var savedMessages = false
                                if peerIds.count == 1, let peerId = peerIds.first, peerId == strongSelf.context.account.peerId {
                                    text = presentationData.strings.UserInfo_LinkForwardTooltip_SavedMessages_One
                                    savedMessages = true
                                } else {
                                    if peers.count == 1, let peer = peers.first {
                                        let peerName = peer.id == strongSelf.context.account.peerId ? presentationData.strings.DialogList_SavedMessages : EnginePeer(peer).displayTitle(strings: presentationData.strings, displayOrder: presentationData.nameDisplayOrder)
                                        text = presentationData.strings.UserInfo_LinkForwardTooltip_Chat_One(peerName).string
                                    } else if peers.count == 2, let firstPeer = peers.first, let secondPeer = peers.last {
                                        let firstPeerName = firstPeer.id == strongSelf.context.account.peerId ? presentationData.strings.DialogList_SavedMessages : EnginePeer(firstPeer).displayTitle(strings: presentationData.strings, displayOrder: presentationData.nameDisplayOrder)
                                        let secondPeerName = secondPeer.id == strongSelf.context.account.peerId ? presentationData.strings.DialogList_SavedMessages : EnginePeer(secondPeer).displayTitle(strings: presentationData.strings, displayOrder: presentationData.nameDisplayOrder)
                                        text = presentationData.strings.UserInfo_LinkForwardTooltip_TwoChats_One(firstPeerName, secondPeerName).string
                                    } else if let peer = peers.first {
                                        let peerName = EnginePeer(peer).displayTitle(strings: presentationData.strings, displayOrder: presentationData.nameDisplayOrder)
                                        text = presentationData.strings.UserInfo_LinkForwardTooltip_ManyChats_One(peerName, "\(peers.count - 1)").string
                                    } else {
                                        text = ""
                                    }
                                }
                                
                                strongSelf.controller?.present(UndoOverlayController(presentationData: presentationData, content: .forward(savedMessages: savedMessages, text: text), elevatedLayout: false, animateInAsReplacement: true, action: { _ in return false }), in: .window(.root))
                            }
                        })
                    }
                }
                shareController.actionCompleted = { [weak self] in
                    if let strongSelf = self {
                        let presentationData = strongSelf.context.sharedContext.currentPresentationData.with { $0 }
                        strongSelf.controller?.present(UndoOverlayController(presentationData: presentationData, content: .linkCopied(text: presentationData.strings.Conversation_LinkCopied), elevatedLayout: false, animateInAsReplacement: false, action: { _ in return false }), in: .window(.root))
                    }
                }
                strongSelf.view.endEditing(true)
                strongSelf.controller?.present(shareController, in: .window(.root))
            }
        })
    }
    
    private func openAddBotToGroup() {
        guard let controller = self.controller else {
            return
        }
        context.sharedContext.openResolvedUrl(.groupBotStart(peerId: peerId, payload: ""), context: self.context, urlContext: .generic, navigationController: controller.navigationController as? NavigationController, openPeer: { id, navigation in
        }, sendFile: nil,
        sendSticker: nil,
        requestMessageActionUrlAuth: nil,
        joinVoiceChat: nil,
        present: { [weak controller] c, a in
            controller?.present(c, in: .window(.root), with: a)
        }, dismissInput: { [weak controller] in
            controller?.view.endEditing(true)
        }, contentContext: nil)
    }
    
    private func performBotCommand(command: PeerInfoBotCommand) {
        let _ = (self.context.account.postbox.loadedPeerWithId(peerId)
        |> deliverOnMainQueue).start(next: { [weak self] peer in
            guard let strongSelf = self else {
                return
            }
            let text: String
            switch command {
            case .settings:
                text = "/settings"
            case .privacy:
                text = "/privacy"
            case .help:
                text = "/help"
            }
            let _ = enqueueMessages(account: strongSelf.context.account, peerId: peer.id, messages: [.message(text: text, attributes: [], mediaReference: nil, replyToMessageId: nil, localGroupingKey: nil, correlationId: nil)]).start()
            
            if let navigationController = strongSelf.controller?.navigationController as? NavigationController {
                strongSelf.context.sharedContext.navigateToChatController(NavigateToChatControllerParams(navigationController: navigationController, context: strongSelf.context, chatLocation: .peer(strongSelf.peerId)))
            }
        })
    }
    
    private func editingOpenPublicLinkSetup() {
        self.controller?.push(channelVisibilityController(context: self.context, updatedPresentationData: self.controller?.updatedPresentationData, peerId: self.peerId, mode: .generic, upgradedToSupergroup: { _, f in f() }))
    }
    
    private func editingOpenInviteLinksSetup() {
        
        self.controller?.push(inviteLinkListController(context: self.context, updatedPresentationData: self.controller?.updatedPresentationData, peerId: self.peerId, admin: nil))
    }
    
    private func editingOpenDiscussionGroupSetup() {
        guard let data = self.data, let peer = data.peer else {
            return
        }
        self.controller?.push(channelDiscussionGroupSetupController(context: self.context, updatedPresentationData: self.controller?.updatedPresentationData, peerId: peer.id))
    }
    
    private func editingToggleMessageSignatures(value: Bool) {
        self.toggleShouldChannelMessagesSignaturesDisposable.set(self.context.engine.peers.toggleShouldChannelMessagesSignatures(peerId: self.peerId, enabled: value).start())
    }
    
    private func openParticipantsSection(section: PeerInfoParticipantsSection) {
        guard let data = self.data, let peer = data.peer else {
            return
        }
        switch section {
        case .members:
            self.controller?.push(channelMembersController(context: self.context, updatedPresentationData: self.controller?.updatedPresentationData, peerId: self.peerId))
        case .admins:
            if peer is TelegramGroup {
                self.controller?.push(channelAdminsController(context: self.context, updatedPresentationData: self.controller?.updatedPresentationData, peerId: self.peerId))
            } else if peer is TelegramChannel {
                self.controller?.push(channelAdminsController(context: self.context, updatedPresentationData: self.controller?.updatedPresentationData, peerId: self.peerId))
            }
        case .banned:
            self.controller?.push(channelBlacklistController(context: self.context, updatedPresentationData: self.controller?.updatedPresentationData, peerId: self.peerId))
        case .memberRequests:
            self.controller?.push(inviteRequestsController(context: self.context, updatedPresentationData: self.controller?.updatedPresentationData, peerId: self.peerId, existingContext: self.data?.requestsContext))
        }
    }
    
    private func editingOpenPreHistorySetup() {
        guard let data = self.data, let peer = data.peer else {
            return
        }
        var upgradedToSupergroupImpl: (() -> Void)?
        let controller = groupPreHistorySetupController(context: self.context, updatedPresentationData: self.controller?.updatedPresentationData, peerId: peer.id, upgradedToSupergroup: { _, f in
            upgradedToSupergroupImpl?()
            f()
        })
        self.controller?.push(controller)
        
        upgradedToSupergroupImpl = { [weak controller] in
            if let controller = controller, let navigationController = controller.navigationController as? NavigationController {
                rebuildControllerStackAfterSupergroupUpgrade(controller: controller, navigationController: navigationController)
            }
        }
    }
    
    private func editingOpenAutoremoveMesages() {
        guard let data = self.data, let peer = data.peer else {
            return
        }
        
        let controller = peerAutoremoveSetupScreen(context: self.context, updatedPresentationData: self.controller?.updatedPresentationData, peerId: peer.id)
        self.controller?.push(controller)
    }
    
    private func openPermissions() {
        guard let data = self.data, let peer = data.peer else {
            return
        }
        self.controller?.push(channelPermissionsController(context: self.context, updatedPresentationData: self.controller?.updatedPresentationData, peerId: peer.id))
    }
    
    private func editingOpenStickerPackSetup() {
        guard let data = self.data, let peer = data.peer, let cachedData = data.cachedData as? CachedChannelData else {
            return
        }
        self.controller?.push(groupStickerPackSetupController(context: self.context, updatedPresentationData: self.controller?.updatedPresentationData, peerId: peer.id, currentPackInfo: cachedData.stickerPack))
    }
    
    private func openLocation() {
        guard let data = self.data, let peer = data.peer, let cachedData = data.cachedData as? CachedChannelData, let location = cachedData.peerGeoLocation else {
            return
        }
        let context = self.context
        let presentationData = self.presentationData
        let map = TelegramMediaMap(latitude: location.latitude, longitude: location.longitude, heading: nil, accuracyRadius: nil, geoPlace: nil, venue: MapVenue(title: EnginePeer(peer).displayTitle(strings: presentationData.strings, displayOrder: presentationData.nameDisplayOrder), address: location.address, provider: nil, id: nil, type: nil), liveBroadcastingTimeout: nil, liveProximityNotificationRadius: nil)
        
        let controllerParams = LocationViewParams(sendLiveLocation: { _ in
        }, stopLiveLocation: { _ in
        }, openUrl: { url in
            context.sharedContext.applicationBindings.openUrl(url)
        }, openPeer: { _ in
        }, showAll: false)
        
        let message = Message(stableId: 0, stableVersion: 0, id: MessageId(peerId: peer.id, namespace: 0, id: 0), globallyUniqueId: nil, groupingKey: nil, groupInfo: nil, threadId: nil, timestamp: 0, flags: [], tags: [], globalTags: [], localTags: [], forwardInfo: nil, author: peer, text: "", attributes: [], media: [map], peers: SimpleDictionary(), associatedMessages: SimpleDictionary(), associatedMessageIds: [])
        
        let controller = LocationViewController(context: context, updatedPresentationData: self.controller?.updatedPresentationData, subject: message, params: controllerParams)
        self.controller?.push(controller)
    }
    
    private func editingOpenSetupLocation() {
        guard let data = self.data, let peer = data.peer else {
            return
        }
        
        let controller = LocationPickerController(context: self.context, updatedPresentationData: self.controller?.updatedPresentationData, mode: .pick, completion: { [weak self] location, address in
            guard let strongSelf = self else {
                return
            }
            let addressSignal: Signal<String, NoError>
            if let address = address {
                addressSignal = .single(address)
            } else {
                addressSignal = reverseGeocodeLocation(latitude: location.latitude, longitude: location.longitude)
                |> map { placemark in
                    if let placemark = placemark {
                        return placemark.fullAddress
                    } else {
                        return "\(location.latitude), \(location.longitude)"
                    }
                }
            }
            
            let context = strongSelf.context
            let _ = (addressSignal
            |> mapToSignal { address -> Signal<Bool, NoError> in
                return updateChannelGeoLocation(postbox: context.account.postbox, network: context.account.network, channelId: peer.id, coordinate: (location.latitude, location.longitude), address: address)
            }
            |> deliverOnMainQueue).start()
        })
        self.controller?.push(controller)
    }
    
    private func openPeerInfo(peer: Peer, isMember: Bool) {
        var mode: PeerInfoControllerMode = .generic
        if isMember {
            mode = .group(self.peerId)
        }
        if let infoController = self.context.sharedContext.makePeerInfoController(context: self.context, updatedPresentationData: nil, peer: peer, mode: mode, avatarInitiallyExpanded: false, fromChat: false, requestsContext: nil) {
            (self.controller?.navigationController as? NavigationController)?.pushViewController(infoController)
        }
    }
    
    private func performMemberAction(member: PeerInfoMember, action: PeerInfoMemberAction) {
        guard let data = self.data, let peer = data.peer else {
            return
        }
        switch action {
        case .promote:
            if case let .channelMember(channelMember) = member {
                self.controller?.push(channelAdminController(context: self.context, updatedPresentationData: self.controller?.updatedPresentationData, peerId: peer.id, adminId: member.id, initialParticipant: channelMember.participant, updated: { _ in
                }, upgradedToSupergroup: { _, f in f() }, transferedOwnership: { _ in }))
            }
        case .restrict:
            if case let .channelMember(channelMember) = member {
                self.controller?.push(channelBannedMemberController(context: self.context, updatedPresentationData: self.controller?.updatedPresentationData, peerId: peer.id, memberId: member.id, initialParticipant: channelMember.participant, updated: { _ in
                }, upgradedToSupergroup: { _, f in f() }))
            }
        case .remove:
            data.members?.membersContext.removeMember(memberId: member.id)
        }
    }
    
    private func openPeerInfoContextMenu(subject: PeerInfoContextSubject, sourceNode: ASDisplayNode) {
        guard let data = self.data, let peer = data.peer, let controller = self.controller else {
            return
        }
        let context = self.context
        switch subject {
        case .bio:
            var text: String?
            if let cachedData = data.cachedData as? CachedUserData {
                text = cachedData.about
            } else if let cachedData = data.cachedData as? CachedGroupData {
                text = cachedData.about
            } else if let cachedData = data.cachedData as? CachedChannelData {
                text = cachedData.about
            }
            if let text = text, !text.isEmpty {
                let contextMenuController = ContextMenuController(actions: [ContextMenuAction(content: .text(title: self.presentationData.strings.Conversation_ContextMenuCopy, accessibilityLabel: self.presentationData.strings.Conversation_ContextMenuCopy), action: { [weak self] in
                    UIPasteboard.general.string = text
                    
                    let presentationData = context.sharedContext.currentPresentationData.with { $0 }
                    self?.controller?.present(UndoOverlayController(presentationData: presentationData, content: .copy(text: presentationData.strings.Conversation_TextCopied), elevatedLayout: false, animateInAsReplacement: false, action: { _ in return false }), in: .window(.root))
                })])
                controller.present(contextMenuController, in: .window(.root), with: ContextMenuControllerPresentationArguments(sourceNodeAndRect: { [weak self, weak sourceNode] in
                    if let controller = self?.controller, let sourceNode = sourceNode {
                        return (sourceNode, sourceNode.bounds.insetBy(dx: 0.0, dy: -2.0), controller.displayNode, controller.view.bounds)
                    } else {
                        return nil
                    }
                }))
            }
        case let .phone(phone):
            let contextMenuController = ContextMenuController(actions: [ContextMenuAction(content: .text(title: self.presentationData.strings.Conversation_ContextMenuCopy, accessibilityLabel: self.presentationData.strings.Conversation_ContextMenuCopy), action: { [weak self] in
                UIPasteboard.general.string = phone
                
                let presentationData = context.sharedContext.currentPresentationData.with { $0 }
                self?.controller?.present(UndoOverlayController(presentationData: presentationData, content: .copy(text: presentationData.strings.Conversation_PhoneCopied), elevatedLayout: false, animateInAsReplacement: false, action: { _ in return false }), in: .window(.root))
            })])
            controller.present(contextMenuController, in: .window(.root), with: ContextMenuControllerPresentationArguments(sourceNodeAndRect: { [weak self, weak sourceNode] in
                if let controller = self?.controller, let sourceNode = sourceNode {
                    return (sourceNode, sourceNode.bounds.insetBy(dx: 0.0, dy: -2.0), controller.displayNode, controller.view.bounds)
                } else {
                    return nil
                }
            }))
        case .link:
            if let addressName = peer.addressName {
                let text: String
                let content: UndoOverlayContent
                if peer is TelegramChannel {
                    text = "https://t.me/\(addressName)"
                    content = .linkCopied(text: self.presentationData.strings.Conversation_LinkCopied)
                } else {
                    text = "@" + addressName
                    content = .copy(text: self.presentationData.strings.Conversation_UsernameCopied)
                }
                let contextMenuController = ContextMenuController(actions: [ContextMenuAction(content: .text(title: self.presentationData.strings.Conversation_ContextMenuCopy, accessibilityLabel: self.presentationData.strings.Conversation_ContextMenuCopy), action: { [weak self] in
                    UIPasteboard.general.string = text
                    
                    let presentationData = context.sharedContext.currentPresentationData.with { $0 }
                    self?.controller?.present(UndoOverlayController(presentationData: presentationData, content: content, elevatedLayout: false, animateInAsReplacement: false, action: { _ in return false }), in: .window(.root))
                })])
                controller.present(contextMenuController, in: .window(.root), with: ContextMenuControllerPresentationArguments(sourceNodeAndRect: { [weak self, weak sourceNode] in
                    if let controller = self?.controller, let sourceNode = sourceNode {
                        return (sourceNode, sourceNode.bounds.insetBy(dx: 0.0, dy: -2.0), controller.displayNode, controller.view.bounds)
                    } else {
                        return nil
                    }
                }))
            }
        case let .ngId(peerId):
            let contextMenuController = ContextMenuController(actions: [ContextMenuAction(content: .text(title: self.presentationData.strings.Conversation_ContextMenuCopy, accessibilityLabel: self.presentationData.strings.Conversation_ContextMenuCopy), action: {
                UIPasteboard.general.string = peerId
            })])
            controller.present(contextMenuController, in: .window(.root), with: ContextMenuControllerPresentationArguments(sourceNodeAndRect: { [weak self, weak sourceNode] in
                if let controller = self?.controller, let sourceNode = sourceNode {
                    return (sourceNode, sourceNode.bounds.insetBy(dx: 0.0, dy: -2.0), controller.displayNode, controller.view.bounds)
                } else {
                    return nil
                }
            }))
        case let .regDate(registeredString):
            let contextMenuController = ContextMenuController(actions: [
                ContextMenuAction(content: .text(title: self.presentationData.strings.Conversation_ContextMenuCopy, accessibilityLabel: self.presentationData.strings.Conversation_ContextMenuCopy), action: {
                    UIPasteboard.general.string = registeredString
                }),
                ContextMenuAction(content: .text(title: "ⓘ", accessibilityLabel: self.presentationData.strings.Conversation_ContextMenuStickerPackInfo), action: {
                    controller.present(textAlertController(context: self.context, title: registeredString, text: l("NGLab.RegDate.Notice", self.presentationData.strings.baseLanguageCode), actions: [
                        TextAlertAction(type: .genericAction, title: self.presentationData.strings.Common_OK, action: {})
                    ]), in: .window(.root))
                })
            ])
            controller.present(contextMenuController, in: .window(.root), with: ContextMenuControllerPresentationArguments(sourceNodeAndRect: { [weak self, weak sourceNode] in
                if let controller = self?.controller, let sourceNode = sourceNode {
                    return (sourceNode, sourceNode.bounds.insetBy(dx: 0.0, dy: -2.0), controller.displayNode, controller.view.bounds)
                } else {
                    return nil
                }
            }))
        }
    }
    
    private func performBioLinkAction(action: TextLinkItemActionType, item: TextLinkItem) {
        guard let data = self.data, let peer = data.peer, let controller = self.controller else {
            return
        }
        self.context.sharedContext.handleTextLinkAction(context: self.context, peerId: peer.id, navigateDisposable: self.resolveUrlDisposable, controller: controller, action: action, itemLink: item)
    }
    
    private func requestLayout() {
        self.headerNode.requestUpdateLayout?()
    }
    
    private func openDeletePeer() {
        let peerId = self.peerId
        let _ = (self.context.account.postbox.transaction { transaction -> Peer? in
            return transaction.getPeer(peerId)
        }
        |> deliverOnMainQueue).start(next: { [weak self] peer in
            guard let strongSelf = self, let peer = peer else {
                return
            }
            var isGroup = false
            if let channel = peer as? TelegramChannel {
                if case .group = channel.info {
                    isGroup = true
                }
            } else if peer is TelegramGroup {
                isGroup = true
            }
            let presentationData = strongSelf.presentationData
            let actionSheet = ActionSheetController(presentationData: presentationData)
            let dismissAction: () -> Void = { [weak actionSheet] in
                actionSheet?.dismissAnimated()
            }
            actionSheet.setItemGroups([
                ActionSheetItemGroup(items: [
                    ActionSheetTextItem(title: isGroup ? presentationData.strings.ChannelInfo_DeleteGroupConfirmation : presentationData.strings.ChannelInfo_DeleteChannelConfirmation),
                    ActionSheetButtonItem(title: isGroup ? presentationData.strings.ChannelInfo_DeleteGroup : presentationData.strings.ChannelInfo_DeleteChannel, color: .destructive, action: {
                        dismissAction()
                        self?.deletePeerChat(peer: peer, globally: true)
                    }),
                ]),
            ActionSheetItemGroup(items: [ActionSheetButtonItem(title: presentationData.strings.Common_Cancel, action: { dismissAction() })])
            ])
            strongSelf.view.endEditing(true)
            strongSelf.controller?.present(actionSheet, in: .window(.root))
        })
    }
    
    private func openLeavePeer() {
        let peerId = self.peerId
        let _ = (self.context.account.postbox.transaction { transaction -> Peer? in
            return transaction.getPeer(peerId)
        }
        |> deliverOnMainQueue).start(next: { [weak self] peer in
            guard let strongSelf = self, let peer = peer else {
                return
            }
            var isGroup = false
            if let channel = peer as? TelegramChannel {
                if case .group = channel.info {
                    isGroup = true
                }
            } else if peer is TelegramGroup {
                isGroup = true
            }
            let presentationData = strongSelf.presentationData
            let actionSheet = ActionSheetController(presentationData: presentationData)
            let dismissAction: () -> Void = { [weak actionSheet] in
                actionSheet?.dismissAnimated()
            }
            actionSheet.setItemGroups([
                ActionSheetItemGroup(items: [
                    ActionSheetButtonItem(title: isGroup ? presentationData.strings.Group_LeaveGroup : presentationData.strings.Channel_LeaveChannel, color: .destructive, action: {
                        dismissAction()
                        self?.deletePeerChat(peer: peer, globally: false)
                    }),
                ]),
            ActionSheetItemGroup(items: [ActionSheetButtonItem(title: presentationData.strings.Common_Cancel, action: { dismissAction() })])
            ])
            strongSelf.view.endEditing(true)
            strongSelf.controller?.present(actionSheet, in: .window(.root))
        })
    }
    
    private func deletePeerChat(peer: Peer, globally: Bool) {
        guard let controller = self.controller, let navigationController = controller.navigationController as? NavigationController else {
            return
        }
        guard let tabController = navigationController.viewControllers.first as? TabBarController else {
            return
        }
        for childController in tabController.controllers {
            if let chatListController = childController as? ChatListController {
                chatListController.maybeAskForPeerChatRemoval(peer: RenderedPeer(peer: peer), joined: false, deleteGloballyIfPossible: globally, completion: { [weak navigationController] deleted in
                    if deleted {
                        navigationController?.popToRoot(animated: true)
                    }
                }, removed: {
                })
                break
            }
        }
    }
    
    private func deleteAvatar(_ item: PeerInfoAvatarListItem, remove: Bool = true) {
        if self.data?.peer?.id == self.context.account.peerId {
            if case let .image(reference, _, _, _) = item {
                if let reference = reference {
                    if remove {
                        let _ = self.context.engine.accountData.removeAccountPhoto(reference: reference).start()
                    }
                    let dismiss = self.headerNode.avatarListNode.listContainerNode.deleteItem(item)
                    if dismiss {
                        if self.headerNode.isAvatarExpanded {
                            self.headerNode.updateIsAvatarExpanded(false, transition: .immediate)
                            self.updateNavigationExpansionPresentation(isExpanded: false, animated: true)
                        }
                        if let (layout, navigationHeight) = self.validLayout {
                            self.scrollNode.view.setContentOffset(CGPoint(), animated: false)
                            self.containerLayoutUpdated(layout: layout, navigationHeight: navigationHeight, transition: .immediate, additive: false)
                        }
                    }
                }
            }
        }
    }
    
    private func updateProfilePhoto(_ image: UIImage) {
        guard let data = image.jpegData(compressionQuality: 0.6) else {
            return
        }
        
        if self.headerNode.isAvatarExpanded {
            self.headerNode.ignoreCollapse = true
            self.headerNode.updateIsAvatarExpanded(false, transition: .immediate)
            self.updateNavigationExpansionPresentation(isExpanded: false, animated: true)
        }
        self.scrollNode.view.setContentOffset(CGPoint(), animated: false)
        
        let resource = LocalFileMediaResource(fileId: Int64.random(in: Int64.min ... Int64.max))
        self.context.account.postbox.mediaBox.storeResourceData(resource.id, data: data)
        let representation = TelegramMediaImageRepresentation(dimensions: PixelDimensions(width: 640, height: 640), resource: resource, progressiveSizes: [], immediateThumbnailData: nil)
        
        self.state = self.state.withUpdatingAvatar(.image(representation))
        if let (layout, navigationHeight) = self.validLayout {
            self.containerLayoutUpdated(layout: layout, navigationHeight: navigationHeight, transition: .immediate, additive: false)
        }
        self.headerNode.ignoreCollapse = false
        
        let postbox = self.context.account.postbox
        let signal = self.isSettings ? self.context.engine.accountData.updateAccountPhoto(resource: resource, videoResource: nil, videoStartTimestamp: nil, mapResourceToAvatarSizes: { resource, representations in
            return mapResourceToAvatarSizes(postbox: postbox, resource: resource, representations: representations)
        }) : self.context.engine.peers.updatePeerPhoto(peerId: self.peerId, photo: self.context.engine.peers.uploadedPeerPhoto(resource: resource), mapResourceToAvatarSizes: { resource, representations in
            return mapResourceToAvatarSizes(postbox: postbox, resource: resource, representations: representations)
        })
        self.updateAvatarDisposable.set((signal
        |> deliverOnMainQueue).start(next: { [weak self] result in
            guard let strongSelf = self else {
                return
            }
            switch result {
                case .complete:
                    strongSelf.state = strongSelf.state.withUpdatingAvatar(nil).withAvatarUploadProgress(nil)
                case let .progress(value):
                    strongSelf.state = strongSelf.state.withAvatarUploadProgress(CGFloat(value))
            }
            if let (layout, navigationHeight) = strongSelf.validLayout {
                strongSelf.containerLayoutUpdated(layout: layout, navigationHeight: navigationHeight, transition: .immediate, additive: false)
            }
        }))
    }
              
    private func updateProfileVideo(_ image: UIImage, asset: Any?, adjustments: TGVideoEditAdjustments?) {
        guard let data = image.jpegData(compressionQuality: 0.6) else {
            return
        }
        
        if self.headerNode.isAvatarExpanded {
            self.headerNode.ignoreCollapse = true
            self.headerNode.updateIsAvatarExpanded(false, transition: .immediate)
            self.updateNavigationExpansionPresentation(isExpanded: false, animated: true)
        }
        self.scrollNode.view.setContentOffset(CGPoint(), animated: false)
        
        let photoResource = LocalFileMediaResource(fileId: Int64.random(in: Int64.min ... Int64.max))
        self.context.account.postbox.mediaBox.storeResourceData(photoResource.id, data: data)
        let representation = TelegramMediaImageRepresentation(dimensions: PixelDimensions(width: 640, height: 640), resource: photoResource, progressiveSizes: [], immediateThumbnailData: nil)
        
        self.state = self.state.withUpdatingAvatar(.image(representation))
        if let (layout, navigationHeight) = self.validLayout {
            self.containerLayoutUpdated(layout: layout, navigationHeight: navigationHeight, transition: .immediate, additive: false)
        }
        self.headerNode.ignoreCollapse = false
        
        var videoStartTimestamp: Double? = nil
        if let adjustments = adjustments, adjustments.videoStartValue > 0.0 {
            videoStartTimestamp = adjustments.videoStartValue - adjustments.trimStartValue
        }
        
        let account = self.context.account
        let context = self.context
        let signal = Signal<TelegramMediaResource, UploadPeerPhotoError> { [weak self] subscriber in
            let entityRenderer: LegacyPaintEntityRenderer? = adjustments.flatMap { adjustments in
                if let paintingData = adjustments.paintingData, paintingData.hasAnimation {
                    return LegacyPaintEntityRenderer(account: account, adjustments: adjustments)
                } else {
                    return nil
                }
            }
            let uploadInterface = LegacyLiveUploadInterface(context: context)
            let signal: SSignal
            if let asset = asset as? AVAsset {
                signal = TGMediaVideoConverter.convert(asset, adjustments: adjustments, watcher: uploadInterface, entityRenderer: entityRenderer)!
            } else if let url = asset as? URL, let data = try? Data(contentsOf: url, options: [.mappedRead]), let image = UIImage(data: data), let entityRenderer = entityRenderer {
                let durationSignal: SSignal = SSignal(generator: { subscriber in
                    let disposable = (entityRenderer.duration()).start(next: { duration in
                        subscriber.putNext(duration)
                        subscriber.putCompletion()
                    })
                    
                    return SBlockDisposable(block: {
                        disposable.dispose()
                    })
                })
                signal = durationSignal.map(toSignal: { duration -> SSignal in
                    if let duration = duration as? Double {
                        return TGMediaVideoConverter.renderUIImage(image, duration: duration, adjustments: adjustments, watcher: nil, entityRenderer: entityRenderer)!
                    } else {
                        return SSignal.single(nil)
                    }
                })
               
            } else {
                signal = SSignal.complete()
            }
            
            let signalDisposable = signal.start(next: { next in
                if let result = next as? TGMediaVideoConversionResult {
                    if let image = result.coverImage, let data = image.jpegData(compressionQuality: 0.7) {
                        account.postbox.mediaBox.storeResourceData(photoResource.id, data: data)
                    }
                    
                    if let timestamp = videoStartTimestamp {
                        videoStartTimestamp = max(0.0, min(timestamp, result.duration - 0.05))
                    }
                    
                    var value = stat()
                    if stat(result.fileURL.path, &value) == 0 {
                        if let data = try? Data(contentsOf: result.fileURL) {
                            let resource: TelegramMediaResource
                            if let liveUploadData = result.liveUploadData as? LegacyLiveUploadInterfaceResult {
                                resource = LocalFileMediaResource(fileId: liveUploadData.id)
                            } else {
                                resource = LocalFileMediaResource(fileId: Int64.random(in: Int64.min ... Int64.max))
                            }
                            account.postbox.mediaBox.storeResourceData(resource.id, data: data, synchronous: true)
                            subscriber.putNext(resource)
                        }
                    }
                    subscriber.putCompletion()
                } else if let strongSelf = self, let progress = next as? NSNumber {
                    Queue.mainQueue().async {
                        strongSelf.state = strongSelf.state.withAvatarUploadProgress(CGFloat(progress.floatValue * 0.25))
                        if let (layout, navigationHeight) = strongSelf.validLayout {
                            strongSelf.containerLayoutUpdated(layout: layout, navigationHeight: navigationHeight, transition: .immediate, additive: false)
                        }
                    }
                }
            }, error: { _ in
            }, completed: nil)
            
            let disposable = ActionDisposable {
                signalDisposable?.dispose()
            }
            
            return ActionDisposable {
                disposable.dispose()
            }
        }
        
        let peerId = self.peerId
        let isSettings = self.isSettings
        self.updateAvatarDisposable.set((signal
        |> mapToSignal { videoResource -> Signal<UpdatePeerPhotoStatus, UploadPeerPhotoError> in
            if isSettings {
                return context.engine.accountData.updateAccountPhoto(resource: photoResource, videoResource: videoResource, videoStartTimestamp: videoStartTimestamp, mapResourceToAvatarSizes: { resource, representations in
                    return mapResourceToAvatarSizes(postbox: account.postbox, resource: resource, representations: representations)
                })
            } else {
                return context.engine.peers.updatePeerPhoto(peerId: peerId, photo: context.engine.peers.uploadedPeerPhoto(resource: photoResource), video: context.engine.peers.uploadedPeerVideo(resource: videoResource) |> map(Optional.init), videoStartTimestamp: videoStartTimestamp, mapResourceToAvatarSizes: { resource, representations in
                    return mapResourceToAvatarSizes(postbox: account.postbox, resource: resource, representations: representations)
                })
            }
        }
        |> deliverOnMainQueue).start(next: { [weak self] result in
            guard let strongSelf = self else {
                return
            }
            switch result {
                case .complete:
                    strongSelf.state = strongSelf.state.withUpdatingAvatar(nil).withAvatarUploadProgress(nil)
                case let .progress(value):
                    strongSelf.state = strongSelf.state.withAvatarUploadProgress(CGFloat(0.25 + value * 0.75))
            }
            if let (layout, navigationHeight) = strongSelf.validLayout {
                strongSelf.containerLayoutUpdated(layout: layout, navigationHeight: navigationHeight, transition: .immediate, additive: false)
            }
        }))
    }
    
    private func processPremiumControllerOpen() {
        let presentationData = context.sharedContext.currentPresentationData.with { $0 }
        
        
        if isPremium() {
            if (isPremium()) {
                self.controller?.push(premiumController(context: self.context))
                return
            } else {
                let alertController = getIAPErrorController(context: self.context, "IAP.Common.ValidateError", presentationData)
                self.controller?.present(alertController, animated: true)
                return
            }
        }

	let locale = presentationData.strings.baseLanguageCode
       self.controller?.present(UndoOverlayController(presentationData: self.presentationData, content: .info(text: l("IAP.Common.Connecting", locale)), elevatedLayout: false, animateInAsReplacement: true, action: { _ in
            return false
       }), in: .current)
        
        
        var premiumIntroController: PremiumIntroController? = nil
        
        let observer = NotificationCenter.default.addObserver(forName: .IAPHelperPurchaseNotification, object: nil, queue: .main, using: {  notification in
            let productID = notification.object as? String
            
            if productID == NicegramProducts.Premium {
                NGSettings.premium = true
                validatePremium(isPremium(), forceValid: true)
                
                if (isPremium()) {
                    (self.controller?.navigationController as? NavigationController)?.replaceTopController(premiumController(context: self.context), animated: true)
                } else {
                    let alertController = getIAPErrorController(context: self.context, "IAP.Common.ValidateError", presentationData)
                    premiumIntroController?.present(alertController, in: .window(.root))
                }
            }
        })
        let errorobserver = NotificationCenter.default.addObserver(forName: .IAPHelperErrorNotification, object: nil, queue: .main, using: {  notification in
            let errorText = notification.object as! String
            let alertController = textAlertController(context: self.context, title: nil, text: errorText, actions: [ TextAlertAction(type: .genericAction, title: presentationData.strings.Common_OK, action: {})])
            premiumIntroController?.present(alertController, in: .window(.root))
        })
        
        
        NicegramProducts.store.requestProducts{ success, products in
            Queue.mainQueue().async {
                if success {
                    if let products = products {
                        for product in products {
                            if product.productIdentifier == NicegramProducts.Premium {
                                premiumIntroController = getPremiumIntroController(context: self.context, presentationData: presentationData, product: product)
                                
                                let canPay = IAPHelper.canMakePayments()
                                
                                if !isPremium() {
                                    premiumIntroController!.proceed = { result in
                                        if canPay {
                                            premiumIntroController?.present(UndoOverlayController(presentationData: self.presentationData, content: .info(text: l("IAP.Common.Connecting", locale)), elevatedLayout: false, animateInAsReplacement: true, action: { _ in
                                                                  return false
                                                              }), in: .current)
                                            NicegramProducts.store.buyProduct(product)
                                        } else {
                                            let alertController = textAlertController(context: self.context, title: nil, text: l("IAP.Common.CantPay", presentationData.strings.baseLanguageCode), actions: [
                                                TextAlertAction(type: .genericAction, title: presentationData.strings.Common_OK, action: {
                                                })])
                                            premiumIntroController!.present(alertController, in: .window(.root))
                                        }
                                    }
                                    self.controller?.push(premiumIntroController!)
                                } else {
                                    self.controller?.push(premiumController(context: self.context))
                                }
                                return
                            }
                        }
                        self.controller?.present(getIAPErrorController(context: self.context, "IAP.Common.ErrorFetch", presentationData), animated: true)
                    }
                } else {
                    self.controller?.present(getIAPErrorController(context: self.context, "IAP.Common.ErrorFetch", presentationData), animated: true)
                }
                
            }
        }
    }
    
    private func openAvatarForEditing(fromGallery: Bool = false, completion: @escaping () -> Void = {}) {
        guard let peer = self.data?.peer, canEditPeerInfo(context: self.context, peer: peer) else {
            return
        }
        
        var currentIsVideo = false
        let item = self.headerNode.avatarListNode.listContainerNode.currentItemNode?.item
        if let item = item, case let .image(_, _, videoRepresentations, _) = item {
            currentIsVideo = !videoRepresentations.isEmpty
        }
        
        let peerId = self.peerId
        let _ = (self.context.account.postbox.transaction { transaction -> (Peer?, SearchBotsConfiguration) in
            return (transaction.getPeer(peerId), currentSearchBotsConfiguration(transaction: transaction))
        }
        |> deliverOnMainQueue).start(next: { [weak self] peer, searchBotsConfiguration in
            guard let strongSelf = self, let peer = peer else {
                return
            }
            
            let presentationData = strongSelf.presentationData
            
            let legacyController = LegacyController(presentation: .custom, theme: presentationData.theme)
            legacyController.statusBar.statusBarStyle = .Ignore
            
            let emptyController = LegacyEmptyController(context: legacyController.context)!
            let navigationController = makeLegacyNavigationController(rootController: emptyController)
            navigationController.setNavigationBarHidden(true, animated: false)
            navigationController.navigationBar.transform = CGAffineTransform(translationX: -1000.0, y: 0.0)
            
            legacyController.bind(controller: navigationController)
            
            strongSelf.view.endEditing(true)
            strongSelf.controller?.present(legacyController, in: .window(.root))
            
            var hasPhotos = false
            if !peer.profileImageRepresentations.isEmpty {
                hasPhotos = true
            }
            
            let paintStickersContext = LegacyPaintStickersContext(context: strongSelf.context)
            paintStickersContext.presentStickersController = { completion in
                let controller = DrawingStickersScreen(context: strongSelf.context, selectSticker: { fileReference, node, rect in
                    let coder = PostboxEncoder()
                    coder.encodeRootObject(fileReference.media)
                    completion?(coder.makeData(), fileReference.media.isAnimatedSticker, node.view, rect)
                    return true
                })
                strongSelf.controller?.present(controller, in: .window(.root))
                return controller
            }
            
            let mixin = TGMediaAvatarMenuMixin(context: legacyController.context, parentController: emptyController, hasSearchButton: true, hasDeleteButton: hasPhotos && !fromGallery, hasViewButton: false, personalPhoto: strongSelf.isSettings, isVideo: currentIsVideo, saveEditedPhotos: false, saveCapturedMedia: false, signup: false)!
            mixin.stickersContext = paintStickersContext
            let _ = strongSelf.currentAvatarMixin.swap(mixin)
            mixin.requestSearchController = { [weak self] assetsController in
                guard let strongSelf = self else {
                    return
                }
                let controller = WebSearchController(context: strongSelf.context, updatedPresentationData: strongSelf.controller?.updatedPresentationData,  peer: EnginePeer(peer), chatLocation: nil, configuration: searchBotsConfiguration, mode: .avatar(initialQuery: strongSelf.isSettings ? nil : EnginePeer(peer).displayTitle(strings: presentationData.strings, displayOrder: presentationData.nameDisplayOrder), completion: { [weak self] result in
                    assetsController?.dismiss()
                    self?.updateProfilePhoto(result)
                }))
                controller.navigationPresentation = .modal
                strongSelf.controller?.push(controller)
                
                if fromGallery {
                    completion()
                }
            }
            mixin.didFinishWithImage = { [weak self] image in
                if let image = image {
                    completion()
                    self?.updateProfilePhoto(image)
                }
            }
            mixin.didFinishWithVideo = { [weak self] image, asset, adjustments in
                if let image = image, let asset = asset {
                    completion()
                    self?.updateProfileVideo(image, asset: asset, adjustments: adjustments)
                }
            }
            mixin.didFinishWithDelete = {
                guard let strongSelf = self else {
                    return
                }
                
                let proceed = {
                    if let item = item {
                        strongSelf.deleteAvatar(item, remove: false)
                    }
                    
                    let _ = strongSelf.currentAvatarMixin.swap(nil)
                    if let _ = peer.smallProfileImage {
                        strongSelf.state = strongSelf.state.withUpdatingAvatar(nil)
                        if let (layout, navigationHeight) = strongSelf.validLayout {
                            strongSelf.containerLayoutUpdated(layout: layout, navigationHeight: navigationHeight, transition: .immediate, additive: false)
                        }
                    }
                    let postbox = strongSelf.context.account.postbox
                    strongSelf.updateAvatarDisposable.set((strongSelf.context.engine.peers.updatePeerPhoto(peerId: strongSelf.peerId, photo: nil, mapResourceToAvatarSizes: { resource, representations in
                        return mapResourceToAvatarSizes(postbox: postbox, resource: resource, representations: representations)
                    })
                    |> deliverOnMainQueue).start(next: { result in
                        guard let strongSelf = self else {
                            return
                        }
                        switch result {
                        case .complete:
                            strongSelf.state = strongSelf.state.withUpdatingAvatar(nil)
                            if let (layout, navigationHeight) = strongSelf.validLayout {
                                strongSelf.containerLayoutUpdated(layout: layout, navigationHeight: navigationHeight, transition: .immediate, additive: false)
                            }
                        case .progress:
                            break
                        }
                    }))
                }
                
                let actionSheet = ActionSheetController(presentationData: presentationData)
                let items: [ActionSheetItem] = [
                    ActionSheetButtonItem(title: presentationData.strings.Settings_RemoveConfirmation, color: .destructive, action: { [weak actionSheet] in
                        actionSheet?.dismissAnimated()
                        proceed()
                    })
                ]
                
                actionSheet.setItemGroups([
                    ActionSheetItemGroup(items: items),
                    ActionSheetItemGroup(items: [
                        ActionSheetButtonItem(title: presentationData.strings.Common_Cancel, color: .accent, font: .bold, action: { [weak actionSheet] in
                            actionSheet?.dismissAnimated()
                        })
                    ])
                ])
                strongSelf.controller?.present(actionSheet, in: .window(.root))
            }
            mixin.didDismiss = { [weak legacyController] in
                guard let strongSelf = self else {
                    return
                }
                let _ = strongSelf.currentAvatarMixin.swap(nil)
                legacyController?.dismiss()
            }
            let menuController = mixin.present()
            if let menuController = menuController {
                menuController.customRemoveFromParentViewController = { [weak legacyController] in
                    legacyController?.dismiss()
                }
            }
        })
    }
    
    private func openAddMember() {
        guard let data = self.data, let groupPeer = data.peer, let controller = self.controller else {
            return
        }
        
        presentAddMembers(context: self.context, updatedPresentationData: self.controller?.updatedPresentationData, parentController: controller, groupPeer: groupPeer, selectAddMemberDisposable: self.selectAddMemberDisposable, addMemberDisposable: self.addMemberDisposable)
    }
    
    fileprivate func openSettings(section: PeerInfoSettingsSection) {
        switch section {
            case .avatar:
                self.openAvatarForEditing()
            case .edit:
                self.headerNode.navigationButtonContainer.performAction?(.edit, nil)
            case .proxy:
                self.controller?.push(proxySettingsController(context: self.context))
            case .savedMessages:
                if let controller = self.controller, let navigationController = controller.navigationController as? NavigationController {
                    self.context.sharedContext.navigateToChatController(NavigateToChatControllerParams(navigationController: navigationController, context: self.context, chatLocation: .peer(self.context.account.peerId)))
                }
            case .recentCalls:
                self.controller?.push(CallListController(context: context, mode: .navigation))
            case .devices:
                let _ = (self.activeSessionsContextAndCount.get()
                |> take(1)
                |> deliverOnMainQueue).start(next: { [weak self] activeSessionsContextAndCount in
                    if let strongSelf = self, let activeSessionsContextAndCount = activeSessionsContextAndCount {
                        let (activeSessionsContext, _, webSessionsContext) = activeSessionsContextAndCount
                        strongSelf.controller?.push(recentSessionsController(context: strongSelf.context, activeSessionsContext: activeSessionsContext, webSessionsContext: webSessionsContext, websitesOnly: false))
                    }
                })
            case .chatFolders:
                self.controller?.push(chatListFilterPresetListController(context: self.context, mode: .default))
            case .notificationsAndSounds:
                if let settings = self.data?.globalSettings {
                    self.controller?.push(notificationsAndSoundsController(context: self.context, exceptionsList: settings.notificationExceptions))
                }
            case .privacyAndSecurity:
                if let settings = self.data?.globalSettings {
                    let _ = (combineLatest(self.blockedPeers.get(), self.hasTwoStepAuth.get())
                    |> take(1)
                    |> deliverOnMainQueue).start(next: { [weak self] blockedPeersContext, hasTwoStepAuth in
                        if let strongSelf = self {
                            strongSelf.controller?.push(privacyAndSecurityController(context: strongSelf.context, initialSettings: settings.privacySettings, updatedSettings: { [weak self] settings in
                                self?.privacySettings.set(.single(settings))
                            }, updatedBlockedPeers: { [weak self] blockedPeersContext in
                                self?.blockedPeers.set(.single(blockedPeersContext))
                            }, updatedHasTwoStepAuth: { [weak self] hasTwoStepAuthValue in
                                self?.hasTwoStepAuth.set(.single(hasTwoStepAuthValue))
                            }, focusOnItemTag: nil, activeSessionsContext: settings.activeSessionsContext, webSessionsContext: settings.webSessionsContext, blockedPeersContext: blockedPeersContext, hasTwoStepAuth: hasTwoStepAuth))
                        }
                    })
                }
            case .dataAndStorage:
                self.controller?.push(dataAndStorageController(context: self.context))
            case .appearance:
                self.controller?.push(themeSettingsController(context: self.context))
            case .language:
                self.controller?.push(LocalizationListController(context: self.context))
            case .stickers:
                if let settings = self.data?.globalSettings {
                    self.controller?.push(installedStickerPacksController(context: self.context, mode: .general, archivedPacks: settings.archivedStickerPacks, updatedPacks: { [weak self] packs in
                        self?.archivedPacks.set(.single(packs))
                    }))
                }
            case .passport:
                self.controller?.push(SecureIdAuthController(context: self.context, mode: .list))
            case .watch:
                self.controller?.push(watchSettingsController(context: self.context))
            case .support:
                let supportPeer = Promise<PeerId?>()
                supportPeer.set(context.engine.peers.supportPeerId())
                
                self.controller?.present(textAlertController(context: self.context, updatedPresentationData: self.controller?.updatedPresentationData, title: nil, text: self.presentationData.strings.Settings_FAQ_Intro, actions: [
                TextAlertAction(type: .genericAction, title: presentationData.strings.Settings_FAQ_Button, action: { [weak self] in
                    self?.openFaq()
                }), TextAlertAction(type: .defaultAction, title: presentationData.strings.Common_OK, action: { [weak self] in
                    self?.supportPeerDisposable.set((supportPeer.get() |> take(1) |> deliverOnMainQueue).start(next: { [weak self] peerId in
                        if let strongSelf = self, let peerId = peerId {
                            strongSelf.controller?.push(strongSelf.context.sharedContext.makeChatController(context: strongSelf.context, chatLocation: .peer(peerId), subject: nil, botStart: nil, mode: .standard(previewing: false)))
                        }
                    }))
                })]), in: .window(.root))
            case .faq:
                self.openFaq()
            case .tips:
                self.openTips()
            case .phoneNumber:
                if let user = self.data?.peer as? TelegramUser, let phoneNumber = user.phone {
                    self.controller?.push(ChangePhoneNumberIntroController(context: self.context, phoneNumber: phoneNumber))
                }
            case .username:
                self.controller?.push(usernameSetupController(context: self.context))
            case .addAccount:
                self.context.sharedContext.beginNewAuth(testingEnvironment: self.context.account.testingEnvironment)
            case .logout:
                if let user = self.data?.peer as? TelegramUser, let phoneNumber = user.phone, let accounts = self.data?.globalSettings?.accountsAndPeers {
                    if let controller = self.controller, let navigationController = controller.navigationController as? NavigationController {
                        self.controller?.push(logoutOptionsController(context: self.context, navigationController: navigationController, canAddAccounts: accounts.count + 1 < maximumNumberOfAccounts, phoneNumber: phoneNumber))
                    }
                }
        case .nicegram:
            self.controller?.push(nicegramSettingsController(context: self.context))
        case .premium:
            self.processPremiumControllerOpen()
        case .rememberPassword:
            let context = self.context
            let controller = TwoFactorDataInputScreen(sharedContext: self.context.sharedContext, engine: .authorized(self.context.engine), mode: .rememberPassword, stateUpdated: { _ in
            }, presentation: .modalInLargeLayout)
            controller.twoStepAuthSettingsController = { configuration in
                return twoStepVerificationUnlockSettingsController(context: context, mode: .access(intro: false, data: .single(TwoStepVerificationUnlockSettingsControllerData.access(configuration: TwoStepVerificationAccessConfiguration(configuration: configuration, password: nil)))))
            }
            controller.passwordRemembered = {
                let _ = dismissServerProvidedSuggestion(account: context.account, suggestion: .validatePassword).start()
            }
            self.controller?.push(controller)
        }
    }
    
    private func openFaq(anchor: String? = nil) {
        let presentationData = self.presentationData
        let progressSignal = Signal<Never, NoError> { [weak self] subscriber in
            let controller = OverlayStatusController(theme: presentationData.theme, type: .loading(cancelled: nil))
            self?.controller?.present(controller, in: .window(.root))
            return ActionDisposable { [weak controller] in
                Queue.mainQueue().async() {
                    controller?.dismiss()
                }
            }
        }
        |> runOn(Queue.mainQueue())
        |> delay(0.15, queue: Queue.mainQueue())
        let progressDisposable = progressSignal.start()
        
        let _ = (self.cachedFaq.get()
        |> take(1)
        |> deliverOnMainQueue).start(next: { [weak self] resolvedUrl in
            progressDisposable.dispose()

            if let strongSelf = self, let resolvedUrl = resolvedUrl {
                var resolvedUrl = resolvedUrl
                if case let .instantView(webPage, _) = resolvedUrl, let customAnchor = anchor {
                    resolvedUrl = .instantView(webPage, customAnchor)
                }
                strongSelf.context.sharedContext.openResolvedUrl(resolvedUrl, context: strongSelf.context, urlContext: .generic, navigationController: strongSelf.controller?.navigationController as? NavigationController, openPeer: { peer, navigation in
                }, sendFile: nil, sendSticker: nil, requestMessageActionUrlAuth: nil, joinVoiceChat: nil, present: { [weak self] controller, arguments in
                    self?.controller?.push(controller)
                }, dismissInput: {}, contentContext: nil)
            }
        })
    }
    
    private func openTips() {
        let controller = OverlayStatusController(theme: self.presentationData.theme, type: .loading(cancelled: nil))
        self.controller?.present(controller, in: .window(.root))
        
        let context = self.context
        let navigationController = self.controller?.navigationController as? NavigationController
        self.tipsPeerDisposable.set((self.context.engine.peers.resolvePeerByName(name: self.presentationData.strings.Settings_TipsUsername) |> deliverOnMainQueue).start(next: { [weak controller] peer in
            controller?.dismiss()
            if let peer = peer, let navigationController = navigationController {
                context.sharedContext.navigateToChatController(NavigateToChatControllerParams(navigationController: navigationController, context: context, chatLocation: .peer(peer.id)))
            }
        }))
    }
        
    fileprivate func switchToAccount(id: AccountRecordId) {
        self.accountsAndPeers.set(.never())
        self.context.sharedContext.switchToAccount(id: id, fromSettingsController: nil, withChatListController: nil)
    }
    
    private func logoutAccount(id: AccountRecordId) {
        let controller = ActionSheetController(presentationData: self.presentationData)
        let dismissAction: () -> Void = { [weak controller] in
            controller?.dismissAnimated()
        }
        
        var items: [ActionSheetItem] = []
        items.append(ActionSheetTextItem(title: self.presentationData.strings.Settings_LogoutConfirmationText.trimmingCharacters(in: .whitespacesAndNewlines)))
        items.append(ActionSheetButtonItem(title: self.presentationData.strings.Settings_Logout, color: .destructive, action: { [weak self] in
            dismissAction()
            if let strongSelf = self {
                let _ = logoutFromAccount(id: id, accountManager: strongSelf.context.sharedContext.accountManager, alreadyLoggedOutRemotely: false).start()
            }
        }))
        controller.setItemGroups([
            ActionSheetItemGroup(items: items),
            ActionSheetItemGroup(items: [ActionSheetButtonItem(title: presentationData.strings.Common_Cancel, action: { dismissAction() })])
        ])
        self.controller?.present(controller, in: .window(.root), with: ViewControllerPresentationArguments(presentationAnimation: .modalSheet))
    }
    
    private func accountContextMenuItems(context: AccountContext, logout: @escaping () -> Void) -> Signal<[ContextMenuItem], NoError> {
        let strings = context.sharedContext.currentPresentationData.with({ $0 }).strings
        return context.account.postbox.transaction { transaction -> [ContextMenuItem] in
            var items: [ContextMenuItem] = []
            
            if !transaction.getUnreadChatListPeerIds(groupId: .root, filterPredicate: nil).isEmpty {
                items.append(.action(ContextMenuActionItem(text: strings.ChatList_Context_MarkAllAsRead, icon: { theme in generateTintedImage(image: UIImage(bundleImageName: "Chat/Context Menu/MarkAsRead"), color: theme.contextMenu.primaryColor) }, action: { _, f in
                    let _ = (context.account.postbox.transaction { transaction in
                        markAllChatsAsReadInteractively(transaction: transaction, viewTracker: context.account.viewTracker, groupId: .root, filterPredicate: nil)
                    }
                    |> deliverOnMainQueue).start(completed: {
                        f(.default)
                    })
                })))
            }
            
            items.append(.action(ContextMenuActionItem(text: strings.Settings_Context_Logout, textColor: .destructive, icon: { theme in generateTintedImage(image: UIImage(bundleImageName: "Chat/Context Menu/Logout"), color: theme.contextMenu.destructiveColor) }, action: { _, f in
                logout()
                f(.default)
            })))
            
            return items
        }
    }
    
    private func accountContextMenu(id: AccountRecordId, node: ASDisplayNode, gesture: ContextGesture?) {
        var selectedAccount: Account?
        let _ = (self.accountsAndPeers.get()
        |> take(1)
        |> deliverOnMainQueue).start(next: { accountsAndPeers in
            for (account, _, _) in accountsAndPeers {
                if account.account.id == id {
                    selectedAccount = account.account
                    break
                }
            }
        })
        if let selectedAccount = selectedAccount {
            let accountContext = self.context.sharedContext.makeTempAccountContext(account: selectedAccount)
            let chatListController = accountContext.sharedContext.makeChatListController(context: accountContext, groupId: .root, controlsHistoryPreload: false, hideNetworkActivityStatus: true, previewing: true, enableDebugActions: false)
                    
            let contextController = ContextController(account: accountContext.account, presentationData: self.presentationData, source: .controller(ContextControllerContentSourceImpl(controller: chatListController, sourceNode: node)), items: accountContextMenuItems(context: accountContext, logout: { [weak self] in
                self?.logoutAccount(id: id)
            }) |> map { ContextController.Items(items: $0) }, gesture: gesture)
            self.controller?.presentInGlobalOverlay(contextController)
        } else {
            gesture?.cancel()
        }
    }
    
    private func updateBio(_ bio: String) {
        self.state = self.state.withUpdatingBio(bio)
        if let (layout, navigationHeight) = self.validLayout {
            self.containerLayoutUpdated(layout: layout, navigationHeight: navigationHeight, transition: .animated(duration: 0.2, curve: .easeInOut), additive: false)
        }
    }
    
    private func deleteMessages(messageIds: Set<MessageId>?) {
        if let messageIds = messageIds ?? self.state.selectedMessageIds, !messageIds.isEmpty {
            self.activeActionDisposable.set((self.context.sharedContext.chatAvailableMessageActions(postbox: self.context.account.postbox, accountPeerId: self.context.account.peerId, messageIds: messageIds)
            |> deliverOnMainQueue).start(next: { [weak self] actions in
                if let strongSelf = self, let peer = strongSelf.data?.peer, !actions.options.isEmpty {
                    let actionSheet = ActionSheetController(presentationData: strongSelf.presentationData)
                    var items: [ActionSheetItem] = []
                    var personalPeerName: String?
                    var isChannel = false
                    if let user = peer as? TelegramUser {
                        personalPeerName = EnginePeer(user).compactDisplayTitle
                    } else if let channel = peer as? TelegramChannel, case .broadcast = channel.info {
                        isChannel = true
                    }
                    
                    if actions.options.contains(.deleteGlobally) {
                        let globalTitle: String
                        if isChannel {
                            globalTitle = strongSelf.presentationData.strings.Conversation_DeleteMessagesForMe
                        } else if let personalPeerName = personalPeerName {
                            globalTitle = strongSelf.presentationData.strings.Conversation_DeleteMessagesFor(personalPeerName).string
                        } else {
                            globalTitle = strongSelf.presentationData.strings.Conversation_DeleteMessagesForEveryone
                        }
                        items.append(ActionSheetButtonItem(title: globalTitle, color: .destructive, action: { [weak actionSheet] in
                            actionSheet?.dismissAnimated()
                            if let strongSelf = self {
                                strongSelf.headerNode.navigationButtonContainer.performAction?(.selectionDone, nil)
                                let _ = strongSelf.context.engine.messages.deleteMessagesInteractively(messageIds: Array(messageIds), type: .forEveryone).start()
                            }
                        }))
                    }
                    if actions.options.contains(.deleteLocally) {
                        var localOptionText = strongSelf.presentationData.strings.Conversation_DeleteMessagesForMe
                        if strongSelf.context.account.peerId == strongSelf.peerId {
                            if messageIds.count == 1 {
                                localOptionText = strongSelf.presentationData.strings.Conversation_Moderate_Delete
                            } else {
                                localOptionText = strongSelf.presentationData.strings.Conversation_DeleteManyMessages
                            }
                        }
                        items.append(ActionSheetButtonItem(title: localOptionText, color: .destructive, action: { [weak actionSheet] in
                            actionSheet?.dismissAnimated()
                            if let strongSelf = self {
                                strongSelf.headerNode.navigationButtonContainer.performAction?(.selectionDone, nil)
                                let _ = strongSelf.context.engine.messages.deleteMessagesInteractively(messageIds: Array(messageIds), type: .forLocalPeer).start()
                            }
                        }))
                    }
                    actionSheet.setItemGroups([ActionSheetItemGroup(items: items), ActionSheetItemGroup(items: [
                        ActionSheetButtonItem(title: strongSelf.presentationData.strings.Common_Cancel, color: .accent, font: .bold, action: { [weak actionSheet] in
                            actionSheet?.dismissAnimated()
                        })
                    ])])
                    strongSelf.view.endEditing(true)
                    strongSelf.controller?.present(actionSheet, in: .window(.root))
                }
            }))
        }
    }
    
    func forwardMessages(messageIds: Set<MessageId>?) {
        if let messageIds = messageIds ?? self.state.selectedMessageIds, !messageIds.isEmpty {
            let peerSelectionController = self.context.sharedContext.makePeerSelectionController(PeerSelectionControllerParams(context: self.context, updatedPresentationData: self.controller?.updatedPresentationData, filter: [.onlyWriteable, .excludeDisabled], multipleSelection: true))
            peerSelectionController.multiplePeersSelected = { [weak self, weak peerSelectionController] peers, peerMap, messageText, mode, forwardOptions in
                guard let strongSelf = self, let strongController = peerSelectionController else {
                    return
                }
                strongController.dismiss()

                var result: [EnqueueMessage] = []
                if messageText.string.count > 0 {
                    let inputText = convertMarkdownToAttributes(messageText)
                    for text in breakChatInputText(trimChatInputText(inputText)) {
                        if text.length != 0 {
                            var attributes: [MessageAttribute] = []
                            let entities = generateTextEntities(text.string, enabledTypes: .all, currentEntities: generateChatInputTextEntities(text))
                            if !entities.isEmpty {
                                attributes.append(TextEntitiesMessageAttribute(entities: entities))
                            }
                            result.append(.message(text: text.string, attributes: attributes, mediaReference: nil, replyToMessageId: nil, localGroupingKey: nil, correlationId: nil))
                        }
                    }
                }
                
                var attributes: [MessageAttribute] = []
                attributes.append(ForwardOptionsMessageAttribute(hideNames: forwardOptions?.hideNames == true, hideCaptions: forwardOptions?.hideCaptions == true))
                
                result.append(contentsOf: messageIds.map { messageId -> EnqueueMessage in
                    return .forward(source: messageId, grouping: .auto, attributes: attributes, correlationId: nil)
                })
                
                var displayPeers: [Peer] = []
                for peer in peers {
                    let _ = (enqueueMessages(account: strongSelf.context.account, peerId: peer.id, messages: result)
                    |> deliverOnMainQueue).start(next: { messageIds in
                        if let strongSelf = self {
                            let signals: [Signal<Bool, NoError>] = messageIds.compactMap({ id -> Signal<Bool, NoError>? in
                                guard let id = id else {
                                    return nil
                                }
                                return strongSelf.context.account.pendingMessageManager.pendingMessageStatus(id)
                                |> mapToSignal { status, _ -> Signal<Bool, NoError> in
                                    if status != nil {
                                        return .never()
                                    } else {
                                        return .single(true)
                                    }
                                }
                                |> take(1)
                            })
                            if strongSelf.shareStatusDisposable == nil {
                                strongSelf.shareStatusDisposable = MetaDisposable()
                            }
                            strongSelf.shareStatusDisposable?.set((combineLatest(signals)
                            |> deliverOnMainQueue).start())
                        }
                    })
                    
                    if let secretPeer = peer as? TelegramSecretChat {
                        if let peer = peerMap[secretPeer.regularPeerId] {
                            displayPeers.append(peer)
                        }
                    } else {
                        displayPeers.append(peer)
                    }
                }
                    
                let presentationData = strongSelf.context.sharedContext.currentPresentationData.with { $0 }
                let text: String
                var savedMessages = false
                if displayPeers.count == 1, let peerId = displayPeers.first?.id, peerId == strongSelf.context.account.peerId {
                    text = messageIds.count == 1 ? presentationData.strings.Conversation_ForwardTooltip_SavedMessages_One : presentationData.strings.Conversation_ForwardTooltip_SavedMessages_Many
                    savedMessages = true
                } else {
                    if displayPeers.count == 1, let peer = displayPeers.first {
                        let peerName = peer.id == strongSelf.context.account.peerId ? presentationData.strings.DialogList_SavedMessages : EnginePeer(peer).displayTitle(strings: presentationData.strings, displayOrder: presentationData.nameDisplayOrder)
                        text = messageIds.count == 1 ? presentationData.strings.Conversation_ForwardTooltip_Chat_One(peerName).string : presentationData.strings.Conversation_ForwardTooltip_Chat_Many(peerName).string
                    } else if displayPeers.count == 2, let firstPeer = displayPeers.first, let secondPeer = displayPeers.last {
                        let firstPeerName = firstPeer.id == strongSelf.context.account.peerId ? presentationData.strings.DialogList_SavedMessages : EnginePeer(firstPeer).displayTitle(strings: presentationData.strings, displayOrder: presentationData.nameDisplayOrder)
                        let secondPeerName = secondPeer.id == strongSelf.context.account.peerId ? presentationData.strings.DialogList_SavedMessages : EnginePeer(secondPeer).displayTitle(strings: presentationData.strings, displayOrder: presentationData.nameDisplayOrder)
                        text = messageIds.count == 1 ? presentationData.strings.Conversation_ForwardTooltip_TwoChats_One(firstPeerName, secondPeerName).string : presentationData.strings.Conversation_ForwardTooltip_TwoChats_Many(firstPeerName, secondPeerName).string
                    } else if let peer = displayPeers.first {
                        let peerName = EnginePeer(peer).displayTitle(strings: presentationData.strings, displayOrder: presentationData.nameDisplayOrder)
                        text = messageIds.count == 1 ? presentationData.strings.Conversation_ForwardTooltip_ManyChats_One(peerName, "\(displayPeers.count - 1)").string : presentationData.strings.Conversation_ForwardTooltip_ManyChats_Many(peerName, "\(displayPeers.count - 1)").string
                    } else {
                        text = ""
                    }
                }

                strongSelf.controller?.present(UndoOverlayController(presentationData: presentationData, content: .forward(savedMessages: savedMessages, text: text), elevatedLayout: false, animateInAsReplacement: true, action: { _ in return false }), in: .current)
            }
            peerSelectionController.peerSelected = { [weak self, weak peerSelectionController] peer in
                let peerId = peer.id
                
                if let strongSelf = self, let _ = peerSelectionController {
                    if peerId == strongSelf.context.account.peerId {
                        let presentationData = strongSelf.context.sharedContext.currentPresentationData.with { $0 }
                        strongSelf.controller?.present(UndoOverlayController(presentationData: presentationData, content: .forward(savedMessages: true, text: messageIds.count == 1 ? presentationData.strings.Conversation_ForwardTooltip_SavedMessages_One : presentationData.strings.Conversation_ForwardTooltip_SavedMessages_Many), elevatedLayout: false, animateInAsReplacement: true, action: { _ in return false }), in: .window(.root))
                        
                        strongSelf.headerNode.navigationButtonContainer.performAction?(.selectionDone, nil)
                        
                        let _ = (enqueueMessages(account: strongSelf.context.account, peerId: peerId, messages: messageIds.map { id -> EnqueueMessage in
                            return .forward(source: id, grouping: .auto, attributes: [], correlationId: nil)
                        })
                        |> deliverOnMainQueue).start(next: { [weak self] messageIds in
                            if let strongSelf = self {
                                let signals: [Signal<Bool, NoError>] = messageIds.compactMap({ id -> Signal<Bool, NoError>? in
                                    guard let id = id else {
                                        return nil
                                    }
                                    return strongSelf.context.account.pendingMessageManager.pendingMessageStatus(id)
                                        |> mapToSignal { status, _ -> Signal<Bool, NoError> in
                                            if status != nil {
                                                return .never()
                                            } else {
                                                return .single(true)
                                            }
                                        }
                                        |> take(1)
                                })
                                strongSelf.activeActionDisposable.set((combineLatest(signals)
                                |> deliverOnMainQueue).start())
                            }
                        })
                        if let peerSelectionController = peerSelectionController {
                            peerSelectionController.dismiss()
                        }
                    } else {
                        let _ = (ChatInterfaceState.update(engine: strongSelf.context.engine, peerId: peerId, threadId: nil, { currentState in
                            return currentState.withUpdatedForwardMessageIds(Array(messageIds))
                        })
                        |> deliverOnMainQueue).start(completed: {
                            if let strongSelf = self {
                                strongSelf.headerNode.navigationButtonContainer.performAction?(.selectionDone, nil)
                                
                                if let navigationController = strongSelf.controller?.navigationController as? NavigationController {
                                    let chatController = ChatControllerImpl(context: strongSelf.context, chatLocation: .peer(peerId))
                                    var viewControllers = navigationController.viewControllers
                                    viewControllers.insert(chatController, at: viewControllers.count - 1)
                                    navigationController.setViewControllers(viewControllers, animated: false)
                                    
                                    strongSelf.activeActionDisposable.set((chatController.ready.get()
                                    |> filter { $0 }
                                    |> take(1)
                                    |> deliverOnMainQueue).start(next: { _ in
                                        if let peerSelectionController = peerSelectionController {
                                            peerSelectionController.dismiss()
                                        }
                                    }))
                                }
                            }
                        })
                    }
                }
            }
            self.controller?.push(peerSelectionController)
        }
    }
    
    private func activateSearch() {
        guard let (layout, navigationBarHeight) = self.validLayout, self.searchDisplayController == nil else {
            return
        }
        
        if self.isSettings {
            (self.controller?.parent as? TabBarController)?.updateIsTabBarHidden(true, transition: .animated(duration: 0.3, curve: .linear))
            
            if let settings = self.data?.globalSettings {
                self.searchDisplayController = SearchDisplayController(presentationData: self.presentationData, mode: .list, placeholder: self.presentationData.strings.Settings_Search, hasBackground: true, hasSeparator: true, contentNode: SettingsSearchContainerNode(context: self.context, openResult: { [weak self] result in
                    if let strongSelf = self, let navigationController = strongSelf.controller?.navigationController as? NavigationController {
                        result.present(strongSelf.context, navigationController, { [weak self] mode, controller in
                            if let strongSelf = self {
                                switch mode {
                                    case .push:
                                        if let controller = controller {
                                            strongSelf.controller?.push(controller)
                                        }
                                    case .modal:
                                        if let controller = controller {
                                            strongSelf.controller?.present(controller, in: .window(.root), with: ViewControllerPresentationArguments(presentationAnimation: .modalSheet, completion: { [weak self] in
                                                self?.deactivateSearch()
                                            }))
                                        }
                                    case .immediate:
                                        if let controller = controller {
                                            strongSelf.controller?.present(controller, in: .window(.root), with: nil)
                                        }
                                    case .dismiss:
                                        strongSelf.deactivateSearch()
                                }
                            }
                        })
                    }
                }, resolvedFaqUrl: self.cachedFaq.get(), exceptionsList: .single(settings.notificationExceptions), archivedStickerPacks: .single(settings.archivedStickerPacks), privacySettings: .single(settings.privacySettings), hasTwoStepAuth: self.hasTwoStepAuth.get(), activeSessionsContext: self.activeSessionsContextAndCount.get() |> map { $0?.0 }, webSessionsContext: self.activeSessionsContextAndCount.get() |> map { $0?.2 }), cancel: { [weak self] in
                    self?.deactivateSearch()
                })
            }
        } else if let currentPaneKey = self.paneContainerNode.currentPaneKey, case .members = currentPaneKey {
            self.searchDisplayController = SearchDisplayController(presentationData: self.presentationData, mode: .list, placeholder: self.presentationData.strings.Common_Search, hasBackground: true, hasSeparator: true, contentNode: ChannelMembersSearchContainerNode(context: self.context, forceTheme: nil, peerId: self.peerId, mode: .searchMembers, filters: [], searchContext: self.groupMembersSearchContext, openPeer: { [weak self] peer, participant in
                self?.openPeer(peerId: peer.id, navigation: .info)
            }, updateActivity: { _ in
            }, pushController: { [weak self] c in
                self?.controller?.push(c)
            }), cancel: { [weak self] in
                self?.deactivateSearch()
            })
        } else {
            var tagMask: MessageTags = .file
            if let currentPaneKey = self.paneContainerNode.currentPaneKey {
                switch currentPaneKey {
                case .links:
                    tagMask = .webPage
                case .music:
                    tagMask = .music
                default:
                    break
                }
            }
            
            self.searchDisplayController = SearchDisplayController(presentationData: self.presentationData, mode: .list, placeholder: self.presentationData.strings.Common_Search, hasBackground: true, contentNode: ChatHistorySearchContainerNode(context: self.context, peerId: self.peerId, tagMask: tagMask, interfaceInteraction: self.chatInterfaceInteraction), cancel: { [weak self] in
                self?.deactivateSearch()
            })
        }
        
        let transition: ContainedViewLayoutTransition = .animated(duration: 0.2, curve: .easeInOut)
        if let navigationBar = self.controller?.navigationBar {
            transition.updateAlpha(node: navigationBar, alpha: 0.0)
        }
        
        self.searchDisplayController?.containerLayoutUpdated(layout, navigationBarHeight: navigationBarHeight + 10.0, transition: .immediate)
        self.searchDisplayController?.activate(insertSubnode: { [weak self] subnode, isSearchBar in
            if let strongSelf = self, let navigationBar = strongSelf.controller?.navigationBar {
                strongSelf.insertSubnode(subnode, belowSubnode: navigationBar)
            }
        }, placeholder: nil)
        
        self.containerLayoutUpdated(layout: layout, navigationHeight: navigationBarHeight, transition: .immediate)
    }
    
    private func deactivateSearch() {
        guard let searchDisplayController = self.searchDisplayController else {
            return
        }
        self.searchDisplayController = nil
        searchDisplayController.deactivate(placeholder: nil)
        
        if self.isSettings {
            (self.controller?.parent as? TabBarController)?.updateIsTabBarHidden(false, transition: .animated(duration: 0.3, curve: .linear))
        }
        
        let transition: ContainedViewLayoutTransition = .animated(duration: 0.35, curve: .easeInOut)
        if let navigationBar = self.controller?.navigationBar {
            transition.updateAlpha(node: navigationBar, alpha: 1.0)
        }
    }


    private weak var mediaGalleryContextMenu: ContextController?

    func displaySharedMediaFastScrollingTooltip() {
        guard let buttonNode = self.headerNode.navigationButtonContainer.buttonNodes[.more] else {
            return
        }
        guard let controller = self.controller else {
            return
        }
        let buttonFrame = buttonNode.view.convert(buttonNode.bounds, to: self.view)
        controller.present(TooltipScreen(account: self.context.account, text: self.presentationData.strings.SharedMedia_CalendarTooltip, style: .default, icon: .none, location: .point(buttonFrame.insetBy(dx: 0.0, dy: 5.0), .top), shouldDismissOnTouch: { point in
            return .dismiss(consume: false)
        }), in: .current)
    }

    private func displayMediaGalleryContextMenu(source: ContextReferenceContentNode) {
        let summaryTags: [MessageTags] = [.photo, .video]
        let peerId = self.peerId
        let _ = (context.account.postbox.combinedView(keys: summaryTags.map { tag in
            return PostboxViewKey.historyTagSummaryView(tag: tag, peerId: peerId, namespace: Namespaces.Message.Cloud)
        })
        |> take(1)
        |> deliverOnMainQueue).start(next: { [weak self] views in
            guard let strongSelf = self else {
                return
            }

            var mediaCount: [MessageTags: Int32] = [:]
            for tag in summaryTags {
                if let view = views.views[PostboxViewKey.historyTagSummaryView(tag: tag, peerId: peerId, namespace: Namespaces.Message.Cloud)] as? MessageHistoryTagSummaryView {
                    mediaCount[tag] = view.count ?? 0
                } else {
                    mediaCount[tag] = 0
                }
            }

            let photoCount: Int32 = mediaCount[.photo] ?? 0
            let videoCount: Int32 = mediaCount[.video] ?? 0

            guard let controller = strongSelf.controller else {
                return
            }
            guard let pane = strongSelf.paneContainerNode.currentPane?.node as? PeerInfoVisualMediaPaneNode else {
                return
            }

            var items: [ContextMenuItem] = []

            let strings = strongSelf.presentationData.strings

            var recurseGenerateAction: ((Bool) -> ContextMenuActionItem)?
            let generateAction: (Bool) -> ContextMenuActionItem = { [weak pane] isZoomIn in
                let nextZoomLevel = isZoomIn ? pane?.availableZoomLevels().increment : pane?.availableZoomLevels().decrement
                let canZoom: Bool = nextZoomLevel != nil

                return ContextMenuActionItem(id: isZoomIn ? 0 : 1, text: isZoomIn ? strings.SharedMedia_ZoomIn : strings.SharedMedia_ZoomOut, textColor: canZoom ? .primary : .disabled, icon: { theme in
                    return generateTintedImage(image: UIImage(bundleImageName: isZoomIn ? "Chat/Context Menu/ZoomIn" : "Chat/Context Menu/ZoomOut"), color: canZoom ? theme.contextMenu.primaryColor : theme.contextMenu.primaryColor.withMultipliedAlpha(0.4))
                }, action: canZoom ? { action in
                    guard let pane = pane, let zoomLevel = isZoomIn ? pane.availableZoomLevels().increment : pane.availableZoomLevels().decrement else {
                        return
                    }
                    pane.updateZoomLevel(level: zoomLevel)
                    if let recurseGenerateAction = recurseGenerateAction {
                        action.updateAction(0, recurseGenerateAction(true))
                        action.updateAction(1, recurseGenerateAction(false))
                    }
                } : nil)
            }
            recurseGenerateAction = { isZoomIn in
                return generateAction(isZoomIn)
            }

            items.append(.action(generateAction(true)))
            items.append(.action(generateAction(false)))

            var ignoreNextActions = false
            items.append(.action(ContextMenuActionItem(text: strings.SharedMedia_ShowCalendar, icon: { theme in
                return generateTintedImage(image: UIImage(bundleImageName: "Chat/Context Menu/Calendar"), color: theme.contextMenu.primaryColor)
            }, action: { _, a in
                if ignoreNextActions {
                    return
                }
                ignoreNextActions = true
                a(.default)

                self?.openMediaCalendar()
            })))

            if photoCount != 0 && videoCount != 0 {
                items.append(.separator)

                let showPhotos: Bool
                switch pane.contentType {
                case .photo, .photoOrVideo:
                    showPhotos = true
                default:
                    showPhotos = false
                }
                let showVideos: Bool
                switch pane.contentType {
                case .video, .photoOrVideo:
                    showVideos = true
                default:
                    showVideos = false
                }

                items.append(.action(ContextMenuActionItem(text: strings.SharedMedia_ShowPhotos, icon: { theme in
                    if !showPhotos {
                        return nil
                    }
                    return generateTintedImage(image: UIImage(bundleImageName: "Chat/Context Menu/Check"), color: theme.contextMenu.primaryColor)
                }, action: { [weak pane] _, a in
                    a(.default)

                    guard let pane = pane else {
                        return
                    }
                    let updatedContentType: PeerInfoVisualMediaPaneNode.ContentType
                    switch pane.contentType {
                    case .photoOrVideo:
                        updatedContentType = .video
                    case .photo:
                        updatedContentType = .photo
                    case .video:
                        updatedContentType = .photoOrVideo
                    default:
                        updatedContentType = pane.contentType
                    }
                    pane.updateContentType(contentType: updatedContentType)
                })))
                items.append(.action(ContextMenuActionItem(text: strings.SharedMedia_ShowVideos, icon: { theme in
                    if !showVideos {
                        return nil
                    }
                    return generateTintedImage(image: UIImage(bundleImageName: "Chat/Context Menu/Check"), color: theme.contextMenu.primaryColor)
                }, action: { [weak pane] _, a in
                    a(.default)

                    guard let pane = pane else {
                        return
                    }
                    let updatedContentType: PeerInfoVisualMediaPaneNode.ContentType
                    switch pane.contentType {
                    case .photoOrVideo:
                        updatedContentType = .photo
                    case .photo:
                        updatedContentType = .photoOrVideo
                    case .video:
                        updatedContentType = .video
                    default:
                        updatedContentType = pane.contentType
                    }
                    pane.updateContentType(contentType: updatedContentType)
                })))
            }

            let contextController = ContextController(account: strongSelf.context.account, presentationData: strongSelf.presentationData, source: .reference(PeerInfoContextReferenceContentSource(controller: controller, sourceNode: source)), items: .single(ContextController.Items(items: items)), gesture: nil)
            contextController.passthroughTouchEvent = { sourceView, point in
                guard let strongSelf = self else {
                    return .ignore
                }

                let localPoint = strongSelf.view.convert(sourceView.convert(point, to: nil), from: nil)
                guard let localResult = strongSelf.hitTest(localPoint, with: nil) else {
                    return .dismiss(consume: true, result: nil)
                }

                var testView: UIView? = localResult
                while true {
                    if let testViewValue = testView {
                        if let node = testViewValue.asyncdisplaykit_node as? PeerInfoVisualMediaPaneNode {
                            node.brieflyDisableTouchActions()
                            return .dismiss(consume: false, result: nil)
                        } else {
                            testView = testViewValue.superview
                        }
                    } else {
                        break
                    }
                }

                return .dismiss(consume: true, result: nil)
            }
            strongSelf.mediaGalleryContextMenu = contextController
            controller.presentInGlobalOverlay(contextController)
        })
    }

    private func openMediaCalendar() {
        var initialTimestamp = Int32(Date().timeIntervalSince1970)

        guard let pane = self.paneContainerNode.currentPane?.node as? PeerInfoVisualMediaPaneNode, let timestamp = pane.currentTopTimestamp(), let calendarSource = pane.calendarSource else {
            return
        }
        initialTimestamp = timestamp

        var dismissCalendarScreen: (() -> Void)?

        let calendarScreen = CalendarMessageScreen(context: self.context, peerId: self.peerId, calendarSource: calendarSource, initialTimestamp: initialTimestamp, navigateToDay: { [weak self] c, index in
            guard let strongSelf = self else {
                c.dismiss()
                return
            }
            guard let pane = strongSelf.paneContainerNode.currentPane?.node as? PeerInfoVisualMediaPaneNode else {
                c.dismiss()
                return
            }

            pane.scrollToItem(index: index)

            c.dismiss()
        }, previewDay: { [weak self] index, sourceNode, sourceRect, gesture in
            guard let strongSelf = self else {
                return
            }

            var items: [ContextMenuItem] = []

            items.append(.action(ContextMenuActionItem(text: strongSelf.presentationData.strings.SharedMedia_ViewInChat, icon: { theme in
                return generateTintedImage(image: UIImage(bundleImageName: "Chat/Context Menu/GoToMessage"), color: theme.contextMenu.primaryColor)
            }, action: { _, f in
                f(.dismissWithoutContent)
                dismissCalendarScreen?()

                guard let strongSelf = self, let controller = strongSelf.controller, let navigationController = controller.navigationController as? NavigationController else {
                    return
                }

                strongSelf.context.sharedContext.navigateToChatController(NavigateToChatControllerParams(
                    navigationController: navigationController,
                    chatController: nil,
                    context: strongSelf.context,
                    chatLocation: .peer(strongSelf.peerId),
                    subject: .message(id: index.id, highlight: false, timecode: nil),
                    botStart: nil,
                    updateTextInputState: nil,
                    activateInput: false,
                    keepStack: .never,
                    useExisting: true,
                    purposefulAction: nil,
                    scrollToEndIfExists: false,
                    activateMessageSearch: nil,
                    peekData: nil,
                    peerNearbyData: nil,
                    reportReason: nil,
                    animated: true,
                    options: [],
                    parentGroupId: nil,
                    chatListFilter: nil,
                    changeColors: false,
                    completion: { _ in
                    }
                ))
            })))

            let chatController = strongSelf.context.sharedContext.makeChatController(context: strongSelf.context, chatLocation: .peer(strongSelf.peerId), subject: .message(id: index.id, highlight: false, timecode: nil), botStart: nil, mode: .standard(previewing: true))
            chatController.canReadHistory.set(false)
            let contextController = ContextController(account: strongSelf.context.account, presentationData: strongSelf.presentationData, source: .controller(ContextControllerContentSourceImpl(controller: chatController, sourceNode: sourceNode, sourceRect: sourceRect, passthroughTouches: true)), items: .single(ContextController.Items(items: items)), gesture: gesture)
            strongSelf.controller?.presentInGlobalOverlay(contextController)
        })

        self.controller?.push(calendarScreen)
        dismissCalendarScreen = { [weak calendarScreen] in
            calendarScreen?.dismiss(completion: nil)
        }
    }
    
    func updatePresentationData(_ presentationData: PresentationData) {
        self.presentationData = presentationData
        
        self.backgroundColor = self.presentationData.theme.list.blocksBackgroundColor
        self.leftOverlayNode.backgroundColor = self.presentationData.theme.list.blocksBackgroundColor
        self.rightOverlayNode.backgroundColor = self.presentationData.theme.list.blocksBackgroundColor
        
        self.updateNavigationExpansionPresentation(isExpanded: self.headerNode.isAvatarExpanded, animated: false)
        
        if let (layout, navigationHeight) = self.validLayout {
            self.containerLayoutUpdated(layout: layout, navigationHeight: navigationHeight, transition: .immediate)
        }
    }
    
    func containerLayoutUpdated(layout: ContainerViewLayout, navigationHeight: CGFloat, transition: ContainedViewLayoutTransition, additive: Bool = false) {
        self.validLayout = (layout, navigationHeight)
        
        if self.headerNode.isAvatarExpanded && layout.size.width > layout.size.height {
            self.headerNode.updateIsAvatarExpanded(false, transition: transition)
            self.updateNavigationExpansionPresentation(isExpanded: false, animated: true)
        }
        
        if let searchDisplayController = self.searchDisplayController {
            searchDisplayController.containerLayoutUpdated(layout, navigationBarHeight: navigationHeight + 10.0, transition: transition)
            if !searchDisplayController.isDeactivating {
                //vanillaInsets.top += (layout.statusBarHeight ?? 0.0) - navigationBarHeightDelta
            }
        }
        
        self.ignoreScrolling = true
        
        transition.updateFrame(node: self.scrollNode, frame: CGRect(origin: CGPoint(), size: layout.size))
        
        let sectionSpacing: CGFloat = 24.0
        
        var contentHeight: CGFloat = 0.0
        
        let sectionInset: CGFloat
        if layout.size.width >= 375.0 {
            sectionInset = max(16.0, floor((layout.size.width - 674.0) / 2.0))
        } else {
            sectionInset = 0.0
        }
        let headerInset: CGFloat
        if self.isSettings {
            headerInset = sectionInset
        } else {
            headerInset = layout.safeInsets.left
        }
        
        let headerHeight = self.headerNode.update(width: layout.size.width, containerHeight: layout.size.height, containerInset: headerInset, statusBarHeight: layout.statusBarHeight ?? 0.0, navigationHeight: navigationHeight, isModalOverlay: layout.isModalOverlay, isMediaOnly: self.isMediaOnly, contentOffset: self.isMediaOnly ? 212.0 : self.scrollNode.view.contentOffset.y, paneContainerY: self.paneContainerNode.frame.minY, presentationData: self.presentationData, peer: self.data?.peer, cachedData: self.data?.cachedData, notificationSettings: self.data?.notificationSettings, statusData: self.data?.status, panelStatusData: self.customStatusData, isSecretChat: self.peerId.namespace == Namespaces.Peer.SecretChat, isContact: self.data?.isContact ?? false, isSettings: self.isSettings, state: self.state, transition: transition, additive: additive)
        let headerFrame = CGRect(origin: CGPoint(x: 0.0, y: contentHeight), size: CGSize(width: layout.size.width, height: headerHeight))
        if additive {
            transition.updateFrameAdditive(node: self.headerNode, frame: headerFrame)
        } else {
            transition.updateFrame(node: self.headerNode, frame: headerFrame)
        }
        if self.isMediaOnly {
            contentHeight += navigationHeight
        }
        
        var currentInsets = UIEdgeInsets()
        var validRegularSections: [AnyHashable] = []
        if !self.isMediaOnly {
            var insets = UIEdgeInsets()
            if self.isSettings {
                insets.left += sectionInset
                insets.right += sectionInset
            } else {
                insets = layout.safeInsets
            }
            
            if !self.state.isEditing {
                currentInsets = insets
            }
            
            let items = self.isSettings ? settingsItems(data: self.data, context: self.context, presentationData: self.presentationData, interaction: self.interaction, isExpanded: self.headerNode.isAvatarExpanded) : infoItems(data: self.data, context: self.context, presentationData: self.presentationData, interaction: self.interaction, nearbyPeerDistance: self.nearbyPeerDistance, callMessages: self.callMessages)
            
            contentHeight += headerHeight
            if !(self.isSettings && self.state.isEditing) {
                contentHeight += sectionSpacing
            }
              
            for (sectionId, sectionItems) in items {
                validRegularSections.append(sectionId)
                
                var wasAdded = false
                let sectionNode: PeerInfoScreenItemSectionContainerNode
                if let current = self.regularSections[sectionId] {
                    sectionNode = current
                } else {
                    sectionNode = PeerInfoScreenItemSectionContainerNode()
                    self.regularSections[sectionId] = sectionNode
                    self.scrollNode.addSubnode(sectionNode)
                    wasAdded = true
                }
                
                if wasAdded && transition.isAnimated && self.isSettings && !self.state.isEditing {
                    sectionNode.alpha = 0.0
                    transition.updateAlpha(node: sectionNode, alpha: 1.0, delay: 0.1)
                }
                                
                let sectionHeight = sectionNode.update(width: layout.size.width, safeInsets: insets, presentationData: self.presentationData, items: sectionItems, transition: transition)
                let sectionFrame = CGRect(origin: CGPoint(x: 0.0, y: contentHeight), size: CGSize(width: layout.size.width, height: sectionHeight))
                if additive {
                    transition.updateFrameAdditive(node: sectionNode, frame: sectionFrame)
                } else {
                    transition.updateFrame(node: sectionNode, frame: sectionFrame)
                }
                
                if wasAdded && transition.isAnimated && self.isSettings && !self.state.isEditing {
                } else {
                    transition.updateAlpha(node: sectionNode, alpha: self.state.isEditing ? 0.0 : 1.0)
                }
                if !sectionHeight.isZero && !self.state.isEditing {
                    contentHeight += sectionHeight
                    contentHeight += sectionSpacing
                }
            }
            var removeRegularSections: [AnyHashable] = []
            for (sectionId, _) in self.regularSections {
                if !validRegularSections.contains(sectionId) {
                    removeRegularSections.append(sectionId)
                }
            }
            for sectionId in removeRegularSections {
                if let sectionNode = self.regularSections.removeValue(forKey: sectionId) {
                    var alphaTransition = transition
                    if let sectionId = sectionId as? SettingsSection, case .edit = sectionId {
                        sectionNode.layer.animatePosition(from: CGPoint(), to: CGPoint(x: 0.0, y: -layout.size.width * 0.7), duration: 0.4, delay: 0.0, timingFunction: kCAMediaTimingFunctionSpring, mediaTimingFunction: nil, removeOnCompletion: false, additive: true, completion: nil)
                        
                        if alphaTransition.isAnimated {
                            alphaTransition = .animated(duration: 0.12, curve: .easeInOut)
                        }
                    }
                    transition.updateAlpha(node: sectionNode, alpha: 0.0, completion: { [weak sectionNode] _ in
                        sectionNode?.removeFromSupernode()
                    })
                }
            }
            
            var validEditingSections: [AnyHashable] = []
            let editItems = self.isSettings ? settingsEditingItems(data: self.data, state: self.state, context: self.context, presentationData: self.presentationData, interaction: self.interaction) : editingItems(data: self.data, context: self.context, presentationData: self.presentationData, interaction: self.interaction)

            for (sectionId, sectionItems) in editItems {
                var insets = UIEdgeInsets()
                insets.left += sectionInset
                insets.right += sectionInset
                
                if self.state.isEditing {
                    currentInsets = insets
                }

                validEditingSections.append(sectionId)
                
                var wasAdded = false
                let sectionNode: PeerInfoScreenItemSectionContainerNode
                if let current = self.editingSections[sectionId] {
                    sectionNode = current
                } else {
                    wasAdded = true
                    sectionNode = PeerInfoScreenItemSectionContainerNode()
                    self.editingSections[sectionId] = sectionNode
                    self.scrollNode.addSubnode(sectionNode)
                }
                                
                let sectionHeight = sectionNode.update(width: layout.size.width, safeInsets: insets, presentationData: self.presentationData, items: sectionItems, transition: transition)
                let sectionFrame = CGRect(origin: CGPoint(x: 0.0, y: contentHeight), size: CGSize(width: layout.size.width, height: sectionHeight))
                
                if wasAdded {
                    sectionNode.frame = sectionFrame
                    sectionNode.alpha = self.state.isEditing ? 1.0 : 0.0
                } else {
                    if additive {
                        transition.updateFrameAdditive(node: sectionNode, frame: sectionFrame)
                    } else {
                        transition.updateFrame(node: sectionNode, frame: sectionFrame)
                    }
                    transition.updateAlpha(node: sectionNode, alpha: self.state.isEditing ? 1.0 : 0.0)
                }
                if !sectionHeight.isZero && self.state.isEditing {
                    contentHeight += sectionHeight
                    contentHeight += sectionSpacing
                }
            }
            var removeEditingSections: [AnyHashable] = []
            for (sectionId, _) in self.editingSections {
                if !validEditingSections.contains(sectionId) {
                    removeEditingSections.append(sectionId)
                }
            }
            for sectionId in removeEditingSections {
                if let sectionNode = self.editingSections.removeValue(forKey: sectionId) {
                    sectionNode.removeFromSupernode()
                }
            }
        }
        
        let paneContainerSize = CGSize(width: layout.size.width, height: layout.size.height - navigationHeight)
        var restoreContentOffset: CGPoint?
        if additive {
            restoreContentOffset = self.scrollNode.view.contentOffset
        }
        
        let paneContainerFrame = CGRect(origin: CGPoint(x: 0.0, y: contentHeight), size: paneContainerSize)
        if self.state.isEditing || (self.data?.availablePanes ?? []).isEmpty {
            transition.updateAlpha(node: self.paneContainerNode, alpha: 0.0)
        } else {
            contentHeight += layout.size.height - navigationHeight
            transition.updateAlpha(node: self.paneContainerNode, alpha: 1.0)
        }
        
        if let selectedMessageIds = self.state.selectedMessageIds {
            var wasAdded = false
            let selectionPanelNode: PeerInfoSelectionPanelNode
            if let current = self.paneContainerNode.selectionPanelNode {
                selectionPanelNode = current
            } else {
                wasAdded = true
                selectionPanelNode = PeerInfoSelectionPanelNode(context: self.context, presentationData: self.presentationData, peerId: self.peerId, deleteMessages: { [weak self] in
                    guard let strongSelf = self else {
                        return
                    }
                    strongSelf.deleteMessages(messageIds: nil)
                }, shareMessages: { [weak self] in
                    guard let strongSelf = self, let messageIds = strongSelf.state.selectedMessageIds, !messageIds.isEmpty else {
                        return
                    }
                    let _ = (strongSelf.context.account.postbox.transaction { transaction -> [Message] in
                        var messages: [Message] = []
                        for id in messageIds {
                            if let message = transaction.getMessage(id) {
                                messages.append(message)
                            }
                        }
                        return messages
                    }
                    |> deliverOnMainQueue).start(next: { messages in
                        if let strongSelf = self, !messages.isEmpty {
                            strongSelf.headerNode.navigationButtonContainer.performAction?(.selectionDone, nil)
                            
                            let shareController = ShareController(context: strongSelf.context, subject: .messages(messages.sorted(by: { lhs, rhs in
                                return lhs.index < rhs.index
                            })), externalShare: true, immediateExternalShare: true, updatedPresentationData: strongSelf.controller?.updatedPresentationData)
                            strongSelf.view.endEditing(true)
                            strongSelf.controller?.present(shareController, in: .window(.root))
                        }
                    })
                }, forwardMessages: { [weak self] in
                    guard let strongSelf = self else {
                        return
                    }
                    strongSelf.forwardMessages(messageIds: nil)
                }, reportMessages: { [weak self] in
                    guard let strongSelf = self, let messageIds = strongSelf.state.selectedMessageIds, !messageIds.isEmpty else {
                        return
                    }
                    strongSelf.view.endEditing(true)
                    strongSelf.controller?.present(peerReportOptionsController(context: strongSelf.context, subject: .messages(Array(messageIds).sorted()), passthrough: false, present: { c, a in
                        self?.controller?.present(c, in: .window(.root), with: a)
                    }, push: { c in
                        self?.controller?.push(c)
                    }, completion: { _, _ in }), in: .window(.root))
                })
                self.paneContainerNode.selectionPanelNode = selectionPanelNode
                self.paneContainerNode.addSubnode(selectionPanelNode)
            }
            selectionPanelNode.selectionPanel.selectedMessages = selectedMessageIds
            let panelHeight = selectionPanelNode.update(layout: layout, presentationData: self.presentationData, transition: wasAdded ? .immediate : transition)
            let panelFrame = CGRect(origin: CGPoint(x: 0.0, y: paneContainerSize.height - panelHeight), size: CGSize(width: layout.size.width, height: panelHeight))
            if wasAdded {
                selectionPanelNode.frame = panelFrame
                transition.animatePositionAdditive(node: selectionPanelNode, offset: CGPoint(x: 0.0, y: panelHeight))
            } else {
                transition.updateFrame(node: selectionPanelNode, frame: panelFrame)
            }
        } else if let selectionPanelNode = self.paneContainerNode.selectionPanelNode {
            self.paneContainerNode.selectionPanelNode = nil
            transition.updateFrame(node: selectionPanelNode, frame: CGRect(origin: CGPoint(x: 0.0, y: layout.size.height), size: selectionPanelNode.bounds.size), completion: { [weak selectionPanelNode] _ in
                selectionPanelNode?.removeFromSupernode()
            })
        }
        
        if self.isSettings {
            contentHeight = max(contentHeight, layout.size.height + 140.0 + (self.headerNode.twoLineInfo ? 17.0 : 0.0) - layout.intrinsicInsets.bottom)
        }
        self.scrollNode.view.contentSize = CGSize(width: layout.size.width, height: contentHeight)
        if self.isSettings {
            self.scrollNode.view.contentInset = UIEdgeInsets(top: 0.0, left: 0.0, bottom: layout.intrinsicInsets.bottom, right: 0.0)
        }
        if let restoreContentOffset = restoreContentOffset {
            self.scrollNode.view.contentOffset = restoreContentOffset
        }
        
        let relativeHeaderFrame = self.headerNode.view.convert(self.headerNode.bounds, to: self.view)
        transition.updateFrame(node: self.leftOverlayNode, frame: CGRect(x: 0.0, y: relativeHeaderFrame.maxY + UIScreenPixel - self.scrollNode.view.contentOffset.y, width: currentInsets.left, height: layout.size.height * 10.0))
        transition.updateFrame(node: self.rightOverlayNode, frame: CGRect(x: layout.size.width - currentInsets.right, y: relativeHeaderFrame.maxY + UIScreenPixel - self.scrollNode.view.contentOffset.y, width: currentInsets.right, height: layout.size.height * 10.0))
        
        if additive {
            transition.updateFrameAdditive(node: self.paneContainerNode, frame: paneContainerFrame)
        } else {
            transition.updateFrame(node: self.paneContainerNode, frame: paneContainerFrame)
        }
        
        self.ignoreScrolling = false
        self.updateNavigation(transition: transition, additive: additive)
        
        if !self.didSetReady && self.data != nil {
            self.didSetReady = true
            let avatarReady = self.headerNode.avatarListNode.isReady.get()
            let combinedSignal = combineLatest(queue: .mainQueue(),
                avatarReady,
                self.paneContainerNode.isReady.get()
            )
            |> map { lhs, rhs in
                return lhs && rhs
            }
            self._ready.set(combinedSignal
            |> filter { $0 }
            |> take(1))
        }
    }
        
    fileprivate func updateNavigation(transition: ContainedViewLayoutTransition, additive: Bool) {
        let offsetY = self.scrollNode.view.contentOffset.y
        
        if self.isSettings, !(self.controller?.movingInHierarchy == true) {
            let bottomOffsetY = max(0.0, self.scrollNode.view.contentSize.height + min(83.0, self.scrollNode.view.contentInset.bottom) - offsetY - self.scrollNode.frame.height)
            let backgroundAlpha: CGFloat = min(30.0, bottomOffsetY) / 30.0
            
            if let tabBarController = self.controller?.parent as? TabBarController {
                tabBarController.updateBackgroundAlpha(backgroundAlpha, transition: transition)
            }
        }
                
        if self.state.isEditing || offsetY <= 50.0 || self.paneContainerNode.alpha.isZero {
            if !self.scrollNode.view.bounces {
                self.scrollNode.view.bounces = true
                self.scrollNode.view.alwaysBounceVertical = true
            }
        } else {
            if self.scrollNode.view.bounces {
                self.scrollNode.view.bounces = false
                self.scrollNode.view.alwaysBounceVertical = false
            }
        }
                
        if let (layout, navigationHeight) = self.validLayout {
            if !additive {
                let sectionInset: CGFloat
                if layout.size.width >= 375.0 {
                    sectionInset = max(16.0, floor((layout.size.width - 674.0) / 2.0))
                } else {
                    sectionInset = 0.0
                }
                let headerInset: CGFloat
                if self.isSettings {
                    headerInset = sectionInset
                } else {
                    headerInset = layout.safeInsets.left
                }
                
                let _ = self.headerNode.update(width: layout.size.width, containerHeight: layout.size.height, containerInset: headerInset, statusBarHeight: layout.statusBarHeight ?? 0.0, navigationHeight: navigationHeight, isModalOverlay: layout.isModalOverlay, isMediaOnly: self.isMediaOnly, contentOffset: self.isMediaOnly ? 212.0 : offsetY, paneContainerY: self.paneContainerNode.frame.minY, presentationData: self.presentationData, peer: self.data?.peer, cachedData: self.data?.cachedData, notificationSettings: self.data?.notificationSettings, statusData: self.data?.status, panelStatusData: self.customStatusData, isSecretChat: self.peerId.namespace == Namespaces.Peer.SecretChat, isContact: self.data?.isContact ?? false, isSettings: self.isSettings, state: self.state, transition: transition, additive: additive)
            }
            
            let paneAreaExpansionDistance: CGFloat = 32.0
            let effectiveAreaExpansionFraction: CGFloat
            if self.state.isEditing {
                effectiveAreaExpansionFraction = 0.0
            } else if self.isSettings {
                var paneAreaExpansionDelta = (self.headerNode.frame.maxY - navigationHeight) - self.scrollNode.view.contentOffset.y
                paneAreaExpansionDelta = max(0.0, min(paneAreaExpansionDelta, paneAreaExpansionDistance))
                effectiveAreaExpansionFraction = 1.0 - paneAreaExpansionDelta / paneAreaExpansionDistance
            } else {
                var paneAreaExpansionDelta = (self.paneContainerNode.frame.minY - navigationHeight) - self.scrollNode.view.contentOffset.y
                paneAreaExpansionDelta = max(0.0, min(paneAreaExpansionDelta, paneAreaExpansionDistance))
                effectiveAreaExpansionFraction = 1.0 - paneAreaExpansionDelta / paneAreaExpansionDistance
            }
            
            if !self.isSettings {
                transition.updateAlpha(node: self.headerNode.separatorNode, alpha: 1.0 - effectiveAreaExpansionFraction)
            }
            
            let visibleHeight = self.scrollNode.view.contentOffset.y + self.scrollNode.view.bounds.height - self.paneContainerNode.frame.minY
            
            var bottomInset = layout.intrinsicInsets.bottom
            if let selectionPanelNode = self.paneContainerNode.selectionPanelNode {
                bottomInset = max(bottomInset, selectionPanelNode.bounds.height)
            }
                        
            let navigationBarHeight: CGFloat = !self.isSettings && layout.isModalOverlay ? 56.0 : 44.0
            self.paneContainerNode.update(size: self.paneContainerNode.bounds.size, sideInset: layout.safeInsets.left, bottomInset: bottomInset, visibleHeight: visibleHeight, expansionFraction: effectiveAreaExpansionFraction, presentationData: self.presentationData, data: self.data, transition: transition)
          
            transition.updateFrame(node: self.headerNode.navigationButtonContainer, frame: CGRect(origin: CGPoint(x: layout.safeInsets.left, y: layout.statusBarHeight ?? 0.0), size: CGSize(width: layout.size.width - layout.safeInsets.left * 2.0, height: navigationBarHeight)))
            self.headerNode.navigationButtonContainer.isWhite = self.headerNode.isAvatarExpanded
            
            var navigationButtons: [PeerInfoHeaderNavigationButtonSpec] = []
            if self.state.isEditing {
                navigationButtons.append(PeerInfoHeaderNavigationButtonSpec(key: .done, isForExpandedView: false))
            } else {
                if self.isSettings {
                    navigationButtons.append(PeerInfoHeaderNavigationButtonSpec(key: .edit, isForExpandedView: false))
                    navigationButtons.append(PeerInfoHeaderNavigationButtonSpec(key: .search, isForExpandedView: true))
                } else if peerInfoCanEdit(peer: self.data?.peer, cachedData: self.data?.cachedData, isContact: self.data?.isContact) {
                    navigationButtons.append(PeerInfoHeaderNavigationButtonSpec(key: .edit, isForExpandedView: false))
                }
                if self.state.selectedMessageIds == nil {
                    if let currentPaneKey = self.paneContainerNode.currentPaneKey {
                        switch currentPaneKey {
                        case .files, .music, .links, .members:
                            navigationButtons.append(PeerInfoHeaderNavigationButtonSpec(key: .search, isForExpandedView: true))
                        case .media:
                            navigationButtons.append(PeerInfoHeaderNavigationButtonSpec(key: .more, isForExpandedView: true))
                        default:
                            break
                        }
                        switch currentPaneKey {
                        case .media, .files, .music, .links, .voice:
                            //navigationButtons.append(PeerInfoHeaderNavigationButtonSpec(key: .select, isForExpandedView: true))
                            break
                        default:
                            break
                        }
                    }
                } else {
                    navigationButtons.append(PeerInfoHeaderNavigationButtonSpec(key: .selectionDone, isForExpandedView: true))
                }
            }
            self.headerNode.navigationButtonContainer.update(size: CGSize(width: layout.size.width - layout.safeInsets.left * 2.0, height: navigationBarHeight), presentationData: self.presentationData, buttons: navigationButtons, expandFraction: effectiveAreaExpansionFraction, transition: transition)
        }
    }
    
    func scrollViewWillBeginDragging(_ scrollView: UIScrollView) {
        self.canAddVelocity = true
        self.canOpenAvatarByDragging = self.headerNode.isAvatarExpanded
        self.paneContainerNode.currentPane?.node.cancelPreviewGestures()
    }
    
    private var previousVelocityM1: CGFloat = 0.0
    private var previousVelocity: CGFloat = 0.0
    private var canAddVelocity: Bool = false
    
    private var canOpenAvatarByDragging = false
    
    func scrollViewDidScroll(_ scrollView: UIScrollView) {
        if self.ignoreScrolling {
            return
        }
        
        let headerFrame = self.headerNode.view.convert(self.headerNode.bounds, to: self.view)
        if !self.headerNode.isAvatarExpanded {
            self.leftOverlayNode.layer.removeAllAnimations()
            self.rightOverlayNode.layer.removeAllAnimations()
        }
        self.leftOverlayNode.frame = CGRect(x: 0.0, y: headerFrame.maxY + UIScreenPixel - scrollView.contentOffset.y, width: self.leftOverlayNode.frame.width, height: self.leftOverlayNode.frame.height)
        self.rightOverlayNode.frame = CGRect(x: self.rightOverlayNode.frame.minX, y: headerFrame.maxY + UIScreenPixel - scrollView.contentOffset.y, width: self.rightOverlayNode.frame.width, height: self.rightOverlayNode.frame.height)
        
        if !self.state.isEditing {
            if self.canAddVelocity {
                self.previousVelocityM1 = self.previousVelocity
                if let value = (scrollView.value(forKey: (["_", "verticalVelocity"] as [String]).joined()) as? NSNumber)?.doubleValue {
                    self.previousVelocity = CGFloat(value)
                }
            }
            
            let offsetY = self.scrollNode.view.contentOffset.y
            var shouldBeExpanded: Bool?
            
            var isLandscape = false
            if let (layout, _) = self.validLayout, layout.size.width > layout.size.height {
                isLandscape = true
            }
            if offsetY <= -32.0 && scrollView.isDragging && scrollView.isTracking {
                if let peer = self.data?.peer, peer.smallProfileImage != nil && self.state.updatingAvatar == nil && !isLandscape {
                    shouldBeExpanded = true
                    
                    if self.canOpenAvatarByDragging && self.headerNode.isAvatarExpanded && offsetY <= -32.0 {
                        if self.hapticFeedback == nil {
                            self.hapticFeedback = HapticFeedback()
                        }
                        self.hapticFeedback?.impact()
                        
                        self.canOpenAvatarByDragging = false
                        let contentOffset = scrollView.contentOffset.y
                        scrollView.panGestureRecognizer.isEnabled = false
                        self.headerNode.initiateAvatarExpansion(gallery: true, first: false)
                        scrollView.panGestureRecognizer.isEnabled = true
                        scrollView.contentOffset = CGPoint(x: 0.0, y: contentOffset)
                        UIView.animate(withDuration: 0.1) {
                            scrollView.contentOffset = CGPoint()
                        }
                    }
                }
            } else if offsetY >= 1.0 {
                shouldBeExpanded = false
                self.canOpenAvatarByDragging = false
            }
            if let shouldBeExpanded = shouldBeExpanded, shouldBeExpanded != self.headerNode.isAvatarExpanded {
                let transition: ContainedViewLayoutTransition = .animated(duration: 0.35, curve: .spring)
                
                if self.hapticFeedback == nil {
                    self.hapticFeedback = HapticFeedback()
                }
                if shouldBeExpanded {
                    self.hapticFeedback?.impact()
                } else {
                    self.hapticFeedback?.tap()
                }
                
                self.headerNode.updateIsAvatarExpanded(shouldBeExpanded, transition: transition)
                self.updateNavigationExpansionPresentation(isExpanded: shouldBeExpanded, animated: true)
                
                if let (layout, navigationHeight) = self.validLayout {
                    self.containerLayoutUpdated(layout: layout, navigationHeight: navigationHeight, transition: transition, additive: true)
                }
            }
        }
        
        self.updateNavigation(transition: .immediate, additive: false)
    }
    
    func scrollViewDidEndDecelerating(_ scrollView: UIScrollView) {
        guard let (_, navigationHeight) = self.validLayout else {
            return
        }
        
        let paneAreaExpansionFinalPoint: CGFloat = self.paneContainerNode.frame.minY - navigationHeight
        if abs(scrollView.contentOffset.y - paneAreaExpansionFinalPoint) < .ulpOfOne {
            self.paneContainerNode.currentPane?.node.transferVelocity(self.previousVelocityM1)
        }
    }
    
    fileprivate func resetHeaderExpansion() {
        if self.headerNode.isAvatarExpanded {
            self.headerNode.ignoreCollapse = true
            self.headerNode.updateIsAvatarExpanded(false, transition: .immediate)
            self.updateNavigationExpansionPresentation(isExpanded: false, animated: true)
            if let (layout, navigationHeight) = self.validLayout {
                self.containerLayoutUpdated(layout: layout, navigationHeight: navigationHeight, transition: .immediate, additive: false)
            }
            self.headerNode.ignoreCollapse = false
        }
    }
    
    private func updateNavigationExpansionPresentation(isExpanded: Bool, animated: Bool) {
        if let controller = self.controller {
            controller.setStatusBarStyle(isExpanded ? .White : self.presentationData.theme.rootController.statusBarStyle.style, animated: animated)
            
            if animated {
                UIView.transition(with: controller.controllerNode.headerNode.navigationButtonContainer.view, duration: 0.3, options: [.transitionCrossDissolve], animations: {
                }, completion: nil)
            }
            
            let baseNavigationBarPresentationData = NavigationBarPresentationData(presentationData: self.presentationData)
            let navigationBarPresentationData = NavigationBarPresentationData(
                theme: NavigationBarTheme(
                    buttonColor: isExpanded ? .white : baseNavigationBarPresentationData.theme.buttonColor,
                    disabledButtonColor: baseNavigationBarPresentationData.theme.disabledButtonColor,
                    primaryTextColor: baseNavigationBarPresentationData.theme.primaryTextColor,
                    backgroundColor: .clear,
                    enableBackgroundBlur: false,
                    separatorColor: .clear,
                    badgeBackgroundColor: baseNavigationBarPresentationData.theme.badgeBackgroundColor,
                    badgeStrokeColor: baseNavigationBarPresentationData.theme.badgeStrokeColor,
                    badgeTextColor: baseNavigationBarPresentationData.theme.badgeTextColor
            ), strings: baseNavigationBarPresentationData.strings)
            
            controller.setNavigationBarPresentationData(navigationBarPresentationData, animated: animated)
        }
    }
    
    func scrollViewWillEndDragging(_ scrollView: UIScrollView, withVelocity velocity: CGPoint, targetContentOffset: UnsafeMutablePointer<CGPoint>) {
        guard let (_, navigationHeight) = self.validLayout else {
            return
        }
        if self.state.isEditing {
            if self.isSettings {
                if targetContentOffset.pointee.y < navigationHeight {
                    if targetContentOffset.pointee.y < navigationHeight / 2.0 {
                        targetContentOffset.pointee.y = 0.0
                    } else {
                        targetContentOffset.pointee.y = navigationHeight
                    }
                }
            }
        } else {
            var height: CGFloat = self.isSettings ? 140.0 : 212.0
            if self.headerNode.twoLineInfo {
                height += 17.0
            }
            if targetContentOffset.pointee.y < height {
                if targetContentOffset.pointee.y < height / 2.0 {
                    targetContentOffset.pointee.y = 0.0
                    self.canAddVelocity = false
                    self.previousVelocity = 0.0
                    self.previousVelocityM1 = 0.0
                } else {
                    targetContentOffset.pointee.y = height
                    self.canAddVelocity = false
                    self.previousVelocity = 0.0
                    self.previousVelocityM1 = 0.0
                }
            }
            if !self.isSettings {
                let paneAreaExpansionDistance: CGFloat = 32.0
                let paneAreaExpansionFinalPoint: CGFloat = self.paneContainerNode.frame.minY - navigationHeight
                if targetContentOffset.pointee.y > paneAreaExpansionFinalPoint - paneAreaExpansionDistance && targetContentOffset.pointee.y < paneAreaExpansionFinalPoint {
                    targetContentOffset.pointee.y = paneAreaExpansionFinalPoint
                    self.canAddVelocity = false
                    self.previousVelocity = 0.0
                    self.previousVelocityM1 = 0.0
                }
            }
        }
    }
    
    override func hitTest(_ point: CGPoint, with event: UIEvent?) -> UIView? {
        guard let result = super.hitTest(point, with: event) else {
            return nil
        }
        var currentParent: UIView? = result
        while true {
            if currentParent == nil || currentParent === self.view {
                break
            }
            if let scrollView = currentParent as? UIScrollView {
                if scrollView === self.scrollNode.view {
                    break
                }
                if scrollView.isDecelerating && scrollView.contentOffset.y < -scrollView.contentInset.top {
                    return self.scrollNode.view
                }
            } else if let listView = currentParent as? ListViewBackingView, let listNode = listView.target {
                if listNode.scroller.isDecelerating && listNode.scroller.contentOffset.y < listNode.scroller.contentInset.top {
                    return self.scrollNode.view
                }
            }
            currentParent = currentParent?.superview
        }
        return result
    }
}

public final class PeerInfoScreenImpl: ViewController, PeerInfoScreen {
    private let context: AccountContext
    fileprivate let updatedPresentationData: (initial: PresentationData, signal: Signal<PresentationData, NoError>)?
    private let peerId: PeerId
    private let avatarInitiallyExpanded: Bool
    private let isOpenedFromChat: Bool
    private let nearbyPeerDistance: Int32?
    private let callMessages: [Message]
    private let isSettings: Bool
    private let ignoreGroupInCommon: PeerId?
    private weak var requestsContext: PeerInvitationImportersContext?
    
    fileprivate var presentationData: PresentationData
    private var presentationDataDisposable: Disposable?
    private let cachedDataPromise = Promise<CachedPeerData?>()
    
    private let accountsAndPeers = Promise<((AccountContext, EnginePeer)?, [(AccountContext, EnginePeer, Int32)])>()
    private var accountsAndPeersValue: ((AccountContext, EnginePeer)?, [(AccountContext, EnginePeer, Int32)])?
    private var accountsAndPeersDisposable: Disposable?
    
    private let activeSessionsContextAndCount = Promise<(ActiveSessionsContext, Int, WebSessionsContext)?>(nil)

    private var tabBarItemDisposable: Disposable?
    
    fileprivate var controllerNode: PeerInfoScreenNode {
        return self.displayNode as! PeerInfoScreenNode
    }
    
    private let _ready = Promise<Bool>()
    override public var ready: Promise<Bool> {
        return self._ready
    }
    
    private var validLayout: (layout: ContainerViewLayout, navigationHeight: CGFloat)?
    
    public init(context: AccountContext, updatedPresentationData: (initial: PresentationData, signal: Signal<PresentationData, NoError>)?, peerId: PeerId, avatarInitiallyExpanded: Bool, isOpenedFromChat: Bool, nearbyPeerDistance: Int32?, callMessages: [Message], isSettings: Bool = false, ignoreGroupInCommon: PeerId? = nil, requestsContext: PeerInvitationImportersContext? = nil) {
        self.context = context
        self.updatedPresentationData = updatedPresentationData
        self.peerId = peerId
        self.avatarInitiallyExpanded = avatarInitiallyExpanded
        self.isOpenedFromChat = isOpenedFromChat
        self.nearbyPeerDistance = nearbyPeerDistance
        self.callMessages = callMessages
        self.isSettings = isSettings
        self.ignoreGroupInCommon = ignoreGroupInCommon
        self.requestsContext = requestsContext
        
        self.presentationData = updatedPresentationData?.0 ?? context.sharedContext.currentPresentationData.with { $0 }
        
        let baseNavigationBarPresentationData = NavigationBarPresentationData(presentationData: self.presentationData)
        super.init(navigationBarPresentationData: NavigationBarPresentationData(
            theme: NavigationBarTheme(
                buttonColor: avatarInitiallyExpanded ? .white : baseNavigationBarPresentationData.theme.buttonColor,
                disabledButtonColor: baseNavigationBarPresentationData.theme.disabledButtonColor,
                primaryTextColor: baseNavigationBarPresentationData.theme.primaryTextColor,
                backgroundColor: .clear,
                enableBackgroundBlur: false,
                separatorColor: .clear,
                badgeBackgroundColor: baseNavigationBarPresentationData.theme.badgeBackgroundColor,
                badgeStrokeColor: baseNavigationBarPresentationData.theme.badgeStrokeColor,
                badgeTextColor: baseNavigationBarPresentationData.theme.badgeTextColor
        ), strings: baseNavigationBarPresentationData.strings))
                
        if isSettings {
            let activeSessionsContextAndCountSignal = deferred { () -> Signal<(ActiveSessionsContext, Int, WebSessionsContext)?, NoError> in
                let activeSessionsContext = context.engine.privacy.activeSessions()
                let webSessionsContext = context.engine.privacy.webSessions()
                let otherSessionCount = activeSessionsContext.state
                |> map { state -> Int in
                    return state.sessions.filter({ !$0.isCurrent }).count
                }
                |> distinctUntilChanged
                return otherSessionCount
                |> map { value in
                    return (activeSessionsContext, value, webSessionsContext)
                }
            }
            self.activeSessionsContextAndCount.set(activeSessionsContextAndCountSignal)
            
            self.accountsAndPeers.set(activeAccountsAndPeers(context: context))
            self.accountsAndPeersDisposable = (self.accountsAndPeers.get()
            |> deliverOnMainQueue).start(next: { [weak self] value in
                self?.accountsAndPeersValue = value
            })
            
            self.tabBarItemContextActionType = .always
            
            let notificationsFromAllAccounts = self.context.sharedContext.accountManager.sharedData(keys: [ApplicationSpecificSharedDataKeys.inAppNotificationSettings])
            |> map { sharedData -> Bool in
                let settings = sharedData.entries[ApplicationSpecificSharedDataKeys.inAppNotificationSettings]?.get(InAppNotificationSettings.self) ?? InAppNotificationSettings.defaultSettings
                return settings.displayNotificationsFromAllAccounts
            }
            |> distinctUntilChanged
            
            let accountTabBarAvatarBadge: Signal<Int32, NoError> = combineLatest(notificationsFromAllAccounts, self.accountsAndPeers.get())
            |> map { notificationsFromAllAccounts, primaryAndOther -> Int32 in
                if !notificationsFromAllAccounts {
                    return 0
                }
                let (primary, other) = primaryAndOther
                if let _ = primary, !other.isEmpty {
                    return other.reduce(into: 0, { (result, next) in
                        result += next.2
                    })
                } else {
                    return 0
                }
            }
            |> distinctUntilChanged
            
            let accountTabBarAvatar: Signal<(UIImage, UIImage)?, NoError> = combineLatest(self.accountsAndPeers.get(), context.sharedContext.presentationData)
            |> map { primaryAndOther, presentationData -> (Account, EnginePeer, PresentationTheme)? in
                if let primary = primaryAndOther.0, !primaryAndOther.1.isEmpty {
                    return (primary.0.account, primary.1, presentationData.theme)
                } else {
                    return nil
                }
            }
            |> distinctUntilChanged(isEqual: { $0?.0 === $1?.0 && $0?.1 == $1?.1 && $0?.2 === $1?.2 })
            |> mapToSignal { primary -> Signal<(UIImage, UIImage)?, NoError> in
                if let primary = primary {
                    let size = CGSize(width: 31.0, height: 31.0)
                    let inset: CGFloat = 3.0
                    if let signal = peerAvatarImage(account: primary.0, peerReference: PeerReference(primary.1._asPeer()), authorOfMessage: nil, representation: primary.1.profileImageRepresentations.first, displayDimensions: size, inset: 3.0, emptyColor: nil, synchronousLoad: false) {
                        return signal
                        |> map { imageVersions -> (UIImage, UIImage)? in
                            let image = imageVersions?.0
                            if let image = image, let selectedImage = generateImage(size, rotatedContext: { size, context in
                                context.clear(CGRect(origin: CGPoint(), size: size))
                                context.translateBy(x: size.width / 2.0, y: size.height / 2.0)
                                context.scaleBy(x: 1.0, y: -1.0)
                                context.translateBy(x: -size.width / 2.0, y: -size.height / 2.0)
                                context.draw(image.cgImage!, in: CGRect(x: 0.0, y: 0.0, width: size.width, height: size.height))
                                context.setLineWidth(1.0)
                                context.setStrokeColor(primary.2.rootController.tabBar.selectedIconColor.cgColor)
                                context.strokeEllipse(in: CGRect(x: 1.5, y: 1.5, width: 28.0, height: 28.0))
                            }) {
                                return (image.withRenderingMode(.alwaysOriginal), selectedImage.withRenderingMode(.alwaysOriginal))
                            } else {
                                return nil
                            }
                        }
                    } else {
                        return Signal { subscriber in
                            let avatarFont = avatarPlaceholderFont(size: 13.0)
                            var displayLetters = primary.1.displayLetters
                            if displayLetters.count == 2 && displayLetters[0].isSingleEmoji && displayLetters[1].isSingleEmoji {
                                displayLetters = [displayLetters[0]]
                            }
                            let image = generateImage(size, rotatedContext: { size, context in
                                context.clear(CGRect(origin: CGPoint(), size: size))
                                context.translateBy(x: inset, y: inset)
                                
                                drawPeerAvatarLetters(context: context, size: CGSize(width: size.width - inset * 2.0, height: size.height - inset * 2.0), font: avatarFont, letters: displayLetters, peerId: primary.1.id)
                            })?.withRenderingMode(.alwaysOriginal)
                            
                            subscriber.putNext(image.flatMap { ($0, $0) })
                            subscriber.putCompletion()
                            return EmptyDisposable
                        }
                        |> runOn(.concurrentDefaultQueue())
                    }
                } else {
                    return .single(nil)
                }
            }
            |> distinctUntilChanged(isEqual: { lhs, rhs in
                if let lhs = lhs, let rhs = rhs {
                    if lhs.0 !== rhs.0 || lhs.1 !== rhs.1 {
                        return false
                    } else {
                        return true
                    }
                } else if (lhs == nil) != (rhs == nil) {
                    return false
                }
                return true
            })
            
            let notificationsAuthorizationStatus = Promise<AccessType>(.allowed)
            if #available(iOSApplicationExtension 10.0, iOS 10.0, *) {
                notificationsAuthorizationStatus.set(
                    .single(.allowed)
                    |> then(DeviceAccess.authorizationStatus(applicationInForeground: context.sharedContext.applicationBindings.applicationInForeground, subject: .notifications)
                    )
                )
            }
            
            let notificationsWarningSuppressed = Promise<Bool>(true)
            if #available(iOSApplicationExtension 10.0, iOS 10.0, *) {
                notificationsWarningSuppressed.set(
                    .single(true)
                    |> then(context.sharedContext.accountManager.noticeEntry(key: ApplicationSpecificNotice.permissionWarningKey(permission: .notifications)!)
                        |> map { noticeView -> Bool in
                            let timestamp = noticeView.value.flatMap({ ApplicationSpecificNotice.getTimestampValue($0) })
                            if let timestamp = timestamp, timestamp > 0 {
                                return true
                            } else {
                                return false
                            }
                        }
                    )
                )
            }
            
            let icon: UIImage?
            if useSpecialTabBarIcons() {
                icon = UIImage(bundleImageName: "Chat List/Tabs/Holiday/IconSettings")
            } else {
                icon = UIImage(bundleImageName: "Chat List/Tabs/IconSettings")
            }
            
            let tabBarItem: Signal<(String, UIImage?, UIImage?, String?), NoError> = combineLatest(queue: .mainQueue(), self.context.sharedContext.presentationData, notificationsAuthorizationStatus.get(), notificationsWarningSuppressed.get(), getServerProvidedSuggestions(account: self.context.account), accountTabBarAvatar, accountTabBarAvatarBadge)
            |> map { presentationData, notificationsAuthorizationStatus, notificationsWarningSuppressed, suggestions, accountTabBarAvatar, accountTabBarAvatarBadge -> (String, UIImage?, UIImage?, String?) in
                let notificationsWarning = shouldDisplayNotificationsPermissionWarning(status: notificationsAuthorizationStatus, suppressed:  notificationsWarningSuppressed)
                let phoneNumberWarning = suggestions.contains(.validatePhoneNumber)
                let passwordWarning = suggestions.contains(.validatePassword)
                var otherAccountsBadge: String?
                if accountTabBarAvatarBadge > 0 {
                    otherAccountsBadge = compactNumericCountString(Int(accountTabBarAvatarBadge), decimalSeparator: presentationData.dateTimeFormat.decimalSeparator)
                }
                return (presentationData.strings.Settings_Title, accountTabBarAvatar?.0 ?? icon, accountTabBarAvatar?.1 ?? icon, notificationsWarning || phoneNumberWarning || passwordWarning ? "!" : otherAccountsBadge)
            }
            
            self.tabBarItemDisposable = (tabBarItem |> deliverOnMainQueue).start(next: { [weak self] title, image, selectedImage, badgeValue in
                if let strongSelf = self {
                    strongSelf.tabBarItem.title = title
                    strongSelf.tabBarItem.image = image
                    strongSelf.tabBarItem.selectedImage = selectedImage
                    strongSelf.tabBarItem.badgeValue = badgeValue
                }
            })
            
            self.navigationItem.backBarButtonItem = UIBarButtonItem(title: self.presentationData.strings.Common_Back, style: .plain, target: nil, action: nil)
        }
                
        self.navigationBar?.makeCustomTransitionNode = { [weak self] other, isInteractive in
            guard let strongSelf = self else {
                return nil
            }
            if strongSelf.navigationItem.leftBarButtonItem != nil {
                return nil
            }
            if other.item?.leftBarButtonItem != nil {
                return nil
            }
            if strongSelf.controllerNode.scrollNode.view.contentOffset.y > .ulpOfOne {
                return nil
            }
            if isInteractive && strongSelf.controllerNode.headerNode.isAvatarExpanded {
                return nil
            }
            if other.contentNode != nil {
                return nil
            }
            if let allowsCustomTransition = other.allowsCustomTransition, !allowsCustomTransition() {
                return nil
            }
            if let tag = other.userInfo as? PeerInfoNavigationSourceTag, tag.peerId == peerId {
                return PeerInfoNavigationTransitionNode(screenNode: strongSelf.controllerNode, presentationData: strongSelf.presentationData, headerNode: strongSelf.controllerNode.headerNode)
            }
            return nil
        }
        
        self.setStatusBarStyle(avatarInitiallyExpanded ? .White : self.presentationData.theme.rootController.statusBarStyle.style, animated: false)
        
        self.scrollToTop = { [weak self] in
            self?.controllerNode.scrollToTop()
        }
        
        let presentationDataSignal: Signal<PresentationData, NoError>
        if let updatedPresentationData = updatedPresentationData {
            presentationDataSignal = updatedPresentationData.signal
        } else {
            let themeEmoticon: Signal<String?, NoError> = self.cachedDataPromise.get()
            |> map { cachedData -> String? in
                if let cachedData = cachedData as? CachedUserData {
                    return cachedData.themeEmoticon
                } else if let cachedData = cachedData as? CachedGroupData {
                    return cachedData.themeEmoticon
                } else if let cachedData = cachedData as? CachedChannelData {
                    return cachedData.themeEmoticon
                } else {
                    return nil
                }
            }
            |> distinctUntilChanged
            
            presentationDataSignal = combineLatest(queue: Queue.mainQueue(), context.sharedContext.presentationData, context.engine.themes.getChatThemes(accountManager: context.sharedContext.accountManager, onlyCached: false), themeEmoticon)
            |> map { presentationData, chatThemes, themeEmoticon -> PresentationData in
                var presentationData = presentationData
                if let themeEmoticon = themeEmoticon, let theme = chatThemes.first(where: { $0.emoticon == themeEmoticon }) {
                    if let theme = makePresentationTheme(cloudTheme: theme, dark: presentationData.theme.overallDarkAppearance) {
                        presentationData = presentationData.withUpdated(theme: theme)
                        presentationData = presentationData.withUpdated(chatWallpaper: theme.chat.defaultWallpaper)
                    }
                }
                return presentationData
            }
        }
        
        self.presentationDataDisposable = (presentationDataSignal
        |> deliverOnMainQueue).start(next: { [weak self] presentationData in
            if let strongSelf = self {
                let previousTheme = strongSelf.presentationData.theme
                let previousStrings = strongSelf.presentationData.strings
                
                strongSelf.presentationData = presentationData
                
                if previousTheme !== presentationData.theme || previousStrings !== presentationData.strings {
                    strongSelf.controllerNode.updatePresentationData(strongSelf.presentationData)
                    
                    if strongSelf.navigationItem.backBarButtonItem != nil {
                        strongSelf.navigationItem.backBarButtonItem = UIBarButtonItem(title: strongSelf.presentationData.strings.Common_Back, style: .plain, target: nil, action: nil)
                    }
                }
            }
        })
    }
    
    required init(coder aDecoder: NSCoder) {
        fatalError("init(coder:) has not been implemented")
    }
    
    deinit {
        self.presentationDataDisposable?.dispose()
        self.accountsAndPeersDisposable?.dispose()
        self.tabBarItemDisposable?.dispose()
    }
    
    override public func loadDisplayNode() {
        self.displayNode = PeerInfoScreenNode(controller: self, context: self.context, peerId: self.peerId, avatarInitiallyExpanded: self.avatarInitiallyExpanded, isOpenedFromChat: self.isOpenedFromChat, nearbyPeerDistance: self.nearbyPeerDistance, callMessages: self.callMessages, isSettings: self.isSettings, ignoreGroupInCommon: self.ignoreGroupInCommon, requestsContext: requestsContext)
        self.controllerNode.accountsAndPeers.set(self.accountsAndPeers.get() |> map { $0.1 })
        self.controllerNode.activeSessionsContextAndCount.set(self.activeSessionsContextAndCount.get())
        self.cachedDataPromise.set(self.controllerNode.cachedDataPromise.get())
        self._ready.set(self.controllerNode.ready.get())
        
        super.displayNodeDidLoad()
    }
    
    fileprivate var movingInHierarchy = false
    public override func willMove(toParent viewController: UIViewController?) {
        super.willMove(toParent: parent)
        
        if self.isSettings, viewController == nil, let tabBarController = self.parent as? TabBarController {
            self.movingInHierarchy = true
            tabBarController.updateBackgroundAlpha(1.0, transition: .immediate)
        }
    }
    
    public override func didMove(toParent viewController: UIViewController?) {
        super.didMove(toParent: viewController)
        
        if self.isSettings {
            if viewController == nil {
                self.movingInHierarchy = false
                Queue.mainQueue().after(0.1) {
                    self.controllerNode.resetHeaderExpansion()
                }
            } else {
                self.controllerNode.updateNavigation(transition: .immediate, additive: false)
            }
        }
    }
    
    private func dismissAllTooltips() {
        self.window?.forEachController({ controller in
            if let controller = controller as? UndoOverlayController, !controller.keepOnParentDismissal {
                controller.dismissWithCommitAction()
            }
        })
        self.forEachController({ controller in
            if let controller = controller as? UndoOverlayController, !controller.keepOnParentDismissal {
                controller.dismissWithCommitAction()
            }
            return true
        })
    }
    
    override public func viewWillDisappear(_ animated: Bool) {
        super.viewWillDisappear(animated)
        
        self.dismissAllTooltips()
    }
    
    override public func containerLayoutUpdated(_ layout: ContainerViewLayout, transition: ContainedViewLayoutTransition) {
        super.containerLayoutUpdated(layout, transition: transition)
        
        let navigationHeight = self.isSettings ? (self.navigationBar?.frame.height ?? 0.0) : self.navigationLayout(layout: layout).navigationFrame.maxY
        self.validLayout = (layout, navigationHeight)
        
        self.controllerNode.containerLayoutUpdated(layout: layout, navigationHeight: navigationHeight, transition: transition)
    }
    
    override public func tabBarItemContextAction(sourceNode: ContextExtractedContentContainingNode, gesture: ContextGesture) {
        guard let (maybePrimary, other) = self.accountsAndPeersValue, let primary = maybePrimary else {
            return
        }
        
        let strings = self.presentationData.strings
        
        var items: [ContextMenuItem] = []
        if other.count + 1 < maximumNumberOfAccounts {
            items.append(.action(ContextMenuActionItem(text: strings.Settings_AddAccount, icon: { theme in
                return generateTintedImage(image: UIImage(bundleImageName: "Chat/Context Menu/Add"), color: theme.contextMenu.primaryColor)
            }, action: { [weak self] _, f in
                guard let strongSelf = self else {
                    return
                }
                strongSelf.controllerNode.openSettings(section: .addAccount)
                f(.dismissWithoutContent)
            })))
        }
        
        let avatarSize = CGSize(width: 28.0, height: 28.0)
        
        items.append(.action(ContextMenuActionItem(text: primary.1.displayTitle(strings: strings, displayOrder: presentationData.nameDisplayOrder), icon: { _ in nil }, iconSource: ContextMenuActionItemIconSource(size: avatarSize, signal: peerAvatarCompleteImage(account: primary.0.account, peer: primary.1, size: avatarSize)), action: { _, f in
            f(.default)
        })))
        
        if !other.isEmpty {
            items.append(.separator)
        }
        
        for account in other {
            let id = account.0.account.id
            items.append(.action(ContextMenuActionItem(text: account.1.displayTitle(strings: strings, displayOrder: presentationData.nameDisplayOrder), badge: account.2 != 0 ? ContextMenuActionBadge(value: "\(account.2)", color: .accent) : nil, icon: { _ in nil }, iconSource: ContextMenuActionItemIconSource(size: avatarSize, signal: peerAvatarCompleteImage(account: account.0.account, peer: account.1, size: avatarSize)), action: { [weak self] _, f in
                guard let strongSelf = self else {
                    return
                }
                strongSelf.controllerNode.switchToAccount(id: id)
                f(.dismissWithoutContent)
            })))
        }
        
        let controller = ContextController(account: primary.0.account, presentationData: self.presentationData, source: .extracted(SettingsTabBarContextExtractedContentSource(controller: self, sourceNode: sourceNode)), items: .single(ContextController.Items(items: items)), recognizer: nil, gesture: gesture)
        self.context.sharedContext.mainWindow?.presentInGlobalOverlay(controller)
    }
}

private final class SettingsTabBarContextExtractedContentSource: ContextExtractedContentSource {
    let keepInPlace: Bool = true
    let ignoreContentTouches: Bool = true
    let blurBackground: Bool = true
    
    private let controller: ViewController
    private let sourceNode: ContextExtractedContentContainingNode
    
    init(controller: ViewController, sourceNode: ContextExtractedContentContainingNode) {
        self.controller = controller
        self.sourceNode = sourceNode
    }
    
    func takeView() -> ContextControllerTakeViewInfo? {
        return ContextControllerTakeViewInfo(contentContainingNode: self.sourceNode, contentAreaInScreenSpace: UIScreen.main.bounds)
    }
    
    func putBack() -> ContextControllerPutBackViewInfo? {
        return ContextControllerPutBackViewInfo(contentAreaInScreenSpace: UIScreen.main.bounds)
    }
}

private func getUserPeer(postbox: Postbox, peerId: PeerId) -> Signal<(Peer?, CachedPeerData?), NoError> {
    return postbox.transaction { transaction -> (Peer?, CachedPeerData?) in
        guard let peer = transaction.getPeer(peerId) else {
            return (nil, nil)
        }
        var resultPeer: Peer?
        if let peer = peer as? TelegramSecretChat {
            resultPeer = transaction.getPeer(peer.regularPeerId)
        } else {
            resultPeer = peer
        }
        return (resultPeer, resultPeer.flatMap({ transaction.getPeerCachedData(peerId: $0.id) }))
    }
}

final class PeerInfoNavigationSourceTag {
    let peerId: PeerId
    
    init(peerId: PeerId) {
        self.peerId = peerId
    }
}

private final class PeerInfoNavigationTransitionNode: ASDisplayNode, CustomNavigationTransitionNode {
    private let screenNode: PeerInfoScreenNode
    private let presentationData: PresentationData

    private var topNavigationBar: NavigationBar?
    private var bottomNavigationBar: NavigationBar?
    private var reverseFraction: Bool = false
    
    private let headerNode: PeerInfoHeaderNode
    
    private var previousBackButtonArrow: ASDisplayNode?
    private var previousBackButton: ASDisplayNode?
    private var currentBackButtonArrow: ASDisplayNode?
    private var previousBackButtonBadge: ASDisplayNode?
    private var currentBackButton: ASDisplayNode?
    
    private var previousTitleNode: (ASDisplayNode, ASDisplayNode)?
    private var previousStatusNode: (ASDisplayNode, ASDisplayNode)?
    
    private var didSetup: Bool = false
    
    init(screenNode: PeerInfoScreenNode, presentationData: PresentationData, headerNode: PeerInfoHeaderNode) {
        self.screenNode = screenNode
        self.presentationData = presentationData
        self.headerNode = headerNode
        
        super.init()
        
        self.addSubnode(headerNode)
    }
    
    func setup(topNavigationBar: NavigationBar, bottomNavigationBar: NavigationBar) {
        if let _ = bottomNavigationBar.userInfo as? PeerInfoNavigationSourceTag {
            self.topNavigationBar = topNavigationBar
            self.bottomNavigationBar = bottomNavigationBar
        } else {
            self.topNavigationBar = bottomNavigationBar
            self.bottomNavigationBar = topNavigationBar
            self.reverseFraction = true
        }
        
        topNavigationBar.isHidden = true
        bottomNavigationBar.isHidden = true
        
        if let topNavigationBar = self.topNavigationBar, let bottomNavigationBar = self.bottomNavigationBar {
            self.addSubnode(bottomNavigationBar.additionalContentNode)

            if let previousBackButtonArrow = bottomNavigationBar.makeTransitionBackArrowNode(accentColor: self.presentationData.theme.rootController.navigationBar.accentTextColor) {
                self.previousBackButtonArrow = previousBackButtonArrow
                self.addSubnode(previousBackButtonArrow)
            }
            if let previousBackButton = bottomNavigationBar.makeTransitionBackButtonNode(accentColor: self.presentationData.theme.rootController.navigationBar.accentTextColor) {
                self.previousBackButton = previousBackButton
                self.addSubnode(previousBackButton)
            }
            if self.screenNode.headerNode.isAvatarExpanded, let currentBackButtonArrow = topNavigationBar.makeTransitionBackArrowNode(accentColor: self.screenNode.headerNode.isAvatarExpanded ? .white : self.presentationData.theme.rootController.navigationBar.accentTextColor) {
                self.currentBackButtonArrow = currentBackButtonArrow
                self.addSubnode(currentBackButtonArrow)
            }
            if let previousBackButtonBadge = bottomNavigationBar.makeTransitionBadgeNode() {
                self.previousBackButtonBadge = previousBackButtonBadge
                self.addSubnode(previousBackButtonBadge)
            }
            if let currentBackButton = topNavigationBar.makeTransitionBackButtonNode(accentColor: self.screenNode.headerNode.isAvatarExpanded ? .white : self.presentationData.theme.rootController.navigationBar.accentTextColor) {
                self.currentBackButton = currentBackButton
                self.addSubnode(currentBackButton)
            }
            if let previousTitleView = bottomNavigationBar.titleView as? ChatTitleView {
                let previousTitleNode = previousTitleView.titleNode.makeCopy()
                let previousTitleContainerNode = ASDisplayNode()
                previousTitleContainerNode.addSubnode(previousTitleNode)
                previousTitleNode.frame = previousTitleNode.frame.offsetBy(dx: -previousTitleNode.frame.width / 2.0, dy: -previousTitleNode.frame.height / 2.0)
                self.previousTitleNode = (previousTitleContainerNode, previousTitleNode)
                self.addSubnode(previousTitleContainerNode)
                
                let previousStatusNode = previousTitleView.activityNode.makeCopy()
                let previousStatusContainerNode = ASDisplayNode()
                previousStatusContainerNode.addSubnode(previousStatusNode)
                previousStatusNode.frame = previousStatusNode.frame.offsetBy(dx: -previousStatusNode.frame.width / 2.0, dy: -previousStatusNode.frame.height / 2.0)
                self.previousStatusNode = (previousStatusContainerNode, previousStatusNode)
                self.addSubnode(previousStatusContainerNode)
            }
        }
    }
    
    func update(containerSize: CGSize, fraction: CGFloat, transition: ContainedViewLayoutTransition) {
        guard let topNavigationBar = self.topNavigationBar, let bottomNavigationBar = self.bottomNavigationBar else {
            return
        }
        
        let fraction = self.reverseFraction ? (1.0 - fraction) : fraction
        
        if let previousBackButtonArrow = self.previousBackButtonArrow {
            let previousBackButtonArrowFrame = bottomNavigationBar.backButtonArrow.view.convert(bottomNavigationBar.backButtonArrow.view.bounds, to: bottomNavigationBar.view)
            previousBackButtonArrow.frame = previousBackButtonArrowFrame
        }
        
        if let previousBackButton = self.previousBackButton {
            let previousBackButtonFrame = bottomNavigationBar.backButtonNode.view.convert(bottomNavigationBar.backButtonNode.view.bounds, to: bottomNavigationBar.view)
            previousBackButton.frame = previousBackButtonFrame
            transition.updateAlpha(node: previousBackButton, alpha: fraction)
        }
        
        if let currentBackButtonArrow = self.currentBackButtonArrow {
            let currentBackButtonArrowFrame = topNavigationBar.backButtonArrow.view.convert(topNavigationBar.backButtonArrow.view.bounds, to: topNavigationBar.view)
            currentBackButtonArrow.frame = currentBackButtonArrowFrame
            
            transition.updateAlpha(node: currentBackButtonArrow, alpha: 1.0 - fraction)
            if let previousBackButtonArrow = self.previousBackButtonArrow {
                transition.updateAlpha(node: previousBackButtonArrow, alpha: fraction)
            }
        }
        
        if let previousBackButtonBadge = self.previousBackButtonBadge {
            let previousBackButtonBadgeFrame = bottomNavigationBar.badgeNode.view.convert(bottomNavigationBar.badgeNode.view.bounds, to: bottomNavigationBar.view)
            previousBackButtonBadge.frame = previousBackButtonBadgeFrame
            
            transition.updateAlpha(node: previousBackButtonBadge, alpha: fraction)
        }
        
        if let currentBackButton = self.currentBackButton {
            transition.updateAlpha(node: currentBackButton, alpha: (1.0 - fraction))
        }
        
        if let previousTitleView = bottomNavigationBar.titleView as? ChatTitleView, let _ = (bottomNavigationBar.rightButtonNode.singleCustomNode as? ChatAvatarNavigationNode)?.avatarNode, let (previousTitleContainerNode, previousTitleNode) = self.previousTitleNode, let (previousStatusContainerNode, previousStatusNode) = self.previousStatusNode {
            let previousTitleFrame = previousTitleView.titleNode.view.convert(previousTitleView.titleNode.bounds, to: bottomNavigationBar.view)
            let previousStatusFrame = previousTitleView.activityNode.view.convert(previousTitleView.activityNode.bounds, to: bottomNavigationBar.view)
            
            self.headerNode.navigationTransition = PeerInfoHeaderNavigationTransition(sourceNavigationBar: bottomNavigationBar, sourceTitleView: previousTitleView, sourceTitleFrame: previousTitleFrame, sourceSubtitleFrame: previousStatusFrame, fraction: fraction)
            var topHeight = topNavigationBar.backgroundNode.bounds.height
            
            if let (layout, _) = self.screenNode.validLayout {
                let sectionInset: CGFloat
                if layout.size.width >= 375.0 {
                    sectionInset = max(16.0, floor((layout.size.width - 674.0) / 2.0))
                } else {
                    sectionInset = 0.0
                }
                let headerInset: CGFloat
                if screenNode.isSettings {
                    headerInset = sectionInset
                } else {
                    headerInset = layout.safeInsets.left
                }
                
                topHeight = self.headerNode.update(width: layout.size.width, containerHeight: layout.size.height, containerInset: headerInset, statusBarHeight: layout.statusBarHeight ?? 0.0, navigationHeight: topNavigationBar.bounds.height, isModalOverlay: layout.isModalOverlay, isMediaOnly: false, contentOffset: 0.0, paneContainerY: 0.0, presentationData: self.presentationData, peer: self.screenNode.data?.peer, cachedData: self.screenNode.data?.cachedData, notificationSettings: self.screenNode.data?.notificationSettings, statusData: self.screenNode.data?.status, panelStatusData: nil, isSecretChat: self.screenNode.peerId.namespace == Namespaces.Peer.SecretChat, isContact: self.screenNode.data?.isContact ?? false, isSettings: self.screenNode.isSettings, state: self.screenNode.state, transition: transition, additive: false)
            }
            
            let titleScale = (fraction * previousTitleNode.bounds.height + (1.0 - fraction) * self.headerNode.titleNodeRawContainer.bounds.height) / previousTitleNode.bounds.height
            let subtitleScale = max(0.01, min(10.0, (fraction * previousStatusNode.bounds.height + (1.0 - fraction) * self.headerNode.subtitleNodeRawContainer.bounds.height) / previousStatusNode.bounds.height))
            
            transition.updateFrame(node: previousTitleContainerNode, frame: CGRect(origin: self.headerNode.titleNodeRawContainer.frame.center, size: CGSize()))
            transition.updateFrame(node: previousTitleNode, frame: CGRect(origin: CGPoint(x: -previousTitleFrame.width / 2.0, y: -previousTitleFrame.height / 2.0), size: previousTitleFrame.size))
            transition.updateFrame(node: previousStatusContainerNode, frame: CGRect(origin: self.headerNode.subtitleNodeRawContainer.frame.center, size: CGSize()))
            transition.updateFrame(node: previousStatusNode, frame: CGRect(origin: CGPoint(x: -previousStatusFrame.size.width / 2.0, y: -previousStatusFrame.size.height / 2.0), size: previousStatusFrame.size))
            
            transition.updateSublayerTransformScale(node: previousTitleContainerNode, scale: titleScale)
            transition.updateSublayerTransformScale(node: previousStatusContainerNode, scale: subtitleScale)
            
            transition.updateAlpha(node: self.headerNode.titleNode, alpha: (1.0 - fraction))
            transition.updateAlpha(node: previousTitleNode, alpha: fraction)
            transition.updateAlpha(node: self.headerNode.subtitleNode, alpha: (1.0 - fraction))
            transition.updateAlpha(node: previousStatusNode, alpha: fraction)
            
            transition.updateAlpha(node: self.headerNode.navigationButtonContainer, alpha: (1.0 - fraction))

            if case .animated = transition, (bottomNavigationBar.additionalContentNode.alpha.isZero || bottomNavigationBar.additionalContentNode.alpha == 1.0) {
                bottomNavigationBar.additionalContentNode.alpha = fraction
                if fraction.isZero {
                    bottomNavigationBar.additionalContentNode.layer.animateAlpha(from: 1.0, to: 0.0, duration: 0.15)
                } else {
                    transition.updateAlpha(node: bottomNavigationBar.additionalContentNode, alpha: fraction)
                }
            } else {
                transition.updateAlpha(node: bottomNavigationBar.additionalContentNode, alpha: fraction)
            }

            let bottomHeight = bottomNavigationBar.backgroundNode.bounds.height

            transition.updateSublayerTransformOffset(layer: bottomNavigationBar.additionalContentNode.layer, offset: CGPoint(x: 0.0, y: (1.0 - fraction) * (topHeight - bottomHeight)))
        }
    }
    
    func restore() {
        guard let topNavigationBar = self.topNavigationBar, let bottomNavigationBar = self.bottomNavigationBar else {
            return
        }

        topNavigationBar.additionalContentNode.alpha = 1.0
        ContainedViewLayoutTransition.immediate.updateSublayerTransformOffset(layer: topNavigationBar.additionalContentNode.layer, offset: CGPoint())
        topNavigationBar.reattachAdditionalContentNode()

        bottomNavigationBar.additionalContentNode.alpha = 1.0
        ContainedViewLayoutTransition.immediate.updateSublayerTransformOffset(layer: bottomNavigationBar.additionalContentNode.layer, offset: CGPoint())
        bottomNavigationBar.reattachAdditionalContentNode()
        
        topNavigationBar.isHidden = false
        bottomNavigationBar.isHidden = false
        self.headerNode.navigationTransition = nil
        self.screenNode.insertSubnode(self.headerNode, aboveSubnode: self.screenNode.scrollNode)
    }
}

private final class ContextControllerContentSourceImpl: ContextControllerContentSource {
    let controller: ViewController
    weak var sourceNode: ASDisplayNode?
    let sourceRect: CGRect
    
    let navigationController: NavigationController? = nil
    
    let passthroughTouches: Bool
    
    init(controller: ViewController, sourceNode: ASDisplayNode?, sourceRect: CGRect = CGRect(origin: CGPoint(), size: CGSize()), passthroughTouches: Bool = false) {
        self.controller = controller
        self.sourceNode = sourceNode
        self.sourceRect = sourceRect
        self.passthroughTouches = passthroughTouches
    }
    
    func transitionInfo() -> ContextControllerTakeControllerInfo? {
        let sourceNode = self.sourceNode
        let sourceRect = self.sourceRect
        return ContextControllerTakeControllerInfo(contentAreaInScreenSpace: CGRect(origin: CGPoint(), size: CGSize(width: 10.0, height: 10.0)), sourceNode: { [weak sourceNode] in
            if let sourceNode = sourceNode {
                let rect = sourceRect.isEmpty ? sourceNode.bounds : sourceRect
                return (sourceNode, rect)
            } else {
                return nil
            }
        })
    }
    
    func animatedIn() {
        self.controller.didAppearInContextPreview()
    }
}

private final class MessageContextExtractedContentSource: ContextExtractedContentSource {
    let keepInPlace: Bool = false
    let ignoreContentTouches: Bool = true
    let blurBackground: Bool = true
    
    private let sourceNode: ContextExtractedContentContainingNode
    
    init(sourceNode: ContextExtractedContentContainingNode) {
        self.sourceNode = sourceNode
    }
    
    func takeView() -> ContextControllerTakeViewInfo? {
        return ContextControllerTakeViewInfo(contentContainingNode: self.sourceNode, contentAreaInScreenSpace: UIScreen.main.bounds)
    }
    
    func putBack() -> ContextControllerPutBackViewInfo? {
        return ContextControllerPutBackViewInfo(contentAreaInScreenSpace: UIScreen.main.bounds)
    }
}

private final class PeerInfoContextReferenceContentSource: ContextReferenceContentSource {
    private let controller: ViewController
    private let sourceNode: ContextReferenceContentNode
    
    init(controller: ViewController, sourceNode: ContextReferenceContentNode) {
        self.controller = controller
        self.sourceNode = sourceNode
    }
    
    func transitionInfo() -> ContextControllerReferenceViewInfo? {
        return ContextControllerReferenceViewInfo(referenceNode: self.sourceNode, contentAreaInScreenSpace: UIScreen.main.bounds)
    }
}

func presentAddMembers(context: AccountContext, updatedPresentationData: (initial: PresentationData, signal: Signal<PresentationData, NoError>)?, parentController: ViewController, groupPeer: Peer, selectAddMemberDisposable: MetaDisposable, addMemberDisposable: MetaDisposable) {
    let members: Promise<[PeerId]> = Promise()
    if groupPeer.id.namespace == Namespaces.Peer.CloudChannel {
        /*var membersDisposable: Disposable?
        let (disposable, _) = context.peerChannelMemberCategoriesContextsManager.recent(postbox: context.account.postbox, network: context.account.network, accountPeerId: context.account.peerId, peerId: peerView.peerId, updated: { listState in
            members.set(.single(listState.list.map {$0.peer.id}))
            membersDisposable?.dispose()
        })
        membersDisposable = disposable*/
        members.set(.single([]))
    } else {
        members.set(.single([]))
    }
    
    let _ = (members.get()
    |> take(1)
    |> deliverOnMainQueue).start(next: { [weak parentController] recentIds in
        var createInviteLinkImpl: (() -> Void)?
        var confirmationImpl: ((PeerId) -> Signal<Bool, NoError>)?
        var options: [ContactListAdditionalOption] = []
        let presentationData = updatedPresentationData?.initial ?? context.sharedContext.currentPresentationData.with { $0 }
        
        var canCreateInviteLink = false
        if let group = groupPeer as? TelegramGroup {
            switch group.role {
            case .creator:
                canCreateInviteLink = true
            case let .admin(rights, _):
                canCreateInviteLink = rights.rights.contains(.canInviteUsers)
            default:
                break
            }
        } else if let channel = groupPeer as? TelegramChannel, (channel.addressName?.isEmpty ?? true) {
            if channel.flags.contains(.isCreator) || (channel.adminRights?.rights.contains(.canInviteUsers) == true) {
                canCreateInviteLink = true
            }
        }
        
        if canCreateInviteLink {
            options.append(ContactListAdditionalOption(title: presentationData.strings.GroupInfo_InviteByLink, icon: .generic(UIImage(bundleImageName: "Contact List/LinkActionIcon")!), action: {
                createInviteLinkImpl?()
            }, clearHighlightAutomatically: true))
        }
        
        let contactsController: ViewController
        if groupPeer.id.namespace == Namespaces.Peer.CloudGroup {
            contactsController = context.sharedContext.makeContactSelectionController(ContactSelectionControllerParams(context: context, updatedPresentationData: updatedPresentationData, autoDismiss: false, title: { $0.GroupInfo_AddParticipantTitle }, options: options, confirmation: { peer in
                if let confirmationImpl = confirmationImpl, case let .peer(peer, _, _) = peer {
                    return confirmationImpl(peer.id)
                } else {
                    return .single(false)
                }
            }))
            contactsController.navigationPresentation = .modal
        } else {
            contactsController = context.sharedContext.makeContactMultiselectionController(ContactMultiselectionControllerParams(context: context, updatedPresentationData: updatedPresentationData, mode: .peerSelection(searchChatList: false, searchGroups: false, searchChannels: false), options: options, filters: [.excludeSelf, .disable(recentIds)]))
            contactsController.navigationPresentation = .modal
        }
        
        confirmationImpl = { [weak contactsController] peerId in
            return context.account.postbox.loadedPeerWithId(peerId)
            |> deliverOnMainQueue
            |> mapToSignal { peer in
                let result = ValuePromise<Bool>()
                let presentationData = context.sharedContext.currentPresentationData.with { $0 }
                if let contactsController = contactsController {
                    let alertController = textAlertController(context: context, updatedPresentationData: updatedPresentationData, title: nil, text: presentationData.strings.GroupInfo_AddParticipantConfirmation(EnginePeer(peer).displayTitle(strings: presentationData.strings, displayOrder: presentationData.nameDisplayOrder)).string, actions: [
                        TextAlertAction(type: .genericAction, title: presentationData.strings.Common_No, action: {
                            result.set(false)
                        }),
                        TextAlertAction(type: .defaultAction, title: presentationData.strings.Common_Yes, action: {
                            result.set(true)
                        })
                    ])
                    contactsController.present(alertController, in: .window(.root))
                }
                
                return result.get()
            }
        }
        
        let addMember: (ContactListPeer) -> Signal<Void, NoError> = { memberPeer -> Signal<Void, NoError> in
            if case let .peer(selectedPeer, _, _) = memberPeer {
                let memberId = selectedPeer.id
                if groupPeer.id.namespace == Namespaces.Peer.CloudChannel {
                    return context.peerChannelMemberCategoriesContextsManager.addMember(engine: context.engine, peerId: groupPeer.id, memberId: memberId)
                    |> map { _ -> Void in
                    }
                    |> `catch` { _ -> Signal<Void, NoError> in
                        return .complete()
                    }
                } else {
                    return context.engine.peers.addGroupMember(peerId: groupPeer.id, memberId: memberId)
                    |> deliverOnMainQueue
                    |> `catch` { error -> Signal<Void, NoError> in
                        switch error {
                        case .generic:
                            return .complete()
                        case .privacy:
                            let _ = (context.account.postbox.loadedPeerWithId(memberId)
                            |> deliverOnMainQueue).start(next: { peer in
                                parentController?.present(textAlertController(context: context, updatedPresentationData: updatedPresentationData, title: nil, text: presentationData.strings.Privacy_GroupsAndChannels_InviteToGroupError(EnginePeer(peer).compactDisplayTitle, EnginePeer(peer).compactDisplayTitle).string, actions: [TextAlertAction(type: .genericAction, title: presentationData.strings.Common_OK, action: {})]), in: .window(.root))
                            })
                            return .complete()
                        case .notMutualContact:
                            let _ = (context.account.postbox.loadedPeerWithId(memberId)
                            |> deliverOnMainQueue).start(next: { peer in
                                let text: String
                                if let peer = peer as? TelegramChannel, case .broadcast = peer.info {
                                    text = presentationData.strings.Channel_AddUserLeftError
                                } else {
                                    text = presentationData.strings.GroupInfo_AddUserLeftError
                                }
                                parentController?.present(textAlertController(context: context, updatedPresentationData: updatedPresentationData, title: nil, text: text, actions: [TextAlertAction(type: .genericAction, title: presentationData.strings.Common_OK, action: {})]), in: .window(.root))
                            })
                            return .complete()
                        case .tooManyChannels:
                            let _ = (context.account.postbox.loadedPeerWithId(memberId)
                            |> deliverOnMainQueue).start(next: { peer in
                                parentController?.present(textAlertController(context: context, updatedPresentationData: updatedPresentationData, title: nil, text: presentationData.strings.Invite_ChannelsTooMuch, actions: [TextAlertAction(type: .genericAction, title: presentationData.strings.Common_OK, action: {})]), in: .window(.root))
                            })
                            return .complete()
                        case .groupFull:
                            let signal = context.engine.peers.convertGroupToSupergroup(peerId: groupPeer.id)
                            |> map(Optional.init)
                            |> `catch` { error -> Signal<PeerId?, NoError> in
                                switch error {
                                case .tooManyChannels:
                                    Queue.mainQueue().async {
                                        parentController?.push(oldChannelsController(context: context, intent: .upgrade))
                                    }
                                default:
                                    break
                                }
                                return .single(nil)
                            }
                            |> mapToSignal { upgradedPeerId -> Signal<PeerId?, NoError> in
                                guard let upgradedPeerId = upgradedPeerId else {
                                    return .single(nil)
                                }
                                return context.peerChannelMemberCategoriesContextsManager.addMember(engine: context.engine, peerId: upgradedPeerId, memberId: memberId)
                                |> `catch` { _ -> Signal<Never, NoError> in
                                    return .complete()
                                }
                                |> mapToSignal { _ -> Signal<PeerId?, NoError> in
                                }
                                |> then(.single(upgradedPeerId))
                            }
                            |> deliverOnMainQueue
                            |> mapToSignal { _ -> Signal<Void, NoError> in
                                return .complete()
                            }
                            return signal
                        }
                    }
                }
            } else {
                return .complete()
            }
        }
        
        let addMembers: ([ContactListPeerId]) -> Signal<Void, AddChannelMemberError> = { members -> Signal<Void, AddChannelMemberError> in
            let memberIds = members.compactMap { contact -> PeerId? in
                switch contact {
                case let .peer(peerId):
                    return peerId
                default:
                    return nil
                }
            }
            return context.account.postbox.multiplePeersView(memberIds)
            |> take(1)
            |> deliverOnMainQueue
            |> castError(AddChannelMemberError.self)
            |> mapToSignal { view -> Signal<Void, AddChannelMemberError> in
                if memberIds.count == 1 {
                    return context.peerChannelMemberCategoriesContextsManager.addMember(engine: context.engine, peerId: groupPeer.id, memberId: memberIds[0])
                    |> map { _ -> Void in
                    }
                } else {
                    return context.peerChannelMemberCategoriesContextsManager.addMembers(engine: context.engine, peerId: groupPeer.id, memberIds: memberIds) |> map { _ in
                    }
                }
            }
        }
        
        createInviteLinkImpl = { [weak contactsController] in
            contactsController?.view.window?.endEditing(true)
            contactsController?.present(InviteLinkInviteController(context: context, updatedPresentationData: updatedPresentationData, peerId: groupPeer.id, parentNavigationController: contactsController?.navigationController as? NavigationController), in: .window(.root))
        }

        parentController?.push(contactsController)
        if let contactsController = contactsController as? ContactSelectionController {
            selectAddMemberDisposable.set((contactsController.result
            |> deliverOnMainQueue).start(next: { [weak contactsController] result in
                guard let (peers, _) = result, let memberPeer = peers.first else {
                    return
                }
                
                contactsController?.displayProgress = true
                addMemberDisposable.set((addMember(memberPeer)
                |> deliverOnMainQueue).start(completed: {
                    contactsController?.dismiss()
                }))
            }))
            contactsController.dismissed = {
                selectAddMemberDisposable.set(nil)
                addMemberDisposable.set(nil)
            }
        }
        if let contactsController = contactsController as? ContactMultiselectionController {
            selectAddMemberDisposable.set((contactsController.result
            |> deliverOnMainQueue).start(next: { [weak contactsController] result in
                var peers: [ContactListPeerId] = []
                if case let .result(peerIdsValue, _) = result {
                    peers = peerIdsValue
                }
                
                contactsController?.displayProgress = true
                addMemberDisposable.set((addMembers(peers)
                |> deliverOnMainQueue).start(error: { error in
                    if peers.count == 1, case .restricted = error {
                        switch peers[0] {
                            case let .peer(peerId):
                                let _ = (context.account.postbox.loadedPeerWithId(peerId)
                                |> deliverOnMainQueue).start(next: { peer in
                                    parentController?.present(textAlertController(context: context, updatedPresentationData: updatedPresentationData, title: nil, text: presentationData.strings.Privacy_GroupsAndChannels_InviteToGroupError(EnginePeer(peer).compactDisplayTitle, EnginePeer(peer).compactDisplayTitle).string, actions: [TextAlertAction(type: .genericAction, title: presentationData.strings.Common_OK, action: {})]), in: .window(.root))
                                })
                            default:
                                break
                        }
                    } else if peers.count == 1, case .notMutualContact = error {
                        let text: String
                        if let peer = groupPeer as? TelegramChannel, case .broadcast = peer.info {
                            text = presentationData.strings.Channel_AddUserLeftError
                        } else {
                            text = presentationData.strings.GroupInfo_AddUserLeftError
                        }
                        
                        parentController?.present(textAlertController(context: context, updatedPresentationData: updatedPresentationData, title: nil, text: text, actions: [TextAlertAction(type: .genericAction, title: presentationData.strings.Common_OK, action: {})]), in: .window(.root))
                    } else if case .tooMuchJoined = error  {
                        parentController?.present(textAlertController(context: context, updatedPresentationData: updatedPresentationData, title: nil, text: presentationData.strings.Invite_ChannelsTooMuch, actions: [TextAlertAction(type: .genericAction, title: presentationData.strings.Common_OK, action: {})]), in: .window(.root))
                    }
                    
                    contactsController?.dismiss()
                }, completed: {
                    contactsController?.dismiss()
                }))
            }))
            contactsController.dismissed = {
                selectAddMemberDisposable.set(nil)
                addMemberDisposable.set(nil)
            }
        }
    })
}<|MERGE_RESOLUTION|>--- conflicted
+++ resolved
@@ -3438,13 +3438,8 @@
             self.resolveUrlDisposable.set((self.context.account.postbox.loadedPeerWithId(peerId)
                 |> take(1)
                 |> deliverOnMainQueue).start(next: { [weak self] peer in
-<<<<<<< HEAD
                     if let strongSelf = self, peer.restrictionText(platform: "ios", contentSettings: strongSelf.context.currentContentSettings.with { $0 }) == nil || isAllowedChat(peer: peer, contentSettings: strongSelf.context.currentContentSettings.with { $0 }) {
-                        if let infoController = strongSelf.context.sharedContext.makePeerInfoController(context: strongSelf.context, updatedPresentationData: nil, peer: peer, mode: .generic, avatarInitiallyExpanded: false, fromChat: false) {
-=======
-                    if let strongSelf = self, peer.restrictionText(platform: "ios", contentSettings: strongSelf.context.currentContentSettings.with { $0 }) == nil {
                         if let infoController = strongSelf.context.sharedContext.makePeerInfoController(context: strongSelf.context, updatedPresentationData: nil, peer: peer, mode: .generic, avatarInitiallyExpanded: false, fromChat: false, requestsContext: nil) {
->>>>>>> 2b2d14f5
                             (strongSelf.controller?.navigationController as? NavigationController)?.pushViewController(infoController)
                         }
                     }
