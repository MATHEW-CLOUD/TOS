import Foundation
import UIKit
import Display
import AsyncDisplayKit
import Postbox
import TelegramCore
import SyncCore
import SwiftSignalKit
import AccountContext
import TelegramPresentationData
import TelegramUIPreferences
import AvatarNode
import TelegramStringFormatting
import PhoneNumberFormat
import AppBundle
import PresentationDataUtils
import NotificationMuteSettingsUI
import NotificationSoundSelectionUI
import OverlayStatusController
import ShareController
import PhotoResources
import PeerAvatarGalleryUI
import TelegramIntents
import PeerInfoUI
import SearchBarNode
import SearchUI
import ContextUI
import OpenInExternalAppUI
import SafariServices
import GalleryUI
import LegacyUI
import MapResourceToAvatarSizes
import LegacyComponents
import WebSearchUI
import LocationResources
import LocationUI
import Geocoding
import TextFormat
import StatisticsUI
import StickerResources
import SettingsUI
import ChatListUI
import CallListUI
import AccountUtils
import PassportUI
import AuthTransferUI
import DeviceAccess
import LegacyMediaPickerUI
import TelegramNotices
import SaveToCameraRoll
import PeerInfoUI
// MARK: Nicegram Imports
import NGWebUtils
import NGStrings
import NGUI
import NGData
import NGIAP
import NGLab
import UndoUI
//
import ListMessageItem
import GalleryData
import ChatInterfaceState
import TelegramVoip
import InviteLinksUI
import UndoUI
<<<<<<< HEAD
=======
import MediaResources
import HashtagSearchUI
>>>>>>> f275ed0c

protocol PeerInfoScreenItem: class {
    var id: AnyHashable { get }
    func node() -> PeerInfoScreenItemNode
}

class PeerInfoScreenItemNode: ASDisplayNode, AccessibilityFocusableNode {
    var bringToFrontForHighlight: (() -> Void)?
    
    func update(width: CGFloat, safeInsets: UIEdgeInsets, presentationData: PresentationData, item: PeerInfoScreenItem, topItem: PeerInfoScreenItem?, bottomItem: PeerInfoScreenItem?, transition: ContainedViewLayoutTransition) -> CGFloat {
        preconditionFailure()
    }
    
    override open func accessibilityElementDidBecomeFocused() {
//        (self.supernode as? ListView)?.ensureItemNodeVisible(self, animated: false, overflow: 22.0)
    }
}

private final class PeerInfoScreenItemSectionContainerNode: ASDisplayNode {
    private let backgroundNode: ASDisplayNode
    private let topSeparatorNode: ASDisplayNode
    private let bottomSeparatorNode: ASDisplayNode
    private let itemContainerNode: ASDisplayNode
    
    private var currentItems: [PeerInfoScreenItem] = []
    private var itemNodes: [AnyHashable: PeerInfoScreenItemNode] = [:]
    
    override init() {
        self.backgroundNode = ASDisplayNode()
        self.backgroundNode.isLayerBacked = true
        
        self.topSeparatorNode = ASDisplayNode()
        self.topSeparatorNode.isLayerBacked = true
        
        self.bottomSeparatorNode = ASDisplayNode()
        self.bottomSeparatorNode.isLayerBacked = true
        
        self.itemContainerNode = ASDisplayNode()
        self.itemContainerNode.clipsToBounds = true
        
        super.init()
        
        self.addSubnode(self.backgroundNode)
        self.addSubnode(self.itemContainerNode)
        self.addSubnode(self.topSeparatorNode)
        self.addSubnode(self.bottomSeparatorNode)
    }
    
    func update(width: CGFloat, safeInsets: UIEdgeInsets, presentationData: PresentationData, items: [PeerInfoScreenItem], transition: ContainedViewLayoutTransition) -> CGFloat {
        self.backgroundNode.backgroundColor = presentationData.theme.list.itemBlocksBackgroundColor
        self.topSeparatorNode.backgroundColor = presentationData.theme.list.itemBlocksSeparatorColor
        self.bottomSeparatorNode.backgroundColor = presentationData.theme.list.itemBlocksSeparatorColor
        
        var contentHeight: CGFloat = 0.0
        var contentWithBackgroundHeight: CGFloat = 0.0
        var contentWithBackgroundOffset: CGFloat = 0.0
        
        for i in 0 ..< items.count {
            let item = items[i]
            
            let itemNode: PeerInfoScreenItemNode
            var wasAdded = false
            if let current = self.itemNodes[item.id] {
                itemNode = current
            } else {
                wasAdded = true
                itemNode = item.node()
                self.itemNodes[item.id] = itemNode
                self.itemContainerNode.addSubnode(itemNode)
                itemNode.bringToFrontForHighlight = { [weak self, weak itemNode] in
                    guard let strongSelf = self, let itemNode = itemNode else {
                        return
                    }
                    strongSelf.view.bringSubviewToFront(itemNode.view)
                }
            }
            
            let itemTransition: ContainedViewLayoutTransition = wasAdded ? .immediate : transition
            
            let topItem: PeerInfoScreenItem?
            if i == 0 {
                topItem = nil
            } else if items[i - 1] is PeerInfoScreenHeaderItem {
                topItem = nil
            } else {
                topItem = items[i - 1]
            }
            
            let bottomItem: PeerInfoScreenItem?
            if i == items.count - 1 {
                bottomItem = nil
            } else if items[i + 1] is PeerInfoScreenCommentItem {
                bottomItem = nil
            } else {
                bottomItem = items[i + 1]
            }
            
            let itemHeight = itemNode.update(width: width, safeInsets: safeInsets, presentationData: presentationData, item: item, topItem: topItem, bottomItem: bottomItem, transition: itemTransition)
            let itemFrame = CGRect(origin: CGPoint(x: 0.0, y: contentHeight), size: CGSize(width: width, height: itemHeight))
            itemTransition.updateFrame(node: itemNode, frame: itemFrame)
            if wasAdded {
                itemNode.alpha = 0.0
                transition.updateAlpha(node: itemNode, alpha: 1.0)
            }
            
            if item is PeerInfoScreenCommentItem {
            } else {
                contentWithBackgroundHeight += itemHeight
            }
            contentHeight += itemHeight
            
            if item is PeerInfoScreenHeaderItem {
                contentWithBackgroundOffset = contentHeight
            }
        }
        
        var removeIds: [AnyHashable] = []
        for (id, _) in self.itemNodes {
            if !items.contains(where: { $0.id == id }) {
                removeIds.append(id)
            }
        }
        for id in removeIds {
            if let itemNode = self.itemNodes.removeValue(forKey: id) {
                itemNode.view.superview?.sendSubviewToBack(itemNode.view)
                transition.updateAlpha(node: itemNode, alpha: 0.0, completion: { [weak itemNode] _ in
                    itemNode?.removeFromSupernode()
                })
            }
        }
        
        transition.updateFrame(node: self.itemContainerNode, frame: CGRect(origin: CGPoint(), size: CGSize(width: width, height: contentHeight)))
        transition.updateFrame(node: self.backgroundNode, frame: CGRect(origin: CGPoint(x: 0.0, y: contentWithBackgroundOffset), size: CGSize(width: width, height: max(0.0, contentWithBackgroundHeight - contentWithBackgroundOffset))))
        transition.updateFrame(node: self.topSeparatorNode, frame: CGRect(origin: CGPoint(x: 0.0, y: contentWithBackgroundOffset - UIScreenPixel), size: CGSize(width: width, height: UIScreenPixel)))
        transition.updateFrame(node: self.bottomSeparatorNode, frame: CGRect(origin: CGPoint(x: 0.0, y: contentWithBackgroundHeight), size: CGSize(width: width, height: UIScreenPixel)))
        
        if contentHeight.isZero {
            transition.updateAlpha(node: self.topSeparatorNode, alpha: 0.0)
            transition.updateAlpha(node: self.bottomSeparatorNode, alpha: 0.0)
        } else {
            transition.updateAlpha(node: self.topSeparatorNode, alpha: 1.0)
            transition.updateAlpha(node: self.bottomSeparatorNode, alpha: 1.0)
        }
        
        return contentHeight
    }
}

private final class PeerInfoScreenDynamicItemSectionContainerNode: ASDisplayNode {
    private let backgroundNode: ASDisplayNode
    private let topSeparatorNode: ASDisplayNode
    private let bottomSeparatorNode: ASDisplayNode
    
    private var currentItems: [PeerInfoScreenItem] = []
    private var itemNodes: [AnyHashable: PeerInfoScreenItemNode] = [:]
    
    override init() {
        self.backgroundNode = ASDisplayNode()
        self.backgroundNode.isLayerBacked = true
        
        self.topSeparatorNode = ASDisplayNode()
        self.topSeparatorNode.isLayerBacked = true
        
        self.bottomSeparatorNode = ASDisplayNode()
        self.bottomSeparatorNode.isLayerBacked = true
        
        super.init()
        
        self.addSubnode(self.backgroundNode)
        self.addSubnode(self.topSeparatorNode)
        self.addSubnode(self.bottomSeparatorNode)
    }
    
    func update(width: CGFloat, safeInsets: UIEdgeInsets, presentationData: PresentationData, items: [PeerInfoScreenItem], transition: ContainedViewLayoutTransition) -> CGFloat {
        self.backgroundNode.backgroundColor = presentationData.theme.list.itemBlocksBackgroundColor
        self.topSeparatorNode.backgroundColor = presentationData.theme.list.itemBlocksSeparatorColor
        self.bottomSeparatorNode.backgroundColor = presentationData.theme.list.itemBlocksSeparatorColor
        
        var contentHeight: CGFloat = 0.0
        var contentWithBackgroundHeight: CGFloat = 0.0
        var contentWithBackgroundOffset: CGFloat = 0.0
        
        for i in 0 ..< items.count {
            let item = items[i]
            
            let itemNode: PeerInfoScreenItemNode
            var wasAdded = false
            if let current = self.itemNodes[item.id] {
                itemNode = current
            } else {
                wasAdded = true
                itemNode = item.node()
                self.itemNodes[item.id] = itemNode
                self.addSubnode(itemNode)
                itemNode.bringToFrontForHighlight = { [weak self, weak itemNode] in
                    guard let strongSelf = self, let itemNode = itemNode else {
                        return
                    }
                    strongSelf.view.bringSubviewToFront(itemNode.view)
                }
            }
            
            let itemTransition: ContainedViewLayoutTransition = wasAdded ? .immediate : transition
            
            let topItem: PeerInfoScreenItem?
            if i == 0 {
                topItem = nil
            } else if items[i - 1] is PeerInfoScreenHeaderItem {
                topItem = nil
            } else {
                topItem = items[i - 1]
            }
            
            let bottomItem: PeerInfoScreenItem?
            if i == items.count - 1 {
                bottomItem = nil
            } else if items[i + 1] is PeerInfoScreenCommentItem {
                bottomItem = nil
            } else {
                bottomItem = items[i + 1]
            }
            
            let itemHeight = itemNode.update(width: width, safeInsets: safeInsets, presentationData: presentationData, item: item, topItem: topItem, bottomItem: bottomItem, transition: itemTransition)
            let itemFrame = CGRect(origin: CGPoint(x: 0.0, y: contentHeight), size: CGSize(width: width, height: itemHeight))
            itemTransition.updateFrame(node: itemNode, frame: itemFrame)
            if wasAdded {
                itemNode.alpha = 0.0
                transition.updateAlpha(node: itemNode, alpha: 1.0)
            }
            
            if item is PeerInfoScreenCommentItem {
            } else {
                contentWithBackgroundHeight += itemHeight
            }
            contentHeight += itemHeight
            
            if item is PeerInfoScreenHeaderItem {
                contentWithBackgroundOffset = contentHeight
            }
        }
        
        var removeIds: [AnyHashable] = []
        for (id, _) in self.itemNodes {
            if !items.contains(where: { $0.id == id }) {
                removeIds.append(id)
            }
        }
        for id in removeIds {
            if let itemNode = self.itemNodes.removeValue(forKey: id) {
                transition.updateAlpha(node: itemNode, alpha: 0.0, completion: { [weak itemNode] _ in
                    itemNode?.removeFromSupernode()
                })
            }
        }
        
        transition.updateFrame(node: self.backgroundNode, frame: CGRect(origin: CGPoint(x: 0.0, y: contentWithBackgroundOffset), size: CGSize(width: width, height: max(0.0, contentWithBackgroundHeight - contentWithBackgroundOffset))))
        transition.updateFrame(node: self.topSeparatorNode, frame: CGRect(origin: CGPoint(x: 0.0, y: contentWithBackgroundOffset - UIScreenPixel), size: CGSize(width: width, height: UIScreenPixel)))
        transition.updateFrame(node: self.bottomSeparatorNode, frame: CGRect(origin: CGPoint(x: 0.0, y: contentWithBackgroundHeight), size: CGSize(width: width, height: UIScreenPixel)))
        
        if contentHeight.isZero {
            transition.updateAlpha(node: self.topSeparatorNode, alpha: 0.0)
            transition.updateAlpha(node: self.bottomSeparatorNode, alpha: 0.0)
        } else {
            transition.updateAlpha(node: self.topSeparatorNode, alpha: 1.0)
            transition.updateAlpha(node: self.bottomSeparatorNode, alpha: 1.0)
        }
        
        return contentHeight
    }
    
    func updateVisibleItems(in rect: CGRect) {
        
    }
}

final class PeerInfoSelectionPanelNode: ASDisplayNode {
    private let context: AccountContext
    private let peerId: PeerId
    
    private let deleteMessages: () -> Void
    private let shareMessages: () -> Void
    private let forwardMessages: () -> Void
    private let reportMessages: () -> Void
    
    let selectionPanel: ChatMessageSelectionInputPanelNode
    let separatorNode: ASDisplayNode
    let backgroundNode: ASDisplayNode
    
    init(context: AccountContext, peerId: PeerId, deleteMessages: @escaping () -> Void, shareMessages: @escaping () -> Void, forwardMessages: @escaping () -> Void, reportMessages: @escaping () -> Void) {
        self.context = context
        self.peerId = peerId
        self.deleteMessages = deleteMessages
        self.shareMessages = shareMessages
        self.forwardMessages = forwardMessages
        self.reportMessages = reportMessages
        
        let presentationData = context.sharedContext.currentPresentationData.with { $0 }
        
        self.separatorNode = ASDisplayNode()
        self.backgroundNode = ASDisplayNode()
        
        self.selectionPanel = ChatMessageSelectionInputPanelNode(theme: presentationData.theme, strings: presentationData.strings, peerMedia: true)
        self.selectionPanel.context = context
        self.selectionPanel.backgroundColor = presentationData.theme.chat.inputPanel.panelBackgroundColor
        
        let interfaceInteraction = ChatPanelInterfaceInteraction(cloudMessages: { _ in }, copyForwardMessages: { _ in }, setupReplyMessage: { _, _ in
        }, setupEditMessage: { _, _ in
        }, beginMessageSelection: { _, _ in
        }, deleteSelectedMessages: {
            deleteMessages()
        }, reportSelectedMessages: {
            reportMessages()
        }, reportMessages: { _, _ in
        }, blockMessageAuthor: { _, _ in
        }, deleteMessages: { _, _, f in
            f(.default)
        }, forwardSelectedMessages: {
            forwardMessages()
        }, forwardCurrentForwardMessages: {
        }, forwardMessages: { _ in
        }, shareSelectedMessages: {
            shareMessages()
        }, updateTextInputStateAndMode: { _ in
        }, updateInputModeAndDismissedButtonKeyboardMessageId: { _ in
        }, openStickers: {
        }, editMessage: {
        }, beginMessageSearch: { _, _ in
        }, dismissMessageSearch: {
        }, updateMessageSearch: { _ in
        }, openSearchResults: {
        }, navigateMessageSearch: { _ in
        }, openCalendarSearch: {
        }, toggleMembersSearch: { _ in
        }, navigateToMessage: { _, _, _, _ in
        }, navigateToChat: { _ in
        }, navigateToProfile: { _ in
        }, openPeerInfo: {
        }, togglePeerNotifications: {
        }, sendContextResult: { _, _, _, _ in
            return false
        }, sendBotCommand: { _, _ in
        }, sendBotStart: { _ in
        }, botSwitchChatWithPayload: { _, _ in
        }, beginMediaRecording: { _ in
        }, finishMediaRecording: { _ in
        }, stopMediaRecording: {
        }, lockMediaRecording: {
        }, deleteRecordedMedia: {
        }, sendRecordedMedia: { _ in
        }, displayRestrictedInfo: { _, _ in
        }, displayVideoUnmuteTip: { _ in
        }, switchMediaRecordingMode: {
        }, setupMessageAutoremoveTimeout: {
        }, sendSticker: { _, _, _ in
            return false
        }, unblockPeer: {
        }, pinMessage: { _, _ in
        }, unpinMessage: { _, _, _ in
        }, unpinAllMessages: {
        }, openPinnedList: { _ in
        }, shareAccountContact: {
        }, reportPeer: {
        }, presentPeerContact: {
        }, dismissReportPeer: {
        }, deleteChat: {
        }, beginCall: { _ in
        }, toggleMessageStickerStarred: { _ in
        }, presentController: { _, _ in
        }, getNavigationController: {
            return nil
        }, presentGlobalOverlayController: { _, _ in
        }, navigateFeed: {
        }, openGrouping: {
        }, toggleSilentPost: {
        }, requestUnvoteInMessage: { _ in
        }, requestStopPollInMessage: { _ in
        }, updateInputLanguage: { _ in
        }, unarchiveChat: {
        }, openLinkEditing: {
        }, reportPeerIrrelevantGeoLocation: {
        }, displaySlowmodeTooltip: { _, _ in
        }, displaySendMessageOptions: { _, _ in
        }, openScheduledMessages: {
        }, openPeersNearby: {
        }, displaySearchResultsTooltip: { _, _ in
        }, unarchivePeer: {
        }, scrollToTop: {
        }, viewReplies: { _, _ in
        }, activatePinnedListPreview: { _, _ in
        }, joinGroupCall: { _ in
        }, presentInviteMembers: {
        }, presentGigagroupHelp: {
        }, editMessageMedia: { _, _ in
        }, statuses: nil)
        
        self.selectionPanel.interfaceInteraction = interfaceInteraction
        
        super.init()
        
        self.addSubnode(self.backgroundNode)
        self.addSubnode(self.separatorNode)
        self.addSubnode(self.selectionPanel)
    }
    
    func update(layout: ContainerViewLayout, presentationData: PresentationData, transition: ContainedViewLayoutTransition) -> CGFloat {
        self.backgroundNode.backgroundColor = presentationData.theme.rootController.navigationBar.backgroundColor
        self.separatorNode.backgroundColor = presentationData.theme.rootController.navigationBar.separatorColor
        
        let interfaceState = ChatPresentationInterfaceState(chatWallpaper: .color(0), theme: presentationData.theme, strings: presentationData.strings, dateTimeFormat: presentationData.dateTimeFormat, nameDisplayOrder: presentationData.nameDisplayOrder, limitsConfiguration: .defaultValue, fontSize: .regular, bubbleCorners: PresentationChatBubbleCorners(mainRadius: 16.0, auxiliaryRadius: 8.0, mergeBubbleCorners: true), accountPeerId: self.context.account.peerId, mode: .standard(previewing: false), chatLocation: .peer(self.peerId), subject: nil, peerNearbyData: nil, greetingData: nil, pendingUnpinnedAllMessages: false, activeGroupCallInfo: nil, hasActiveGroupCall: false, importState: nil)
        let panelHeight = self.selectionPanel.updateLayout(width: layout.size.width, leftInset: layout.safeInsets.left, rightInset: layout.safeInsets.right, additionalSideInsets: UIEdgeInsets(), maxHeight: 0.0, isSecondary: false, transition: transition, interfaceState: interfaceState, metrics: layout.metrics)
        
        transition.updateFrame(node: self.selectionPanel, frame: CGRect(origin: CGPoint(), size: CGSize(width: layout.size.width, height: panelHeight)))
        
        let panelHeightWithInset = panelHeight + layout.intrinsicInsets.bottom
        
        transition.updateFrame(node: self.backgroundNode, frame: CGRect(origin: CGPoint(), size: CGSize(width: layout.size.width, height: panelHeightWithInset)))
        transition.updateFrame(node: self.separatorNode, frame: CGRect(origin: CGPoint(x: 0.0, y: -UIScreenPixel), size: CGSize(width: layout.size.width, height: UIScreenPixel)))
        
        return panelHeightWithInset
    }
}

private enum PeerInfoBotCommand {
    case settings
    case help
    case privacy
}

private enum PeerInfoParticipantsSection {
    case members
    case admins
    case banned
}

private enum PeerInfoMemberAction {
    case promote
    case restrict
    case remove
}

private enum PeerInfoContextSubject {
    case bio
    case phone(String)
    case link
    case ngId(String)
    case regDate(String)
}

private enum PeerInfoSettingsSection {
    case nicegram
    case premium
    case avatar
    case edit
    case proxy
    case savedMessages
    case recentCalls
    case devices
    case chatFolders
    case notificationsAndSounds
    case privacyAndSecurity
    case dataAndStorage
    case appearance
    case language
    case stickers
    case passport
    case watch
    case support
    case faq
    case phoneNumber
    case username
    case addAccount
    case logout
}

private final class PeerInfoInteraction {
    let getPeerRegDate: (Int64, Int64) -> Void
    let openChat: () -> Void
    let openUsername: (String) -> Void
    let openPhone: (String) -> Void
    let editingOpenNotificationSettings: () -> Void
    let editingOpenSoundSettings: () -> Void
    let editingToggleShowMessageText: (Bool) -> Void
    let requestDeleteContact: () -> Void
    let openAddContact: () -> Void
    let updateBlocked: (Bool) -> Void
    let openReport: (Bool) -> Void
    let openShareBot: () -> Void
    let openAddBotToGroup: () -> Void
    let performBotCommand: (PeerInfoBotCommand) -> Void
    let editingOpenPublicLinkSetup: () -> Void
    let editingOpenInviteLinksSetup: () -> Void
    let editingOpenDiscussionGroupSetup: () -> Void
    let editingToggleMessageSignatures: (Bool) -> Void
    let openParticipantsSection: (PeerInfoParticipantsSection) -> Void
    let editingOpenPreHistorySetup: () -> Void
    let editingOpenAutoremoveMesages: () -> Void
    let openPermissions: () -> Void
    let editingOpenStickerPackSetup: () -> Void
    let openLocation: () -> Void
    let editingOpenSetupLocation: () -> Void
    let openPeerInfo: (Peer, Bool) -> Void
    let performMemberAction: (PeerInfoMember, PeerInfoMemberAction) -> Void
    let openPeerInfoContextMenu: (PeerInfoContextSubject, ASDisplayNode) -> Void
    let performBioLinkAction: (TextLinkItemActionType, TextLinkItem) -> Void
    let requestLayout: () -> Void
    let openEncryptionKey: () -> Void
    let openSettings: (PeerInfoSettingsSection) -> Void
    let switchToAccount: (AccountRecordId) -> Void
    let logoutAccount: (AccountRecordId) -> Void
    let accountContextMenu: (AccountRecordId, ASDisplayNode, ContextGesture?) -> Void
    let updateBio: (String) -> Void
    let openDeletePeer: () -> Void
    
    init(
        getPeerRegDate: @escaping (Int64, Int64) -> Void,
        openUsername: @escaping (String) -> Void,
        openPhone: @escaping (String) -> Void,
        editingOpenNotificationSettings: @escaping () -> Void,
        editingOpenSoundSettings: @escaping () -> Void,
        editingToggleShowMessageText: @escaping (Bool) -> Void,
        requestDeleteContact: @escaping () -> Void,
        openChat: @escaping () -> Void,
        openAddContact: @escaping () -> Void,
        updateBlocked: @escaping (Bool) -> Void,
        openReport: @escaping (Bool) -> Void,
        openShareBot: @escaping () -> Void,
        openAddBotToGroup: @escaping () -> Void,
        performBotCommand: @escaping (PeerInfoBotCommand) -> Void,
        editingOpenPublicLinkSetup: @escaping () -> Void,
        editingOpenInviteLinksSetup: @escaping () -> Void,
        editingOpenDiscussionGroupSetup: @escaping () -> Void,
        editingToggleMessageSignatures: @escaping (Bool) -> Void,
        openParticipantsSection: @escaping (PeerInfoParticipantsSection) -> Void,
        editingOpenPreHistorySetup: @escaping () -> Void,
        editingOpenAutoremoveMesages: @escaping () -> Void,
        openPermissions: @escaping () -> Void,
        editingOpenStickerPackSetup: @escaping () -> Void,
        openLocation: @escaping () -> Void,
        editingOpenSetupLocation: @escaping () -> Void,
        openPeerInfo: @escaping (Peer, Bool) -> Void,
        performMemberAction: @escaping (PeerInfoMember, PeerInfoMemberAction) -> Void,
        openPeerInfoContextMenu: @escaping (PeerInfoContextSubject, ASDisplayNode) -> Void,
        performBioLinkAction: @escaping (TextLinkItemActionType, TextLinkItem) -> Void,
        requestLayout: @escaping () -> Void,
        openEncryptionKey: @escaping () -> Void,
        openSettings: @escaping (PeerInfoSettingsSection) -> Void,
        switchToAccount: @escaping (AccountRecordId) -> Void,
        logoutAccount: @escaping (AccountRecordId) -> Void,
        accountContextMenu: @escaping (AccountRecordId, ASDisplayNode, ContextGesture?) -> Void,
        updateBio: @escaping (String) -> Void,
        openDeletePeer: @escaping () -> Void
    ) {
        self.getPeerRegDate = getPeerRegDate
        self.openUsername = openUsername
        self.openPhone = openPhone
        self.editingOpenNotificationSettings = editingOpenNotificationSettings
        self.editingOpenSoundSettings = editingOpenSoundSettings
        self.editingToggleShowMessageText = editingToggleShowMessageText
        self.requestDeleteContact = requestDeleteContact
        self.openChat = openChat
        self.openAddContact = openAddContact
        self.updateBlocked = updateBlocked
        self.openReport = openReport
        self.openShareBot = openShareBot
        self.openAddBotToGroup = openAddBotToGroup
        self.performBotCommand = performBotCommand
        self.editingOpenPublicLinkSetup = editingOpenPublicLinkSetup
        self.editingOpenInviteLinksSetup = editingOpenInviteLinksSetup
        self.editingOpenDiscussionGroupSetup = editingOpenDiscussionGroupSetup
        self.editingToggleMessageSignatures = editingToggleMessageSignatures
        self.openParticipantsSection = openParticipantsSection
        self.editingOpenPreHistorySetup = editingOpenPreHistorySetup
        self.editingOpenAutoremoveMesages = editingOpenAutoremoveMesages
        self.openPermissions = openPermissions
        self.editingOpenStickerPackSetup = editingOpenStickerPackSetup
        self.openLocation = openLocation
        self.editingOpenSetupLocation = editingOpenSetupLocation
        self.openPeerInfo = openPeerInfo
        self.performMemberAction = performMemberAction
        self.openPeerInfoContextMenu = openPeerInfoContextMenu
        self.performBioLinkAction = performBioLinkAction
        self.requestLayout = requestLayout
        self.openEncryptionKey = openEncryptionKey
        self.openSettings = openSettings
        self.switchToAccount = switchToAccount
        self.logoutAccount = logoutAccount
        self.accountContextMenu = accountContextMenu
        self.updateBio = updateBio
        self.openDeletePeer = openDeletePeer
    }
}

private let enabledPublicBioEntities: EnabledEntityTypes = [.allUrl, .mention, .hashtag]
private let enabledPrivateBioEntities: EnabledEntityTypes = [.internalUrl, .mention, .hashtag]

private enum SettingsSection: Int, CaseIterable {
    case edit
    case phone
    case accounts
    case proxy
    case nicegram
    case shortcuts
    case advanced
    case extra
    case support
}

private func settingsItems(data: PeerInfoScreenData?, context: AccountContext, presentationData: PresentationData, interaction: PeerInfoInteraction, isExpanded: Bool) -> [(AnyHashable, [PeerInfoScreenItem])] {
    guard let data = data else {
        return []
    }
    
    var items: [SettingsSection: [PeerInfoScreenItem]] = [:]
    for section in SettingsSection.allCases {
        items[section] = []
    }
    
    let setPhotoTitle: String
    let displaySetPhoto: Bool
    if let peer = data.peer, !peer.profileImageRepresentations.isEmpty {
        setPhotoTitle = presentationData.strings.Settings_SetNewProfilePhotoOrVideo
        displaySetPhoto = isExpanded
    } else {
        setPhotoTitle = presentationData.strings.Settings_SetProfilePhotoOrVideo
        displaySetPhoto = true
    }
    if displaySetPhoto {
        items[.edit]!.append(PeerInfoScreenActionItem(id: 0, text: setPhotoTitle, icon: UIImage(bundleImageName: "Settings/SetAvatar"), action: {
            interaction.openSettings(.avatar)
        }))
    }
    if let peer = data.peer, (peer.addressName ?? "").isEmpty {
        items[.edit]!.append(PeerInfoScreenActionItem(id: 1, text: presentationData.strings.Settings_SetUsername, icon: UIImage(bundleImageName: "Settings/SetUsername"), action: {
            interaction.openSettings(.username)
        }))
    }
    

    if isExpanded && NGSettings.showProfileId {
        // MARK: Nicegram ID
        var idText = ""
        
        if let user = data.peer as? TelegramUser {
            idText = String(user.id.hashValue)
        }
        
        // Sorry RTL users
        let idStrings = [presentationData.strings.Conversation_ContextMenuCopy, "ID: \(idText)"]
        
        items[.edit]!.append(PeerInfoScreenActionItem(id: 100, text: idStrings.joined(separator: " "),
        color: .accent, action: {
            UIPasteboard.general.string = idText
        }))
    }
    
    if let settings = data.globalSettings {
        if settings.suggestPhoneNumberConfirmation, let peer = data.peer as? TelegramUser {
            //
            //                           entries.append(.phoneInfo(presentationData.theme, presentationData.strings.Settings_CheckPhoneNumberTitle(phoneNumber).0, presentationData.strings.Settings_CheckPhoneNumberText))
            //                           entries.append(.keepPhone(presentationData.theme, presentationData.strings.Settings_KeepPhoneNumber(phoneNumber).0))
            //                           entries.append(.changePhone(presentationData.theme, presentationData.strings.Settings_ChangePhoneNumber))
            let phoneNumber = formatPhoneNumber(peer.phone ?? "")
            items[.phone]!.append(PeerInfoScreenActionItem(id: 2, text: presentationData.strings.Settings_KeepPhoneNumber(phoneNumber).0, action: {
                interaction.openSettings(.addAccount)
            }))
            items[.phone]!.append(PeerInfoScreenActionItem(id: 2, text: presentationData.strings.Settings_ChangePhoneNumber, action: {
                interaction.openSettings(.addAccount)
            }))
        }
        
        if !settings.accountsAndPeers.isEmpty {
            for (peerAccount, peer, badgeCount) in settings.accountsAndPeers {
                let member: PeerInfoMember = .account(peer: RenderedPeer(peer: peer))
                items[.accounts]!.append(PeerInfoScreenMemberItem(id: member.id, context: context.sharedContext.makeTempAccountContext(account: peerAccount), enclosingPeer: nil, member: member, badge: badgeCount > 0 ? "\(compactNumericCountString(Int(badgeCount), decimalSeparator: presentationData.dateTimeFormat.decimalSeparator))" : nil, action: { action in
                    switch action {
                        case .open:
                            interaction.switchToAccount(peerAccount.id)
                        case .remove:
                            interaction.logoutAccount(peerAccount.id)
                        default:
                            break
                    }
                }, contextAction: { node, gesture in
                    interaction.accountContextMenu(peerAccount.id, node, gesture)
                }))
            }
            if settings.accountsAndPeers.count + 1 < maximumNumberOfAccounts {
                items[.accounts]!.append(PeerInfoScreenActionItem(id: 100, text: presentationData.strings.Settings_AddAccount, icon: PresentationResourcesItemList.plusIconImage(presentationData.theme), action: {
                    interaction.openSettings(.addAccount)
                }))
            }
        }
        
        if !settings.proxySettings.servers.isEmpty {
            let proxyType: String
            if settings.proxySettings.enabled, let activeServer = settings.proxySettings.activeServer {
                switch activeServer.connection {
                    case .mtp:
                        proxyType = presentationData.strings.SocksProxySetup_ProxyTelegram
                    case .socks5:
                        proxyType = presentationData.strings.SocksProxySetup_ProxySocks5
                }
            } else {
                proxyType = presentationData.strings.Settings_ProxyDisabled
            }
            items[.proxy]!.append(PeerInfoScreenDisclosureItem(id: 0, label: .text(proxyType), text: presentationData.strings.Settings_Proxy, icon: PresentationResourcesSettings.proxy, action: {
                interaction.openSettings(.proxy)
            }))
        }
    }
    
    
    let locale = presentationData.strings.baseLanguageCode
    var ngId = 0

    let bb = (Bundle.main.infoDictionary?[kCFBundleVersionKey as String] ?? "") as! String
    if !NicegramProducts.Premium.isEmpty && bb.last == "1" {
        items[.nicegram]!.append(PeerInfoScreenDisclosureItem(id: ngId, text: l("Premium.Title", locale), icon: PresentationResourcesSettings.premiumIcon, action: {
                 interaction.openSettings(.premium)
        }))
        ngId += 1
    }
    
    items[.nicegram]!.append(PeerInfoScreenDisclosureItem(id: ngId, text: l("AppName", locale), icon: PresentationResourcesSettings.nicegramIcon, action: {
        interaction.openSettings(.nicegram)
    }))
    
    items[.shortcuts]!.append(PeerInfoScreenDisclosureItem(id: 0, text: presentationData.strings.Settings_SavedMessages, icon: PresentationResourcesSettings.savedMessages, action: {
        interaction.openSettings(.savedMessages)
    }))
    items[.shortcuts]!.append(PeerInfoScreenDisclosureItem(id: 1, text: presentationData.strings.CallSettings_RecentCalls, icon: PresentationResourcesSettings.recentCalls, action: {
        interaction.openSettings(.recentCalls)
    }))
    
    let devicesLabel: String
    if let settings = data.globalSettings, let otherSessionsCount = settings.otherSessionsCount {
        if settings.enableQRLogin {
            devicesLabel = otherSessionsCount == 0 ? presentationData.strings.Settings_AddDevice : "\(otherSessionsCount + 1)"
        } else {
            devicesLabel = otherSessionsCount == 0 ? "" : "\(otherSessionsCount + 1)"
        }
    } else {
        devicesLabel = ""
    }
    
    items[.shortcuts]!.append(PeerInfoScreenDisclosureItem(id: 2, label: .text(devicesLabel), text: presentationData.strings.Settings_Devices, icon: PresentationResourcesSettings.devices, action: {
        interaction.openSettings(.devices)
    }))
    items[.shortcuts]!.append(PeerInfoScreenDisclosureItem(id: 3, text: presentationData.strings.Settings_ChatFolders, icon: PresentationResourcesSettings.chatFolders, action: {
        interaction.openSettings(.chatFolders)
    }))
    
    let notificationsWarning: Bool
    if let settings = data.globalSettings {
        notificationsWarning = shouldDisplayNotificationsPermissionWarning(status: settings.notificationAuthorizationStatus, suppressed:  settings.notificationWarningSuppressed)
    } else {
        notificationsWarning = false
    }
    items[.advanced]!.append(PeerInfoScreenDisclosureItem(id: 0, label: notificationsWarning ? .badge("!", presentationData.theme.list.itemDestructiveColor) : .none, text: presentationData.strings.Settings_NotificationsAndSounds, icon: PresentationResourcesSettings.notifications, action: {
        interaction.openSettings(.notificationsAndSounds)
    }))
    items[.advanced]!.append(PeerInfoScreenDisclosureItem(id: 1, text: presentationData.strings.Settings_PrivacySettings, icon: PresentationResourcesSettings.security, action: {
        interaction.openSettings(.privacyAndSecurity)
    }))
    items[.advanced]!.append(PeerInfoScreenDisclosureItem(id: 2, text: presentationData.strings.Settings_ChatSettings, icon: PresentationResourcesSettings.dataAndStorage, action: {
        interaction.openSettings(.dataAndStorage)
    }))
    items[.advanced]!.append(PeerInfoScreenDisclosureItem(id: 3, text: presentationData.strings.Settings_Appearance, icon: PresentationResourcesSettings.appearance, action: {
        interaction.openSettings(.appearance)
    }))
    
    let languageName = presentationData.strings.primaryComponent.localizedName
    items[.advanced]!.append(PeerInfoScreenDisclosureItem(id: 4, label: .text(languageName.isEmpty ? presentationData.strings.Localization_LanguageName : languageName), text: presentationData.strings.Settings_AppLanguage, icon: PresentationResourcesSettings.language, action: {
        interaction.openSettings(.language)
    }))
    
    let stickersLabel: String
    if let settings = data.globalSettings {
        stickersLabel = settings.unreadTrendingStickerPacks > 0 ? "\(settings.unreadTrendingStickerPacks)" : ""
    } else {
        stickersLabel = ""
    }
    items[.advanced]!.append(PeerInfoScreenDisclosureItem(id: 5, label: .badge(stickersLabel, presentationData.theme.list.itemAccentColor), text: presentationData.strings.ChatSettings_Stickers, icon: PresentationResourcesSettings.stickers, action: {
        interaction.openSettings(.stickers)
    }))
    
    if let settings = data.globalSettings {
        if settings.hasPassport {
            items[.extra]!.append(PeerInfoScreenDisclosureItem(id: 0, text: presentationData.strings.Settings_Passport, icon: PresentationResourcesSettings.passport, action: {
                interaction.openSettings(.passport)
            }))
        }
        if settings.hasWatchApp {
            items[.extra]!.append(PeerInfoScreenDisclosureItem(id: 1, text: presentationData.strings.Settings_AppleWatch, icon: PresentationResourcesSettings.watch, action: {
                interaction.openSettings(.watch)
            }))
        }
    }
    
    items[.support]!.append(PeerInfoScreenDisclosureItem(id: 0, text: presentationData.strings.Settings_Support, icon: PresentationResourcesSettings.support, action: {
        interaction.openSettings(.support)
    }))
    items[.support]!.append(PeerInfoScreenDisclosureItem(id: 1, text: presentationData.strings.Settings_FAQ, icon: PresentationResourcesSettings.faq, action: {
        interaction.openSettings(.faq)
    }))
    
    var result: [(AnyHashable, [PeerInfoScreenItem])] = []
    for section in SettingsSection.allCases {
        if let sectionItems = items[section], !sectionItems.isEmpty {
            result.append((section, sectionItems))
        }
    }
    return result
}

private func settingsEditingItems(data: PeerInfoScreenData?, state: PeerInfoState, context: AccountContext, presentationData: PresentationData, interaction: PeerInfoInteraction) -> [(AnyHashable, [PeerInfoScreenItem])] {
    guard let data = data else {
        return []
    }
    
    enum Section: Int, CaseIterable {
        case help
        case bio
        case info
        case account
        case logout
    }
    
    var items: [Section: [PeerInfoScreenItem]] = [:]
    for section in Section.allCases {
        items[section] = []
    }
    
    let ItemNameHelp = 0
    let ItemBio = 1
    let ItemBioHelp = 2
    let ItemPhoneNumber = 3
    let ItemUsername = 4
    let ItemAddAccount = 5
    let ItemAddAccountHelp = 6
    let ItemLogout = 7
    
    items[.help]!.append(PeerInfoScreenCommentItem(id: ItemNameHelp, text: presentationData.strings.EditProfile_NameAndPhotoOrVideoHelp))
    
    if let cachedData = data.cachedData as? CachedUserData {
        items[.bio]!.append(PeerInfoScreenMultilineInputItem(id: ItemBio, text: state.updatingBio ?? (cachedData.about ?? ""), placeholder: presentationData.strings.UserInfo_About_Placeholder, textUpdated: { updatedText in
            interaction.updateBio(updatedText)
        }, maxLength: 70))
        items[.bio]!.append(PeerInfoScreenCommentItem(id: ItemBioHelp, text: presentationData.strings.Settings_About_Help))
    }
    
    if let user = data.peer as? TelegramUser {
        items[.info]!.append(PeerInfoScreenDisclosureItem(id: ItemPhoneNumber, label: .text(user.phone.flatMap({ formatPhoneNumber($0) }) ?? ""), text: presentationData.strings.Settings_PhoneNumber, action: {
            interaction.openSettings(.phoneNumber)
        }))
    }
    var username = ""
    if let addressName = data.peer?.addressName, !addressName.isEmpty {
        username = "@\(addressName)"
    }
    items[.info]!.append(PeerInfoScreenDisclosureItem(id: ItemUsername, label: .text(username), text: presentationData.strings.Settings_Username, action: {
          interaction.openSettings(.username)
    }))
    
    if let settings = data.globalSettings, settings.accountsAndPeers.count + 1 < maximumNumberOfAccounts {
        items[.account]!.append(PeerInfoScreenActionItem(id: ItemAddAccount, text: presentationData.strings.Settings_AddAnotherAccount, alignment: .center, action: {
            interaction.openSettings(.addAccount)
        }))
        items[.account]!.append(PeerInfoScreenCommentItem(id: ItemAddAccountHelp, text: presentationData.strings.Settings_AddAnotherAccount_Help))
    }
    
    items[.logout]!.append(PeerInfoScreenActionItem(id: ItemLogout, text: presentationData.strings.Settings_Logout, color: .destructive, alignment: .center, action: {
        interaction.openSettings(.logout)
    }))
    
    var result: [(AnyHashable, [PeerInfoScreenItem])] = []
    for section in Section.allCases {
        if let sectionItems = items[section], !sectionItems.isEmpty {
            result.append((section, sectionItems))
        }
    }
    return result
}

private func infoItems(data: PeerInfoScreenData?, context: AccountContext, presentationData: PresentationData, interaction: PeerInfoInteraction, nearbyPeerDistance: Int32?, callMessages: [Message]) -> [(AnyHashable, [PeerInfoScreenItem])] {
    guard let data = data else {
        return []
    }
    
    // MARK: Nicegram ID
    var ngItemId = 0
    var idText = ""
    var isUser = false
    let lang = presentationData.strings.baseLanguageCode
    
    enum Section: Int, CaseIterable {
        case nicegram
        case groupLocation
        case calls
        case peerInfo
        case peerMembers
    }
    
    var items: [Section: [PeerInfoScreenItem]] = [:]
    for section in Section.allCases {
        items[section] = []
    }
    
    let bioContextAction: (ASDisplayNode) -> Void = { sourceNode in
        interaction.openPeerInfoContextMenu(.bio, sourceNode)
    }
    let bioLinkAction: (TextLinkItemActionType, TextLinkItem) -> Void = { action, item in
        interaction.performBioLinkAction(action, item)
    }
    
    if let user = data.peer as? TelegramUser {
        // MARK: Nicegram User ID
        idText = String(user.id.hashValue)
        isUser = true
        
        if !callMessages.isEmpty {
            items[.calls]!.append(PeerInfoScreenCallListItem(id: 20, messages: callMessages))
        }
        
        if let phone = user.phone {
            let formattedPhone = formatPhoneNumber(phone)
            items[.peerInfo]!.append(PeerInfoScreenLabeledValueItem(id: 2, label: presentationData.strings.ContactInfo_PhoneLabelMobile, text: formattedPhone, textColor: .accent, action: {
                interaction.openPhone(phone)
            }, longTapAction: { sourceNode in
                interaction.openPeerInfoContextMenu(.phone(formattedPhone), sourceNode)
            }, requestLayout: {
                interaction.requestLayout()
            }))
        }
        if let username = user.username {
            items[.peerInfo]!.append(PeerInfoScreenLabeledValueItem(id: 1, label: presentationData.strings.Profile_Username, text: "@\(username)", textColor: .accent, action: {
                interaction.openUsername(username)
            }, longTapAction: { sourceNode in
                interaction.openPeerInfoContextMenu(.link, sourceNode)
            }, requestLayout: {
                interaction.requestLayout()
            }))
        }
        if let cachedData = data.cachedData as? CachedUserData {
            if user.isFake {
                items[.peerInfo]!.append(PeerInfoScreenLabeledValueItem(id: 0, label: user.botInfo == nil ? presentationData.strings.Profile_About : presentationData.strings.Profile_BotInfo, text: user.botInfo != nil ? presentationData.strings.UserInfo_FakeBotWarning : presentationData.strings.UserInfo_FakeUserWarning, textColor: .primary, textBehavior: .multiLine(maxLines: 100, enabledEntities: user.botInfo != nil ? enabledPrivateBioEntities : []), action: nil, requestLayout: {
                    interaction.requestLayout()
                }))
            } else if user.isScam {
                items[.peerInfo]!.append(PeerInfoScreenLabeledValueItem(id: 0, label: user.botInfo == nil ? presentationData.strings.Profile_About : presentationData.strings.Profile_BotInfo, text: user.botInfo != nil ? presentationData.strings.UserInfo_ScamBotWarning : presentationData.strings.UserInfo_ScamUserWarning, textColor: .primary, textBehavior: .multiLine(maxLines: 100, enabledEntities: user.botInfo != nil ? enabledPrivateBioEntities : []), action: nil, requestLayout: {
                    interaction.requestLayout()
                }))
            } else if let about = cachedData.about, !about.isEmpty {
                items[.peerInfo]!.append(PeerInfoScreenLabeledValueItem(id: 0, label: user.botInfo == nil ? presentationData.strings.Profile_About : presentationData.strings.Profile_BotInfo, text: about, textColor: .primary, textBehavior: .multiLine(maxLines: 100, enabledEntities: enabledPrivateBioEntities), action: nil, longTapAction: bioContextAction, linkItemAction: bioLinkAction, requestLayout: {
                    interaction.requestLayout()
                }))
            }
        }
        if let _ = nearbyPeerDistance {
            items[.peerInfo]!.append(PeerInfoScreenActionItem(id: 3, text: presentationData.strings.UserInfo_SendMessage, action: {
                interaction.openChat()
            }))
            
            items[.peerInfo]!.append(PeerInfoScreenActionItem(id: 4, text: presentationData.strings.ReportPeer_Report, color: .destructive, action: {
                interaction.openReport(true)
            }))
        } else {
            if !data.isContact {
                if user.botInfo == nil {
                    items[.peerInfo]!.append(PeerInfoScreenActionItem(id: 3, text: presentationData.strings.PeerInfo_AddToContacts, action: {
                        interaction.openAddContact()
                    }))
                }
            }
        
            if let cachedData = data.cachedData as? CachedUserData {
                if cachedData.isBlocked {
                    items[.peerInfo]!.append(PeerInfoScreenActionItem(id: 4, text: user.botInfo != nil ? presentationData.strings.Bot_Unblock : presentationData.strings.Conversation_Unblock, action: {
                        interaction.updateBlocked(false)
                    }))
                } else {
                    if user.flags.contains(.isSupport) || data.isContact {
                    } else {
                        items[.peerInfo]!.append(PeerInfoScreenActionItem(id: 4, text: user.botInfo != nil ? presentationData.strings.Bot_Stop : presentationData.strings.Conversation_BlockUser, color: .destructive, action: {
                            interaction.updateBlocked(true)
                        }))
                    }
                }
            }
        }
        
        if let encryptionKeyFingerprint = data.encryptionKeyFingerprint {
            items[.peerInfo]!.append(PeerInfoScreenDisclosureEncryptionKeyItem(id: 6, text: presentationData.strings.Profile_EncryptionKey, fingerprint: encryptionKeyFingerprint, action: {
                interaction.openEncryptionKey()
            }))
        }
        
        if user.botInfo != nil, !user.isVerified {
            items[.peerInfo]!.append(PeerInfoScreenActionItem(id: 5, text: presentationData.strings.ReportPeer_Report, action: {
                interaction.openReport(false)
            }))
        }
    } else if let channel = data.peer as? TelegramChannel {
        // MARK: Nicegram Channel ID
        idText = "-100" + String(channel.id.hashValue)
        
        let ItemUsername = 1
        let ItemAbout = 2
        let ItemAdmins = 3
        let ItemMembers = 4
        let ItemBanned = 5
        let ItemLocationHeader = 7
        let ItemLocation = 8
        
        if let location = (data.cachedData as? CachedChannelData)?.peerGeoLocation {
            items[.groupLocation]!.append(PeerInfoScreenHeaderItem(id: ItemLocationHeader, text: presentationData.strings.GroupInfo_Location.uppercased()))
            
            let imageSignal = chatMapSnapshotImage(account: context.account, resource: MapSnapshotMediaResource(latitude: location.latitude, longitude: location.longitude, width: 90, height: 90))
            items[.groupLocation]!.append(PeerInfoScreenAddressItem(
                id: ItemLocation,
                label: "",
                text: location.address.replacingOccurrences(of: ", ", with: "\n"),
                imageSignal: imageSignal,
                action: {
                    interaction.openLocation()
                }
            ))
        }
        
        if let username = channel.username {
            items[.peerInfo]!.append(PeerInfoScreenLabeledValueItem(id: ItemUsername, label: presentationData.strings.Channel_LinkItem, text: "https://t.me/\(username)", textColor: .accent, action: {
                interaction.openUsername(username)
            }, longTapAction: { sourceNode in
                interaction.openPeerInfoContextMenu(.link, sourceNode)
            }, requestLayout: {
                interaction.requestLayout()
            }))
        }
        if let cachedData = data.cachedData as? CachedChannelData {
            let aboutText: String?
            if channel.isFake {
                if case .broadcast = channel.info {
                    aboutText = presentationData.strings.ChannelInfo_FakeChannelWarning
                } else {
                    aboutText = presentationData.strings.GroupInfo_FakeGroupWarning
                }
            } else if channel.isScam {
                if case .broadcast = channel.info {
                    aboutText = presentationData.strings.ChannelInfo_ScamChannelWarning
                } else {
                    aboutText = presentationData.strings.GroupInfo_ScamGroupWarning
                }
            } else if let about = cachedData.about, !about.isEmpty {
                aboutText = about
            } else {
                aboutText = nil
            }
            
            if let aboutText = aboutText {
                items[.peerInfo]!.append(PeerInfoScreenLabeledValueItem(id: ItemAbout, label: presentationData.strings.Channel_AboutItem, text: aboutText, textColor: .primary, textBehavior: .multiLine(maxLines: 100, enabledEntities: enabledPublicBioEntities), action: nil, longTapAction: bioContextAction, linkItemAction: bioLinkAction, requestLayout: {
                    interaction.requestLayout()
                }))
            }
            
            if case .broadcast = channel.info {
                var canEditMembers = false
                if channel.hasPermission(.banMembers) {
                    canEditMembers = true
                }
                if canEditMembers {
                    if channel.adminRights != nil || channel.flags.contains(.isCreator) {
                        let adminCount = cachedData.participantsSummary.adminCount ?? 0
                        let memberCount = cachedData.participantsSummary.memberCount ?? 0
                        let bannedCount = cachedData.participantsSummary.kickedCount ?? 0
                        
                        items[.peerInfo]!.append(PeerInfoScreenDisclosureItem(id: ItemAdmins, label: .text("\(adminCount == 0 ? "" : "\(presentationStringsFormattedNumber(adminCount, presentationData.dateTimeFormat.groupingSeparator))")"), text: presentationData.strings.GroupInfo_Administrators, icon: UIImage(bundleImageName: "Chat/Info/GroupAdminsIcon"), action: {
                            interaction.openParticipantsSection(.admins)
                        }))
                        items[.peerInfo]!.append(PeerInfoScreenDisclosureItem(id: ItemMembers, label: .text("\(memberCount == 0 ? "" : "\(presentationStringsFormattedNumber(memberCount, presentationData.dateTimeFormat.groupingSeparator))")"), text: presentationData.strings.Channel_Info_Subscribers, icon: UIImage(bundleImageName: "Chat/Info/GroupMembersIcon"), action: {
                            interaction.openParticipantsSection(.members)
                        }))
                        items[.peerInfo]!.append(PeerInfoScreenDisclosureItem(id: ItemBanned, label: .text("\(bannedCount == 0 ? "" : "\(presentationStringsFormattedNumber(bannedCount, presentationData.dateTimeFormat.groupingSeparator))")"), text: presentationData.strings.GroupInfo_Permissions_Removed, icon: UIImage(bundleImageName: "Chat/Info/GroupRemovedIcon"), action: {
                            interaction.openParticipantsSection(.banned)
                        }))
                    }
                }
            }
        }
    } else if let group = data.peer as? TelegramGroup {
        // MARK: Nicegram Group ID
        idText = String(group.id.hashValue)
         
        if let cachedData = data.cachedData as? CachedGroupData {
            let aboutText: String?
            if group.isFake {
                aboutText = presentationData.strings.GroupInfo_FakeGroupWarning
            } else if group.isScam {
                aboutText = presentationData.strings.GroupInfo_ScamGroupWarning
            } else if let about = cachedData.about, !about.isEmpty {
                aboutText = about
            } else {
                aboutText = nil
            }
            
            if let aboutText = aboutText {
                items[.peerInfo]!.append(PeerInfoScreenLabeledValueItem(id: 0, label: presentationData.strings.PeerInfo_GroupAboutItem, text: aboutText, textColor: .primary, textBehavior: .multiLine(maxLines: 100, enabledEntities: enabledPublicBioEntities), action: nil, longTapAction: bioContextAction, linkItemAction: bioLinkAction, requestLayout: {
                    interaction.requestLayout()
                }))
            }
        }
    }
    
    if let peer = data.peer, let members = data.members, case let .shortList(_, memberList) = members {
        for member in memberList {
            let isAccountPeer = member.id == context.account.peerId
            items[.peerMembers]!.append(PeerInfoScreenMemberItem(id: member.id, context: context, enclosingPeer: peer, member: member, action: isAccountPeer ? nil : { action in
                switch action {
                case .open:
                    interaction.openPeerInfo(member.peer, true)
                case .promote:
                    interaction.performMemberAction(member, .promote)
                case .restrict:
                    interaction.performMemberAction(member, .restrict)
                case .remove:
                    interaction.performMemberAction(member, .remove)
                }
            }))
        }
    }
    
    // MARK: Nicegram ID & Regdate Item
    if NGSettings.showProfileId {
        items[.nicegram]!.append(PeerInfoScreenLabeledValueItem(id: ngItemId, label: "id", text: idText, textColor: .primary, action: nil, longTapAction: { sourceNode in
            interaction.openPeerInfoContextMenu(.ngId(idText), sourceNode)
        }, requestLayout: {
            interaction.requestLayout()
        }))
        ngItemId += 1
    }
    
    if isUser && NGSettings.showRegDate {
        var hasRegDate = false
        var regDateText = l("NGLab.RegDate.Btn", lang)
        let user = data.peer as! TelegramUser
        if let registrationDate = getCachedRegDate(user.id.toInt64()) {
            let cachedRegdateString = makeNiceRegDateStr(registrationDate)
            regDateText = "~ " + cachedRegdateString
            hasRegDate = true
        }
        
        items[.nicegram]!.append(PeerInfoScreenLabeledValueItem(id: ngItemId, label: l("NGLab.RegDate.MenuItem", lang), text: regDateText, textColor: hasRegDate ? .primary : .accent, action: {
            interaction.getPeerRegDate(user.id.toInt64(), context.account.peerId.toInt64())
        }, longTapAction: { sourceNode in
            if !hasRegDate {
                if let registrationDate = getCachedRegDate(user.id.toInt64()) {
                    let cachedRegdateString = makeNiceRegDateStr(registrationDate)
                    regDateText = cachedRegdateString
                    hasRegDate = true
                }
            }
            if hasRegDate {
                interaction.openPeerInfoContextMenu(.regDate(regDateText), sourceNode)
            }
        }, requestLayout: {
            interaction.requestLayout()
        }))
        ngItemId += 1
    }
    
    var result: [(AnyHashable, [PeerInfoScreenItem])] = []
    for section in Section.allCases {
        if let sectionItems = items[section], !sectionItems.isEmpty {
            result.append((section, sectionItems))
        }
    }
    return result
}

private func editingItems(data: PeerInfoScreenData?, context: AccountContext, presentationData: PresentationData, interaction: PeerInfoInteraction) -> [(AnyHashable, [PeerInfoScreenItem])] {
    enum Section: Int, CaseIterable {
        case notifications
        case groupLocation
        case peerPublicSettings
        case peerSettings
        case peerActions
    }
    
    var items: [Section: [PeerInfoScreenItem]] = [:]
    for section in Section.allCases {
        items[section] = []
    }
    
    if let data = data {
        if let _ = data.peer as? TelegramUser {
            let ItemDelete = 0
            if data.isContact {
                items[.peerSettings]!.append(PeerInfoScreenActionItem(id: ItemDelete, text: presentationData.strings.UserInfo_DeleteContact, color: .destructive, action: {
                    interaction.requestDeleteContact()
                }))
            }
        } else if let channel = data.peer as? TelegramChannel {
            switch channel.info {
            case .broadcast:
                let ItemUsername = 1
                let ItemInviteLinks = 2
                let ItemDiscussionGroup = 3
                let ItemSignMessages = 4
                let ItemSignMessagesHelp = 5
                let ItemAutoremove = 6
                
                if channel.flags.contains(.isCreator) {
                    let linkText: String
                    if let _ = channel.username {
                        linkText = presentationData.strings.Channel_Setup_TypePublic
                    } else {
                        linkText = presentationData.strings.Channel_Setup_TypePrivate
                    }
                    items[.peerSettings]!.append(PeerInfoScreenDisclosureItem(id: ItemUsername, label: .text(linkText), text: presentationData.strings.Channel_TypeSetup_Title, icon: UIImage(bundleImageName: "Chat/Info/GroupChannelIcon"), action: {
                        interaction.editingOpenPublicLinkSetup()
                    }))
                }
                 
                if (channel.flags.contains(.isCreator) && (channel.username?.isEmpty ?? true)) || (!channel.flags.contains(.isCreator) && channel.adminRights?.rights.contains(.canInviteUsers) == true) {
                    let invitesText: String
                    if let count = data.invitations?.count, count > 0 {
                        invitesText = "\(count)"
                    } else {
                        invitesText = ""
                    }
                    items[.peerSettings]!.append(PeerInfoScreenDisclosureItem(id: ItemInviteLinks, label: .text(invitesText), text: presentationData.strings.GroupInfo_InviteLinks, icon: UIImage(bundleImageName: "Chat/Info/GroupLinksIcon"), action: {
                        interaction.editingOpenInviteLinksSetup()
                    }))
                }
                
                if channel.flags.contains(.isCreator) || (channel.adminRights?.rights.contains(.canChangeInfo) == true) {
                    let discussionGroupTitle: String
                    if let _ = data.cachedData as? CachedChannelData {
                        if let peer = data.linkedDiscussionPeer {
                            if let addressName = peer.addressName, !addressName.isEmpty {
                                discussionGroupTitle = "@\(addressName)"
                            } else {
                                discussionGroupTitle = peer.displayTitle(strings: presentationData.strings, displayOrder: presentationData.nameDisplayOrder)
                            }
                        } else {
                            discussionGroupTitle = presentationData.strings.Channel_DiscussionGroupAdd
                        }
                    } else {
                        discussionGroupTitle = "..."
                    }
                    
                    items[.peerSettings]!.append(PeerInfoScreenDisclosureItem(id: ItemDiscussionGroup, label: .text(discussionGroupTitle), text: presentationData.strings.Channel_DiscussionGroup, icon: UIImage(bundleImageName: "Chat/Info/GroupDiscussionIcon"), action: {
                        interaction.editingOpenDiscussionGroupSetup()
                    }))
                }
                
                if channel.flags.contains(.isCreator) || (channel.adminRights != nil && channel.hasPermission(.pinMessages)) {
                    let messagesShouldHaveSignatures: Bool
                    switch channel.info {
                    case let .broadcast(info):
                        messagesShouldHaveSignatures = info.flags.contains(.messagesShouldHaveSignatures)
                    default:
                        messagesShouldHaveSignatures = false
                    }
                    items[.peerSettings]!.append(PeerInfoScreenSwitchItem(id: ItemSignMessages, text: presentationData.strings.Channel_SignMessages, value: messagesShouldHaveSignatures, icon: UIImage(bundleImageName: "Chat/Info/GroupSignIcon"), toggled: { value in
                        interaction.editingToggleMessageSignatures(value)
                    }))
                    items[.peerSettings]!.append(PeerInfoScreenCommentItem(id: ItemSignMessagesHelp, text: presentationData.strings.Channel_SignMessages_Help))
                }
            case .group:
                let ItemUsername = 101
                let ItemInviteLinks = 102
                let ItemLinkedChannel = 103
                let ItemPreHistory = 104
                let ItemStickerPack = 105
                let ItemMembers = 106
                let ItemPermissions = 107
                let ItemAdmins = 108
                let ItemRemovedUsers = 109
                let ItemLocationHeader = 110
                let ItemLocation = 111
                let ItemLocationSetup = 112
                let ItemAutoremove = 113
                let ItemDeleteGroup = 114
                
                let isCreator = channel.flags.contains(.isCreator)
                let isPublic = channel.username != nil
                
                if let cachedData = data.cachedData as? CachedChannelData {
                    if isCreator, let location = cachedData.peerGeoLocation {
                        items[.groupLocation]!.append(PeerInfoScreenHeaderItem(id: ItemLocationHeader, text: presentationData.strings.GroupInfo_Location.uppercased()))
                        
                        let imageSignal = chatMapSnapshotImage(account: context.account, resource: MapSnapshotMediaResource(latitude: location.latitude, longitude: location.longitude, width: 90, height: 90))
                        items[.groupLocation]!.append(PeerInfoScreenAddressItem(
                            id: ItemLocation,
                            label: "",
                            text: location.address.replacingOccurrences(of: ", ", with: "\n"),
                            imageSignal: imageSignal,
                            action: {
                                interaction.openLocation()
                            }
                        ))
                        if cachedData.flags.contains(.canChangePeerGeoLocation) {
                            items[.groupLocation]!.append(PeerInfoScreenActionItem(id: ItemLocationSetup, text: presentationData.strings.Group_Location_ChangeLocation, action: {
                                interaction.editingOpenSetupLocation()
                            }))
                        }
                    }
                    
                    if isCreator || (channel.adminRights != nil && channel.hasPermission(.pinMessages)) {
                        if cachedData.peerGeoLocation != nil {
                            if isCreator {
                                let linkText: String
                                if let username = channel.username {
                                    linkText = "@\(username)"
                                } else {
                                    linkText = presentationData.strings.GroupInfo_PublicLinkAdd
                                }
                                items[.peerSettings]!.append(PeerInfoScreenDisclosureItem(id: ItemUsername, label: .text(linkText), text: presentationData.strings.GroupInfo_PublicLink, icon: UIImage(bundleImageName: "Chat/Info/GroupLinksIcon"), action: {
                                    interaction.editingOpenPublicLinkSetup()
                                }))
                            }
                        } else {
                            if cachedData.flags.contains(.canChangeUsername) {
                                items[.peerPublicSettings]!.append(PeerInfoScreenDisclosureItem(id: ItemUsername, label: .text(isPublic ? presentationData.strings.Channel_Setup_TypePublic : presentationData.strings.Channel_Setup_TypePrivate), text: presentationData.strings.GroupInfo_GroupType, icon: UIImage(bundleImageName: "Chat/Info/GroupTypeIcon"), action: {
                                    interaction.editingOpenPublicLinkSetup()
                                }))
                            }
                        }
                    }
                    
                    if (isCreator && (channel.username?.isEmpty ?? true) && cachedData.peerGeoLocation == nil) || (!isCreator && channel.adminRights?.rights.contains(.canInviteUsers) == true) {
                        let invitesText: String
                        if let count = data.invitations?.count, count > 0 {
                            invitesText = "\(count)"
                        } else {
                            invitesText = ""
                        }
                        
                        items[.peerPublicSettings]!.append(PeerInfoScreenDisclosureItem(id: ItemInviteLinks, label: .text(invitesText), text: presentationData.strings.GroupInfo_InviteLinks, icon: UIImage(bundleImageName: "Chat/Info/GroupLinksIcon"), action: {
                            interaction.editingOpenInviteLinksSetup()
                        }))
                    }
                            
                    if (isCreator || (channel.adminRights != nil && channel.hasPermission(.pinMessages))) && cachedData.peerGeoLocation == nil {
                        if let linkedDiscussionPeer = data.linkedDiscussionPeer {
                            let peerTitle: String
                            if let addressName = linkedDiscussionPeer.addressName, !addressName.isEmpty {
                                peerTitle = "@\(addressName)"
                            } else {
                                peerTitle = linkedDiscussionPeer.displayTitle(strings: presentationData.strings, displayOrder: presentationData.nameDisplayOrder)
                            }
                            items[.peerPublicSettings]!.append(PeerInfoScreenDisclosureItem(id: ItemLinkedChannel, label: .text(peerTitle), text: presentationData.strings.Group_LinkedChannel, icon: UIImage(bundleImageName: "Chat/Info/GroupLinkedChannelIcon"), action: {
                                interaction.editingOpenDiscussionGroupSetup()
                            }))
                        }
                        
                        if !isPublic, case .known(nil) = cachedData.linkedDiscussionPeerId {
                            items[.peerPublicSettings]!.append(PeerInfoScreenDisclosureItem(id: ItemPreHistory, label: .text(cachedData.flags.contains(.preHistoryEnabled) ? presentationData.strings.GroupInfo_GroupHistoryVisible : presentationData.strings.GroupInfo_GroupHistoryHidden), text: presentationData.strings.GroupInfo_GroupHistoryShort, icon: UIImage(bundleImageName: "Chat/Info/GroupDiscussionIcon"), action: {
                                interaction.editingOpenPreHistorySetup()
                            }))
                        }
                    }
                    
                    if cachedData.flags.contains(.canSetStickerSet) && canEditPeerInfo(context: context, peer: channel) {
                        items[.peerSettings]!.append(PeerInfoScreenDisclosureItem(id: ItemStickerPack, label: .text(cachedData.stickerPack?.title ?? presentationData.strings.GroupInfo_SharedMediaNone), text: presentationData.strings.Stickers_GroupStickers, icon: UIImage(bundleImageName: "Settings/MenuIcons/Stickers"), action: {
                            interaction.editingOpenStickerPackSetup()
                        }))
                    }
                    
                    var canViewAdminsAndBanned = false
                    if let _ = channel.adminRights {
                        canViewAdminsAndBanned = true
                    } else if channel.flags.contains(.isCreator) {
                        canViewAdminsAndBanned = true
                    }
                    
                    if canViewAdminsAndBanned {
                        var activePermissionCount: Int?
                        if let defaultBannedRights = channel.defaultBannedRights {
                            var count = 0
                            for (right, _) in allGroupPermissionList {
                                if !defaultBannedRights.flags.contains(right) {
                                    count += 1
                                }
                            }
                            activePermissionCount = count
                        }
                        
                        items[.peerSettings]!.append(PeerInfoScreenDisclosureItem(id: ItemMembers, label: .text(cachedData.participantsSummary.memberCount.flatMap { "\(presentationStringsFormattedNumber($0, presentationData.dateTimeFormat.groupingSeparator))" } ?? ""), text: presentationData.strings.Group_Info_Members, icon: UIImage(bundleImageName: "Chat/Info/GroupMembersIcon"), action: {
                            interaction.openParticipantsSection(.members)
                        }))
                        if !channel.flags.contains(.isGigagroup) {
                            items[.peerSettings]!.append(PeerInfoScreenDisclosureItem(id: ItemPermissions, label: .text(activePermissionCount.flatMap({ "\($0)/\(allGroupPermissionList.count)" }) ?? ""), text: presentationData.strings.GroupInfo_Permissions, icon: UIImage(bundleImageName: "Settings/MenuIcons/SetPasscode"), action: {
                                interaction.openPermissions()
                            }))
                        }
                        
                        items[.peerSettings]!.append(PeerInfoScreenDisclosureItem(id: ItemAdmins, label: .text(cachedData.participantsSummary.adminCount.flatMap { "\(presentationStringsFormattedNumber($0, presentationData.dateTimeFormat.groupingSeparator))" } ?? ""), text: presentationData.strings.GroupInfo_Administrators, icon: UIImage(bundleImageName: "Chat/Info/GroupAdminsIcon"), action: {
                            interaction.openParticipantsSection(.admins)
                        }))

                        items[.peerSettings]!.append(PeerInfoScreenDisclosureItem(id: ItemRemovedUsers, label: .text(cachedData.participantsSummary.kickedCount.flatMap { $0 > 0 ? "\(presentationStringsFormattedNumber($0, presentationData.dateTimeFormat.groupingSeparator))" : "" } ?? ""), text: presentationData.strings.GroupInfo_Permissions_Removed, icon: UIImage(bundleImageName: "Chat/Info/GroupRemovedIcon"), action: {
                            interaction.openParticipantsSection(.banned)
                        }))
                    }
                    
                    if isCreator {
                        items[.peerActions]!.append(PeerInfoScreenActionItem(id: ItemDeleteGroup, text: presentationData.strings.Group_DeleteGroup, color: .destructive, icon: nil, alignment: .natural, action: {
                            interaction.openDeletePeer()
                        }))
                    }
                }
            }
        } else if let group = data.peer as? TelegramGroup {
            let ItemUsername = 101
            let ItemInviteLinks = 102
            let ItemPreHistory = 103
            let ItemPermissions = 104
            let ItemAdmins = 105
            let ItemAutoremove = 106
            
            var canViewAdminsAndBanned = false
            
            if case .creator = group.role {
                if let cachedData = data.cachedData as? CachedGroupData {
                    if cachedData.flags.contains(.canChangeUsername) {
                        items[.peerPublicSettings]!.append(PeerInfoScreenDisclosureItem(id: ItemUsername, label: .text(presentationData.strings.Group_Setup_TypePrivate), text: presentationData.strings.GroupInfo_GroupType, icon: UIImage(bundleImageName: "Chat/Info/GroupTypeIcon"), action: {
                            interaction.editingOpenPublicLinkSetup()
                        }))
                    }
                }
                
                if (group.addressName?.isEmpty ?? true) {
                    let invitesText: String
                    if let count = data.invitations?.count, count > 0 {
                        invitesText = "\(count)"
                    } else {
                        invitesText = ""
                    }
                    
                    items[.peerPublicSettings]!.append(PeerInfoScreenDisclosureItem(id: ItemInviteLinks, label: .text(invitesText), text: presentationData.strings.GroupInfo_InviteLinks, icon: UIImage(bundleImageName: "Chat/Info/GroupLinksIcon"), action: {
                        interaction.editingOpenInviteLinksSetup()
                    }))
                }
                                
                items[.peerPublicSettings]!.append(PeerInfoScreenDisclosureItem(id: ItemPreHistory, label: .text(presentationData.strings.GroupInfo_GroupHistoryHidden), text: presentationData.strings.GroupInfo_GroupHistoryShort, icon: UIImage(bundleImageName: "Chat/Info/GroupDiscussionIcon"), action: {
                    interaction.editingOpenPreHistorySetup()
                }))
                
                canViewAdminsAndBanned = true
            } else if case let .admin(rights, _) = group.role {
                if rights.rights.contains(.canInviteUsers) {
                    let invitesText: String
                    if let count = data.invitations?.count, count > 0 {
                        invitesText = "\(count)"
                    } else {
                        invitesText = ""
                    }
                    
                    items[.peerSettings]!.append(PeerInfoScreenDisclosureItem(id: ItemInviteLinks, label: .text(invitesText), text: presentationData.strings.GroupInfo_InviteLinks, icon: UIImage(bundleImageName: "Chat/Info/GroupLinksIcon"), action: {
                        interaction.editingOpenInviteLinksSetup()
                    }))
                }
                
                canViewAdminsAndBanned = true
            }
            
            if canViewAdminsAndBanned {
                var activePermissionCount: Int?
                if let defaultBannedRights = group.defaultBannedRights {
                    var count = 0
                    for (right, _) in allGroupPermissionList {
                        if !defaultBannedRights.flags.contains(right) {
                            count += 1
                        }
                    }
                    activePermissionCount = count
                }
                
                items[.peerSettings]!.append(PeerInfoScreenDisclosureItem(id: ItemPermissions, label: .text(activePermissionCount.flatMap({ "\($0)/\(allGroupPermissionList.count)" }) ?? ""), text: presentationData.strings.GroupInfo_Permissions, icon: UIImage(bundleImageName: "Settings/MenuIcons/SetPasscode"), action: {
                    interaction.openPermissions()
                }))
                
                items[.peerSettings]!.append(PeerInfoScreenDisclosureItem(id: ItemAdmins, text: presentationData.strings.GroupInfo_Administrators, icon: UIImage(bundleImageName: "Chat/Info/GroupAdminsIcon"), action: {
                    interaction.openParticipantsSection(.admins)
                }))
            }
        }
    }
    
    var result: [(AnyHashable, [PeerInfoScreenItem])] = []
    for section in Section.allCases {
        if let sectionItems = items[section], !sectionItems.isEmpty {
            result.append((section, sectionItems))
        }
    }
    return result
}

private final class PeerInfoScreenNode: ViewControllerTracingNode, UIScrollViewDelegate {
    private weak var controller: PeerInfoScreenImpl?
    
    private let context: AccountContext
    let peerId: PeerId
    private let isOpenedFromChat: Bool
    private let videoCallsEnabled: Bool
    private let callMessages: [Message]
    
    let isSettings: Bool
    private let isMediaOnly: Bool
    
    private var presentationData: PresentationData
    
    let scrollNode: ASScrollNode
    
    let headerNode: PeerInfoHeaderNode
    private var regularSections: [AnyHashable: PeerInfoScreenItemSectionContainerNode] = [:]
    private var editingSections: [AnyHashable: PeerInfoScreenItemSectionContainerNode] = [:]
    private let paneContainerNode: PeerInfoPaneContainerNode
    private var ignoreScrolling: Bool = false
    private var hapticFeedback: HapticFeedback?
    
    private var searchDisplayController: SearchDisplayController?
    
    private var _interaction: PeerInfoInteraction?
    private var interaction: PeerInfoInteraction {
        return self._interaction!
    }
    
    private var _chatInterfaceInteraction: ChatControllerInteraction?
    private var chatInterfaceInteraction: ChatControllerInteraction {
        return self._chatInterfaceInteraction!
    }
    private var hiddenMediaDisposable: Disposable?
    private let hiddenAvatarRepresentationDisposable = MetaDisposable()
    
    private var resolvePeerByNameDisposable: MetaDisposable?
    private let navigationActionDisposable = MetaDisposable()
    private let enqueueMediaMessageDisposable = MetaDisposable()
    
    private(set) var validLayout: (ContainerViewLayout, CGFloat)?
    private(set) var data: PeerInfoScreenData?
    private(set) var state = PeerInfoState(
        isEditing: false,
        selectedMessageIds: nil,
        updatingAvatar: nil,
        updatingBio: nil,
        avatarUploadProgress: nil
    )
    private let nearbyPeerDistance: Int32?
    private var dataDisposable: Disposable?
    
    private let activeActionDisposable = MetaDisposable()
    private let resolveUrlDisposable = MetaDisposable()
    private let toggleShouldChannelMessagesSignaturesDisposable = MetaDisposable()
    private let selectAddMemberDisposable = MetaDisposable()
    private let addMemberDisposable = MetaDisposable()
    private let preloadHistoryDisposable = MetaDisposable()
    
    private let editAvatarDisposable = MetaDisposable()
    private let updateAvatarDisposable = MetaDisposable()
    private let currentAvatarMixin = Atomic<TGMediaAvatarMenuMixin?>(value: nil)
    
    private var groupMembersSearchContext: GroupMembersSearchContext?
    
    private let preloadedSticker = Promise<TelegramMediaFile?>(nil)
    private let preloadStickerDisposable = MetaDisposable()
    
    fileprivate let accountsAndPeers = Promise<[(Account, Peer, Int32)]>()
    fileprivate let activeSessionsContextAndCount = Promise<(ActiveSessionsContext, Int, WebSessionsContext)?>()
    private let notificationExceptions = Promise<NotificationExceptionsList?>()
    private let privacySettings = Promise<AccountPrivacySettings?>()
    private let archivedPacks = Promise<[ArchivedStickerPackItem]?>()
    private let blockedPeers = Promise<BlockedPeersContext?>(nil)
    private let hasTwoStepAuth = Promise<Bool?>(nil)
    private let hasPassport = Promise<Bool>(false)
    private let supportPeerDisposable = MetaDisposable()
    private let cachedFaq = Promise<ResolvedUrl?>(nil)
    
    private let _ready = Promise<Bool>()
    var ready: Promise<Bool> {
        return self._ready
    }
    private var didSetReady = false
    
    init(controller: PeerInfoScreenImpl, context: AccountContext, peerId: PeerId, avatarInitiallyExpanded: Bool, isOpenedFromChat: Bool, nearbyPeerDistance: Int32?, callMessages: [Message], isSettings: Bool, ignoreGroupInCommon: PeerId?) {
        self.controller = controller
        self.context = context
        self.peerId = peerId
        self.isOpenedFromChat = isOpenedFromChat
        self.videoCallsEnabled = VideoCallsConfiguration(appConfiguration: context.currentAppConfiguration.with { $0 }).areVideoCallsEnabled
        self.presentationData = context.sharedContext.currentPresentationData.with { $0 }
        self.nearbyPeerDistance = nearbyPeerDistance
        self.callMessages = callMessages
        self.isSettings = isSettings
        self.isMediaOnly = context.account.peerId == peerId && !isSettings
        
        self.scrollNode = ASScrollNode()
        self.scrollNode.view.delaysContentTouches = false
        self.scrollNode.canCancelAllTouchesInViews = true
        
        self.headerNode = PeerInfoHeaderNode(context: context, avatarInitiallyExpanded: avatarInitiallyExpanded, isOpenedFromChat: isOpenedFromChat, isSettings: isSettings)
        self.paneContainerNode = PeerInfoPaneContainerNode(context: context, peerId: peerId)
        
        super.init()
        
        self.paneContainerNode.parentController = controller
        
        self._interaction = PeerInfoInteraction(
            getPeerRegDate: { [weak self] peerId, ownerId in
                self?.getPeerRegDate(peerId: peerId, ownerId: ownerId)
            },
            openUsername: { [weak self] value in
                self?.openUsername(value: value)
            },
            openPhone: { [weak self] value in
                self?.openPhone(value: value)
            },
            editingOpenNotificationSettings: { [weak self] in
                self?.editingOpenNotificationSettings()
            },
            editingOpenSoundSettings: { [weak self] in
                self?.editingOpenSoundSettings()
            },
            editingToggleShowMessageText: { [weak self] value in
                self?.editingToggleShowMessageText(value: value)
            },
            requestDeleteContact: { [weak self] in
                self?.requestDeleteContact()
            },
            openChat: { [weak self] in
                self?.openChat()
            },
            openAddContact: { [weak self] in
                self?.openAddContact()
            },
            updateBlocked: { [weak self] block in
                self?.updateBlocked(block: block)
            },
            openReport: { [weak self] user in
                self?.openReport(user: user)
            },
            openShareBot: { [weak self] in
                self?.openShareBot()
            },
            openAddBotToGroup: { [weak self] in
                self?.openAddBotToGroup()
            },
            performBotCommand: { [weak self] command in
                self?.performBotCommand(command: command)
            },
            editingOpenPublicLinkSetup: { [weak self] in
                self?.editingOpenPublicLinkSetup()
            },
            editingOpenInviteLinksSetup: { [weak self] in
                self?.editingOpenInviteLinksSetup()
            },
            editingOpenDiscussionGroupSetup: { [weak self] in
                self?.editingOpenDiscussionGroupSetup()
            },
            editingToggleMessageSignatures: { [weak self] value in
                self?.editingToggleMessageSignatures(value: value)
            },
            openParticipantsSection: { [weak self] section in
                self?.openParticipantsSection(section: section)
            },
            editingOpenPreHistorySetup: { [weak self] in
                self?.editingOpenPreHistorySetup()
            },
            editingOpenAutoremoveMesages: { [weak self] in
                self?.editingOpenAutoremoveMesages()
            },
            openPermissions: { [weak self] in
                self?.openPermissions()
            },
            editingOpenStickerPackSetup: { [weak self] in
                self?.editingOpenStickerPackSetup()
            },
            openLocation: { [weak self] in
                self?.openLocation()
            },
            editingOpenSetupLocation: { [weak self] in
                self?.editingOpenSetupLocation()
            },
            openPeerInfo: { [weak self] peer, isMember in
                self?.openPeerInfo(peer: peer, isMember: isMember)
            },
            performMemberAction: { [weak self] member, action in
                self?.performMemberAction(member: member, action: action)
            },
            openPeerInfoContextMenu: { [weak self] subject, sourceNode in
                self?.openPeerInfoContextMenu(subject: subject, sourceNode: sourceNode)
            },
            performBioLinkAction: { [weak self] action, item in
                self?.performBioLinkAction(action: action, item: item)
            },
            requestLayout: { [weak self] in
                self?.requestLayout()
            },
            openEncryptionKey: { [weak self] in
                self?.openEncryptionKey()
            },
            openSettings: { [weak self] section in
                self?.openSettings(section: section)
            },
            switchToAccount: { [weak self] accountId in
                self?.switchToAccount(id: accountId)
            },
            logoutAccount: { [weak self] accountId in
                self?.logoutAccount(id: accountId)
            },
            accountContextMenu: { [weak self] accountId, node, gesture in
                self?.accountContextMenu(id: accountId, node: node, gesture: gesture)
            },
            updateBio: { [weak self] bio in
                self?.updateBio(bio)
            },
            openDeletePeer: { [weak self] in
                self?.openDeletePeer()
            }
        )
        
        self._chatInterfaceInteraction = ChatControllerInteraction(openMessage: { [weak self] message, mode in
            guard let strongSelf = self else {
                return false
            }
            return strongSelf.openMessage(id: message.id)
        }, openPeer: { [weak self] id, navigation, _ in
            if let id = id {
                self?.openPeer(peerId: id, navigation: navigation)
            }
        }, openPeerMention: { _ in
        }, openMessageContextMenu: { [weak self] message, _, node, frame, anyRecognizer in
            guard let strongSelf = self, let node = node as? ContextExtractedContentContainingNode else {
                return
            }
            let _ = storedMessageFromSearch(account: strongSelf.context.account, message: message).start()
            
            var linkForCopying: String?
            var currentSupernode: ASDisplayNode? = node
            while true {
                if currentSupernode == nil {
                    break
                } else if let currentSupernode = currentSupernode as? ListMessageSnippetItemNode {
                    linkForCopying = currentSupernode.currentPrimaryUrl
                    break
                } else {
                    currentSupernode = currentSupernode?.supernode
                }
            }
            
            let gesture: ContextGesture? = anyRecognizer as? ContextGesture
            let _ = (chatAvailableMessageActionsImpl(postbox: strongSelf.context.account.postbox, accountPeerId: strongSelf.context.account.peerId, messageIds: [message.id])
            |> deliverOnMainQueue).start(next: { actions in
                guard let strongSelf = self else {
                    return
                }
                
                var items: [ContextMenuItem] = []
                
                items.append(.action(ContextMenuActionItem(text: strongSelf.presentationData.strings.SharedMedia_ViewInChat, icon: { theme in generateTintedImage(image: UIImage(bundleImageName: "Chat/Context Menu/GoToMessage"), color: theme.contextMenu.primaryColor) }, action: { c, _ in
                    c.dismiss(completion: {
                        if let strongSelf = self, let navigationController = strongSelf.controller?.navigationController as? NavigationController {
                            strongSelf.context.sharedContext.navigateToChatController(NavigateToChatControllerParams(navigationController: navigationController, context: strongSelf.context, chatLocation: .peer(strongSelf.peerId), subject: .message(id: message.id, highlight: true)))
                        }
                    })
                })))
                
                if let linkForCopying = linkForCopying {
                    items.append(.action(ContextMenuActionItem(text: strongSelf.presentationData.strings.Conversation_ContextMenuCopyLink, icon: { theme in generateTintedImage(image: UIImage(bundleImageName: "Chat/Context Menu/Copy"), color: theme.contextMenu.primaryColor) }, action: { c, _ in
                        c.dismiss(completion: {})
                        UIPasteboard.general.string = linkForCopying
                    })))
                }
                
                if message.id.peerId.namespace != Namespaces.Peer.SecretChat {
                    items.append(.action(ContextMenuActionItem(text: strongSelf.presentationData.strings.Conversation_ContextMenuForward, icon: { theme in generateTintedImage(image: UIImage(bundleImageName: "Chat/Context Menu/Forward"), color: theme.contextMenu.primaryColor) }, action: { c, _ in
                        c.dismiss(completion: {
                            if let strongSelf = self {
                                strongSelf.forwardMessages(messageIds: Set([message.id]))
                            }
                        })
                    })))
                }
                if actions.options.contains(.deleteLocally) || actions.options.contains(.deleteGlobally) {
                    let context = strongSelf.context
                    let presentationData = strongSelf.presentationData
                    let peerId = strongSelf.peerId
                    items.append(.action(ContextMenuActionItem(text: strongSelf.presentationData.strings.Conversation_ContextMenuDelete, textColor: .destructive, icon: { theme in generateTintedImage(image: UIImage(bundleImageName: "Chat/Context Menu/Delete"), color: theme.contextMenu.destructiveColor) }, action: { c, _ in
                        c.setItems(context.account.postbox.transaction { transaction -> [ContextMenuItem] in
                            var items: [ContextMenuItem] = []
                            let messageIds = [message.id]
                            
                            if let peer = transaction.getPeer(message.id.peerId) {
                                var personalPeerName: String?
                                var isChannel = false
                                if let user = peer as? TelegramUser {
                                    personalPeerName = user.compactDisplayTitle
                                } else if let channel = peer as? TelegramChannel, case .broadcast = channel.info {
                                    isChannel = true
                                }
                                
                                if actions.options.contains(.deleteGlobally) {
                                    let globalTitle: String
                                    if isChannel {
                                        globalTitle = presentationData.strings.Conversation_DeleteMessagesForMe
                                    } else if let personalPeerName = personalPeerName {
                                        globalTitle = presentationData.strings.Conversation_DeleteMessagesFor(personalPeerName).0
                                    } else {
                                        globalTitle = presentationData.strings.Conversation_DeleteMessagesForEveryone
                                    }
                                    items.append(.action(ContextMenuActionItem(text: globalTitle, textColor: .destructive, icon: { _ in nil }, action: { c, f in
                                        c.dismiss(completion: {
                                            if let strongSelf = self {
                                                strongSelf.headerNode.navigationButtonContainer.performAction?(.selectionDone)
                                                let _ = deleteMessagesInteractively(account: strongSelf.context.account, messageIds: Array(messageIds), type: .forEveryone).start()
                                            }
                                        })
                                    })))
                                }
                                
                                if actions.options.contains(.deleteLocally) {
                                    var localOptionText = presentationData.strings.Conversation_DeleteMessagesForMe
                                    if context.account.peerId == peerId {
                                        if messageIds.count == 1 {
                                            localOptionText = presentationData.strings.Conversation_Moderate_Delete
                                        } else {
                                            localOptionText = presentationData.strings.Conversation_DeleteManyMessages
                                        }
                                    }
                                    items.append(.action(ContextMenuActionItem(text: localOptionText, textColor: .destructive, icon: { _ in nil }, action: { c, f in
                                        c.dismiss(completion: {
                                            if let strongSelf = self {
                                                strongSelf.headerNode.navigationButtonContainer.performAction?(.selectionDone)
                                                let _ = deleteMessagesInteractively(account: strongSelf.context.account, messageIds: Array(messageIds), type: .forLocalPeer).start()
                                            }
                                        })
                                    })))
                                }
                            }
                            
                            return items
                        })
                    })))
                }
                if strongSelf.searchDisplayController == nil {
                    items.append(.separator)
                    
                    items.append(.action(ContextMenuActionItem(text: strongSelf.presentationData.strings.Conversation_ContextMenuSelect, icon: { theme in generateTintedImage(image: UIImage(bundleImageName: "Chat/Context Menu/Select"), color: theme.contextMenu.primaryColor) }, action: { c, _ in
                        c.dismiss(completion: {
                            if let strongSelf = self {
                                strongSelf.chatInterfaceInteraction.toggleMessagesSelection([message.id], true)
                                strongSelf.expandTabs()
                            }
                        })
                    })))
                }
                
                let controller = ContextController(account: strongSelf.context.account, presentationData: strongSelf.presentationData, source: .extracted(MessageContextExtractedContentSource(sourceNode: node)), items: .single(items), reactionItems: [], recognizer: nil, gesture: gesture)
                strongSelf.controller?.window?.presentInGlobalOverlay(controller)
            })
        }, openMessageContextActions: { [weak self] message, node, rect, gesture in
            guard let strongSelf = self else {
                gesture?.cancel()
                return
            }
            
            let _ = (chatMediaListPreviewControllerData(context: strongSelf.context, chatLocation: .peer(message.id.peerId), chatLocationContextHolder: Atomic<ChatLocationContextHolder?>(value: nil), message: message, standalone: false, reverseMessageGalleryOrder: false, navigationController: strongSelf.controller?.navigationController as? NavigationController)
            |> deliverOnMainQueue).start(next: { previewData in
                guard let strongSelf = self else {
                    gesture?.cancel()
                    return
                }
                if let previewData = previewData {
                    let context = strongSelf.context
                    let strings = strongSelf.presentationData.strings
                    let items = chatAvailableMessageActionsImpl(postbox: strongSelf.context.account.postbox, accountPeerId: strongSelf.context.account.peerId, messageIds: [message.id])
                    |> map { actions -> [ContextMenuItem] in
                        var items: [ContextMenuItem] = []
                        
                        items.append(.action(ContextMenuActionItem(text: strings.SharedMedia_ViewInChat, icon: { theme in generateTintedImage(image: UIImage(bundleImageName: "Chat/Context Menu/GoToMessage"), color: theme.contextMenu.primaryColor) }, action: { c, f in
                            c.dismiss(completion: {
                                if let strongSelf = self, let navigationController = strongSelf.controller?.navigationController as? NavigationController {
                                    strongSelf.context.sharedContext.navigateToChatController(NavigateToChatControllerParams(navigationController: navigationController, context: strongSelf.context, chatLocation: .peer(strongSelf.peerId), subject: .message(id: message.id, highlight: true)))
                                }
                            })
                        })))
                        
                        if message.id.peerId.namespace != Namespaces.Peer.SecretChat {
                            items.append(.action(ContextMenuActionItem(text: strings.Conversation_ContextMenuForward, icon: { theme in generateTintedImage(image: UIImage(bundleImageName: "Chat/Context Menu/Forward"), color: theme.contextMenu.primaryColor) }, action: { c, f in
                                c.dismiss(completion: {
                                    if let strongSelf = self {
                                        strongSelf.forwardMessages(messageIds: [message.id])
                                    }
                                })
                            })))
                        }
                        
                        if actions.options.contains(.deleteLocally) || actions.options.contains(.deleteGlobally) {
                            items.append(.action(ContextMenuActionItem(text: strings.Conversation_ContextMenuDelete, textColor: .destructive, icon: { theme in generateTintedImage(image: UIImage(bundleImageName: "Chat/Context Menu/Delete"), color: theme.contextMenu.destructiveColor) }, action: { c, f in
                                c.setItems(context.account.postbox.transaction { transaction -> [ContextMenuItem] in
                                    var items: [ContextMenuItem] = []
                                    let messageIds = [message.id]
                                    
                                    if let peer = transaction.getPeer(message.id.peerId) {
                                        var personalPeerName: String?
                                        var isChannel = false
                                        if let user = peer as? TelegramUser {
                                            personalPeerName = user.compactDisplayTitle
                                        } else if let channel = peer as? TelegramChannel, case .broadcast = channel.info {
                                            isChannel = true
                                        }
                                        
                                        if actions.options.contains(.deleteGlobally) {
                                            let globalTitle: String
                                            if isChannel {
                                                globalTitle = strongSelf.presentationData.strings.Conversation_DeleteMessagesForMe
                                            } else if let personalPeerName = personalPeerName {
                                                globalTitle = strongSelf.presentationData.strings.Conversation_DeleteMessagesFor(personalPeerName).0
                                            } else {
                                                globalTitle = strongSelf.presentationData.strings.Conversation_DeleteMessagesForEveryone
                                            }
                                            items.append(.action(ContextMenuActionItem(text: globalTitle, textColor: .destructive, icon: { _ in nil }, action: { c, f in
                                                c.dismiss(completion: {
                                                    if let strongSelf = self {
                                                        strongSelf.headerNode.navigationButtonContainer.performAction?(.selectionDone)
                                                        let _ = deleteMessagesInteractively(account: strongSelf.context.account, messageIds: Array(messageIds), type: .forEveryone).start()
                                                    }
                                                })
                                            })))
                                        }
                                        
                                        if actions.options.contains(.deleteLocally) {
                                            var localOptionText = strongSelf.presentationData.strings.Conversation_DeleteMessagesForMe
                                            if strongSelf.context.account.peerId == strongSelf.peerId {
                                                if messageIds.count == 1 {
                                                    localOptionText = strongSelf.presentationData.strings.Conversation_Moderate_Delete
                                                } else {
                                                    localOptionText = strongSelf.presentationData.strings.Conversation_DeleteManyMessages
                                                }
                                            }
                                            items.append(.action(ContextMenuActionItem(text: localOptionText, textColor: .destructive, icon: { _ in nil }, action: { c, f in
                                                c.dismiss(completion: {
                                                    if let strongSelf = self {
                                                        strongSelf.headerNode.navigationButtonContainer.performAction?(.selectionDone)
                                                        let _ = deleteMessagesInteractively(account: strongSelf.context.account, messageIds: Array(messageIds), type: .forLocalPeer).start()
                                                    }
                                                })
                                            })))
                                        }
                                    }
                                    
                                    return items
                                })
                            })))
                        }
                        
                        items.append(.separator)
                        items.append(.action(ContextMenuActionItem(text: strings.Conversation_ContextMenuSelect, icon: { theme in
                            return generateTintedImage(image: UIImage(bundleImageName: "Chat/Context Menu/Select"), color: theme.actionSheet.primaryTextColor)
                        }, action: { _, f in
                            guard let strongSelf = self else {
                                return
                            }
                            strongSelf.chatInterfaceInteraction.toggleMessagesSelection([message.id], true)
                            strongSelf.expandTabs()
                            f(.default)
                        })))
                        
                        return items
                    }
                    
                    switch previewData {
                    case let .gallery(gallery):
                        gallery.setHintWillBePresentedInPreviewingContext(true)
                        let contextController = ContextController(account: strongSelf.context.account, presentationData: strongSelf.presentationData, source: .controller(ContextControllerContentSourceImpl(controller: gallery, sourceNode: node)), items: items, reactionItems: [], gesture: gesture)
                        strongSelf.controller?.presentInGlobalOverlay(contextController)
                    case .instantPage:
                        break
                    }
                }
            })
        }, navigateToMessage: { fromId, id in
        }, navigateToMessageStandalone: { _ in
        }, tapMessage: nil, clickThroughMessage: {
        }, toggleMessagesSelection: { [weak self] ids, value in
            guard let strongSelf = self else {
                return
            }
            if var selectedMessageIds = strongSelf.state.selectedMessageIds {
                for id in ids {
                    if value {
                        selectedMessageIds.insert(id)
                    } else {
                        selectedMessageIds.remove(id)
                    }
                }
                strongSelf.state = strongSelf.state.withSelectedMessageIds(selectedMessageIds)
            } else {
                strongSelf.state = strongSelf.state.withSelectedMessageIds(value ? Set(ids) : Set())
            }
            strongSelf.chatInterfaceInteraction.selectionState = strongSelf.state.selectedMessageIds.flatMap { ChatInterfaceSelectionState(selectedIds: $0) }
            if let (layout, navigationHeight) = strongSelf.validLayout {
                strongSelf.containerLayoutUpdated(layout: layout, navigationHeight: navigationHeight, transition: .animated(duration: 0.4, curve: .spring), additive: false)
            }
            strongSelf.paneContainerNode.updateSelectedMessageIds(strongSelf.state.selectedMessageIds, animated: true)
        }, sendCurrentMessage: { _ in
        }, sendMessage: { _ in
        }, sendSticker: { _, _, _, _, _ in
            return false
        }, sendGif: { _, _, _ in
            return false
        }, sendBotContextResultAsGif: { _, _, _, _ in
            return false
        }, requestMessageActionCallback: { _, _, _, _ in
        }, requestMessageActionUrlAuth: { _, _ in
        }, activateSwitchInline: { _, _ in
        }, openUrl: { [weak self] url, concealed, external, _ in
            guard let strongSelf = self else {
                return
            }
            strongSelf.openUrl(url: url, concealed: concealed, external: external ?? false)
        }, shareCurrentLocation: {
        }, shareAccountContact: {
        }, sendBotCommand: { _, _ in
        }, openInstantPage: { [weak self] message, associatedData in
            guard let strongSelf = self, let navigationController = strongSelf.controller?.navigationController as? NavigationController else {
                return
            }
            var foundGalleryMessage: Message?
            if let searchContentNode = strongSelf.searchDisplayController?.contentNode as? ChatHistorySearchContainerNode {
                if let galleryMessage = searchContentNode.messageForGallery(message.id) {
                    let _ = (strongSelf.context.account.postbox.transaction { transaction -> Void in
                        if transaction.getMessage(galleryMessage.id) == nil {
                            storeMessageFromSearch(transaction: transaction, message: galleryMessage)
                        }
                    }).start()
                    foundGalleryMessage = galleryMessage
                }
            }
            if foundGalleryMessage == nil, let galleryMessage = strongSelf.paneContainerNode.findLoadedMessage(id: message.id) {
                foundGalleryMessage = galleryMessage
            }
            
            if let foundGalleryMessage = foundGalleryMessage {
                openChatInstantPage(context: strongSelf.context, message: foundGalleryMessage, sourcePeerType: associatedData?.automaticDownloadPeerType, navigationController: navigationController)
            }
        }, openWallpaper: { _ in
        }, openTheme: { _ in
        }, openHashtag: { _, _ in
        }, updateInputState: { _ in
        }, updateInputMode: { _ in
        }, openMessageShareMenu: { _ in
        }, presentController: { [weak self] c, a in
            self?.controller?.present(c, in: .window(.root), with: a)
        }, navigationController: { [weak self] in
            return self?.controller?.navigationController as? NavigationController
        }, chatControllerNode: {
            return nil
        }, reactionContainerNode: {
            return nil
        }, presentGlobalOverlayController: { _, _ in }, callPeer: { _, _ in
        }, longTap: { [weak self] content, _ in
            guard let strongSelf = self else {
                return
            }
            strongSelf.view.endEditing(true)
            switch content {
            case let .url(url):
                let canOpenIn = availableOpenInOptions(context: strongSelf.context, item: .url(url: url)).count > 1
                let openText = canOpenIn ? strongSelf.presentationData.strings.Conversation_FileOpenIn : strongSelf.presentationData.strings.Conversation_LinkDialogOpen
                let actionSheet = ActionSheetController(presentationData: strongSelf.presentationData)
                actionSheet.setItemGroups([ActionSheetItemGroup(items: [
                    ActionSheetTextItem(title: url),
                    ActionSheetButtonItem(title: openText, color: .accent, action: { [weak actionSheet] in
                        actionSheet?.dismissAnimated()
                        if let strongSelf = self {
                            if canOpenIn {
                                let actionSheet = OpenInActionSheetController(context: strongSelf.context, item: .url(url: url), openUrl: { [weak self] url in
                                    if let strongSelf = self, let navigationController = strongSelf.controller?.navigationController as? NavigationController {
                                        strongSelf.context.sharedContext.openExternalUrl(context: strongSelf.context, urlContext: .generic, url: url, forceExternal: true, presentationData: strongSelf.presentationData, navigationController: navigationController, dismissInput: {
                                        })
                                    }
                                })
                                strongSelf.view.endEditing(true)
                                strongSelf.controller?.present(actionSheet, in: .window(.root))
                            } else {
                                strongSelf.context.sharedContext.applicationBindings.openUrl(url)
                            }
                        }
                    }),
                    ActionSheetButtonItem(title: strongSelf.presentationData.strings.ShareMenu_CopyShareLink, color: .accent, action: { [weak actionSheet] in
                        actionSheet?.dismissAnimated()
                        UIPasteboard.general.string = url
                    }),
                    ActionSheetButtonItem(title: strongSelf.presentationData.strings.Conversation_AddToReadingList, color: .accent, action: { [weak actionSheet] in
                        actionSheet?.dismissAnimated()
                        if let link = URL(string: url) {
                            let _ = try? SSReadingList.default()?.addItem(with: link, title: nil, previewText: nil)
                        }
                    })
                ]), ActionSheetItemGroup(items: [
                    ActionSheetButtonItem(title: strongSelf.presentationData.strings.Common_Cancel, color: .accent, font: .bold, action: { [weak actionSheet] in
                        actionSheet?.dismissAnimated()
                    })
                ])])
                strongSelf.view.endEditing(true)
                strongSelf.controller?.present(actionSheet, in: .window(.root))
            default:
                break
            }
        }, openCheckoutOrReceipt: { _ in
        }, openSearch: {
        }, setupReply: { _ in
        }, canSetupReply: { _ in
            return .none
        }, navigateToFirstDateMessage: { _ in
        }, requestRedeliveryOfFailedMessages: { _ in
        }, addContact: { _ in
        }, rateCall: { _, _, _ in
        }, requestSelectMessagePollOptions: { _, _ in
        }, requestOpenMessagePollResults: { _, _ in
        }, openAppStorePage: {
        }, displayMessageTooltip: { _, _, _, _ in
        }, seekToTimecode: { _, _, _ in
        }, scheduleCurrentMessage: {
        }, sendScheduledMessagesNow: { _ in
        }, editScheduledMessagesTime: { _ in
        }, performTextSelectionAction: { _, _, _ in
        }, updateMessageLike: { _, _ in
        }, openMessageReactions: { _ in
        }, displayImportedMessageTooltip: { _ in
        }, displaySwipeToReplyHint: {
        }, dismissReplyMarkupMessage: { _ in
        }, openMessagePollResults: { _, _ in
        }, openPollCreation: { _ in
        }, displayPollSolution: { _, _ in
        }, displayPsa: { _, _ in
        }, displayDiceTooltip: { _ in
        }, animateDiceSuccess: { _ in
        }, greetingStickerNode: {
            return nil
        }, openPeerContextMenu: { _, _, _, _, _ in
        }, openMessageReplies: { _, _, _ in
        }, openReplyThreadOriginalMessage: { _ in
        }, openMessageStats: { _ in
        }, editMessageMedia: { _, _ in
        }, copyText: { _ in
        }, requestMessageUpdate: { _ in
        }, cancelInteractiveKeyboardGestures: {
        }, automaticMediaDownloadSettings: MediaAutoDownloadSettings.defaultSettings,
           pollActionState: ChatInterfacePollActionState(), stickerSettings: ChatInterfaceStickerSettings(loopAnimatedStickers: false))
        self.hiddenMediaDisposable = context.sharedContext.mediaManager.galleryHiddenMediaManager.hiddenIds().start(next: { [weak self] ids in
            guard let strongSelf = self else {
                return
            }
            var hiddenMedia: [MessageId: [Media]] = [:]
            for id in ids {
                if case let .chat(accountId, messageId, media) = id, accountId == strongSelf.context.account.id {
                    hiddenMedia[messageId] = [media]
                }
            }
            strongSelf.chatInterfaceInteraction.hiddenMedia = hiddenMedia
            strongSelf.paneContainerNode.updateHiddenMedia()
        })
        
        self.backgroundColor = self.presentationData.theme.list.blocksBackgroundColor
        
        self.scrollNode.view.showsVerticalScrollIndicator = false
        if #available(iOS 11.0, *) {
            self.scrollNode.view.contentInsetAdjustmentBehavior = .never
        }
        self.scrollNode.view.alwaysBounceVertical = true
        self.scrollNode.view.scrollsToTop = false
        self.scrollNode.view.delegate = self
        self.addSubnode(self.scrollNode)
        self.scrollNode.addSubnode(self.paneContainerNode)
        self.addSubnode(self.headerNode)
        self.scrollNode.view.isScrollEnabled = !self.isMediaOnly
        
        self.paneContainerNode.chatControllerInteraction = self.chatInterfaceInteraction
        self.paneContainerNode.openPeerContextAction = { [weak self] peer, node, gesture in
            guard let strongSelf = self, let controller = strongSelf.controller else {
                return
            }
            let presentationData = strongSelf.presentationData
            let chatController = strongSelf.context.sharedContext.makeChatController(context: context, chatLocation: .peer(peer.id), subject: nil, botStart: nil, mode: .standard(previewing: true))
            chatController.canReadHistory.set(false)
            let items: [ContextMenuItem] = [
                .action(ContextMenuActionItem(text: presentationData.strings.Conversation_LinkDialogOpen, icon: { _ in nil }, action: { _, f in
                    f(.dismissWithoutContent)
                    self?.chatInterfaceInteraction.openPeer(peer.id, .default, nil)
                }))
            ]
            let contextController = ContextController(account: strongSelf.context.account, presentationData: presentationData, source: .controller(ContextControllerContentSourceImpl(controller: chatController, sourceNode: node)), items: .single(items), reactionItems: [], gesture: gesture)
            controller.presentInGlobalOverlay(contextController)
        }
        
        self.paneContainerNode.currentPaneUpdated = { [weak self] expand in
            guard let strongSelf = self else {
                return
            }
            if let (layout, navigationHeight) = strongSelf.validLayout {
                if strongSelf.headerNode.isAvatarExpanded {
                    let transition: ContainedViewLayoutTransition = .animated(duration: 0.35, curve: .spring)
                    
                    strongSelf.headerNode.updateIsAvatarExpanded(false, transition: transition)
                    strongSelf.updateNavigationExpansionPresentation(isExpanded: false, animated: true)
                    
                    if let (layout, navigationHeight) = strongSelf.validLayout {
                        strongSelf.containerLayoutUpdated(layout: layout, navigationHeight: navigationHeight, transition: transition, additive: true)
                    }
                }
                
                strongSelf.containerLayoutUpdated(layout: layout, navigationHeight: navigationHeight, transition: .immediate, additive: false)
                if expand {
                    strongSelf.scrollNode.view.setContentOffset(CGPoint(x: 0.0, y: strongSelf.paneContainerNode.frame.minY - navigationHeight), animated: true)
                }
            }
        }
        
        self.paneContainerNode.requestExpandTabs = { [weak self] in
            guard let strongSelf = self, let (_, navigationHeight) = strongSelf.validLayout else {
                return false
            }
            
            if strongSelf.headerNode.isAvatarExpanded {
                let transition: ContainedViewLayoutTransition = .animated(duration: 0.35, curve: .spring)
                
                strongSelf.headerNode.updateIsAvatarExpanded(false, transition: transition)
                strongSelf.updateNavigationExpansionPresentation(isExpanded: false, animated: true)
                
                if let (layout, navigationHeight) = strongSelf.validLayout {
                    strongSelf.containerLayoutUpdated(layout: layout, navigationHeight: navigationHeight, transition: transition, additive: true)
                }
            }
            
            let contentOffset = strongSelf.scrollNode.view.contentOffset
            let paneAreaExpansionFinalPoint: CGFloat = strongSelf.paneContainerNode.frame.minY - navigationHeight
            if contentOffset.y < paneAreaExpansionFinalPoint - CGFloat.ulpOfOne {
                strongSelf.scrollNode.view.setContentOffset(CGPoint(x: 0.0, y: paneAreaExpansionFinalPoint), animated: true)
                return true
            } else {
                return false
            }
        }
        
        self.paneContainerNode.requestPerformPeerMemberAction = { [weak self] member, action in
            guard let strongSelf = self else {
                return
            }
            switch action {
            case .open:
                strongSelf.openPeerInfo(peer: member.peer, isMember: true)
            case .promote:
                strongSelf.performMemberAction(member: member, action: .promote)
            case .restrict:
                strongSelf.performMemberAction(member: member, action: .restrict)
            case .remove:
                strongSelf.performMemberAction(member: member, action: .remove)
            }
        }
        
        self.headerNode.performButtonAction = { [weak self] key in
            self?.performButtonAction(key: key)
        }
        
        self.headerNode.cancelUpload = { [weak self] in
            guard let strongSelf = self else {
                return
            }
            if strongSelf.state.updatingAvatar != nil {
                strongSelf.updateAvatarDisposable.set(nil)
                strongSelf.state = strongSelf.state.withUpdatingAvatar(nil)
                if let (layout, navigationHeight) = strongSelf.validLayout {
                    strongSelf.containerLayoutUpdated(layout: layout, navigationHeight: navigationHeight, transition: .immediate, additive: false)
                }
            }
        }
        
        self.headerNode.requestAvatarExpansion = { [weak self] gallery, entries, centralEntry, _ in
            guard let strongSelf = self, let peer = strongSelf.data?.peer else {
                return
            }

            if strongSelf.state.updatingAvatar != nil {
                strongSelf.updateAvatarDisposable.set(nil)
                strongSelf.state = strongSelf.state.withUpdatingAvatar(nil)
                if let (layout, navigationHeight) = strongSelf.validLayout {
                    strongSelf.containerLayoutUpdated(layout: layout, navigationHeight: navigationHeight, transition: .immediate, additive: false)
                }
                return
            }
            
            guard peer.smallProfileImage != nil else {
                return
            }
            
            if !gallery {
                let transition: ContainedViewLayoutTransition = .animated(duration: 0.35, curve: .spring)
                strongSelf.headerNode.updateIsAvatarExpanded(true, transition: transition)
                strongSelf.updateNavigationExpansionPresentation(isExpanded: true, animated: true)
                
                if let (layout, navigationHeight) = strongSelf.validLayout {
                    strongSelf.containerLayoutUpdated(layout: layout, navigationHeight: navigationHeight, transition: transition, additive: true)
                }
                return
            }
            
            let entriesPromise = Promise<[AvatarGalleryEntry]>(entries)
            let galleryController = AvatarGalleryController(context: strongSelf.context, peer: peer, sourceCorners: .round(!strongSelf.headerNode.isAvatarExpanded), remoteEntries: entriesPromise, skipInitial: true, centralEntryIndex: centralEntry.flatMap { entries.firstIndex(of: $0) }, replaceRootController: { controller, ready in
            })
            galleryController.openAvatarSetup = { [weak self] completion in
                self?.openAvatarForEditing(fromGallery: true, completion: completion)
            }
            galleryController.avatarPhotoEditCompletion = { [weak self] image in
                self?.updateProfilePhoto(image)
            }
            galleryController.avatarVideoEditCompletion = { [weak self] image, asset, adjustments in
                self?.updateProfileVideo(image, asset: asset, adjustments: adjustments)
            }
            galleryController.removedEntry = { [weak self] entry in
                let _ = self?.headerNode.avatarListNode.listContainerNode.deleteItem(PeerInfoAvatarListItem(entry: entry))
            }
            strongSelf.hiddenAvatarRepresentationDisposable.set((galleryController.hiddenMedia |> deliverOnMainQueue).start(next: { entry in
                self?.headerNode.updateAvatarIsHidden(entry: entry)
            }))
            strongSelf.view.endEditing(true)
            strongSelf.controller?.present(galleryController, in: .window(.root), with: AvatarGalleryControllerPresentationArguments(transitionArguments: { entry in
                if let transitionNode = self?.headerNode.avatarTransitionArguments(entry: entry) {
                    return GalleryTransitionArguments(transitionNode: transitionNode, addToTransitionSurface: { view in
                        self?.headerNode.addToAvatarTransitionSurface(view: view)
                    })
                } else {
                    return nil
                }
            }))
            
            Queue.mainQueue().after(0.4) {
                strongSelf.resetHeaderExpansion()
            }
        }
        
        self.headerNode.requestOpenAvatarForEditing = { [weak self] confirm in
            guard let strongSelf = self else {
                return
            }
            if strongSelf.state.updatingAvatar != nil {
                let proceed = {
                    strongSelf.updateAvatarDisposable.set(nil)
                    strongSelf.state = strongSelf.state.withUpdatingAvatar(nil)
                    if let (layout, navigationHeight) = strongSelf.validLayout {
                        strongSelf.containerLayoutUpdated(layout: layout, navigationHeight: navigationHeight, transition: .immediate, additive: false)
                    }
                }
                if confirm {
                    let controller = ActionSheetController(presentationData: strongSelf.presentationData)
                    let dismissAction: () -> Void = { [weak controller] in
                        controller?.dismissAnimated()
                    }
                    
                    var items: [ActionSheetItem] = []
                    items.append(ActionSheetButtonItem(title: strongSelf.presentationData.strings.Settings_CancelUpload, color: .destructive, action: {
                        dismissAction()
                        proceed()
                    }))
                    controller.setItemGroups([
                        ActionSheetItemGroup(items: items),
                        ActionSheetItemGroup(items: [ActionSheetButtonItem(title: strongSelf.presentationData.strings.Common_Cancel, action: { dismissAction() })])
                    ])
                    strongSelf.controller?.present(controller, in: .window(.root), with: ViewControllerPresentationArguments(presentationAnimation: .modalSheet))
                } else {
                    proceed()
                }
            } else {
                strongSelf.openAvatarForEditing()
            }
        }
        
        self.headerNode.requestUpdateLayout = { [weak self] in
            guard let strongSelf = self else {
                return
            }
            if let (layout, navigationHeight) = strongSelf.validLayout {
                strongSelf.containerLayoutUpdated(layout: layout, navigationHeight: navigationHeight, transition: .immediate, additive: false)
            }
        }
        
        self.headerNode.navigationButtonContainer.performAction = { [weak self] key in
            guard let strongSelf = self else {
                return
            }
            switch key {
            case .edit:
                (strongSelf.controller?.parent as? TabBarController)?.updateIsTabBarHidden(true, transition: .animated(duration: 0.3, curve: .linear))
                strongSelf.state = strongSelf.state.withIsEditing(true)
                var updateOnCompletion = false
                if strongSelf.headerNode.isAvatarExpanded {
                    updateOnCompletion = true
                    strongSelf.headerNode.skipCollapseCompletion = true
                    strongSelf.headerNode.avatarListNode.avatarContainerNode.canAttachVideo = false
                    strongSelf.headerNode.editingContentNode.avatarNode.canAttachVideo = false
                    strongSelf.headerNode.avatarListNode.listContainerNode.isCollapsing = true
                    strongSelf.headerNode.updateIsAvatarExpanded(false, transition: .immediate)
                    strongSelf.updateNavigationExpansionPresentation(isExpanded: false, animated: true)
                }
                if let (layout, navigationHeight) = strongSelf.validLayout {
                    strongSelf.scrollNode.view.setContentOffset(CGPoint(), animated: false)
                    strongSelf.containerLayoutUpdated(layout: layout, navigationHeight: navigationHeight, transition: .immediate, additive: false)
                }
                UIView.transition(with: strongSelf.view, duration: 0.3, options: [.transitionCrossDissolve], animations: {
                }, completion: { _ in
                    if updateOnCompletion {
                        strongSelf.headerNode.skipCollapseCompletion = false
                        strongSelf.headerNode.avatarListNode.listContainerNode.isCollapsing = false
                        strongSelf.headerNode.avatarListNode.avatarContainerNode.canAttachVideo = true
                        strongSelf.headerNode.editingContentNode.avatarNode.canAttachVideo = true
                        strongSelf.headerNode.editingContentNode.avatarNode.reset()
                        if let (layout, navigationHeight) = strongSelf.validLayout {
                            strongSelf.containerLayoutUpdated(layout: layout, navigationHeight: navigationHeight, transition: .immediate, additive: false)
                        }
                    }
                })
                strongSelf.controller?.navigationItem.setLeftBarButton(UIBarButtonItem(title: strongSelf.presentationData.strings.Common_Cancel, style: .plain, target: strongSelf, action: #selector(strongSelf.editingCancelPressed)), animated: true)
            case .done, .cancel:
                (strongSelf.controller?.parent as? TabBarController)?.updateIsTabBarHidden(false, transition: .animated(duration: 0.3, curve: .linear))
                strongSelf.view.endEditing(true)
                if case .done = key {
                    guard let data = strongSelf.data else {
                        strongSelf.headerNode.navigationButtonContainer.performAction?(.cancel)
                        return
                    }
                    if let peer = data.peer as? TelegramUser {
                        if strongSelf.isSettings, let cachedData = data.cachedData as? CachedUserData {
                            let firstName = strongSelf.headerNode.editingContentNode.editingTextForKey(.firstName) ?? ""
                            let lastName = strongSelf.headerNode.editingContentNode.editingTextForKey(.lastName) ?? ""
                            let bio = strongSelf.state.updatingBio
                            
                            if peer.firstName != firstName || peer.lastName != lastName || (bio != nil && bio != cachedData.about) {
                                var updateNameSignal: Signal<Void, NoError> = .complete()
                                var hasProgress = false
                                if peer.firstName != firstName || peer.lastName != lastName {
                                    updateNameSignal = updateAccountPeerName(account: context.account, firstName: firstName, lastName: lastName)
                                    hasProgress = true
                                }
                                var updateBioSignal: Signal<Void, NoError> = .complete()
                                if let bio = bio, bio != cachedData.about {
                                    updateBioSignal = updateAbout(account: context.account, about: bio)
                                    |> `catch` { _ -> Signal<Void, NoError> in
                                        return .complete()
                                    }
                                    hasProgress = true
                                }
                                
                                var dismissStatus: (() -> Void)?
                                let statusController = OverlayStatusController(theme: strongSelf.presentationData.theme, type: .loading(cancelled: {
                                    dismissStatus?()
                                }))
                                dismissStatus = { [weak statusController] in
                                    self?.activeActionDisposable.set(nil)
                                    statusController?.dismiss()
                                }
                                if hasProgress {
                                    strongSelf.controller?.present(statusController, in: .window(.root))
                                }
                                strongSelf.activeActionDisposable.set((combineLatest(updateNameSignal, updateBioSignal) |> deliverOnMainQueue
                                |> deliverOnMainQueue).start(error: { _ in
                                    dismissStatus?()
                                    
                                    guard let strongSelf = self else {
                                        return
                                    }
                                    strongSelf.headerNode.navigationButtonContainer.performAction?(.cancel)
                                }, completed: {
                                    dismissStatus?()
                                    
                                    guard let strongSelf = self else {
                                        return
                                    }
                                    strongSelf.headerNode.navigationButtonContainer.performAction?(.cancel)
                                }))
                            } else {
                                strongSelf.headerNode.navigationButtonContainer.performAction?(.cancel)
                            }
                        } else if data.isContact {
                            let firstName = strongSelf.headerNode.editingContentNode.editingTextForKey(.firstName) ?? ""
                            let lastName = strongSelf.headerNode.editingContentNode.editingTextForKey(.lastName) ?? ""
                            
                            if peer.firstName != firstName || peer.lastName != lastName {
                                if firstName.isEmpty && lastName.isEmpty {
                                    if strongSelf.hapticFeedback == nil {
                                        strongSelf.hapticFeedback = HapticFeedback()
                                    }
                                    strongSelf.hapticFeedback?.error()
                                    strongSelf.headerNode.editingContentNode.shakeTextForKey(.firstName)
                                } else {
                                    var dismissStatus: (() -> Void)?
                                    let statusController = OverlayStatusController(theme: strongSelf.presentationData.theme, type: .loading(cancelled: {
                                        dismissStatus?()
                                    }))
                                    dismissStatus = { [weak statusController] in
                                        self?.activeActionDisposable.set(nil)
                                        statusController?.dismiss()
                                    }
                                    strongSelf.controller?.present(statusController, in: .window(.root))
                                    
                                    strongSelf.activeActionDisposable.set((updateContactName(account: context.account, peerId: peer.id, firstName: firstName, lastName: lastName)
                                    |> deliverOnMainQueue).start(error: { _ in
                                        dismissStatus?()
                                        
                                        guard let strongSelf = self else {
                                            return
                                        }
                                        strongSelf.headerNode.navigationButtonContainer.performAction?(.cancel)
                                    }, completed: {
                                        dismissStatus?()
                                        
                                        guard let strongSelf = self else {
                                            return
                                        }
                                        let context = strongSelf.context
                                        
                                        let _ = (getUserPeer(postbox: strongSelf.context.account.postbox, peerId: peer.id)
                                        |> mapToSignal { peer, _ -> Signal<Void, NoError> in
                                            guard let peer = peer as? TelegramUser, let phone = peer.phone, !phone.isEmpty else {
                                                return .complete()
                                            }
                                            return (context.sharedContext.contactDataManager?.basicDataForNormalizedPhoneNumber(DeviceContactNormalizedPhoneNumber(rawValue: formatPhoneNumber(phone))) ?? .single([]))
                                            |> take(1)
                                            |> mapToSignal { records -> Signal<Void, NoError> in
                                                var signals: [Signal<DeviceContactExtendedData?, NoError>] = []
                                                if let contactDataManager = context.sharedContext.contactDataManager {
                                                    for (id, basicData) in records {
                                                        signals.append(contactDataManager.appendContactData(DeviceContactExtendedData(basicData: DeviceContactBasicData(firstName: firstName, lastName: lastName, phoneNumbers: basicData.phoneNumbers), middleName: "", prefix: "", suffix: "", organization: "", jobTitle: "", department: "", emailAddresses: [], urls: [], addresses: [], birthdayDate: nil, socialProfiles: [], instantMessagingProfiles: [], note: ""), to: id))
                                                    }
                                                }
                                                return combineLatest(signals)
                                                |> mapToSignal { _ -> Signal<Void, NoError> in
                                                    return .complete()
                                                }
                                            }
                                        }).start()
                                        strongSelf.headerNode.navigationButtonContainer.performAction?(.cancel)
                                    }))
                                }
                            } else {
                                strongSelf.headerNode.navigationButtonContainer.performAction?(.cancel)
                            }
                        } else {
                            strongSelf.headerNode.navigationButtonContainer.performAction?(.cancel)
                        }
                    } else if let group = data.peer as? TelegramGroup, canEditPeerInfo(context: strongSelf.context, peer: group) {
                        let title = strongSelf.headerNode.editingContentNode.editingTextForKey(.title) ?? ""
                        let description = strongSelf.headerNode.editingContentNode.editingTextForKey(.description) ?? ""
                        
                        if title.isEmpty {
                            if strongSelf.hapticFeedback == nil {
                                strongSelf.hapticFeedback = HapticFeedback()
                            }
                            strongSelf.hapticFeedback?.error()
                            
                            strongSelf.headerNode.editingContentNode.shakeTextForKey(.title)
                        } else {
                            var updateDataSignals: [Signal<Never, Void>] = []
                            
                            var hasProgress = false
                            if title != group.title {
                                updateDataSignals.append(
                                    updatePeerTitle(account: strongSelf.context.account, peerId: group.id, title: title)
                                    |> ignoreValues
                                    |> mapError { _ in return Void() }
                                )
                                hasProgress = true
                            }
                            if description != (data.cachedData as? CachedGroupData)?.about {
                                updateDataSignals.append(
                                    updatePeerDescription(account: strongSelf.context.account, peerId: group.id, description: description.isEmpty ? nil : description)
                                    |> ignoreValues
                                    |> mapError { _ in return Void() }
                                )
                                hasProgress = true
                            }
                            var dismissStatus: (() -> Void)?
                            let statusController = OverlayStatusController(theme: strongSelf.presentationData.theme, type: .loading(cancelled: {
                                dismissStatus?()
                            }))
                            dismissStatus = { [weak statusController] in
                                self?.activeActionDisposable.set(nil)
                                statusController?.dismiss()
                            }
                            if hasProgress {
                                strongSelf.controller?.present(statusController, in: .window(.root))
                            }
                            strongSelf.activeActionDisposable.set((combineLatest(updateDataSignals)
                            |> deliverOnMainQueue).start(error: { _ in
                                dismissStatus?()
                                
                                guard let strongSelf = self else {
                                    return
                                }
                                strongSelf.headerNode.navigationButtonContainer.performAction?(.cancel)
                            }, completed: {
                                dismissStatus?()
                                
                                guard let strongSelf = self else {
                                    return
                                }
                                strongSelf.headerNode.navigationButtonContainer.performAction?(.cancel)
                            }))
                        }
                    } else if let channel = data.peer as? TelegramChannel, canEditPeerInfo(context: strongSelf.context, peer: channel) {
                        let title = strongSelf.headerNode.editingContentNode.editingTextForKey(.title) ?? ""
                        let description = strongSelf.headerNode.editingContentNode.editingTextForKey(.description) ?? ""
                        
                        let proceed: () -> Void = {
                            guard let strongSelf = self else {
                                return
                            }
                            
                            if title.isEmpty {
                                strongSelf.headerNode.editingContentNode.shakeTextForKey(.title)
                            } else {
                                var updateDataSignals: [Signal<Never, Void>] = []
                                var hasProgress = false
                                if title != channel.title {
                                    updateDataSignals.append(
                                        updatePeerTitle(account: strongSelf.context.account, peerId: channel.id, title: title)
                                        |> ignoreValues
                                        |> mapError { _ in return Void() }
                                    )
                                    hasProgress = true
                                }
                                if description != (data.cachedData as? CachedChannelData)?.about {
                                    updateDataSignals.append(
                                        updatePeerDescription(account: strongSelf.context.account, peerId: channel.id, description: description.isEmpty ? nil : description)
                                        |> ignoreValues
                                        |> mapError { _ in return Void() }
                                    )
                                    hasProgress = true
                                }
                                
                                var dismissStatus: (() -> Void)?
                                let statusController = OverlayStatusController(theme: strongSelf.presentationData.theme, type: .loading(cancelled: {
                                    dismissStatus?()
                                }))
                                dismissStatus = { [weak statusController] in
                                    self?.activeActionDisposable.set(nil)
                                    statusController?.dismiss()
                                }
                                if hasProgress {
                                    strongSelf.controller?.present(statusController, in: .window(.root))
                                }
                                strongSelf.activeActionDisposable.set((combineLatest(updateDataSignals)
                                |> deliverOnMainQueue).start(error: { _ in
                                    dismissStatus?()
                                    
                                    guard let strongSelf = self else {
                                        return
                                    }
                                    strongSelf.headerNode.navigationButtonContainer.performAction?(.cancel)
                                }, completed: {
                                    dismissStatus?()
                                    
                                    guard let strongSelf = self else {
                                        return
                                    }
                                    strongSelf.headerNode.navigationButtonContainer.performAction?(.cancel)
                                }))
                            }
                        }
                        
                        proceed()
                    } else {
                        strongSelf.headerNode.navigationButtonContainer.performAction?(.cancel)
                    }
                } else {
                    strongSelf.state = strongSelf.state.withIsEditing(false)
                    if let (layout, navigationHeight) = strongSelf.validLayout {
                        strongSelf.scrollNode.view.setContentOffset(CGPoint(), animated: false)
                        strongSelf.containerLayoutUpdated(layout: layout, navigationHeight: navigationHeight, transition: .immediate, additive: false)
                    }
                    UIView.transition(with: strongSelf.view, duration: 0.3, options: [.transitionCrossDissolve], animations: {
                    }, completion: nil)
                    strongSelf.controller?.navigationItem.setLeftBarButton(nil, animated: true)
                }
            case .select:
                strongSelf.state = strongSelf.state.withSelectedMessageIds(Set())
                if let (layout, navigationHeight) = strongSelf.validLayout {
                    strongSelf.containerLayoutUpdated(layout: layout, navigationHeight: navigationHeight, transition: .animated(duration: 0.4, curve: .spring), additive: false)
                }
                strongSelf.chatInterfaceInteraction.selectionState = strongSelf.state.selectedMessageIds.flatMap { ChatInterfaceSelectionState(selectedIds: $0) }
                strongSelf.paneContainerNode.updateSelectedMessageIds(strongSelf.state.selectedMessageIds, animated: true)
            case .selectionDone:
                strongSelf.state = strongSelf.state.withSelectedMessageIds(nil)
                if let (layout, navigationHeight) = strongSelf.validLayout {
                    strongSelf.containerLayoutUpdated(layout: layout, navigationHeight: navigationHeight, transition: .animated(duration: 0.4, curve: .spring), additive: false)
                }
                strongSelf.chatInterfaceInteraction.selectionState = strongSelf.state.selectedMessageIds.flatMap { ChatInterfaceSelectionState(selectedIds: $0) }
                strongSelf.paneContainerNode.updateSelectedMessageIds(strongSelf.state.selectedMessageIds, animated: true)
            case .search:
                strongSelf.activateSearch()
            case .editPhoto, .editVideo:
                break
            }
        }
        
        let screenData: Signal<PeerInfoScreenData, NoError>
        if self.isSettings {
            self.notificationExceptions.set(.single(NotificationExceptionsList(peers: [:], settings: [:]))
            |> then(
                notificationExceptionsList(postbox: context.account.postbox, network: context.account.network)
                |> map(Optional.init)
            ))
            self.privacySettings.set(.single(nil) |> then(requestAccountPrivacySettings(account: context.account) |> map(Optional.init)))
            self.archivedPacks.set(.single(nil) |> then(archivedStickerPacks(account: context.account) |> map(Optional.init)))
            self.hasPassport.set(.single(false) |> then(twoStepAuthData(context.account.network)
            |> map { value -> Bool in
                return value.hasSecretValues
            }
            |> `catch` { _ -> Signal<Bool, NoError> in
                return .single(false)
            }))
            self.cachedFaq.set(.single(nil) |> then(cachedFaqInstantPage(context: self.context) |> map(Optional.init)))
            
            screenData = peerInfoScreenSettingsData(context: context, peerId: peerId, accountsAndPeers: self.accountsAndPeers.get(), activeSessionsContextAndCount: self.activeSessionsContextAndCount.get(), notificationExceptions: self.notificationExceptions.get(), privacySettings: self.privacySettings.get(), archivedStickerPacks: self.archivedPacks.get(), hasPassport: self.hasPassport.get())
            
            self.headerNode.displayCopyContextMenu = { [weak self] node, copyPhone, copyUsername in
                guard let strongSelf = self, let data = strongSelf.data, let user = data.peer as? TelegramUser else {
                    return
                }
                var actions: [ContextMenuAction] = []
                if copyPhone, let phone = user.phone, !phone.isEmpty {
                    actions.append(ContextMenuAction(content: .text(title: strongSelf.presentationData.strings.Settings_CopyPhoneNumber, accessibilityLabel: strongSelf.presentationData.strings.Settings_CopyPhoneNumber), action: {
                        UIPasteboard.general.string = formatPhoneNumber(phone)
                    }))
                }
                
                if copyUsername, let username = user.username, !username.isEmpty {
                    actions.append(ContextMenuAction(content: .text(title: strongSelf.presentationData.strings.Settings_CopyUsername, accessibilityLabel: strongSelf.presentationData.strings.Settings_CopyUsername), action: {
                        UIPasteboard.general.string = username
                    }))
                }
                
                let contextMenuController = ContextMenuController(actions: actions)
                strongSelf.controller?.present(contextMenuController, in: .window(.root), with: ContextMenuControllerPresentationArguments(sourceNodeAndRect: { [weak self] in
                    if let strongSelf = self {
                        return (node, node.bounds.insetBy(dx: 0.0, dy: -2.0), strongSelf, strongSelf.view.bounds)
                    } else {
                        return nil
                    }
                }))
            }
        } else {
            screenData = peerInfoScreenData(context: context, peerId: peerId, strings: self.presentationData.strings, dateTimeFormat: self.presentationData.dateTimeFormat, isSettings: self.isSettings, ignoreGroupInCommon: ignoreGroupInCommon)
            
            self.headerNode.displayAvatarContextMenu = { [weak self] node, gesture in
                guard let strongSelf = self, let peer = strongSelf.data?.peer else {
                    return
                }
                
                let items: [ContextMenuItem] = [
                    .action(ContextMenuActionItem(text: strongSelf.presentationData.strings.PeerInfo_ReportProfilePhoto, icon: { theme in
                        return generateTintedImage(image: UIImage(bundleImageName: "Chat/Context Menu/Report"), color: theme.actionSheet.primaryTextColor)
                    }, action: { [weak self] c, f in                        
                        if let strongSelf = self, let parent = strongSelf.controller {
                            presentPeerReportOptions(context: context, parent: parent, contextController: c, subject: .profilePhoto(peer.id, 0), completion: { _, _ in })
                        }
                    }))
                ]
                
                let galleryController = AvatarGalleryController(context: strongSelf.context, peer: peer, remoteEntries: nil, replaceRootController: { controller, ready in
                }, synchronousLoad: true)
                galleryController.setHintWillBePresentedInPreviewingContext(true)
                
                let contextController = ContextController(account: strongSelf.context.account, presentationData: strongSelf.presentationData, source: .controller(ContextControllerContentSourceImpl(controller: galleryController, sourceNode: node)), items: .single(items), reactionItems: [], gesture: gesture)
                strongSelf.controller?.presentInGlobalOverlay(contextController)
            }
        }
        
        self.headerNode.avatarListNode.listContainerNode.currentIndexUpdated = { [weak self] in
            self?.updateNavigation(transition: .immediate, additive: true)
        }
        
        self.dataDisposable = (screenData
        |> deliverOnMainQueue).start(next: { [weak self] data in
            guard let strongSelf = self else {
                return
            }
            strongSelf.updateData(data)
        })
        
        if let _ = nearbyPeerDistance {
            self.preloadHistoryDisposable.set(self.context.account.addAdditionalPreloadHistoryPeerId(peerId: peerId))
            
            self.preloadedSticker.set(.single(nil)
            |> then(randomGreetingSticker(account: context.account)
            |> map { item in
                return item?.file
            }))
            
            self.preloadStickerDisposable.set((self.preloadedSticker.get()
            |> mapToSignal { sticker -> Signal<Void, NoError> in
                if let sticker = sticker {
                    let _ = freeMediaFileInteractiveFetched(account: context.account, fileReference: .standalone(media: sticker)).start()
                    return chatMessageAnimationData(postbox: context.account.postbox, resource: sticker.resource, fitzModifier: nil, width: 384, height: 384, synchronousLoad: false)
                    |> mapToSignal { _ -> Signal<Void, NoError> in
                        return .complete()
                    }
                } else {
                    return .complete()
                }
            }).start())
        }
    }
    
    deinit {
        self.dataDisposable?.dispose()
        self.hiddenMediaDisposable?.dispose()
        self.activeActionDisposable.dispose()
        self.resolveUrlDisposable.dispose()
        self.hiddenAvatarRepresentationDisposable.dispose()
        self.toggleShouldChannelMessagesSignaturesDisposable.dispose()
        self.editAvatarDisposable.dispose()
        self.selectAddMemberDisposable.dispose()
        self.addMemberDisposable.dispose()
        self.preloadHistoryDisposable.dispose()
        self.preloadStickerDisposable.dispose()
        self.resolvePeerByNameDisposable?.dispose()
        self.navigationActionDisposable.dispose()
        self.enqueueMediaMessageDisposable.dispose()
    }
    
    override func didLoad() {
        super.didLoad()
        
        self.view.disablesInteractiveTransitionGestureRecognizerNow = { [weak self] in
            if let strongSelf = self {
                return strongSelf.state.isEditing
            } else {
                return false
            }
        }
    }
    
    var canAttachVideo: Bool?
    
    private func updateData(_ data: PeerInfoScreenData) {
        let previousData = self.data
        var previousMemberCount: Int?
        if let data = self.data {
            if let members = data.members, case let .shortList(_, memberList) = members {
                previousMemberCount = memberList.count
            }
        }
        self.data = data
        if previousData?.members?.membersContext !== data.members?.membersContext {
            if let peer = data.peer, let _ = data.members {
                self.groupMembersSearchContext = GroupMembersSearchContext(context: self.context, peerId: peer.id)
            } else {
                self.groupMembersSearchContext = nil
            }
        }
        if let (layout, navigationHeight) = self.validLayout {
            var updatedMemberCount: Int?
            if let data = self.data {
                if let members = data.members, case let .shortList(_, memberList) = members {
                    updatedMemberCount = memberList.count
                }
            }
            
            var membersUpdated = false
            if let previousMemberCount = previousMemberCount, let updatedMemberCount = updatedMemberCount, previousMemberCount > updatedMemberCount {
                membersUpdated = true
            }
            
            let infoUpdated = false // previousData != nil && (previousData?.cachedData == nil) != (data.cachedData == nil)
            
            self.containerLayoutUpdated(layout: layout, navigationHeight: navigationHeight, transition: self.didSetReady && (membersUpdated || infoUpdated) ? .animated(duration: 0.3, curve: .spring) : .immediate)
        }
    }
    
    func scrollToTop() {
        if !self.paneContainerNode.scrollToTop() {
            self.scrollNode.view.setContentOffset(CGPoint(), animated: true)
        }
    }
    
    private func expandTabs() {
        if self.headerNode.isAvatarExpanded {
            let transition: ContainedViewLayoutTransition = .animated(duration: 0.35, curve: .spring)
            
            self.headerNode.updateIsAvatarExpanded(false, transition: transition)
            self.updateNavigationExpansionPresentation(isExpanded: false, animated: true)
            
            if let (layout, navigationHeight) = self.validLayout {
                self.containerLayoutUpdated(layout: layout, navigationHeight: navigationHeight, transition: transition, additive: true)
            }
        }
        
        if let (_, navigationHeight) = self.validLayout {
            let contentOffset = self.scrollNode.view.contentOffset
            let paneAreaExpansionFinalPoint: CGFloat = self.paneContainerNode.frame.minY - navigationHeight
            if contentOffset.y < paneAreaExpansionFinalPoint - CGFloat.ulpOfOne {
                self.scrollNode.view.setContentOffset(CGPoint(x: 0.0, y: paneAreaExpansionFinalPoint), animated: true)
            }
        }
    }
    
    @objc private func editingCancelPressed() {
        self.headerNode.navigationButtonContainer.performAction?(.cancel)
    }
    
    private func openMessage(id: MessageId) -> Bool {
        guard let controller = self.controller, let navigationController = controller.navigationController as? NavigationController else {
            return false
        }
        var foundGalleryMessage: Message?
        if let searchContentNode = self.searchDisplayController?.contentNode as? ChatHistorySearchContainerNode {
            if let galleryMessage = searchContentNode.messageForGallery(id) {
                let _ = (self.context.account.postbox.transaction { transaction -> Void in
                    if transaction.getMessage(galleryMessage.id) == nil {
                        storeMessageFromSearch(transaction: transaction, message: galleryMessage)
                    }
                }).start()
                foundGalleryMessage = galleryMessage
            }
        }
        if foundGalleryMessage == nil, let galleryMessage = self.paneContainerNode.findLoadedMessage(id: id) {
            foundGalleryMessage = galleryMessage
        }
        
        guard let galleryMessage = foundGalleryMessage else {
            return false
        }
        self.view.endEditing(true)
        
        return self.context.sharedContext.openChatMessage(OpenChatMessageParams(context: self.context, chatLocation: nil, chatLocationContextHolder: nil, message: galleryMessage, standalone: false, reverseMessageGalleryOrder: true, navigationController: navigationController, dismissInput: { [weak self] in
            self?.view.endEditing(true)
        }, present: { [weak self] c, a in
            self?.controller?.present(c, in: .window(.root), with: a, blockInteraction: true)
        }, transitionNode: { [weak self] messageId, media in
            guard let strongSelf = self else {
                return nil
            }
            return strongSelf.paneContainerNode.transitionNodeForGallery(messageId: messageId, media: media)
        }, addToTransitionSurface: { [weak self] view in
            guard let strongSelf = self else {
                return
            }
            strongSelf.paneContainerNode.currentPane?.node.addToTransitionSurface(view: view)
        }, openUrl: { [weak self] url in
            self?.openUrl(url: url, concealed: false, external: false)
        }, openPeer: { [weak self] peer, navigation in
            self?.openPeer(peerId: peer.id, navigation: navigation)
        }, callPeer: { peerId, isVideo in
            //self?.controllerInteraction?.callPeer(peerId)
        }, enqueueMessage: { _ in
        }, sendSticker: nil, setupTemporaryHiddenMedia: { _, _, _ in }, chatAvatarHiddenMedia: { _, _ in }, actionInteraction: GalleryControllerActionInteraction(openUrl: { [weak self] url, concealed in
            if let strongSelf = self {
                strongSelf.openUrl(url: url, concealed: false, external: false)
            }
        }, openUrlIn: { [weak self] url in
            if let strongSelf = self {
                strongSelf.openUrlIn(url)
            }
        }, openPeerMention: { [weak self] mention in
            if let strongSelf = self {
                strongSelf.openPeerMention(mention)
            }
        }, openPeer: { [weak self] peerId in
            if let strongSelf = self {
                strongSelf.openPeer(peerId: peerId, navigation: .default)
            }
        }, openHashtag: { [weak self] peerName, hashtag in
            if let strongSelf = self {
                strongSelf.openHashtag(hashtag, peerName: peerName)
            }
        }, openBotCommand: { _ in
        }, addContact: { [weak self] phoneNumber in
            if let strongSelf = self {
                strongSelf.context.sharedContext.openAddContact(context: strongSelf.context, firstName: "", lastName: "", phoneNumber: phoneNumber, label: defaultContactLabel, present: { [weak self] controller, arguments in
                    self?.controller?.present(controller, in: .window(.root), with: arguments)
                }, pushController: { [weak self] controller in
                    if let strongSelf = self {
                        strongSelf.controller?.push(controller)
                    }
                }, completed: {})
            }
        }, storeMediaPlaybackState: { [weak self] messageId, timestamp in
            guard let strongSelf = self else {
                return
            }
            var storedState: MediaPlaybackStoredState?
            if let timestamp = timestamp {
                storedState = MediaPlaybackStoredState(timestamp: timestamp, playbackRate: .x1)
            }
            let _ = updateMediaPlaybackStoredStateInteractively(postbox: strongSelf.context.account.postbox, messageId: messageId, state: storedState).start()
        }, editMedia: { [weak self] messageId, snapshots, transitionCompletion in
            guard let strongSelf = self else {
                return
            }
            
            let _ = (strongSelf.context.account.postbox.transaction { transaction -> Message? in
                return transaction.getMessage(messageId)
            } |> deliverOnMainQueue).start(next: { [weak self] message in
                guard let strongSelf = self, let message = message else {
                    return
                }
                
                var mediaReference: AnyMediaReference?
                for m in message.media {
                    if let image = m as? TelegramMediaImage {
                        mediaReference = AnyMediaReference.standalone(media: image)
                    }
                }
                
                if let mediaReference = mediaReference, let peer = message.peers[message.id.peerId] {
                    legacyMediaEditor(context: strongSelf.context, peer: peer, media: mediaReference, initialCaption: "", snapshots: snapshots, transitionCompletion: {
                        transitionCompletion()
                    }, presentStickers: { [weak self] completion in
                        if let strongSelf = self {
                            let controller = DrawingStickersScreen(context: strongSelf.context, selectSticker: { fileReference, node, rect in
                                completion(fileReference.media, fileReference.media.isAnimatedSticker, node.view, rect)
                                return true
                            })
                            strongSelf.controller?.present(controller, in: .window(.root))
                            return controller
                        } else {
                            return nil
                        }
                    }, sendMessagesWithSignals: { [weak self] signals, _, _ in
                        if let strongSelf = self {
                            strongSelf.enqueueMediaMessageDisposable.set((legacyAssetPickerEnqueueMessages(account: strongSelf.context.account, signals: signals!)
                            |> deliverOnMainQueue).start(next: { [weak self] messages in
                                if let strongSelf = self {
                                    let _ = enqueueMessages(account: strongSelf.context.account, peerId: strongSelf.peerId, messages: messages).start()
                                }
                            }))
                        }
                    }, present: { [weak self] c, a in
                        self?.controller?.present(c, in: .window(.root), with: a)
                    })
                }
            })
        })))
    }
    private func openResolved(_ result: ResolvedUrl) {
        guard let navigationController = self.controller?.navigationController as? NavigationController else {
            return
        }
        self.context.sharedContext.openResolvedUrl(result, context: self.context, urlContext: .chat, navigationController: navigationController, openPeer: { [weak self] peerId, navigation in
            guard let strongSelf = self else {
                return
            }
            switch navigation {
                case let .chat(_, subject, peekData):
                    strongSelf.context.sharedContext.navigateToChatController(NavigateToChatControllerParams(navigationController: navigationController, context: strongSelf.context, chatLocation: .peer(peerId), subject: subject, keepStack: .always, peekData: peekData))
                case .info:
                    strongSelf.navigationActionDisposable.set((strongSelf.context.account.postbox.loadedPeerWithId(peerId)
                    |> take(1)
                    |> deliverOnMainQueue).start(next: { [weak self] peer in
                        if let strongSelf = self, peer.restrictionText(platform: "ios", contentSettings: strongSelf.context.currentContentSettings.with { $0 }) == nil {
                            if let infoController = strongSelf.context.sharedContext.makePeerInfoController(context: strongSelf.context, peer: peer, mode: .generic, avatarInitiallyExpanded: false, fromChat: false) {
                                strongSelf.controller?.push(infoController)
                            }
                        }
                    }))
                case let .withBotStartPayload(startPayload):
                    strongSelf.context.sharedContext.navigateToChatController(NavigateToChatControllerParams(navigationController: navigationController, context: strongSelf.context, chatLocation: .peer(peerId), botStart: startPayload))
                default:
                    break
                }
            }, sendFile: nil,
            sendSticker: { [weak self] f, sourceNode, sourceRect in
            return false
        }, requestMessageActionUrlAuth: nil, present: { [weak self] c, a in
            self?.controller?.present(c, in: .window(.root), with: a)
        }, dismissInput: { [weak self] in
            self?.view.endEditing(true)
        }, contentContext: nil)
    }
    
    private func openUrl(url: String, concealed: Bool, external: Bool) {
        openUserGeneratedUrl(context: self.context, url: url, concealed: concealed, present: { [weak self] c in
            self?.controller?.present(c, in: .window(.root))
        }, openResolved: { [weak self] tempResolved in
            guard let strongSelf = self else {
                return
            }
            
            let result: ResolvedUrl = external ? .externalUrl(url) : tempResolved
            
            strongSelf.context.sharedContext.openResolvedUrl(result, context: strongSelf.context, urlContext: .generic, navigationController: strongSelf.controller?.navigationController as? NavigationController, openPeer: { peerId, navigation in
                self?.openPeer(peerId: peerId, navigation: navigation)
            }, sendFile: nil,
            sendSticker: nil,
            requestMessageActionUrlAuth: nil,
            present: { c, a in
                self?.controller?.present(c, in: .window(.root), with: a)
            }, dismissInput: {
                self?.view.endEditing(true)
            }, contentContext: nil)
        })
    }
    
    private func openUrlIn(_ url: String) {
        let actionSheet = OpenInActionSheetController(context: self.context, item: .url(url: url), openUrl: { [weak self] url in
            if let strongSelf = self, let navigationController = strongSelf.controller?.navigationController as? NavigationController {
                strongSelf.context.sharedContext.openExternalUrl(context: strongSelf.context, urlContext: .generic, url: url, forceExternal: true, presentationData: strongSelf.presentationData, navigationController: navigationController, dismissInput: {
                })
            }
        })
        self.controller?.present(actionSheet, in: .window(.root))
    }
    
    private func openPeer(peerId: PeerId, navigation: ChatControllerInteractionNavigateToPeer) {
        switch navigation {
        case .default:
            if let navigationController = self.controller?.navigationController as? NavigationController {
                self.context.sharedContext.navigateToChatController(NavigateToChatControllerParams(navigationController: navigationController, context: self.context, chatLocation: .peer(peerId), keepStack: .always))
            }
        case let .chat(_, subject, peekData):
            if let navigationController = self.controller?.navigationController as? NavigationController {
                self.context.sharedContext.navigateToChatController(NavigateToChatControllerParams(navigationController: navigationController, context: self.context, chatLocation: .peer(peerId), subject: subject, keepStack: .always, peekData: peekData))
            }
        case .info:
            self.resolveUrlDisposable.set((self.context.account.postbox.loadedPeerWithId(peerId)
                |> take(1)
                |> deliverOnMainQueue).start(next: { [weak self] peer in
                    if let strongSelf = self, peer.restrictionText(platform: "ios", contentSettings: strongSelf.context.currentContentSettings.with { $0 }) == nil || isAllowedChat(peer: peer, contentSettings: strongSelf.context.currentContentSettings.with { $0 }) {
                        if let infoController = strongSelf.context.sharedContext.makePeerInfoController(context: strongSelf.context, peer: peer, mode: .generic, avatarInitiallyExpanded: false, fromChat: false) {
                            (strongSelf.controller?.navigationController as? NavigationController)?.pushViewController(infoController)
                        }
                    }
                }))
        case let .withBotStartPayload(startPayload):
            if let navigationController = self.controller?.navigationController as? NavigationController {
                self.context.sharedContext.navigateToChatController(NavigateToChatControllerParams(navigationController: navigationController, context: self.context, chatLocation: .peer(peerId), botStart: startPayload))
            }
        }
    }
    
    private func openPeerMention(_ name: String, navigation: ChatControllerInteractionNavigateToPeer = .default) {
        let disposable: MetaDisposable
        if let resolvePeerByNameDisposable = self.resolvePeerByNameDisposable {
            disposable = resolvePeerByNameDisposable
        } else {
            disposable = MetaDisposable()
            self.resolvePeerByNameDisposable = disposable
        }
        var resolveSignal = resolvePeerByName(account: self.context.account, name: name, ageLimit: 10)
        
        var cancelImpl: (() -> Void)?
        let presentationData = self.presentationData
        let progressSignal = Signal<Never, NoError> { [weak self] subscriber in
            let controller = OverlayStatusController(theme: presentationData.theme, type: .loading(cancelled: {
                cancelImpl?()
            }))
            self?.controller?.present(controller, in: .window(.root))
            return ActionDisposable { [weak controller] in
                Queue.mainQueue().async() {
                    controller?.dismiss()
                }
            }
        }
        |> runOn(Queue.mainQueue())
        |> delay(0.15, queue: Queue.mainQueue())
        let progressDisposable = progressSignal.start()
        
        resolveSignal = resolveSignal
        |> afterDisposed {
            Queue.mainQueue().async {
                progressDisposable.dispose()
            }
        }
        cancelImpl = { [weak self] in
            self?.resolvePeerByNameDisposable?.set(nil)
        }
        let account = self.context.account
        disposable.set((resolveSignal
        |> take(1)
        |> mapToSignal { peerId -> Signal<Peer?, NoError> in
            return account.postbox.transaction { transaction -> Peer? in
                if let peerId = peerId {
                    return transaction.getPeer(peerId)
                } else {
                    return nil
                }
            }
        }
        |> deliverOnMainQueue).start(next: { [weak self] peer in
            if let strongSelf = self {
                if let peer = peer {
                    var navigation = navigation
                    if case .default = navigation {
                        if let peer = peer as? TelegramUser, peer.botInfo != nil {
                            navigation = .chat(textInputState: nil, subject: nil, peekData: nil)
                        }
                    }
                    strongSelf.openResolved(.peer(peer.id, navigation))
                } else {
                    strongSelf.controller?.present(textAlertController(context: strongSelf.context, title: nil, text: strongSelf.presentationData.strings.Resolve_ErrorNotFound, actions: [TextAlertAction(type: .defaultAction, title: strongSelf.presentationData.strings.Common_OK, action: {})]), in: .window(.root))
                }
            }
        }))
    }
    
    private func openHashtag(_ hashtag: String, peerName: String?) {
        if self.resolvePeerByNameDisposable == nil {
            self.resolvePeerByNameDisposable = MetaDisposable()
        }
        let account = self.context.account
        var resolveSignal: Signal<Peer?, NoError>
        if let peerName = peerName {
            resolveSignal = resolvePeerByName(account: self.context.account, name: peerName)
            |> mapToSignal { peerId -> Signal<Peer?, NoError> in
                if let peerId = peerId {
                    return account.postbox.loadedPeerWithId(peerId)
                    |> map(Optional.init)
                } else {
                    return .single(nil)
                }
            }
        } else {
            resolveSignal = self.context.account.postbox.loadedPeerWithId(self.peerId)
            |> map(Optional.init)
        }
        var cancelImpl: (() -> Void)?
        let presentationData = self.presentationData
        let progressSignal = Signal<Never, NoError> { [weak self] subscriber in
            let controller = OverlayStatusController(theme: presentationData.theme,  type: .loading(cancelled: {
                cancelImpl?()
            }))
            self?.controller?.present(controller, in: .window(.root))
            return ActionDisposable { [weak controller] in
                Queue.mainQueue().async() {
                    controller?.dismiss()
                }
            }
        }
        |> runOn(Queue.mainQueue())
        |> delay(0.15, queue: Queue.mainQueue())
        let progressDisposable = progressSignal.start()
        
        resolveSignal = resolveSignal
        |> afterDisposed {
            Queue.mainQueue().async {
                progressDisposable.dispose()
            }
        }
        cancelImpl = { [weak self] in
            self?.resolvePeerByNameDisposable?.set(nil)
        }
        self.resolvePeerByNameDisposable?.set((resolveSignal
        |> deliverOnMainQueue).start(next: { [weak self] peer in
            if let strongSelf = self, !hashtag.isEmpty {
                let searchController = HashtagSearchController(context: strongSelf.context, peer: peer, query: hashtag)
                strongSelf.controller?.push(searchController)
            }
        }))
    }
    
    private func performButtonAction(key: PeerInfoHeaderButtonKey) {
        guard let controller = self.controller else {
            return
        }
        switch key {
        case .message:
            if let navigationController = controller.navigationController as? NavigationController {
                let _ = (self.preloadedSticker.get()
                |> take(1)
                |> deliverOnMainQueue).start(next: { [weak self] sticker in
                    if let strongSelf = self {
                        strongSelf.context.sharedContext.navigateToChatController(NavigateToChatControllerParams(navigationController: navigationController, context: strongSelf.context, chatLocation: .peer(strongSelf.peerId), keepStack: strongSelf.nearbyPeerDistance != nil ? .always : .default, peerNearbyData: strongSelf.nearbyPeerDistance.flatMap({ ChatPeerNearbyData(distance: $0) }), greetingData: strongSelf.nearbyPeerDistance != nil ? sticker.flatMap({ ChatGreetingData(sticker: $0) }) : nil, completion: { _ in
                            if strongSelf.nearbyPeerDistance != nil {
                                var viewControllers = navigationController.viewControllers
                                viewControllers = viewControllers.filter { controller in
                                    if controller is PeerInfoScreen {
                                        return false
                                    }
                                    return true
                                }
                                navigationController.setViewControllers(viewControllers, animated: false)
                            }
                        }))
                    }
                })
            }
        case .discussion:
            if let cachedData = self.data?.cachedData as? CachedChannelData, case let .known(maybeLinkedDiscussionPeerId) = cachedData.linkedDiscussionPeerId, let linkedDiscussionPeerId = maybeLinkedDiscussionPeerId {
                if let navigationController = controller.navigationController as? NavigationController {
                    self.context.sharedContext.navigateToChatController(NavigateToChatControllerParams(navigationController: navigationController, context: self.context, chatLocation: .peer(linkedDiscussionPeerId)))
                }
            }
        case .call:
            self.requestCall(isVideo: false)
        case .videoCall:
            self.requestCall(isVideo: true)
        case .voiceChat:
            if let cachedData = self.data?.cachedData as? CachedGroupData, let activeCall = cachedData.activeCall {
                self.context.joinGroupCall(peerId: self.peerId, activeCall: activeCall)
            } else if let cachedData = self.data?.cachedData as? CachedChannelData, let activeCall = cachedData.activeCall {
                self.context.joinGroupCall(peerId: self.peerId, activeCall: activeCall)
            }
        case .mute:
            if let notificationSettings = self.data?.notificationSettings, case .muted = notificationSettings.muteState {
                let _ = updatePeerMuteSetting(account: self.context.account, peerId: self.peerId, muteInterval: nil).start()
            } else {
                let actionSheet = ActionSheetController(presentationData: self.presentationData)
                let dismissAction: () -> Void = { [weak actionSheet] in
                    actionSheet?.dismissAnimated()
                }
                var items: [ActionSheetItem] = []
                let muteValues: [Int32] = [
                    1 * 60 * 60,
<<<<<<< HEAD
                    4 * 60 * 60,
                    8 * 60 * 60,
                    24 * 60 * 60,
=======
>>>>>>> f275ed0c
                    2 * 24 * 60 * 60,
                    Int32.max
                ]
                for delay in muteValues {
                    let title: String
                    if delay == Int32.max {
                        title = self.presentationData.strings.MuteFor_Forever
                    } else {
                        title = muteForIntervalString(strings: self.presentationData.strings, value: delay)
                    }
                    items.append(ActionSheetButtonItem(title: title, action: {
                        dismissAction()
                        
                        let _ = updatePeerMuteSetting(account: self.context.account, peerId: self.peerId, muteInterval: delay).start()
                    }))
                }
                
                items.insert(ActionSheetButtonItem(title: self.presentationData.strings.PeerInfo_CustomizeNotifications, action: {
                    guard let peer = self.data?.peer else {
                        return
                    }
                    dismissAction()
                    
                    let context = self.context
                    let updatePeerSound: (PeerId, PeerMessageSound) -> Signal<Void, NoError> = { peerId, sound in
                        return updatePeerNotificationSoundInteractive(account: context.account, peerId: peerId, sound: sound) |> deliverOnMainQueue
                    }
                    
                    let updatePeerNotificationInterval: (PeerId, Int32?) -> Signal<Void, NoError> = { peerId, muteInterval in
                        return updatePeerMuteSetting(account: context.account, peerId: peerId, muteInterval: muteInterval) |> deliverOnMainQueue
                    }
                    
                    let updatePeerDisplayPreviews:(PeerId, PeerNotificationDisplayPreviews) -> Signal<Void, NoError> = {
                        peerId, displayPreviews in
                        return updatePeerDisplayPreviewsSetting(account: context.account, peerId: peerId, displayPreviews: displayPreviews) |> deliverOnMainQueue
                    }
                    
                    let exceptionController = notificationPeerExceptionController(context: context, peer: peer, mode: .users([:]), edit: true, updatePeerSound: { peerId, sound in
                        let _ = (updatePeerSound(peer.id, sound)
                        |> deliverOnMainQueue).start(next: { _ in
                          
                        })
                    }, updatePeerNotificationInterval: { peerId, muteInterval in
                        let _ = (updatePeerNotificationInterval(peerId, muteInterval)
                        |> deliverOnMainQueue).start(next: { _ in

                        })
                    }, updatePeerDisplayPreviews: { peerId, displayPreviews in
                        let _ = (updatePeerDisplayPreviews(peerId, displayPreviews)
                        |> deliverOnMainQueue).start(next: { _ in

                        })
                    }, removePeerFromExceptions: {
                      
                    }, modifiedPeer: {
                    })
                    exceptionController.navigationPresentation = .modal
                    controller.push(exceptionController)
                }), at: items.count - 1)
                
                actionSheet.setItemGroups([
                    ActionSheetItemGroup(items: items),
                    ActionSheetItemGroup(items: [ActionSheetButtonItem(title: self.presentationData.strings.Common_Cancel, action: { dismissAction() })])
                ])
                self.view.endEditing(true)
                controller.present(actionSheet, in: .window(.root))
            }
        case .more:
            guard let data = self.data, let peer = data.peer else {
                return
            }
            let actionSheet = ActionSheetController(presentationData: self.presentationData)
            let dismissAction: () -> Void = { [weak actionSheet] in
                actionSheet?.dismissAnimated()
            }
            var items: [ActionSheetItem] = []
            if !peerInfoHeaderButtons(peer: peer, cachedData: data.cachedData, isOpenedFromChat: self.isOpenedFromChat, videoCallsEnabled: self.videoCallsEnabled, isSecretChat: self.peerId.namespace == Namespaces.Peer.SecretChat, isContact: self.data?.isContact ?? false).contains(.search) || (self.headerNode.isAvatarExpanded && self.peerId.namespace == Namespaces.Peer.CloudUser) {
                items.append(ActionSheetButtonItem(title: presentationData.strings.ChatSearch_SearchPlaceholder, color: .accent, action: { [weak self] in
                    dismissAction()
                    self?.openChatWithMessageSearch()
                }))
            }
            if let user = peer as? TelegramUser {
                if let botInfo = user.botInfo {
                    if botInfo.flags.contains(.worksWithGroups) {
                        items.append(ActionSheetButtonItem(title: presentationData.strings.UserInfo_InviteBotToGroup, color: .accent, action: { [weak self] in
                            dismissAction()
                            self?.openAddBotToGroup()
                        }))
                    }
                    if user.username != nil {
                        items.append(ActionSheetButtonItem(title: presentationData.strings.UserInfo_ShareBot, color: .accent, action: { [weak self] in
                            dismissAction()
                            self?.openShareBot()
                        }))
                    }
                    
                    if let cachedData = data.cachedData as? CachedUserData, let botInfo = cachedData.botInfo {
                        for command in botInfo.commands {
                            if command.text == "settings" {
                                items.append(ActionSheetButtonItem(title: presentationData.strings.UserInfo_BotSettings, color: .accent, action: { [weak self] in
                                    dismissAction()
                                    self?.performBotCommand(command: .settings)
                                }))
                            } else if command.text == "help" {
                                items.append(ActionSheetButtonItem(title: presentationData.strings.UserInfo_BotHelp, color: .accent, action: { [weak self] in
                                    dismissAction()
                                    self?.performBotCommand(command: .help)
                                }))
                            } else if command.text == "privacy" {
                                items.append(ActionSheetButtonItem(title: presentationData.strings.UserInfo_BotPrivacy, color: .accent, action: { [weak self] in
                                    dismissAction()
                                    self?.performBotCommand(command: .privacy)
                                }))
                            }
                        }
                    }
                }
                
                if user.botInfo == nil && data.isContact {
                    items.append(ActionSheetButtonItem(title: presentationData.strings.Profile_ShareContactButton, color: .accent, action: { [weak self] in
                        dismissAction()
                        guard let strongSelf = self else {
                            return
                        }
                        if let peer = strongSelf.data?.peer as? TelegramUser, let phone = peer.phone {
                            let contact = TelegramMediaContact(firstName: peer.firstName ?? "", lastName: peer.lastName ?? "", phoneNumber: phone, peerId: peer.id, vCardData: nil)
                            let shareController = ShareController(context: strongSelf.context, subject: .media(.standalone(media: contact)))
                            strongSelf.controller?.present(shareController, in: .window(.root))
                        }
                    }))
                }
               
                if self.peerId.namespace == Namespaces.Peer.CloudUser && user.botInfo == nil && !user.flags.contains(.isSupport) {
                    items.append(ActionSheetButtonItem(title: presentationData.strings.UserInfo_StartSecretChat, color: .accent, action: { [weak self] in
                        dismissAction()
                        self?.openStartSecretChat()
                    }))
                    if data.isContact {
                        if let cachedData = data.cachedData as? CachedUserData, cachedData.isBlocked {
                        } else {
                            items.append(ActionSheetButtonItem(title: presentationData.strings.Conversation_BlockUser, color: .destructive, action: { [weak self] in
                                dismissAction()
                                self?.updateBlocked(block: true)
                            }))
                        }
                    }
                } else if self.peerId.namespace == Namespaces.Peer.SecretChat && data.isContact {
                    if let cachedData = data.cachedData as? CachedUserData, cachedData.isBlocked {
                    } else {
                        items.append(ActionSheetButtonItem(title: presentationData.strings.Conversation_BlockUser, color: .destructive, action: { [weak self] in
                            dismissAction()
                            self?.updateBlocked(block: true)
                        }))
                    }
                }
            } else if let channel = peer as? TelegramChannel {
                if case .group = channel.info, !channel.flags.contains(.hasVoiceChat) {
                    if channel.flags.contains(.isCreator) || channel.hasPermission(.manageCalls) {
                        items.append(ActionSheetButtonItem(title: presentationData.strings.ChannelInfo_CreateVoiceChat, color: .accent, action: { [weak self] in
                            dismissAction()
                            self?.requestCall(isVideo: false)
                        }))
                    }
                }
                
                if let cachedData = self.data?.cachedData as? CachedChannelData, cachedData.flags.contains(.canViewStats) {
                    items.append(ActionSheetButtonItem(title: presentationData.strings.ChannelInfo_Stats, color: .accent, action: { [weak self] in
                        dismissAction()
                        self?.openStats()
                    }))
                }
                
                var canReport = true
                if channel.isVerified {
                    canReport = false
                }
                if channel.adminRights != nil {
                    canReport = false
                }
                if channel.flags.contains(.isCreator) {
                    canReport = false
                }
                if canReport {
                    items.append(ActionSheetButtonItem(title: presentationData.strings.ReportPeer_Report, color: .destructive, action: { [weak self] in
                        dismissAction()
                        self?.openReport(user: false)
                    }))
                }
                
                switch channel.info {
                case .broadcast:
                    if channel.flags.contains(.isCreator) {
                        items.append(ActionSheetButtonItem(title: presentationData.strings.ChannelInfo_DeleteChannel, color: .destructive, action: { [weak self] in
                            dismissAction()
                            self?.openDeletePeer()
                        }))
                    } else {
                        if !peerInfoHeaderButtons(peer: peer, cachedData: data.cachedData, isOpenedFromChat: self.isOpenedFromChat, videoCallsEnabled: self.videoCallsEnabled, isSecretChat: self.peerId.namespace == Namespaces.Peer.SecretChat, isContact: self.data?.isContact ?? false).contains(.leave) {
                            if case .member = channel.participationStatus {
                                items.append(ActionSheetButtonItem(title: presentationData.strings.Channel_LeaveChannel, color: .destructive, action: { [weak self] in
                                    dismissAction()
                                    self?.openLeavePeer()
                                }))
                            }
                        }
                    }
                case .group:
                    if channel.flags.contains(.isCreator) {
                        items.append(ActionSheetButtonItem(title: presentationData.strings.ChannelInfo_DeleteGroup, color: .destructive, action: { [weak self] in
                            dismissAction()
                            self?.openDeletePeer()
                        }))
                    } else {
                        if case .member = channel.participationStatus {
                            items.append(ActionSheetButtonItem(title: presentationData.strings.Group_LeaveGroup, color: .destructive, action: { [weak self] in
                                dismissAction()
                                self?.openLeavePeer()
                            }))
                        }
                    }
                }
            } else if let group = peer as? TelegramGroup {
                var canManageGroupCalls = false
                if case .creator = group.role {
                    canManageGroupCalls = true
                } else if case let .admin(rights, _) = group.role {
                    if rights.rights.contains(.canManageCalls) {
                        canManageGroupCalls = true
                    }
                }
                if canManageGroupCalls, !group.flags.contains(.hasVoiceChat) {
                    items.append(ActionSheetButtonItem(title: presentationData.strings.ChannelInfo_CreateVoiceChat, color: .accent, action: { [weak self] in
                        dismissAction()
                        
                        guard let strongSelf = self else {
                            return
                        }
                        
                        strongSelf.createAndJoinGroupCall(peerId: group.id)
                    }))
                }
                
                if case .Member = group.membership {
                    items.append(ActionSheetButtonItem(title: presentationData.strings.Group_LeaveGroup, color: .destructive, action: { [weak self] in
                        dismissAction()
                        self?.openLeavePeer()
                    }))
                }
            }
            actionSheet.setItemGroups([
                ActionSheetItemGroup(items: items),
                ActionSheetItemGroup(items: [ActionSheetButtonItem(title: self.presentationData.strings.Common_Cancel, action: { dismissAction() })])
            ])
            self.view.endEditing(true)
            controller.present(actionSheet, in: .window(.root))
        case .addMember:
            self.openAddMember()
        case .search:
            self.openChatWithMessageSearch()
        case .leave:
            self.openLeavePeer()
        }
    }
    
    private func openChatWithMessageSearch() {
        if let navigationController = (self.controller?.navigationController as? NavigationController) {
            let _ = (self.preloadedSticker.get()
            |> take(1)
            |> deliverOnMainQueue).start(next: { [weak self] sticker in
                if let strongSelf = self {
                    strongSelf.context.sharedContext.navigateToChatController(NavigateToChatControllerParams(navigationController: navigationController, context: strongSelf.context, chatLocation: .peer(strongSelf.peerId), keepStack: strongSelf.nearbyPeerDistance != nil ? .always : .default, activateMessageSearch: (.everything, ""), peerNearbyData: strongSelf.nearbyPeerDistance.flatMap({ ChatPeerNearbyData(distance: $0) }), greetingData: strongSelf.nearbyPeerDistance != nil ? sticker.flatMap({ ChatGreetingData(sticker: $0) }) : nil, completion: { _ in
                        if strongSelf.nearbyPeerDistance != nil {
                            var viewControllers = navigationController.viewControllers
                            viewControllers = viewControllers.filter { controller in
                                if controller is PeerInfoScreen {
                                    return false
                                }
                                return true
                            }
                            navigationController.setViewControllers(viewControllers, animated: false)
                        }
                    }))
                }
            })
        }
    }
    
    private func openChatForReporting(_ reason: ReportReason) {
        if let navigationController = (self.controller?.navigationController as? NavigationController) {
            self.context.sharedContext.navigateToChatController(NavigateToChatControllerParams(navigationController: navigationController, context: self.context, chatLocation: .peer(self.peerId), keepStack: .default, reportReason: reason, completion: { _ in
//                    var viewControllers = navigationController.viewControllers
//                    viewControllers = viewControllers.filter { controller in
//                        if controller is PeerInfoScreen {
//                            return false
//                        }
//                        return true
//                    }
//                    navigationController.setViewControllers(viewControllers, animated: false)
            }))
        }
    }
    
    private func openStartSecretChat() {
        let peerId = self.peerId
        let _ = (self.context.account.postbox.transaction { transaction -> (Peer?, PeerId?) in
            let peer = transaction.getPeer(peerId)
            let filteredPeerIds = Array(transaction.getAssociatedPeerIds(peerId)).filter { $0.namespace == Namespaces.Peer.SecretChat }
            var activeIndices: [ChatListIndex] = []
            for associatedId in filteredPeerIds {
                if let state = (transaction.getPeer(associatedId) as? TelegramSecretChat)?.embeddedState {
                    switch state {
                        case .active, .handshake:
                            if let (_, index) = transaction.getPeerChatListIndex(associatedId) {
                                activeIndices.append(index)
                            }
                        default:
                            break
                    }
                }
            }
            activeIndices.sort()
            if let index = activeIndices.last {
                return (peer, index.messageIndex.id.peerId)
            } else {
                return (peer, nil)
            }
        }
        |> deliverOnMainQueue).start(next: { [weak self] peer, currentPeerId in
            guard let strongSelf = self else {
                return
            }
            if false, let currentPeerId = currentPeerId {
                if let navigationController = (strongSelf.controller?.navigationController as? NavigationController) {
                    strongSelf.context.sharedContext.navigateToChatController(NavigateToChatControllerParams(navigationController: navigationController, context: strongSelf.context, chatLocation: .peer(currentPeerId)))
                }
            } else if let controller = strongSelf.controller {
                let displayTitle = peer?.displayTitle(strings: strongSelf.presentationData.strings, displayOrder: strongSelf.presentationData.nameDisplayOrder) ?? ""
                controller.present(textAlertController(context: strongSelf.context, title: nil, text: strongSelf.presentationData.strings.UserInfo_StartSecretChatConfirmation(displayTitle).0, actions: [TextAlertAction(type: .genericAction, title: strongSelf.presentationData.strings.Common_Cancel, action: {}), TextAlertAction(type: .defaultAction, title: strongSelf.presentationData.strings.UserInfo_StartSecretChatStart, action: {
                    guard let strongSelf = self else {
                        return
                    }
                    var createSignal = createSecretChat(account: strongSelf.context.account, peerId: peerId)
                    var cancelImpl: (() -> Void)?
                    let progressSignal = Signal<Never, NoError> { subscriber in
                        if let strongSelf = self {
                            let statusController = OverlayStatusController(theme: strongSelf.presentationData.theme, type: .loading(cancelled: {
                                cancelImpl?()
                            }))
                            strongSelf.controller?.present(statusController, in: .window(.root))
                            return ActionDisposable { [weak statusController] in
                                Queue.mainQueue().async() {
                                    statusController?.dismiss()
                                }
                            }
                        } else {
                            return EmptyDisposable
                        }
                    }
                    |> runOn(Queue.mainQueue())
                    |> delay(0.15, queue: Queue.mainQueue())
                    let progressDisposable = progressSignal.start()
                    
                    createSignal = createSignal
                    |> afterDisposed {
                        Queue.mainQueue().async {
                            progressDisposable.dispose()
                        }
                    }
                    let createSecretChatDisposable = MetaDisposable()
                    cancelImpl = {
                        createSecretChatDisposable.set(nil)
                    }
                    
                    createSecretChatDisposable.set((createSignal
                    |> deliverOnMainQueue).start(next: { peerId in
                        guard let strongSelf = self else {
                            return
                        }
                        if let navigationController = (strongSelf.controller?.navigationController as? NavigationController) {
                            strongSelf.context.sharedContext.navigateToChatController(NavigateToChatControllerParams(navigationController: navigationController, context: strongSelf.context, chatLocation: .peer(peerId)))
                        }
                    }, error: { error in
                        guard let strongSelf = self else {
                            return
                        }
                        let text: String
                        switch error {
                            case .limitExceeded:
                                text = strongSelf.presentationData.strings.TwoStepAuth_FloodError
                            default:
                                text = strongSelf.presentationData.strings.Login_UnknownError
                        }
                        strongSelf.controller?.present(textAlertController(context: strongSelf.context, title: nil, text: text, actions: [TextAlertAction(type: .defaultAction, title: strongSelf.presentationData.strings.Common_OK, action: {})]), in: .window(.root))
                    }))
                })]), in: .window(.root))
            }
        })
    }
    
    private func openUsername(value: String) {
        let shareController = ShareController(context: self.context, subject: .url("https://t.me/\(value)"))
        self.view.endEditing(true)
        self.controller?.present(shareController, in: .window(.root))
    }
    
    private func requestCall(isVideo: Bool) {
        if let peer = self.data?.peer as? TelegramChannel {
            guard let cachedChannelData = self.data?.cachedData as? CachedChannelData else {
                return
            }
            
            if let activeCall = cachedChannelData.activeCall {
                self.context.joinGroupCall(peerId: peer.id, activeCall: activeCall)
            } else {
                self.createAndJoinGroupCall(peerId: peer.id)
            }
            return
        } else if let peer = self.data?.peer as? TelegramGroup {
            guard let cachedGroupData = self.data?.cachedData as? CachedGroupData else {
                return
            }
            
            if let activeCall = cachedGroupData.activeCall {
                self.context.joinGroupCall(peerId: peer.id, activeCall: activeCall)
            } else {
                self.createAndJoinGroupCall(peerId: peer.id)
            }
            return
        }
        
        guard let peer = self.data?.peer as? TelegramUser, let cachedUserData = self.data?.cachedData as? CachedUserData else {
            return
        }
        if cachedUserData.callsPrivate {
            self.controller?.present(textAlertController(context: self.context, title: self.presentationData.strings.Call_ConnectionErrorTitle, text: self.presentationData.strings.Call_PrivacyErrorMessage(peer.compactDisplayTitle).0, actions: [TextAlertAction(type: .defaultAction, title: self.presentationData.strings.Common_OK, action: {})]), in: .window(.root))
            return
        }
        
        self.context.requestCall(peerId: peer.id, isVideo: isVideo, completion: {})
    }
    
    private func createAndJoinGroupCall(peerId: PeerId) {
        if let _ = self.context.sharedContext.callManager {
            let startCall: (Bool) -> Void = { [weak self] endCurrentIfAny in
                guard let strongSelf = self else {
                    return
                }
                
                var dismissStatus: (() -> Void)?
                let statusController = OverlayStatusController(theme: strongSelf.presentationData.theme, type: .loading(cancelled: {
                    dismissStatus?()
                }))
                dismissStatus = { [weak self, weak statusController] in
                    self?.activeActionDisposable.set(nil)
                    statusController?.dismiss()
                }
                strongSelf.controller?.present(statusController, in: .window(.root))
                strongSelf.activeActionDisposable.set((createGroupCall(account: strongSelf.context.account, peerId: peerId)
                |> deliverOnMainQueue).start(next: { [weak self] info in
                    guard let strongSelf = self else {
                        return
                    }
                    strongSelf.context.joinGroupCall(peerId: peerId, activeCall: CachedChannelData.ActiveCall(id: info.id, accessHash: info.accessHash))
                }, error: { [weak self] error in
                    dismissStatus?()
                    
                    guard let strongSelf = self else {
                        return
                    }
                    strongSelf.headerNode.navigationButtonContainer.performAction?(.cancel)
                    
                    let text: String
                    switch error {
                    case .generic:
                        text = strongSelf.presentationData.strings.Login_UnknownError
                    case .anonymousNotAllowed:
                        text = strongSelf.presentationData.strings.VoiceChat_AnonymousDisabledAlertText
                    }
                    strongSelf.controller?.present(textAlertController(context: strongSelf.context, title: nil, text: text, actions: [TextAlertAction(type: .defaultAction, title: strongSelf.presentationData.strings.Common_OK, action: {})]), in: .window(.root))
                }, completed: { [weak self] in
                    dismissStatus?()
                    
                    guard let strongSelf = self else {
                        return
                    }
                    strongSelf.headerNode.navigationButtonContainer.performAction?(.cancel)
                }))
            }
            
            startCall(true)
        }
    }
    
    private func getPeerRegDate(peerId: Int64, ownerId: Int64) {
        let progressSignal = Signal<Never, NoError> { subscriber in
            let overlayController = OverlayStatusController(theme: self.presentationData.theme, type: .loading(cancelled: nil))
            self.controller?.present(overlayController, in: .window(.root))
            return ActionDisposable { [weak overlayController] in
                Queue.mainQueue().async() {
                    overlayController?.dismiss()
                }
            }
        }
        |> runOn(Queue.mainQueue())
        //|> delay(0.05, queue: Queue.mainQueue())
        let progressDisposable = progressSignal.start()
        
        var regdateSignal = (getRegDate(peerId, owner: ownerId)  |> deliverOnMainQueue).start(next: { response in
            let regdateString = makeNiceRegDateStr(response)
            let title = "NGLab.RegDate.Notice"
//            let regdateController = textAlertController(context: self.context, title: regdateString, text: l(title, self.presentationData.strings.baseLanguageCode), actions: [
//                TextAlertAction(type: .genericAction, title: self.presentationData.strings.Common_OK, action: {
//                    self.requestLayout()
//                })
//            ])
//            self.controller?.present(regdateController, in: .window(.root))
            self.requestLayout()
            
        }, error: {_ in
            let text = "NGLab.RegDate.FetchError"
            let errorController = textAlertController(context: self.context, title: nil, text: l(text, self.presentationData.strings.baseLanguageCode), actions: [
                                                        TextAlertAction(type: .genericAction, title: self.presentationData.strings.Common_OK, action: {
                                                        })])
            self.controller?.present(errorController, in: .window(.root))
            Queue.mainQueue().async {
                progressDisposable.dispose()
            }
        }, completed: {
            Queue.mainQueue().async {
                progressDisposable.dispose()
            }
        })
    }
    
    private func openPhone(value: String) {
        let _ = (getUserPeer(postbox: self.context.account.postbox, peerId: peerId)
        |> deliverOnMainQueue).start(next: { [weak self] peer, _ in
            guard let strongSelf = self else {
                return
            }
            if let peer = peer as? TelegramUser, let peerPhoneNumber = peer.phone, formatPhoneNumber(value) == formatPhoneNumber(peerPhoneNumber) {
                let actionSheet = ActionSheetController(presentationData: strongSelf.presentationData)
                let dismissAction: () -> Void = { [weak actionSheet] in
                    actionSheet?.dismissAnimated()
                }
                actionSheet.setItemGroups([
                    ActionSheetItemGroup(items: [
                        ActionSheetButtonItem(title: strongSelf.presentationData.strings.UserInfo_TelegramCall, action: {
                            dismissAction()
                            self?.requestCall(isVideo: false)
                        }),
                        ActionSheetButtonItem(title: strongSelf.presentationData.strings.UserInfo_PhoneCall, action: {
                            dismissAction()
                            
                            guard let strongSelf = self else {
                                return
                            }
                            strongSelf.context.sharedContext.applicationBindings.openUrl("tel:\(formatPhoneNumber(value).replacingOccurrences(of: " ", with: ""))")
                        }),
                    ]),
                    ActionSheetItemGroup(items: [ActionSheetButtonItem(title: strongSelf.presentationData.strings.Common_Cancel, action: { dismissAction() })])
                ])
                strongSelf.view.endEditing(true)
                strongSelf.controller?.present(actionSheet, in: .window(.root))
            } else {
                strongSelf.context.sharedContext.applicationBindings.openUrl("tel:\(formatPhoneNumber(value).replacingOccurrences(of: " ", with: ""))")
            }
        })
    }
    
    private func editingOpenNotificationSettings() {
        let peerId = self.peerId
        let _ = (self.context.account.postbox.transaction { transaction -> (TelegramPeerNotificationSettings, GlobalNotificationSettings) in
            let peerSettings: TelegramPeerNotificationSettings = (transaction.getPeerNotificationSettings(peerId) as? TelegramPeerNotificationSettings) ?? TelegramPeerNotificationSettings.defaultSettings
            let globalSettings: GlobalNotificationSettings = (transaction.getPreferencesEntry(key: PreferencesKeys.globalNotifications) as? GlobalNotificationSettings) ?? GlobalNotificationSettings.defaultSettings
            return (peerSettings, globalSettings)
        }
        |> deliverOnMainQueue).start(next: { [weak self] peerSettings, globalSettings in
            guard let strongSelf = self else {
                return
            }
            let muteSettingsController = notificationMuteSettingsController(presentationData: strongSelf.presentationData, notificationSettings: globalSettings.effective.groupChats, soundSettings: nil, openSoundSettings: {
                guard let strongSelf = self else {
                    return
                }
                let soundController = notificationSoundSelectionController(context: strongSelf.context, isModal: true, currentSound: peerSettings.messageSound, defaultSound: globalSettings.effective.groupChats.sound, completion: { sound in
                    guard let strongSelf = self else {
                        return
                    }
                    let _ = updatePeerNotificationSoundInteractive(account: strongSelf.context.account, peerId: strongSelf.peerId, sound: sound).start()
                })
                soundController.navigationPresentation = .modal
                strongSelf.controller?.push(soundController)
            }, updateSettings: { value in
                guard let strongSelf = self else {
                    return
                }
                let _ = updatePeerMuteSetting(account: strongSelf.context.account, peerId: strongSelf.peerId, muteInterval: value).start()
            })
            strongSelf.view.endEditing(true)
            strongSelf.controller?.present(muteSettingsController, in: .window(.root))
        })
    }
    
    private func editingOpenSoundSettings() {
        let peerId = self.peerId
        let _ = (self.context.account.postbox.transaction { transaction -> (TelegramPeerNotificationSettings, GlobalNotificationSettings) in
            let peerSettings: TelegramPeerNotificationSettings = (transaction.getPeerNotificationSettings(peerId) as? TelegramPeerNotificationSettings) ?? TelegramPeerNotificationSettings.defaultSettings
            let globalSettings: GlobalNotificationSettings = (transaction.getPreferencesEntry(key: PreferencesKeys.globalNotifications) as? GlobalNotificationSettings) ?? GlobalNotificationSettings.defaultSettings
            return (peerSettings, globalSettings)
        }
        |> deliverOnMainQueue).start(next: { [weak self] peerSettings, globalSettings in
            guard let strongSelf = self else {
                return
            }
            
            let soundController = notificationSoundSelectionController(context: strongSelf.context, isModal: true, currentSound: peerSettings.messageSound, defaultSound: globalSettings.effective.groupChats.sound, completion: { sound in
                guard let strongSelf = self else {
                    return
                }
                let _ = updatePeerNotificationSoundInteractive(account: strongSelf.context.account, peerId: strongSelf.peerId, sound: sound).start()
            })
            strongSelf.controller?.push(soundController)
        })
    }
    
    private func editingToggleShowMessageText(value: Bool) {
        let _ = (getUserPeer(postbox: self.context.account.postbox, peerId: self.peerId)
        |> deliverOnMainQueue).start(next: { [weak self] peer, _ in
            guard let strongSelf = self, let peer = peer else {
                return
            }
            let _ = updatePeerDisplayPreviewsSetting(account: strongSelf.context.account, peerId: peer.id, displayPreviews: value ? .show : .hide).start()
        })
    }
    
    private func requestDeleteContact() {
        let actionSheet = ActionSheetController(presentationData: self.presentationData)
        let dismissAction: () -> Void = { [weak actionSheet] in
            actionSheet?.dismissAnimated()
        }
        actionSheet.setItemGroups([
            ActionSheetItemGroup(items: [
                ActionSheetButtonItem(title: self.presentationData.strings.UserInfo_DeleteContact, color: .destructive, action: { [weak self] in
                    dismissAction()
                    guard let strongSelf = self else {
                        return
                    }
                    let _ = (getUserPeer(postbox: strongSelf.context.account.postbox, peerId: strongSelf.peerId)
                    |> deliverOnMainQueue).start(next: { peer, _ in
                        guard let peer = peer, let strongSelf = self else {
                            return
                        }
                        let deleteContactFromDevice: Signal<Never, NoError>
                        if let contactDataManager = strongSelf.context.sharedContext.contactDataManager {
                            deleteContactFromDevice = contactDataManager.deleteContactWithAppSpecificReference(peerId: peer.id)
                        } else {
                            deleteContactFromDevice = .complete()
                        }
                        
                        var deleteSignal = deleteContactPeerInteractively(account: strongSelf.context.account, peerId: peer.id)
                        |> then(deleteContactFromDevice)
                        
                        let progressSignal = Signal<Never, NoError> { subscriber in
                            guard let strongSelf = self else {
                                return EmptyDisposable
                            }
                            let presentationData = strongSelf.context.sharedContext.currentPresentationData.with { $0 }
                            let statusController = OverlayStatusController(theme: presentationData.theme, type: .loading(cancelled: nil))
                            strongSelf.controller?.present(statusController, in: .window(.root))
                            return ActionDisposable { [weak statusController] in
                                Queue.mainQueue().async() {
                                    statusController?.dismiss()
                                }
                            }
                        }
                        |> runOn(Queue.mainQueue())
                        |> delay(0.15, queue: Queue.mainQueue())
                        let progressDisposable = progressSignal.start()
                        
                        deleteSignal = deleteSignal
                        |> afterDisposed {
                            Queue.mainQueue().async {
                                progressDisposable.dispose()
                            }
                        }
                        
                        strongSelf.activeActionDisposable.set((deleteSignal
                        |> deliverOnMainQueue).start(completed: {
                            self?.controller?.dismiss()
                        }))
                        
                        deleteSendMessageIntents(peerId: strongSelf.peerId)
                    })
                })
            ]),
            ActionSheetItemGroup(items: [ActionSheetButtonItem(title: self.presentationData.strings.Common_Cancel, action: { dismissAction() })])
        ])
        self.view.endEditing(true)
        self.controller?.present(actionSheet, in: .window(.root))
    }
    
    private func openChat() {
        if let navigationController = self.controller?.navigationController as? NavigationController {
            let _ = (self.preloadedSticker.get()
            |> take(1)
            |> deliverOnMainQueue).start(next: { [weak self] sticker in
                if let strongSelf = self {
                    strongSelf.context.sharedContext.navigateToChatController(NavigateToChatControllerParams(navigationController: navigationController, context: strongSelf.context, chatLocation: .peer(strongSelf.peerId), keepStack: strongSelf.nearbyPeerDistance != nil ? .always : .default, peerNearbyData: strongSelf.nearbyPeerDistance.flatMap({ ChatPeerNearbyData(distance: $0) }), greetingData: strongSelf.nearbyPeerDistance != nil ? sticker.flatMap({ ChatGreetingData(sticker: $0) }) : nil, completion: { _ in
                        if strongSelf.nearbyPeerDistance != nil {
                            var viewControllers = navigationController.viewControllers
                            viewControllers = viewControllers.filter { controller in
                                if controller is PeerInfoScreen {
                                    return false
                                }
                                return true
                            }
                            navigationController.setViewControllers(viewControllers, animated: false)
                        }
                    }))
                }
            })
        }
    }
    
    private func openAddContact() {
        let _ = (getUserPeer(postbox: self.context.account.postbox, peerId: self.peerId)
        |> deliverOnMainQueue).start(next: { [weak self] peer, _ in
            guard let strongSelf = self, let peer = peer else {
                return
            }
            openAddPersonContactImpl(context: strongSelf.context, peerId: peer.id, pushController: { c in
                self?.controller?.push(c)
            }, present: { c, a in
                self?.controller?.present(c, in: .window(.root), with: a)
            })
        })
    }
    
    private func updateBlocked(block: Bool) {
        let _ = (getUserPeer(postbox: self.context.account.postbox, peerId: self.peerId)
        |> take(1)
        |> deliverOnMainQueue).start(next: { [weak self] peer, _ in
            guard let strongSelf = self, let peer = peer else {
                return
            }
            
            let presentationData = strongSelf.presentationData
            if let peer = peer as? TelegramUser, let _ = peer.botInfo {
                strongSelf.activeActionDisposable.set(requestUpdatePeerIsBlocked(account: strongSelf.context.account, peerId: peer.id, isBlocked: block).start())
                if !block {
                    let _ = enqueueMessages(account: strongSelf.context.account, peerId: peer.id, messages: [.message(text: "/start", attributes: [], mediaReference: nil, replyToMessageId: nil, localGroupingKey: nil)]).start()
                    if let navigationController = strongSelf.controller?.navigationController as? NavigationController {
                        strongSelf.context.sharedContext.navigateToChatController(NavigateToChatControllerParams(navigationController: navigationController, context: strongSelf.context, chatLocation: .peer(peer.id)))
                    }
                }
            } else {
                if block {
                    let presentationData = strongSelf.presentationData
                    let actionSheet = ActionSheetController(presentationData: presentationData)
                    let dismissAction: () -> Void = { [weak actionSheet] in
                        actionSheet?.dismissAnimated()
                    }
                    let reportSpam = false
                    let deleteChat = false
                    actionSheet.setItemGroups([
                        ActionSheetItemGroup(items: [
                            ActionSheetTextItem(title: presentationData.strings.UserInfo_BlockConfirmationTitle(peer.compactDisplayTitle).0),
                            ActionSheetButtonItem(title: presentationData.strings.UserInfo_BlockActionTitle(peer.compactDisplayTitle).0, color: .destructive, action: {
                                dismissAction()
                                guard let strongSelf = self else {
                                    return
                                }
                                
                                strongSelf.activeActionDisposable.set(requestUpdatePeerIsBlocked(account: strongSelf.context.account, peerId: peer.id, isBlocked: true).start())
                                if deleteChat {
                                    let _ = removePeerChat(account: strongSelf.context.account, peerId: strongSelf.peerId, reportChatSpam: reportSpam).start()
                                    (strongSelf.controller?.navigationController as? NavigationController)?.popToRoot(animated: true)
                                } else if reportSpam {
                                    let _ = reportPeer(account: strongSelf.context.account, peerId: strongSelf.peerId, reason: .spam, message: "").start()
                                }
                                
                                deleteSendMessageIntents(peerId: strongSelf.peerId)
                            })
                        ]),
                        ActionSheetItemGroup(items: [ActionSheetButtonItem(title: presentationData.strings.Common_Cancel, action: { dismissAction() })])
                    ])
                    strongSelf.view.endEditing(true)
                    strongSelf.controller?.present(actionSheet, in: .window(.root))
                } else {
                    let text: String
                    if block {
                        text = presentationData.strings.UserInfo_BlockConfirmation(peer.displayTitle(strings: presentationData.strings, displayOrder: presentationData.nameDisplayOrder)).0
                    } else {
                        text = presentationData.strings.UserInfo_UnblockConfirmation(peer.displayTitle(strings: presentationData.strings, displayOrder: presentationData.nameDisplayOrder)).0
                    }
                    strongSelf.controller?.present(textAlertController(context: strongSelf.context, title: nil, text: text, actions: [TextAlertAction(type: .defaultAction, title: presentationData.strings.Common_No, action: {}), TextAlertAction(type: .genericAction, title: presentationData.strings.Common_Yes, action: {
                        guard let strongSelf = self else {
                            return
                        }
                        strongSelf.activeActionDisposable.set(requestUpdatePeerIsBlocked(account: strongSelf.context.account, peerId: peer.id, isBlocked: block).start())
                    })]), in: .window(.root))
                }
            }
        })
    }
    
    private func openStats() {
        guard let controller = self.controller, let data = self.data, let peer = data.peer, let cachedData = data.cachedData else {
            return
        }
        self.view.endEditing(true)
        
        let statsController: ViewController
        if let channel = peer as? TelegramChannel, case .group = channel.info {
            statsController = groupStatsController(context: self.context, peerId: peer.id, cachedPeerData: cachedData)
        } else {
            statsController = channelStatsController(context: self.context, peerId: peer.id, cachedPeerData: cachedData)
        }
        controller.push(statsController)
    }
    
    private func openReport(user: Bool) {
        guard let controller = self.controller else {
            return
        }
        self.view.endEditing(true)
        
        let options: [PeerReportOption]
        if user {
            options = [.spam, .fake, .violence, .pornography, .childAbuse]
        } else {
            options = [.spam, .fake, .violence, .pornography, .childAbuse, .copyright, .other]
        }
        controller.present(peerReportOptionsController(context: self.context, subject: .peer(self.peerId), options: options, passthrough: true, present: { [weak controller] c, a in
            controller?.present(c, in: .window(.root), with: a)
        }, push: { [weak controller] c in
            controller?.push(c)
        }, completion: { [weak self] reason, _ in
            if let reason = reason {
                DispatchQueue.main.async {
                    self?.openChatForReporting(reason)
                }
            }
        }), in: .window(.root))
    }
    
    private func openEncryptionKey() {
        guard let data = self.data, let peer = data.peer, let encryptionKeyFingerprint = data.encryptionKeyFingerprint else {
            return
        }
        self.controller?.push(SecretChatKeyController(context: self.context, fingerprint: encryptionKeyFingerprint, peer: peer))
    }
    
    private func openShareBot() {
        let _ = (getUserPeer(postbox: self.context.account.postbox, peerId: self.peerId)
        |> deliverOnMainQueue).start(next: { [weak self] peer, _ in
            guard let strongSelf = self else {
                return
            }
            if let peer = peer as? TelegramUser, let username = peer.username {
                let shareController = ShareController(context: strongSelf.context, subject: .url("https://t.me/\(username)"))
                strongSelf.view.endEditing(true)
                strongSelf.controller?.present(shareController, in: .window(.root))
            }
        })
    }
    
    private func openAddBotToGroup() {
        guard let controller = self.controller else {
            return
        }
        context.sharedContext.openResolvedUrl(.groupBotStart(peerId: peerId, payload: ""), context: self.context, urlContext: .generic, navigationController: controller.navigationController as? NavigationController, openPeer: { id, navigation in
        }, sendFile: nil,
        sendSticker: nil,
        requestMessageActionUrlAuth: nil,
        present: { [weak controller] c, a in
            controller?.present(c, in: .window(.root), with: a)
        }, dismissInput: { [weak controller] in
            controller?.view.endEditing(true)
        }, contentContext: nil)
    }
    
    private func performBotCommand(command: PeerInfoBotCommand) {
        let _ = (self.context.account.postbox.loadedPeerWithId(peerId)
        |> deliverOnMainQueue).start(next: { [weak self] peer in
            guard let strongSelf = self else {
                return
            }
            let text: String
            switch command {
            case .settings:
                text = "/settings"
            case .privacy:
                text = "/privacy"
            case .help:
                text = "/help"
            }
            let _ = enqueueMessages(account: strongSelf.context.account, peerId: peer.id, messages: [.message(text: text, attributes: [], mediaReference: nil, replyToMessageId: nil, localGroupingKey: nil)]).start()
            
            if let navigationController = strongSelf.controller?.navigationController as? NavigationController {
                strongSelf.context.sharedContext.navigateToChatController(NavigateToChatControllerParams(navigationController: navigationController, context: strongSelf.context, chatLocation: .peer(strongSelf.peerId)))
            }
        })
    }
    
    private func editingOpenPublicLinkSetup() {
        self.controller?.push(channelVisibilityController(context: self.context, peerId: self.peerId, mode: .generic, upgradedToSupergroup: { _, f in f() }))
    }
    
    private func editingOpenInviteLinksSetup() {
        
        self.controller?.push(inviteLinkListController(context: self.context, peerId: self.peerId, admin: nil))
    }
    
    private func editingOpenDiscussionGroupSetup() {
        guard let data = self.data, let peer = data.peer else {
            return
        }
        self.controller?.push(channelDiscussionGroupSetupController(context: self.context, peerId: peer.id))
    }
    
    private func editingToggleMessageSignatures(value: Bool) {
        self.toggleShouldChannelMessagesSignaturesDisposable.set(toggleShouldChannelMessagesSignatures(account: self.context.account, peerId: self.peerId, enabled: value).start())
    }
    
    private func openParticipantsSection(section: PeerInfoParticipantsSection) {
        guard let data = self.data, let peer = data.peer else {
            return
        }
        switch section {
        case .members:
            self.controller?.push(channelMembersController(context: self.context, peerId: self.peerId))
        case .admins:
            if peer is TelegramGroup {
                self.controller?.push(channelAdminsController(context: self.context, peerId: self.peerId))
            } else if peer is TelegramChannel {
                self.controller?.push(channelAdminsController(context: self.context, peerId: self.peerId))
            }
        case .banned:
            self.controller?.push(channelBlacklistController(context: self.context, peerId: self.peerId))
        }
    }
    
    private func editingOpenPreHistorySetup() {
        guard let data = self.data, let peer = data.peer else {
            return
        }
        var upgradedToSupergroupImpl: (() -> Void)?
        let controller = groupPreHistorySetupController(context: self.context, peerId: peer.id, upgradedToSupergroup: { _, f in
            upgradedToSupergroupImpl?()
            f()
        })
        self.controller?.push(controller)
        
        upgradedToSupergroupImpl = { [weak controller] in
            if let controller = controller, let navigationController = controller.navigationController as? NavigationController {
                rebuildControllerStackAfterSupergroupUpgrade(controller: controller, navigationController: navigationController)
            }
        }
    }
    
    private func editingOpenAutoremoveMesages() {
        guard let data = self.data, let peer = data.peer else {
            return
        }
        
        let controller = peerAutoremoveSetupScreen(context: self.context, peerId: peer.id)
        self.controller?.push(controller)
    }
    
    private func openPermissions() {
        guard let data = self.data, let peer = data.peer else {
            return
        }
        self.controller?.push(channelPermissionsController(context: self.context, peerId: peer.id))
    }
    
    private func editingOpenStickerPackSetup() {
        guard let data = self.data, let peer = data.peer, let cachedData = data.cachedData as? CachedChannelData else {
            return
        }
        self.controller?.push(groupStickerPackSetupController(context: self.context, peerId: peer.id, currentPackInfo: cachedData.stickerPack))
    }
    
    private func openLocation() {
        guard let data = self.data, let peer = data.peer, let cachedData = data.cachedData as? CachedChannelData, let location = cachedData.peerGeoLocation else {
            return
        }
        let context = self.context
        let presentationData = self.presentationData
        let map = TelegramMediaMap(latitude: location.latitude, longitude: location.longitude, heading: nil, accuracyRadius: nil, geoPlace: nil, venue: MapVenue(title: peer.displayTitle(strings: presentationData.strings, displayOrder: presentationData.nameDisplayOrder), address: location.address, provider: nil, id: nil, type: nil), liveBroadcastingTimeout: nil, liveProximityNotificationRadius: nil)
        
        let controllerParams = LocationViewParams(sendLiveLocation: { _ in
        }, stopLiveLocation: { _ in
        }, openUrl: { url in
            context.sharedContext.applicationBindings.openUrl(url)
        }, openPeer: { _ in
        }, showAll: false)
        
        let message = Message(stableId: 0, stableVersion: 0, id: MessageId(peerId: peer.id, namespace: 0, id: 0), globallyUniqueId: nil, groupingKey: nil, groupInfo: nil, threadId: nil, timestamp: 0, flags: [], tags: [], globalTags: [], localTags: [], forwardInfo: nil, author: peer, text: "", attributes: [], media: [map], peers: SimpleDictionary(), associatedMessages: SimpleDictionary(), associatedMessageIds: [])
        
        let controller = LocationViewController(context: context, subject: message, params: controllerParams)
        self.controller?.push(controller)
    }
    
    private func editingOpenSetupLocation() {
        guard let data = self.data, let peer = data.peer else {
            return
        }
        
        let controller = LocationPickerController(context: self.context, mode: .pick, completion: { [weak self] location, address in
            guard let strongSelf = self else {
                return
            }
            let addressSignal: Signal<String, NoError>
            if let address = address {
                addressSignal = .single(address)
            } else {
                addressSignal = reverseGeocodeLocation(latitude: location.latitude, longitude: location.longitude)
                |> map { placemark in
                    if let placemark = placemark {
                        return placemark.fullAddress
                    } else {
                        return "\(location.latitude), \(location.longitude)"
                    }
                }
            }
            
            let context = strongSelf.context
            let _ = (addressSignal
            |> mapToSignal { address -> Signal<Bool, NoError> in
                return updateChannelGeoLocation(postbox: context.account.postbox, network: context.account.network, channelId: peer.id, coordinate: (location.latitude, location.longitude), address: address)
            }
            |> deliverOnMainQueue).start()
        })
        self.controller?.push(controller)
    }
    
    private func openPeerInfo(peer: Peer, isMember: Bool) {
        var mode: PeerInfoControllerMode = .generic
        if isMember {
            mode = .group(self.peerId)
        }
        if let infoController = self.context.sharedContext.makePeerInfoController(context: self.context, peer: peer, mode: mode, avatarInitiallyExpanded: false, fromChat: false) {
            (self.controller?.navigationController as? NavigationController)?.pushViewController(infoController)
        }
    }
    
    private func performMemberAction(member: PeerInfoMember, action: PeerInfoMemberAction) {
        guard let data = self.data, let peer = data.peer else {
            return
        }
        switch action {
        case .promote:
            if case let .channelMember(channelMember) = member {
                self.controller?.push(channelAdminController(context: self.context, peerId: peer.id, adminId: member.id, initialParticipant: channelMember.participant, updated: { _ in
                }, upgradedToSupergroup: { _, f in f() }, transferedOwnership: { _ in }))
            }
        case .restrict:
            if case let .channelMember(channelMember) = member {
                self.controller?.push(channelBannedMemberController(context: self.context, peerId: peer.id, memberId: member.id, initialParticipant: channelMember.participant, updated: { _ in
                }, upgradedToSupergroup: { _, f in f() }))
            }
        case .remove:
            data.members?.membersContext.removeMember(memberId: member.id)
        }
    }
    
    private func openPeerInfoContextMenu(subject: PeerInfoContextSubject, sourceNode: ASDisplayNode) {
        guard let data = self.data, let peer = data.peer, let controller = self.controller else {
            return
        }
        switch subject {
        case .bio:
            var text: String?
            if let cachedData = data.cachedData as? CachedUserData {
                text = cachedData.about
            } else if let cachedData = data.cachedData as? CachedGroupData {
                text = cachedData.about
            } else if let cachedData = data.cachedData as? CachedChannelData {
                text = cachedData.about
            }
            if let text = text, !text.isEmpty {
                let contextMenuController = ContextMenuController(actions: [ContextMenuAction(content: .text(title: self.presentationData.strings.Conversation_ContextMenuCopy, accessibilityLabel: self.presentationData.strings.Conversation_ContextMenuCopy), action: {
                    UIPasteboard.general.string = text
                })])
                controller.present(contextMenuController, in: .window(.root), with: ContextMenuControllerPresentationArguments(sourceNodeAndRect: { [weak self, weak sourceNode] in
                    if let controller = self?.controller, let sourceNode = sourceNode {
                        return (sourceNode, sourceNode.bounds.insetBy(dx: 0.0, dy: -2.0), controller.displayNode, controller.view.bounds)
                    } else {
                        return nil
                    }
                }))
            }
        case let .phone(phone):
            let contextMenuController = ContextMenuController(actions: [ContextMenuAction(content: .text(title: self.presentationData.strings.Conversation_ContextMenuCopy, accessibilityLabel: self.presentationData.strings.Conversation_ContextMenuCopy), action: {
                UIPasteboard.general.string = phone
            })])
            controller.present(contextMenuController, in: .window(.root), with: ContextMenuControllerPresentationArguments(sourceNodeAndRect: { [weak self, weak sourceNode] in
                if let controller = self?.controller, let sourceNode = sourceNode {
                    return (sourceNode, sourceNode.bounds.insetBy(dx: 0.0, dy: -2.0), controller.displayNode, controller.view.bounds)
                } else {
                    return nil
                }
            }))
        case .link:
            if let addressName = peer.addressName {
                let text: String
                if peer is TelegramChannel {
                    text = "https://t.me/\(addressName)"
                } else {
                    text = "@" + addressName
                }
                let contextMenuController = ContextMenuController(actions: [ContextMenuAction(content: .text(title: self.presentationData.strings.Conversation_ContextMenuCopy, accessibilityLabel: self.presentationData.strings.Conversation_ContextMenuCopy), action: {
                    UIPasteboard.general.string = text
                })])
                controller.present(contextMenuController, in: .window(.root), with: ContextMenuControllerPresentationArguments(sourceNodeAndRect: { [weak self, weak sourceNode] in
                    if let controller = self?.controller, let sourceNode = sourceNode {
                        return (sourceNode, sourceNode.bounds.insetBy(dx: 0.0, dy: -2.0), controller.displayNode, controller.view.bounds)
                    } else {
                        return nil
                    }
                }))
            }
        case let .ngId(peerId):
            let contextMenuController = ContextMenuController(actions: [ContextMenuAction(content: .text(title: self.presentationData.strings.Conversation_ContextMenuCopy, accessibilityLabel: self.presentationData.strings.Conversation_ContextMenuCopy), action: {
                UIPasteboard.general.string = peerId
            })])
            controller.present(contextMenuController, in: .window(.root), with: ContextMenuControllerPresentationArguments(sourceNodeAndRect: { [weak self, weak sourceNode] in
                if let controller = self?.controller, let sourceNode = sourceNode {
                    return (sourceNode, sourceNode.bounds.insetBy(dx: 0.0, dy: -2.0), controller.displayNode, controller.view.bounds)
                } else {
                    return nil
                }
            }))
        case let .regDate(registeredString):
            let contextMenuController = ContextMenuController(actions: [
                ContextMenuAction(content: .text(title: self.presentationData.strings.Conversation_ContextMenuCopy, accessibilityLabel: self.presentationData.strings.Conversation_ContextMenuCopy), action: {
                    UIPasteboard.general.string = registeredString
                }),
                ContextMenuAction(content: .text(title: "ⓘ", accessibilityLabel: self.presentationData.strings.Conversation_ContextMenuStickerPackInfo), action: {
                    controller.present(textAlertController(context: self.context, title: registeredString, text: l("NGLab.RegDate.Notice", self.presentationData.strings.baseLanguageCode), actions: [
                        TextAlertAction(type: .genericAction, title: self.presentationData.strings.Common_OK, action: {})
                    ]), in: .window(.root))
                })
            ])
            controller.present(contextMenuController, in: .window(.root), with: ContextMenuControllerPresentationArguments(sourceNodeAndRect: { [weak self, weak sourceNode] in
                if let controller = self?.controller, let sourceNode = sourceNode {
                    return (sourceNode, sourceNode.bounds.insetBy(dx: 0.0, dy: -2.0), controller.displayNode, controller.view.bounds)
                } else {
                    return nil
                }
            }))
        }
    }
    
    private func performBioLinkAction(action: TextLinkItemActionType, item: TextLinkItem) {
        guard let data = self.data, let peer = data.peer, let controller = self.controller else {
            return
        }
        self.context.sharedContext.handleTextLinkAction(context: self.context, peerId: peer.id, navigateDisposable: self.resolveUrlDisposable, controller: controller, action: action, itemLink: item)
    }
    
    private func requestLayout() {
        self.headerNode.requestUpdateLayout?()
    }
    
    private func openDeletePeer() {
        let peerId = self.peerId
        let _ = (self.context.account.postbox.transaction { transaction -> Peer? in
            return transaction.getPeer(peerId)
        }
        |> deliverOnMainQueue).start(next: { [weak self] peer in
            guard let strongSelf = self, let peer = peer else {
                return
            }
            var isGroup = false
            if let channel = peer as? TelegramChannel {
                if case .group = channel.info {
                    isGroup = true
                }
            } else if peer is TelegramGroup {
                isGroup = true
            }
            let presentationData = strongSelf.presentationData
            let actionSheet = ActionSheetController(presentationData: presentationData)
            let dismissAction: () -> Void = { [weak actionSheet] in
                actionSheet?.dismissAnimated()
            }
            actionSheet.setItemGroups([
                ActionSheetItemGroup(items: [
                    ActionSheetTextItem(title: isGroup ? presentationData.strings.ChannelInfo_DeleteGroupConfirmation : presentationData.strings.ChannelInfo_DeleteChannelConfirmation),
                    ActionSheetButtonItem(title: isGroup ? presentationData.strings.ChannelInfo_DeleteGroup : presentationData.strings.ChannelInfo_DeleteChannel, color: .destructive, action: {
                        dismissAction()
                        self?.deletePeerChat(peer: peer, globally: true)
                    }),
                ]),
            ActionSheetItemGroup(items: [ActionSheetButtonItem(title: presentationData.strings.Common_Cancel, action: { dismissAction() })])
            ])
            strongSelf.view.endEditing(true)
            strongSelf.controller?.present(actionSheet, in: .window(.root))
        })
    }
    
    private func openLeavePeer() {
        let peerId = self.peerId
        let _ = (self.context.account.postbox.transaction { transaction -> Peer? in
            return transaction.getPeer(peerId)
        }
        |> deliverOnMainQueue).start(next: { [weak self] peer in
            guard let strongSelf = self, let peer = peer else {
                return
            }
            var isGroup = false
            if let channel = peer as? TelegramChannel {
                if case .group = channel.info {
                    isGroup = true
                }
            } else if peer is TelegramGroup {
                isGroup = true
            }
            let presentationData = strongSelf.presentationData
            let actionSheet = ActionSheetController(presentationData: presentationData)
            let dismissAction: () -> Void = { [weak actionSheet] in
                actionSheet?.dismissAnimated()
            }
            actionSheet.setItemGroups([
                ActionSheetItemGroup(items: [
                    ActionSheetButtonItem(title: isGroup ? presentationData.strings.Group_LeaveGroup : presentationData.strings.Channel_LeaveChannel, color: .destructive, action: {
                        dismissAction()
                        self?.deletePeerChat(peer: peer, globally: false)
                    }),
                ]),
            ActionSheetItemGroup(items: [ActionSheetButtonItem(title: presentationData.strings.Common_Cancel, action: { dismissAction() })])
            ])
            strongSelf.view.endEditing(true)
            strongSelf.controller?.present(actionSheet, in: .window(.root))
        })
    }
    
    private func deletePeerChat(peer: Peer, globally: Bool) {
        guard let controller = self.controller, let navigationController = controller.navigationController as? NavigationController else {
            return
        }
        guard let tabController = navigationController.viewControllers.first as? TabBarController else {
            return
        }
        for childController in tabController.controllers {
            if let chatListController = childController as? ChatListController {
                chatListController.maybeAskForPeerChatRemoval(peer: RenderedPeer(peer: peer), joined: false, deleteGloballyIfPossible: globally, completion: { [weak navigationController] deleted in
                    if deleted {
                        navigationController?.popToRoot(animated: true)
                    }
                }, removed: {
                })
                break
            }
        }
    }
    
    private func deleteAvatar(_ item: PeerInfoAvatarListItem, remove: Bool = true) {
        if self.data?.peer?.id == self.context.account.peerId {
            if case let .image(reference, _, _, _) = item {
                if let reference = reference {
                    if remove {
                        let _ = removeAccountPhoto(network: self.context.account.network, reference: reference).start()
                    }
                    let dismiss = self.headerNode.avatarListNode.listContainerNode.deleteItem(item)
                    if dismiss {
                        if self.headerNode.isAvatarExpanded {
                            self.headerNode.updateIsAvatarExpanded(false, transition: .immediate)
                            self.updateNavigationExpansionPresentation(isExpanded: false, animated: true)
                        }
                        if let (layout, navigationHeight) = self.validLayout {
                            self.scrollNode.view.setContentOffset(CGPoint(), animated: false)
                            self.containerLayoutUpdated(layout: layout, navigationHeight: navigationHeight, transition: .immediate, additive: false)
                        }
                    }
                }
            }
        }
    }
    
    private func updateProfilePhoto(_ image: UIImage) {
        guard let data = image.jpegData(compressionQuality: 0.6) else {
            return
        }
        
        if self.headerNode.isAvatarExpanded {
            self.headerNode.ignoreCollapse = true
            self.headerNode.updateIsAvatarExpanded(false, transition: .immediate)
            self.updateNavigationExpansionPresentation(isExpanded: false, animated: true)
        }
        self.scrollNode.view.setContentOffset(CGPoint(), animated: false)
        
        let resource = LocalFileMediaResource(fileId: arc4random64())
        self.context.account.postbox.mediaBox.storeResourceData(resource.id, data: data)
        let representation = TelegramMediaImageRepresentation(dimensions: PixelDimensions(width: 640, height: 640), resource: resource, progressiveSizes: [])
        
        self.state = self.state.withUpdatingAvatar(.image(representation))
        if let (layout, navigationHeight) = self.validLayout {
            self.containerLayoutUpdated(layout: layout, navigationHeight: navigationHeight, transition: .immediate, additive: false)
        }
        self.headerNode.ignoreCollapse = false
        
        let postbox = self.context.account.postbox
        let signal = self.isSettings ? updateAccountPhoto(account: self.context.account, resource: resource, videoResource: nil, videoStartTimestamp: nil, mapResourceToAvatarSizes: { resource, representations in
            return mapResourceToAvatarSizes(postbox: postbox, resource: resource, representations: representations)
        }) : updatePeerPhoto(postbox: postbox, network: self.context.account.network, stateManager: self.context.account.stateManager, accountPeerId: self.context.account.peerId, peerId: self.peerId, photo: uploadedPeerPhoto(postbox: postbox, network: self.context.account.network, resource: resource), mapResourceToAvatarSizes: { resource, representations in
            return mapResourceToAvatarSizes(postbox: postbox, resource: resource, representations: representations)
        })
        self.updateAvatarDisposable.set((signal
        |> deliverOnMainQueue).start(next: { [weak self] result in
            guard let strongSelf = self else {
                return
            }
            switch result {
                case .complete:
                    strongSelf.state = strongSelf.state.withUpdatingAvatar(nil).withAvatarUploadProgress(nil)
                case let .progress(value):
                    strongSelf.state = strongSelf.state.withAvatarUploadProgress(CGFloat(value))
            }
            if let (layout, navigationHeight) = strongSelf.validLayout {
                strongSelf.containerLayoutUpdated(layout: layout, navigationHeight: navigationHeight, transition: .immediate, additive: false)
            }
        }))
    }
              
    private func updateProfileVideo(_ image: UIImage, asset: Any?, adjustments: TGVideoEditAdjustments?) {
        guard let data = image.jpegData(compressionQuality: 0.6) else {
            return
        }
        
        if self.headerNode.isAvatarExpanded {
            self.headerNode.ignoreCollapse = true
            self.headerNode.updateIsAvatarExpanded(false, transition: .immediate)
            self.updateNavigationExpansionPresentation(isExpanded: false, animated: true)
        }
        self.scrollNode.view.setContentOffset(CGPoint(), animated: false)
        
        let photoResource = LocalFileMediaResource(fileId: arc4random64())
        self.context.account.postbox.mediaBox.storeResourceData(photoResource.id, data: data)
        let representation = TelegramMediaImageRepresentation(dimensions: PixelDimensions(width: 640, height: 640), resource: photoResource, progressiveSizes: [])
        
        self.state = self.state.withUpdatingAvatar(.image(representation))
        if let (layout, navigationHeight) = self.validLayout {
            self.containerLayoutUpdated(layout: layout, navigationHeight: navigationHeight, transition: .immediate, additive: false)
        }
        self.headerNode.ignoreCollapse = false
        
        var videoStartTimestamp: Double? = nil
        if let adjustments = adjustments, adjustments.videoStartValue > 0.0 {
            videoStartTimestamp = adjustments.videoStartValue - adjustments.trimStartValue
        }
        
        let account = self.context.account
        let signal = Signal<TelegramMediaResource, UploadPeerPhotoError> { [weak self] subscriber in
            let entityRenderer: LegacyPaintEntityRenderer? = adjustments.flatMap { adjustments in
                if let paintingData = adjustments.paintingData, paintingData.hasAnimation {
                    return LegacyPaintEntityRenderer(account: account, adjustments: adjustments)
                } else {
                    return nil
                }
            }
            let uploadInterface = LegacyLiveUploadInterface(account: account)
            let signal: SSignal
            if let asset = asset as? AVAsset {
                signal = TGMediaVideoConverter.convert(asset, adjustments: adjustments, watcher: uploadInterface, entityRenderer: entityRenderer)!
            } else if let url = asset as? URL, let data = try? Data(contentsOf: url, options: [.mappedRead]), let image = UIImage(data: data), let entityRenderer = entityRenderer {
                let durationSignal: SSignal = SSignal(generator: { subscriber in
                    let disposable = (entityRenderer.duration()).start(next: { duration in
                        subscriber?.putNext(duration)
                        subscriber?.putCompletion()
                    })
                    
                    return SBlockDisposable(block: {
                        disposable.dispose()
                    })
                })
                signal = durationSignal.map(toSignal: { duration -> SSignal? in
                    if let duration = duration as? Double {
                        return TGMediaVideoConverter.renderUIImage(image, duration: duration, adjustments: adjustments, watcher: nil, entityRenderer: entityRenderer)!
                    } else {
                        return SSignal.single(nil)
                    }
                })
               
            } else {
                signal = SSignal.complete()
            }
            
            let signalDisposable = signal.start(next: { next in
                if let result = next as? TGMediaVideoConversionResult {
                    if let image = result.coverImage, let data = image.jpegData(compressionQuality: 0.7) {
                        account.postbox.mediaBox.storeResourceData(photoResource.id, data: data)
                    }
                    
                    if let timestamp = videoStartTimestamp {
                        videoStartTimestamp = max(0.0, min(timestamp, result.duration - 0.05))
                    }
                    
                    var value = stat()
                    if stat(result.fileURL.path, &value) == 0 {
                        if let data = try? Data(contentsOf: result.fileURL) {
                            let resource: TelegramMediaResource
                            if let liveUploadData = result.liveUploadData as? LegacyLiveUploadInterfaceResult {
                                resource = LocalFileMediaResource(fileId: liveUploadData.id)
                            } else {
                                resource = LocalFileMediaResource(fileId: arc4random64())
                            }
                            account.postbox.mediaBox.storeResourceData(resource.id, data: data, synchronous: true)
                            subscriber.putNext(resource)
                        }
                    }
                    subscriber.putCompletion()
                } else if let strongSelf = self, let progress = next as? NSNumber {
                    Queue.mainQueue().async {
                        strongSelf.state = strongSelf.state.withAvatarUploadProgress(CGFloat(progress.floatValue * 0.25))
                        if let (layout, navigationHeight) = strongSelf.validLayout {
                            strongSelf.containerLayoutUpdated(layout: layout, navigationHeight: navigationHeight, transition: .immediate, additive: false)
                        }
                    }
                }
            }, error: { _ in
            }, completed: nil)
            
            let disposable = ActionDisposable {
                signalDisposable?.dispose()
            }
            
            return ActionDisposable {
                disposable.dispose()
            }
        }
        
        let peerId = self.peerId
        let isSettings = self.isSettings
        self.updateAvatarDisposable.set((signal
        |> mapToSignal { videoResource -> Signal<UpdatePeerPhotoStatus, UploadPeerPhotoError> in
            if isSettings {
                return updateAccountPhoto(account: account, resource: photoResource, videoResource: videoResource, videoStartTimestamp: videoStartTimestamp, mapResourceToAvatarSizes: { resource, representations in
                    return mapResourceToAvatarSizes(postbox: account.postbox, resource: resource, representations: representations)
                })
            } else {
                return updatePeerPhoto(postbox: account.postbox, network: account.network, stateManager: account.stateManager, accountPeerId: account.peerId, peerId: peerId, photo: uploadedPeerPhoto(postbox: account.postbox, network: account.network, resource: photoResource), video: uploadedPeerVideo(postbox: account.postbox, network: account.network, messageMediaPreuploadManager: account.messageMediaPreuploadManager, resource: videoResource) |> map(Optional.init), videoStartTimestamp: videoStartTimestamp, mapResourceToAvatarSizes: { resource, representations in
                    return mapResourceToAvatarSizes(postbox: account.postbox, resource: resource, representations: representations)
                })
            }
        }
        |> deliverOnMainQueue).start(next: { [weak self] result in
            guard let strongSelf = self else {
                return
            }
            switch result {
                case .complete:
                    strongSelf.state = strongSelf.state.withUpdatingAvatar(nil).withAvatarUploadProgress(nil)
                case let .progress(value):
                    strongSelf.state = strongSelf.state.withAvatarUploadProgress(CGFloat(0.25 + value * 0.75))
            }
            if let (layout, navigationHeight) = strongSelf.validLayout {
                strongSelf.containerLayoutUpdated(layout: layout, navigationHeight: navigationHeight, transition: .immediate, additive: false)
            }
        }))
    }
    
    private func processPremiumControllerOpen() {
        let presentationData = context.sharedContext.currentPresentationData.with { $0 }
        
        
        if isPremium() {
            if (isPremium()) {
                self.controller?.push(premiumController(context: self.context))
                return
            } else {
                let alertController = getIAPErrorController(context: self.context, "IAP.Common.ValidateError", presentationData)
                self.controller?.present(alertController, animated: true)
                return
            }
        }

	let locale = presentationData.strings.baseLanguageCode
       self.controller?.present(UndoOverlayController(presentationData: self.presentationData, content: .info(text: l("IAP.Common.Connecting", locale)), elevatedLayout: false, animateInAsReplacement: true, action: { _ in
            return false
       }), in: .current)
        
        
        var premiumIntroController: PremiumIntroController? = nil
        
        let observer = NotificationCenter.default.addObserver(forName: .IAPHelperPurchaseNotification, object: nil, queue: .main, using: {  notification in
            let productID = notification.object as? String
            
            if productID == NicegramProducts.Premium {
                NGSettings.premium = true
                validatePremium(isPremium(), forceValid: true)
                
                if (isPremium()) {
                    (self.controller?.navigationController as? NavigationController)?.replaceTopController(premiumController(context: self.context), animated: true)
                } else {
                    let alertController = getIAPErrorController(context: self.context, "IAP.Common.ValidateError", presentationData)
                    premiumIntroController?.present(alertController, in: .window(.root))
                }
            }
        })
        let errorobserver = NotificationCenter.default.addObserver(forName: .IAPHelperErrorNotification, object: nil, queue: .main, using: {  notification in
            let errorText = notification.object as! String
            let alertController = textAlertController(context: self.context, title: nil, text: errorText, actions: [ TextAlertAction(type: .genericAction, title: presentationData.strings.Common_OK, action: {})])
            premiumIntroController?.present(alertController, in: .window(.root))
        })
        
        
        NicegramProducts.store.requestProducts{ success, products in
            Queue.mainQueue().async {
                if success {
                    if let products = products {
                        for product in products {
                            if product.productIdentifier == NicegramProducts.Premium {
                                premiumIntroController = getPremiumIntroController(context: self.context, presentationData: presentationData, product: product)
                                
                                let canPay = IAPHelper.canMakePayments()
                                
                                if !isPremium() {
                                    premiumIntroController!.proceed = { result in
                                        if canPay {
                                            premiumIntroController?.present(UndoOverlayController(presentationData: self.presentationData, content: .info(text: l("IAP.Common.Connecting", locale)), elevatedLayout: false, animateInAsReplacement: true, action: { _ in
                                                                  return false
                                                              }), in: .current)
                                            NicegramProducts.store.buyProduct(product)
                                        } else {
                                            let alertController = textAlertController(context: self.context, title: nil, text: l("IAP.Common.CantPay", presentationData.strings.baseLanguageCode), actions: [
                                                TextAlertAction(type: .genericAction, title: presentationData.strings.Common_OK, action: {
                                                })])
                                            premiumIntroController!.present(alertController, in: .window(.root))
                                        }
                                    }
                                    self.controller?.push(premiumIntroController!)
                                } else {
                                    self.controller?.push(premiumController(context: self.context))
                                }
                                return
                            }
                        }
                        self.controller?.present(getIAPErrorController(context: self.context, "IAP.Common.ErrorFetch", presentationData), animated: true)
                    }
                } else {
                    self.controller?.present(getIAPErrorController(context: self.context, "IAP.Common.ErrorFetch", presentationData), animated: true)
                }
                
            }
        }
    }
    
    private func openAvatarForEditing(fromGallery: Bool = false, completion: @escaping () -> Void = {}) {
        guard let peer = self.data?.peer, canEditPeerInfo(context: self.context, peer: peer) else {
            return
        }
        
        var currentIsVideo = false
        let item = self.headerNode.avatarListNode.listContainerNode.currentItemNode?.item
        if let item = item, case let .image(image) = item {
            currentIsVideo = !image.2.isEmpty
        }
        
        let peerId = self.peerId
        let _ = (self.context.account.postbox.transaction { transaction -> (Peer?, SearchBotsConfiguration) in
            return (transaction.getPeer(peerId), currentSearchBotsConfiguration(transaction: transaction))
        }
        |> deliverOnMainQueue).start(next: { [weak self] peer, searchBotsConfiguration in
            guard let strongSelf = self, let peer = peer else {
                return
            }
            
            let presentationData = strongSelf.presentationData
            
            let legacyController = LegacyController(presentation: .custom, theme: presentationData.theme)
            legacyController.statusBar.statusBarStyle = .Ignore
            
            let emptyController = LegacyEmptyController(context: legacyController.context)!
            let navigationController = makeLegacyNavigationController(rootController: emptyController)
            navigationController.setNavigationBarHidden(true, animated: false)
            navigationController.navigationBar.transform = CGAffineTransform(translationX: -1000.0, y: 0.0)
            
            legacyController.bind(controller: navigationController)
            
            strongSelf.view.endEditing(true)
            strongSelf.controller?.present(legacyController, in: .window(.root))
            
            var hasPhotos = false
            if !peer.profileImageRepresentations.isEmpty {
                hasPhotos = true
            }
            
            let paintStickersContext = LegacyPaintStickersContext(context: strongSelf.context)
            paintStickersContext.presentStickersController = { completion in
                let controller = DrawingStickersScreen(context: strongSelf.context, selectSticker: { fileReference, node, rect in
                    let coder = PostboxEncoder()
                    coder.encodeRootObject(fileReference.media)
                    completion?(coder.makeData(), fileReference.media.isAnimatedSticker, node.view, rect)
                    return true
                })
                strongSelf.controller?.present(controller, in: .window(.root))
                return controller
            }
            
            let mixin = TGMediaAvatarMenuMixin(context: legacyController.context, parentController: emptyController, hasSearchButton: true, hasDeleteButton: hasPhotos && !fromGallery, hasViewButton: false, personalPhoto: strongSelf.isSettings, isVideo: currentIsVideo, saveEditedPhotos: false, saveCapturedMedia: false, signup: false)!
            mixin.stickersContext = paintStickersContext
            let _ = strongSelf.currentAvatarMixin.swap(mixin)
            mixin.requestSearchController = { [weak self] assetsController in
                guard let strongSelf = self else {
                    return
                }
                let controller = WebSearchController(context: strongSelf.context, peer: peer, chatLocation: nil, configuration: searchBotsConfiguration, mode: .avatar(initialQuery: strongSelf.isSettings ? nil : peer.displayTitle(strings: presentationData.strings, displayOrder: presentationData.nameDisplayOrder), completion: { [weak self] result in
                    assetsController?.dismiss()
                    self?.updateProfilePhoto(result)
                }))
                controller.navigationPresentation = .modal
                strongSelf.controller?.push(controller)
                
                if fromGallery {
                    completion()
                }
            }
            mixin.didFinishWithImage = { [weak self] image in
                if let image = image {
                    completion()
                    self?.updateProfilePhoto(image)
                }
            }
            mixin.didFinishWithVideo = { [weak self] image, asset, adjustments in
                if let image = image, let asset = asset {
                    completion()
                    self?.updateProfileVideo(image, asset: asset, adjustments: adjustments)
                }
            }
            mixin.didFinishWithDelete = {
                guard let strongSelf = self else {
                    return
                }
                
                let proceed = {
                    if let item = item {
                        strongSelf.deleteAvatar(item, remove: false)
                    }
                    
                    let _ = strongSelf.currentAvatarMixin.swap(nil)
                    if let _ = peer.smallProfileImage {
                        strongSelf.state = strongSelf.state.withUpdatingAvatar(nil)
                        if let (layout, navigationHeight) = strongSelf.validLayout {
                            strongSelf.containerLayoutUpdated(layout: layout, navigationHeight: navigationHeight, transition: .immediate, additive: false)
                        }
                    }
                    let postbox = strongSelf.context.account.postbox
                    strongSelf.updateAvatarDisposable.set((updatePeerPhoto(postbox: strongSelf.context.account.postbox, network: strongSelf.context.account.network, stateManager: strongSelf.context.account.stateManager, accountPeerId: strongSelf.context.account.peerId, peerId: strongSelf.peerId, photo: nil, mapResourceToAvatarSizes: { resource, representations in
                        return mapResourceToAvatarSizes(postbox: postbox, resource: resource, representations: representations)
                    })
                    |> deliverOnMainQueue).start(next: { result in
                        guard let strongSelf = self else {
                            return
                        }
                        switch result {
                        case .complete:
                            strongSelf.state = strongSelf.state.withUpdatingAvatar(nil)
                            if let (layout, navigationHeight) = strongSelf.validLayout {
                                strongSelf.containerLayoutUpdated(layout: layout, navigationHeight: navigationHeight, transition: .immediate, additive: false)
                            }
                        case .progress:
                            break
                        }
                    }))
                }
                
                let actionSheet = ActionSheetController(presentationData: presentationData)
                let items: [ActionSheetItem] = [
                    ActionSheetButtonItem(title: presentationData.strings.Settings_RemoveConfirmation, color: .destructive, action: { [weak actionSheet] in
                        actionSheet?.dismissAnimated()
                        proceed()
                    })
                ]
                
                actionSheet.setItemGroups([
                    ActionSheetItemGroup(items: items),
                    ActionSheetItemGroup(items: [
                        ActionSheetButtonItem(title: presentationData.strings.Common_Cancel, color: .accent, font: .bold, action: { [weak actionSheet] in
                            actionSheet?.dismissAnimated()
                        })
                    ])
                ])
                strongSelf.controller?.present(actionSheet, in: .window(.root))
            }
            mixin.didDismiss = { [weak legacyController] in
                guard let strongSelf = self else {
                    return
                }
                let _ = strongSelf.currentAvatarMixin.swap(nil)
                legacyController?.dismiss()
            }
            let menuController = mixin.present()
            if let menuController = menuController {
                menuController.customRemoveFromParentViewController = { [weak legacyController] in
                    legacyController?.dismiss()
                }
            }
        })
    }
    
    private func openAddMember() {
        guard let data = self.data, let groupPeer = data.peer, let controller = self.controller else {
            return
        }
        
        presentAddMembers(context: self.context, parentController: controller, groupPeer: groupPeer, selectAddMemberDisposable: self.selectAddMemberDisposable, addMemberDisposable: self.addMemberDisposable)
    }
    
    fileprivate func openSettings(section: PeerInfoSettingsSection) {
        switch section {
            case .avatar:
                self.openAvatarForEditing()
            case .edit:
                self.headerNode.navigationButtonContainer.performAction?(.edit)
            case .proxy:
                self.controller?.push(proxySettingsController(context: self.context))
            case .savedMessages:
                if let controller = self.controller, let navigationController = controller.navigationController as? NavigationController {
                    self.context.sharedContext.navigateToChatController(NavigateToChatControllerParams(navigationController: navigationController, context: self.context, chatLocation: .peer(self.context.account.peerId)))
                }
            case .recentCalls:
                self.controller?.push(CallListController(context: context, mode: .navigation))
            case .devices:
                let _ = (self.activeSessionsContextAndCount.get()
                |> take(1)
                |> deliverOnMainQueue).start(next: { [weak self] activeSessionsContextAndCount in
                    if let strongSelf = self, let activeSessionsContextAndCount = activeSessionsContextAndCount {
                        let (activeSessionsContext, _, webSessionsContext) = activeSessionsContextAndCount
                        strongSelf.controller?.push(recentSessionsController(context: strongSelf.context, activeSessionsContext: activeSessionsContext, webSessionsContext: webSessionsContext, websitesOnly: false))
                    }
                })
            case .chatFolders:
                self.controller?.push(chatListFilterPresetListController(context: self.context, mode: .default))
            case .notificationsAndSounds:
                if let settings = self.data?.globalSettings {
                    self.controller?.push(notificationsAndSoundsController(context: self.context, exceptionsList: settings.notificationExceptions))
                }
            case .privacyAndSecurity:
                if let settings = self.data?.globalSettings {
                    let _ = (combineLatest(self.blockedPeers.get(), self.hasTwoStepAuth.get())
                    |> take(1)
                    |> deliverOnMainQueue).start(next: { [weak self] blockedPeersContext, hasTwoStepAuth in
                        if let strongSelf = self {
                            strongSelf.controller?.push(privacyAndSecurityController(context: strongSelf.context, initialSettings: settings.privacySettings, updatedSettings: { [weak self] settings in
                                self?.privacySettings.set(.single(settings))
                            }, updatedBlockedPeers: { [weak self] blockedPeersContext in
                                self?.blockedPeers.set(.single(blockedPeersContext))
                            }, updatedHasTwoStepAuth: { [weak self] hasTwoStepAuthValue in
                                self?.hasTwoStepAuth.set(.single(hasTwoStepAuthValue))
                            }, focusOnItemTag: nil, activeSessionsContext: settings.activeSessionsContext, webSessionsContext: settings.webSessionsContext, blockedPeersContext: blockedPeersContext, hasTwoStepAuth: hasTwoStepAuth))
                        }
                    })
                }
            case .dataAndStorage:
                self.controller?.push(dataAndStorageController(context: self.context))
            case .appearance:
                self.controller?.push(themeSettingsController(context: self.context))
            case .language:
                self.controller?.push(LocalizationListController(context: self.context))
            case .stickers:
                if let settings = self.data?.globalSettings {
                    self.controller?.push(installedStickerPacksController(context: self.context, mode: .general, archivedPacks: settings.archivedStickerPacks, updatedPacks: { [weak self] packs in
                        self?.archivedPacks.set(.single(packs))
                    }))
                }
            case .passport:
                self.controller?.push(SecureIdAuthController(context: self.context, mode: .list))
            case .watch:
                self.controller?.push(watchSettingsController(context: self.context))
            case .support:
                let supportPeer = Promise<PeerId?>()
                supportPeer.set(supportPeerId(account: context.account))
                
                self.controller?.present(textAlertController(context: self.context, title: nil, text: self.presentationData.strings.Settings_FAQ_Intro, actions: [
                TextAlertAction(type: .genericAction, title: presentationData.strings.Settings_FAQ_Button, action: { [weak self] in
                    self?.openFaq()
                }), TextAlertAction(type: .defaultAction, title: presentationData.strings.Common_OK, action: { [weak self] in
                    self?.supportPeerDisposable.set((supportPeer.get() |> take(1) |> deliverOnMainQueue).start(next: { [weak self] peerId in
                        if let strongSelf = self, let peerId = peerId {
                            strongSelf.controller?.push(strongSelf.context.sharedContext.makeChatController(context: strongSelf.context, chatLocation: .peer(peerId), subject: nil, botStart: nil, mode: .standard(previewing: false)))
                        }
                    }))
                })]), in: .window(.root))
            case .faq:
                self.openFaq()
            case .phoneNumber:
                if let user = self.data?.peer as? TelegramUser, let phoneNumber = user.phone {
                    self.controller?.push(ChangePhoneNumberIntroController(context: self.context, phoneNumber: phoneNumber))
                }
            case .username:
                self.controller?.push(usernameSetupController(context: self.context))
            case .addAccount:
                self.context.sharedContext.beginNewAuth(testingEnvironment: self.context.account.testingEnvironment)
            case .logout:
                if let user = self.data?.peer as? TelegramUser, let phoneNumber = user.phone, let accounts = self.data?.globalSettings?.accountsAndPeers {
                    if let controller = self.controller, let navigationController = controller.navigationController as? NavigationController {
                        self.controller?.push(logoutOptionsController(context: self.context, navigationController: navigationController, canAddAccounts: accounts.count + 1 < maximumNumberOfAccounts, phoneNumber: phoneNumber))
                    }
                }
        case .nicegram:
            self.controller?.push(nicegramSettingsController(context: self.context))
        case .premium:
            self.processPremiumControllerOpen()
        }
    }
    
    private func openFaq(anchor: String? = nil) {
        let controller = OverlayStatusController(theme: presentationData.theme, type: .loading(cancelled: nil))
        self.controller?.present(controller, in: .window(.root))
        let _ = (self.cachedFaq.get()
        |> take(1)
        |> deliverOnMainQueue).start(next: { [weak self, weak controller] resolvedUrl in
            controller?.dismiss()

            if let strongSelf = self, let resolvedUrl = resolvedUrl {
                var resolvedUrl = resolvedUrl
                if case let .instantView(webPage, _) = resolvedUrl, let customAnchor = anchor {
                    resolvedUrl = .instantView(webPage, customAnchor)
                }
                strongSelf.context.sharedContext.openResolvedUrl(resolvedUrl, context: strongSelf.context, urlContext: .generic, navigationController: strongSelf.controller?.navigationController as? NavigationController, openPeer: { peer, navigation in
                }, sendFile: nil, sendSticker: nil, requestMessageActionUrlAuth: nil, present: { [weak self] controller, arguments in
                    self?.controller?.push(controller)
                }, dismissInput: {}, contentContext: nil)
            }
        })
    }
    
    fileprivate func switchToAccount(id: AccountRecordId) {
        self.accountsAndPeers.set(.never())
        self.context.sharedContext.switchToAccount(id: id, fromSettingsController: nil, withChatListController: nil)
    }
    
    private func logoutAccount(id: AccountRecordId) {
        let controller = ActionSheetController(presentationData: self.presentationData)
        let dismissAction: () -> Void = { [weak controller] in
            controller?.dismissAnimated()
        }
        
        var items: [ActionSheetItem] = []
        items.append(ActionSheetTextItem(title: self.presentationData.strings.Settings_LogoutConfirmationText.trimmingCharacters(in: .whitespacesAndNewlines)))
        items.append(ActionSheetButtonItem(title: self.presentationData.strings.Settings_Logout, color: .destructive, action: { [weak self] in
            dismissAction()
            if let strongSelf = self {
                let _ = logoutFromAccount(id: id, accountManager: strongSelf.context.sharedContext.accountManager, alreadyLoggedOutRemotely: false).start()
            }
        }))
        controller.setItemGroups([
            ActionSheetItemGroup(items: items),
            ActionSheetItemGroup(items: [ActionSheetButtonItem(title: presentationData.strings.Common_Cancel, action: { dismissAction() })])
        ])
        self.controller?.present(controller, in: .window(.root), with: ViewControllerPresentationArguments(presentationAnimation: .modalSheet))
    }
    
    private func accountContextMenuItems(context: AccountContext, logout: @escaping () -> Void) -> Signal<[ContextMenuItem], NoError> {
        let strings = context.sharedContext.currentPresentationData.with({ $0 }).strings
        return context.account.postbox.transaction { transaction -> [ContextMenuItem] in
            var items: [ContextMenuItem] = []
            
            if !transaction.getUnreadChatListPeerIds(groupId: .root, filterPredicate: nil).isEmpty {
                items.append(.action(ContextMenuActionItem(text: strings.ChatList_Context_MarkAllAsRead, icon: { theme in generateTintedImage(image: UIImage(bundleImageName: "Chat/Context Menu/MarkAsRead"), color: theme.contextMenu.primaryColor) }, action: { _, f in
                    let _ = (context.account.postbox.transaction { transaction in
                        markAllChatsAsReadInteractively(transaction: transaction, viewTracker: context.account.viewTracker, groupId: .root, filterPredicate: nil)
                    }
                    |> deliverOnMainQueue).start(completed: {
                        f(.default)
                    })
                })))
            }
            
            items.append(.action(ContextMenuActionItem(text: strings.Settings_Context_Logout, textColor: .destructive, icon: { theme in generateTintedImage(image: UIImage(bundleImageName: "Chat/Context Menu/Logout"), color: theme.contextMenu.destructiveColor) }, action: { _, f in
                logout()
                f(.default)
            })))
            
            return items
        }
    }
    
    private func accountContextMenu(id: AccountRecordId, node: ASDisplayNode, gesture: ContextGesture?) {
        var selectedAccount: Account?
        let _ = (self.accountsAndPeers.get()
        |> take(1)
        |> deliverOnMainQueue).start(next: { accountsAndPeers in
            for (account, _, _) in accountsAndPeers {
                if account.id == id {
                    selectedAccount = account
                    break
                }
            }
        })
        if let selectedAccount = selectedAccount {
            let accountContext = self.context.sharedContext.makeTempAccountContext(account: selectedAccount)
            let chatListController = accountContext.sharedContext.makeChatListController(context: accountContext, groupId: .root, controlsHistoryPreload: false, hideNetworkActivityStatus: true, previewing: true, enableDebugActions: false)
                    
            let contextController = ContextController(account: accountContext.account, presentationData: self.presentationData, source: .controller(ContextControllerContentSourceImpl(controller: chatListController, sourceNode: node)), items: accountContextMenuItems(context: accountContext, logout: { [weak self] in
                self?.logoutAccount(id: id)
            }), reactionItems: [], gesture: gesture)
            self.controller?.presentInGlobalOverlay(contextController)
        } else {
            gesture?.cancel()
        }
    }
    
    private func updateBio(_ bio: String) {
        self.state = self.state.withUpdatingBio(bio)
        if let (layout, navigationHeight) = self.validLayout {
            self.containerLayoutUpdated(layout: layout, navigationHeight: navigationHeight, transition: .animated(duration: 0.2, curve: .easeInOut), additive: false)
        }
    }
    
    private func deleteMessages(messageIds: Set<MessageId>?) {
        if let messageIds = messageIds ?? self.state.selectedMessageIds, !messageIds.isEmpty {
            self.activeActionDisposable.set((self.context.sharedContext.chatAvailableMessageActions(postbox: self.context.account.postbox, accountPeerId: self.context.account.peerId, messageIds: messageIds)
            |> deliverOnMainQueue).start(next: { [weak self] actions in
                if let strongSelf = self, let peer = strongSelf.data?.peer, !actions.options.isEmpty {
                    let actionSheet = ActionSheetController(presentationData: strongSelf.presentationData)
                    var items: [ActionSheetItem] = []
                    var personalPeerName: String?
                    var isChannel = false
                    if let user = peer as? TelegramUser {
                        personalPeerName = user.compactDisplayTitle
                    } else if let channel = peer as? TelegramChannel, case .broadcast = channel.info {
                        isChannel = true
                    }
                    
                    if actions.options.contains(.deleteGlobally) {
                        let globalTitle: String
                        if isChannel {
                            globalTitle = strongSelf.presentationData.strings.Conversation_DeleteMessagesForMe
                        } else if let personalPeerName = personalPeerName {
                            globalTitle = strongSelf.presentationData.strings.Conversation_DeleteMessagesFor(personalPeerName).0
                        } else {
                            globalTitle = strongSelf.presentationData.strings.Conversation_DeleteMessagesForEveryone
                        }
                        items.append(ActionSheetButtonItem(title: globalTitle, color: .destructive, action: { [weak actionSheet] in
                            actionSheet?.dismissAnimated()
                            if let strongSelf = self {
                                strongSelf.headerNode.navigationButtonContainer.performAction?(.selectionDone)
                                let _ = deleteMessagesInteractively(account: strongSelf.context.account, messageIds: Array(messageIds), type: .forEveryone).start()
                            }
                        }))
                    }
                    if actions.options.contains(.deleteLocally) {
                        var localOptionText = strongSelf.presentationData.strings.Conversation_DeleteMessagesForMe
                        if strongSelf.context.account.peerId == strongSelf.peerId {
                            if messageIds.count == 1 {
                                localOptionText = strongSelf.presentationData.strings.Conversation_Moderate_Delete
                            } else {
                                localOptionText = strongSelf.presentationData.strings.Conversation_DeleteManyMessages
                            }
                        }
                        items.append(ActionSheetButtonItem(title: localOptionText, color: .destructive, action: { [weak actionSheet] in
                            actionSheet?.dismissAnimated()
                            if let strongSelf = self {
                                strongSelf.headerNode.navigationButtonContainer.performAction?(.selectionDone)
                                let _ = deleteMessagesInteractively(account: strongSelf.context.account, messageIds: Array(messageIds), type: .forLocalPeer).start()
                            }
                        }))
                    }
                    actionSheet.setItemGroups([ActionSheetItemGroup(items: items), ActionSheetItemGroup(items: [
                        ActionSheetButtonItem(title: strongSelf.presentationData.strings.Common_Cancel, color: .accent, font: .bold, action: { [weak actionSheet] in
                            actionSheet?.dismissAnimated()
                        })
                    ])])
                    strongSelf.view.endEditing(true)
                    strongSelf.controller?.present(actionSheet, in: .window(.root))
                }
            }))
        }
    }
    
    func forwardMessages(messageIds: Set<MessageId>?) {
        if let messageIds = messageIds ?? self.state.selectedMessageIds, !messageIds.isEmpty {
            let peerSelectionController = self.context.sharedContext.makePeerSelectionController(PeerSelectionControllerParams(context: self.context, filter: [.onlyWriteable, .excludeDisabled]))
            peerSelectionController.peerSelected = { [weak self, weak peerSelectionController] peer in
                let peerId = peer.id
                
                if let strongSelf = self, let _ = peerSelectionController {
                    if peerId == strongSelf.context.account.peerId {
                        let presentationData = strongSelf.context.sharedContext.currentPresentationData.with { $0 }
                        strongSelf.controller?.present(UndoOverlayController(presentationData: presentationData, content: .forward(savedMessages: true, text: messageIds.count == 1 ? presentationData.strings.Conversation_ForwardTooltip_SavedMessages_One : presentationData.strings.Conversation_ForwardTooltip_SavedMessages_Many), elevatedLayout: false, animateInAsReplacement: false, action: { _ in return false }), in: .window(.root))
                        
                        strongSelf.headerNode.navigationButtonContainer.performAction?(.selectionDone)
                        
                        let _ = (enqueueMessages(account: strongSelf.context.account, peerId: peerId, messages: messageIds.map { id -> EnqueueMessage in
                            return .forward(source: id, grouping: .auto, attributes: [])
                        })
                        |> deliverOnMainQueue).start(next: { [weak self] messageIds in
                            if let strongSelf = self {
                                let signals: [Signal<Bool, NoError>] = messageIds.compactMap({ id -> Signal<Bool, NoError>? in
                                    guard let id = id else {
                                        return nil
                                    }
                                    return strongSelf.context.account.pendingMessageManager.pendingMessageStatus(id)
                                        |> mapToSignal { status, _ -> Signal<Bool, NoError> in
                                            if status != nil {
                                                return .never()
                                            } else {
                                                return .single(true)
                                            }
                                        }
                                        |> take(1)
                                })
                                strongSelf.activeActionDisposable.set((combineLatest(signals)
                                |> deliverOnMainQueue).start(completed: {
                                    guard let strongSelf = self else {
                                        return
                                    }
                                    strongSelf.controller?.present(OverlayStatusController(theme: strongSelf.presentationData.theme, type: .success), in: .window(.root))
                                }))
                            }
                        })
                        if let peerSelectionController = peerSelectionController {
                            peerSelectionController.dismiss()
                        }
                    } else {
                        let _ = (strongSelf.context.account.postbox.transaction({ transaction -> Void in
                            transaction.updatePeerChatInterfaceState(peerId, update: { currentState in
                                if let currentState = currentState as? ChatInterfaceState {
                                    return currentState.withUpdatedForwardMessageIds(Array(messageIds))
                                } else {
                                    return ChatInterfaceState().withUpdatedForwardMessageIds(Array(messageIds))
                                }
                            })
                        }) |> deliverOnMainQueue).start(completed: {
                            if let strongSelf = self {
                                strongSelf.headerNode.navigationButtonContainer.performAction?(.selectionDone)
                                
                                let ready = Promise<Bool>()
                                strongSelf.activeActionDisposable.set((ready.get() |> filter { $0 } |> take(1) |> deliverOnMainQueue).start(next: { _ in
                                    if let peerSelectionController = peerSelectionController {
                                        peerSelectionController.dismiss()
                                    }
                                }))
                                
                                (strongSelf.controller?.navigationController as? NavigationController)?.replaceTopController(ChatControllerImpl(context: strongSelf.context, chatLocation: .peer(peerId)), animated: false, ready: ready)
                            }
                        })
                    }
                }
            }
            self.controller?.push(peerSelectionController)
        }
    }
    
    private func activateSearch() {
        guard let (layout, navigationBarHeight) = self.validLayout, self.searchDisplayController == nil else {
            return
        }
        
        if self.isSettings {
            if let settings = self.data?.globalSettings {
                self.searchDisplayController = SearchDisplayController(presentationData: self.presentationData, mode: .list, placeholder: self.presentationData.strings.Settings_Search, hasSeparator: true, contentNode: SettingsSearchContainerNode(context: self.context, openResult: { [weak self] result in
                    if let strongSelf = self, let navigationController = strongSelf.controller?.navigationController as? NavigationController {
                        result.present(strongSelf.context, navigationController, { [weak self] mode, controller in
                            if let strongSelf = self {
                                switch mode {
                                    case .push:
                                        if let controller = controller {
                                            strongSelf.controller?.push(controller)
                                        }
                                    case .modal:
                                        if let controller = controller {
                                            strongSelf.controller?.present(controller, in: .window(.root), with: ViewControllerPresentationArguments(presentationAnimation: .modalSheet, completion: { [weak self] in
                                                self?.deactivateSearch()
                                            }))
                                        }
                                    case .immediate:
                                        if let controller = controller {
                                            strongSelf.controller?.present(controller, in: .window(.root), with: nil)
                                        }
                                    case .dismiss:
                                        strongSelf.deactivateSearch()
                                }
                            }
                        })
                    }
                }, resolvedFaqUrl: self.cachedFaq.get(), exceptionsList: .single(settings.notificationExceptions), archivedStickerPacks: .single(settings.archivedStickerPacks), privacySettings: .single(settings.privacySettings), hasTwoStepAuth: self.hasTwoStepAuth.get(), activeSessionsContext: self.activeSessionsContextAndCount.get() |> map { $0?.0 }, webSessionsContext: self.activeSessionsContextAndCount.get() |> map { $0?.2 }), cancel: { [weak self] in
                    self?.deactivateSearch()
                })
            }
        } else if let currentPaneKey = self.paneContainerNode.currentPaneKey, case .members = currentPaneKey {
            self.searchDisplayController = SearchDisplayController(presentationData: self.presentationData, mode: .list, placeholder: self.presentationData.strings.Common_Search, contentNode: ChannelMembersSearchContainerNode(context: self.context, forceTheme: nil, peerId: self.peerId, mode: .searchMembers, filters: [], searchContext: self.groupMembersSearchContext, openPeer: { [weak self] peer, participant in
                self?.openPeer(peerId: peer.id, navigation: .info)
            }, updateActivity: { _ in
            }, pushController: { [weak self] c in
                self?.controller?.push(c)
            }), cancel: { [weak self] in
                self?.deactivateSearch()
            })
        } else {
            var tagMask: MessageTags = .file
            if let currentPaneKey = self.paneContainerNode.currentPaneKey {
                switch currentPaneKey {
                case .links:
                    tagMask = .webPage
                case .music:
                    tagMask = .music
                default:
                    break
                }
            }
            
            self.searchDisplayController = SearchDisplayController(presentationData: self.presentationData, mode: .list, placeholder: self.presentationData.strings.Common_Search, contentNode: ChatHistorySearchContainerNode(context: self.context, peerId: self.peerId, tagMask: tagMask, interfaceInteraction: self.chatInterfaceInteraction), cancel: { [weak self] in
                self?.deactivateSearch()
            })
        }
        
        let transition: ContainedViewLayoutTransition = .animated(duration: 0.2, curve: .easeInOut)
        if let navigationBar = self.controller?.navigationBar {
            transition.updateAlpha(node: navigationBar, alpha: 0.0)
        }
        
        self.searchDisplayController?.containerLayoutUpdated(layout, navigationBarHeight: navigationBarHeight + 10.0, transition: .immediate)
        self.searchDisplayController?.activate(insertSubnode: { [weak self] subnode, isSearchBar in
            if let strongSelf = self, let navigationBar = strongSelf.controller?.navigationBar {
                strongSelf.insertSubnode(subnode, belowSubnode: navigationBar)
            }
        }, placeholder: nil)
        
        self.containerLayoutUpdated(layout: layout, navigationHeight: navigationBarHeight, transition: .immediate)
    }
    
    private func deactivateSearch() {
        guard let searchDisplayController = self.searchDisplayController else {
            return
        }
        self.searchDisplayController = nil
        searchDisplayController.deactivate(placeholder: nil)
        
        let transition: ContainedViewLayoutTransition = .animated(duration: 0.35, curve: .easeInOut)
        if let navigationBar = self.controller?.navigationBar {
            transition.updateAlpha(node: navigationBar, alpha: 1.0)
        }
    }
    
    func updatePresentationData(_ presentationData: PresentationData) {
        self.presentationData = presentationData
        
        self.backgroundColor = self.presentationData.theme.list.blocksBackgroundColor
        
        self.updateNavigationExpansionPresentation(isExpanded: self.headerNode.isAvatarExpanded, animated: false)
        
        if let (layout, navigationHeight) = self.validLayout {
            self.containerLayoutUpdated(layout: layout, navigationHeight: navigationHeight, transition: .immediate)
        }
    }
    
    func containerLayoutUpdated(layout: ContainerViewLayout, navigationHeight: CGFloat, transition: ContainedViewLayoutTransition, additive: Bool = false) {
        self.validLayout = (layout, navigationHeight)
        
        if self.headerNode.isAvatarExpanded && layout.size.width > layout.size.height {
            self.headerNode.updateIsAvatarExpanded(false, transition: transition)
            self.updateNavigationExpansionPresentation(isExpanded: false, animated: true)
        }
        
        if let searchDisplayController = self.searchDisplayController {
            searchDisplayController.containerLayoutUpdated(layout, navigationBarHeight: navigationHeight + 10.0, transition: transition)
            if !searchDisplayController.isDeactivating {
                //vanillaInsets.top += (layout.statusBarHeight ?? 0.0) - navigationBarHeightDelta
            }
        }
        
        self.ignoreScrolling = true
        
        transition.updateFrame(node: self.scrollNode, frame: CGRect(origin: CGPoint(), size: layout.size))
        
        let sectionSpacing: CGFloat = 24.0
        
        var contentHeight: CGFloat = 0.0
        
        let headerHeight = self.headerNode.update(width: layout.size.width, containerHeight: layout.size.height, containerInset: layout.safeInsets.left, statusBarHeight: layout.statusBarHeight ?? 0.0, navigationHeight: navigationHeight, isModalOverlay: layout.isModalOverlay, isMediaOnly: self.isMediaOnly, contentOffset: self.isMediaOnly ? 212.0 : self.scrollNode.view.contentOffset.y, presentationData: self.presentationData, peer: self.data?.peer, cachedData: self.data?.cachedData, notificationSettings: self.data?.notificationSettings, statusData: self.data?.status, isSecretChat: self.peerId.namespace == Namespaces.Peer.SecretChat, isContact: self.data?.isContact ?? false, isSettings: self.isSettings, state: self.state, transition: transition, additive: additive)
        let headerFrame = CGRect(origin: CGPoint(x: 0.0, y: contentHeight), size: CGSize(width: layout.size.width, height: headerHeight))
        if additive {
            transition.updateFrameAdditive(node: self.headerNode, frame: headerFrame)
        } else {
            transition.updateFrame(node: self.headerNode, frame: headerFrame)
        }
        if self.isMediaOnly {
            contentHeight += navigationHeight
        }
        
        var validRegularSections: [AnyHashable] = []
        if !self.isMediaOnly {
            let items = self.isSettings ? settingsItems(data: self.data, context: self.context, presentationData: self.presentationData, interaction: self.interaction, isExpanded: self.headerNode.isAvatarExpanded) : infoItems(data: self.data, context: self.context, presentationData: self.presentationData, interaction: self.interaction, nearbyPeerDistance: self.nearbyPeerDistance, callMessages: self.callMessages)
            
            contentHeight += headerHeight
            if !self.isSettings {
                contentHeight += sectionSpacing
            } else if let (section, _) = items.first, let sectionValue = section.base as? SettingsSection, sectionValue != .edit && !self.state.isEditing {
                contentHeight += sectionSpacing
            }
                        
            for (sectionId, sectionItems) in items {
                validRegularSections.append(sectionId)
                
                let sectionNode: PeerInfoScreenItemSectionContainerNode
                if let current = self.regularSections[sectionId] {
                    sectionNode = current
                } else {
                    sectionNode = PeerInfoScreenItemSectionContainerNode()
                    self.regularSections[sectionId] = sectionNode
                    self.scrollNode.addSubnode(sectionNode)
                }
                
                let sectionHeight = sectionNode.update(width: layout.size.width, safeInsets: layout.safeInsets, presentationData: self.presentationData, items: sectionItems, transition: transition)
                let sectionFrame = CGRect(origin: CGPoint(x: 0.0, y: contentHeight), size: CGSize(width: layout.size.width, height: sectionHeight))
                if additive {
                    transition.updateFrameAdditive(node: sectionNode, frame: sectionFrame)
                } else {
                    transition.updateFrame(node: sectionNode, frame: sectionFrame)
                }
                
                transition.updateAlpha(node: sectionNode, alpha: self.state.isEditing ? 0.0 : 1.0)
                if !sectionHeight.isZero && !self.state.isEditing {
                    contentHeight += sectionHeight
                    contentHeight += sectionSpacing
                }
            }
            var removeRegularSections: [AnyHashable] = []
            for (sectionId, _) in self.regularSections {
                if !validRegularSections.contains(sectionId) {
                    removeRegularSections.append(sectionId)
                }
            }
            for sectionId in removeRegularSections {
                if let sectionNode = self.regularSections.removeValue(forKey: sectionId) {
                    sectionNode.removeFromSupernode()
                }
            }
            
            var validEditingSections: [AnyHashable] = []
            let editItems = self.isSettings ? settingsEditingItems(data: self.data, state: self.state, context: self.context, presentationData: self.presentationData, interaction: self.interaction) : editingItems(data: self.data, context: self.context, presentationData: self.presentationData, interaction: self.interaction)

            for (sectionId, sectionItems) in editItems {
                validEditingSections.append(sectionId)
                
                var wasAdded = false
                let sectionNode: PeerInfoScreenItemSectionContainerNode
                if let current = self.editingSections[sectionId] {
                    sectionNode = current
                } else {
                    wasAdded = true
                    sectionNode = PeerInfoScreenItemSectionContainerNode()
                    self.editingSections[sectionId] = sectionNode
                    self.scrollNode.addSubnode(sectionNode)
                }
                                
                let sectionHeight = sectionNode.update(width: layout.size.width, safeInsets: layout.safeInsets, presentationData: self.presentationData, items: sectionItems, transition: transition)
                let sectionFrame = CGRect(origin: CGPoint(x: 0.0, y: contentHeight), size: CGSize(width: layout.size.width, height: sectionHeight))
                
                if wasAdded {
                    sectionNode.frame = sectionFrame
                    sectionNode.alpha = self.state.isEditing ? 1.0 : 0.0
                } else {
                    if additive {
                        transition.updateFrameAdditive(node: sectionNode, frame: sectionFrame)
                    } else {
                        transition.updateFrame(node: sectionNode, frame: sectionFrame)
                    }
                    transition.updateAlpha(node: sectionNode, alpha: self.state.isEditing ? 1.0 : 0.0)
                }
                if !sectionHeight.isZero && self.state.isEditing {
                    contentHeight += sectionHeight
                    contentHeight += sectionSpacing
                }
            }
            var removeEditingSections: [AnyHashable] = []
            for (sectionId, _) in self.editingSections {
                if !validEditingSections.contains(sectionId) {
                    removeEditingSections.append(sectionId)
                }
            }
            for sectionId in removeEditingSections {
                if let sectionNode = self.editingSections.removeValue(forKey: sectionId) {
                    sectionNode.removeFromSupernode()
                }
            }
        }
        
        let paneContainerSize = CGSize(width: layout.size.width, height: layout.size.height - navigationHeight)
        var restoreContentOffset: CGPoint?
        if additive {
            restoreContentOffset = self.scrollNode.view.contentOffset
        }
        
        let paneContainerFrame = CGRect(origin: CGPoint(x: 0.0, y: contentHeight), size: paneContainerSize)
        if self.state.isEditing || (self.data?.availablePanes ?? []).isEmpty {
            transition.updateAlpha(node: self.paneContainerNode, alpha: 0.0)
        } else {
            contentHeight += layout.size.height - navigationHeight
            transition.updateAlpha(node: self.paneContainerNode, alpha: 1.0)
        }
        
        if let selectedMessageIds = self.state.selectedMessageIds {
            var wasAdded = false
            let selectionPanelNode: PeerInfoSelectionPanelNode
            if let current = self.paneContainerNode.selectionPanelNode {
                selectionPanelNode = current
            } else {
                wasAdded = true
                selectionPanelNode = PeerInfoSelectionPanelNode(context: self.context, peerId: self.peerId, deleteMessages: { [weak self] in
                    guard let strongSelf = self else {
                        return
                    }
                    strongSelf.deleteMessages(messageIds: nil)
                }, shareMessages: { [weak self] in
                    guard let strongSelf = self, let messageIds = strongSelf.state.selectedMessageIds, !messageIds.isEmpty else {
                        return
                    }
                    let _ = (strongSelf.context.account.postbox.transaction { transaction -> [Message] in
                        var messages: [Message] = []
                        for id in messageIds {
                            if let message = transaction.getMessage(id) {
                                messages.append(message)
                            }
                        }
                        return messages
                    }
                    |> deliverOnMainQueue).start(next: { messages in
                        if let strongSelf = self, !messages.isEmpty {
                            strongSelf.headerNode.navigationButtonContainer.performAction?(.selectionDone)
                            
                            let shareController = ShareController(context: strongSelf.context, subject: .messages(messages.sorted(by: { lhs, rhs in
                                return lhs.index < rhs.index
                            })), externalShare: true, immediateExternalShare: true)
                            strongSelf.view.endEditing(true)
                            strongSelf.controller?.present(shareController, in: .window(.root))
                        }
                    })
                }, forwardMessages: { [weak self] in
                    guard let strongSelf = self else {
                        return
                    }
                    strongSelf.forwardMessages(messageIds: nil)
                }, reportMessages: { [weak self] in
                    guard let strongSelf = self, let messageIds = strongSelf.state.selectedMessageIds, !messageIds.isEmpty else {
                        return
                    }
                    strongSelf.view.endEditing(true)
                    strongSelf.controller?.present(peerReportOptionsController(context: strongSelf.context, subject: .messages(Array(messageIds).sorted()), passthrough: false, present: { c, a in
                        self?.controller?.present(c, in: .window(.root), with: a)
                    }, push: { c in
                        self?.controller?.push(c)
                    }, completion: { _, _ in }), in: .window(.root))
                })
                self.paneContainerNode.selectionPanelNode = selectionPanelNode
                self.paneContainerNode.addSubnode(selectionPanelNode)
            }
            selectionPanelNode.selectionPanel.selectedMessages = selectedMessageIds
            let panelHeight = selectionPanelNode.update(layout: layout, presentationData: self.presentationData, transition: wasAdded ? .immediate : transition)
            let panelFrame = CGRect(origin: CGPoint(x: 0.0, y: paneContainerSize.height - panelHeight), size: CGSize(width: layout.size.width, height: panelHeight))
            if wasAdded {
                selectionPanelNode.frame = panelFrame
                transition.animatePositionAdditive(node: selectionPanelNode, offset: CGPoint(x: 0.0, y: panelHeight))
            } else {
                transition.updateFrame(node: selectionPanelNode, frame: panelFrame)
            }
        } else if let selectionPanelNode = self.paneContainerNode.selectionPanelNode {
            self.paneContainerNode.selectionPanelNode = nil
            transition.updateFrame(node: selectionPanelNode, frame: CGRect(origin: CGPoint(x: 0.0, y: layout.size.height), size: selectionPanelNode.bounds.size), completion: { [weak selectionPanelNode] _ in
                selectionPanelNode?.removeFromSupernode()
            })
        }
        
        if self.isSettings {
            contentHeight = max(contentHeight, layout.size.height + 140.0 + (self.headerNode.twoLineInfo ? 17.0 : 0.0) - layout.intrinsicInsets.bottom)
        }
        self.scrollNode.view.contentSize = CGSize(width: layout.size.width, height: contentHeight)
        if self.isSettings {
            self.scrollNode.view.contentInset = UIEdgeInsets(top: 0.0, left: 0.0, bottom: layout.intrinsicInsets.bottom, right: 0.0)
        }
        if let restoreContentOffset = restoreContentOffset {
            self.scrollNode.view.contentOffset = restoreContentOffset
        }
        
        if additive {
            transition.updateFrameAdditive(node: self.paneContainerNode, frame: paneContainerFrame)
        } else {
            transition.updateFrame(node: self.paneContainerNode, frame: paneContainerFrame)
        }
        
        self.ignoreScrolling = false
        self.updateNavigation(transition: transition, additive: additive)
        
        if !self.didSetReady && self.data != nil {
            self.didSetReady = true
            let avatarReady = self.headerNode.avatarListNode.isReady.get()
            let combinedSignal = combineLatest(queue: .mainQueue(),
                avatarReady,
                self.paneContainerNode.isReady.get()
            )
            |> map { lhs, rhs in
                return lhs && rhs
            }
            self._ready.set(combinedSignal
            |> filter { $0 }
            |> take(1))
        }
    }
    
    private func updateNavigation(transition: ContainedViewLayoutTransition, additive: Bool) {
        let offsetY = self.scrollNode.view.contentOffset.y
        
        if self.state.isEditing || offsetY <= 50.0 || self.paneContainerNode.alpha.isZero {
            if !self.scrollNode.view.bounces {
                self.scrollNode.view.bounces = true
                self.scrollNode.view.alwaysBounceVertical = true
            }
        } else {
            if self.scrollNode.view.bounces {
                self.scrollNode.view.bounces = false
                self.scrollNode.view.alwaysBounceVertical = false
            }
        }
                
        if let (layout, navigationHeight) = self.validLayout {
            if !additive {
                let _ = self.headerNode.update(width: layout.size.width, containerHeight: layout.size.height, containerInset: layout.safeInsets.left, statusBarHeight: layout.statusBarHeight ?? 0.0, navigationHeight: navigationHeight, isModalOverlay: layout.isModalOverlay, isMediaOnly: self.isMediaOnly, contentOffset: self.isMediaOnly ? 212.0 : offsetY, presentationData: self.presentationData, peer: self.data?.peer, cachedData: self.data?.cachedData, notificationSettings: self.data?.notificationSettings, statusData: self.data?.status, isSecretChat: self.peerId.namespace == Namespaces.Peer.SecretChat, isContact: self.data?.isContact ?? false, isSettings: self.isSettings, state: self.state, transition: transition, additive: additive)
            }
            
            let paneAreaExpansionDistance: CGFloat = 32.0
            let effectiveAreaExpansionFraction: CGFloat
            if self.state.isEditing {
                effectiveAreaExpansionFraction = 0.0
            } else if self.isSettings {
                var paneAreaExpansionDelta = (self.headerNode.frame.maxY - navigationHeight) - self.scrollNode.view.contentOffset.y
                paneAreaExpansionDelta = max(0.0, min(paneAreaExpansionDelta, paneAreaExpansionDistance))
                effectiveAreaExpansionFraction = 1.0 - paneAreaExpansionDelta / paneAreaExpansionDistance
            } else {
                var paneAreaExpansionDelta = (self.paneContainerNode.frame.minY - navigationHeight) - self.scrollNode.view.contentOffset.y
                paneAreaExpansionDelta = max(0.0, min(paneAreaExpansionDelta, paneAreaExpansionDistance))
                effectiveAreaExpansionFraction = 1.0 - paneAreaExpansionDelta / paneAreaExpansionDistance
            }
            
            if !self.isSettings {
                transition.updateAlpha(node: self.headerNode.separatorNode, alpha: 1.0 - effectiveAreaExpansionFraction)
            }
            
            let visibleHeight = self.scrollNode.view.contentOffset.y + self.scrollNode.view.bounds.height - self.paneContainerNode.frame.minY
            
            var bottomInset = layout.intrinsicInsets.bottom
            if let selectionPanelNode = self.paneContainerNode.selectionPanelNode {
                bottomInset = max(bottomInset, selectionPanelNode.bounds.height)
            }
                        
            let navigationBarHeight: CGFloat = !self.isSettings && layout.isModalOverlay ? 56.0 : 44.0
            self.paneContainerNode.update(size: self.paneContainerNode.bounds.size, sideInset: layout.safeInsets.left, bottomInset: bottomInset, visibleHeight: visibleHeight, expansionFraction: effectiveAreaExpansionFraction, presentationData: self.presentationData, data: self.data, transition: transition)
            self.headerNode.navigationButtonContainer.frame = CGRect(origin: CGPoint(x: layout.safeInsets.left, y: layout.statusBarHeight ?? 0.0), size: CGSize(width: layout.size.width - layout.safeInsets.left * 2.0, height: navigationBarHeight))
            self.headerNode.navigationButtonContainer.isWhite = self.headerNode.isAvatarExpanded
            
            var navigationButtons: [PeerInfoHeaderNavigationButtonSpec] = []
            if self.state.isEditing {
                navigationButtons.append(PeerInfoHeaderNavigationButtonSpec(key: .done, isForExpandedView: false))
            } else {
                if self.isSettings {
                    navigationButtons.append(PeerInfoHeaderNavigationButtonSpec(key: .edit, isForExpandedView: false))
                    navigationButtons.append(PeerInfoHeaderNavigationButtonSpec(key: .search, isForExpandedView: true))
                } else if peerInfoCanEdit(peer: self.data?.peer, cachedData: self.data?.cachedData, isContact: self.data?.isContact) {
                    navigationButtons.append(PeerInfoHeaderNavigationButtonSpec(key: .edit, isForExpandedView: false))
                }
                if self.state.selectedMessageIds == nil {
                    if let currentPaneKey = self.paneContainerNode.currentPaneKey {
                        switch currentPaneKey {
                        case .files, .music, .links, .members:
                            navigationButtons.append(PeerInfoHeaderNavigationButtonSpec(key: .search, isForExpandedView: true))
                        default:
                            break
                        }
                        switch currentPaneKey {
                        case .media, .files, .music, .links, .voice:
                            //navigationButtons.append(PeerInfoHeaderNavigationButtonSpec(key: .select, isForExpandedView: true))
                            break
                        default:
                            break
                        }
                    }
                } else {
                    navigationButtons.append(PeerInfoHeaderNavigationButtonSpec(key: .selectionDone, isForExpandedView: true))
                }
            }
            self.headerNode.navigationButtonContainer.update(size: CGSize(width: layout.size.width - layout.safeInsets.left * 2.0, height: navigationBarHeight), presentationData: self.presentationData, buttons: navigationButtons, expandFraction: effectiveAreaExpansionFraction, transition: transition)
        }
    }
    
    func scrollViewWillBeginDragging(_ scrollView: UIScrollView) {
        self.canAddVelocity = true
        self.canOpenAvatarByDragging = self.headerNode.isAvatarExpanded
        self.paneContainerNode.currentPane?.node.cancelPreviewGestures()
    }
    
    private var previousVelocityM1: CGFloat = 0.0
    private var previousVelocity: CGFloat = 0.0
    private var canAddVelocity: Bool = false
    
    private var canOpenAvatarByDragging = false
    
    private let velocityKey: String = encodeText("`wfsujdbmWfmpdjuz", -1)
    
    func scrollViewDidScroll(_ scrollView: UIScrollView) {
        if self.ignoreScrolling {
            return
        }
        
        if !self.state.isEditing {
            if self.canAddVelocity {
                self.previousVelocityM1 = self.previousVelocity
                if let value = (scrollView.value(forKey: self.velocityKey) as? NSNumber)?.doubleValue {
                    self.previousVelocity = CGFloat(value)
                }
            }
            
            let offsetY = self.scrollNode.view.contentOffset.y
            var shouldBeExpanded: Bool?
            
            var isLandscape = false
            if let (layout, _) = self.validLayout, layout.size.width > layout.size.height {
                isLandscape = true
            }
            if offsetY <= -32.0 && scrollView.isDragging && scrollView.isTracking {
                if let peer = self.data?.peer, peer.smallProfileImage != nil && self.state.updatingAvatar == nil && !isLandscape {
                    shouldBeExpanded = true
                    
                    if self.canOpenAvatarByDragging && self.headerNode.isAvatarExpanded && offsetY <= -32.0 {
                        if self.hapticFeedback == nil {
                            self.hapticFeedback = HapticFeedback()
                        }
                        self.hapticFeedback?.impact()
                        
                        self.canOpenAvatarByDragging = false
                        let contentOffset = scrollView.contentOffset.y
                        scrollView.panGestureRecognizer.isEnabled = false
                        self.headerNode.initiateAvatarExpansion(gallery: true, first: false)
                        scrollView.panGestureRecognizer.isEnabled = true
                        scrollView.contentOffset = CGPoint(x: 0.0, y: contentOffset)
                        UIView.animate(withDuration: 0.1) {
                            scrollView.contentOffset = CGPoint()
                        }
                    }
                }
            } else if offsetY >= 1.0 {
                shouldBeExpanded = false
                self.canOpenAvatarByDragging = false
            }
            if let shouldBeExpanded = shouldBeExpanded, shouldBeExpanded != self.headerNode.isAvatarExpanded {
                let transition: ContainedViewLayoutTransition = .animated(duration: 0.35, curve: .spring)
                
                if self.hapticFeedback == nil {
                    self.hapticFeedback = HapticFeedback()
                }
                if shouldBeExpanded {
                    self.hapticFeedback?.impact()
                } else {
                    self.hapticFeedback?.tap()
                }
                
                self.headerNode.updateIsAvatarExpanded(shouldBeExpanded, transition: transition)
                self.updateNavigationExpansionPresentation(isExpanded: shouldBeExpanded, animated: true)
                
                if let (layout, navigationHeight) = self.validLayout {
                    self.containerLayoutUpdated(layout: layout, navigationHeight: navigationHeight, transition: transition, additive: true)
                }
            }
        }
        
        self.updateNavigation(transition: .immediate, additive: false)
    }
    
    func scrollViewDidEndDecelerating(_ scrollView: UIScrollView) {
        guard let (_, navigationHeight) = self.validLayout else {
            return
        }
        
        let paneAreaExpansionFinalPoint: CGFloat = self.paneContainerNode.frame.minY - navigationHeight
        if abs(scrollView.contentOffset.y - paneAreaExpansionFinalPoint) < .ulpOfOne {
            self.paneContainerNode.currentPane?.node.transferVelocity(self.previousVelocityM1)
        }
    }
    
    fileprivate func resetHeaderExpansion() {
        if self.headerNode.isAvatarExpanded {
            self.headerNode.ignoreCollapse = true
            self.headerNode.updateIsAvatarExpanded(false, transition: .immediate)
            self.updateNavigationExpansionPresentation(isExpanded: false, animated: true)
            if let (layout, navigationHeight) = self.validLayout {
                self.containerLayoutUpdated(layout: layout, navigationHeight: navigationHeight, transition: .immediate, additive: false)
            }
            self.headerNode.ignoreCollapse = false
        }
    }
    
    private func updateNavigationExpansionPresentation(isExpanded: Bool, animated: Bool) {
        if let controller = self.controller {
            controller.setStatusBarStyle(isExpanded ? .White : self.presentationData.theme.rootController.statusBarStyle.style, animated: animated)
            
            if animated {
                UIView.transition(with: controller.controllerNode.headerNode.navigationButtonContainer.view, duration: 0.3, options: [.transitionCrossDissolve], animations: {
                }, completion: nil)
            }
            
            let baseNavigationBarPresentationData = NavigationBarPresentationData(presentationData: self.presentationData)
            let navigationBarPresentationData = NavigationBarPresentationData(
                theme: NavigationBarTheme(
                    buttonColor: isExpanded ? .white : baseNavigationBarPresentationData.theme.buttonColor,
                    disabledButtonColor: baseNavigationBarPresentationData.theme.disabledButtonColor,
                    primaryTextColor: baseNavigationBarPresentationData.theme.primaryTextColor,
                    backgroundColor: .clear,
                    separatorColor: .clear,
                    badgeBackgroundColor: baseNavigationBarPresentationData.theme.badgeBackgroundColor,
                    badgeStrokeColor: baseNavigationBarPresentationData.theme.badgeStrokeColor,
                    badgeTextColor: baseNavigationBarPresentationData.theme.badgeTextColor
            ), strings: baseNavigationBarPresentationData.strings)
            
            controller.setNavigationBarPresentationData(navigationBarPresentationData, animated: animated)
        }
    }
    
    func scrollViewWillEndDragging(_ scrollView: UIScrollView, withVelocity velocity: CGPoint, targetContentOffset: UnsafeMutablePointer<CGPoint>) {
        guard let (_, navigationHeight) = self.validLayout else {
            return
        }
        if self.state.isEditing {
            if self.isSettings {
                if targetContentOffset.pointee.y < navigationHeight {
                    if targetContentOffset.pointee.y < navigationHeight / 2.0 {
                        targetContentOffset.pointee.y = 0.0
                    } else {
                        targetContentOffset.pointee.y = navigationHeight
                    }
                }
            }
        } else {
            var height: CGFloat = self.isSettings ? 140.0 : 212.0
            if self.headerNode.twoLineInfo {
                height += 17.0
            }
            if targetContentOffset.pointee.y < height {
                if targetContentOffset.pointee.y < height / 2.0 {
                    targetContentOffset.pointee.y = 0.0
                    self.canAddVelocity = false
                    self.previousVelocity = 0.0
                    self.previousVelocityM1 = 0.0
                } else {
                    targetContentOffset.pointee.y = height
                    self.canAddVelocity = false
                    self.previousVelocity = 0.0
                    self.previousVelocityM1 = 0.0
                }
            }
            if !self.isSettings {
                let paneAreaExpansionDistance: CGFloat = 32.0
                let paneAreaExpansionFinalPoint: CGFloat = self.paneContainerNode.frame.minY - navigationHeight
                if targetContentOffset.pointee.y > paneAreaExpansionFinalPoint - paneAreaExpansionDistance && targetContentOffset.pointee.y < paneAreaExpansionFinalPoint {
                    targetContentOffset.pointee.y = paneAreaExpansionFinalPoint
                    self.canAddVelocity = false
                    self.previousVelocity = 0.0
                    self.previousVelocityM1 = 0.0
                }
            }
        }
    }
    
    override func hitTest(_ point: CGPoint, with event: UIEvent?) -> UIView? {
        guard let result = super.hitTest(point, with: event) else {
            return nil
        }
        var currentParent: UIView? = result
        while true {
            if currentParent == nil || currentParent === self.view {
                break
            }
            if let scrollView = currentParent as? UIScrollView {
                if scrollView === self.scrollNode.view {
                    break
                }
                if scrollView.isDecelerating && scrollView.contentOffset.y < -scrollView.contentInset.top {
                    return self.scrollNode.view
                }
            } else if let listView = currentParent as? ListViewBackingView, let listNode = listView.target {
                if listNode.scroller.isDecelerating && listNode.scroller.contentOffset.y < listNode.scroller.contentInset.top {
                    return self.scrollNode.view
                }
            }
            currentParent = currentParent?.superview
        }
        return result
    }
}

public final class PeerInfoScreenImpl: ViewController, PeerInfoScreen {
    private let context: AccountContext
    private let peerId: PeerId
    private let avatarInitiallyExpanded: Bool
    private let isOpenedFromChat: Bool
    private let nearbyPeerDistance: Int32?
    private let callMessages: [Message]
    private let isSettings: Bool
    private let ignoreGroupInCommon: PeerId?
    
    private var presentationData: PresentationData
    private var presentationDataDisposable: Disposable?
    
    private let accountsAndPeers = Promise<((Account, Peer)?, [(Account, Peer, Int32)])>()
    private var accountsAndPeersValue: ((Account, Peer)?, [(Account, Peer, Int32)])?
    private var accountsAndPeersDisposable: Disposable?
    
    private let activeSessionsContextAndCount = Promise<(ActiveSessionsContext, Int, WebSessionsContext)?>(nil)

    private var tabBarItemDisposable: Disposable?
    
    fileprivate var controllerNode: PeerInfoScreenNode {
        return self.displayNode as! PeerInfoScreenNode
    }
    
    private let _ready = Promise<Bool>()
    override public var ready: Promise<Bool> {
        return self._ready
    }
    
    private var validLayout: (layout: ContainerViewLayout, navigationHeight: CGFloat)?
    
    public init(context: AccountContext, peerId: PeerId, avatarInitiallyExpanded: Bool, isOpenedFromChat: Bool, nearbyPeerDistance: Int32?, callMessages: [Message], isSettings: Bool = false, ignoreGroupInCommon: PeerId? = nil) {
        self.context = context
        self.peerId = peerId
        self.avatarInitiallyExpanded = avatarInitiallyExpanded
        self.isOpenedFromChat = isOpenedFromChat
        self.nearbyPeerDistance = nearbyPeerDistance
        self.callMessages = callMessages
        self.isSettings = isSettings
        self.ignoreGroupInCommon = ignoreGroupInCommon
        
        self.presentationData = context.sharedContext.currentPresentationData.with { $0 }
        
        let baseNavigationBarPresentationData = NavigationBarPresentationData(presentationData: self.presentationData)
        super.init(navigationBarPresentationData: NavigationBarPresentationData(
            theme: NavigationBarTheme(
                buttonColor: avatarInitiallyExpanded ? .white : baseNavigationBarPresentationData.theme.buttonColor,
                disabledButtonColor: baseNavigationBarPresentationData.theme.disabledButtonColor,
                primaryTextColor: baseNavigationBarPresentationData.theme.primaryTextColor,
                backgroundColor: .clear,
                separatorColor: .clear,
                badgeBackgroundColor: baseNavigationBarPresentationData.theme.badgeBackgroundColor,
                badgeStrokeColor: baseNavigationBarPresentationData.theme.badgeStrokeColor,
                badgeTextColor: baseNavigationBarPresentationData.theme.badgeTextColor
        ), strings: baseNavigationBarPresentationData.strings))
                
        if isSettings {
            let activeSessionsContextAndCountSignal = deferred { () -> Signal<(ActiveSessionsContext, Int, WebSessionsContext)?, NoError> in
                let activeSessionsContext = ActiveSessionsContext(account: context.account)
                let webSessionsContext = WebSessionsContext(account: context.account)
                let otherSessionCount = activeSessionsContext.state
                |> map { state -> Int in
                    return state.sessions.filter({ !$0.isCurrent }).count
                }
                |> distinctUntilChanged
                return otherSessionCount
                |> map { value in
                    return (activeSessionsContext, value, webSessionsContext)
                }
            }
            self.activeSessionsContextAndCount.set(activeSessionsContextAndCountSignal)
            
            self.accountsAndPeers.set(activeAccountsAndPeers(context: context))
            self.accountsAndPeersDisposable = (self.accountsAndPeers.get()
            |> deliverOnMainQueue).start(next: { [weak self] value in
                self?.accountsAndPeersValue = value
            })
            
            self.tabBarItemContextActionType = .always
            
            let notificationsFromAllAccounts = self.context.sharedContext.accountManager.sharedData(keys: [ApplicationSpecificSharedDataKeys.inAppNotificationSettings])
            |> map { sharedData -> Bool in
                let settings = sharedData.entries[ApplicationSpecificSharedDataKeys.inAppNotificationSettings] as? InAppNotificationSettings ?? InAppNotificationSettings.defaultSettings
                return settings.displayNotificationsFromAllAccounts
            }
            |> distinctUntilChanged
            
            let accountTabBarAvatarBadge: Signal<Int32, NoError> = combineLatest(notificationsFromAllAccounts, self.accountsAndPeers.get())
            |> map { notificationsFromAllAccounts, primaryAndOther -> Int32 in
                if !notificationsFromAllAccounts {
                    return 0
                }
                let (primary, other) = primaryAndOther
                if let _ = primary, !other.isEmpty {
                    return other.reduce(into: 0, { (result, next) in
                        result += next.2
                    })
                } else {
                    return 0
                }
            }
            |> distinctUntilChanged
            
            let accountTabBarAvatar: Signal<(UIImage, UIImage)?, NoError> = combineLatest(self.accountsAndPeers.get(), context.sharedContext.presentationData)
            |> map { primaryAndOther, presentationData -> (Account, Peer, PresentationTheme)? in
                if let primary = primaryAndOther.0, !primaryAndOther.1.isEmpty {
                    return (primary.0, primary.1, presentationData.theme)
                } else {
                    return nil
                }
            }
            |> distinctUntilChanged(isEqual: { $0?.0 === $1?.0 && arePeersEqual($0?.1, $1?.1) && $0?.2 === $1?.2 })
            |> mapToSignal { primary -> Signal<(UIImage, UIImage)?, NoError> in
                if let primary = primary {
                    let size = CGSize(width: 31.0, height: 31.0)
                    let inset: CGFloat = 3.0
                    if let signal = peerAvatarImage(account: primary.0, peerReference: PeerReference(primary.1), authorOfMessage: nil, representation: primary.1.profileImageRepresentations.first, displayDimensions: size, inset: 3.0, emptyColor: nil, synchronousLoad: false) {
                        return signal
                        |> map { imageVersions -> (UIImage, UIImage)? in
                            let image = imageVersions?.0
                            if let image = image, let selectedImage = generateImage(size, rotatedContext: { size, context in
                                context.clear(CGRect(origin: CGPoint(), size: size))
                                context.translateBy(x: size.width / 2.0, y: size.height / 2.0)
                                context.scaleBy(x: 1.0, y: -1.0)
                                context.translateBy(x: -size.width / 2.0, y: -size.height / 2.0)
                                context.draw(image.cgImage!, in: CGRect(x: 0.0, y: 0.0, width: size.width, height: size.height))
                                context.setLineWidth(1.0)
                                context.setStrokeColor(primary.2.rootController.tabBar.selectedIconColor.cgColor)
                                context.strokeEllipse(in: CGRect(x: 1.5, y: 1.5, width: 28.0, height: 28.0))
                            }) {
                                return (image.withRenderingMode(.alwaysOriginal), selectedImage.withRenderingMode(.alwaysOriginal))
                            } else {
                                return nil
                            }
                        }
                    } else {
                        return Signal { subscriber in
                            let avatarFont = avatarPlaceholderFont(size: 13.0)
                            var displayLetters = primary.1.displayLetters
                            if displayLetters.count == 2 && displayLetters[0].isSingleEmoji && displayLetters[1].isSingleEmoji {
                                displayLetters = [displayLetters[0]]
                            }
                            let image = generateImage(size, rotatedContext: { size, context in
                                context.clear(CGRect(origin: CGPoint(), size: size))
                                context.translateBy(x: inset, y: inset)
                                
                                drawPeerAvatarLetters(context: context, size: CGSize(width: size.width - inset * 2.0, height: size.height - inset * 2.0), font: avatarFont, letters: displayLetters, peerId: primary.1.id)
                            })?.withRenderingMode(.alwaysOriginal)
                            
                            let selectedImage = generateImage(size, rotatedContext: { size, context in
                                context.clear(CGRect(origin: CGPoint(), size: size))
                                context.translateBy(x: inset, y: inset)
                                drawPeerAvatarLetters(context: context, size: CGSize(width: size.width - inset * 2.0, height: size.height - inset * 2.0), font: avatarFont, letters: displayLetters, peerId: primary.1.id)
                                context.translateBy(x: -inset, y: -inset)
                                context.setLineWidth(1.0)
                                context.setStrokeColor(primary.2.rootController.tabBar.selectedIconColor.cgColor)
                                context.strokeEllipse(in: CGRect(x: 1.0, y: 1.0, width: 27.0, height: 27.0))
                            })?.withRenderingMode(.alwaysOriginal)
                            
                            subscriber.putNext(image.flatMap { ($0, $0) })
                            subscriber.putCompletion()
                            return EmptyDisposable
                        }
                        |> runOn(.concurrentDefaultQueue())
                    }
                } else {
                    return .single(nil)
                }
            }
            |> distinctUntilChanged(isEqual: { lhs, rhs in
                if let lhs = lhs, let rhs = rhs {
                    if lhs.0 !== rhs.0 || lhs.1 !== rhs.1 {
                        return false
                    } else {
                        return true
                    }
                } else if (lhs == nil) != (rhs == nil) {
                    return false
                }
                return true
            })
            
            let notificationsAuthorizationStatus = Promise<AccessType>(.allowed)
            if #available(iOSApplicationExtension 10.0, iOS 10.0, *) {
                notificationsAuthorizationStatus.set(
                    .single(.allowed)
                    |> then(DeviceAccess.authorizationStatus(applicationInForeground: context.sharedContext.applicationBindings.applicationInForeground, subject: .notifications)
                    )
                )
            }
            
            let notificationsWarningSuppressed = Promise<Bool>(true)
            if #available(iOSApplicationExtension 10.0, iOS 10.0, *) {
                notificationsWarningSuppressed.set(
                    .single(true)
                    |> then(context.sharedContext.accountManager.noticeEntry(key: ApplicationSpecificNotice.permissionWarningKey(permission: .notifications)!)
                        |> map { noticeView -> Bool in
                            let timestamp = noticeView.value.flatMap({ ApplicationSpecificNotice.getTimestampValue($0) })
                            if let timestamp = timestamp, timestamp > 0 {
                                return true
                            } else {
                                return false
                            }
                        }
                    )
                )
            }
            
            let icon: UIImage?
            if useSpecialTabBarIcons() {
                icon = UIImage(bundleImageName: "Chat List/Tabs/Holiday/IconSettings")
            } else {
                icon = UIImage(bundleImageName: "Chat List/Tabs/IconSettings")
            }
            
            let tabBarItem: Signal<(String, UIImage?, UIImage?, String?), NoError> = combineLatest(queue: .mainQueue(), self.context.sharedContext.presentationData, notificationsAuthorizationStatus.get(), notificationsWarningSuppressed.get(), accountTabBarAvatar, accountTabBarAvatarBadge)
            |> map { presentationData, notificationsAuthorizationStatus, notificationsWarningSuppressed, accountTabBarAvatar, accountTabBarAvatarBadge -> (String, UIImage?, UIImage?, String?) in
                let notificationsWarning = shouldDisplayNotificationsPermissionWarning(status: notificationsAuthorizationStatus, suppressed:  notificationsWarningSuppressed)
                var otherAccountsBadge: String?
                if accountTabBarAvatarBadge > 0 {
                    otherAccountsBadge = compactNumericCountString(Int(accountTabBarAvatarBadge), decimalSeparator: presentationData.dateTimeFormat.decimalSeparator)
                }
                return (presentationData.strings.Settings_Title, accountTabBarAvatar?.0 ?? icon, accountTabBarAvatar?.1 ?? icon, notificationsWarning ? "!" : otherAccountsBadge)
            }
            
            self.tabBarItemDisposable = (tabBarItem |> deliverOnMainQueue).start(next: { [weak self] title, image, selectedImage, badgeValue in
                if let strongSelf = self {
                    strongSelf.tabBarItem.title = title
                    strongSelf.tabBarItem.image = image
                    strongSelf.tabBarItem.selectedImage = selectedImage
                    strongSelf.tabBarItem.badgeValue = badgeValue
                }
            })
            
            self.navigationItem.backBarButtonItem = UIBarButtonItem(title: self.presentationData.strings.Common_Back, style: .plain, target: nil, action: nil)
        }
                
        self.navigationBar?.makeCustomTransitionNode = { [weak self] other, isInteractive in
            guard let strongSelf = self else {
                return nil
            }
            if strongSelf.navigationItem.leftBarButtonItem != nil {
                return nil
            }
            if other.item?.leftBarButtonItem != nil {
                return nil
            }
            if strongSelf.controllerNode.scrollNode.view.contentOffset.y > .ulpOfOne {
                return nil
            }
            if isInteractive && strongSelf.controllerNode.headerNode.isAvatarExpanded {
                return nil
            }
            if other.contentNode != nil {
                return nil
            }
            if let allowsCustomTransition = other.allowsCustomTransition, !allowsCustomTransition() {
                return nil
            }
            if let tag = other.userInfo as? PeerInfoNavigationSourceTag, tag.peerId == peerId {
                return PeerInfoNavigationTransitionNode(screenNode: strongSelf.controllerNode, presentationData: strongSelf.presentationData, headerNode: strongSelf.controllerNode.headerNode)
            }
            return nil
        }
        
        self.setStatusBarStyle(avatarInitiallyExpanded ? .White : self.presentationData.theme.rootController.statusBarStyle.style, animated: false)
        
        self.scrollToTop = { [weak self] in
            self?.controllerNode.scrollToTop()
        }
        
        self.presentationDataDisposable = (context.sharedContext.presentationData
        |> deliverOnMainQueue).start(next: { [weak self] presentationData in
            if let strongSelf = self {
                let previousTheme = strongSelf.presentationData.theme
                let previousStrings = strongSelf.presentationData.strings
                
                strongSelf.presentationData = presentationData
                
                if previousTheme !== presentationData.theme || previousStrings !== presentationData.strings {
                    strongSelf.controllerNode.updatePresentationData(strongSelf.presentationData)
                    
                    if strongSelf.navigationItem.backBarButtonItem != nil {
                        strongSelf.navigationItem.backBarButtonItem = UIBarButtonItem(title: strongSelf.presentationData.strings.Common_Back, style: .plain, target: nil, action: nil)
                    }
                }
            }
        })
    }
    
    required init(coder aDecoder: NSCoder) {
        fatalError("init(coder:) has not been implemented")
    }
    
    deinit {
        self.presentationDataDisposable?.dispose()
        self.accountsAndPeersDisposable?.dispose()
        self.tabBarItemDisposable?.dispose()
    }
    
    override public func loadDisplayNode() {
        self.displayNode = PeerInfoScreenNode(controller: self, context: self.context, peerId: self.peerId, avatarInitiallyExpanded: self.avatarInitiallyExpanded, isOpenedFromChat: self.isOpenedFromChat, nearbyPeerDistance: self.nearbyPeerDistance, callMessages: self.callMessages, isSettings: self.isSettings, ignoreGroupInCommon: self.ignoreGroupInCommon)
        self.controllerNode.accountsAndPeers.set(self.accountsAndPeers.get() |> map { $0.1 })
        self.controllerNode.activeSessionsContextAndCount.set(self.activeSessionsContextAndCount.get())
        self._ready.set(self.controllerNode.ready.get())
        
        super.displayNodeDidLoad()
    }
    
    public override func didMove(toParent viewController: UIViewController?) {
        super.didMove(toParent: viewController)
        
        if self.isSettings && viewController == nil {
            Queue.mainQueue().after(0.1) {
                self.controllerNode.resetHeaderExpansion()
            }
        }
    }
    
    override public func containerLayoutUpdated(_ layout: ContainerViewLayout, transition: ContainedViewLayoutTransition) {
        super.containerLayoutUpdated(layout, transition: transition)
        
        let navigationHeight = self.isSettings ? (self.navigationBar?.frame.height ?? 0.0) : self.navigationHeight
        self.validLayout = (layout, navigationHeight)
        
        self.controllerNode.containerLayoutUpdated(layout: layout, navigationHeight: navigationHeight, transition: transition)
    }
    
    override public func tabBarItemContextAction(sourceNode: ContextExtractedContentContainingNode, gesture: ContextGesture) {
        guard let (maybePrimary, other) = self.accountsAndPeersValue, let primary = maybePrimary else {
            return
        }
        
        let strings = self.presentationData.strings
        
        var items: [ContextMenuItem] = []
        if other.count + 1 < maximumNumberOfAccounts {
            items.append(.action(ContextMenuActionItem(text: strings.Settings_AddAccount, icon: { theme in
                return generateTintedImage(image: UIImage(bundleImageName: "Chat/Context Menu/Add"), color: theme.contextMenu.primaryColor)
            }, action: { [weak self] _, f in
                guard let strongSelf = self else {
                    return
                }
                strongSelf.controllerNode.openSettings(section: .addAccount)
                f(.dismissWithoutContent)
            })))
        }
        
        func accountIconSignal(account: Account, peer: Peer, size: CGSize) -> Signal<UIImage?, NoError> {
            let iconSignal: Signal<UIImage?, NoError>
            if let signal = peerAvatarImage(account: account, peerReference: PeerReference(peer), authorOfMessage: nil, representation: peer.profileImageRepresentations.first, displayDimensions: size, inset: 0.0, emptyColor: nil, synchronousLoad: false) {
                iconSignal = signal
                    |> map { imageVersions -> UIImage? in
                        return imageVersions?.0
                }
            } else {
                let peerId = peer.id
                var displayLetters = peer.displayLetters
                if displayLetters.count == 2 && displayLetters[0].isSingleEmoji && displayLetters[1].isSingleEmoji {
                    displayLetters = [displayLetters[0]]
                }
                iconSignal = Signal { subscriber in
                    let image = generateImage(size, rotatedContext: { size, context in
                        context.clear(CGRect(origin: CGPoint(), size: size))
                        drawPeerAvatarLetters(context: context, size: CGSize(width: size.width, height: size.height), font: avatarPlaceholderFont(size: 13.0), letters: displayLetters, peerId: peerId)
                    })?.withRenderingMode(.alwaysOriginal)
                    
                    subscriber.putNext(image)
                    subscriber.putCompletion()
                    return EmptyDisposable
                }
            }
            return iconSignal
        }
        
        let avatarSize = CGSize(width: 28.0, height: 28.0)
        
        items.append(.action(ContextMenuActionItem(text: primary.1.displayTitle(strings: strings, displayOrder: presentationData.nameDisplayOrder), icon: { _ in nil }, iconSource: ContextMenuActionItemIconSource(size: avatarSize, signal: accountIconSignal(account: primary.0, peer: primary.1, size: avatarSize)), action: { _, f in
            f(.default)
        })))
        
        if !other.isEmpty {
            items.append(.separator)
        }
        
        for account in other {
            let id = account.0.id
            items.append(.action(ContextMenuActionItem(text: account.1.displayTitle(strings: strings, displayOrder: presentationData.nameDisplayOrder), badge: account.2 != 0 ? ContextMenuActionBadge(value: "\(account.2)", color: .accent) : nil, icon: { _ in nil }, iconSource: ContextMenuActionItemIconSource(size: avatarSize, signal: accountIconSignal(account: account.0, peer: account.1, size: avatarSize)), action: { [weak self] _, f in
                guard let strongSelf = self else {
                    return
                }
                strongSelf.controllerNode.switchToAccount(id: id)
                f(.dismissWithoutContent)
            })))
        }
        
        let controller = ContextController(account: primary.0, presentationData: self.presentationData, source: .extracted(SettingsTabBarContextExtractedContentSource(controller: self, sourceNode: sourceNode)), items: .single(items), reactionItems: [], recognizer: nil, gesture: gesture)
        self.context.sharedContext.mainWindow?.presentInGlobalOverlay(controller)
    }
}

private final class SettingsTabBarContextExtractedContentSource: ContextExtractedContentSource {
    let keepInPlace: Bool = true
    let ignoreContentTouches: Bool = true
    let blurBackground: Bool = true
    
    private let controller: ViewController
    private let sourceNode: ContextExtractedContentContainingNode
    
    init(controller: ViewController, sourceNode: ContextExtractedContentContainingNode) {
        self.controller = controller
        self.sourceNode = sourceNode
    }
    
    func takeView() -> ContextControllerTakeViewInfo? {
        return ContextControllerTakeViewInfo(contentContainingNode: self.sourceNode, contentAreaInScreenSpace: UIScreen.main.bounds)
    }
    
    func putBack() -> ContextControllerPutBackViewInfo? {
        return ContextControllerPutBackViewInfo(contentAreaInScreenSpace: UIScreen.main.bounds)
    }
}

private func getUserPeer(postbox: Postbox, peerId: PeerId) -> Signal<(Peer?, CachedPeerData?), NoError> {
    return postbox.transaction { transaction -> (Peer?, CachedPeerData?) in
        guard let peer = transaction.getPeer(peerId) else {
            return (nil, nil)
        }
        var resultPeer: Peer?
        if let peer = peer as? TelegramSecretChat {
            resultPeer = transaction.getPeer(peer.regularPeerId)
        } else {
            resultPeer = peer
        }
        return (resultPeer, resultPeer.flatMap({ transaction.getPeerCachedData(peerId: $0.id) }))
    }
}

final class PeerInfoNavigationSourceTag {
    let peerId: PeerId
    
    init(peerId: PeerId) {
        self.peerId = peerId
    }
}

private final class PeerInfoNavigationTransitionNode: ASDisplayNode, CustomNavigationTransitionNode {
    private let screenNode: PeerInfoScreenNode
    private let presentationData: PresentationData
    
    private var topNavigationBar: NavigationBar?
    private var bottomNavigationBar: NavigationBar?
    private var reverseFraction: Bool = false
    
    private let headerNode: PeerInfoHeaderNode
    
    private var previousBackButtonArrow: ASDisplayNode?
    private var previousBackButton: ASDisplayNode?
    private var currentBackButtonArrow: ASDisplayNode?
    private var previousBackButtonBadge: ASDisplayNode?
    private var currentBackButton: ASDisplayNode?
    
    private var previousTitleNode: (ASDisplayNode, ASDisplayNode)?
    private var previousStatusNode: (ASDisplayNode, ASDisplayNode)?
    
    private var didSetup: Bool = false
    
    init(screenNode: PeerInfoScreenNode, presentationData: PresentationData, headerNode: PeerInfoHeaderNode) {
        self.screenNode = screenNode
        self.presentationData = presentationData
        self.headerNode = headerNode
        
        super.init()
        
        self.addSubnode(headerNode)
    }
    
    func setup(topNavigationBar: NavigationBar, bottomNavigationBar: NavigationBar) {
        if let _ = bottomNavigationBar.userInfo as? PeerInfoNavigationSourceTag {
            self.topNavigationBar = topNavigationBar
            self.bottomNavigationBar = bottomNavigationBar
        } else {
            self.topNavigationBar = bottomNavigationBar
            self.bottomNavigationBar = topNavigationBar
            self.reverseFraction = true
        }
        
        topNavigationBar.isHidden = true
        bottomNavigationBar.isHidden = true
        
        if let topNavigationBar = self.topNavigationBar, let bottomNavigationBar = self.bottomNavigationBar {
            if let previousBackButtonArrow = bottomNavigationBar.makeTransitionBackArrowNode(accentColor: self.presentationData.theme.rootController.navigationBar.accentTextColor) {
                self.previousBackButtonArrow = previousBackButtonArrow
                self.addSubnode(previousBackButtonArrow)
            }
            if let previousBackButton = bottomNavigationBar.makeTransitionBackButtonNode(accentColor: self.presentationData.theme.rootController.navigationBar.accentTextColor) {
                self.previousBackButton = previousBackButton
                self.addSubnode(previousBackButton)
            }
            if self.screenNode.headerNode.isAvatarExpanded, let currentBackButtonArrow = topNavigationBar.makeTransitionBackArrowNode(accentColor: self.screenNode.headerNode.isAvatarExpanded ? .white : self.presentationData.theme.rootController.navigationBar.accentTextColor) {
                self.currentBackButtonArrow = currentBackButtonArrow
                self.addSubnode(currentBackButtonArrow)
            }
            if let previousBackButtonBadge = bottomNavigationBar.makeTransitionBadgeNode() {
                self.previousBackButtonBadge = previousBackButtonBadge
                self.addSubnode(previousBackButtonBadge)
            }
            if let currentBackButton = topNavigationBar.makeTransitionBackButtonNode(accentColor: self.screenNode.headerNode.isAvatarExpanded ? .white : self.presentationData.theme.rootController.navigationBar.accentTextColor) {
                self.currentBackButton = currentBackButton
                self.addSubnode(currentBackButton)
            }
            if let previousTitleView = bottomNavigationBar.titleView as? ChatTitleView {
                let previousTitleNode = previousTitleView.titleNode.makeCopy()
                let previousTitleContainerNode = ASDisplayNode()
                previousTitleContainerNode.addSubnode(previousTitleNode)
                previousTitleNode.frame = previousTitleNode.frame.offsetBy(dx: -previousTitleNode.frame.width / 2.0, dy: -previousTitleNode.frame.height / 2.0)
                self.previousTitleNode = (previousTitleContainerNode, previousTitleNode)
                self.addSubnode(previousTitleContainerNode)
                
                let previousStatusNode = previousTitleView.activityNode.makeCopy()
                let previousStatusContainerNode = ASDisplayNode()
                previousStatusContainerNode.addSubnode(previousStatusNode)
                previousStatusNode.frame = previousStatusNode.frame.offsetBy(dx: -previousStatusNode.frame.width / 2.0, dy: -previousStatusNode.frame.height / 2.0)
                self.previousStatusNode = (previousStatusContainerNode, previousStatusNode)
                self.addSubnode(previousStatusContainerNode)
            }
        }
    }
    
    func update(containerSize: CGSize, fraction: CGFloat, transition: ContainedViewLayoutTransition) {
        guard let topNavigationBar = self.topNavigationBar, let bottomNavigationBar = self.bottomNavigationBar else {
            return
        }
        
        let fraction = self.reverseFraction ? (1.0 - fraction) : fraction
        
        if let previousBackButtonArrow = self.previousBackButtonArrow {
            let previousBackButtonArrowFrame = bottomNavigationBar.backButtonArrow.view.convert(bottomNavigationBar.backButtonArrow.view.bounds, to: bottomNavigationBar.view)
            previousBackButtonArrow.frame = previousBackButtonArrowFrame
        }
        
        if let previousBackButton = self.previousBackButton {
            let previousBackButtonFrame = bottomNavigationBar.backButtonNode.view.convert(bottomNavigationBar.backButtonNode.view.bounds, to: bottomNavigationBar.view)
            previousBackButton.frame = previousBackButtonFrame
            transition.updateAlpha(node: previousBackButton, alpha: fraction)
        }
        
        if let currentBackButtonArrow = self.currentBackButtonArrow {
            let currentBackButtonArrowFrame = topNavigationBar.backButtonArrow.view.convert(topNavigationBar.backButtonArrow.view.bounds, to: topNavigationBar.view)
            currentBackButtonArrow.frame = currentBackButtonArrowFrame
            
            transition.updateAlpha(node: currentBackButtonArrow, alpha: 1.0 - fraction)
            if let previousBackButtonArrow = self.previousBackButtonArrow {
                transition.updateAlpha(node: previousBackButtonArrow, alpha: fraction)
            }
        }
        
        if let previousBackButtonBadge = self.previousBackButtonBadge {
            let previousBackButtonBadgeFrame = bottomNavigationBar.badgeNode.view.convert(bottomNavigationBar.badgeNode.view.bounds, to: bottomNavigationBar.view)
            previousBackButtonBadge.frame = previousBackButtonBadgeFrame
            
            transition.updateAlpha(node: previousBackButtonBadge, alpha: fraction)
        }
        
        if let currentBackButton = self.currentBackButton {
            transition.updateAlpha(node: currentBackButton, alpha: (1.0 - fraction))
        }
        
        if let previousTitleView = bottomNavigationBar.titleView as? ChatTitleView, let _ = (bottomNavigationBar.rightButtonNode.singleCustomNode as? ChatAvatarNavigationNode)?.avatarNode, let (previousTitleContainerNode, previousTitleNode) = self.previousTitleNode, let (previousStatusContainerNode, previousStatusNode) = self.previousStatusNode {
            let previousTitleFrame = previousTitleView.titleNode.view.convert(previousTitleView.titleNode.bounds, to: bottomNavigationBar.view)
            let previousStatusFrame = previousTitleView.activityNode.view.convert(previousTitleView.activityNode.bounds, to: bottomNavigationBar.view)
            
            self.headerNode.navigationTransition = PeerInfoHeaderNavigationTransition(sourceNavigationBar: bottomNavigationBar, sourceTitleView: previousTitleView, sourceTitleFrame: previousTitleFrame, sourceSubtitleFrame: previousStatusFrame, fraction: fraction)
            if let (layout, _) = self.screenNode.validLayout {
                let _ = self.headerNode.update(width: layout.size.width, containerHeight: layout.size.height, containerInset: layout.safeInsets.left, statusBarHeight: layout.statusBarHeight ?? 0.0, navigationHeight: topNavigationBar.bounds.height, isModalOverlay: layout.isModalOverlay, isMediaOnly: false, contentOffset: 0.0, presentationData: self.presentationData, peer: self.screenNode.data?.peer, cachedData: self.screenNode.data?.cachedData, notificationSettings: self.screenNode.data?.notificationSettings, statusData: self.screenNode.data?.status, isSecretChat: self.screenNode.peerId.namespace == Namespaces.Peer.SecretChat, isContact: self.screenNode.data?.isContact ?? false, isSettings: self.screenNode.isSettings, state: self.screenNode.state, transition: transition, additive: false)
            }
            
            let titleScale = (fraction * previousTitleNode.bounds.height + (1.0 - fraction) * self.headerNode.titleNodeRawContainer.bounds.height) / previousTitleNode.bounds.height
            let subtitleScale = max(0.01, min(10.0, (fraction * previousStatusNode.bounds.height + (1.0 - fraction) * self.headerNode.subtitleNodeRawContainer.bounds.height) / previousStatusNode.bounds.height))
            
            transition.updateFrame(node: previousTitleContainerNode, frame: CGRect(origin: self.headerNode.titleNodeRawContainer.frame.center, size: CGSize()))
            transition.updateFrame(node: previousTitleNode, frame: CGRect(origin: CGPoint(x: -previousTitleFrame.width / 2.0, y: -previousTitleFrame.height / 2.0), size: previousTitleFrame.size))
            transition.updateFrame(node: previousStatusContainerNode, frame: CGRect(origin: self.headerNode.subtitleNodeRawContainer.frame.center, size: CGSize()))
            transition.updateFrame(node: previousStatusNode, frame: CGRect(origin: CGPoint(x: -previousStatusFrame.size.width / 2.0, y: -previousStatusFrame.size.height / 2.0), size: previousStatusFrame.size))
            
            transition.updateSublayerTransformScale(node: previousTitleContainerNode, scale: titleScale)
            transition.updateSublayerTransformScale(node: previousStatusContainerNode, scale: subtitleScale)
            
            transition.updateAlpha(node: self.headerNode.titleNode, alpha: (1.0 - fraction))
            transition.updateAlpha(node: previousTitleNode, alpha: fraction)
            transition.updateAlpha(node: self.headerNode.subtitleNode, alpha: (1.0 - fraction))
            transition.updateAlpha(node: previousStatusNode, alpha: fraction)
            
            transition.updateAlpha(node: self.headerNode.navigationButtonContainer, alpha: (1.0 - fraction))
        }
    }
    
    func restore() {
        guard let topNavigationBar = self.topNavigationBar, let bottomNavigationBar = self.bottomNavigationBar else {
            return
        }
        
        topNavigationBar.isHidden = false
        bottomNavigationBar.isHidden = false
        self.headerNode.navigationTransition = nil
        self.screenNode.insertSubnode(self.headerNode, aboveSubnode: self.screenNode.scrollNode)
    }
}

private func encodeText(_ string: String, _ key: Int) -> String {
    var result = ""
    for c in string.unicodeScalars {
        result.append(Character(UnicodeScalar(UInt32(Int(c.value) + key))!))
    }
    return result
}

private final class ContextControllerContentSourceImpl: ContextControllerContentSource {
    let controller: ViewController
    weak var sourceNode: ASDisplayNode?
    
    let navigationController: NavigationController? = nil
    
    let passthroughTouches: Bool = false
    
    init(controller: ViewController, sourceNode: ASDisplayNode?) {
        self.controller = controller
        self.sourceNode = sourceNode
    }
    
    func transitionInfo() -> ContextControllerTakeControllerInfo? {
        let sourceNode = self.sourceNode
        return ContextControllerTakeControllerInfo(contentAreaInScreenSpace: CGRect(origin: CGPoint(), size: CGSize(width: 10.0, height: 10.0)), sourceNode: { [weak sourceNode] in
            if let sourceNode = sourceNode {
                return (sourceNode, sourceNode.bounds)
            } else {
                return nil
            }
        })
    }
    
    func animatedIn() {
        self.controller.didAppearInContextPreview()
    }
}

private final class MessageContextExtractedContentSource: ContextExtractedContentSource {
    let keepInPlace: Bool = false
    let ignoreContentTouches: Bool = true
    let blurBackground: Bool = true
    
    private let sourceNode: ContextExtractedContentContainingNode
    
    init(sourceNode: ContextExtractedContentContainingNode) {
        self.sourceNode = sourceNode
    }
    
    func takeView() -> ContextControllerTakeViewInfo? {
        return ContextControllerTakeViewInfo(contentContainingNode: self.sourceNode, contentAreaInScreenSpace: UIScreen.main.bounds)
    }
    
    func putBack() -> ContextControllerPutBackViewInfo? {
        return ContextControllerPutBackViewInfo(contentAreaInScreenSpace: UIScreen.main.bounds)
    }
}

func presentAddMembers(context: AccountContext, parentController: ViewController, groupPeer: Peer, selectAddMemberDisposable: MetaDisposable, addMemberDisposable: MetaDisposable) {
    let members: Promise<[PeerId]> = Promise()
    if groupPeer.id.namespace == Namespaces.Peer.CloudChannel {
        /*var membersDisposable: Disposable?
        let (disposable, _) = context.peerChannelMemberCategoriesContextsManager.recent(postbox: context.account.postbox, network: context.account.network, accountPeerId: context.account.peerId, peerId: peerView.peerId, updated: { listState in
            members.set(.single(listState.list.map {$0.peer.id}))
            membersDisposable?.dispose()
        })
        membersDisposable = disposable*/
        members.set(.single([]))
    } else {
        members.set(.single([]))
    }
    
    let _ = (members.get()
    |> take(1)
    |> deliverOnMainQueue).start(next: { [weak parentController] recentIds in
        var createInviteLinkImpl: (() -> Void)?
        var confirmationImpl: ((PeerId) -> Signal<Bool, NoError>)?
        var options: [ContactListAdditionalOption] = []
        let presentationData = context.sharedContext.currentPresentationData.with { $0 }
        
        var canCreateInviteLink = false
        if let group = groupPeer as? TelegramGroup {
            switch group.role {
            case .creator:
                canCreateInviteLink = true
            case let .admin(rights, _):
                canCreateInviteLink = rights.rights.contains(.canInviteUsers)
            default:
                break
            }
        } else if let channel = groupPeer as? TelegramChannel, (channel.addressName?.isEmpty ?? true) {
            if channel.flags.contains(.isCreator) || (channel.adminRights?.rights.contains(.canInviteUsers) == true) {
                canCreateInviteLink = true
            }
        }
        
        if canCreateInviteLink {
            options.append(ContactListAdditionalOption(title: presentationData.strings.GroupInfo_InviteByLink, icon: .generic(UIImage(bundleImageName: "Contact List/LinkActionIcon")!), action: {
                createInviteLinkImpl?()
            }, clearHighlightAutomatically: true))
        }
        
        let contactsController: ViewController
        if groupPeer.id.namespace == Namespaces.Peer.CloudGroup {
            contactsController = context.sharedContext.makeContactSelectionController(ContactSelectionControllerParams(context: context, autoDismiss: false, title: { $0.GroupInfo_AddParticipantTitle }, options: options, confirmation: { peer in
                if let confirmationImpl = confirmationImpl, case let .peer(peer, _, _) = peer {
                    return confirmationImpl(peer.id)
                } else {
                    return .single(false)
                }
            }))
            contactsController.navigationPresentation = .modal
        } else {
            contactsController = context.sharedContext.makeContactMultiselectionController(ContactMultiselectionControllerParams(context: context, mode: .peerSelection(searchChatList: false, searchGroups: false, searchChannels: false), options: options, filters: [.excludeSelf, .disable(recentIds)]))
            contactsController.navigationPresentation = .modal
        }
        
        confirmationImpl = { [weak contactsController] peerId in
            return context.account.postbox.loadedPeerWithId(peerId)
            |> deliverOnMainQueue
            |> mapToSignal { peer in
                let result = ValuePromise<Bool>()
                let presentationData = context.sharedContext.currentPresentationData.with { $0 }
                if let contactsController = contactsController {
                    let alertController = textAlertController(context: context, title: nil, text: presentationData.strings.GroupInfo_AddParticipantConfirmation(peer.displayTitle(strings: presentationData.strings, displayOrder: presentationData.nameDisplayOrder)).0, actions: [
                        TextAlertAction(type: .genericAction, title: presentationData.strings.Common_No, action: {
                            result.set(false)
                        }),
                        TextAlertAction(type: .defaultAction, title: presentationData.strings.Common_Yes, action: {
                            result.set(true)
                        })
                    ])
                    contactsController.present(alertController, in: .window(.root))
                }
                
                return result.get()
            }
        }
        
        let addMember: (ContactListPeer) -> Signal<Void, NoError> = { memberPeer -> Signal<Void, NoError> in
            if case let .peer(selectedPeer, _, _) = memberPeer {
                let memberId = selectedPeer.id
                if groupPeer.id.namespace == Namespaces.Peer.CloudChannel {
                    return context.peerChannelMemberCategoriesContextsManager.addMember(account: context.account, peerId: groupPeer.id, memberId: memberId)
                    |> map { _ -> Void in
                    }
                    |> `catch` { _ -> Signal<Void, NoError> in
                        return .complete()
                    }
                } else {
                    return addGroupMember(account: context.account, peerId: groupPeer.id, memberId: memberId)
                    |> deliverOnMainQueue
                    |> `catch` { error -> Signal<Void, NoError> in
                        switch error {
                        case .generic:
                            return .complete()
                        case .privacy:
                            let _ = (context.account.postbox.loadedPeerWithId(memberId)
                            |> deliverOnMainQueue).start(next: { peer in
                                parentController?.present(textAlertController(context: context, title: nil, text: presentationData.strings.Privacy_GroupsAndChannels_InviteToGroupError(peer.compactDisplayTitle, peer.compactDisplayTitle).0, actions: [TextAlertAction(type: .genericAction, title: presentationData.strings.Common_OK, action: {})]), in: .window(.root))
                            })
                            return .complete()
                        case .notMutualContact:
                            let _ = (context.account.postbox.loadedPeerWithId(memberId)
                            |> deliverOnMainQueue).start(next: { peer in
                                let text: String
                                if let peer = peer as? TelegramChannel, case .broadcast = peer.info {
                                    text = presentationData.strings.Channel_AddUserLeftError
                                } else {
                                    text = presentationData.strings.GroupInfo_AddUserLeftError
                                }
                                parentController?.present(textAlertController(context: context, title: nil, text: text, actions: [TextAlertAction(type: .genericAction, title: presentationData.strings.Common_OK, action: {})]), in: .window(.root))
                            })
                            return .complete()
                        case .tooManyChannels:
                            let _ = (context.account.postbox.loadedPeerWithId(memberId)
                            |> deliverOnMainQueue).start(next: { peer in
                                parentController?.present(textAlertController(context: context, title: nil, text: presentationData.strings.Invite_ChannelsTooMuch, actions: [TextAlertAction(type: .genericAction, title: presentationData.strings.Common_OK, action: {})]), in: .window(.root))
                            })
                            return .complete()
                        case .groupFull:
                            let signal = convertGroupToSupergroup(account: context.account, peerId: groupPeer.id)
                            |> map(Optional.init)
                            |> `catch` { error -> Signal<PeerId?, NoError> in
                                switch error {
                                case .tooManyChannels:
                                    Queue.mainQueue().async {
                                        parentController?.push(oldChannelsController(context: context, intent: .upgrade))
                                    }
                                default:
                                    break
                                }
                                return .single(nil)
                            }
                            |> mapToSignal { upgradedPeerId -> Signal<PeerId?, NoError> in
                                guard let upgradedPeerId = upgradedPeerId else {
                                    return .single(nil)
                                }
                                return context.peerChannelMemberCategoriesContextsManager.addMember(account: context.account, peerId: upgradedPeerId, memberId: memberId)
                                |> `catch` { _ -> Signal<Never, NoError> in
                                    return .complete()
                                }
                                |> mapToSignal { _ -> Signal<PeerId?, NoError> in
                                }
                                |> then(.single(upgradedPeerId))
                            }
                            |> deliverOnMainQueue
                            |> mapToSignal { _ -> Signal<Void, NoError> in
                                return .complete()
                            }
                            return signal
                        }
                    }
                }
            } else {
                return .complete()
            }
        }
        
        let addMembers: ([ContactListPeerId]) -> Signal<Void, AddChannelMemberError> = { members -> Signal<Void, AddChannelMemberError> in
            let memberIds = members.compactMap { contact -> PeerId? in
                switch contact {
                case let .peer(peerId):
                    return peerId
                default:
                    return nil
                }
            }
            return context.account.postbox.multiplePeersView(memberIds)
            |> take(1)
            |> deliverOnMainQueue
            |> castError(AddChannelMemberError.self)
            |> mapToSignal { view -> Signal<Void, AddChannelMemberError> in
                if memberIds.count == 1 {
                    return context.peerChannelMemberCategoriesContextsManager.addMember(account: context.account, peerId: groupPeer.id, memberId: memberIds[0])
                    |> map { _ -> Void in
                    }
                } else {
                    return context.peerChannelMemberCategoriesContextsManager.addMembers(account: context.account, peerId: groupPeer.id, memberIds: memberIds) |> map { _ in
                    }
                }
            }
        }
        
        createInviteLinkImpl = { [weak contactsController] in
            contactsController?.view.window?.endEditing(true)
            contactsController?.present(InviteLinkInviteController(context: context, peerId: groupPeer.id, parentNavigationController: contactsController?.navigationController as? NavigationController), in: .window(.root))
        }

        parentController?.push(contactsController)
        if let contactsController = contactsController as? ContactSelectionController {
            selectAddMemberDisposable.set((contactsController.result
            |> deliverOnMainQueue).start(next: { [weak contactsController] memberPeer in
                guard let (memberPeer, _) = memberPeer else {
                    return
                }
                
                contactsController?.displayProgress = true
                addMemberDisposable.set((addMember(memberPeer)
                |> deliverOnMainQueue).start(completed: {
                    contactsController?.dismiss()
                }))
            }))
            contactsController.dismissed = {
                selectAddMemberDisposable.set(nil)
                addMemberDisposable.set(nil)
            }
        }
        if let contactsController = contactsController as? ContactMultiselectionController {
            selectAddMemberDisposable.set((contactsController.result
            |> deliverOnMainQueue).start(next: { [weak contactsController] result in
                var peers: [ContactListPeerId] = []
                if case let .result(peerIdsValue, _) = result {
                    peers = peerIdsValue
                }
                
                contactsController?.displayProgress = true
                addMemberDisposable.set((addMembers(peers)
                |> deliverOnMainQueue).start(error: { error in
                    if peers.count == 1, case .restricted = error {
                        switch peers[0] {
                            case let .peer(peerId):
                                let _ = (context.account.postbox.loadedPeerWithId(peerId)
                                |> deliverOnMainQueue).start(next: { peer in
                                    parentController?.present(textAlertController(context: context, title: nil, text: presentationData.strings.Privacy_GroupsAndChannels_InviteToGroupError(peer.compactDisplayTitle, peer.compactDisplayTitle).0, actions: [TextAlertAction(type: .genericAction, title: presentationData.strings.Common_OK, action: {})]), in: .window(.root))
                                })
                            default:
                                break
                        }
                    } else if peers.count == 1, case .notMutualContact = error {
                        let text: String
                        if let peer = groupPeer as? TelegramChannel, case .broadcast = peer.info {
                            text = presentationData.strings.Channel_AddUserLeftError
                        } else {
                            text = presentationData.strings.GroupInfo_AddUserLeftError
                        }
                        
                        parentController?.present(textAlertController(context: context, title: nil, text: text, actions: [TextAlertAction(type: .genericAction, title: presentationData.strings.Common_OK, action: {})]), in: .window(.root))
                    } else if case .tooMuchJoined = error  {
                        parentController?.present(textAlertController(context: context, title: nil, text: presentationData.strings.Invite_ChannelsTooMuch, actions: [TextAlertAction(type: .genericAction, title: presentationData.strings.Common_OK, action: {})]), in: .window(.root))
                    }
                    
                    contactsController?.dismiss()
                },completed: {
                    contactsController?.dismiss()
                }))
            }))
            contactsController.dismissed = {
                selectAddMemberDisposable.set(nil)
                addMemberDisposable.set(nil)
            }
        }
    })
}<|MERGE_RESOLUTION|>--- conflicted
+++ resolved
@@ -64,11 +64,8 @@
 import TelegramVoip
 import InviteLinksUI
 import UndoUI
-<<<<<<< HEAD
-=======
 import MediaResources
 import HashtagSearchUI
->>>>>>> f275ed0c
 
 protocol PeerInfoScreenItem: class {
     var id: AnyHashable { get }
@@ -3384,12 +3381,9 @@
                 var items: [ActionSheetItem] = []
                 let muteValues: [Int32] = [
                     1 * 60 * 60,
-<<<<<<< HEAD
                     4 * 60 * 60,
                     8 * 60 * 60,
                     24 * 60 * 60,
-=======
->>>>>>> f275ed0c
                     2 * 24 * 60 * 60,
                     Int32.max
                 ]
