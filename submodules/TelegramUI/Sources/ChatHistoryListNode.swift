--- conflicted
+++ resolved
@@ -1605,9 +1605,7 @@
         self.loadedMessagesFromCachedDataDisposable?.dispose()
         self.preloadAdPeerDisposable.dispose()
         self.refreshDisplayedItemRangeTimer?.invalidate()
-<<<<<<< HEAD
         self.presentationDataDisposable?.dispose()
-=======
         self.genericReactionEffectDisposable?.dispose()
     }
     
@@ -1637,7 +1635,6 @@
             }
             strongSelf.genericReactionEffect = path
         })
->>>>>>> f1435301
     }
     
     public func setLoadStateUpdated(_ f: @escaping (ChatHistoryNodeLoadState, Bool) -> Void) {
