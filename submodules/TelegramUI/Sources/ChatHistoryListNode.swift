--- conflicted
+++ resolved
@@ -565,12 +565,8 @@
     
     private let clientId: Atomic<Int32>
     
-<<<<<<< HEAD
-    public init(context: AccountContext, chatLocation: ChatLocation, chatLocationContextHolder: Atomic<ChatLocationContextHolder?>, tagMask: MessageTags?, source: ChatHistoryListSource = .default, subject: ChatControllerSubject?, controllerInteraction: ChatControllerInteraction, selectedMessages: Signal<Set<MessageId>?, NoError>, mode: ChatHistoryListMode = .bubbles, messageTransitionNode: @escaping () -> ChatMessageTransitionNode? = { nil }) {
+    public init(context: AccountContext, updatedPresentationData: (initial: PresentationData, signal: Signal<PresentationData, NoError>), chatLocation: ChatLocation, chatLocationContextHolder: Atomic<ChatLocationContextHolder?>, tagMask: MessageTags?, source: ChatHistoryListSource = .default, subject: ChatControllerSubject?, controllerInteraction: ChatControllerInteraction, selectedMessages: Signal<Set<MessageId>?, NoError>, mode: ChatHistoryListMode = .bubbles, messageTransitionNode: @escaping () -> ChatMessageTransitionNode? = { nil }) {
         self.wantTrButton = usetrButton()
-=======
-    public init(context: AccountContext, updatedPresentationData: (initial: PresentationData, signal: Signal<PresentationData, NoError>), chatLocation: ChatLocation, chatLocationContextHolder: Atomic<ChatLocationContextHolder?>, tagMask: MessageTags?, source: ChatHistoryListSource = .default, subject: ChatControllerSubject?, controllerInteraction: ChatControllerInteraction, selectedMessages: Signal<Set<MessageId>?, NoError>, mode: ChatHistoryListMode = .bubbles, messageTransitionNode: @escaping () -> ChatMessageTransitionNode? = { nil }) {
->>>>>>> 8aefa19d
         var tagMask = tagMask
         var appendMessagesFromTheSameGroup = false
         if case .pinnedMessages = subject {
@@ -1076,19 +1072,14 @@
                     }
                 }
                 
-<<<<<<< HEAD
-                let rawTransition = preparedChatHistoryViewTransition(from: previous, to: processedView, reason: reason, reverse: reverse, chatLocation: chatLocation, controllerInteraction: controllerInteraction, scrollPosition: updatedScrollPosition, scrollAnimationCurve: scrollAnimationCurve, initialData: initialData?.initialData, keyboardButtonsMessage: view.topTaggedMessages.first, cachedData: initialData?.cachedData, cachedDataMessages: initialData?.cachedDataMessages, readStateData: initialData?.readStateData, flashIndicators: flashIndicators, updatedMessageSelection: previousSelectedMessages != selectedMessages, messageTransitionNode: messageTransitionNode())
-                let mappedTransition = mappedChatHistoryViewListTransition(context: context, chatLocation: chatLocation, associatedData: associatedData, controllerInteraction: controllerInteraction, mode: mode, lastHeaderId: lastHeaderId, transition: rawTransition, wantTrButton: self?.wantTrButton ?? [(false, [])])
-=======
                 let rawTransition = preparedChatHistoryViewTransition(from: previous, to: processedView, reason: reason, reverse: reverse, chatLocation: chatLocation, controllerInteraction: controllerInteraction, scrollPosition: updatedScrollPosition, scrollAnimationCurve: scrollAnimationCurve, initialData: initialData?.initialData, keyboardButtonsMessage: view.topTaggedMessages.first, cachedData: initialData?.cachedData, cachedDataMessages: initialData?.cachedDataMessages, readStateData: initialData?.readStateData, flashIndicators: flashIndicators, updatedMessageSelection: previousSelectedMessages != selectedMessages, messageTransitionNode: messageTransitionNode(), allUpdated: updateAllOnEachVersion)
-                var mappedTransition = mappedChatHistoryViewListTransition(context: context, chatLocation: chatLocation, associatedData: associatedData, controllerInteraction: controllerInteraction, mode: mode, lastHeaderId: lastHeaderId, transition: rawTransition)
+                var mappedTransition = mappedChatHistoryViewListTransition(context: context, chatLocation: chatLocation, associatedData: associatedData, controllerInteraction: controllerInteraction, mode: mode, lastHeaderId: lastHeaderId, transition: rawTransition, wantTrButton: self?.wantTrButton ?? [(false, [])])
                 if disableAnimations {
                     mappedTransition.options.remove(.AnimateInsertion)
                     mappedTransition.options.remove(.AnimateAlpha)
                     mappedTransition.options.remove(.AnimateTopItemPosition)
                     mappedTransition.options.remove(.RequestItemInsertionAnimations)
                 }
->>>>>>> 8aefa19d
                 Queue.mainQueue().async {
                     guard let strongSelf = self else {
                         return
