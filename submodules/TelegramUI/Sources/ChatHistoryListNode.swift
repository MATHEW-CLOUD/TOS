import Foundation
import UIKit
import Postbox
import SwiftSignalKit
import Display
import AsyncDisplayKit
import TelegramCore
import TelegramPresentationData
import TelegramUIPreferences
import MediaResources
import AccountContext
import TemporaryCachedPeerDataManager
import ChatListSearchItemNode
import Emoji
import AppBundle
import NGData
import ListMessageItem
import AccountContext
import ChatInterfaceState
import ChatListUI
import ComponentFlow

extension ChatReplyThreadMessage {
    var effectiveTopId: MessageId {
        return self.channelMessageId ?? self.messageId
    }
}

struct ChatTopVisibleMessageRange: Equatable {
    var lowerBound: MessageId
    var upperBound: MessageId
    var isLast: Bool
}

private let historyMessageCount: Int = 90

public enum ChatHistoryListDisplayHeaders {
    case none
    case all
    case allButLast
}

public enum ChatHistoryListMode: Equatable {
    case bubbles
    case list(search: Bool, reversed: Bool, displayHeaders: ChatHistoryListDisplayHeaders, hintLinks: Bool, isGlobalSearch: Bool)
}

enum ChatHistoryViewScrollPosition {
    case unread(index: MessageIndex)
    case positionRestoration(index: MessageIndex, relativeOffset: CGFloat)
    case index(index: MessageHistoryAnchorIndex, position: ListViewScrollPosition, directionHint: ListViewScrollToItemDirectionHint, animated: Bool, highlight: Bool)
}

enum ChatHistoryViewUpdateType {
    case Initial(fadeIn: Bool)
    case Generic(type: ViewUpdateType)
}

public struct ChatHistoryCombinedInitialReadStateData {
    public let unreadCount: Int32
    public let totalState: ChatListTotalUnreadState?
    public let notificationSettings: PeerNotificationSettings?
}

public struct ChatHistoryCombinedInitialData {
    var initialData: InitialMessageHistoryData?
    var buttonKeyboardMessage: Message?
    var cachedData: CachedPeerData?
    var cachedDataMessages: [MessageId: Message]?
    var readStateData: [PeerId: ChatHistoryCombinedInitialReadStateData]?
}

enum ChatHistoryViewUpdate {
    case Loading(initialData: ChatHistoryCombinedInitialData?, type: ChatHistoryViewUpdateType)
    case HistoryView(view: MessageHistoryView, type: ChatHistoryViewUpdateType, scrollPosition: ChatHistoryViewScrollPosition?, flashIndicators: Bool, originalScrollPosition: ChatHistoryViewScrollPosition?, initialData: ChatHistoryCombinedInitialData, id: Int32)
}

struct ChatHistoryView {
    let originalView: MessageHistoryView
    let filteredEntries: [ChatHistoryEntry]
    let associatedData: ChatMessageItemAssociatedData
    let lastHeaderId: Int64
    let id: Int32
    let locationInput: ChatHistoryLocationInput?
    let ignoreMessagesInTimestampRange: ClosedRange<Int32>?
}

enum ChatHistoryViewTransitionReason {
    case Initial(fadeIn: Bool)
    case InteractiveChanges
    case Reload
    case HoleReload
}

struct ChatHistoryViewTransitionInsertEntry {
    let index: Int
    let previousIndex: Int?
    let entry: ChatHistoryEntry
    let directionHint: ListViewItemOperationDirectionHint?
}

struct ChatHistoryViewTransitionUpdateEntry {
    let index: Int
    let previousIndex: Int
    let entry: ChatHistoryEntry
    let directionHint: ListViewItemOperationDirectionHint?
}

struct ChatHistoryViewTransition {
    var historyView: ChatHistoryView
    var deleteItems: [ListViewDeleteItem]
    var insertEntries: [ChatHistoryViewTransitionInsertEntry]
    var updateEntries: [ChatHistoryViewTransitionUpdateEntry]
    var options: ListViewDeleteAndInsertOptions
    var scrollToItem: ListViewScrollToItem?
    var stationaryItemRange: (Int, Int)?
    var initialData: InitialMessageHistoryData?
    var keyboardButtonsMessage: Message?
    var cachedData: CachedPeerData?
    var cachedDataMessages: [MessageId: Message]?
    var readStateData: [PeerId: ChatHistoryCombinedInitialReadStateData]?
    var scrolledToIndex: MessageHistoryAnchorIndex?
    var scrolledToSomeIndex: Bool
    var animateIn: Bool
    var reason: ChatHistoryViewTransitionReason
    var flashIndicators: Bool
}

struct ChatHistoryListViewTransition {
    var historyView: ChatHistoryView
    var deleteItems: [ListViewDeleteItem]
    var insertItems: [ListViewInsertItem]
    var updateItems: [ListViewUpdateItem]
    var options: ListViewDeleteAndInsertOptions
    var scrollToItem: ListViewScrollToItem?
    var stationaryItemRange: (Int, Int)?
    var initialData: InitialMessageHistoryData?
    var keyboardButtonsMessage: Message?
    var cachedData: CachedPeerData?
    var cachedDataMessages: [MessageId: Message]?
    var readStateData: [PeerId: ChatHistoryCombinedInitialReadStateData]?
    var scrolledToIndex: MessageHistoryAnchorIndex?
    var scrolledToSomeIndex: Bool
    var peerType: MediaAutoDownloadPeerType
    var networkType: MediaAutoDownloadNetworkType
    var animateIn: Bool
    var reason: ChatHistoryViewTransitionReason
    var flashIndicators: Bool
}

private func maxMessageIndexForEntries(_ view: ChatHistoryView, indexRange: (Int, Int)) -> (incoming: MessageIndex?, overall: MessageIndex?) {
    var incoming: MessageIndex?
    var overall: MessageIndex?
    var nextLowestIndex: MessageIndex?
    if indexRange.0 >= 0 && indexRange.0 < view.filteredEntries.count {
        if indexRange.0 > 0 {
            nextLowestIndex = view.filteredEntries[indexRange.0 - 1].index
        }
    }
    var nextHighestIndex: MessageIndex?
    if indexRange.1 >= 0 && indexRange.1 < view.filteredEntries.count {
        if indexRange.1 < view.filteredEntries.count - 1 {
            nextHighestIndex = view.filteredEntries[indexRange.1 + 1].index
        }
    }
    for i in (0 ..< view.originalView.entries.count).reversed() {
        let index = view.originalView.entries[i].index
        if let nextLowestIndex = nextLowestIndex {
            if index <= nextLowestIndex {
                continue
            }
        }
        if let nextHighestIndex = nextHighestIndex {
            if index >= nextHighestIndex {
                continue
            }
        }
        let messageEntry = view.originalView.entries[i]
        if overall == nil || overall! < index {
            overall = index
        }
        if !messageEntry.message.flags.intersection(.IsIncomingMask).isEmpty {
            if incoming == nil || incoming! < index {
                incoming = index
            }
        }
        if incoming != nil {
            return (incoming, overall)
        }
    }
    return (incoming, overall)
}

extension ListMessageItemInteraction {
    convenience init(controllerInteraction: ChatControllerInteraction) {
        self.init(openMessage: { message, mode -> Bool in
            return controllerInteraction.openMessage(message, mode)
        }, openMessageContextMenu: { message, bool, node, rect, gesture in
            controllerInteraction.openMessageContextMenu(message, bool, node, rect, gesture)
        }, toggleMessagesSelection: { messageId, selected in
            controllerInteraction.toggleMessagesSelection(messageId, selected)
        }, openUrl: { url, param1, param2, message in
            controllerInteraction.openUrl(url, param1, param2, message)
        }, openInstantPage: { message, data in
            controllerInteraction.openInstantPage(message, data)
        }, longTap: { action, message in
            controllerInteraction.longTap(action, message)
        }, getHiddenMedia: {
            return controllerInteraction.hiddenMedia
        })
    }
}

private func mappedInsertEntries(context: AccountContext, chatLocation: ChatLocation, associatedData: ChatMessageItemAssociatedData, controllerInteraction: ChatControllerInteraction, mode: ChatHistoryListMode, lastHeaderId: Int64, entries: [ChatHistoryViewTransitionInsertEntry], wantTrButton: [(Bool, [String])]) -> [ListViewInsertItem] {
    return entries.map { entry -> ListViewInsertItem in
        switch entry.entry {
            case let .MessageEntry(message, presentationData, read, location, selection, attributes):
                let item: ListViewItem
                switch mode {
                    case .bubbles:
<<<<<<< HEAD
                        item = ChatMessageItem(presentationData: presentationData, context: context, chatLocation: chatLocation, associatedData: associatedData, controllerInteraction: controllerInteraction, content: .message(message: message, read: read, selection: selection, attributes: attributes), wantTrButton: wantTrButton)
=======
                        item = ChatMessageItem(presentationData: presentationData, context: context, chatLocation: chatLocation, associatedData: associatedData, controllerInteraction: controllerInteraction, content: .message(message: message, read: read, selection: selection, attributes: attributes, location: location))
>>>>>>> aa1b009c
                    case let .list(_, _, displayHeaders, hintLinks, isGlobalSearch):
                        let displayHeader: Bool
                        switch displayHeaders {
                        case .none:
                            displayHeader = false
                        case .all:
                            displayHeader = true
                        case .allButLast:
                            displayHeader = listMessageDateHeaderId(timestamp: message.timestamp) != lastHeaderId
                        }
                        item = ListMessageItem(presentationData: presentationData, context: context, chatLocation: chatLocation, interaction: ListMessageItemInteraction(controllerInteraction: controllerInteraction), message: message, selection: selection, displayHeader: displayHeader, hintIsLink: hintLinks, isGlobalSearchResult: isGlobalSearch)
                }
                return ListViewInsertItem(index: entry.index, previousIndex: entry.previousIndex, item: item, directionHint: entry.directionHint)
            case let .MessageGroupEntry(_, messages, presentationData):
                let item: ListViewItem
                switch mode {
                    case .bubbles:
                        item = ChatMessageItem(presentationData: presentationData, context: context, chatLocation: chatLocation, associatedData: associatedData, controllerInteraction: controllerInteraction, content: .group(messages: messages), wantTrButton: wantTrButton)
                    case .list:
                        assertionFailure()
                        item = ListMessageItem(presentationData: presentationData, context: context, chatLocation: chatLocation, interaction: ListMessageItemInteraction(controllerInteraction: controllerInteraction), message: messages[0].0, selection: .none, displayHeader: false)
                }
                return ListViewInsertItem(index: entry.index, previousIndex: entry.previousIndex, item: item, directionHint: entry.directionHint)
            case let .UnreadEntry(_, presentationData):
                return ListViewInsertItem(index: entry.index, previousIndex: entry.previousIndex, item: ChatUnreadItem(index: entry.entry.index, presentationData: presentationData, context: context), directionHint: entry.directionHint)
            case let .ReplyCountEntry(_, isComments, count, presentationData):
                return ListViewInsertItem(index: entry.index, previousIndex: entry.previousIndex, item: ChatReplyCountItem(index: entry.entry.index, isComments: isComments, count: count, presentationData: presentationData, context: context, controllerInteraction: controllerInteraction), directionHint: entry.directionHint)
            case let .ChatInfoEntry(title, text, presentationData):
                return ListViewInsertItem(index: entry.index, previousIndex: entry.previousIndex, item: ChatBotInfoItem(title: title, text: text, controllerInteraction: controllerInteraction, presentationData: presentationData), directionHint: entry.directionHint)
            case let .SearchEntry(theme, strings):
                return ListViewInsertItem(index: entry.index, previousIndex: entry.previousIndex, item: ChatListSearchItem(theme: theme, placeholder: strings.Common_Search, activate: {
                    controllerInteraction.openSearch()
                }), directionHint: entry.directionHint)
        }
    }
}

private func mappedUpdateEntries(context: AccountContext, chatLocation: ChatLocation, associatedData: ChatMessageItemAssociatedData, controllerInteraction: ChatControllerInteraction, mode: ChatHistoryListMode, lastHeaderId: Int64, entries: [ChatHistoryViewTransitionUpdateEntry], wantTrButton: [(Bool, [String])]) -> [ListViewUpdateItem] {
    return entries.map { entry -> ListViewUpdateItem in
        switch entry.entry {
            case let .MessageEntry(message, presentationData, read, location, selection, attributes):
                let item: ListViewItem
                switch mode {
                    case .bubbles:
<<<<<<< HEAD
                        item = ChatMessageItem(presentationData: presentationData, context: context, chatLocation: chatLocation, associatedData: associatedData, controllerInteraction: controllerInteraction, content: .message(message: message, read: read, selection: selection, attributes: attributes), wantTrButton: wantTrButton)
=======
                        item = ChatMessageItem(presentationData: presentationData, context: context, chatLocation: chatLocation, associatedData: associatedData, controllerInteraction: controllerInteraction, content: .message(message: message, read: read, selection: selection, attributes: attributes, location: location))
>>>>>>> aa1b009c
                    case let .list(_, _, displayHeaders, hintLinks, isGlobalSearch):
                        let displayHeader: Bool
                        switch displayHeaders {
                        case .none:
                            displayHeader = false
                        case .all:
                            displayHeader = true
                        case .allButLast:
                            displayHeader = listMessageDateHeaderId(timestamp: message.timestamp) != lastHeaderId
                        }
                        item = ListMessageItem(presentationData: presentationData, context: context, chatLocation: chatLocation, interaction: ListMessageItemInteraction(controllerInteraction: controllerInteraction), message: message, selection: selection, displayHeader: displayHeader, hintIsLink: hintLinks, isGlobalSearchResult: isGlobalSearch)
                }
                return ListViewUpdateItem(index: entry.index, previousIndex: entry.previousIndex, item: item, directionHint: entry.directionHint)
            case let .MessageGroupEntry(_, messages, presentationData):
                let item: ListViewItem
                switch mode {
                    case .bubbles:
                        item = ChatMessageItem(presentationData: presentationData, context: context, chatLocation: chatLocation, associatedData: associatedData, controllerInteraction: controllerInteraction, content: .group(messages: messages), wantTrButton: wantTrButton)
                    case .list:
                        assertionFailure()
                        item = ListMessageItem(presentationData: presentationData, context: context, chatLocation: chatLocation, interaction: ListMessageItemInteraction(controllerInteraction: controllerInteraction), message: messages[0].0, selection: .none, displayHeader: false)
                }
                return ListViewUpdateItem(index: entry.index, previousIndex: entry.previousIndex, item: item, directionHint: entry.directionHint)
            case let .UnreadEntry(_, presentationData):
                return ListViewUpdateItem(index: entry.index, previousIndex: entry.previousIndex, item: ChatUnreadItem(index: entry.entry.index, presentationData: presentationData, context: context), directionHint: entry.directionHint)
            case let .ReplyCountEntry(_, isComments, count, presentationData):
                return ListViewUpdateItem(index: entry.index, previousIndex: entry.previousIndex, item: ChatReplyCountItem(index: entry.entry.index, isComments: isComments, count: count, presentationData: presentationData, context: context, controllerInteraction: controllerInteraction), directionHint: entry.directionHint)
            case let .ChatInfoEntry(title, text, presentationData):
                return ListViewUpdateItem(index: entry.index, previousIndex: entry.previousIndex, item: ChatBotInfoItem(title: title, text: text, controllerInteraction: controllerInteraction, presentationData: presentationData), directionHint: entry.directionHint)
            case let .SearchEntry(theme, strings):
                return ListViewUpdateItem(index: entry.index, previousIndex: entry.previousIndex, item: ChatListSearchItem(theme: theme, placeholder: strings.Common_Search, activate: {
                    controllerInteraction.openSearch()
                }), directionHint: entry.directionHint)
        }
    }
}

private func mappedChatHistoryViewListTransition(context: AccountContext, chatLocation: ChatLocation, associatedData: ChatMessageItemAssociatedData, controllerInteraction: ChatControllerInteraction, mode: ChatHistoryListMode, lastHeaderId: Int64, transition: ChatHistoryViewTransition, wantTrButton: [(Bool, [String])]) -> ChatHistoryListViewTransition {
    return ChatHistoryListViewTransition(historyView: transition.historyView, deleteItems: transition.deleteItems, insertItems: mappedInsertEntries(context: context, chatLocation: chatLocation, associatedData: associatedData, controllerInteraction: controllerInteraction, mode: mode, lastHeaderId: lastHeaderId, entries: transition.insertEntries, wantTrButton: wantTrButton), updateItems: mappedUpdateEntries(context: context, chatLocation: chatLocation, associatedData: associatedData, controllerInteraction: controllerInteraction, mode: mode, lastHeaderId: lastHeaderId, entries: transition.updateEntries, wantTrButton: wantTrButton), options: transition.options, scrollToItem: transition.scrollToItem, stationaryItemRange: transition.stationaryItemRange, initialData: transition.initialData, keyboardButtonsMessage: transition.keyboardButtonsMessage, cachedData: transition.cachedData, cachedDataMessages: transition.cachedDataMessages, readStateData: transition.readStateData, scrolledToIndex: transition.scrolledToIndex, scrolledToSomeIndex: transition.scrolledToSomeIndex, peerType: associatedData.automaticDownloadPeerType, networkType: associatedData.automaticDownloadNetworkType, animateIn: transition.animateIn, reason: transition.reason, flashIndicators: transition.flashIndicators)
}

private final class ChatHistoryTransactionOpaqueState {
    let historyView: ChatHistoryView
    
    init(historyView: ChatHistoryView) {
        self.historyView = historyView
    }
}

private func extractAssociatedData(chatLocation: ChatLocation, view: MessageHistoryView, automaticDownloadNetworkType: MediaAutoDownloadNetworkType, animatedEmojiStickers: [String: [StickerPackItem]], additionalAnimatedEmojiStickers: [String: [Int: StickerPackItem]], subject: ChatControllerSubject?, currentlyPlayingMessageId: MessageIndex?, isCopyProtectionEnabled: Bool) -> ChatMessageItemAssociatedData {
    var automaticMediaDownloadPeerType: MediaAutoDownloadPeerType = .channel
    var contactsPeerIds: Set<PeerId> = Set()
    var channelDiscussionGroup: ChatMessageItemAssociatedData.ChannelDiscussionGroupStatus = .unknown
    if case let .peer(peerId) = chatLocation {
        if peerId.namespace == Namespaces.Peer.CloudUser || peerId.namespace == Namespaces.Peer.SecretChat {
            var isContact = false
            for entry in view.additionalData {
                if case let .peerIsContact(_, value) = entry {
                    isContact = value
                    break
                }
            }
            automaticMediaDownloadPeerType = isContact ? .contact : .otherPrivate
        } else if peerId.namespace == Namespaces.Peer.CloudGroup {
            automaticMediaDownloadPeerType = .group
            
            for entry in view.entries {
                if entry.attributes.authorIsContact, let peerId = entry.message.author?.id {
                    contactsPeerIds.insert(peerId)
                }
            }
        } else if peerId.namespace == Namespaces.Peer.CloudChannel {
            for entry in view.additionalData {
                if case let .peer(_, value) = entry {
                    if let channel = value as? TelegramChannel, case .group = channel.info {
                        automaticMediaDownloadPeerType = .group
                    }
                } else if case let .cachedPeerData(dataPeerId, cachedData) = entry, dataPeerId == peerId {
                    if let cachedData = cachedData as? CachedChannelData {
                        switch cachedData.linkedDiscussionPeerId {
                        case let .known(value):
                            channelDiscussionGroup = .known(value)
                        case .unknown:
                            channelDiscussionGroup = .unknown
                        }
                    }
                }
            }
            if automaticMediaDownloadPeerType == .group {
                for entry in view.entries {
                    if entry.attributes.authorIsContact, let peerId = entry.message.author?.id {
                        contactsPeerIds.insert(peerId)
                    }
                }
            }
        }
    }
    
    return ChatMessageItemAssociatedData(automaticDownloadPeerType: automaticMediaDownloadPeerType, automaticDownloadNetworkType: automaticDownloadNetworkType, isRecentActions: false, subject: subject, contactsPeerIds: contactsPeerIds, channelDiscussionGroup: channelDiscussionGroup, animatedEmojiStickers: animatedEmojiStickers, additionalAnimatedEmojiStickers: additionalAnimatedEmojiStickers, currentlyPlayingMessageId: currentlyPlayingMessageId, isCopyProtectionEnabled: isCopyProtectionEnabled)
}

private extension ChatHistoryLocationInput {
    var isAtUpperBound: Bool {
        switch self.content {
        case .Navigation(index: .upperBound, anchorIndex: .upperBound, count: _, highlight: _):
                return true
        case .Scroll(index: .upperBound, anchorIndex: .upperBound, sourceIndex: _, scrollPosition: _, animated: _, highlight: _):
                return true
            default:
                return false
        }
    }
}

private struct ChatHistoryAnimatedEmojiConfiguration {
    static var defaultValue: ChatHistoryAnimatedEmojiConfiguration {
        return ChatHistoryAnimatedEmojiConfiguration(scale: 0.625)
    }
    
    public let scale: CGFloat
    
    fileprivate init(scale: CGFloat) {
        self.scale = scale
    }
    
    static func with(appConfiguration: AppConfiguration) -> ChatHistoryAnimatedEmojiConfiguration {
        if let data = appConfiguration.data, let scale = data["emojies_animated_zoom"] as? Double {
            return ChatHistoryAnimatedEmojiConfiguration(scale: CGFloat(scale))
        } else {
            return .defaultValue
        }
    }
}

private var nextClientId: Int32 = 1

public enum ChatHistoryListSource {
    case `default`
    case custom(messages: Signal<([Message], Int32, Bool), NoError>, messageId: MessageId, loadMore: (() -> Void)?)
}

public final class ChatHistoryListNode: ListView, ChatHistoryNode {
    private let context: AccountContext
    private let chatLocation: ChatLocation
    private let chatLocationContextHolder: Atomic<ChatLocationContextHolder?>
    private let subject: ChatControllerSubject?
    private let tagMask: MessageTags?
    private let controllerInteraction: ChatControllerInteraction
    private let mode: ChatHistoryListMode
    
    private var historyView: ChatHistoryView?
    
    private let historyDisposable = MetaDisposable()
    private let readHistoryDisposable = MetaDisposable()
    
    //private let messageViewQueue = Queue(name: "ChatHistoryListNode processing")
    
    private var dequeuedInitialTransitionOnLayout = false
    private var enqueuedHistoryViewTransitions: [ChatHistoryListViewTransition] = []
    private var hasActiveTransition = false
    var layoutActionOnViewTransition: ((ChatHistoryListViewTransition) -> (ChatHistoryListViewTransition, ListViewUpdateSizeAndInsets?), Int64?)?
    
    public let historyState = ValuePromise<ChatHistoryNodeHistoryState>()
    public var currentHistoryState: ChatHistoryNodeHistoryState?
    
    private let _initialData = Promise<ChatHistoryCombinedInitialData?>()
    private var didSetInitialData = false
    public var initialData: Signal<ChatHistoryCombinedInitialData?, NoError> {
        return self._initialData.get()
    }
    
    private let _cachedPeerDataAndMessages = Promise<(CachedPeerData?, [MessageId: Message]?)>()
    public var cachedPeerDataAndMessages: Signal<(CachedPeerData?, [MessageId: Message]?), NoError> {
        return self._cachedPeerDataAndMessages.get()
    }
    
    private var _buttonKeyboardMessage = Promise<Message?>(nil)
    private var currentButtonKeyboardMessage: Message?
    public var buttonKeyboardMessage: Signal<Message?, NoError> {
        return self._buttonKeyboardMessage.get()
    }
    
    private let maxVisibleIncomingMessageIndex = ValuePromise<MessageIndex>(ignoreRepeated: true)
    let canReadHistory = Promise<Bool>()
    private var canReadHistoryValue: Bool = false
    private var canReadHistoryDisposable: Disposable?

    private var messageIdsScheduledForMarkAsSeen = Set<MessageId>()
    
    private var chatHistoryLocationValue: ChatHistoryLocationInput? {
        didSet {
            if let chatHistoryLocationValue = self.chatHistoryLocationValue, chatHistoryLocationValue != oldValue {
                chatHistoryLocationPromise.set(chatHistoryLocationValue)
            }
        }
    }
    private let chatHistoryLocationPromise = ValuePromise<ChatHistoryLocationInput>()
    private var nextHistoryLocationId: Int32 = 1
    private func takeNextHistoryLocationId() -> Int32 {
        let id = self.nextHistoryLocationId
        self.nextHistoryLocationId += 5
        return id
    }
    
    private let ignoreMessagesInTimestampRangePromise = ValuePromise<ClosedRange<Int32>?>(nil)
    var ignoreMessagesInTimestampRange: ClosedRange<Int32>? = nil {
        didSet {
            if self.ignoreMessagesInTimestampRange != oldValue {
                self.ignoreMessagesInTimestampRangePromise.set(self.ignoreMessagesInTimestampRange)
            }
        }
    }
    
    private let galleryHiddenMesageAndMediaDisposable = MetaDisposable()
    
    private let messageProcessingManager = ChatMessageThrottledProcessingManager()
    let adSeenProcessingManager = ChatMessageThrottledProcessingManager()
    private let seenLiveLocationProcessingManager = ChatMessageThrottledProcessingManager()
    private let unsupportedMessageProcessingManager = ChatMessageThrottledProcessingManager()
    private let refreshMediaProcessingManager = ChatMessageThrottledProcessingManager()
    private let messageMentionProcessingManager = ChatMessageThrottledProcessingManager(delay: 0.2)
    let prefetchManager: InChatPrefetchManager
    private var currentEarlierPrefetchMessages: [(Message, Media)] = []
    private var currentLaterPrefetchMessages: [(Message, Media)] = []
    private var currentPrefetchDirectionIsToLater: Bool = true
    
    private var maxVisibleMessageIndexReported: MessageIndex?
    var maxVisibleMessageIndexUpdated: ((MessageIndex) -> Void)?
    
    var scrolledToIndex: ((MessageHistoryAnchorIndex, Bool) -> Void)?
    var scrolledToSomeIndex: (() -> Void)?
    var beganDragging: (() -> Void)?
    
    private let hasVisiblePlayableItemNodesPromise = ValuePromise<Bool>(false, ignoreRepeated: true)
    var hasVisiblePlayableItemNodes: Signal<Bool, NoError> {
        return self.hasVisiblePlayableItemNodesPromise.get()
    }
    
    private var isInteractivelyScrollingValue: Bool = false
    private let isInteractivelyScrollingPromise = ValuePromise<Bool>(false, ignoreRepeated: true)
    var isInteractivelyScrolling: Signal<Bool, NoError> {
        return self.isInteractivelyScrollingPromise.get()
    }
    
    private var currentPresentationData: ChatPresentationData
    private var chatPresentationDataPromise: Promise<ChatPresentationData>
    private var presentationDataDisposable: Disposable?
    
    private let historyAppearsClearedPromise = ValuePromise<Bool>(false)
    var historyAppearsCleared: Bool = false {
        didSet {
            if self.historyAppearsCleared != oldValue {
                self.historyAppearsClearedPromise.set(self.historyAppearsCleared)
            }
        }
    }
    
    private let pendingUnpinnedAllMessagesPromise = ValuePromise<Bool>(false)
    var pendingUnpinnedAllMessages: Bool = false {
        didSet {
            if self.pendingUnpinnedAllMessages != oldValue {
                self.pendingUnpinnedAllMessagesPromise.set(self.pendingUnpinnedAllMessages)
            }
        }
    }
    
    private let pendingRemovedMessagesPromise = ValuePromise<Set<MessageId>>(Set())
    var pendingRemovedMessages: Set<MessageId> = Set() {
        didSet {
            if self.pendingRemovedMessages != oldValue {
                self.pendingRemovedMessagesPromise.set(self.pendingRemovedMessages)
            }
        }
    }
    
    private let currentlyPlayingMessageIdPromise = ValuePromise<MessageIndex?>(nil)
    private var appliedPlayingMessageId: MessageIndex? = nil
    
    private(set) var isScrollAtBottomPosition = false
    public var isScrollAtBottomPositionUpdated: (() -> Void)?
    
    private var interactiveReadActionDisposable: Disposable?
    
    public var contentPositionChanged: (ListViewVisibleContentOffset) -> Void = { _ in }
    
    public private(set) var loadState: ChatHistoryNodeLoadState?
    private var loadStateUpdated: ((ChatHistoryNodeLoadState, Bool) -> Void)?
    
    private var loadedMessagesFromCachedDataDisposable: Disposable?
    
    public var wantTrButton: [(Bool, [String])]
    
    let isTopReplyThreadMessageShown = ValuePromise<Bool>(false, ignoreRepeated: true)
    let topVisibleMessageRange = ValuePromise<ChatTopVisibleMessageRange?>(nil, ignoreRepeated: true)
    
    var isSelectionGestureEnabled = true

    private var overscrollView: ComponentHostView<Empty>?
    var nextChannelToRead: (peer: EnginePeer, unreadCount: Int, location: TelegramEngine.NextUnreadChannelLocation)?
    var offerNextChannelToRead: Bool = false
    var nextChannelToReadDisplayName: Bool = false
    private var currentOverscrollExpandProgress: CGFloat = 0.0
    private var freezeOverscrollControl: Bool = false
    private var freezeOverscrollControlProgress: Bool = false
    private var feedback: HapticFeedback?
    var openNextChannelToRead: ((EnginePeer, TelegramEngine.NextUnreadChannelLocation) -> Void)?
    private var contentInsetAnimator: DisplayLinkAnimator?

    private let adMessagesContext: AdMessagesHistoryContext?
    private var preloadAdPeerId: PeerId?
    private let preloadAdPeerDisposable = MetaDisposable()

    /*var historyScrollingArea: SparseDiscreteScrollingArea? {
        didSet {
            oldValue?.navigateToPosition = nil
            if let historyScrollingArea = self.historyScrollingArea {
                historyScrollingArea.navigateToPosition = { [weak self] position in
                    guard let strongSelf = self else {
                        return
                    }
                    strongSelf.navigateToAbsolutePosition(position: position)
                }
            }
        }
    }*/
    //private var scrollingState: ListView.ScrollingIndicatorState?
    //private let sparseScrollingContext: SparseMessageScrollingContext?
    //private let scrollNavigationDisposable = MetaDisposable()
    
    private let clientId: Atomic<Int32>
    
    public init(context: AccountContext, updatedPresentationData: (initial: PresentationData, signal: Signal<PresentationData, NoError>), chatLocation: ChatLocation, chatLocationContextHolder: Atomic<ChatLocationContextHolder?>, tagMask: MessageTags?, source: ChatHistoryListSource = .default, subject: ChatControllerSubject?, controllerInteraction: ChatControllerInteraction, selectedMessages: Signal<Set<MessageId>?, NoError>, mode: ChatHistoryListMode = .bubbles, messageTransitionNode: @escaping () -> ChatMessageTransitionNode? = { nil }) {
        self.wantTrButton = usetrButton()
        var tagMask = tagMask
        var appendMessagesFromTheSameGroup = false
        if case .pinnedMessages = subject {
            tagMask = .pinned
            appendMessagesFromTheSameGroup = true
        }
        
        self.context = context
        self.chatLocation = chatLocation
        self.chatLocationContextHolder = chatLocationContextHolder
        self.subject = subject
        self.tagMask = tagMask
        self.controllerInteraction = controllerInteraction
        self.mode = mode
        
        let presentationData = updatedPresentationData.initial
        self.currentPresentationData = ChatPresentationData(theme: ChatPresentationThemeData(theme: presentationData.theme, wallpaper: presentationData.chatWallpaper), fontSize: presentationData.chatFontSize, strings: presentationData.strings, dateTimeFormat: presentationData.dateTimeFormat, nameDisplayOrder: presentationData.nameDisplayOrder, disableAnimations: true, largeEmoji: presentationData.largeEmoji, chatBubbleCorners: presentationData.chatBubbleCorners, animatedEmojiScale: 1.0)
        
        self.chatPresentationDataPromise = Promise()
        
        self.prefetchManager = InChatPrefetchManager(context: context)

        var displayAdPeer: PeerId?
        //var sparseScrollPeerId: PeerId?
        switch subject {
        case .none, .message:
            if case let .peer(peerId) = chatLocation {
                displayAdPeer = peerId
                //sparseScrollPeerId = peerId
            }
        default:
            break
        }
        var adMessages: Signal<[Message], NoError>
        if case .bubbles = mode, let peerId = displayAdPeer {
            let adMessagesContext = context.engine.messages.adMessages(peerId: peerId)
            self.adMessagesContext = adMessagesContext
            adMessages = adMessagesContext.state
        } else {
            self.adMessagesContext = nil
            adMessages = .single([])
        }

        /*if case .bubbles = mode, let peerId = sparseScrollPeerId {
            self.sparseScrollingContext = context.engine.messages.sparseMessageScrollingContext(peerId: peerId)
        } else {
            self.sparseScrollingContext = nil
        }*/
        
        let clientId = Atomic<Int32>(value: nextClientId)
        self.clientId = clientId
        nextClientId += 1
        
        super.init()

        adMessages = adMessages
        |> afterNext { [weak self] messages in
            Queue.mainQueue().async {
                guard let strongSelf = self else {
                    return
                }
                var adPeerId: PeerId?
                adPeerId = messages.first?.author?.id

                if strongSelf.preloadAdPeerId != adPeerId {
                    strongSelf.preloadAdPeerId = adPeerId
                    if let adPeerId = adPeerId {
                        let combinedDisposable = DisposableSet()
                        strongSelf.preloadAdPeerDisposable.set(combinedDisposable)
                        combinedDisposable.add(strongSelf.context.account.viewTracker.polledChannel(peerId: adPeerId).start())
                        combinedDisposable.add(strongSelf.context.account.addAdditionalPreloadHistoryPeerId(peerId: adPeerId))
                    } else {
                        strongSelf.preloadAdPeerDisposable.set(nil)
                    }
                }
            }
        }

        self.clipsToBounds = false
        
        self.accessibilityPageScrolledString = { [weak self] row, count in
            if let strongSelf = self {
                return strongSelf.currentPresentationData.strings.VoiceOver_ScrollStatus(row, count).string
            } else {
                return ""
            }
        }
        
        self.dynamicBounceEnabled = !self.currentPresentationData.disableAnimations
        self.experimentalSnapScrollToItem = true
        
        //self.debugInfo = true
        
        self.messageProcessingManager.process = { [weak context] messageIds in
            context?.account.viewTracker.updateViewCountForMessageIds(messageIds: messageIds, clientId: clientId.with { $0 })
        }
        self.adSeenProcessingManager.process = { [weak self] messageIds in
            guard let strongSelf = self, let adMessagesContext = strongSelf.adMessagesContext else {
                return
            }
            for id in messageIds {
                if let message = strongSelf.messageInCurrentHistoryView(id), let adAttribute = message.adAttribute {
                    adMessagesContext.markAsSeen(opaqueId: adAttribute.opaqueId)
                }
            }
        }
        self.seenLiveLocationProcessingManager.process = { [weak context] messageIds in
            context?.account.viewTracker.updateSeenLiveLocationForMessageIds(messageIds: messageIds)
        }
        self.unsupportedMessageProcessingManager.process = { [weak context] messageIds in
            context?.account.viewTracker.updateUnsupportedMediaForMessageIds(messageIds: messageIds)
        }
        self.refreshMediaProcessingManager.process = { [weak context] messageIds in
            context?.account.viewTracker.refreshSecretMediaMediaForMessageIds(messageIds: messageIds)
        }
        
        self.messageMentionProcessingManager.process = { [weak self, weak context] messageIds in
            if let strongSelf = self {
                if strongSelf.canReadHistoryValue {
                    context?.account.viewTracker.updateMarkMentionsSeenForMessageIds(messageIds: messageIds)
                } else {
                    strongSelf.messageIdsScheduledForMarkAsSeen.formUnion(messageIds)
                }
            }
        }
        
        self.preloadPages = false
        switch self.mode {
            case .bubbles:
                self.transform = CATransform3DMakeRotation(CGFloat(Double.pi), 0.0, 0.0, 1.0)
            case .list:
                break
        }
        //self.snapToBottomInsetUntilFirstInteraction = true
        
        let messageViewQueue = Queue.mainQueue() //self.messageViewQueue
        
        let fixedCombinedReadStates = Atomic<MessageHistoryViewReadState?>(value: nil)
        
        var isScheduledMessages = false
        if let subject = subject, case .scheduledMessages = subject {
            isScheduledMessages = true
        }
        var isAuxiliaryChat = isScheduledMessages
        if case .replyThread = chatLocation {
            isAuxiliaryChat = true
        }
        
        var additionalData: [AdditionalMessageHistoryViewData] = []
        if case let .peer(peerId) = chatLocation {
            additionalData.append(.cachedPeerData(peerId))
            additionalData.append(.cachedPeerDataMessages(peerId))
            additionalData.append(.peerNotificationSettings(peerId))
            if peerId.namespace == Namespaces.Peer.CloudChannel {
                additionalData.append(.cacheEntry(cachedChannelAdminRanksEntryId(peerId: peerId)))
            }
            if [Namespaces.Peer.CloudChannel, Namespaces.Peer.CloudGroup].contains(peerId.namespace) {
                additionalData.append(.peer(peerId))
            }
            if peerId.namespace == Namespaces.Peer.CloudUser || peerId.namespace == Namespaces.Peer.SecretChat {
                additionalData.append(.peerIsContact(peerId))
            }
        }
        if !isAuxiliaryChat {
            additionalData.append(.totalUnreadState)
        }
        if case let .replyThread(replyThreadMessage) = chatLocation {
            additionalData.append(.cachedPeerData(replyThreadMessage.messageId.peerId))
            additionalData.append(.peerNotificationSettings(replyThreadMessage.messageId.peerId))
            if replyThreadMessage.messageId.peerId.namespace == Namespaces.Peer.CloudChannel {
                additionalData.append(.cacheEntry(cachedChannelAdminRanksEntryId(peerId: replyThreadMessage.messageId.peerId)))
                additionalData.append(.peer(replyThreadMessage.messageId.peerId))
            }
            
            additionalData.append(.message(replyThreadMessage.effectiveTopId))
        }

        let currentViewVersion = Atomic<Int?>(value: nil)
        
        let historyViewUpdate: Signal<(ChatHistoryViewUpdate, Int, ChatHistoryLocationInput?, ClosedRange<Int32>?), NoError>
        var isFirstTime = true
        var updateAllOnEachVersion = false
        if case let .custom(messages, at, _) = source {
            updateAllOnEachVersion = true
            historyViewUpdate = messages
            |> map { messages, _, hasMore in
                let version = currentViewVersion.modify({ value in
                    if let value = value {
                        return value + 1
                    } else {
                        return 0
                    }
                })!
                
                let scrollPosition: ChatHistoryViewScrollPosition?
                if isFirstTime, let messageIndex = messages.first(where: { $0.id == at })?.index {
                    scrollPosition = .index(index: .message(messageIndex), position: .center(.bottom), directionHint: .Down, animated: false, highlight: false)
                    isFirstTime = false
                } else {
                    scrollPosition = nil
                }
                
                return (ChatHistoryViewUpdate.HistoryView(view: MessageHistoryView(tagMask: nil, namespaces: .all, entries: messages.reversed().map { MessageHistoryEntry(message: $0, isRead: false, location: nil, monthLocation: nil, attributes: MutableMessageHistoryEntryAttributes(authorIsContact: false)) }, holeEarlier: hasMore, holeLater: false, isLoading: false), type: .Generic(type: version > 0 ? ViewUpdateType.Generic : ViewUpdateType.Initial), scrollPosition: scrollPosition, flashIndicators: false, originalScrollPosition: nil, initialData: ChatHistoryCombinedInitialData(initialData: nil, buttonKeyboardMessage: nil, cachedData: nil, cachedDataMessages: nil, readStateData: nil), id: 0), version, nil, nil)
            }
        } else {
            historyViewUpdate = combineLatest(queue: .mainQueue(),
                self.chatHistoryLocationPromise.get(),
                self.ignoreMessagesInTimestampRangePromise.get()
            )
            |> distinctUntilChanged(isEqual: { lhs, rhs in
                if lhs.0 != rhs.0 {
                    return false
                }
                if lhs.1 != rhs.1 {
                    return false
                }
                return true
            })
            |> mapToSignal { location, ignoreMessagesInTimestampRange in
                return chatHistoryViewForLocation(location, ignoreMessagesInTimestampRange: ignoreMessagesInTimestampRange, context: context, chatLocation: chatLocation, chatLocationContextHolder: chatLocationContextHolder, scheduled: isScheduledMessages, fixedCombinedReadStates: fixedCombinedReadStates.with { $0 }, tagMask: tagMask, appendMessagesFromTheSameGroup: appendMessagesFromTheSameGroup, additionalData: additionalData, orderStatistics: [])
                |> beforeNext { viewUpdate in
                    switch viewUpdate {
                        case let .HistoryView(view, _, _, _, _, _, _):
                            let _ = fixedCombinedReadStates.swap(view.fixedReadStates)
                        default:
                            break
                    }
                }
                |> map { view -> (ChatHistoryViewUpdate, Int, ChatHistoryLocationInput?, ClosedRange<Int32>?) in
                    let version = currentViewVersion.modify({ value in
                        if let value = value {
                            return value + 1
                        } else {
                            return 0
                        }
                    })!
                    return (view, version, location, ignoreMessagesInTimestampRange)
                }
            }
        }
        
        let previousView = Atomic<(ChatHistoryView, Int, Set<MessageId>?)?>(value: nil)
        let automaticDownloadNetworkType = context.account.networkType
        |> map { type -> MediaAutoDownloadNetworkType in
            switch type {
                case .none, .wifi:
                    return .wifi
                case .cellular:
                    return .cellular
            }
        }
        |> distinctUntilChanged
                
        let animatedEmojiStickers = context.engine.stickers.loadedStickerPack(reference: .animatedEmoji, forceActualized: false)
        |> map { animatedEmoji -> [String: [StickerPackItem]] in
            var animatedEmojiStickers: [String: [StickerPackItem]] = [:]
            switch animatedEmoji {
                case let .result(_, items, _):
                    for item in items {
                        if let emoji = item.getStringRepresentationsOfIndexKeys().first {
                            animatedEmojiStickers[emoji.basicEmoji.0] = [item]
                            let strippedEmoji = emoji.basicEmoji.0.strippedEmoji
                            if animatedEmojiStickers[strippedEmoji] == nil {
                                animatedEmojiStickers[strippedEmoji] = [item]
                            }
                        }
                    }
                default:
                    break
            }
            return animatedEmojiStickers
        }
        
        let additionalAnimatedEmojiStickers = context.engine.stickers.loadedStickerPack(reference: .animatedEmojiAnimations, forceActualized: false)
        |> map { animatedEmoji -> [String: [Int: StickerPackItem]] in
            let sequence = "0️⃣1️⃣2️⃣3️⃣4️⃣5️⃣6️⃣7️⃣8️⃣9️⃣".strippedEmoji
            var animatedEmojiStickers: [String: [Int: StickerPackItem]] = [:]
            switch animatedEmoji {
                case let .result(_, items, _):
                    for item in items {
                        let indexKeys = item.getStringRepresentationsOfIndexKeys()
                        if indexKeys.count > 1, let first = indexKeys.first, let last = indexKeys.last {
                            let emoji: String?
                            let indexEmoji: String?
                            if sequence.contains(first.strippedEmoji) {
                                emoji = last
                                indexEmoji = first
                            } else if sequence.contains(last.strippedEmoji) {
                                emoji = first
                                indexEmoji = last
                            } else {
                                emoji = nil
                                indexEmoji = nil
                            }
                            
                            if let emoji = emoji?.strippedEmoji, let indexEmoji = indexEmoji?.strippedEmoji.first, let strIndex = sequence.firstIndex(of: indexEmoji) {
                                let index = sequence.distance(from: sequence.startIndex, to: strIndex)
                                if animatedEmojiStickers[emoji] != nil {
                                    animatedEmojiStickers[emoji]![index] = item
                                } else {
                                    animatedEmojiStickers[emoji] = [index: item]
                                }
                            }
                        }
                    }
                default:
                    break
            }
            return animatedEmojiStickers
        }
        
        let previousHistoryAppearsCleared = Atomic<Bool?>(value: nil)
                
        let updatingMedia = context.account.pendingUpdateMessageManager.updatingMessageMedia
        |> map { value -> [MessageId: ChatUpdatingMessageMedia] in
            var result = value
            for id in value.keys {
                if id.peerId != chatLocation.peerId {
                    result.removeValue(forKey: id)
                }
            }
            return result
        }
        |> distinctUntilChanged
        
        let customChannelDiscussionReadState: Signal<MessageId?, NoError>
        if case let .peer(peerId) = chatLocation, peerId.namespace == Namespaces.Peer.CloudChannel {
            let cachedDataKey = PostboxViewKey.cachedPeerData(peerId: chatLocation.peerId)
            let peerKey = PostboxViewKey.basicPeer(peerId)
            customChannelDiscussionReadState = context.account.postbox.combinedView(keys: [cachedDataKey, peerKey])
            |> mapToSignal { views -> Signal<PeerId?, NoError> in
                guard let view = views.views[cachedDataKey] as? CachedPeerDataView else {
                    return .single(nil)
                }
                guard let peer = (views.views[peerKey] as? BasicPeerView)?.peer as? TelegramChannel, case .broadcast = peer.info else {
                    return .single(nil)
                }
                guard let cachedData = view.cachedPeerData as? CachedChannelData else {
                    return .single(nil)
                }
                guard case let .known(value) = cachedData.linkedDiscussionPeerId else {
                    return .single(nil)
                }
                return .single(value)
            }
            |> distinctUntilChanged
            |> mapToSignal { discussionPeerId -> Signal<MessageId?, NoError> in
                guard let discussionPeerId = discussionPeerId else {
                    return .single(nil)
                }
                let key = PostboxViewKey.combinedReadState(peerId: discussionPeerId)
                return context.account.postbox.combinedView(keys: [key])
                |> map { views -> MessageId? in
                    guard let view = views.views[key] as? CombinedReadStateView else {
                        return nil
                    }
                    guard let state = view.state else {
                        return nil
                    }
                    for (namespace, namespaceState) in state.states {
                        if namespace == Namespaces.Message.Cloud {
                            switch namespaceState {
                            case let .idBased(maxIncomingReadId, _, _, _, _):
                                return MessageId(peerId: discussionPeerId, namespace: Namespaces.Message.Cloud, id: maxIncomingReadId)
                            default:
                                break
                            }
                        }
                    }
                    return nil
                }
                |> distinctUntilChanged
            }
        } else {
            customChannelDiscussionReadState = .single(nil)
        }
        
        let customThreadOutgoingReadState: Signal<MessageId?, NoError>
        if case .replyThread = chatLocation {
            customThreadOutgoingReadState = context.chatLocationOutgoingReadState(for: chatLocation, contextHolder: chatLocationContextHolder)
        } else {
            customThreadOutgoingReadState = .single(nil)
        }
        
        let historyViewTransitionDisposable = combineLatest(queue: messageViewQueue,
            historyViewUpdate,
            self.chatPresentationDataPromise.get(),
            selectedMessages,
            updatingMedia,
            automaticDownloadNetworkType,
            self.historyAppearsClearedPromise.get(),
            self.pendingUnpinnedAllMessagesPromise.get(),
            self.pendingRemovedMessagesPromise.get(),
            animatedEmojiStickers,
            additionalAnimatedEmojiStickers,
            customChannelDiscussionReadState,
            customThreadOutgoingReadState,
            self.currentlyPlayingMessageIdPromise.get(),
            adMessages
        ).start(next: { [weak self] update, chatPresentationData, selectedMessages, updatingMedia, networkType, historyAppearsCleared, pendingUnpinnedAllMessages, pendingRemovedMessages, animatedEmojiStickers, additionalAnimatedEmojiStickers, customChannelDiscussionReadState, customThreadOutgoingReadState, currentlyPlayingMessageId, adMessages in
            func applyHole() {
                Queue.mainQueue().async {
                    if let strongSelf = self {
                        if update.2 != strongSelf.chatHistoryLocationValue {
                            return
                        }
                        
                        let historyView = (strongSelf.opaqueTransactionState as? ChatHistoryTransactionOpaqueState)?.historyView
                        let displayRange = strongSelf.displayedItemRange
                        if let filteredEntries = historyView?.filteredEntries, let visibleRange = displayRange.visibleRange {
                            var anchorIndex: MessageIndex?
                            loop: for index in visibleRange.firstIndex ..< filteredEntries.count {
                                switch filteredEntries[filteredEntries.count - 1 - index] {
                                case let .MessageEntry(message, _, _, _, _, _):
                                    if message.adAttribute == nil {
                                        anchorIndex = message.index
                                        break loop
                                    }
                                case let .MessageGroupEntry(_, messages, _):
                                    for (message, _, _, _, _) in messages {
                                        if message.adAttribute == nil {
                                            anchorIndex = message.index
                                            break loop
                                        }
                                    }
                                default:
                                    break
                                }
                            }
                            if anchorIndex == nil, let historyView = historyView {
                                for entry in historyView.originalView.entries {
                                    anchorIndex = entry.message.index
                                    break
                                }
                            }
                            if let anchorIndex = anchorIndex {
                                strongSelf.chatHistoryLocationValue = ChatHistoryLocationInput(content: .Navigation(index: .message(anchorIndex), anchorIndex: .message(anchorIndex), count: historyMessageCount, highlight: false), id: (strongSelf.chatHistoryLocationValue?.id).flatMap({ $0 + 1 }) ?? 0)
                            }
                        } else {
                            if let subject = subject, case let .message(messageSubject, highlight, _) = subject {
                                let initialSearchLocation: ChatHistoryInitialSearchLocation
                                switch messageSubject {
                                case let .id(id):
                                    initialSearchLocation = .id(id)
                                case let .timestamp(timestamp):
                                    initialSearchLocation = .index(MessageIndex(id: MessageId(peerId: strongSelf.chatLocation.peerId, namespace: Namespaces.Message.Cloud, id: 1), timestamp: timestamp))
                                }
                                strongSelf.chatHistoryLocationValue = ChatHistoryLocationInput(content: .InitialSearch(location: initialSearchLocation, count: 60, highlight: highlight), id: (strongSelf.chatHistoryLocationValue?.id).flatMap({ $0 + 1 }) ?? 0)
                            } else if let subject = subject, case let .pinnedMessages(maybeMessageId) = subject, let messageId = maybeMessageId {
                                strongSelf.chatHistoryLocationValue = ChatHistoryLocationInput(content: .InitialSearch(location: .id(messageId), count: 60, highlight: true), id: (strongSelf.chatHistoryLocationValue?.id).flatMap({ $0 + 1 }) ?? 0)
                            } else if var chatHistoryLocation = strongSelf.chatHistoryLocationValue {
                                chatHistoryLocation.id += 1
                                strongSelf.chatHistoryLocationValue = chatHistoryLocation
                            } else {
                                strongSelf.chatHistoryLocationValue = ChatHistoryLocationInput(content: .Initial(count: 60), id: (strongSelf.chatHistoryLocationValue?.id).flatMap({ $0 + 1 }) ?? 0)
                            }
                        }
                    }
                }
            }
            
            let initialData: ChatHistoryCombinedInitialData?
            switch update.0 {
            case let .Loading(combinedInitialData, type):
                if case .Generic(.FillHole) = type {
                    applyHole()
                    return
                }
                
                initialData = combinedInitialData
                Queue.mainQueue().async {
                    if let strongSelf = self {
                        if !strongSelf.didSetInitialData {
                            strongSelf.didSetInitialData = true
                            var combinedInitialData = combinedInitialData
                            combinedInitialData?.cachedData = nil
                            strongSelf._initialData.set(.single(combinedInitialData))
                        }
                        
                        let cachedData = initialData?.cachedData
                        let cachedDataMessages = initialData?.cachedDataMessages
                        
                        strongSelf._cachedPeerDataAndMessages.set(.single((cachedData, cachedDataMessages)))
                        
                        let loadState: ChatHistoryNodeLoadState = .loading
                        if strongSelf.loadState != loadState {
                            strongSelf.loadState = loadState
                            strongSelf.loadStateUpdated?(loadState, false)
                        }
                        
                        let historyState: ChatHistoryNodeHistoryState = .loading
                        if strongSelf.currentHistoryState != historyState {
                            strongSelf.currentHistoryState = historyState
                            strongSelf.historyState.set(historyState)
                        }
                    }
                }
                return
            case let .HistoryView(view, type, scrollPosition, flashIndicators, originalScrollPosition, data, id):
                if case .Generic(.FillHole) = type {
                    applyHole()
                    return
                }
                
                initialData = data
                var updatedScrollPosition = scrollPosition
                
                var reverse = false
                var includeSearchEntry = false
                if case let .list(search, reverseValue, _, _, _) = mode {
                    includeSearchEntry = search
                    reverse = reverseValue
                }
                
                var isCopyProtectionEnabled: Bool =  data.initialData?.peer?.isCopyProtectionEnabled ?? false
                for entry in view.additionalData {
                    if case let .peer(_, maybePeer) = entry, let peer = maybePeer {
                        isCopyProtectionEnabled = peer.isCopyProtectionEnabled
                    }
                }
                let associatedData = extractAssociatedData(chatLocation: chatLocation, view: view, automaticDownloadNetworkType: networkType, animatedEmojiStickers: animatedEmojiStickers, additionalAnimatedEmojiStickers: additionalAnimatedEmojiStickers, subject: subject, currentlyPlayingMessageId: currentlyPlayingMessageId, isCopyProtectionEnabled: isCopyProtectionEnabled)
                
                let filteredEntries = chatHistoryEntriesForView(
                    location: chatLocation,
                    view: view,
                    includeUnreadEntry: mode == .bubbles,
                    includeEmptyEntry: mode == .bubbles && tagMask == nil,
                    includeChatInfoEntry: mode == .bubbles,
                    includeSearchEntry: includeSearchEntry && tagMask != nil,
                    reverse: reverse,
                    groupMessages: mode == .bubbles,
                    selectedMessages: selectedMessages,
                    presentationData: chatPresentationData,
                    historyAppearsCleared: historyAppearsCleared,
                    pendingUnpinnedAllMessages: pendingUnpinnedAllMessages,
                    pendingRemovedMessages: pendingRemovedMessages,
                    associatedData: associatedData,
                    updatingMedia: updatingMedia,
                    customChannelDiscussionReadState: customChannelDiscussionReadState,
                    customThreadOutgoingReadState: customThreadOutgoingReadState,
                    cachedData: data.cachedData,
                    adMessages: adMessages
                )
                let lastHeaderId = filteredEntries.last.flatMap { listMessageDateHeaderId(timestamp: $0.index.timestamp) } ?? 0
                let processedView = ChatHistoryView(originalView: view, filteredEntries: filteredEntries, associatedData: associatedData, lastHeaderId: lastHeaderId, id: id, locationInput: update.2, ignoreMessagesInTimestampRange: update.3)
                let previousValueAndVersion = previousView.swap((processedView, update.1, selectedMessages))
                let previous = previousValueAndVersion?.0
                let previousSelectedMessages = previousValueAndVersion?.2
                
                if let previousVersion = previousValueAndVersion?.1 {
                    if !GlobalExperimentalSettings.isAppStoreBuild {
                        precondition(update.1 >= previousVersion)
                    }
                    assert(update.1 >= previousVersion)
                }
                                
                if scrollPosition == nil, let originalScrollPosition = originalScrollPosition {
                    switch originalScrollPosition {
                    case let .index(index, position, _, _, highlight):
                        if case .upperBound = index {
                            if let previous = previous, previous.filteredEntries.isEmpty {
                                updatedScrollPosition = .index(index: index, position: position, directionHint: .Down, animated: false, highlight: highlight)
                            }
                        }
                    default:
                        break
                    }
                }
                
                let reason: ChatHistoryViewTransitionReason
                
                let previousHistoryAppearsClearedValue = previousHistoryAppearsCleared.swap(historyAppearsCleared)
                if previousHistoryAppearsClearedValue != nil && previousHistoryAppearsClearedValue != historyAppearsCleared && !historyAppearsCleared {
                    reason = ChatHistoryViewTransitionReason.Initial(fadeIn: !processedView.filteredEntries.isEmpty)
                } else if let previous = previous, previous.id == processedView.id, previous.originalView.entries == processedView.originalView.entries {
                    reason = ChatHistoryViewTransitionReason.InteractiveChanges
                    updatedScrollPosition = nil
                } else {
                    switch type {
                        case let .Initial(fadeIn):
                            reason = ChatHistoryViewTransitionReason.Initial(fadeIn: fadeIn)
                        case let .Generic(genericType):
                            switch genericType {
                                case .InitialUnread, .Initial:
                                    reason = ChatHistoryViewTransitionReason.Initial(fadeIn: false)
                                case .Generic:
                                    reason = ChatHistoryViewTransitionReason.InteractiveChanges
                                case .UpdateVisible:
                                    reason = ChatHistoryViewTransitionReason.Reload
                                case .FillHole:
                                    reason = ChatHistoryViewTransitionReason.HoleReload
                            }
                    }
                }
                
                var scrollAnimationCurve: ListViewAnimationCurve? = nil
                if let strongSelf = self, case .default = source {
                    if strongSelf.appliedPlayingMessageId != currentlyPlayingMessageId, let currentlyPlayingMessageId = currentlyPlayingMessageId  {
                        if isFirstTime {
                        } else if case let .peer(peerId) = chatLocation, currentlyPlayingMessageId.id.peerId != peerId {
                        } else {
                            updatedScrollPosition = .index(index: .message(currentlyPlayingMessageId), position: .center(.bottom), directionHint: .Up, animated: true, highlight: true)
                            scrollAnimationCurve = .Spring(duration: 0.4)
                        }
                    }
                    isFirstTime = false
                }

                var disableAnimations = false

                if let strongSelf = self, updatedScrollPosition == nil, case .InteractiveChanges = reason, case let .known(offset) = strongSelf.visibleContentOffset(), abs(offset) <= 0.9, let previous = previous {
                    var fillsScreen = true
                    switch strongSelf.visibleBottomContentOffset() {
                    case let .known(bottomOffset):
                        if bottomOffset <= strongSelf.visibleSize.height - strongSelf.insets.bottom {
                            fillsScreen = false
                        }
                    default:
                        break
                    }

                    var previousNumAds = 0
                    for entry in previous.filteredEntries {
                        if case let .MessageEntry(message, _, _, _, _, _) = entry {
                            if message.adAttribute != nil {
                                previousNumAds += 1
                            }
                        }
                    }

                    var updatedNumAds = 0
                    var firstNonAdIndex: MessageIndex?
                    for entry in processedView.filteredEntries.reversed() {
                        if case let .MessageEntry(message, _, _, _, _, _) = entry {
                            if message.adAttribute != nil {
                                updatedNumAds += 1
                            } else {
                                if firstNonAdIndex == nil {
                                    firstNonAdIndex = message.index
                                }
                            }
                        }
                    }

                    if fillsScreen, let firstNonAdIndex = firstNonAdIndex, previousNumAds == 0, updatedNumAds != 0 {
                        updatedScrollPosition = .index(index: .message(firstNonAdIndex), position: .top(0.0), directionHint: .Up, animated: false, highlight: false)
                        disableAnimations = true
                    }
                }
                
                let rawTransition = preparedChatHistoryViewTransition(from: previous, to: processedView, reason: reason, reverse: reverse, chatLocation: chatLocation, controllerInteraction: controllerInteraction, scrollPosition: updatedScrollPosition, scrollAnimationCurve: scrollAnimationCurve, initialData: initialData?.initialData, keyboardButtonsMessage: view.topTaggedMessages.first, cachedData: initialData?.cachedData, cachedDataMessages: initialData?.cachedDataMessages, readStateData: initialData?.readStateData, flashIndicators: flashIndicators, updatedMessageSelection: previousSelectedMessages != selectedMessages, messageTransitionNode: messageTransitionNode(), allUpdated: updateAllOnEachVersion)
                var mappedTransition = mappedChatHistoryViewListTransition(context: context, chatLocation: chatLocation, associatedData: associatedData, controllerInteraction: controllerInteraction, mode: mode, lastHeaderId: lastHeaderId, transition: rawTransition, wantTrButton: self?.wantTrButton ?? [(false, [])])
                
                if disableAnimations {
                    mappedTransition.options.remove(.AnimateInsertion)
                    mappedTransition.options.remove(.AnimateAlpha)
                    mappedTransition.options.remove(.AnimateTopItemPosition)
                    mappedTransition.options.remove(.RequestItemInsertionAnimations)
                }
                Queue.mainQueue().async {
                    guard let strongSelf = self else {
                        return
                    }
                    if strongSelf.appliedPlayingMessageId != currentlyPlayingMessageId {
                        strongSelf.appliedPlayingMessageId = currentlyPlayingMessageId
                    }
                    strongSelf.enqueueHistoryViewTransition(mappedTransition)
                }
            }
        })
        
        self.historyDisposable.set(historyViewTransitionDisposable)
        
        let previousMaxIncomingMessageIndexByNamespace = Atomic<[MessageId.Namespace: MessageIndex]>(value: [:])
        let readHistory = combineLatest(self.maxVisibleIncomingMessageIndex.get(), self.canReadHistory.get())
        |> map { messageIndex, canRead in
            if canRead {
                var apply = false
                let _ = previousMaxIncomingMessageIndexByNamespace.modify { dict in
                    let previousIndex = dict[messageIndex.id.namespace]
                    if previousIndex == nil || previousIndex! < messageIndex {
                        apply = true
                        var dict = dict
                        dict[messageIndex.id.namespace] = messageIndex
                        return dict
                    }
                    return dict
                }
                if apply {
                    switch chatLocation {
                    case .peer, .replyThread:
                        if !context.sharedContext.immediateExperimentalUISettings.skipReadHistory {
                            context.applyMaxReadIndex(for: chatLocation, contextHolder: chatLocationContextHolder, messageIndex: messageIndex)
                        }
                    }
                }
            }
        }
        
        self.readHistoryDisposable.set(readHistory.start())
        
        self.canReadHistoryDisposable = (self.canReadHistory.get() |> deliverOnMainQueue).start(next: { [weak self, weak context] value in
            if let strongSelf = self {
                if strongSelf.canReadHistoryValue != value {
                    strongSelf.canReadHistoryValue = value
                    strongSelf.updateReadHistoryActions()

                    if strongSelf.canReadHistoryValue && !strongSelf.messageIdsScheduledForMarkAsSeen.isEmpty {
                        let messageIds = strongSelf.messageIdsScheduledForMarkAsSeen
                        strongSelf.messageIdsScheduledForMarkAsSeen.removeAll()
                        context?.account.viewTracker.updateMarkMentionsSeenForMessageIds(messageIds: messageIds)
                    }
                }
            }
        })
        
        if let subject = subject, case let .message(messageSubject, highlight, _) = subject {
            let initialSearchLocation: ChatHistoryInitialSearchLocation
            switch messageSubject {
            case let .id(id):
                initialSearchLocation = .id(id)
            case let .timestamp(timestamp):
                initialSearchLocation = .index(MessageIndex(id: MessageId(peerId: self.chatLocation.peerId, namespace: Namespaces.Message.Cloud, id: 1), timestamp: timestamp))
            }
            self.chatHistoryLocationValue = ChatHistoryLocationInput(content: .InitialSearch(location: initialSearchLocation, count: 60, highlight: highlight), id: 0)
        } else if let subject = subject, case let .pinnedMessages(maybeMessageId) = subject, let messageId = maybeMessageId {
            self.chatHistoryLocationValue = ChatHistoryLocationInput(content: .InitialSearch(location: .id(messageId), count: 60, highlight: true), id: 0)
        } else {
            self.chatHistoryLocationValue = ChatHistoryLocationInput(content: .Initial(count: 60), id: 0)
        }
        self.chatHistoryLocationPromise.set(self.chatHistoryLocationValue!)
        
        self.generalScrollDirectionUpdated = { [weak self] direction in
            guard let strongSelf = self else {
                return
            }
            let prefetchDirectionIsToLater = direction == .up
            if strongSelf.currentPrefetchDirectionIsToLater != prefetchDirectionIsToLater {
                strongSelf.currentPrefetchDirectionIsToLater = prefetchDirectionIsToLater
                if strongSelf.currentPrefetchDirectionIsToLater {
                    strongSelf.prefetchManager.updateMessages(strongSelf.currentLaterPrefetchMessages, directionIsToLater: strongSelf.currentPrefetchDirectionIsToLater)
                } else {
                    strongSelf.prefetchManager.updateMessages(strongSelf.currentEarlierPrefetchMessages, directionIsToLater: strongSelf.currentPrefetchDirectionIsToLater)
                }
            }
        }
        
        self.displayedItemRangeChanged = { [weak self] displayedRange, opaqueTransactionState in
            if let strongSelf = self, let transactionState = opaqueTransactionState as? ChatHistoryTransactionOpaqueState {
                strongSelf.processDisplayedItemRangeChanged(displayedRange: displayedRange, transactionState: transactionState)
            }
        }
        
        let appConfiguration = context.account.postbox.preferencesView(keys: [PreferencesKeys.appConfiguration])
        |> take(1)
        |> map { view in
            return view.values[PreferencesKeys.appConfiguration]?.get(AppConfiguration.self) ?? .defaultValue
        }
        
        var didSetPresentationData = false
        self.presentationDataDisposable = (
            combineLatest(queue: .mainQueue(),
                updatedPresentationData.signal,
                appConfiguration)
        |> deliverOnMainQueue).start(next: { [weak self] presentationData, appConfiguration in
            if let strongSelf = self {
                let previousTheme = strongSelf.currentPresentationData.theme
                let previousStrings = strongSelf.currentPresentationData.strings
                let previousWallpaper = strongSelf.currentPresentationData.theme.wallpaper
                let previousAnimatedEmojiScale = strongSelf.currentPresentationData.animatedEmojiScale
                
                let animatedEmojiConfig = ChatHistoryAnimatedEmojiConfiguration.with(appConfiguration: appConfiguration)
                
                if !didSetPresentationData || previousTheme !== presentationData.theme || previousStrings !== presentationData.strings || previousWallpaper != presentationData.chatWallpaper || previousAnimatedEmojiScale != animatedEmojiConfig.scale {
                    didSetPresentationData = true
                    
                    let themeData = ChatPresentationThemeData(theme: presentationData.theme, wallpaper: presentationData.chatWallpaper)
                    let chatPresentationData = ChatPresentationData(theme: themeData, fontSize: presentationData.chatFontSize, strings: presentationData.strings, dateTimeFormat: presentationData.dateTimeFormat, nameDisplayOrder: presentationData.nameDisplayOrder, disableAnimations: true, largeEmoji: presentationData.largeEmoji, chatBubbleCorners: presentationData.chatBubbleCorners, animatedEmojiScale: animatedEmojiConfig.scale)
                    
                    strongSelf.currentPresentationData = chatPresentationData
                    strongSelf.dynamicBounceEnabled = false
                    
                    strongSelf.forEachItemHeaderNode { itemHeaderNode in
                        if let dateNode = itemHeaderNode as? ChatMessageDateHeaderNode {
                            dateNode.updatePresentationData(chatPresentationData, context: context)
                        } else if let avatarNode = itemHeaderNode as? ChatMessageAvatarHeaderNode {
                            avatarNode.updatePresentationData(chatPresentationData, context: context)
                        } else if let dateNode = itemHeaderNode as? ListMessageDateHeaderNode {
                            dateNode.updateThemeAndStrings(theme: presentationData.theme, strings: presentationData.strings)
                        }
                    }
                    strongSelf.chatPresentationDataPromise.set(.single(chatPresentationData))
                }
            }
        })
        
        self.visibleContentOffsetChanged = { [weak self] offset in
            if let strongSelf = self {
                strongSelf.contentPositionChanged(offset)
                
                if strongSelf.tagMask == nil {
                    var atBottom = false
                    var offsetFromBottom: CGFloat?
                    switch offset {
                        case let .known(offsetValue):
                            if offsetValue.isLessThanOrEqualTo(0.0) {
                                atBottom = true
                                offsetFromBottom = offsetValue
                            }
                            //print("offsetValue: \(offsetValue)")
                        default:
                            break
                    }
                    
                    if atBottom != strongSelf.isScrollAtBottomPosition {
                        strongSelf.isScrollAtBottomPosition = atBottom
                        strongSelf.updateReadHistoryActions()
                        
                        strongSelf.isScrollAtBottomPositionUpdated?()
                    }

                    strongSelf.maybeUpdateOverscrollAction(offset: offsetFromBottom)
                }
            }
        }
        
        self.loadedMessagesFromCachedDataDisposable = (self._cachedPeerDataAndMessages.get() |> map { dataAndMessages -> MessageId? in
            return dataAndMessages.0?.messageIds.first
        } |> distinctUntilChanged(isEqual: { $0 == $1 })
        |> mapToSignal { messageId -> Signal<Void, NoError> in
            if let messageId = messageId {
                return context.engine.messages.getMessagesLoadIfNecessary([messageId]) |> map { _ -> Void in return Void() }
            } else {
                return .complete()
            }
        }).start()
        
        self.beganInteractiveDragging = { [weak self] _ in
            self?.isInteractivelyScrollingValue = true
            self?.isInteractivelyScrollingPromise.set(true)
            self?.beganDragging?()
            //self?.updateHistoryScrollingArea(transition: .immediate)
        }

        self.endedInteractiveDragging = { [weak self] _ in
            guard let strongSelf = self else {
                return
            }
            if strongSelf.offerNextChannelToRead, strongSelf.currentOverscrollExpandProgress >= 0.99 {
                if let nextChannelToRead = strongSelf.nextChannelToRead {
                    strongSelf.freezeOverscrollControl = true
                    strongSelf.openNextChannelToRead?(nextChannelToRead.peer, nextChannelToRead.location)
                } else {
                    strongSelf.freezeOverscrollControlProgress = true
                    strongSelf.scroller.contentInset = UIEdgeInsets(top: 94.0 + 12.0, left: 0.0, bottom: 0.0, right: 0.0)
                    Queue.mainQueue().after(0.3, {
                        let animator = DisplayLinkAnimator(duration: 0.2, from: 1.0, to: 0.0, update: { rawT in
                            guard let strongSelf = self else {
                                return
                            }
                            let t = listViewAnimationCurveEaseInOut(rawT)
                            let value = (94.0 + 12.0) * t
                            strongSelf.scroller.contentInset = UIEdgeInsets(top: value, left: 0.0, bottom: 0.0, right: 0.0)
                        }, completion: {
                            guard let strongSelf = self else {
                                return
                            }
                            strongSelf.contentInsetAnimator = nil
                            strongSelf.scroller.contentInset = UIEdgeInsets()
                            strongSelf.freezeOverscrollControlProgress = false
                        })
                        strongSelf.contentInsetAnimator = animator
                    })
                }
            }
        }
        
        self.didEndScrolling = { [weak self] _ in
            guard let strongSelf = self else {
                return
            }
            strongSelf.isInteractivelyScrollingValue = false
            strongSelf.isInteractivelyScrollingPromise.set(false)
            //strongSelf.updateHistoryScrollingArea(transition: .immediate)
        }

        /*self.updateScrollingIndicator = { [weak self] scrollingState, transition in
            guard let strongSelf = self else {
                return
            }
            strongSelf.scrollingState = scrollingState
            strongSelf.updateHistoryScrollingArea(transition: transition)
        }*/
        
        let selectionRecognizer = ChatHistoryListSelectionRecognizer(target: self, action: #selector(self.selectionPanGesture(_:)))
        selectionRecognizer.shouldBegin = { [weak self] in
            guard let strongSelf = self else {
                return false
            }
            return strongSelf.isSelectionGestureEnabled
        }
        self.view.addGestureRecognizer(selectionRecognizer)
    }
    
    deinit {
        self.historyDisposable.dispose()
        self.readHistoryDisposable.dispose()
        self.interactiveReadActionDisposable?.dispose()
        self.canReadHistoryDisposable?.dispose()
        self.loadedMessagesFromCachedDataDisposable?.dispose()
        self.preloadAdPeerDisposable.dispose()
        //self.scrollNavigationDisposable.dispose()
    }
    
    public func setLoadStateUpdated(_ f: @escaping (ChatHistoryNodeLoadState, Bool) -> Void) {
        self.loadStateUpdated = f
    }

    /*private func updateHistoryScrollingArea(transition: ContainedViewLayoutTransition) {
        guard let historyScrollingArea = self.historyScrollingArea else {
            return
        }
        guard let transactionState = self.opaqueTransactionState as? ChatHistoryTransactionOpaqueState else {
            return
        }

        let historyView = transactionState.historyView

        var updatedScrollingState = self.scrollingState
        if var scrollingState = updatedScrollingState {
            let convertedIndex = historyView.filteredEntries.count - scrollingState.topItem.index - 1
            if convertedIndex < 0 || convertedIndex >= historyView.filteredEntries.count {
                return
            }
            let firstItem = historyView.filteredEntries[convertedIndex]
            var location: MessageHistoryEntryLocation?
            switch firstItem {
            case let .MessageEntry(_, _, _, locationValue, _, _):
                location = locationValue
            case let .MessageGroupEntry(_, group, _):
                if let locationValue = group.last?.4 {
                    location = locationValue
                }
            default:
                break
            }

            if let location = location {
                let locationDelta = (location.count - location.index - 1) - scrollingState.topItem.index
                scrollingState.topItem.index += locationDelta
                scrollingState.bottomItem.index += locationDelta
                scrollingState.itemCount = max(scrollingState.itemCount, location.count)
            }

            updatedScrollingState = scrollingState
        }

        historyScrollingArea.update(
            containerSize: self.bounds.size,
            containerInsets: UIEdgeInsets(top: self.scrollIndicatorInsets.top, left: 0.0, bottom: self.scrollIndicatorInsets.bottom, right: 0.0),
            scrollingState: updatedScrollingState,
            isScrolling: self.isDragging || self.isDeceleratingAfterTracking,
            theme: self.currentPresentationData.theme.theme,
            transition: transition
        )
    }

    private func navigateToAbsolutePosition(position: Float) {
        guard let transactionState = self.opaqueTransactionState as? ChatHistoryTransactionOpaqueState else {
            return
        }

        let historyView = transactionState.historyView

        let convertedIndex = 0
        if convertedIndex < 0 || convertedIndex >= historyView.filteredEntries.count {
            self.historyScrollingArea?.resetNavigatingToPosition()
            return
        }
        let firstItem = historyView.filteredEntries[convertedIndex]
        var location: MessageHistoryEntryLocation?
        switch firstItem {
        case let .MessageEntry(_, _, _, locationValue, _, _):
            location = locationValue
        case let .MessageGroupEntry(_, group, _):
            if let locationValue = group.last?.4 {
                location = locationValue
            }
        default:
            break
        }

        if let location = location {
            var absoluteIndex = Int(Float(location.count) * position)
            if absoluteIndex >= location.count {
                absoluteIndex = location.count - 1
            }
            if absoluteIndex < 0 {
                absoluteIndex = 0
            }
            if case let .peer(peerId) = self.chatLocation {
                let _ = (self.context.account.postbox.transaction { transaction -> MessageIndex? in
                    return transaction.findMessageAtAbsoluteIndex(peerId: peerId, namespace: Namespaces.Message.Cloud, index: absoluteIndex)
                }
                |> deliverOnMainQueue).start(next: { [weak self] index in
                    guard let strongSelf = self else {
                        return
                    }
                    if let index = index {
                        let content: ChatHistoryLocation = .Scroll(index: .message(index), anchorIndex: .message(index), sourceIndex: .message(index), scrollPosition: .top(0.0), animated: false, highlight: false)

                        strongSelf.scrollNavigationDisposable.set((preloadedChatHistoryViewForLocation(ChatHistoryLocationInput(content: content, id: 0), context: strongSelf.context, chatLocation: strongSelf.chatLocation, subject: strongSelf.subject, chatLocationContextHolder: strongSelf.chatLocationContextHolder, fixedCombinedReadStates: nil, tagMask: nil, additionalData: [])
                        |> map { historyView -> Bool in
                            switch historyView {
                            case .Loading:
                                return false
                            case .HistoryView:
                                return true
                            }
                        }
                        |> filter { $0 }
                        |> take(1)
                        |> deliverOnMainQueue).start(next: { _ in
                            guard let strongSelf = self else {
                                return
                            }
                            strongSelf.chatHistoryLocationValue = ChatHistoryLocationInput(content: content, id: (strongSelf.chatHistoryLocationValue?.id).flatMap({ $0 + 1 }) ?? 0)
                            Queue.mainQueue().after(0.5, {
                                self?.historyScrollingArea?.resetNavigatingToPosition()
                            })
                        }))
                    } else {
                        strongSelf.historyScrollingArea?.resetNavigatingToPosition()
                    }
                })
            }
        } else {
            self.historyScrollingArea?.resetNavigatingToPosition()
        }
    }*/

    private func maybeUpdateOverscrollAction(offset: CGFloat?) {
        if self.freezeOverscrollControl {
            return
        }
        if let offset = offset, offset < -0.1, self.offerNextChannelToRead, let chatControllerNode = self.controllerInteraction.chatControllerNode() as? ChatControllerNode, chatControllerNode.shouldAllowOverscrollActions {
            let overscrollView: ComponentHostView<Empty>
            if let current = self.overscrollView {
                overscrollView = current
            } else {
                overscrollView = ComponentHostView<Empty>()
                self.overscrollView = overscrollView
                self.view.superview?.insertSubview(overscrollView, aboveSubview: self.view)
            }

            let expandDistance = max(-offset - 12.0, 0.0)
            let expandProgress: CGFloat = min(1.0, expandDistance / 94.0)

            let previousType = self.currentOverscrollExpandProgress >= 1.0
            let currentType = expandProgress >= 1.0

            if previousType != currentType, currentType {
                if self.feedback == nil {
                    self.feedback = HapticFeedback()
                }
                if let _ = nextChannelToRead {
                    self.feedback?.tap()
                } else {
                    self.feedback?.success()
                }
            }

            self.currentOverscrollExpandProgress = expandProgress

            if let nextChannelToRead = self.nextChannelToRead {
                let swipeText: (String, [(Int, NSRange)])
                let releaseText: (String, [(Int, NSRange)])
                switch nextChannelToRead.location {
                case .same:
                    swipeText = (self.currentPresentationData.strings.Chat_NextChannelSameLocationSwipeProgress, [])
                    releaseText = (self.currentPresentationData.strings.Chat_NextChannelSameLocationSwipeAction, [])
                case .archived:
                    swipeText = (self.currentPresentationData.strings.Chat_NextChannelArchivedSwipeProgress, [])
                    releaseText = (self.currentPresentationData.strings.Chat_NextChannelArchivedSwipeAction, [])
                case .unarchived:
                    swipeText = (self.currentPresentationData.strings.Chat_NextChannelUnarchivedSwipeProgress, [])
                    releaseText = (self.currentPresentationData.strings.Chat_NextChannelUnarchivedSwipeAction, [])
                case let .folder(_, title):
                    swipeText = self.currentPresentationData.strings.Chat_NextChannelFolderSwipeProgress(title)._tuple
                    releaseText = self.currentPresentationData.strings.Chat_NextChannelFolderSwipeAction(title)._tuple
                }

                if expandProgress < 0.1 {
                    chatControllerNode.setChatInputPanelOverscrollNode(overscrollNode: nil)
                } else if expandProgress >= 1.0 {
                    if chatControllerNode.inputPanelOverscrollNode?.text.0 != releaseText.0 {
                        chatControllerNode.setChatInputPanelOverscrollNode(overscrollNode: ChatInputPanelOverscrollNode(text: releaseText, color: self.currentPresentationData.theme.theme.rootController.navigationBar.secondaryTextColor, priority: 1))
                    }
                } else {
                    if chatControllerNode.inputPanelOverscrollNode?.text.0 != swipeText.0 {
                        chatControllerNode.setChatInputPanelOverscrollNode(overscrollNode: ChatInputPanelOverscrollNode(text: swipeText, color: self.currentPresentationData.theme.theme.rootController.navigationBar.secondaryTextColor, priority: 2))
                    }
                }
            } else {
                chatControllerNode.setChatInputPanelOverscrollNode(overscrollNode: nil)
            }

            var overscrollFrame = CGRect(origin: CGPoint(x: 0.0, y: self.insets.top), size: CGSize(width: self.bounds.width, height: 94.0))
            if self.freezeOverscrollControlProgress {
                overscrollFrame.origin.y -= max(0.0, 94.0 - expandDistance)
            }

            overscrollView.frame = self.view.convert(overscrollFrame, to: self.view.superview!)

            let _ = overscrollView.update(
                transition: .immediate,
                component: AnyComponent(ChatOverscrollControl(
                    backgroundColor: selectDateFillStaticColor(theme: self.currentPresentationData.theme.theme, wallpaper: self.currentPresentationData.theme.wallpaper),
                    foregroundColor: bubbleVariableColor(variableColor: self.currentPresentationData.theme.theme.chat.serviceMessage.dateTextColor, wallpaper: self.currentPresentationData.theme.wallpaper),
                    peer: self.nextChannelToRead?.peer,
                    unreadCount: self.nextChannelToRead?.unreadCount ?? 0,
                    location: self.nextChannelToRead?.location ?? .same,
                    context: self.context,
                    expandDistance: self.freezeOverscrollControl ? 94.0 : expandDistance,
                    freezeProgress: false,
                    absoluteRect: CGRect(origin: CGPoint(x: overscrollFrame.minX, y: self.bounds.height - overscrollFrame.minY), size: overscrollFrame.size),
                    absoluteSize: self.bounds.size,
                    wallpaperNode: chatControllerNode.backgroundNode
                )),
                environment: {},
                containerSize: CGSize(width: self.bounds.width, height: 200.0)
            )
        } else if let overscrollView = self.overscrollView {
            self.overscrollView = nil
            overscrollView.removeFromSuperview()

            if let chatControllerNode = self.controllerInteraction.chatControllerNode() as? ChatControllerNode {
                chatControllerNode.setChatInputPanelOverscrollNode(overscrollNode: nil)
            }
        }
    }
    
    func refreshPollActionsForVisibleMessages() {
        let _ = self.clientId.swap(nextClientId)
        nextClientId += 1
        
        self.updateVisibleItemRange(force: true)
    }
    
    func refocusOnUnreadMessagesIfNeeded() {
        self.forEachItemNode({ itemNode in
            if let itemNode = itemNode as? ChatUnreadItemNode {
                self.ensureItemNodeVisible(itemNode, animated: false, overflow: 0.0, curve: .Default(duration: nil))
            }
        })
    }
    
    private func processDisplayedItemRangeChanged(displayedRange: ListViewDisplayedItemRange, transactionState: ChatHistoryTransactionOpaqueState) {
        let historyView = transactionState.historyView
        var isTopReplyThreadMessageShownValue = false
        var topVisibleMessageRange: ChatTopVisibleMessageRange?
        if let visible = displayedRange.visibleRange {
            let indexRange = (historyView.filteredEntries.count - 1 - visible.lastIndex, historyView.filteredEntries.count - 1 - visible.firstIndex)
            if indexRange.0 > indexRange.1 {
                assert(false)
                return
            }
            
            let readIndexRange = (0, historyView.filteredEntries.count - 1 - visible.firstIndex)
            
            let toEarlierRange = (0, historyView.filteredEntries.count - 1 - visible.lastIndex - 1)
            let toLaterRange = (historyView.filteredEntries.count - 1 - (visible.firstIndex - 1), historyView.filteredEntries.count - 1)
            
            var messageIdsWithViewCount: [MessageId] = []
            var messageIdsWithLiveLocation: [MessageId] = []
            var messageIdsWithUnsupportedMedia: [MessageId] = []
            var messageIdsWithRefreshMedia: [MessageId] = []
            var messageIdsWithUnseenPersonalMention: [MessageId] = []
            
            if indexRange.0 <= indexRange.1 {
                for i in (indexRange.0 ... indexRange.1) {
                    switch historyView.filteredEntries[i] {
                    case let .MessageEntry(message, _, _, _, _, _):
                        var hasUnconsumedMention = false
                        var hasUnconsumedContent = false
                        if message.tags.contains(.unseenPersonalMessage) {
                            for attribute in message.attributes {
                                if let attribute = attribute as? ConsumablePersonalMentionMessageAttribute, !attribute.pending {
                                    hasUnconsumedMention = true
                                }
                            }
                        }
                        var contentRequiredValidation = false
                        var mediaRequiredValidation = false
                        for attribute in message.attributes {
                            if attribute is ViewCountMessageAttribute {
                                if message.id.namespace == Namespaces.Message.Cloud {
                                    messageIdsWithViewCount.append(message.id)
                                }
                            } else if attribute is ReplyThreadMessageAttribute {
                                if message.id.namespace == Namespaces.Message.Cloud {
                                    messageIdsWithViewCount.append(message.id)
                                }
                            } else if let attribute = attribute as? ConsumableContentMessageAttribute, !attribute.consumed {
                                hasUnconsumedContent = true
                            } else if let _ = attribute as? ContentRequiresValidationMessageAttribute {
                                contentRequiredValidation = true
                            }
                        }
                        for media in message.media {
                            if let _ = media as? TelegramMediaUnsupported {
                                contentRequiredValidation = true
                            } else if message.flags.contains(.Incoming), let media = media as? TelegramMediaMap, let liveBroadcastingTimeout = media.liveBroadcastingTimeout {
                                let timestamp = Int32(CFAbsoluteTimeGetCurrent() + kCFAbsoluteTimeIntervalSince1970)
                                if message.timestamp + liveBroadcastingTimeout > timestamp {
                                    messageIdsWithLiveLocation.append(message.id)
                                }
                            } else if let telegramFile = media as? TelegramMediaFile {
                                if telegramFile.isAnimatedSticker, (message.id.peerId.namespace == Namespaces.Peer.SecretChat || !telegramFile.previewRepresentations.isEmpty), let size = telegramFile.size, size > 0 && size <= 128 * 1024 {
                                    if message.id.peerId.namespace == Namespaces.Peer.SecretChat {
                                        if telegramFile.fileId.namespace == Namespaces.Media.CloudFile {
                                            var isValidated = false
                                            attributes: for attribute in telegramFile.attributes {
                                                if case .hintIsValidated = attribute {
                                                    isValidated = true
                                                    break attributes
                                                }
                                            }
                                            
                                            if !isValidated {
                                                mediaRequiredValidation = true
                                            }
                                        }
                                    }
                                }
                            }
                        }
                        if contentRequiredValidation {
                            messageIdsWithUnsupportedMedia.append(message.id)
                        }
                        if mediaRequiredValidation {
                            messageIdsWithRefreshMedia.append(message.id)
                        }
                        if hasUnconsumedMention && !hasUnconsumedContent {
                            messageIdsWithUnseenPersonalMention.append(message.id)
                        }
                        if case let .replyThread(replyThreadMessage) = self.chatLocation, replyThreadMessage.effectiveTopId == message.id {
                            isTopReplyThreadMessageShownValue = true
                        }
                        if let topVisibleMessageRangeValue = topVisibleMessageRange {
                            topVisibleMessageRange = ChatTopVisibleMessageRange(lowerBound: topVisibleMessageRangeValue.lowerBound, upperBound: message.id, isLast: i == historyView.filteredEntries.count - 1)
                        } else {
                            topVisibleMessageRange = ChatTopVisibleMessageRange(lowerBound: message.id, upperBound: message.id, isLast: i == historyView.filteredEntries.count - 1)
                        }
                    case let .MessageGroupEntry(_, messages, _):
                        for (message, _, _, _, _) in messages {
                            var hasUnconsumedMention = false
                            var hasUnconsumedContent = false
                            if message.tags.contains(.unseenPersonalMessage) {
                                for attribute in message.attributes {
                                    if let attribute = attribute as? ConsumablePersonalMentionMessageAttribute, !attribute.pending {
                                        hasUnconsumedMention = true
                                    }
                                }
                            }
                            for attribute in message.attributes {
                                if attribute is ViewCountMessageAttribute {
                                    if message.id.namespace == Namespaces.Message.Cloud {
                                        messageIdsWithViewCount.append(message.id)
                                    }
                                } else if attribute is ReplyThreadMessageAttribute {
                                    if message.id.namespace == Namespaces.Message.Cloud {
                                        messageIdsWithViewCount.append(message.id)
                                    }
                                } else if let attribute = attribute as? ConsumableContentMessageAttribute, !attribute.consumed {
                                    hasUnconsumedContent = true
                                }
                            }
                            if hasUnconsumedMention && !hasUnconsumedContent {
                                messageIdsWithUnseenPersonalMention.append(message.id)
                            }
                            if case let .replyThread(replyThreadMessage) = self.chatLocation, replyThreadMessage.effectiveTopId == message.id {
                                isTopReplyThreadMessageShownValue = true
                            }
                            if let topVisibleMessageRangeValue = topVisibleMessageRange {
                                topVisibleMessageRange = ChatTopVisibleMessageRange(lowerBound: topVisibleMessageRangeValue.lowerBound, upperBound: message.id, isLast: i == historyView.filteredEntries.count - 1)
                            } else {
                                topVisibleMessageRange = ChatTopVisibleMessageRange(lowerBound: message.id, upperBound: message.id, isLast: i == historyView.filteredEntries.count - 1)
                            }
                        }
                    default:
                        break
                    }
                }
            }
            
            func addMediaToPrefetch(_ message: Message, _ media: Media, _ messages: inout [(Message, Media)]) -> Bool {
                if media is TelegramMediaImage || media is TelegramMediaFile {
                    messages.append((message, media))
                }
                if messages.count >= 3 {
                    return false
                } else {
                    return true
                }
            }
            
            var toEarlierMediaMessages: [(Message, Media)] = []
            if toEarlierRange.0 <= toEarlierRange.1 {
                outer: for i in (toEarlierRange.0 ... toEarlierRange.1).reversed() {
                    switch historyView.filteredEntries[i] {
                    case let .MessageEntry(message, _, _, _, _, _):
                        for media in message.media {
                            if !addMediaToPrefetch(message, media, &toEarlierMediaMessages) {
                                break outer
                            }
                        }
                    case let .MessageGroupEntry(_, messages, _):
                        for (message, _, _, _, _) in messages {
                            var stop = false
                            for media in message.media {
                                if !addMediaToPrefetch(message, media, &toEarlierMediaMessages) {
                                    stop = true
                                }
                            }
                            if stop {
                                break outer
                            }
                        }
                    default:
                        break
                    }
                }
            }
            
            var toLaterMediaMessages: [(Message, Media)] = []
            if toLaterRange.0 <= toLaterRange.1 {
                outer: for i in (toLaterRange.0 ... toLaterRange.1) {
                    switch historyView.filteredEntries[i] {
                    case let .MessageEntry(message, _, _, _, _, _):
                        for media in message.media {
                            if !addMediaToPrefetch(message, media, &toLaterMediaMessages) {
                                break outer
                            }
                        }
                    case let .MessageGroupEntry(_, messages, _):
                        for (message, _, _, _, _) in messages {
                            for media in message.media {
                                if !addMediaToPrefetch(message, media, &toLaterMediaMessages) {
                                    break outer
                                }
                            }
                        }
                    default:
                        break
                    }
                }
            }
            
            if !messageIdsWithViewCount.isEmpty {
                self.messageProcessingManager.add(messageIdsWithViewCount)
            }
            if !messageIdsWithLiveLocation.isEmpty {
                self.seenLiveLocationProcessingManager.add(messageIdsWithLiveLocation)
            }
            if !messageIdsWithUnsupportedMedia.isEmpty {
                self.unsupportedMessageProcessingManager.add(messageIdsWithUnsupportedMedia)
            }
            if !messageIdsWithRefreshMedia.isEmpty {
                self.refreshMediaProcessingManager.add(messageIdsWithRefreshMedia)
            }
            if !messageIdsWithUnseenPersonalMention.isEmpty {
                self.messageMentionProcessingManager.add(messageIdsWithUnseenPersonalMention)
            }
            
            self.currentEarlierPrefetchMessages = toEarlierMediaMessages
            self.currentLaterPrefetchMessages = toLaterMediaMessages
            if self.currentPrefetchDirectionIsToLater {
                self.prefetchManager.updateMessages(toLaterMediaMessages, directionIsToLater: self.currentPrefetchDirectionIsToLater)
            } else {
                self.prefetchManager.updateMessages(toEarlierMediaMessages, directionIsToLater: self.currentPrefetchDirectionIsToLater)
            }
            
            if readIndexRange.0 <= readIndexRange.1 {
                let (maxIncomingIndex, maxOverallIndex) = maxMessageIndexForEntries(historyView, indexRange: readIndexRange)
                
                let messageIndex: MessageIndex?
                switch self.chatLocation {
                case .peer:
                    messageIndex = maxIncomingIndex
                case .replyThread:
                    messageIndex = maxOverallIndex
                }
                
                if let messageIndex = messageIndex {
                    self.updateMaxVisibleReadIncomingMessageIndex(messageIndex)
                }
                
                if let maxOverallIndex = maxOverallIndex, maxOverallIndex != self.maxVisibleMessageIndexReported {
                    self.maxVisibleMessageIndexReported = maxOverallIndex
                    self.maxVisibleMessageIndexUpdated?(maxOverallIndex)
                }
            }
        }
        self.isTopReplyThreadMessageShown.set(isTopReplyThreadMessageShownValue)
        self.topVisibleMessageRange.set(topVisibleMessageRange)
        
        if let loaded = displayedRange.loadedRange, let firstEntry = historyView.filteredEntries.first, let lastEntry = historyView.filteredEntries.last {
            if loaded.firstIndex < 5 && historyView.originalView.laterId != nil {
                let locationInput: ChatHistoryLocation = .Navigation(index: .message(lastEntry.index), anchorIndex: .message(lastEntry.index), count: historyMessageCount, highlight: false)
                if self.chatHistoryLocationValue?.content != locationInput {
                    self.chatHistoryLocationValue = ChatHistoryLocationInput(content: locationInput, id: self.takeNextHistoryLocationId())
                }
            } else if loaded.firstIndex < 5, historyView.originalView.laterId == nil, !historyView.originalView.holeLater, let chatHistoryLocationValue = self.chatHistoryLocationValue, !chatHistoryLocationValue.isAtUpperBound, historyView.originalView.anchorIndex != .upperBound {
                if self.chatHistoryLocationValue == historyView.locationInput {
                    self.chatHistoryLocationValue = ChatHistoryLocationInput(content: .Navigation(index: .upperBound, anchorIndex: .upperBound, count: historyMessageCount, highlight: false), id: self.takeNextHistoryLocationId())
                }
            } else if loaded.lastIndex >= historyView.filteredEntries.count - 5 && historyView.originalView.earlierId != nil {
                let locationInput: ChatHistoryLocation = .Navigation(index: .message(firstEntry.index), anchorIndex: .message(firstEntry.index), count: historyMessageCount, highlight: false)
                if self.chatHistoryLocationValue?.content != locationInput {
                    self.chatHistoryLocationValue = ChatHistoryLocationInput(content: locationInput, id: self.takeNextHistoryLocationId())
                }
            }
        }
        
        var containsPlayableWithSoundItemNode = false
        self.forEachVisibleItemNode { itemNode in
            if let chatItemView = itemNode as? ChatMessageItemView, chatItemView.playMediaWithSound() != nil {
                containsPlayableWithSoundItemNode = true
            }
        }
        self.hasVisiblePlayableItemNodesPromise.set(containsPlayableWithSoundItemNode)
        
        if containsPlayableWithSoundItemNode && !self.isInteractivelyScrollingValue {
            self.isInteractivelyScrollingPromise.set(true)
            self.isInteractivelyScrollingPromise.set(false)
        }
    }
    
    public func scrollScreenToTop() {
        if let subject = self.subject, case .scheduledMessages = subject {
            if let historyView = self.historyView {
                if let entry = historyView.filteredEntries.first {
                    var currentMessage: Message?
                    if case let .MessageEntry(message, _, _, _, _, _) = entry {
                        currentMessage = message
                    } else if case let .MessageGroupEntry(_, messages, _) = entry {
                        currentMessage = messages.first?.0
                    }
                    if let message = currentMessage, let _ = self.anchorMessageInCurrentHistoryView() {
                        self.chatHistoryLocationValue = ChatHistoryLocationInput(content: .Scroll(index: .message(message.index), anchorIndex: .message(message.index), sourceIndex: .upperBound, scrollPosition: .bottom(0.0), animated: true, highlight: false), id: self.takeNextHistoryLocationId())
                    }
                }
            }
        } else {
            var currentMessage: Message?
            if let historyView = self.historyView {
                if let visibleRange = self.displayedItemRange.loadedRange {
                    var index = historyView.filteredEntries.count - 1
                    loop: for entry in historyView.filteredEntries {
                        let isVisible = index >= visibleRange.firstIndex && index <= visibleRange.lastIndex
                        if case let .MessageEntry(message, _, _, _, _, _) = entry {
                            if !isVisible || currentMessage == nil {
                                currentMessage = message
                            }
                        } else if case let .MessageGroupEntry(_, messages, _) = entry {
                            if !isVisible || currentMessage == nil {
                                currentMessage = messages.first?.0
                            }
                        }
                        if isVisible {
                            break loop
                        }
                        index -= 1
                    }
                }
            }
            
            if let currentMessage = currentMessage {
                self.chatHistoryLocationValue = ChatHistoryLocationInput(content: .Scroll(index: .message(currentMessage.index), anchorIndex: .message(currentMessage.index), sourceIndex: .upperBound, scrollPosition: .top(0.0), animated: true, highlight: true), id: self.takeNextHistoryLocationId())
            }
        }
    }
    
    public func scrollToStartOfHistory() {
        self.beganDragging?()
        self.chatHistoryLocationValue = ChatHistoryLocationInput(content: .Scroll(index: .lowerBound, anchorIndex: .lowerBound, sourceIndex: .upperBound, scrollPosition: .bottom(0.0), animated: true, highlight: false), id: self.takeNextHistoryLocationId())
    }
    
    public func scrollToEndOfHistory() {
        self.beganDragging?()
        switch self.visibleContentOffset() {
            case let .known(value) where value <= CGFloat.ulpOfOne:
                break
            default:
                let locationInput = ChatHistoryLocationInput(content: .Scroll(index: .upperBound, anchorIndex: .upperBound, sourceIndex: .lowerBound, scrollPosition: .top(0.0), animated: true, highlight: false), id: self.takeNextHistoryLocationId())
                self.chatHistoryLocationValue = locationInput
        }
    }
    
    public func scrollToMessage(from fromIndex: MessageIndex, to toIndex: MessageIndex, animated: Bool, highlight: Bool = true, scrollPosition: ListViewScrollPosition = .center(.bottom)) {
        self.chatHistoryLocationValue = ChatHistoryLocationInput(content: .Scroll(index: .message(toIndex), anchorIndex: .message(toIndex), sourceIndex: .message(fromIndex), scrollPosition: scrollPosition, animated: animated, highlight: highlight), id: self.takeNextHistoryLocationId())
    }
    
    public func anchorMessageInCurrentHistoryView() -> Message? {
        if let historyView = self.historyView {
            if let visibleRange = self.displayedItemRange.visibleRange {
                var index = 0
                for entry in historyView.filteredEntries.reversed() {
                    if index >= visibleRange.firstIndex && index <= visibleRange.lastIndex {
                        if case let .MessageEntry(message, _, _, _, _, _) = entry {
                            return message
                        }
                    }
                    index += 1
                }
            }
            
            for case let .MessageEntry(message, _, _, _, _, _) in historyView.filteredEntries {
                return message
            }
        }
        return nil
    }
    
    public func isMessageVisibleOnScreen(_ id: MessageId) -> Bool {
        var result = false
        self.forEachItemNode({ itemNode in
            if let itemNode = itemNode as? ChatMessageItemView, let item = itemNode.item, item.content.contains(where: { $0.0.id == id }) {
                if self.itemNodeVisibleInsideInsets(itemNode) {
                    result = true
                }
            }
        })
        return result
    }
    
    public func latestMessageInCurrentHistoryView() -> Message? {
        if let historyView = self.historyView {
            if historyView.originalView.laterId == nil, let firstEntry = historyView.filteredEntries.last {
                if case let .MessageEntry(message, _, _, _, _, _) = firstEntry {
                    return message
                }
            }
        }
        return nil
    }
    
    public func firstMessageForEditInCurrentHistoryView() -> Message? {
        if let historyView = self.historyView {
            if historyView.originalView.laterId == nil {
                for entry in historyView.filteredEntries.reversed()  {
                    if case let .MessageEntry(message, _, _, _, _, _) = entry {
                        if canEditMessage(context: context, limitsConfiguration: context.currentLimitsConfiguration.with { $0 }, message: message) {
                            return message
                        }
                    }
                }
            }
        }
        return nil
    }
    
    public func messageInCurrentHistoryView(_ id: MessageId) -> Message? {
        if let historyView = self.historyView {
            for entry in historyView.filteredEntries {
                if case let .MessageEntry(message, _, _, _, _, _) = entry {
                    if message.id == id {
                        return message
                    }
                } else if case let .MessageGroupEntry(_, messages, _) = entry {
                    for (message, _, _, _, _) in messages {
                        if message.id == id {
                            return message
                        }
                    }
                }
            }
        }
        return nil
    }
    
    public func messageGroupInCurrentHistoryView(_ id: MessageId) -> [Message]? {
        if let historyView = self.historyView {
            for entry in historyView.filteredEntries {
                if case let .MessageEntry(message, _, _, _, _, _) = entry {
                    if message.id == id {
                        return [message]
                    }
                } else if case let .MessageGroupEntry(_, messages, _) = entry {
                    for (message, _, _, _, _) in messages {
                        if message.id == id {
                            return messages.map { $0.0 }
                        }
                    }
                }
            }
        }
        return nil
    }
    
    public func forEachMessageInCurrentHistoryView(_ f: (Message) -> Bool) {
        if let historyView = self.historyView {
            for entry in historyView.filteredEntries {
                if case let .MessageEntry(message, _, _, _, _, _) = entry {
                    if !f(message) {
                        return
                    }
                } else if case let .MessageGroupEntry(_, messages, _) = entry {
                    for (message, _, _, _, _) in messages {
                        if !f(message) {
                            return
                        }
                    }
                }
            }
        }
    }
    
    private func updateMaxVisibleReadIncomingMessageIndex(_ index: MessageIndex) {
        self.maxVisibleIncomingMessageIndex.set(index)
    }
    
    private func enqueueHistoryViewTransition(_ transition: ChatHistoryListViewTransition) {
        self.enqueuedHistoryViewTransitions.append(transition)
        self.prefetchManager.updateOptions(InChatPrefetchOptions(networkType: transition.networkType, peerType: transition.peerType))
                
        if !self.didSetInitialData {
            self.didSetInitialData = true
            self._initialData.set(.single(ChatHistoryCombinedInitialData(initialData: transition.initialData, buttonKeyboardMessage: transition.keyboardButtonsMessage, cachedData: transition.cachedData, cachedDataMessages: transition.cachedDataMessages, readStateData: transition.readStateData)))
        }
                
        if self.isNodeLoaded {
            self.dequeueHistoryViewTransitions()
        } else {
            self._cachedPeerDataAndMessages.set(.single((transition.cachedData, transition.cachedDataMessages)))
            
            let loadState: ChatHistoryNodeLoadState
            if transition.historyView.filteredEntries.isEmpty {
                if let firstEntry = transition.historyView.originalView.entries.first {
                    var isPeerJoined = false
                    for media in firstEntry.message.media {
                        if let action = media as? TelegramMediaAction, action.action == .peerJoined {
                            isPeerJoined = true
                            break
                        }
                    }
                    loadState = .empty(isPeerJoined ? .joined : .generic)
                } else {
                    loadState = .empty(.generic)
                }
            } else {
                loadState = .messages
            }
            if self.loadState != loadState {
                self.loadState = loadState
                self.loadStateUpdated?(loadState, transition.options.contains(.AnimateInsertion))
            }
            
            let historyState: ChatHistoryNodeHistoryState = .loaded(isEmpty: transition.historyView.originalView.entries.isEmpty)
            if self.currentHistoryState != historyState {
                self.currentHistoryState = historyState
                self.historyState.set(historyState)
            }
        }
    }
    
    private func dequeueHistoryViewTransitions() {
        if self.enqueuedHistoryViewTransitions.isEmpty || self.hasActiveTransition {
            return
        }
        self.hasActiveTransition = true
        let transition = self.enqueuedHistoryViewTransitions.removeFirst()
        
        let animated = transition.options.contains(.AnimateInsertion)

        let completion: (Bool, ListViewDisplayedItemRange) -> Void = { [weak self] wasTransformed, visibleRange in
            if let strongSelf = self {
                strongSelf.historyView = transition.historyView
                
                let loadState: ChatHistoryNodeLoadState
                if let historyView = strongSelf.historyView {
                    if historyView.filteredEntries.isEmpty {
                        if let firstEntry = historyView.originalView.entries.first {
                            var emptyType = ChatHistoryNodeLoadState.EmptyType.generic
                            for media in firstEntry.message.media {
                                if let action = media as? TelegramMediaAction {
                                    if action.action == .peerJoined {
                                        emptyType = .joined
                                        break
                                    } else if action.action == .historyCleared {
                                        emptyType = .clearedHistory
                                        break
                                    }
                                }
                            }
                            loadState = .empty(emptyType)
                        } else {
                            loadState = .empty(.generic)
                        }
                    } else {
                        loadState = .messages
                    }
                } else {
                    loadState = .loading
                }
                
                var animateIn = false
                if strongSelf.loadState != loadState {
                    if case .loading = strongSelf.loadState {
                        if case .messages = loadState {
                            animateIn = true
                        }
                    }
                    strongSelf.loadState = loadState
                    strongSelf.loadStateUpdated?(loadState, animated || transition.animateIn || animateIn)
                }
                
                if let _ = visibleRange.loadedRange {
                    if let visible = visibleRange.visibleRange {
                        let visibleFirstIndex = visible.firstIndex
                        if visibleFirstIndex <= visible.lastIndex {
                            let (incomingIndex, overallIndex) =  maxMessageIndexForEntries(transition.historyView, indexRange: (transition.historyView.filteredEntries.count - 1 - visible.lastIndex, transition.historyView.filteredEntries.count - 1 - visibleFirstIndex))
                            
                            let messageIndex: MessageIndex?
                            switch strongSelf.chatLocation {
                            case .peer:
                                messageIndex = incomingIndex
                            case .replyThread:
                                messageIndex = overallIndex
                            }
                            
                            if let messageIndex = messageIndex {
                                strongSelf.updateMaxVisibleReadIncomingMessageIndex(messageIndex)
                            }
                        }
                    }
                } else if case .empty(.joined) = loadState, let entry = transition.historyView.originalView.entries.first {
                    strongSelf.updateMaxVisibleReadIncomingMessageIndex(entry.message.index)
                }
                
                if !strongSelf.didSetInitialData {
                    strongSelf.didSetInitialData = true
                    strongSelf._initialData.set(.single(ChatHistoryCombinedInitialData(initialData: transition.initialData, buttonKeyboardMessage: transition.keyboardButtonsMessage, cachedData: transition.cachedData, cachedDataMessages: transition.cachedDataMessages, readStateData: transition.readStateData)))
                }
                strongSelf._cachedPeerDataAndMessages.set(.single((transition.cachedData, transition.cachedDataMessages)))
                let historyState: ChatHistoryNodeHistoryState = .loaded(isEmpty: transition.historyView.originalView.entries.isEmpty)
                if strongSelf.currentHistoryState != historyState {
                    strongSelf.currentHistoryState = historyState
                    strongSelf.historyState.set(historyState)
                }
                
                var buttonKeyboardMessageUpdated = false
                if let currentButtonKeyboardMessage = strongSelf.currentButtonKeyboardMessage, let buttonKeyboardMessage = transition.keyboardButtonsMessage {
                    if currentButtonKeyboardMessage.id != buttonKeyboardMessage.id || currentButtonKeyboardMessage.stableVersion != buttonKeyboardMessage.stableVersion {
                        buttonKeyboardMessageUpdated = true
                    }
                } else if (strongSelf.currentButtonKeyboardMessage != nil) != (transition.keyboardButtonsMessage != nil) {
                    buttonKeyboardMessageUpdated = true
                }
                if buttonKeyboardMessageUpdated {
                    strongSelf.currentButtonKeyboardMessage = transition.keyboardButtonsMessage
                    strongSelf._buttonKeyboardMessage.set(.single(transition.keyboardButtonsMessage))
                }
                
                if transition.animateIn || animateIn {
                    let heightNorm = strongSelf.bounds.height - strongSelf.insets.top
                    strongSelf.forEachVisibleItemNode { itemNode in
                        let delayFactor = itemNode.frame.minY / heightNorm
                        let delay = Double(delayFactor * 0.1)
                        
                        if let itemNode = itemNode as? ChatMessageItemView {
                            itemNode.layer.animateAlpha(from: 0.0, to: 1.0, duration: 0.15, delay: delay)
                            itemNode.layer.animateScale(from: 0.94, to: 1.0, duration: 0.4, delay: delay, timingFunction: kCAMediaTimingFunctionSpring)
                        } else if let itemNode = itemNode as? ChatUnreadItemNode {
                            itemNode.layer.animateAlpha(from: 0.0, to: 1.0, duration: 0.15, delay: delay)
                        } else if let itemNode = itemNode as? ChatReplyCountItemNode {
                            itemNode.layer.animateAlpha(from: 0.0, to: 1.0, duration: 0.15, delay: delay)
                        }
                    }
                    strongSelf.forEachItemHeaderNode { itemNode in
                        let delayFactor = itemNode.frame.minY / heightNorm
                        let delay = Double(delayFactor * 0.2)
                        
                        itemNode.layer.animateAlpha(from: 0.0, to: 1.0, duration: 0.15, delay: delay)
                        itemNode.layer.animateScale(from: 0.94, to: 1.0, duration: 0.4, delay: delay, timingFunction: kCAMediaTimingFunctionSpring)
                    }
                }
                
                if let scrolledToIndex = transition.scrolledToIndex {
                    if let strongSelf = self {
                        let isInitial: Bool
                        if case .Initial = transition.reason {
                            isInitial = true
                        } else {
                            isInitial = false
                        }
                        strongSelf.scrolledToIndex?(scrolledToIndex, isInitial)
                    }
                } else if transition.scrolledToSomeIndex {
                    self?.scrolledToSomeIndex?()
                }

                if let currentSendAnimationCorrelationId = strongSelf.currentSendAnimationCorrelationId {
                    var foundItemNode: ChatMessageItemView?
                    strongSelf.forEachItemNode { itemNode in
                        if let itemNode = itemNode as? ChatMessageItemView, let item = itemNode.item {
                            for (message, _) in item.content {
                                for attribute in message.attributes {
                                    if let attribute = attribute as? OutgoingMessageInfoAttribute {
                                        if attribute.correlationId == currentSendAnimationCorrelationId {
                                            foundItemNode = itemNode
                                        }
                                    }
                                }
                            }
                        }
                    }

                    if let foundItemNode = foundItemNode {
                        strongSelf.currentSendAnimationCorrelationId = nil
                        strongSelf.animationCorrelationMessageFound?(foundItemNode, currentSendAnimationCorrelationId)
                    }
                }
                
                strongSelf.hasActiveTransition = false
                strongSelf.dequeueHistoryViewTransitions()
            }
        }
        
        if let (layoutActionOnViewTransition, layoutCorrelationId) = self.layoutActionOnViewTransition {
            var foundCorrelationMessage = false
            if let layoutCorrelationId = layoutCorrelationId {
                itemSearch: for item in transition.insertItems {
                    if let messageItem = item.item as? ChatMessageItem {
                        for (message, _) in messageItem.content {
                            for attribute in message.attributes {
                                if let attribute = attribute as? OutgoingMessageInfoAttribute {
                                    if attribute.correlationId == layoutCorrelationId {
                                        foundCorrelationMessage = true
                                        break itemSearch
                                    }
                                }
                            }
                        }
                    }
                }
            } else {
                foundCorrelationMessage = true
            }

            if foundCorrelationMessage {
                self.layoutActionOnViewTransition = nil
            }

            let (mappedTransition, updateSizeAndInsets) = layoutActionOnViewTransition(transition)

            self.transaction(deleteIndices: mappedTransition.deleteItems, insertIndicesAndItems: transition.insertItems, updateIndicesAndItems: transition.updateItems, options: mappedTransition.options, scrollToItem: mappedTransition.scrollToItem, updateSizeAndInsets: updateSizeAndInsets, stationaryItemRange: mappedTransition.stationaryItemRange, updateOpaqueState: ChatHistoryTransactionOpaqueState(historyView: transition.historyView), completion: { result in
                completion(true, result)
            })
        } else {
            self.transaction(deleteIndices: transition.deleteItems, insertIndicesAndItems: transition.insertItems, updateIndicesAndItems: transition.updateItems, options: transition.options, scrollToItem: transition.scrollToItem, stationaryItemRange: transition.stationaryItemRange, updateOpaqueState: ChatHistoryTransactionOpaqueState(historyView: transition.historyView), completion: { result in
                completion(false, result)
            })
        }
        
        if transition.flashIndicators {
            //self.flashHeaderItems()
        }
    }
    
    public func updateLayout(transition: ContainedViewLayoutTransition, updateSizeAndInsets: ListViewUpdateSizeAndInsets) {
        self.updateLayout(transition: transition, updateSizeAndInsets: updateSizeAndInsets, additionalScrollDistance: 0.0, scrollToTop: false, completion: {})
    }
        
    public func updateLayout(transition: ContainedViewLayoutTransition, updateSizeAndInsets: ListViewUpdateSizeAndInsets, additionalScrollDistance: CGFloat, scrollToTop: Bool, completion: @escaping () -> Void) {
        var scrollToItem: ListViewScrollToItem?
        if scrollToTop, case .known = self.visibleContentOffset() {
            scrollToItem = ListViewScrollToItem(index: 0, position: .top(0.0), animated: true, curve: .Spring(duration: updateSizeAndInsets.duration), directionHint: .Up)
        }
        self.transaction(deleteIndices: [], insertIndicesAndItems: [], updateIndicesAndItems: [], options: [.Synchronous, .LowLatency], scrollToItem: scrollToItem, additionalScrollDistance: scrollToTop ? 0.0 : additionalScrollDistance, updateSizeAndInsets: updateSizeAndInsets, stationaryItemRange: nil, updateOpaqueState: nil, completion: { _ in
            completion()
        })
        
        if !self.dequeuedInitialTransitionOnLayout {
            self.dequeuedInitialTransitionOnLayout = true
            self.dequeueHistoryViewTransitions()
        }
    }
    
    public func disconnect() {
        self.historyDisposable.set(nil)
    }
    
    private func updateReadHistoryActions() {
        let canRead = self.canReadHistoryValue && self.isScrollAtBottomPosition
        if canRead != (self.interactiveReadActionDisposable != nil) {
            if let interactiveReadActionDisposable = self.interactiveReadActionDisposable {
                if !canRead {
                    interactiveReadActionDisposable.dispose()
                    self.interactiveReadActionDisposable = nil
                }
            } else if self.interactiveReadActionDisposable == nil {
                if case let .peer(peerId) = self.chatLocation {
                    if !self.context.sharedContext.immediateExperimentalUISettings.skipReadHistory {
                        self.interactiveReadActionDisposable = self.context.engine.messages.installInteractiveReadMessagesAction(peerId: peerId)
                    }
                }
            }
        }
    }
    
    func lastVisbleMesssage() -> Message? {
        var currentMessage: Message?
        if let historyView = self.historyView {
            if let visibleRange = self.displayedItemRange.visibleRange {
                var index = 0
                loop: for entry in historyView.filteredEntries.reversed() {
                    if index >= visibleRange.firstIndex && index <= visibleRange.lastIndex {
                        if case let .MessageEntry(message, _, _, _, _, _) = entry {
                            currentMessage = message
                            break loop
                        } else if case let .MessageGroupEntry(_, messages, _) = entry {
                            currentMessage = messages.first?.0
                            break loop
                        }
                    }
                    index += 1
                }
            }
        }
        return currentMessage
    }
    
    func immediateScrollState() -> ChatInterfaceHistoryScrollState? {
        var currentMessage: Message?
        if let historyView = self.historyView {
            if let visibleRange = self.displayedItemRange.visibleRange {
                var index = 0
                loop: for entry in historyView.filteredEntries.reversed() {
                    if index >= visibleRange.firstIndex && index <= visibleRange.lastIndex {
                        if case let .MessageEntry(message, _, _, _, _, _) = entry {
                            if message.adAttribute != nil {
                                continue
                            }
                            if index != 0 || historyView.originalView.laterId != nil {
                                currentMessage = message
                            }
                            break loop
                        } else if case let .MessageGroupEntry(_, messages, _) = entry {
                            if index != 0 || historyView.originalView.laterId != nil {
                                currentMessage = messages.first?.0
                            }
                            break loop
                        }
                    }
                    index += 1
                }
            }
        }
        
        if let message = currentMessage {
            var relativeOffset: CGFloat = 0.0
            self.forEachItemNode { itemNode in
                if let itemNode = itemNode as? ChatMessageItemView, let item = itemNode.item, item.message.id == message.id {
                    if let offsetValue = self.itemNodeRelativeOffset(itemNode) {
                        relativeOffset = offsetValue
                    }
                }
            }
            return ChatInterfaceHistoryScrollState(messageIndex: message.index, relativeOffset: Double(relativeOffset))
        }
        return nil
    }
    
    func scrollToNextMessage() {
        if let historyView = self.historyView {
            var scrolled = false
            if let scrollState = self.immediateScrollState() {
                var index = historyView.filteredEntries.count - 1
                loop: for entry in historyView.filteredEntries.reversed() {
                    if entry.index == scrollState.messageIndex {
                        break loop
                    }
                    index -= 1
                }
                
                if index != 0 {
                    var nextItem = false
                    self.forEachItemNode { itemNode in
                        if let itemNode = itemNode as? ChatMessageItemView, itemNode.item?.content.index == scrollState.messageIndex {
                            if itemNode.frame.maxY >= self.bounds.size.height - self.insets.bottom - 4.0 {
                                nextItem = true
                            }
                        }
                    }
                    
                    if !nextItem {
                        scrolled = true
                        self.scrollToMessage(from: scrollState.messageIndex, to: scrollState.messageIndex, animated: true, highlight: false)
                    } else {
                        loop: for i in (index + 1) ..< historyView.filteredEntries.count {
                            let entry = historyView.filteredEntries[i]
                            switch entry {
                                case .MessageEntry, .MessageGroupEntry:
                                    scrolled = true
                                    self.scrollToMessage(from: scrollState.messageIndex, to: entry.index, animated: true, highlight: false)
                                    break loop
                                default:
                                    break
                            }
                        }
                    }
                }
            }
            
            if !scrolled {
                self.scrollToEndOfHistory()
            }
        }
    }
    
    func requestMessageUpdate(_ id: MessageId) {
        if let historyView = self.historyView {
            var messageItem: ChatMessageItem?
            self.forEachItemNode({ itemNode in
                if let itemNode = itemNode as? ChatMessageItemView, let item = itemNode.item {
                    for (message, _) in item.content {
                        if message.id == id {
                            messageItem = item
                            break
                        }
                    }
                }
            })
            
            if let messageItem = messageItem {
                let associatedData = messageItem.associatedData
                let wantTrButton = usetrButton()
                loop: for i in 0 ..< historyView.filteredEntries.count {
                    switch historyView.filteredEntries[i] {
                        case let .MessageEntry(message, presentationData, read, location, selection, attributes):
                            if message.id == id {
                                let index = historyView.filteredEntries.count - 1 - i
                                let item: ListViewItem
                                switch self.mode {
                                    case .bubbles:
<<<<<<< HEAD
                                        item = ChatMessageItem(presentationData: presentationData, context: self.context, chatLocation: self.chatLocation, associatedData: associatedData, controllerInteraction: self.controllerInteraction, content: .message(message: message, read: read, selection: selection, attributes: attributes), wantTrButton: wantTrButton)
=======
                                        item = ChatMessageItem(presentationData: presentationData, context: self.context, chatLocation: self.chatLocation, associatedData: associatedData, controllerInteraction: self.controllerInteraction, content: .message(message: message, read: read, selection: selection, attributes: attributes, location: location))
>>>>>>> aa1b009c
                                    case let .list(_, _, displayHeaders, hintLinks, isGlobalSearch):
                                        let displayHeader: Bool
                                        switch displayHeaders {
                                        case .none:
                                            displayHeader = false
                                        case .all:
                                            displayHeader = true
                                        case .allButLast:
                                            displayHeader = listMessageDateHeaderId(timestamp: message.timestamp) != historyView.lastHeaderId
                                        }
                                        item = ListMessageItem(presentationData: presentationData, context: self.context, chatLocation: self.chatLocation, interaction: ListMessageItemInteraction(controllerInteraction: self.controllerInteraction), message: message, selection: selection, displayHeader: displayHeader, hintIsLink: hintLinks, isGlobalSearchResult: isGlobalSearch)
                                }
                                let updateItem = ListViewUpdateItem(index: index, previousIndex: index, item: item, directionHint: nil)
                                self.transaction(deleteIndices: [], insertIndicesAndItems: [], updateIndicesAndItems: [updateItem], options: [.AnimateInsertion], scrollToItem: nil, additionalScrollDistance: 0.0, updateSizeAndInsets: nil, stationaryItemRange: nil, updateOpaqueState: nil, completion: { _ in })
                                break loop
                            }
                        default:
                            break
                    }
                }
            }
        }
    }

    func requestMessageUpdate(stableId: UInt32) {
        if let historyView = self.historyView {
            var messageItem: ChatMessageItem?
            self.forEachItemNode({ itemNode in
                if let itemNode = itemNode as? ChatMessageItemView, let item = itemNode.item {
                    for (message, _) in item.content {
                        if message.stableId == stableId {
                            messageItem = item
                            break
                        }
                    }
                }
            })

            if let messageItem = messageItem {
                let associatedData = messageItem.associatedData

                loop: for i in 0 ..< historyView.filteredEntries.count {
                    switch historyView.filteredEntries[i] {
                        case let .MessageEntry(message, presentationData, read, location, selection, attributes):
                            if message.stableId == stableId {
                                let index = historyView.filteredEntries.count - 1 - i
                                let item: ListViewItem
                                switch self.mode {
                                    case .bubbles:
                                        item = ChatMessageItem(presentationData: presentationData, context: self.context, chatLocation: self.chatLocation, associatedData: associatedData, controllerInteraction: self.controllerInteraction, content: .message(message: message, read: read, selection: selection, attributes: attributes, location: location))
                                    case let .list(_, _, displayHeaders, hintLinks, isGlobalSearch):
                                        let displayHeader: Bool
                                        switch displayHeaders {
                                        case .none:
                                            displayHeader = false
                                        case .all:
                                            displayHeader = true
                                        case .allButLast:
                                            displayHeader = listMessageDateHeaderId(timestamp: message.timestamp) != historyView.lastHeaderId
                                        }
                                        item = ListMessageItem(presentationData: presentationData, context: self.context, chatLocation: self.chatLocation, interaction: ListMessageItemInteraction(controllerInteraction: self.controllerInteraction), message: message, selection: selection, displayHeader: displayHeader, hintIsLink: hintLinks, isGlobalSearchResult: isGlobalSearch)
                                }
                                let updateItem = ListViewUpdateItem(index: index, previousIndex: index, item: item, directionHint: nil)
                                self.transaction(deleteIndices: [], insertIndicesAndItems: [], updateIndicesAndItems: [updateItem], options: [.AnimateInsertion], scrollToItem: nil, additionalScrollDistance: 0.0, updateSizeAndInsets: nil, stationaryItemRange: nil, updateOpaqueState: nil, completion: { _ in })
                                break loop
                            }
                        default:
                            break
                    }
                }
            }
        }
    }

    private func messagesAtPoint(_ point: CGPoint) -> [Message]? {
        var resultMessages: [Message]?
        self.forEachVisibleItemNode { itemNode in
            if resultMessages == nil, let itemNode = itemNode as? ListViewItemNode, itemNode.frame.contains(point) {
                if let itemNode = itemNode as? ChatMessageItemView, let item = itemNode.item {
                    switch item.content {
                        case let .message(message, _, _ , _, _):
                            resultMessages = [message]
                        case let .group(messages):
                            resultMessages = messages.map { $0.0 }
                    }
                }
            }
        }
        return resultMessages
    }
    
    private var selectionPanState: (selecting: Bool, initialMessageId: MessageId, toggledMessageIds: [[MessageId]])?
    private var selectionScrollActivationTimer: SwiftSignalKit.Timer?
    private var selectionScrollDisplayLink: ConstantDisplayLinkAnimator?
    private var selectionScrollDelta: CGFloat?
    private var selectionLastLocation: CGPoint?
    
    @objc private func selectionPanGesture(_ recognizer: UIGestureRecognizer) -> Void {
        let location = recognizer.location(in: self.view)
        switch recognizer.state {
            case .began:
                if let messages = self.messagesAtPoint(location), let message = messages.first {
                    let selecting = !(self.controllerInteraction.selectionState?.selectedIds.contains(message.id) ?? false)
                    self.selectionPanState = (selecting, message.id, [])
                    self.controllerInteraction.toggleMessagesSelection(messages.map { $0.id }, selecting)
                }
            case .changed:
                self.handlePanSelection(location: location)
                self.selectionLastLocation = location
            case .ended, .failed, .cancelled:
                self.selectionPanState = nil
                self.selectionScrollDisplayLink = nil
                self.selectionScrollActivationTimer?.invalidate()
                self.selectionScrollActivationTimer = nil
                self.selectionScrollDelta = nil
                self.selectionLastLocation = nil
                self.selectionScrollSkipUpdate = false
            case .possible:
                break
            @unknown default:
                fatalError()
        }
    }
    
    private func handlePanSelection(location: CGPoint) {
        var location = location
        if location.y < self.insets.top {
            location.y = self.insets.top + 5.0
        } else if location.y > self.frame.height - self.insets.bottom {
            location.y = self.frame.height - self.insets.bottom - 5.0
        }
        
        if let state = self.selectionPanState {
            if let messages = self.messagesAtPoint(location), let message = messages.first {
                if message.id == state.initialMessageId {
                    if !state.toggledMessageIds.isEmpty {
                        self.controllerInteraction.toggleMessagesSelection(state.toggledMessageIds.flatMap { $0 }, !state.selecting)
                        self.selectionPanState = (state.selecting, state.initialMessageId, [])
                    }
                } else if state.toggledMessageIds.last?.first != message.id {
                    var updatedToggledMessageIds: [[MessageId]] = []
                    var previouslyToggled = false
                    for i in (0 ..< state.toggledMessageIds.count) {
                        if let messageId = state.toggledMessageIds[i].first {
                            if messageId == message.id {
                                previouslyToggled = true
                                updatedToggledMessageIds = Array(state.toggledMessageIds.prefix(i + 1))
                                
                                let messageIdsToToggle = Array(state.toggledMessageIds.suffix(state.toggledMessageIds.count - i - 1)).flatMap { $0 }
                                self.controllerInteraction.toggleMessagesSelection(messageIdsToToggle, !state.selecting)
                                break
                            }
                        }
                    }
                    
                    if !previouslyToggled {
                        updatedToggledMessageIds = state.toggledMessageIds
                        let isSelected = (self.controllerInteraction.selectionState?.selectedIds.contains(message.id) ?? false)
                        if state.selecting != isSelected {
                            let messageIds = messages.filter { message -> Bool in
                                for media in message.media {
                                    if media is TelegramMediaAction {
                                        return false
                                    }
                                }
                                return true
                            }.map { $0.id }
                            updatedToggledMessageIds.append(messageIds)
                            self.controllerInteraction.toggleMessagesSelection(messageIds, state.selecting)
                        }
                    }
                    
                    self.selectionPanState = (state.selecting, state.initialMessageId, updatedToggledMessageIds)
                }
            }
        
            let scrollingAreaHeight: CGFloat = 50.0
            if location.y < scrollingAreaHeight + self.insets.top || location.y > self.frame.height - scrollingAreaHeight - self.insets.bottom {
                if location.y < self.frame.height / 2.0 {
                    self.selectionScrollDelta = (scrollingAreaHeight - (location.y - self.insets.top)) / scrollingAreaHeight
                } else {
                    self.selectionScrollDelta = -(scrollingAreaHeight - min(scrollingAreaHeight, max(0.0, (self.frame.height - self.insets.bottom - location.y)))) / scrollingAreaHeight
                }
                if let displayLink = self.selectionScrollDisplayLink {
                    displayLink.isPaused = false
                } else {
                    if let _ = self.selectionScrollActivationTimer {
                    } else {
                        let timer = SwiftSignalKit.Timer(timeout: 0.45, repeat: false, completion: { [weak self] in
                            self?.setupSelectionScrolling()
                        }, queue: .mainQueue())
                        timer.start()
                        self.selectionScrollActivationTimer = timer
                    }
                }
            } else {
                self.selectionScrollDisplayLink?.isPaused = true
                self.selectionScrollActivationTimer?.invalidate()
                self.selectionScrollActivationTimer = nil
            }
        }
    }
    
    private var selectionScrollSkipUpdate = false
    private func setupSelectionScrolling() {
        self.selectionScrollDisplayLink = ConstantDisplayLinkAnimator(update: { [weak self] in
            self?.selectionScrollActivationTimer = nil
            if let strongSelf = self, let delta = strongSelf.selectionScrollDelta {
                let distance: CGFloat = 15.0 * min(1.0, 0.15 + abs(delta * delta))
                let direction: ListViewScrollDirection = delta > 0.0 ? .up : .down
                let _ = strongSelf.scrollWithDirection(direction, distance: distance)
                
                if let location = strongSelf.selectionLastLocation {
                    if !strongSelf.selectionScrollSkipUpdate {
                        strongSelf.handlePanSelection(location: location)
                    }
                    strongSelf.selectionScrollSkipUpdate = !strongSelf.selectionScrollSkipUpdate
                }
            }
        })
        self.selectionScrollDisplayLink?.isPaused = false
    }

    
    func voicePlaylistItemChanged(_ previousItem: SharedMediaPlaylistItem?, _ currentItem: SharedMediaPlaylistItem?) -> Void {
        if let currentItem = currentItem?.id as? PeerMessagesMediaPlaylistItemId {
            self.currentlyPlayingMessageIdPromise.set(currentItem.messageIndex)
        } else {
            self.currentlyPlayingMessageIdPromise.set(nil)
        }
    }

    private var currentSendAnimationCorrelationId: Int64?
    func setCurrentSendAnimationCorrelationId(_ value: Int64?) {
        self.currentSendAnimationCorrelationId = value
    }

    var animationCorrelationMessageFound: ((ChatMessageItemView, Int64?) -> Void)?

    final class SnapshotState {
        fileprivate let snapshotTopInset: CGFloat
        fileprivate let snapshotBottomInset: CGFloat
        fileprivate let snapshotView: UIView
        fileprivate let overscrollView: UIView?

        fileprivate init(
            snapshotTopInset: CGFloat,
            snapshotBottomInset: CGFloat,
            snapshotView: UIView,
            overscrollView: UIView?
        ) {
            self.snapshotTopInset = snapshotTopInset
            self.snapshotBottomInset = snapshotBottomInset
            self.snapshotView = snapshotView
            self.overscrollView = overscrollView
        }
    }

    func prepareSnapshotState() -> SnapshotState {
        var snapshotTopInset: CGFloat = 0.0
        var snapshotBottomInset: CGFloat = 0.0
        self.forEachItemNode { itemNode in
            let topOverflow = itemNode.frame.maxY - self.bounds.height
            snapshotTopInset = max(snapshotTopInset, topOverflow)

            if itemNode.frame.minY < 0.0 {
                snapshotBottomInset = max(snapshotBottomInset, -itemNode.frame.minY)
            }
        }

        let snapshotView = self.view.snapshotView(afterScreenUpdates: false)!

        snapshotView.frame = self.view.bounds
        if let sublayers = self.layer.sublayers {
            for sublayer in sublayers {
                sublayer.isHidden = true
            }
        }
        self.view.addSubview(snapshotView)

        let overscrollView = self.overscrollView
        if let overscrollView = overscrollView {
            self.overscrollView = nil

            overscrollView.frame = overscrollView.convert(overscrollView.bounds, to: self.view)
            snapshotView.addSubview(overscrollView)

            overscrollView.layer.sublayerTransform = CATransform3DMakeRotation(CGFloat.pi, 0.0, 0.0, 1.0)
        }

        return SnapshotState(
            snapshotTopInset: snapshotTopInset,
            snapshotBottomInset: snapshotBottomInset,
            snapshotView: snapshotView,
            overscrollView: overscrollView
        )
    }

    func animateFromSnapshot(_ snapshotState: SnapshotState, completion: @escaping () -> Void) {
        var snapshotTopInset: CGFloat = 0.0
        var snapshotBottomInset: CGFloat = 0.0
        self.forEachItemNode { itemNode in
            let topOverflow = itemNode.frame.maxY - self.bounds.height
            snapshotTopInset = max(snapshotTopInset, topOverflow)

            if itemNode.frame.minY < 0.0 {
                snapshotBottomInset = max(snapshotBottomInset, -itemNode.frame.minY)
            }
        }

        let snapshotParentView = UIView()
        snapshotParentView.addSubview(snapshotState.snapshotView)
        snapshotParentView.layer.sublayerTransform = CATransform3DMakeRotation(CGFloat(Double.pi), 0.0, 0.0, 1.0)
        snapshotParentView.frame = self.view.frame

        snapshotState.snapshotView.frame = snapshotParentView.bounds
        self.view.superview?.insertSubview(snapshotParentView, belowSubview: self.view)

        snapshotParentView.layer.animatePosition(from: CGPoint(x: 0.0, y: 0.0), to: CGPoint(x: 0.0, y: -self.view.bounds.height - snapshotState.snapshotBottomInset - snapshotTopInset), duration: 0.5, timingFunction: kCAMediaTimingFunctionSpring, removeOnCompletion: false, additive: true, completion: { [weak snapshotParentView] _ in
            snapshotParentView?.removeFromSuperview()
            completion()
        })

        self.view.layer.animatePosition(from: CGPoint(x: 0.0, y: self.view.bounds.height + snapshotTopInset), to: CGPoint(), duration: 0.5, timingFunction: kCAMediaTimingFunctionSpring, removeOnCompletion: true, additive: true)
    }
}<|MERGE_RESOLUTION|>--- conflicted
+++ resolved
@@ -218,11 +218,7 @@
                 let item: ListViewItem
                 switch mode {
                     case .bubbles:
-<<<<<<< HEAD
-                        item = ChatMessageItem(presentationData: presentationData, context: context, chatLocation: chatLocation, associatedData: associatedData, controllerInteraction: controllerInteraction, content: .message(message: message, read: read, selection: selection, attributes: attributes), wantTrButton: wantTrButton)
-=======
-                        item = ChatMessageItem(presentationData: presentationData, context: context, chatLocation: chatLocation, associatedData: associatedData, controllerInteraction: controllerInteraction, content: .message(message: message, read: read, selection: selection, attributes: attributes, location: location))
->>>>>>> aa1b009c
+                        item = ChatMessageItem(presentationData: presentationData, context: context, chatLocation: chatLocation, associatedData: associatedData, controllerInteraction: controllerInteraction, content: .message(message: message, read: read, selection: selection, attributes: attributes, location: location), wantTrButton: wantTrButton)
                     case let .list(_, _, displayHeaders, hintLinks, isGlobalSearch):
                         let displayHeader: Bool
                         switch displayHeaders {
@@ -267,11 +263,7 @@
                 let item: ListViewItem
                 switch mode {
                     case .bubbles:
-<<<<<<< HEAD
-                        item = ChatMessageItem(presentationData: presentationData, context: context, chatLocation: chatLocation, associatedData: associatedData, controllerInteraction: controllerInteraction, content: .message(message: message, read: read, selection: selection, attributes: attributes), wantTrButton: wantTrButton)
-=======
-                        item = ChatMessageItem(presentationData: presentationData, context: context, chatLocation: chatLocation, associatedData: associatedData, controllerInteraction: controllerInteraction, content: .message(message: message, read: read, selection: selection, attributes: attributes, location: location))
->>>>>>> aa1b009c
+                        item = ChatMessageItem(presentationData: presentationData, context: context, chatLocation: chatLocation, associatedData: associatedData, controllerInteraction: controllerInteraction, content: .message(message: message, read: read, selection: selection, attributes: attributes, location: location), wantTrButton: wantTrButton)
                     case let .list(_, _, displayHeaders, hintLinks, isGlobalSearch):
                         let displayHeader: Bool
                         switch displayHeaders {
@@ -2652,11 +2644,7 @@
                                 let item: ListViewItem
                                 switch self.mode {
                                     case .bubbles:
-<<<<<<< HEAD
-                                        item = ChatMessageItem(presentationData: presentationData, context: self.context, chatLocation: self.chatLocation, associatedData: associatedData, controllerInteraction: self.controllerInteraction, content: .message(message: message, read: read, selection: selection, attributes: attributes), wantTrButton: wantTrButton)
-=======
-                                        item = ChatMessageItem(presentationData: presentationData, context: self.context, chatLocation: self.chatLocation, associatedData: associatedData, controllerInteraction: self.controllerInteraction, content: .message(message: message, read: read, selection: selection, attributes: attributes, location: location))
->>>>>>> aa1b009c
+                                        item = ChatMessageItem(presentationData: presentationData, context: self.context, chatLocation: self.chatLocation, associatedData: associatedData, controllerInteraction: self.controllerInteraction, content: .message(message: message, read: read, selection: selection, attributes: attributes, location: location), wantTrButton: wantTrButton)
                                     case let .list(_, _, displayHeaders, hintLinks, isGlobalSearch):
                                         let displayHeader: Bool
                                         switch displayHeaders {
