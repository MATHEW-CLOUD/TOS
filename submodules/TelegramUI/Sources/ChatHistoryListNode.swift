--- conflicted
+++ resolved
@@ -1125,12 +1125,8 @@
                 }
                 
                 let rawTransition = preparedChatHistoryViewTransition(from: previous, to: processedView, reason: reason, reverse: reverse, chatLocation: chatLocation, controllerInteraction: controllerInteraction, scrollPosition: updatedScrollPosition, scrollAnimationCurve: scrollAnimationCurve, initialData: initialData?.initialData, keyboardButtonsMessage: view.topTaggedMessages.first, cachedData: initialData?.cachedData, cachedDataMessages: initialData?.cachedDataMessages, readStateData: initialData?.readStateData, flashIndicators: flashIndicators, updatedMessageSelection: previousSelectedMessages != selectedMessages, messageTransitionNode: messageTransitionNode(), allUpdated: updateAllOnEachVersion)
-<<<<<<< HEAD
                 var mappedTransition = mappedChatHistoryViewListTransition(context: context, chatLocation: chatLocation, associatedData: associatedData, controllerInteraction: controllerInteraction, mode: mode, lastHeaderId: lastHeaderId, transition: rawTransition, wantTrButton: self?.wantTrButton ?? [(false, [])])
-=======
-                var mappedTransition = mappedChatHistoryViewListTransition(context: context, chatLocation: chatLocation, associatedData: associatedData, controllerInteraction: controllerInteraction, mode: mode, lastHeaderId: lastHeaderId, transition: rawTransition)
-                
->>>>>>> c315e84d
+                
                 if disableAnimations {
                     mappedTransition.options.remove(.AnimateInsertion)
                     mappedTransition.options.remove(.AnimateAlpha)
