--- conflicted
+++ resolved
@@ -50,13 +50,9 @@
 }
 
 final class ChatPanelInterfaceInteraction {
-<<<<<<< HEAD
     let cloudMessages: ([Message]?) -> Void
     let copyForwardMessages:  ([Message]?) -> Void
-    let setupReplyMessage: (MessageId, @escaping (ContainedViewLayoutTransition) -> Void) -> Void
-=======
     let setupReplyMessage: (MessageId?, @escaping (ContainedViewLayoutTransition) -> Void) -> Void
->>>>>>> 9131d607
     let setupEditMessage: (MessageId?, @escaping (ContainedViewLayoutTransition) -> Void) -> Void
     let beginMessageSelection: ([MessageId], @escaping (ContainedViewLayoutTransition) -> Void) -> Void
     let deleteSelectedMessages: () -> Void
@@ -140,13 +136,9 @@
     let statuses: ChatPanelInterfaceInteractionStatuses?
     
     init(
-<<<<<<< HEAD
         cloudMessages: @escaping ([Message]?) -> Void,
         copyForwardMessages: @escaping ([Message]?) -> Void,
-        setupReplyMessage: @escaping (MessageId, @escaping (ContainedViewLayoutTransition) -> Void) -> Void,
-=======
         setupReplyMessage: @escaping (MessageId?, @escaping (ContainedViewLayoutTransition) -> Void) -> Void,
->>>>>>> 9131d607
         setupEditMessage: @escaping (MessageId?, @escaping (ContainedViewLayoutTransition) -> Void) -> Void,
         beginMessageSelection: @escaping ([MessageId], @escaping (ContainedViewLayoutTransition) -> Void) -> Void,
         deleteSelectedMessages: @escaping () -> Void,
