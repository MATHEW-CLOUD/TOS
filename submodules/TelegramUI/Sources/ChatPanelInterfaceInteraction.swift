--- conflicted
+++ resolved
@@ -73,11 +73,7 @@
     let openSearchResults: () -> Void
     let openCalendarSearch: () -> Void
     let toggleMembersSearch: (Bool) -> Void
-<<<<<<< HEAD
-    let navigateToMessage: (MessageId, Bool, Bool) -> Void
-=======
     let navigateToMessage: (MessageId, Bool, Bool, ChatLoadingMessageSubject) -> Void
->>>>>>> e18b6736
     let navigateToChat: (PeerId) -> Void
     let navigateToProfile: (PeerId) -> Void
     let openPeerInfo: () -> Void
@@ -130,12 +126,9 @@
     let scrollToTop: () -> Void
     let viewReplies: (MessageId?, ChatReplyThreadMessage) -> Void
     let activatePinnedListPreview: (ASDisplayNode, ContextGesture) -> Void
-<<<<<<< HEAD
-=======
     let editMessageMedia: (MessageId, Bool) -> Void
     let joinGroupCall: (CachedChannelData.ActiveCall) -> Void
     let presentInviteMembers: () -> Void
->>>>>>> e18b6736
     let statuses: ChatPanelInterfaceInteractionStatuses?
     
     init(
@@ -162,11 +155,7 @@
         navigateMessageSearch: @escaping (ChatPanelSearchNavigationAction) -> Void,
         openCalendarSearch: @escaping () -> Void,
         toggleMembersSearch: @escaping (Bool) -> Void,
-<<<<<<< HEAD
-        navigateToMessage: @escaping (MessageId, Bool, Bool) -> Void,
-=======
         navigateToMessage: @escaping (MessageId, Bool, Bool, ChatLoadingMessageSubject) -> Void,
->>>>>>> e18b6736
         navigateToChat: @escaping (PeerId) -> Void,
         navigateToProfile: @escaping (PeerId) -> Void,
         openPeerInfo: @escaping () -> Void,
@@ -219,12 +208,9 @@
         scrollToTop: @escaping () -> Void,
         viewReplies: @escaping (MessageId?, ChatReplyThreadMessage) -> Void,
         activatePinnedListPreview: @escaping (ASDisplayNode, ContextGesture) -> Void,
-<<<<<<< HEAD
-=======
         joinGroupCall: @escaping (CachedChannelData.ActiveCall) -> Void,
         presentInviteMembers: @escaping () -> Void,
         editMessageMedia: @escaping (MessageId, Bool) -> Void,
->>>>>>> e18b6736
         statuses: ChatPanelInterfaceInteractionStatuses?
     ) {
         self.setupReplyMessage = setupReplyMessage
@@ -303,12 +289,9 @@
         self.scrollToTop = scrollToTop
         self.viewReplies = viewReplies
         self.activatePinnedListPreview = activatePinnedListPreview
-<<<<<<< HEAD
-=======
         self.editMessageMedia = editMessageMedia
         self.joinGroupCall = joinGroupCall
         self.presentInviteMembers = presentInviteMembers
->>>>>>> e18b6736
         self.statuses = statuses
     }
 }