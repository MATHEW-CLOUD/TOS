import Foundation
import UIKit
import Display
import AsyncDisplayKit
import Postbox
import TelegramCore
import SwiftSignalKit
import TelegramPresentationData
import AccountContext
import ContactListUI
import CallListUI
import ChatListUI
import SettingsUI
import AppBundle
import DatePickerNode
import DebugSettingsUI
import TabBarUI
import WallpaperBackgroundNode
import ChatPresentationInterfaceState
import CameraScreen
import MediaEditorScreen
import LegacyComponents
import LegacyMediaPickerUI
import LegacyCamera
import AvatarNode
import LocalMediaResources
import ImageCompression
import TextFormat
import MediaEditor

private class DetailsChatPlaceholderNode: ASDisplayNode, NavigationDetailsPlaceholderNode {
    private var presentationData: PresentationData
    private var presentationInterfaceState: ChatPresentationInterfaceState
    
    let wallpaperBackgroundNode: WallpaperBackgroundNode
    let emptyNode: ChatEmptyNode
    
    init(context: AccountContext) {
        self.presentationData = context.sharedContext.currentPresentationData.with { $0 }
        self.presentationInterfaceState = ChatPresentationInterfaceState(chatWallpaper: self.presentationData.chatWallpaper, theme: self.presentationData.theme, strings: self.presentationData.strings, dateTimeFormat: self.presentationData.dateTimeFormat, nameDisplayOrder: self.presentationData.nameDisplayOrder, limitsConfiguration: context.currentLimitsConfiguration.with { $0 }, fontSize: self.presentationData.chatFontSize, bubbleCorners: self.presentationData.chatBubbleCorners, accountPeerId: context.account.peerId, mode: .standard(previewing: false), chatLocation: .peer(id: context.account.peerId), subject: nil, peerNearbyData: nil, greetingData: nil, pendingUnpinnedAllMessages: false, activeGroupCallInfo: nil, hasActiveGroupCall: false, importState: nil, threadData: nil, isGeneralThreadClosed: nil)
        
        self.wallpaperBackgroundNode = createWallpaperBackgroundNode(context: context, forChatDisplay: true, useSharedAnimationPhase: true)
        self.emptyNode = ChatEmptyNode(context: context, interaction: nil)
        
        super.init()
        
        self.addSubnode(self.wallpaperBackgroundNode)
        self.addSubnode(self.emptyNode)
    }
    
    func updatePresentationData(_ presentationData: PresentationData) {
        self.presentationData = presentationData
        self.presentationInterfaceState = ChatPresentationInterfaceState(chatWallpaper: self.presentationData.chatWallpaper, theme: self.presentationData.theme, strings: self.presentationData.strings, dateTimeFormat: self.presentationData.dateTimeFormat, nameDisplayOrder: self.presentationData.nameDisplayOrder, limitsConfiguration: self.presentationInterfaceState.limitsConfiguration, fontSize: self.presentationData.chatFontSize, bubbleCorners: self.presentationData.chatBubbleCorners, accountPeerId: self.presentationInterfaceState.accountPeerId, mode: .standard(previewing: false), chatLocation: self.presentationInterfaceState.chatLocation, subject: nil, peerNearbyData: nil, greetingData: nil, pendingUnpinnedAllMessages: false, activeGroupCallInfo: nil, hasActiveGroupCall: false, importState: nil, threadData: nil, isGeneralThreadClosed: nil)
        
        self.wallpaperBackgroundNode.update(wallpaper: presentationData.chatWallpaper)
    }
    
    func updateLayout(size: CGSize, needsTiling: Bool, transition: ContainedViewLayoutTransition) {
        let contentBounds = CGRect(origin: .zero, size: size)
        self.wallpaperBackgroundNode.updateLayout(size: size, displayMode: needsTiling ? .aspectFit : .aspectFill, transition: transition)
        transition.updateFrame(node: self.wallpaperBackgroundNode, frame: contentBounds)
        
        self.emptyNode.updateLayout(interfaceState: self.presentationInterfaceState, subject: .detailsPlaceholder, loadingNode: nil, backgroundNode: self.wallpaperBackgroundNode, size: contentBounds.size, insets: .zero, transition: transition)
        transition.updateFrame(node: self.emptyNode, frame: CGRect(origin: .zero, size: size))
        self.emptyNode.update(rect: contentBounds, within: contentBounds.size, transition: transition)
    }
}

<<<<<<< HEAD
public final class TelegramRootController: NavigationController {
    let context: AccountContext
=======
public final class TelegramRootController: NavigationController, TelegramRootControllerInterface {
    private let context: AccountContext
>>>>>>> c4ec7cf6
    
    public var rootTabController: TabBarController?
    
    public var contactsController: ContactsController?
    public var callListController: CallListController?
    public var chatListController: ChatListController?
    public var accountSettingsController: PeerInfoScreen?
    
    private var permissionsDisposable: Disposable?
    private var presentationDataDisposable: Disposable?
    private var presentationData: PresentationData
    
    private var detailsPlaceholderNode: DetailsChatPlaceholderNode?
    
    private var applicationInFocusDisposable: Disposable?
    private var storyUploadEventsDisposable: Disposable?
        
    public init(context: AccountContext) {
        self.context = context
        
        self.presentationData = context.sharedContext.currentPresentationData.with { $0 }
        
        super.init(mode: .automaticMasterDetail, theme: NavigationControllerTheme(presentationTheme: self.presentationData.theme))
        
        self.presentationDataDisposable = (context.sharedContext.presentationData
        |> deliverOnMainQueue).start(next: { [weak self] presentationData in
            if let strongSelf = self {
                strongSelf.detailsPlaceholderNode?.updatePresentationData(presentationData)
                
                let previousTheme = strongSelf.presentationData.theme
                strongSelf.presentationData = presentationData
                if previousTheme !== presentationData.theme {
                    (strongSelf.rootTabController as? TabBarControllerImpl)?.updateTheme(navigationBarPresentationData: NavigationBarPresentationData(presentationData: presentationData), theme: TabBarControllerTheme(rootControllerTheme: presentationData.theme))
                    strongSelf.rootTabController?.statusBar.statusBarStyle = presentationData.theme.rootController.statusBarStyle.style
                }
            }
        })
        
        if context.sharedContext.applicationBindings.isMainApp {
            self.applicationInFocusDisposable = (context.sharedContext.applicationBindings.applicationIsActive
            |> distinctUntilChanged
            |> deliverOn(Queue.mainQueue())).start(next: { value in
                context.sharedContext.mainWindow?.setForceBadgeHidden(!value)
            })
            
            self.storyUploadEventsDisposable = (context.engine.messages.allStoriesUploadEvents()
            |> deliverOnMainQueue).start(next: { [weak self] event in
                guard let self else {
                    return
                }
                let (stableId, id) = event
                moveStorySource(engine: self.context.engine, peerId: self.context.account.peerId, from: Int64(stableId), to: Int64(id))
            })
        }
    }
    
    required public init(coder aDecoder: NSCoder) {
        fatalError("init(coder:) has not been implemented")
    }
    
    deinit {
        self.permissionsDisposable?.dispose()
        self.presentationDataDisposable?.dispose()
        self.applicationInFocusDisposable?.dispose()
        self.storyUploadEventsDisposable?.dispose()
    }
    
    public func getContactsController() -> ViewController? {
        return self.contactsController
    }
    
    public func getChatsController() -> ViewController? {
        return self.chatListController
    }
    
    override public func containerLayoutUpdated(_ layout: ContainerViewLayout, transition: ContainedViewLayoutTransition) {
        let needsRootWallpaperBackgroundNode: Bool
        if case .regular = layout.metrics.widthClass {
            needsRootWallpaperBackgroundNode = true
        } else {
            needsRootWallpaperBackgroundNode = false
        }
        
        if needsRootWallpaperBackgroundNode {
            let detailsPlaceholderNode: DetailsChatPlaceholderNode
            if let current = self.detailsPlaceholderNode {
                detailsPlaceholderNode = current
            } else {
                detailsPlaceholderNode = DetailsChatPlaceholderNode(context: self.context)
                detailsPlaceholderNode.wallpaperBackgroundNode.update(wallpaper: self.presentationData.chatWallpaper)
                self.detailsPlaceholderNode = detailsPlaceholderNode
            }
            self.updateDetailsPlaceholderNode(detailsPlaceholderNode)
        } else if let _ = self.detailsPlaceholderNode {
            self.detailsPlaceholderNode = nil
            self.updateDetailsPlaceholderNode(nil)
        }
    
        super.containerLayoutUpdated(layout, transition: transition)
    }
    
    public func addRootControllers(showCallsTab: Bool) {
        let tabBarController = TabBarControllerImpl(navigationBarPresentationData: NavigationBarPresentationData(presentationData: self.presentationData), theme: TabBarControllerTheme(rootControllerTheme: self.presentationData.theme))
        tabBarController.navigationPresentation = .master
        let chatListController = self.context.sharedContext.makeChatListController(context: self.context, location: .chatList(groupId: .root), controlsHistoryPreload: true, hideNetworkActivityStatus: false, previewing: false, enableDebugActions: !GlobalExperimentalSettings.isAppStoreBuild)
        if let sharedContext = self.context.sharedContext as? SharedAccountContextImpl {
            chatListController.tabBarItem.badgeValue = sharedContext.switchingData.chatListBadge
        }
        let callListController = CallListController(context: self.context, mode: .tab)
        
        var controllers: [ViewController] = []
        
        let contactsController = ContactsController(context: self.context)
        contactsController.switchToChatsController = {  [weak self] in
            self?.openChatsController(activateSearch: false)
        }
        controllers.append(contactsController)
        
        if showCallsTab {
            controllers.append(callListController)
        }
        controllers.append(chatListController)
        
        var restoreSettignsController: (ViewController & SettingsController)?
        if let sharedContext = self.context.sharedContext as? SharedAccountContextImpl {
            restoreSettignsController = sharedContext.switchingData.settingsController
        }
        restoreSettignsController?.updateContext(context: self.context)
        if let sharedContext = self.context.sharedContext as? SharedAccountContextImpl {
            sharedContext.switchingData = (nil, nil, nil)
        }
        
        let accountSettingsController = PeerInfoScreenImpl(context: self.context, updatedPresentationData: nil, peerId: self.context.account.peerId, avatarInitiallyExpanded: false, isOpenedFromChat: false, nearbyPeerDistance: nil, reactionSourceMessageId: nil, callMessages: [], isSettings: true)
        accountSettingsController.tabBarItemDebugTapAction = { [weak self] in
            guard let strongSelf = self else {
                return
            }
            strongSelf.pushViewController(debugController(sharedContext: strongSelf.context.sharedContext, context: strongSelf.context))
        }
        accountSettingsController.parentController = self
        controllers.append(accountSettingsController)
                
        tabBarController.setControllers(controllers, selectedIndex: restoreSettignsController != nil ? (controllers.count - 1) : (controllers.count - 2))
        
        self.contactsController = contactsController
        self.callListController = callListController
        self.chatListController = chatListController
        self.accountSettingsController = accountSettingsController
        self.rootTabController = tabBarController
        self.pushViewController(tabBarController, animated: false)
    }
        
    public func updateRootControllers(showCallsTab: Bool) {
        guard let rootTabController = self.rootTabController as? TabBarControllerImpl else {
            return
        }
        var controllers: [ViewController] = []
        controllers.append(self.contactsController!)
        if showCallsTab {
            controllers.append(self.callListController!)
        }
        controllers.append(self.chatListController!)
        controllers.append(self.accountSettingsController!)
        
        rootTabController.setControllers(controllers, selectedIndex: nil)
    }
    
    public func openChatsController(activateSearch: Bool, filter: ChatListSearchFilter = .chats, query: String? = nil) {
        guard let rootTabController = self.rootTabController else {
            return
        }
        
        if activateSearch {
            self.popToRoot(animated: false)
        }
        
        if let index = rootTabController.controllers.firstIndex(where: { $0 is ChatListController}) {
            rootTabController.selectedIndex = index
        }
        
        if activateSearch {
            self.chatListController?.activateSearch(filter: filter, query: query)
        }
    }
    
    public func openRootCompose() {
        self.chatListController?.activateCompose()
    }
    
    public func openRootCamera() {
        guard let controller = self.viewControllers.last as? ViewController else {
            return
        }
        controller.view.endEditing(true)
        presentedLegacyShortcutCamera(context: self.context, saveCapturedMedia: false, saveEditedPhotos: false, mediaGrouping: true, parentController: controller)
    }
    
    @discardableResult
    public func openStoryCamera(transitionIn: StoryCameraTransitionIn?, transitionedIn: @escaping () -> Void, transitionOut: @escaping (Bool) -> StoryCameraTransitionOut?) -> StoryCameraTransitionInCoordinator? {
        guard let controller = self.viewControllers.last as? ViewController else {
            return nil
        }
        controller.view.endEditing(true)
        
        let context = self.context
        
        var presentImpl: ((ViewController) -> Void)?
        var returnToCameraImpl: (() -> Void)?
        var dismissCameraImpl: (() -> Void)?
        var showDraftTooltipImpl: (() -> Void)?
        let cameraController = CameraScreen(
            context: context,
            mode: .story,
            transitionIn: transitionIn.flatMap {
                if let sourceView = $0.sourceView {
                    return CameraScreen.TransitionIn(
                        sourceView: sourceView,
                        sourceRect: $0.sourceRect,
                        sourceCornerRadius: $0.sourceCornerRadius
                    )
                } else {
                    return nil
                }
            },
            transitionOut: { finished in
                if let transitionOut = transitionOut(finished), let destinationView = transitionOut.destinationView {
                    return CameraScreen.TransitionOut(
                        destinationView: destinationView,
                        destinationRect: transitionOut.destinationRect,
                        destinationCornerRadius: transitionOut.destinationCornerRadius
                    )
                } else {
                    return nil
                }
            },
            completion: { result, resultTransition, dismissed in
                let subject: Signal<MediaEditorScreen.Subject?, NoError> = result
                |> map { value -> MediaEditorScreen.Subject? in
                    func editorPIPPosition(_ position: CameraScreen.PIPPosition) -> MediaEditorScreen.PIPPosition {
                        switch position {
                        case .topLeft:
                            return .topLeft
                        case .topRight:
                            return .topRight
                        case .bottomLeft:
                            return .bottomLeft
                        case .bottomRight:
                            return .bottomRight
                        }
                    }
                    switch value {
                    case .pendingImage:
                        return nil
                    case let .image(image):
                        return .image(image.image, PixelDimensions(image.image.size), image.additionalImage, editorPIPPosition(image.additionalImagePosition))
                    case let .video(video):
                        return .video(video.videoPath, video.coverImage, video.mirror, video.additionalVideoPath, video.additionalCoverImage, video.dimensions, video.duration, video.positionChangeTimestamps, editorPIPPosition(video.additionalVideoPosition))
                    case let .asset(asset):
                        return .asset(asset)
                    case let .draft(draft):
                        return .draft(draft, nil)
                    }
                }
                
                var transitionIn: MediaEditorScreen.TransitionIn?
                if let resultTransition, let sourceView = resultTransition.sourceView {
                    transitionIn = .gallery(
                        MediaEditorScreen.TransitionIn.GalleryTransitionIn(
                            sourceView: sourceView,
                            sourceRect: resultTransition.sourceRect,
                            sourceImage: resultTransition.sourceImage
                        )
                    )
                } else {
                    transitionIn = .camera
                }
                
                let controller = MediaEditorScreen(
                    context: context,
                    subject: subject,
                    isEditing: false,
                    transitionIn: transitionIn,
                    transitionOut: { finished, isNew in
                        if finished, let transitionOut = transitionOut(finished), let destinationView = transitionOut.destinationView {
                            return MediaEditorScreen.TransitionOut(
                                destinationView: destinationView,
                                destinationRect: transitionOut.destinationRect,
                                destinationCornerRadius: transitionOut.destinationCornerRadius
                            )
                        } else if !finished, let resultTransition, let (destinationView, destinationRect) = resultTransition.transitionOut(isNew) {
                            return MediaEditorScreen.TransitionOut(
                                destinationView: destinationView,
                                destinationRect: destinationRect,
                                destinationCornerRadius: 0.0
                            )
                        } else {
                            return nil
                        }
                    }, completion: { [weak self] randomId, mediaResult, mediaAreas, caption, privacy, stickers, commit in
                        guard let self, let mediaResult else {
                            dismissCameraImpl?()
                            commit({})
                            return
                        }
                        
                        let context = self.context
                        if let rootTabController = self.rootTabController {
                            if let index = rootTabController.controllers.firstIndex(where: { $0 is ChatListController}) {
                                rootTabController.selectedIndex = index
                            }
                        }
                        
                        let completionImpl: () -> Void = { [weak self] in
                            guard let self else {
                                return
                            }
                            
                            if let chatListController = self.chatListController as? ChatListControllerImpl {
                                let _ = (chatListController.hasPendingStories
                                |> filter { $0 }
                                |> take(1)
                                |> timeout(0.25, queue: .mainQueue(), alternate: .single(true))
                                |> deliverOnMainQueue).start(completed: { [weak chatListController] in
                                    chatListController?.scrollToStories()
                                    Queue.mainQueue().justDispatch {
                                        commit({})
                                    }
                                })
                            } else {
                                Queue.mainQueue().justDispatch {
                                    commit({})
                                }
                            }
                        }
                        
                        if let _ = self.chatListController as? ChatListControllerImpl {
                            switch mediaResult {
                            case let .image(image, dimensions):
                                if let imageData = compressImageToJPEG(image, quality: 0.7) {
                                    let entities = generateChatInputTextEntities(caption)
                                    Logger.shared.log("MediaEditor", "Calling uploadStory for image, randomId \(randomId)")
                                    let _ = (context.engine.messages.uploadStory(media: .image(dimensions: dimensions, data: imageData, stickers: stickers), mediaAreas: mediaAreas, text: caption.string, entities: entities, pin: privacy.pin, privacy: privacy.privacy, isForwardingDisabled: privacy.isForwardingDisabled, period: privacy.timeout, randomId: randomId)
                                    |> deliverOnMainQueue).start(next: { stableId in
                                        moveStorySource(engine: context.engine, peerId: context.account.peerId, from: randomId, to: Int64(stableId))
                                    })
                                    
                                    completionImpl()
                                }
                            case let .video(content, firstFrameImage, values, duration, dimensions):
                                let adjustments: VideoMediaResourceAdjustments
                                if let valuesData = try? JSONEncoder().encode(values) {
                                    let data = MemoryBuffer(data: valuesData)
                                    let digest = MemoryBuffer(data: data.md5Digest())
                                    adjustments = VideoMediaResourceAdjustments(data: data, digest: digest, isStory: true)
                                    
                                    let resource: TelegramMediaResource
                                    switch content {
                                    case let .imageFile(path):
                                        resource = LocalFileVideoMediaResource(randomId: Int64.random(in: .min ... .max), path: path, adjustments: adjustments)
                                    case let .videoFile(path):
                                        resource = LocalFileVideoMediaResource(randomId: Int64.random(in: .min ... .max), path: path, adjustments: adjustments)
                                    case let .asset(localIdentifier):
                                        resource = VideoLibraryMediaResource(localIdentifier: localIdentifier, conversion: .compress(adjustments))
                                    }
                                    let imageData = firstFrameImage.flatMap { compressImageToJPEG($0, quality: 0.6) }
                                    let firstFrameFile = imageData.flatMap { data -> TempBoxFile? in
                                        let file = TempBox.shared.tempFile(fileName: "image.jpg")
                                        if let _ = try? data.write(to: URL(fileURLWithPath: file.path)) {
                                            return file
                                        } else {
                                            return nil
                                        }
                                    }
                                    Logger.shared.log("MediaEditor", "Calling uploadStory for video, randomId \(randomId)")
                                    let entities = generateChatInputTextEntities(caption)
                                    let _ = (context.engine.messages.uploadStory(media: .video(dimensions: dimensions, duration: duration, resource: resource, firstFrameFile: firstFrameFile, stickers: stickers), mediaAreas: mediaAreas, text: caption.string, entities: entities, pin: privacy.pin, privacy: privacy.privacy, isForwardingDisabled: privacy.isForwardingDisabled, period: privacy.timeout, randomId: randomId)
                                    |> deliverOnMainQueue).start(next: { stableId in
                                        moveStorySource(engine: context.engine, peerId: context.account.peerId, from: randomId, to: Int64(stableId))
                                    })
                                    
                                    completionImpl()
                                }
                            }
                        }
                        
                        dismissCameraImpl?()
                    } as (Int64, MediaEditorScreen.Result?, [MediaArea], NSAttributedString, MediaEditorResultPrivacy, [TelegramMediaFile], @escaping (@escaping () -> Void) -> Void) -> Void
                )
                controller.cancelled = { showDraftTooltip in
                    if showDraftTooltip {
                        showDraftTooltipImpl?()
                    }
                    returnToCameraImpl?()
                }
                controller.dismissed = {
                    dismissed()
                }
                presentImpl?(controller)
            }
        )
        cameraController.transitionedIn = transitionedIn
        controller.push(cameraController)
        presentImpl = { [weak cameraController] c in
            if let navigationController = cameraController?.navigationController as? NavigationController {
                var controllers = navigationController.viewControllers
                controllers.append(c)
                navigationController.setViewControllers(controllers, animated: false)
            }
        }
        dismissCameraImpl = { [weak cameraController] in
            cameraController?.dismiss(animated: false)
        }
        returnToCameraImpl = { [weak cameraController] in
            if let cameraController {
                cameraController.returnFromEditor()
            }
        }
        showDraftTooltipImpl = { [weak cameraController] in
            if let cameraController {
                cameraController.presentDraftTooltip()
            }
        }
        return StoryCameraTransitionInCoordinator(
            animateIn: { [weak cameraController] in
                if let cameraController {
                    cameraController.updateTransitionProgress(0.0, transition: .immediate)
                    cameraController.completeWithTransitionProgress(1.0, velocity: 0.0, dismissing: false)
                }
            },
            updateTransitionProgress: { [weak cameraController] transitionFraction in
                if let cameraController {
                    cameraController.updateTransitionProgress(transitionFraction, transition: .immediate)
                }
            },
            completeWithTransitionProgressAndVelocity: { [weak cameraController] transitionFraction, velocity in
                if let cameraController {
                    cameraController.completeWithTransitionProgress(transitionFraction, velocity: velocity, dismissing: false)
                }
            })
    }
    
    public func openSettings() {
        guard let rootTabController = self.rootTabController else {
            return
        }
        
        self.popToRoot(animated: false)
    
        if let index = rootTabController.controllers.firstIndex(where: { $0 is PeerInfoScreenImpl }) {
            rootTabController.selectedIndex = index
        }
    }
}<|MERGE_RESOLUTION|>--- conflicted
+++ resolved
@@ -66,13 +66,8 @@
     }
 }
 
-<<<<<<< HEAD
-public final class TelegramRootController: NavigationController {
-    let context: AccountContext
-=======
 public final class TelegramRootController: NavigationController, TelegramRootControllerInterface {
     private let context: AccountContext
->>>>>>> c4ec7cf6
     
     public var rootTabController: TabBarController?
     
@@ -89,7 +84,7 @@
     
     private var applicationInFocusDisposable: Disposable?
     private var storyUploadEventsDisposable: Disposable?
-        
+
     public init(context: AccountContext) {
         self.context = context
         
@@ -117,7 +112,7 @@
             |> deliverOn(Queue.mainQueue())).start(next: { value in
                 context.sharedContext.mainWindow?.setForceBadgeHidden(!value)
             })
-            
+
             self.storyUploadEventsDisposable = (context.engine.messages.allStoriesUploadEvents()
             |> deliverOnMainQueue).start(next: { [weak self] event in
                 guard let self else {
@@ -139,11 +134,11 @@
         self.applicationInFocusDisposable?.dispose()
         self.storyUploadEventsDisposable?.dispose()
     }
-    
+
     public func getContactsController() -> ViewController? {
         return self.contactsController
     }
-    
+
     public func getChatsController() -> ViewController? {
         return self.chatListController
     }
@@ -276,9 +271,9 @@
             return nil
         }
         controller.view.endEditing(true)
-        
+
         let context = self.context
-        
+
         var presentImpl: ((ViewController) -> Void)?
         var returnToCameraImpl: (() -> Void)?
         var dismissCameraImpl: (() -> Void)?
@@ -336,7 +331,7 @@
                         return .draft(draft, nil)
                     }
                 }
-                
+
                 var transitionIn: MediaEditorScreen.TransitionIn?
                 if let resultTransition, let sourceView = resultTransition.sourceView {
                     transitionIn = .gallery(
@@ -349,7 +344,7 @@
                 } else {
                     transitionIn = .camera
                 }
-                
+
                 let controller = MediaEditorScreen(
                     context: context,
                     subject: subject,
@@ -377,19 +372,19 @@
                             commit({})
                             return
                         }
-                        
+
                         let context = self.context
                         if let rootTabController = self.rootTabController {
                             if let index = rootTabController.controllers.firstIndex(where: { $0 is ChatListController}) {
                                 rootTabController.selectedIndex = index
                             }
                         }
-                        
+
                         let completionImpl: () -> Void = { [weak self] in
                             guard let self else {
                                 return
                             }
-                            
+
                             if let chatListController = self.chatListController as? ChatListControllerImpl {
                                 let _ = (chatListController.hasPendingStories
                                 |> filter { $0 }
@@ -407,7 +402,7 @@
                                 }
                             }
                         }
-                        
+
                         if let _ = self.chatListController as? ChatListControllerImpl {
                             switch mediaResult {
                             case let .image(image, dimensions):
@@ -418,7 +413,7 @@
                                     |> deliverOnMainQueue).start(next: { stableId in
                                         moveStorySource(engine: context.engine, peerId: context.account.peerId, from: randomId, to: Int64(stableId))
                                     })
-                                    
+
                                     completionImpl()
                                 }
                             case let .video(content, firstFrameImage, values, duration, dimensions):
@@ -427,7 +422,7 @@
                                     let data = MemoryBuffer(data: valuesData)
                                     let digest = MemoryBuffer(data: data.md5Digest())
                                     adjustments = VideoMediaResourceAdjustments(data: data, digest: digest, isStory: true)
-                                    
+
                                     let resource: TelegramMediaResource
                                     switch content {
                                     case let .imageFile(path):
@@ -452,12 +447,12 @@
                                     |> deliverOnMainQueue).start(next: { stableId in
                                         moveStorySource(engine: context.engine, peerId: context.account.peerId, from: randomId, to: Int64(stableId))
                                     })
-                                    
+
                                     completionImpl()
                                 }
                             }
                         }
-                        
+
                         dismissCameraImpl?()
                     } as (Int64, MediaEditorScreen.Result?, [MediaArea], NSAttributedString, MediaEditorResultPrivacy, [TelegramMediaFile], @escaping (@escaping () -> Void) -> Void) -> Void
                 )
@@ -513,7 +508,7 @@
                 }
             })
     }
-    
+
     public func openSettings() {
         guard let rootTabController = self.rootTabController else {
             return
