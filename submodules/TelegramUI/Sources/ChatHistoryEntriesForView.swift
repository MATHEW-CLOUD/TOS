--- conflicted
+++ resolved
@@ -253,17 +253,8 @@
                         }
                     }
                     
-<<<<<<< HEAD
-                    let replyCount = view.entries.isEmpty ? 0 : 1
-                    
-                    if hasTopicCreated && replyCount == 0 {
-                        
-                    } else {
-=======
                     if !replyThreadMessage.isForumPost {
                         let replyCount = view.entries.isEmpty ? 0 : 1
-                        
->>>>>>> 62697d4f
                         entries.insert(.ReplyCountEntry(messages[0].index, replyThreadMessage.isChannelPost, replyCount, presentationData), at: 1)
                     }
                 }
