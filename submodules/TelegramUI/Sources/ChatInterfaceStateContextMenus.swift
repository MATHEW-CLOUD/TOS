import Foundation
import UIKit
import Postbox
import TelegramCore
import SyncCore
import Display
import UIKit
import SwiftSignalKit
import MobileCoreServices
import TelegramVoip
import OverlayStatusController
import AccountContext
import ContextUI
import LegacyUI
import AppBundle
import SaveToCameraRoll
import PresentationDataUtils

private struct MessageContextMenuData {
    let starStatus: Bool?
    let canReply: Bool
    let canPin: Bool
    let canEdit: Bool
    let canSelect: Bool
    let resourceStatus: MediaResourceStatus?
    let messageActions: ChatAvailableMessageActions
}

func canEditMessage(context: AccountContext, limitsConfiguration: LimitsConfiguration, message: Message) -> Bool {
    return canEditMessage(accountPeerId: context.account.peerId, limitsConfiguration: limitsConfiguration, message: message)
}

private func canEditMessage(accountPeerId: PeerId, limitsConfiguration: LimitsConfiguration, message: Message, reschedule: Bool = false) -> Bool {
    var hasEditRights = false
    var unlimitedInterval = reschedule
    
    if message.id.namespace == Namespaces.Message.ScheduledCloud {
        if let peer = message.peers[message.id.peerId], let channel = peer as? TelegramChannel {
            switch channel.info {
                case .broadcast:
                    if channel.hasPermission(.editAllMessages) || !message.flags.contains(.Incoming) {
                        hasEditRights = true
                    }
                default:
                    hasEditRights = true
            }
        } else {
            hasEditRights = true
        }
    } else if message.id.peerId.namespace == Namespaces.Peer.SecretChat || message.id.namespace != Namespaces.Message.Cloud {
        hasEditRights = false
    } else if let author = message.author, author.id == accountPeerId, let peer = message.peers[message.id.peerId] {
        hasEditRights = true
        if let peer = peer as? TelegramChannel {
            switch peer.info {
            case .broadcast:
                if peer.hasPermission(.editAllMessages) || !message.flags.contains(.Incoming) {
                    unlimitedInterval = true
                }
            case .group:
                if peer.hasPermission(.pinMessages) {
                    unlimitedInterval = true
                }
            }
        }
    } else if message.author?.id == message.id.peerId, let peer = message.peers[message.id.peerId] {
        if let peer = peer as? TelegramChannel {
            switch peer.info {
            case .broadcast:
                if peer.hasPermission(.editAllMessages) || !message.flags.contains(.Incoming) {
                    unlimitedInterval = true
                    hasEditRights = true
                }
            case .group:
                if peer.hasPermission(.pinMessages) {
                    unlimitedInterval = true
                    hasEditRights = true
                }
            }
        }
    }
    
    var hasUneditableAttributes = false
    
    if hasEditRights {
        for attribute in message.attributes {
            if let _ = attribute as? InlineBotMessageAttribute {
                hasUneditableAttributes = true
                break
            }
        }
        if message.forwardInfo != nil {
            hasUneditableAttributes = true
        }
        
        for media in message.media {
            if let file = media as? TelegramMediaFile {
                if file.isSticker || file.isAnimatedSticker || file.isInstantVideo {
                    hasUneditableAttributes = true
                    break
                }
            } else if let _ = media as? TelegramMediaContact {
                hasUneditableAttributes = true
                break
            } else if let _ = media as? TelegramMediaExpiredContent {
                hasUneditableAttributes = true
                break
            } else if let _ = media as? TelegramMediaMap {
                hasUneditableAttributes = true
                break
            } else if let _ = media as? TelegramMediaPoll {
                hasUneditableAttributes = true
                break
            }  else if let _ = media as? TelegramMediaDice {
                hasUneditableAttributes = true
                break
            }
        }
        
        if !hasUneditableAttributes || reschedule {
            if canPerformEditingActions(limits: limitsConfiguration, accountPeerId: accountPeerId, message: message, unlimitedInterval: unlimitedInterval) {
                return true
            }
        }
    }
    return false
}


private let starIconEmpty = UIImage(bundleImageName: "Chat/Context Menu/StarIconEmpty")?.precomposed()
private let starIconFilled = UIImage(bundleImageName: "Chat/Context Menu/StarIconFilled")?.precomposed()

func canReplyInChat(_ chatPresentationInterfaceState: ChatPresentationInterfaceState) -> Bool {
    guard let peer = chatPresentationInterfaceState.renderedPeer?.peer else {
        return false
    }
    
    if case .scheduledMessages = chatPresentationInterfaceState.subject {
        return false
    }
    if case .pinnedMessages = chatPresentationInterfaceState.subject {
        return false
    }

    guard !peer.id.isReplies else {
        return false
    }
    switch chatPresentationInterfaceState.mode {
    case .inline:
        return false
    default:
        break
    }
    
    var canReply = false
    switch chatPresentationInterfaceState.chatLocation {
        case .peer:
            if let channel = peer as? TelegramChannel {
                if case .member = channel.participationStatus {
                    canReply = channel.hasPermission(.sendMessages)
                }
            } else if let group = peer as? TelegramGroup {
                if case .Member = group.membership {
                    canReply = true
                }
            } else {
                canReply = true
            }
        case .replyThread:
            canReply = true
    }
    return canReply
}

enum ChatMessageContextMenuActionColor {
    case accent
    case destructive
}

struct ChatMessageContextMenuSheetAction {
    let color: ChatMessageContextMenuActionColor
    let title: String
    let action: () -> Void
}

enum ChatMessageContextMenuAction {
    case context(ContextMenuAction)
    case sheet(ChatMessageContextMenuSheetAction)
}

struct MessageMediaEditingOptions: OptionSet {
    var rawValue: Int32
    
    init(rawValue: Int32) {
        self.rawValue = rawValue
    }
    
    static let imageOrVideo = MessageMediaEditingOptions(rawValue: 1 << 0)
    static let file = MessageMediaEditingOptions(rawValue: 1 << 1)
}

func messageMediaEditingOptions(message: Message) -> MessageMediaEditingOptions {
    if message.id.peerId.namespace == Namespaces.Peer.SecretChat {
        return []
    }
    for attribute in message.attributes {
        if attribute is AutoremoveTimeoutMessageAttribute {
            return []
        }
    }
    
    var options: MessageMediaEditingOptions = []
    
    for media in message.media {
        if let _ = media as? TelegramMediaImage {
            options.formUnion([.imageOrVideo, .file])
        } else if let file = media as? TelegramMediaFile {
            for attribute in file.attributes {
                switch attribute {
                    case .Sticker:
                        return []
                    case .Animated:
                        return []
                    case let .Video(video):
                        if video.flags.contains(.instantRoundVideo) {
                            return []
                        } else {
                            options.formUnion([.imageOrVideo, .file])
                        }
                    case let .Audio(audio):
                        if audio.isVoice {
                            return []
                        } else {
                            if let _ = message.groupingKey {
                                return []
                            } else {
                                options.formUnion([.imageOrVideo, .file])
                            }
                        }
                    default:
                        break
                }
            }
            options.formUnion([.imageOrVideo, .file])
        }
    }
    
    if message.groupingKey != nil {
        options.remove(.file)
    }
    
    return options
}

func updatedChatEditInterfaceMessageState(state: ChatPresentationInterfaceState, message: Message) -> ChatPresentationInterfaceState {
    var updated = state
    for media in message.media {
        if let webpage = media as? TelegramMediaWebpage, case let .Loaded(content) = webpage.content {
            updated = updated.updatedEditingUrlPreview((content.url, webpage))
        }
    }
    var isPlaintext = true
    for media in message.media {
        if !(media is TelegramMediaWebpage) {
            isPlaintext = false
            break
        }
    }
    let content: ChatEditInterfaceMessageStateContent
    if isPlaintext {
        content = .plaintext
    } else {
        content = .media(mediaOptions: messageMediaEditingOptions(message: message))
    }
    updated = updated.updatedEditMessageState(ChatEditInterfaceMessageState(content: content, mediaReference: nil))
    return updated
}

func contextMenuForChatPresentationInterfaceState(chatPresentationInterfaceState: ChatPresentationInterfaceState, context: AccountContext, messages: [Message], controllerInteraction: ChatControllerInteraction?, selectAll: Bool, interfaceInteraction: ChatPanelInterfaceInteraction?) -> Signal<[ContextMenuItem], NoError> {
    guard let interfaceInteraction = interfaceInteraction, let controllerInteraction = controllerInteraction else {
        return .single([])
    }
    
    var loadStickerSaveStatus: MediaId?
    var loadCopyMediaResource: MediaResource?
    var isAction = false
    var diceEmoji: String?
    if messages.count == 1 {
        for media in messages[0].media {
            if let file = media as? TelegramMediaFile {
                for attribute in file.attributes {
                    if case let .Sticker(_, packInfo, _) = attribute, packInfo != nil {
                        loadStickerSaveStatus = file.fileId
                    }
                }
            } else if media is TelegramMediaAction || media is TelegramMediaExpiredContent {
                isAction = true
            } else if let image = media as? TelegramMediaImage {
                if !messages[0].containsSecretMedia {
                    loadCopyMediaResource = largestImageRepresentation(image.representations)?.resource
                }
            } else if let dice = media as? TelegramMediaDice {
                diceEmoji = dice.emoji
            }
        }
    }
    
    var canReply = canReplyInChat(chatPresentationInterfaceState)
    var canPin = false
    let canSelect = !isAction
    
    let message = messages[0]
    
    if Namespaces.Message.allScheduled.contains(message.id.namespace) || message.id.peerId.isReplies {
        canReply = false
        canPin = false
    } else if messages[0].flags.intersection([.Failed, .Unsent]).isEmpty {
        switch chatPresentationInterfaceState.chatLocation {
            case .peer, .replyThread:
                if let channel = messages[0].peers[messages[0].id.peerId] as? TelegramChannel {
                    if !isAction {
                        canPin = channel.hasPermission(.pinMessages)
                    }
                } else if let group = messages[0].peers[messages[0].id.peerId] as? TelegramGroup {
                    if !isAction {
                        switch group.role {
                            case .creator, .admin:
                                canPin = true
                            default:
                                if let defaultBannedRights = group.defaultBannedRights {
                                    canPin = !defaultBannedRights.flags.contains(.banPinMessages)
                                } else {
                                    canPin = true
                                }
                        }
                    }
                } else if let _ = messages[0].peers[messages[0].id.peerId] as? TelegramUser, chatPresentationInterfaceState.explicitelyCanPinMessages {
                    if !isAction {
                        canPin = true
                    }
                }
            /*case .group:
                break*/
        }
    } else {
        canReply = false
        canPin = false
    }
    
    if let peer = messages[0].peers[messages[0].id.peerId] {
        if peer.isDeleted {
            canPin = false
        }
        if !(peer is TelegramSecretChat) && messages[0].id.namespace != Namespaces.Message.Cloud {
            canPin = false
            canReply = false
        }
    }
    
    var loadStickerSaveStatusSignal: Signal<Bool?, NoError> = .single(nil)
    if loadStickerSaveStatus != nil {
        loadStickerSaveStatusSignal = context.account.postbox.transaction { transaction -> Bool? in
            var starStatus: Bool?
            if let loadStickerSaveStatus = loadStickerSaveStatus {
                if getIsStickerSaved(transaction: transaction, fileId: loadStickerSaveStatus) {
                    starStatus = true
                } else {
                    starStatus = false
                }
            }
            
            return starStatus
        }
    }
    
    var loadResourceStatusSignal: Signal<MediaResourceStatus?, NoError> = .single(nil)
    if let loadCopyMediaResource = loadCopyMediaResource {
        loadResourceStatusSignal = context.account.postbox.mediaBox.resourceStatus(loadCopyMediaResource)
        |> take(1)
        |> map(Optional.init)
    }
    
    let loadLimits = context.account.postbox.transaction { transaction -> LimitsConfiguration in
        return transaction.getPreferencesEntry(key: PreferencesKeys.limitsConfiguration) as? LimitsConfiguration ?? LimitsConfiguration.defaultValue
    }
    
    let cachedData = context.account.postbox.transaction { transaction -> CachedPeerData? in
        return transaction.getPeerCachedData(peerId: messages[0].id.peerId)
    }
    
    let dataSignal: Signal<(MessageContextMenuData, [MessageId: ChatUpdatingMessageMedia], CachedPeerData?), NoError> = combineLatest(
        loadLimits,
        loadStickerSaveStatusSignal,
        loadResourceStatusSignal,
        context.sharedContext.chatAvailableMessageActions(postbox: context.account.postbox, accountPeerId: context.account.peerId, messageIds: Set(messages.map { $0.id })),
        context.account.pendingUpdateMessageManager.updatingMessageMedia
        |> take(1),
        cachedData
    )
    |> map { limitsConfiguration, stickerSaveStatus, resourceStatus, messageActions, updatingMessageMedia, cachedData -> (MessageContextMenuData, [MessageId: ChatUpdatingMessageMedia], CachedPeerData?) in
        var canEdit = false
        if !isAction {
            let message = messages[0]
            canEdit = canEditMessage(context: context, limitsConfiguration: limitsConfiguration, message: message)
        }
        
        return (MessageContextMenuData(starStatus: stickerSaveStatus, canReply: canReply, canPin: canPin, canEdit: canEdit, canSelect: canSelect, resourceStatus: resourceStatus, messageActions: messageActions), updatingMessageMedia, cachedData)
    }
    
    return dataSignal
    |> deliverOnMainQueue
    |> map { data, updatingMessageMedia, cachedData -> [ContextMenuItem] in
        var actions: [ContextMenuItem] = []
        
        var isPinnedMessages = false
        if case .pinnedMessages = chatPresentationInterfaceState.subject {
            isPinnedMessages = true
        }
        
        if let starStatus = data.starStatus {
            actions.append(.action(ContextMenuActionItem(text: starStatus ? chatPresentationInterfaceState.strings.Stickers_RemoveFromFavorites : chatPresentationInterfaceState.strings.Stickers_AddToFavorites, icon: { theme in
                return generateTintedImage(image: starStatus ? UIImage(bundleImageName: "Chat/Context Menu/Unstar") : UIImage(bundleImageName: "Chat/Context Menu/Rate"), color: theme.actionSheet.primaryTextColor)
            }, action: { _, f in
                interfaceInteraction.toggleMessageStickerStarred(messages[0].id)
                f(.default)
            })))
        }
        
        if data.messageActions.options.contains(.rateCall) {
            var callId: CallId?
            var isVideo: Bool = false
            for media in message.media {
                if let action = media as? TelegramMediaAction, case let .phoneCall(id, discardReason, _, isVideoValue) = action.action {
                    isVideo = isVideoValue
                    if discardReason != .busy && discardReason != .missed {
                        if let logName = callLogNameForId(id: id, account: context.account) {
                            let logsPath = callLogsPath(account: context.account)
                            let logPath = logsPath + "/" + logName
                            let start = logName.index(logName.startIndex, offsetBy: "\(id)".count + 1)
                            let end: String.Index
                            if logName.hasSuffix(".log.json") {
                                end = logName.index(logName.endIndex, offsetBy: -4 - 5)
                            } else {
                                end = logName.index(logName.endIndex, offsetBy: -4)
                            }
                            let accessHash = logName[start..<end]
                            if let accessHash = Int64(accessHash) {
                                callId = CallId(id: id, accessHash: accessHash)
                            }
                            
                            actions.append(.action(ContextMenuActionItem(text: chatPresentationInterfaceState.strings.Call_ShareStats, icon: { theme in
                                return generateTintedImage(image: UIImage(bundleImageName: "Chat/Context Menu/Forward"), color: theme.actionSheet.primaryTextColor)
                            }, action: { _, f in
                                f(.dismissWithoutContent)
                                
                                let controller = context.sharedContext.makePeerSelectionController(PeerSelectionControllerParams(context: context, filter: [.onlyWriteable, .excludeDisabled]))
                                controller.peerSelected = { [weak controller] peer in
                                    let peerId = peer.id
                                    
                                    if let strongController = controller {
                                        strongController.dismiss()
                                        
                                        let id = arc4random64()
                                        let file = TelegramMediaFile(fileId: MediaId(namespace: Namespaces.Media.LocalFile, id: id), partialReference: nil, resource: LocalFileReferenceMediaResource(localFilePath: logPath, randomId: id), previewRepresentations: [], videoThumbnails: [], immediateThumbnailData: nil, mimeType: "application/text", size: nil, attributes: [.FileName(fileName: "CallStats.log")])
                                        let message: EnqueueMessage = .message(text: "", attributes: [], mediaReference: .standalone(media: file), replyToMessageId: nil, localGroupingKey: nil)
                                        
                                        let _ = enqueueMessages(account: context.account, peerId: peerId, messages: [message]).start()
                                    }
                                }
                                controllerInteraction.navigationController()?.pushViewController(controller)
                            })))
                        }
                    }
                    break
                }
            }
            if let callId = callId {
                actions.append(.action(ContextMenuActionItem(text: chatPresentationInterfaceState.strings.Call_RateCall, icon: { theme in
                    return generateTintedImage(image: UIImage(bundleImageName: "Chat/Context Menu/Rate"), color: theme.actionSheet.primaryTextColor)
                }, action: { _, f in
                    let _ = controllerInteraction.rateCall(message, callId, isVideo)
                    f(.dismissWithoutContent)
                })))
            }
        }
        
        var isReplyThreadHead = false
        if case let .replyThread(replyThreadMessage) = chatPresentationInterfaceState.chatLocation {
            isReplyThreadHead = messages[0].id == replyThreadMessage.effectiveTopId
        }
        
        if !isPinnedMessages, !isReplyThreadHead, data.canReply {
            actions.append(.action(ContextMenuActionItem(text: chatPresentationInterfaceState.strings.Conversation_ContextMenuReply, icon: { theme in
                return generateTintedImage(image: UIImage(bundleImageName: "Chat/Context Menu/Reply"), color: theme.actionSheet.primaryTextColor)
            }, action: { _, f in
                interfaceInteraction.setupReplyMessage(messages[0].id, { transition in
                    f(.custom(transition))
                })
            })))
        }
        
        if data.messageActions.options.contains(.sendScheduledNow) {
            actions.append(.action(ContextMenuActionItem(text: chatPresentationInterfaceState.strings.ScheduledMessages_SendNow, icon: { theme in
                return generateTintedImage(image: UIImage(bundleImageName: "Chat/Context Menu/Resend"), color: theme.actionSheet.primaryTextColor)
            }, action: { _, f in
                controllerInteraction.sendScheduledMessagesNow(selectAll ? messages.map { $0.id } : [message.id])
                f(.dismissWithoutContent)
            })))
        }
        
        if data.messageActions.options.contains(.editScheduledTime) {
            actions.append(.action(ContextMenuActionItem(text: chatPresentationInterfaceState.strings.ScheduledMessages_EditTime, icon: { theme in
                return generateTintedImage(image: UIImage(bundleImageName: "Chat/Context Menu/Schedule"), color: theme.actionSheet.primaryTextColor)
            }, action: { _, f in
                controllerInteraction.editScheduledMessagesTime(selectAll ? messages.map { $0.id } : [message.id])
                f(.dismissWithoutContent)
            })))
        }
        
        let resourceAvailable: Bool
        if let resourceStatus = data.resourceStatus, case .Local = resourceStatus {
            resourceAvailable = true
        } else {
            resourceAvailable = false
        }
        
        if !messages[0].text.isEmpty || resourceAvailable || diceEmoji != nil {
            let message = messages[0]
            var isExpired = false
            for media in message.media {
                if let _ = media as? TelegramMediaExpiredContent {
                    isExpired = true
                }
            }
            if !isExpired {
                actions.append(.action(ContextMenuActionItem(text: chatPresentationInterfaceState.strings.Conversation_ContextMenuCopy, icon: { theme in
                    return generateTintedImage(image: UIImage(bundleImageName: "Chat/Context Menu/Copy"), color: theme.actionSheet.primaryTextColor)
                }, action: { _, f in
                    if let diceEmoji = diceEmoji {
                        UIPasteboard.general.string = diceEmoji
                    } else {
                        let copyTextWithEntities = {
                            var messageEntities: [MessageTextEntity]?
                            for attribute in message.attributes {
                                if let attribute = attribute as? TextEntitiesMessageAttribute {
                                    messageEntities = attribute.entities
                                    break
                                }
                            }
                            storeMessageTextInPasteboard(message.text, entities: messageEntities)
                        }
                        if resourceAvailable {
                            for media in message.media {
                                if let image = media as? TelegramMediaImage, let largest = largestImageRepresentation(image.representations) {
                                    let _ = (context.account.postbox.mediaBox.resourceData(largest.resource, option: .incremental(waitUntilFetchStatus: false))
                                        |> take(1)
                                        |> deliverOnMainQueue).start(next: { data in
                                            if data.complete, let imageData = try? Data(contentsOf: URL(fileURLWithPath: data.path)) {
                                                if let image = UIImage(data: imageData) {
                                                    if !message.text.isEmpty {
                                                        copyTextWithEntities()
                                                    } else {
                                                        UIPasteboard.general.image = image
                                                    }
                                                } else {
                                                    copyTextWithEntities()
                                                }
                                            } else {
                                                copyTextWithEntities()
                                            }
                                        })
                                }
                            }
                        } else {
                            copyTextWithEntities()
                        }
                    }
                    f(.default)
                })))
            }
            if resourceAvailable, !message.containsSecretMedia {
                var mediaReference: AnyMediaReference?
                for media in message.media {
                    if let image = media as? TelegramMediaImage, let _ = largestImageRepresentation(image.representations) {
                        mediaReference = ImageMediaReference.standalone(media: image).abstract
                        break
                    } else if let file = media as? TelegramMediaFile, file.isVideo {
                        mediaReference = FileMediaReference.standalone(media: file).abstract
                        break
                    }
                }
                if let mediaReference = mediaReference {
                    actions.append(.action(ContextMenuActionItem(text: chatPresentationInterfaceState.strings.Preview_SaveToCameraRoll, icon: { theme in
                        return generateTintedImage(image: UIImage(bundleImageName: "Chat/Context Menu/Save"), color: theme.actionSheet.primaryTextColor)
                    }, action: { _, f in
                        let _ = (saveToCameraRoll(context: context, postbox: context.account.postbox, mediaReference: mediaReference)
                        |> deliverOnMainQueue).start(completed: {
                            let presentationData = context.sharedContext.currentPresentationData.with { $0 }
                            controllerInteraction.presentGlobalOverlayController(OverlayStatusController(theme: presentationData.theme, type: .success), nil)
                        })
                        f(.default)
                    })))
                }
            }
        }
        
        var threadId: Int64?
        var threadMessageCount: Int = 0
        if case .peer = chatPresentationInterfaceState.chatLocation, let channel = chatPresentationInterfaceState.renderedPeer?.peer as? TelegramChannel, case .group = channel.info {
            if let cachedData = cachedData as? CachedChannelData, case let .known(maybeValue) = cachedData.linkedDiscussionPeerId, let _ = maybeValue {
                if let value = messages[0].threadId {
                    threadId = value
                } else {
                    for attribute in messages[0].attributes {
                        if let attribute = attribute as? ReplyThreadMessageAttribute, attribute.count > 0 {
                            threadId = makeMessageThreadId(messages[0].id)
                            threadMessageCount = Int(attribute.count)
                        }
                    }
                }
            } else {
                for attribute in messages[0].attributes {
                    if let attribute = attribute as? ReplyThreadMessageAttribute, attribute.count > 0 {
                        threadId = makeMessageThreadId(messages[0].id)
                        threadMessageCount = Int(attribute.count)
                    }
                }
            }
        }
        
        if let _ = threadId, !isPinnedMessages {
            let text: String
            if threadMessageCount != 0 {
                text = chatPresentationInterfaceState.strings.Conversation_ContextViewReplies(Int32(threadMessageCount))
            } else {
                text = chatPresentationInterfaceState.strings.Conversation_ContextViewThread
            }
            actions.append(.action(ContextMenuActionItem(text: text, icon: { theme in
                return generateTintedImage(image: UIImage(bundleImageName: "Chat/Context Menu/Replies"), color: theme.actionSheet.primaryTextColor)
            }, action: { c, _ in
                c.dismiss(completion: {
                    controllerInteraction.openMessageReplies(messages[0].id, true, true)
                })
            })))
        }
<<<<<<< HEAD
                
        if data.canEdit && !isPinnedMessages {
            var mediaReference: AnyMediaReference?
            for media in message.media {
                if let image = media as? TelegramMediaImage, let _ = largestImageRepresentation(image.representations) {
                    mediaReference = ImageMediaReference.standalone(media: image).abstract
                    break
                } else if let file = media as? TelegramMediaFile {
                    mediaReference = FileMediaReference.standalone(media: file).abstract
                    break
                }
            }
            
=======
        
        let isMigrated: Bool
        if chatPresentationInterfaceState.renderedPeer?.peer is TelegramChannel && message.id.peerId.namespace == Namespaces.Peer.CloudGroup {
            isMigrated = true
        } else {
            isMigrated = false
        }
                
        if data.canEdit && !isPinnedMessages && !isMigrated {
>>>>>>> e18b6736
            actions.append(.action(ContextMenuActionItem(text: chatPresentationInterfaceState.strings.Conversation_MessageDialogEdit, icon: { theme in
                return generateTintedImage(image: UIImage(bundleImageName: "Chat/Context Menu/Edit"), color: theme.actionSheet.primaryTextColor)
            }, action: { c, f in
                interfaceInteraction.setupEditMessage(messages[0].id, { transition in
                    f(.custom(transition))
                })
            })))
        }
        
        var activePoll: TelegramMediaPoll?
        for media in message.media {
            if let poll = media as? TelegramMediaPoll, !poll.isClosed, message.id.namespace == Namespaces.Message.Cloud, poll.pollId.namespace == Namespaces.Media.CloudPoll {
                if !isPollEffectivelyClosed(message: message, poll: poll) {
                    activePoll = poll
                }
            }
        }
        
        if let activePoll = activePoll, let voters = activePoll.results.voters {
            var hasSelected = false
            for result in voters {
                if result.selected {
                    hasSelected = true
                }
            }
            if hasSelected, case .poll = activePoll.kind {
                actions.append(.action(ContextMenuActionItem(text: chatPresentationInterfaceState.strings.Conversation_UnvotePoll, icon: { theme in
                    return generateTintedImage(image: UIImage(bundleImageName: "Chat/Context Menu/Unvote"), color: theme.actionSheet.primaryTextColor)
                }, action: { _, f in
                    interfaceInteraction.requestUnvoteInMessage(messages[0].id)
                    f(.dismissWithoutContent)
                })))
            }
        }
        
<<<<<<< HEAD
        if data.canPin, case .peer = chatPresentationInterfaceState.chatLocation {
=======
        if data.canPin && !isMigrated, case .peer = chatPresentationInterfaceState.chatLocation {
>>>>>>> e18b6736
            var pinnedSelectedMessageId: MessageId?
            for message in messages {
                if message.tags.contains(.pinned) {
                    pinnedSelectedMessageId = message.id
                    break
                }
            }
            
            if let pinnedSelectedMessageId = pinnedSelectedMessageId {
                actions.append(.action(ContextMenuActionItem(text: chatPresentationInterfaceState.strings.Conversation_Unpin, icon: { theme in
                    return generateTintedImage(image: UIImage(bundleImageName: "Chat/Context Menu/Unpin"), color: theme.actionSheet.primaryTextColor)
                }, action: { c, _ in
                    interfaceInteraction.unpinMessage(pinnedSelectedMessageId, false, c)
                })))
            } else {
                actions.append(.action(ContextMenuActionItem(text: chatPresentationInterfaceState.strings.Conversation_Pin, icon: { theme in
                    return generateTintedImage(image: UIImage(bundleImageName: "Chat/Context Menu/Pin"), color: theme.actionSheet.primaryTextColor)
                }, action: { c, _ in
                    interfaceInteraction.pinMessage(messages[0].id, c)
                })))
            }
        }
        
        if let activePoll = activePoll, messages[0].forwardInfo == nil {
            var canStopPoll = false
            if !messages[0].flags.contains(.Incoming) {
                canStopPoll = true
            } else {
                var hasEditRights = false
                if messages[0].id.namespace == Namespaces.Message.Cloud {
                    if message.id.peerId.namespace == Namespaces.Peer.SecretChat {
                        hasEditRights = false
                    } else if let author = message.author, author.id == context.account.peerId {
                        hasEditRights = true
                    } else if message.author?.id == message.id.peerId, let peer = message.peers[message.id.peerId] {
                        if let peer = peer as? TelegramChannel, case .broadcast = peer.info {
                            if peer.hasPermission(.editAllMessages) {
                                hasEditRights = true
                            }
                        }
                    }
                }
                
                if hasEditRights {
                    canStopPoll = true
                }
            }
            
            if canStopPoll {
                let stopPollAction: String
                switch activePoll.kind {
                case .poll:
                    stopPollAction = chatPresentationInterfaceState.strings.Conversation_StopPoll
                case .quiz:
                    stopPollAction = chatPresentationInterfaceState.strings.Conversation_StopQuiz
                }
                actions.append(.action(ContextMenuActionItem(text: stopPollAction, icon: { theme in
                    return generateTintedImage(image: UIImage(bundleImageName: "Chat/Context Menu/StopPoll"), color: theme.actionSheet.primaryTextColor)
                }, action: { _, f in
                    interfaceInteraction.requestStopPollInMessage(messages[0].id)
                    f(.dismissWithoutContent)
                })))
            }
        }
        
<<<<<<< HEAD
        if let message = messages.first, message.id.namespace == Namespaces.Message.Cloud, let channel = message.peers[message.id.peerId] as? TelegramChannel, !(message.media.first is TelegramMediaAction), !isReplyThreadHead {
=======
        if let message = messages.first, message.id.namespace == Namespaces.Message.Cloud, let channel = message.peers[message.id.peerId] as? TelegramChannel, !(message.media.first is TelegramMediaAction), !isReplyThreadHead, !isMigrated {
>>>>>>> e18b6736
            actions.append(.action(ContextMenuActionItem(text: chatPresentationInterfaceState.strings.Conversation_ContextMenuCopyLink, icon: { theme in
                return generateTintedImage(image: UIImage(bundleImageName: "Chat/Context Menu/Link"), color: theme.actionSheet.primaryTextColor)
            }, action: { _, f in
                var threadMessageId: MessageId?
                if case let .replyThread(replyThreadMessage) = chatPresentationInterfaceState.chatLocation {
                    threadMessageId = replyThreadMessage.messageId
                }
                let _ = (exportMessageLink(account: context.account, peerId: message.id.peerId, messageId: message.id, isThread: threadMessageId != nil)
                |> map { result -> String? in
                    return result
                }
                |> deliverOnMainQueue).start(next: { link in
                    if let link = link {
                        UIPasteboard.general.string = link
                        
                        let presentationData = context.sharedContext.currentPresentationData.with { $0 }
                        
                        var warnAboutPrivate = false
                        if case .peer = chatPresentationInterfaceState.chatLocation {
                            if channel.addressName == nil {
                                warnAboutPrivate = true
                            }
                        }
                        
                        if warnAboutPrivate {
                            controllerInteraction.presentGlobalOverlayController(OverlayStatusController(theme: presentationData.theme, type: .genericSuccess(presentationData.strings.Conversation_PrivateMessageLinkCopied, true)), nil)
                        } else {
                            controllerInteraction.presentGlobalOverlayController(OverlayStatusController(theme: presentationData.theme, type: .genericSuccess(presentationData.strings.GroupInfo_InviteLink_CopyAlert_Success, false)), nil)
                        }
                    }
                })
                f(.default)
            })))
        }
        
        if messages.count == 1 {
            let message = messages[0]
            
            var hasAutoremove = false
            for attribute in message.attributes {
                if let _ = attribute as? AutoremoveTimeoutMessageAttribute {
                    hasAutoremove = true
                    break
                }
            }
            
            if !hasAutoremove {
                for media in message.media {
                    if let file = media as? TelegramMediaFile {
                        if file.isVideo {
                            if file.isAnimated {
                                actions.append(.action(ContextMenuActionItem(text: chatPresentationInterfaceState.strings.Conversation_LinkDialogSave, icon: { theme in
                                    return generateTintedImage(image: UIImage(bundleImageName: "Chat/Context Menu/Save"), color: theme.actionSheet.primaryTextColor)
                                }, action: { _, f in
                                    let _ = addSavedGif(postbox: context.account.postbox, fileReference: .message(message: MessageReference(message), media: file)).start()
                                    f(.default)
                                })))
                            }
                            break
                        }
                    }
                }
            }
        }
        if !isReplyThreadHead, !data.messageActions.options.intersection([.deleteLocally, .deleteGlobally]).isEmpty && isAction {
            actions.append(.action(ContextMenuActionItem(text: chatPresentationInterfaceState.strings.Conversation_ContextMenuDelete, textColor: .destructive, icon: { theme in
                return generateTintedImage(image: UIImage(bundleImageName: "Chat/Context Menu/Delete"), color: theme.actionSheet.destructiveActionTextColor)
            }, action: { controller, f in
                interfaceInteraction.deleteMessages(messages, controller, f)
            })))
        }
        
        if data.messageActions.options.contains(.viewStickerPack) {
            actions.append(.action(ContextMenuActionItem(text: chatPresentationInterfaceState.strings.StickerPack_ViewPack, icon: { theme in
                return generateTintedImage(image: UIImage(bundleImageName: "Chat/Context Menu/Sticker"), color: theme.actionSheet.primaryTextColor)
            }, action: { _, f in
                let _ = controllerInteraction.openMessage(message, .default)
                f(.dismissWithoutContent)
            })))
        }
                
        if data.messageActions.options.contains(.forward) {
            actions.append(.action(ContextMenuActionItem(text: chatPresentationInterfaceState.strings.Conversation_ContextMenuForward, icon: { theme in
                return generateTintedImage(image: UIImage(bundleImageName: "Chat/Context Menu/Forward"), color: theme.actionSheet.primaryTextColor)
            }, action: { _, f in
                interfaceInteraction.forwardMessages(selectAll ? messages : [message])
                f(.dismissWithoutContent)
            })))
        }
        
        if data.messageActions.options.contains(.report) {
            actions.append(.action(ContextMenuActionItem(text: chatPresentationInterfaceState.strings.Conversation_ContextMenuReport, icon: { theme in
                return generateTintedImage(image: UIImage(bundleImageName: "Chat/Context Menu/Report"), color: theme.actionSheet.primaryTextColor)
            }, action: { controller, f in
                interfaceInteraction.reportMessages(messages, controller)
            })))
        } else if message.id.peerId.isReplies {
            actions.append(.action(ContextMenuActionItem(text: chatPresentationInterfaceState.strings.Conversation_ContextMenuBlock, textColor: .destructive, icon: { theme in
                return generateTintedImage(image: UIImage(bundleImageName: "Chat/Context Menu/Block"), color: theme.actionSheet.destructiveActionTextColor)
            }, action: { controller, f in
                interfaceInteraction.blockMessageAuthor(message, controller)
            })))
        }
        
        var clearCacheAsDelete = false
<<<<<<< HEAD
        if message.id.peerId.namespace == Namespaces.Peer.CloudChannel {
=======
        if message.id.peerId.namespace == Namespaces.Peer.CloudChannel && !isMigrated {
>>>>>>> e18b6736
            var views: Int = 0
            for attribute in message.attributes {
                if let attribute = attribute as? ViewCountMessageAttribute {
                    views = attribute.count
                }
            }
            
            if let cachedData = cachedData as? CachedChannelData, cachedData.flags.contains(.canViewStats), views >= 100 {
                actions.append(.action(ContextMenuActionItem(text: chatPresentationInterfaceState.strings.Conversation_ContextViewStats, icon: { theme in
                    return generateTintedImage(image: UIImage(bundleImageName: "Chat/Context Menu/Statistics"), color: theme.actionSheet.primaryTextColor)
                }, action: { c, _ in
                    c.dismiss(completion: {
                        controllerInteraction.openMessageStats(messages[0].id)
                    })
                })))
            }
            
            clearCacheAsDelete = true
        }
        
        if !isReplyThreadHead, (!data.messageActions.options.intersection([.deleteLocally, .deleteGlobally]).isEmpty || clearCacheAsDelete) && !isAction {
            let title: String
            var isSending = false
            var isEditing = false
            if updatingMessageMedia[message.id] != nil {
                isSending = true
                isEditing = true
                title = chatPresentationInterfaceState.strings.Conversation_ContextMenuCancelEditing
            } else if message.flags.isSending {
                isSending = true
                title = chatPresentationInterfaceState.strings.Conversation_ContextMenuCancelSending
            } else {
                title = chatPresentationInterfaceState.strings.Conversation_ContextMenuDelete
            }
            actions.append(.action(ContextMenuActionItem(text: title, textColor: .destructive, icon: { theme in
                return generateTintedImage(image: UIImage(bundleImageName: isSending ? "Chat/Context Menu/Clear" : "Chat/Context Menu/Delete"), color: theme.actionSheet.destructiveActionTextColor)
            }, action: { controller, f in
                if isEditing {
                    context.account.pendingUpdateMessageManager.cancel(messageId: message.id)
                    f(.default)
                } else {
                    interfaceInteraction.deleteMessages(selectAll ? messages : [message], controller, f)
                }
            })))
        }
        
        if !isPinnedMessages, !isReplyThreadHead, data.canSelect {
            if !actions.isEmpty {
                actions.append(.separator)
            }
            if !selectAll || messages.count == 1 {
                actions.append(.action(ContextMenuActionItem(text: chatPresentationInterfaceState.strings.Conversation_ContextMenuSelect, icon: { theme in
                    return generateTintedImage(image: UIImage(bundleImageName: "Chat/Context Menu/Select"), color: theme.actionSheet.primaryTextColor)
                }, action: { _, f in
                    interfaceInteraction.beginMessageSelection(selectAll ? messages.map { $0.id } : [message.id], { transition in
                        f(.custom(transition))
                    })
                })))
            }
            
            if messages.count > 1 {
                actions.append(.action(ContextMenuActionItem(text: chatPresentationInterfaceState.strings.Conversation_ContextMenuSelectAll(Int32(messages.count)), icon: { theme in
                    return generateTintedImage(image: UIImage(bundleImageName: "Chat/Context Menu/SelectAll"), color: theme.actionSheet.primaryTextColor)
                }, action: { _, f in
                    interfaceInteraction.beginMessageSelection(messages.map { $0.id }, { transition in
                        f(.custom(transition))
                    })
                })))
            }
        }
        
        return actions
    }
}

func canPerformEditingActions(limits: LimitsConfiguration, accountPeerId: PeerId, message: Message, unlimitedInterval: Bool) -> Bool {
    if message.id.peerId == accountPeerId {
        return true
    }
    
    if unlimitedInterval {
        return true
    }
    
    let timestamp = Int32(CFAbsoluteTimeGetCurrent() + NSTimeIntervalSince1970)
    if Int64(message.timestamp) + Int64(limits.maxMessageEditingInterval) > Int64(timestamp) {
        return true
    }
    
    return false
}

private func canPerformDeleteActions(limits: LimitsConfiguration, accountPeerId: PeerId, message: Message) -> Bool {
    if message.id.peerId == accountPeerId {
        return true
    }
    if message.id.peerId.namespace == Namespaces.Peer.SecretChat {
        return true
    }
    
    if !message.flags.contains(.Incoming) {
        let timestamp = Int32(CFAbsoluteTimeGetCurrent() + NSTimeIntervalSince1970)
        if message.id.peerId.namespace == Namespaces.Peer.CloudUser {
            if Int64(message.timestamp) + Int64(limits.maxMessageRevokeIntervalInPrivateChats) > Int64(timestamp) {
                return true
            }
        } else {
            if message.timestamp + limits.maxMessageRevokeInterval > timestamp {
                return true
            }
        }
    }
    
    return false
}

func chatAvailableMessageActionsImpl(postbox: Postbox, accountPeerId: PeerId, messageIds: Set<MessageId>, messages: [MessageId: Message] = [:], peers: [PeerId: Peer] = [:]) -> Signal<ChatAvailableMessageActions, NoError> {
    return postbox.transaction { transaction -> ChatAvailableMessageActions in
        let limitsConfiguration: LimitsConfiguration = transaction.getPreferencesEntry(key: PreferencesKeys.limitsConfiguration) as? LimitsConfiguration ?? LimitsConfiguration.defaultValue
        var optionsMap: [MessageId: ChatAvailableMessageActionOptions] = [:]
        var banPeer: Peer?
        var hadPersonalIncoming = false
        var hadBanPeerId = false
        
        func getPeer(_ peerId: PeerId) -> Peer? {
            if let peer = transaction.getPeer(peerId) {
                return peer
            } else if let peer = peers[peerId] {
                return peer
            } else {
                return nil
            }
        }
        
        func getMessage(_ messageId: MessageId) -> Message? {
            if let message = transaction.getMessage(messageId) {
                return message
            } else if let message = messages[messageId] {
                return message
            } else {
                return nil
            }
        }
        
        for id in messageIds {
            let isScheduled = id.namespace == Namespaces.Message.ScheduledCloud
            if optionsMap[id] == nil {
                optionsMap[id] = []
            }
            if let message = getMessage(id) {
                for media in message.media {
                    if let file = media as? TelegramMediaFile, file.isSticker {
                        for case let .Sticker(sticker) in file.attributes {
                            if let _ = sticker.packReference {
                                optionsMap[id]!.insert(.viewStickerPack)
                            }
                            break
                        }
                    } else if let action = media as? TelegramMediaAction, case .phoneCall = action.action {
                        optionsMap[id]!.insert(.rateCall)
                    }
                }
                if id.namespace == Namespaces.Message.ScheduledCloud {
                    optionsMap[id]!.insert(.sendScheduledNow)
                    if canEditMessage(accountPeerId: accountPeerId, limitsConfiguration: limitsConfiguration, message: message, reschedule: true) {
                        optionsMap[id]!.insert(.editScheduledTime)
                    }
                    if let peer = getPeer(id.peerId), let channel = peer as? TelegramChannel {
                        if !message.flags.contains(.Incoming) {
                            optionsMap[id]!.insert(.deleteLocally)
                        } else {
                            if channel.hasPermission(.deleteAllMessages) {
                                optionsMap[id]!.insert(.deleteLocally)
                            }
                        }
                    } else {
                        optionsMap[id]!.insert(.deleteLocally)
                    }
                } else if id.peerId == accountPeerId {
                    if !(message.flags.isSending || message.flags.contains(.Failed)) {
                        optionsMap[id]!.insert(.forward)
                    }
                    optionsMap[id]!.insert(.deleteLocally)
                } else if let peer = getPeer(id.peerId) {
                    var isAction = false
                    var isDice = false
                    for media in message.media {
                        if media is TelegramMediaAction || media is TelegramMediaExpiredContent {
                            isAction = true
                        }
                        if media is TelegramMediaDice {
                            isDice = true
                        }
                    }
                    if let channel = peer as? TelegramChannel {
                        if message.flags.contains(.Incoming) {
                            optionsMap[id]!.insert(.report)
                        }
                        if channel.hasPermission(.banMembers), case .group = channel.info {
                            if message.flags.contains(.Incoming) {
                                if message.author is TelegramUser {
                                    if !hadBanPeerId {
                                        hadBanPeerId = true
                                        banPeer = message.author
                                    } else if banPeer?.id != message.author?.id {
                                        banPeer = nil
                                    }
                                } else {
                                    hadBanPeerId = true
                                    banPeer = nil
                                }
                            } else {
                                hadBanPeerId = true
                                banPeer = nil
                            }
                        }
                        if !message.containsSecretMedia && !isAction {
                            if message.id.peerId.namespace != Namespaces.Peer.SecretChat {
                                if !(message.flags.isSending || message.flags.contains(.Failed)) {
                                    optionsMap[id]!.insert(.forward)
                                }
                            }
                        }

                        if !message.flags.contains(.Incoming) {
                            optionsMap[id]!.insert(.deleteGlobally)
                        } else {
                            if channel.hasPermission(.deleteAllMessages) {
                                optionsMap[id]!.insert(.deleteGlobally)
                            }
                        }
                    } else if let group = peer as? TelegramGroup {
                        if message.id.peerId.namespace != Namespaces.Peer.SecretChat && !message.containsSecretMedia {
                            if !isAction {
                                if !(message.flags.isSending || message.flags.contains(.Failed)) {
                                    optionsMap[id]!.insert(.forward)
                                }
                            }
                        }
                        optionsMap[id]!.insert(.deleteLocally)
                        if !message.flags.contains(.Incoming) {
                            optionsMap[id]!.insert(.deleteGlobally)
                        } else {
                            switch group.role {
                                case .creator, .admin:
                                    optionsMap[id]!.insert(.deleteGlobally)
                                case .member:
                                    var hasMediaToReport = false
                                    for media in message.media {
                                        if let _ = media as? TelegramMediaImage {
                                            hasMediaToReport = true
                                        } else if let _ = media as? TelegramMediaFile {
                                            hasMediaToReport = true
                                        } else if let webpage = media as? TelegramMediaWebpage, case let .Loaded(content) = webpage.content {
                                            if let _ = content.image {
                                                hasMediaToReport = true
                                            } else if let _ = content.file {
                                                hasMediaToReport = true
                                            }
                                        }
                                    }
                                    if hasMediaToReport {
                                        optionsMap[id]!.insert(.report)
                                    }
                            }
                        }
                    } else if let user = peer as? TelegramUser {
                        if !isScheduled && message.id.peerId.namespace != Namespaces.Peer.SecretChat && !message.containsSecretMedia && !isAction && !message.id.peerId.isReplies {
                            if !(message.flags.isSending || message.flags.contains(.Failed)) {
                                optionsMap[id]!.insert(.forward)
                            }
                        }
                        optionsMap[id]!.insert(.deleteLocally)
                        var canDeleteGlobally = false
                        if canPerformDeleteActions(limits: limitsConfiguration, accountPeerId: accountPeerId, message: message) {
                            canDeleteGlobally = true
                        } else if limitsConfiguration.canRemoveIncomingMessagesInPrivateChats {
                            canDeleteGlobally = true
                        }
                        if user.botInfo != nil {
                            canDeleteGlobally = false
                        }
                        
                        let timestamp = Int32(CFAbsoluteTimeGetCurrent() + NSTimeIntervalSince1970)
                        if isDice && Int64(message.timestamp) + 60 * 60 * 24 > Int64(timestamp) {
                            canDeleteGlobally = false
                        }
                        if message.flags.contains(.Incoming) {
                            hadPersonalIncoming = true
                        }
                        if canDeleteGlobally {
                            optionsMap[id]!.insert(.deleteGlobally)
                        }
                        if user.botInfo != nil && !user.id.isReplies && !isAction {
                            optionsMap[id]!.insert(.report)
                        }
                    } else if let _ = peer as? TelegramSecretChat {
                        var isNonRemovableServiceAction = false
                        for media in message.media {
                            if let action = media as? TelegramMediaAction {
                                switch action.action {
                                    case .historyScreenshot:
                                        isNonRemovableServiceAction = true
                                    default:
                                        break
                                }
                            }
                        }
                       
                        if !isNonRemovableServiceAction {
                            optionsMap[id]!.insert(.deleteGlobally)
                        }
                    } else {
                        assertionFailure()
                    }
                } else {
                    optionsMap[id]!.insert(.deleteLocally)
                }
            }
        }
        
        if !optionsMap.isEmpty {
            var reducedOptions = optionsMap.values.first!
            for value in optionsMap.values {
                reducedOptions.formIntersection(value)
            }
            if hadPersonalIncoming && optionsMap.values.contains(where: { $0.contains(.deleteGlobally) }) && !reducedOptions.contains(.deleteGlobally) {
                reducedOptions.insert(.unsendPersonal)
            }
            return ChatAvailableMessageActions(options: reducedOptions, banAuthor: banPeer)
        } else {
            return ChatAvailableMessageActions(options: [], banAuthor: nil)
        }
    }
}<|MERGE_RESOLUTION|>--- conflicted
+++ resolved
@@ -643,21 +643,6 @@
                 })
             })))
         }
-<<<<<<< HEAD
-                
-        if data.canEdit && !isPinnedMessages {
-            var mediaReference: AnyMediaReference?
-            for media in message.media {
-                if let image = media as? TelegramMediaImage, let _ = largestImageRepresentation(image.representations) {
-                    mediaReference = ImageMediaReference.standalone(media: image).abstract
-                    break
-                } else if let file = media as? TelegramMediaFile {
-                    mediaReference = FileMediaReference.standalone(media: file).abstract
-                    break
-                }
-            }
-            
-=======
         
         let isMigrated: Bool
         if chatPresentationInterfaceState.renderedPeer?.peer is TelegramChannel && message.id.peerId.namespace == Namespaces.Peer.CloudGroup {
@@ -667,7 +652,6 @@
         }
                 
         if data.canEdit && !isPinnedMessages && !isMigrated {
->>>>>>> e18b6736
             actions.append(.action(ContextMenuActionItem(text: chatPresentationInterfaceState.strings.Conversation_MessageDialogEdit, icon: { theme in
                 return generateTintedImage(image: UIImage(bundleImageName: "Chat/Context Menu/Edit"), color: theme.actionSheet.primaryTextColor)
             }, action: { c, f in
@@ -703,11 +687,7 @@
             }
         }
         
-<<<<<<< HEAD
-        if data.canPin, case .peer = chatPresentationInterfaceState.chatLocation {
-=======
         if data.canPin && !isMigrated, case .peer = chatPresentationInterfaceState.chatLocation {
->>>>>>> e18b6736
             var pinnedSelectedMessageId: MessageId?
             for message in messages {
                 if message.tags.contains(.pinned) {
@@ -773,11 +753,7 @@
             }
         }
         
-<<<<<<< HEAD
-        if let message = messages.first, message.id.namespace == Namespaces.Message.Cloud, let channel = message.peers[message.id.peerId] as? TelegramChannel, !(message.media.first is TelegramMediaAction), !isReplyThreadHead {
-=======
         if let message = messages.first, message.id.namespace == Namespaces.Message.Cloud, let channel = message.peers[message.id.peerId] as? TelegramChannel, !(message.media.first is TelegramMediaAction), !isReplyThreadHead, !isMigrated {
->>>>>>> e18b6736
             actions.append(.action(ContextMenuActionItem(text: chatPresentationInterfaceState.strings.Conversation_ContextMenuCopyLink, icon: { theme in
                 return generateTintedImage(image: UIImage(bundleImageName: "Chat/Context Menu/Link"), color: theme.actionSheet.primaryTextColor)
             }, action: { _, f in
@@ -883,11 +859,7 @@
         }
         
         var clearCacheAsDelete = false
-<<<<<<< HEAD
-        if message.id.peerId.namespace == Namespaces.Peer.CloudChannel {
-=======
         if message.id.peerId.namespace == Namespaces.Peer.CloudChannel && !isMigrated {
->>>>>>> e18b6736
             var views: Int = 0
             for attribute in message.attributes {
                 if let attribute = attribute as? ViewCountMessageAttribute {
