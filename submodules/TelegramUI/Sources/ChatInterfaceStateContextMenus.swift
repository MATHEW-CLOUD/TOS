import Foundation
import UIKit
import Postbox
import TelegramCore
import AsyncDisplayKit
import Display
import UIKit
import SwiftSignalKit
import MobileCoreServices
import TelegramVoip
import OverlayStatusController
import AccountContext
import ContextUI
import LegacyUI
import AppBundle
import SaveToCameraRoll
import PresentationDataUtils
import TelegramPresentationData
import TelegramStringFormatting
import UndoUI
import ShimmerEffect
import AnimatedAvatarSetNode
import AvatarNode
import AdUI
import TelegramNotices
import ReactionListContextMenuContent
import TelegramUIPreferences
import TranslateUI
import DebugSettingsUI
import ChatPresentationInterfaceState
import Pasteboard
import SettingsUI
import PremiumUI
<<<<<<< HEAD
import PtgForeignAgentNoticeRemoval
=======
import TextNodeWithEntities
>>>>>>> f1435301

private struct MessageContextMenuData {
    let starStatus: Bool?
    let canReply: Bool
    let canPin: Bool
    let canEdit: Bool
    let canSelect: Bool
    let resourceStatus: MediaResourceStatus?
    let messageActions: ChatAvailableMessageActions
}

func canEditMessage(context: AccountContext, limitsConfiguration: EngineConfiguration.Limits, message: Message) -> Bool {
    return canEditMessage(accountPeerId: context.account.peerId, limitsConfiguration: limitsConfiguration, message: message)
}

private func canEditMessage(accountPeerId: PeerId, limitsConfiguration: EngineConfiguration.Limits, message: Message, reschedule: Bool = false) -> Bool {
    var hasEditRights = false
    var unlimitedInterval = reschedule
    
    if message.id.namespace == Namespaces.Message.ScheduledCloud {
        if let peer = message.peers[message.id.peerId], let channel = peer as? TelegramChannel {
            switch channel.info {
                case .broadcast:
                    if channel.hasPermission(.editAllMessages) || !message.flags.contains(.Incoming) {
                        hasEditRights = true
                    }
                default:
                    hasEditRights = true
            }
        } else {
            hasEditRights = true
        }
    } else if message.id.peerId.namespace == Namespaces.Peer.SecretChat || message.id.namespace != Namespaces.Message.Cloud {
        hasEditRights = false
    } else if let author = message.author, author.id == accountPeerId, let peer = message.peers[message.id.peerId] {
        hasEditRights = true
        if let peer = peer as? TelegramChannel {
            if peer.flags.contains(.isGigagroup) {
                if peer.flags.contains(.isCreator) || peer.adminRights != nil {
                    hasEditRights = true
                } else {
                    hasEditRights = false
                }
            }
            switch peer.info {
            case .broadcast:
                if peer.hasPermission(.editAllMessages) || !message.flags.contains(.Incoming) {
                    unlimitedInterval = true
                }
            case .group:
                if peer.hasPermission(.pinMessages) {
                    unlimitedInterval = true
                }
            }
        }
    } else if let author = message.author, message.author?.id != message.id.peerId, author.id.namespace == Namespaces.Peer.CloudChannel && message.id.peerId.namespace == Namespaces.Peer.CloudChannel, !message.flags.contains(.Incoming) {
        if message.media.contains(where: { $0 is TelegramMediaInvoice }) {
            hasEditRights = false
        } else {
            hasEditRights = true
        }
    } else if message.author?.id == message.id.peerId, let peer = message.peers[message.id.peerId] {
        if let peer = peer as? TelegramChannel {
            switch peer.info {
            case .broadcast:
                if peer.hasPermission(.editAllMessages) || !message.flags.contains(.Incoming) {
                    unlimitedInterval = true
                    hasEditRights = true
                }
            case .group:
                if peer.hasPermission(.pinMessages) {
                    unlimitedInterval = true
                    hasEditRights = true
                }
            }
        }
    }
    
    var hasUneditableAttributes = false
    
    if hasEditRights {
        for attribute in message.attributes {
            if let _ = attribute as? InlineBotMessageAttribute {
                hasUneditableAttributes = true
                break
            }
        }
        if message.forwardInfo != nil {
            hasUneditableAttributes = true
        }
        
        for media in message.media {
            if let file = media as? TelegramMediaFile {
                if file.isSticker || file.isAnimatedSticker || file.isInstantVideo {
                    hasUneditableAttributes = true
                    break
                }
            } else if let _ = media as? TelegramMediaContact {
                hasUneditableAttributes = true
                break
            } else if let _ = media as? TelegramMediaExpiredContent {
                hasUneditableAttributes = true
                break
            } else if let _ = media as? TelegramMediaMap {
                hasUneditableAttributes = true
                break
            } else if let _ = media as? TelegramMediaPoll {
                hasUneditableAttributes = true
                break
            }  else if let _ = media as? TelegramMediaDice {
                hasUneditableAttributes = true
                break
            }  else if let _ = media as? TelegramMediaGame {
                hasUneditableAttributes = true
                break
            }  else if let _ = media as? TelegramMediaInvoice {
                hasUneditableAttributes = true
                break
            }
        }
        
        if !hasUneditableAttributes || reschedule {
            if canPerformEditingActions(limits: limitsConfiguration._asLimits(), accountPeerId: accountPeerId, message: message, unlimitedInterval: unlimitedInterval) {
                return true
            }
        }
    }
    return false
}

private func canViewReadStats(message: Message, participantCount: Int?, isMessageRead: Bool, appConfig: AppConfiguration) -> Bool {
    guard let peer = message.peers[message.id.peerId] else {
        return false
    }

    if message.flags.contains(.Incoming) {
        return false
    } else {
        if !isMessageRead {
            return false
        }
    }

    for media in message.media {
        if let _ = media as? TelegramMediaAction {
            return false
        } else if let file = media as? TelegramMediaFile {
            if file.isVoice || file.isInstantVideo {
                var hasRead = false
                for attribute in message.attributes {
                    if let attribute = attribute as? ConsumableContentMessageAttribute {
                        if attribute.consumed {
                            hasRead = true
                            break
                        }
                    }
                }
                if !hasRead {
                    return false
                }
            }
        }
    }

    var maxParticipantCount = 50
    var maxTimeout = 7 * 86400
    if let data = appConfig.data {
        if let value = data["chat_read_mark_size_threshold"] as? Double {
            maxParticipantCount = Int(value)
        }
        if let value = data["chat_read_mark_expire_period"] as? Double {
            maxTimeout = Int(value)
        }
    }

    switch peer {
    case let channel as TelegramChannel:
        if case .broadcast = channel.info {
            return false
        } else {
            if let participantCount = participantCount {
                if participantCount > maxParticipantCount {
                    return false
                }
            } else {
                return false
            }
        }
    case let group as TelegramGroup:
        if group.participantCount > maxParticipantCount {
            return false
        }
    default:
        return false
    }

    let timestamp = Int32(CFAbsoluteTimeGetCurrent() + NSTimeIntervalSince1970)
    if Int64(message.timestamp) + Int64(maxTimeout) < Int64(timestamp) {
        return false
    }

    return true
}

func canReplyInChat(_ chatPresentationInterfaceState: ChatPresentationInterfaceState) -> Bool {
    guard let peer = chatPresentationInterfaceState.renderedPeer?.peer else {
        return false
    }
    
    if case .scheduledMessages = chatPresentationInterfaceState.subject {
        return false
    }
    if case .pinnedMessages = chatPresentationInterfaceState.subject {
        return false
    }

    guard !peer.id.isReplies else {
        return false
    }
    switch chatPresentationInterfaceState.mode {
    case .inline:
        return false
    default:
        break
    }
    
    var canReply = false
    switch chatPresentationInterfaceState.chatLocation {
    case .peer:
        if let channel = peer as? TelegramChannel {
            if case .member = channel.participationStatus {
                canReply = channel.hasPermission(.sendMessages)
            }
        } else if let group = peer as? TelegramGroup {
            if case .Member = group.membership {
                canReply = true
            }
        } else {
            canReply = true
        }
    case .replyThread:
        canReply = true
    case .feed:
        canReply = false
    }
    return canReply
}

enum ChatMessageContextMenuActionColor {
    case accent
    case destructive
}

struct ChatMessageContextMenuSheetAction {
    let color: ChatMessageContextMenuActionColor
    let title: String
    let action: () -> Void
}

enum ChatMessageContextMenuAction {
    case context(ContextMenuAction)
    case sheet(ChatMessageContextMenuSheetAction)
}

func messageMediaEditingOptions(message: Message) -> MessageMediaEditingOptions {
    if message.id.peerId.namespace == Namespaces.Peer.SecretChat {
        return []
    }
    for attribute in message.attributes {
        if attribute is AutoclearTimeoutMessageAttribute {
            return []
        }
    }
    
    var options: MessageMediaEditingOptions = []
    
    for media in message.media {
        if let _ = media as? TelegramMediaImage {
            options.formUnion([.imageOrVideo, .file])
        } else if let file = media as? TelegramMediaFile {
            for attribute in file.attributes {
                switch attribute {
                    case .Sticker:
                        return []
                    case .Animated:
                        return []
                    case let .Video(_, _, flags):
                        if flags.contains(.instantRoundVideo) {
                            return []
                        } else {
                            options.formUnion([.imageOrVideo, .file])
                        }
                    case let .Audio(isVoice, _, _, _, _):
                        if isVoice {
                            return []
                        } else {
                            if let _ = message.groupingKey {
                                return []
                            } else {
                                options.formUnion([.imageOrVideo, .file])
                            }
                        }
                    default:
                        break
                }
            }
            options.formUnion([.imageOrVideo, .file])
        }
    }
    
    if message.groupingKey != nil {
        options.remove(.file)
    }
    
    return options
}

func updatedChatEditInterfaceMessageState(state: ChatPresentationInterfaceState, message: Message) -> ChatPresentationInterfaceState {
    var updated = state
    for media in message.media {
        if let webpage = media as? TelegramMediaWebpage, case let .Loaded(content) = webpage.content {
            updated = updated.updatedEditingUrlPreview((content.url, webpage))
        }
    }
    var isPlaintext = true
    for media in message.media {
        if !(media is TelegramMediaWebpage) {
            isPlaintext = false
            break
        }
    }
    let content: ChatEditInterfaceMessageStateContent
    if isPlaintext {
        content = .plaintext
    } else {
        content = .media(mediaOptions: messageMediaEditingOptions(message: message))
    }
    updated = updated.updatedEditMessageState(ChatEditInterfaceMessageState(content: content, mediaReference: nil))
    return updated
}

func contextMenuForChatPresentationInterfaceState(chatPresentationInterfaceState: ChatPresentationInterfaceState, context: AccountContext, messages: [Message], controllerInteraction: ChatControllerInteraction?, selectAll: Bool, interfaceInteraction: ChatPanelInterfaceInteraction?, readStats: MessageReadStats? = nil, messageNode: ChatMessageItemView? = nil) -> Signal<ContextController.Items, NoError> {
    guard let interfaceInteraction = interfaceInteraction, let controllerInteraction = controllerInteraction else {
        return .single(ContextController.Items(content: .list([])))
    }
    
    var hasExpandedAudioTranscription = false
    if let messageNode = messageNode as? ChatMessageBubbleItemNode {
        hasExpandedAudioTranscription = messageNode.hasExpandedAudioTranscription()
    }

    if messages.count == 1, let _ = messages[0].adAttribute {
        let message = messages[0]

        let presentationData = context.sharedContext.currentPresentationData.with { $0 }

        var actions: [ContextMenuItem] = []
        actions.append(.action(ContextMenuActionItem(text: presentationData.strings.SponsoredMessageMenu_Info, textColor: .primary, textLayout: .twoLinesMax, textFont: .custom(Font.regular(presentationData.listsFontSize.baseDisplaySize - 1.0)), badge: nil, icon: { theme in
            return generateTintedImage(image: UIImage(bundleImageName: "Chat/Context Menu/Info"), color: theme.actionSheet.primaryTextColor)
        }, iconSource: nil, action: { c, _ in
            c.dismiss(completion: {
                controllerInteraction.navigationController()?.pushViewController(AdInfoScreen(context: context))
            })
        })))
        
        let premiumConfiguration = PremiumConfiguration.with(appConfiguration: context.currentAppConfiguration.with { $0 })
        if !chatPresentationInterfaceState.isPremium && !premiumConfiguration.isPremiumDisabled {
            actions.append(.action(ContextMenuActionItem(text: presentationData.strings.SponsoredMessageMenu_Hide, textColor: .primary, textLayout: .twoLinesMax, textFont: .custom(Font.regular(presentationData.listsFontSize.baseDisplaySize - 1.0)), badge: nil, icon: { theme in
                return generateTintedImage(image: UIImage(bundleImageName: "Chat/Context Menu/Restrict"), color: theme.actionSheet.primaryTextColor)
            }, iconSource: nil, action: { c, _ in
                c.dismiss(completion: {
                    var replaceImpl: ((ViewController) -> Void)?
                    let controller = PremiumDemoScreen(context: context, subject: .noAds, action: {
                        let controller = PremiumIntroScreen(context: context, source: .ads)
                        replaceImpl?(controller)
                    })
                    replaceImpl = { [weak controller] c in
                        controller?.replace(with: c)
                    }
                    controllerInteraction.navigationController()?.pushViewController(controller)
                })
            })))
        }

        actions.append(.separator)

        if chatPresentationInterfaceState.copyProtectionEnabled {
            
        } else {
            actions.append(.action(ContextMenuActionItem(text: chatPresentationInterfaceState.strings.Conversation_ContextMenuCopy, icon: { theme in
                return generateTintedImage(image: UIImage(bundleImageName: "Chat/Context Menu/Copy"), color: theme.actionSheet.primaryTextColor)
            }, action: { _, f in
                let copyTextWithEntities = {
                    var messageEntities: [MessageTextEntity]?
                    var restrictedText: String?
                    for attribute in message.attributes {
                        if let attribute = attribute as? TextEntitiesMessageAttribute {
                            messageEntities = attribute.entities
                        }
                        if let attribute = attribute as? RestrictedContentMessageAttribute {
                            restrictedText = attribute.platformText(platform: "ios", contentSettings: context.currentContentSettings.with { $0 }) ?? ""
                        }
                    }

                    if let restrictedText = restrictedText {
                        storeMessageTextInPasteboard(restrictedText, entities: nil)
                    } else {
                        storeMessageTextInPasteboard(message.text, entities: messageEntities)
                    }

                    Queue.mainQueue().after(0.2, {
                        let content: UndoOverlayContent = .copy(text: chatPresentationInterfaceState.strings.Conversation_MessageCopied)
                        controllerInteraction.displayUndo(content)
                    })
                }

                copyTextWithEntities()
                f(.default)
            })))
        }

        if let author = message.author, let addressName = author.addressName {
            let link = "https://t.me/\(addressName)"
            actions.append(.action(ContextMenuActionItem(text: chatPresentationInterfaceState.strings.Conversation_ContextMenuCopyLink, icon: { theme in
                return generateTintedImage(image: UIImage(bundleImageName: "Chat/Context Menu/Link"), color: theme.actionSheet.primaryTextColor)
            }, action: { _, f in
                UIPasteboard.general.string = link

                let presentationData = context.sharedContext.currentPresentationData.with { $0 }

                Queue.mainQueue().after(0.2, {
                    controllerInteraction.displayUndo(.linkCopied(text: presentationData.strings.Conversation_LinkCopied))
                })

                f(.default)
            })))
        }

        return .single(ContextController.Items(content: .list(actions)))
    }
    
    var loadStickerSaveStatus: MediaId?
    var loadCopyMediaResource: MediaResource?
    var isAction = false
    var diceEmoji: String?
    if messages.count == 1 {
        for media in messages[0].media {
            if let file = media as? TelegramMediaFile {
                for attribute in file.attributes {
                    if case let .Sticker(_, packInfo, _) = attribute, packInfo != nil {
                        loadStickerSaveStatus = file.fileId
                    }
                }
                if loadStickerSaveStatus == nil {
                    loadCopyMediaResource = file.resource
                }
            } else if media is TelegramMediaAction || media is TelegramMediaExpiredContent {
                isAction = true
            } else if let image = media as? TelegramMediaImage {
                if !messages[0].containsSecretMedia {
                    loadCopyMediaResource = largestImageRepresentation(image.representations)?.resource
                }
            } else if let dice = media as? TelegramMediaDice {
                diceEmoji = dice.emoji
            }
        }
    }
    
    var canReply = canReplyInChat(chatPresentationInterfaceState)
    var canPin = false
    let canSelect = !isAction
    
    let message = messages[0]
    
    if Namespaces.Message.allScheduled.contains(message.id.namespace) || message.id.peerId.isReplies {
        canReply = false
        canPin = false
    } else if messages[0].flags.intersection([.Failed, .Unsent]).isEmpty {
        switch chatPresentationInterfaceState.chatLocation {
        case .peer, .replyThread, .feed:
            if let channel = messages[0].peers[messages[0].id.peerId] as? TelegramChannel {
                if !isAction {
                    canPin = channel.hasPermission(.pinMessages)
                }
            } else if let group = messages[0].peers[messages[0].id.peerId] as? TelegramGroup {
                if !isAction {
                    switch group.role {
                    case .creator, .admin:
                        canPin = true
                    default:
                        if let defaultBannedRights = group.defaultBannedRights {
                            canPin = !defaultBannedRights.flags.contains(.banPinMessages)
                        } else {
                            canPin = true
                        }
                    }
                }
            } else if let _ = messages[0].peers[messages[0].id.peerId] as? TelegramUser, chatPresentationInterfaceState.explicitelyCanPinMessages {
                if !isAction {
                    canPin = true
                }
            }
        }
    } else {
        canReply = false
        canPin = false
    }
    
    if let peer = messages[0].peers[messages[0].id.peerId] {
        if peer.isDeleted {
            canPin = false
        }
        if !(peer is TelegramSecretChat) && messages[0].id.namespace != Namespaces.Message.Cloud {
            canPin = false
            canReply = false
        }
    }
    
    var loadStickerSaveStatusSignal: Signal<Bool?, NoError> = .single(nil)
    if let loadStickerSaveStatus = loadStickerSaveStatus {
        loadStickerSaveStatusSignal = context.engine.stickers.isStickerSaved(id: loadStickerSaveStatus)
        |> map(Optional.init)
    }
    
    var loadResourceStatusSignal: Signal<MediaResourceStatus?, NoError> = .single(nil)
    if let loadCopyMediaResource = loadCopyMediaResource {
        loadResourceStatusSignal = context.account.postbox.mediaBox.resourceStatus(loadCopyMediaResource)
        |> take(1)
        |> map(Optional.init)
    }
    
    let loadLimits = context.engine.data.get(
        TelegramEngine.EngineData.Item.Configuration.Limits(),
        TelegramEngine.EngineData.Item.Configuration.App()
    )
    
    struct InfoSummaryData {
        var linkedDiscusionPeerId: EnginePeerCachedInfoItem<EnginePeer.Id?>
        var canViewStats: Bool
        var participantCount: Int?
    }
    
    let infoSummaryData = context.engine.data.get(
        TelegramEngine.EngineData.Item.Peer.LinkedDiscussionPeerId(id: messages[0].id.peerId),
        TelegramEngine.EngineData.Item.Peer.CanViewStats(id: messages[0].id.peerId),
        TelegramEngine.EngineData.Item.Peer.ParticipantCount(id: messages[0].id.peerId)
    )
    |> map { linkedDiscusionPeerId, canViewStats, participantCount -> InfoSummaryData in
        return InfoSummaryData(
            linkedDiscusionPeerId: linkedDiscusionPeerId,
            canViewStats: canViewStats,
            participantCount: participantCount
        )
    }

    let readCounters = context.engine.data.get(TelegramEngine.EngineData.Item.Messages.PeerReadCounters(id: messages[0].id.peerId))
    
    let dataSignal: Signal<(MessageContextMenuData, [MessageId: ChatUpdatingMessageMedia], InfoSummaryData, AppConfiguration, Bool, Int32, AvailableReactions?, TranslationSettings, LoggingSettings, NotificationSoundList?), NoError> = combineLatest(
        loadLimits,
        loadStickerSaveStatusSignal,
        loadResourceStatusSignal,
        context.sharedContext.chatAvailableMessageActions(engine: context.engine, accountPeerId: context.account.peerId, messageIds: Set(messages.map { $0.id })),
        context.account.pendingUpdateMessageManager.updatingMessageMedia
        |> take(1),
        infoSummaryData,
        readCounters,
        ApplicationSpecificNotice.getMessageViewsPrivacyTips(accountManager: context.sharedContext.accountManager),
        context.engine.stickers.availableReactions(),
        context.sharedContext.accountManager.sharedData(keys: [ApplicationSpecificSharedDataKeys.translationSettings, SharedDataKeys.loggingSettings]) |> take(1),
        context.engine.peers.notificationSoundList() |> take(1)
    )
    |> map { limitsAndAppConfig, stickerSaveStatus, resourceStatus, messageActions, updatingMessageMedia, infoSummaryData, readCounters, messageViewsPrivacyTips, availableReactions, sharedData, notificationSoundList -> (MessageContextMenuData, [MessageId: ChatUpdatingMessageMedia], InfoSummaryData, AppConfiguration, Bool, Int32, AvailableReactions?, TranslationSettings, LoggingSettings, NotificationSoundList?) in
        let (limitsConfiguration, appConfig) = limitsAndAppConfig
        var canEdit = false
        if !isAction {
            let message = messages[0]
            canEdit = canEditMessage(context: context, limitsConfiguration: limitsConfiguration, message: message)
        }

        let isMessageRead = readCounters.isOutgoingMessageIndexRead(message.index)
        
        let translationSettings: TranslationSettings
        if let current = sharedData.entries[ApplicationSpecificSharedDataKeys.translationSettings]?.get(TranslationSettings.self) {
            translationSettings = current
        } else {
            translationSettings = TranslationSettings.defaultSettings
        }
        
        let loggingSettings: LoggingSettings
        if let current = sharedData.entries[SharedDataKeys.loggingSettings]?.get(LoggingSettings.self) {
            loggingSettings = current
        } else {
            loggingSettings = LoggingSettings.defaultSettings
        }
        
        return (MessageContextMenuData(starStatus: stickerSaveStatus, canReply: canReply, canPin: canPin, canEdit: canEdit, canSelect: canSelect, resourceStatus: resourceStatus, messageActions: messageActions), updatingMessageMedia, infoSummaryData, appConfig, isMessageRead, messageViewsPrivacyTips, availableReactions, translationSettings, loggingSettings, notificationSoundList)
    }
    
    return dataSignal
    |> deliverOnMainQueue
    |> map { data, updatingMessageMedia, infoSummaryData, appConfig, isMessageRead, messageViewsPrivacyTips, availableReactions, translationSettings, loggingSettings, notificationSoundList -> ContextController.Items in
        var actions: [ContextMenuItem] = []
        
        var isPinnedMessages = false
        if case .pinnedMessages = chatPresentationInterfaceState.subject {
            isPinnedMessages = true
        }
        
        if let starStatus = data.starStatus {
            var isPremiumSticker = false
            for media in messages[0].media {
                if let file = media as? TelegramMediaFile, file.isPremiumSticker {
                    isPremiumSticker = true
                    break
                }
            }
            if !isPremiumSticker || chatPresentationInterfaceState.isPremium {
                actions.append(.action(ContextMenuActionItem(text: starStatus ? chatPresentationInterfaceState.strings.Stickers_RemoveFromFavorites : chatPresentationInterfaceState.strings.Stickers_AddToFavorites, icon: { theme in
                    return generateTintedImage(image: starStatus ? UIImage(bundleImageName: "Chat/Context Menu/Unfave") : UIImage(bundleImageName: "Chat/Context Menu/Fave"), color: theme.actionSheet.primaryTextColor)
                }, action: { _, f in
                    interfaceInteraction.toggleMessageStickerStarred(messages[0].id)
                    f(.default)
                })))
            }
        }
        
        if data.messageActions.options.contains(.rateCall) {
            var callId: CallId?
            var isVideo: Bool = false
            for media in message.media {
                if let action = media as? TelegramMediaAction, case let .phoneCall(id, discardReason, _, isVideoValue) = action.action {
                    isVideo = isVideoValue
                    if discardReason != .busy && discardReason != .missed {
                        if let logName = callLogNameForId(id: id, account: context.account) {
                            let logsPath = callLogsPath(account: context.account)
                            let logPath = logsPath + "/" + logName
                            let start = logName.index(logName.startIndex, offsetBy: "\(id)".count + 1)
                            let end: String.Index
                            if logName.hasSuffix(".log.json") {
                                end = logName.index(logName.endIndex, offsetBy: -4 - 5)
                            } else {
                                end = logName.index(logName.endIndex, offsetBy: -4)
                            }
                            let accessHash = logName[start..<end]
                            if let accessHash = Int64(accessHash) {
                                callId = CallId(id: id, accessHash: accessHash)
                            }
                            
                            actions.append(.action(ContextMenuActionItem(text: chatPresentationInterfaceState.strings.Call_ShareStats, icon: { theme in
                                return generateTintedImage(image: UIImage(bundleImageName: "Chat/Context Menu/Forward"), color: theme.actionSheet.primaryTextColor)
                            }, action: { _, f in
                                f(.dismissWithoutContent)
                                
                                let controller = context.sharedContext.makePeerSelectionController(PeerSelectionControllerParams(context: context, filter: [.onlyWriteable, .excludeDisabled]))
                                controller.peerSelected = { [weak controller] peer in
                                    let peerId = peer.id
                                    
                                    if let strongController = controller {
                                        strongController.dismiss()
                                        
                                        let id = Int64.random(in: Int64.min ... Int64.max)
                                        let file = TelegramMediaFile(fileId: MediaId(namespace: Namespaces.Media.LocalFile, id: id), partialReference: nil, resource: LocalFileReferenceMediaResource(localFilePath: logPath, randomId: id), previewRepresentations: [], videoThumbnails: [], immediateThumbnailData: nil, mimeType: "application/text", size: nil, attributes: [.FileName(fileName: "CallStats.log")])
                                        let message: EnqueueMessage = .message(text: "", attributes: [], inlineStickers: [:], mediaReference: .standalone(media: file), replyToMessageId: nil, localGroupingKey: nil, correlationId: nil, bubbleUpEmojiOrStickersets: [])
                                        
                                        let _ = enqueueMessages(account: context.account, peerId: peerId, messages: [message]).start()
                                    }
                                }
                                controllerInteraction.navigationController()?.pushViewController(controller)
                            })))
                        }
                    }
                    break
                }
            }
            if let callId = callId {
                actions.append(.action(ContextMenuActionItem(text: chatPresentationInterfaceState.strings.Call_RateCall, icon: { theme in
                    return generateTintedImage(image: UIImage(bundleImageName: "Chat/Context Menu/Rate"), color: theme.actionSheet.primaryTextColor)
                }, action: { _, f in
                    let _ = controllerInteraction.rateCall(message, callId, isVideo)
                    f(.dismissWithoutContent)
                })))
            }
        }
        
        var audioTranscription: AudioTranscriptionMessageAttribute?
        var didRateAudioTranscription = false
        for attribute in message.attributes {
            if let attribute = attribute as? AudioTranscriptionMessageAttribute {
                audioTranscription = attribute
                didRateAudioTranscription = attribute.didRate
                break
            }
        }
        
        var hasRateTranscription = false
        if hasExpandedAudioTranscription, let audioTranscription = audioTranscription, !didRateAudioTranscription {
            hasRateTranscription = true
            actions.insert(.custom(ChatRateTranscriptionContextItem(context: context, message: message, action: { [weak context] value in
                guard let context = context else {
                    return
                }
                
                let _ = context.engine.messages.rateAudioTranscription(messageId: message.id, id: audioTranscription.id, isGood: value).start()
                
                let presentationData = context.sharedContext.currentPresentationData.with { $0 }
                let content: UndoOverlayContent = .info(title: nil, text: presentationData.strings.Chat_AudioTranscriptionFeedbackTip)
                controllerInteraction.displayUndo(content)
            }), false), at: 0)
            actions.insert(.separator, at: 1)
        }
        
        if !hasRateTranscription {
            for media in message.media {
                if let file = media as? TelegramMediaFile, let size = file.size, size < 1 * 1024 * 1024, let duration = file.duration, duration < 60, (["audio/mpeg", "audio/mp3", "audio/mpeg3", "audio/ogg"] as [String]).contains(file.mimeType.lowercased()) {
                    let fileName = file.fileName ?? "Tone"
                    
                    var isAlreadyAdded = false
                    if let notificationSoundList = notificationSoundList, notificationSoundList.sounds.contains(where: { $0.file.fileId == file.fileId }) {
                        isAlreadyAdded = true
                    }
                    
                    if !isAlreadyAdded {
                        let presentationData = context.sharedContext.currentPresentationData.with { $0 }
                        actions.append(.action(ContextMenuActionItem(text: presentationData.strings.Chat_SaveForNotifications, icon: { theme in
                            return generateTintedImage(image: UIImage(bundleImageName: "Chat/Context Menu/DownloadTone"), color: theme.actionSheet.primaryTextColor)
                        }, action: { _, f in
                            f(.default)
                            
                            let presentationData = context.sharedContext.currentPresentationData.with { $0 }
                            
                            let settings = NotificationSoundSettings.extract(from: context.currentAppConfiguration.with({ $0 }))
                            if size > settings.maxSize {
                                controllerInteraction.displayUndo(.info(title: presentationData.strings.Notifications_UploadError_TooLarge_Title, text: presentationData.strings.Notifications_UploadError_TooLarge_Text(dataSizeString(Int64(settings.maxSize), formatting: DataSizeStringFormatting(presentationData: presentationData))).string))
                            } else if Double(duration) > Double(settings.maxDuration) {
                                controllerInteraction.displayUndo(.info(title: presentationData.strings.Notifications_UploadError_TooLong_Title(fileName).string, text: presentationData.strings.Notifications_UploadError_TooLong_Text(stringForDuration(Int32(settings.maxDuration))).string))
                            } else {
                                let _ = (context.engine.peers.saveNotificationSound(file: .message(message: MessageReference(message), media: file))
                                |> deliverOnMainQueue).start(completed: {
                                    controllerInteraction.displayUndo(.notificationSoundAdded(title: presentationData.strings.Notifications_UploadSuccess_Title, text: presentationData.strings.Notifications_SaveSuccess_Text, action: {
                                        controllerInteraction.navigationController()?.pushViewController(notificationsAndSoundsController(context: context, exceptionsList: nil))
                                    }))
                                })
                            }
                        })))
                        actions.append(.separator)
                    }
                }
            }
            
            if context.sharedContext.immediateExperimentalUISettings.enableReactionOverrides {
                for media in message.media {
                    if let file = media as? TelegramMediaFile, file.isAnimatedSticker {
                        actions.append(.action(ContextMenuActionItem(text: "Set as Reaction Effect", icon: { _ in
                            return nil
                        }, action: { c, _ in
                            let subItems: Signal<ContextController.Items, NoError> = context.engine.stickers.availableReactions()
                            |> map { reactions -> ContextController.Items in
                                var subActions: [ContextMenuItem] = []
                                
                                if let reactions = reactions {
                                    for reaction in reactions.reactions {
                                        if !reaction.isEnabled || !reaction.isPremium {
                                            continue
                                        }
                                        
                                        guard case let .builtin(emojiValue) = reaction.value else {
                                            continue
                                        }
                                        
                                        subActions.append(.action(ContextMenuActionItem(text: emojiValue, icon: { _ in
                                            return nil
                                        }, action: { _, f in
                                            let _ = updateExperimentalUISettingsInteractively(accountManager: context.sharedContext.accountManager, { settings in
                                                var settings = settings
                                                
                                                var currentItems: [ExperimentalUISettings.AccountReactionOverrides.Item]
                                                if let value = settings.accountReactionEffectOverrides.first(where: { $0.accountId == context.account.id.int64 }) {
                                                    currentItems = value.items
                                                } else {
                                                    currentItems = []
                                                }
                                                
                                                currentItems.removeAll(where: { $0.key == reaction.value })
                                                currentItems.append(ExperimentalUISettings.AccountReactionOverrides.Item(
                                                    key: reaction.value,
                                                    messageId: message.id,
                                                    mediaId: file.fileId
                                                ))
                                                
                                                settings.accountReactionEffectOverrides.removeAll(where: { $0.accountId == context.account.id.int64 })
                                                settings.accountReactionEffectOverrides.append(ExperimentalUISettings.AccountReactionOverrides(accountId: context.account.id.int64, items: currentItems))
                                                
                                                return settings
                                            }).start()
                                            
                                            f(.default)
                                        })))
                                    }
                                }
                                
                                return ContextController.Items(content: .list(subActions), disablePositionLock: true, tip: nil)
                            }
                            
                            c.pushItems(items: subItems)
                        })))
                        
                        actions.append(.action(ContextMenuActionItem(text: "Set as Sticker Effect", icon: { _ in
                            return nil
                        }, action: { c, _ in
                            let stickersKey: PostboxViewKey = .orderedItemList(id: Namespaces.OrderedItemList.CloudPremiumStickers)
                            let subItems: Signal<ContextController.Items, NoError> = context.account.postbox.combinedView(keys: [stickersKey])
                            |> map { views -> [String] in
                                if let view = views.views[stickersKey] as? OrderedItemListView, !view.items.isEmpty {
                                    return view.items.compactMap { item -> String? in
                                        guard let mediaItem = item.contents.get(RecentMediaItem.self) else {
                                            return nil
                                        }
                                        let file = mediaItem.media
                                        for attribute in file.attributes {
                                            switch attribute {
                                            case let .Sticker(text, _, _):
                                                return text
                                            default:
                                                break
                                            }
                                        }
                                        return nil
                                    }
                                } else {
                                    return []
                                }
                            }
                            |> map { stickerNames -> ContextController.Items in
                                var subActions: [ContextMenuItem] = []
                                
                                for stickerName in stickerNames {
                                    subActions.append(.action(ContextMenuActionItem(text: stickerName, icon: { _ in
                                        return nil
                                    }, action: { _, f in
                                        let _ = updateExperimentalUISettingsInteractively(accountManager: context.sharedContext.accountManager, { settings in
                                            var settings = settings
                                            
                                            var currentItems: [ExperimentalUISettings.AccountReactionOverrides.Item]
                                            if let value = settings.accountStickerEffectOverrides.first(where: { $0.accountId == context.account.id.int64 }) {
                                                currentItems = value.items
                                            } else {
                                                currentItems = []
                                            }
                                            
                                            currentItems.removeAll(where: { $0.key == MessageReaction.Reaction.builtin(stickerName) })
                                            currentItems.append(ExperimentalUISettings.AccountReactionOverrides.Item(
                                                key: .builtin(stickerName),
                                                messageId: message.id,
                                                mediaId: file.fileId
                                            ))
                                            
                                            settings.accountStickerEffectOverrides.removeAll(where: { $0.accountId == context.account.id.int64 })
                                            settings.accountStickerEffectOverrides.append(ExperimentalUISettings.AccountReactionOverrides(accountId: context.account.id.int64, items: currentItems))
                                            
                                            return settings
                                        }).start()
                                        
                                        f(.default)
                                    })))
                                }
                                
                                return ContextController.Items(content: .list(subActions), disablePositionLock: true, tip: nil)
                            }
                            
                            c.pushItems(items: subItems)
                        })))
                        
                        actions.append(.separator)
                        
                        break
                    }
                }
            }
        }
        
        var isReplyThreadHead = false
        if case let .replyThread(replyThreadMessage) = chatPresentationInterfaceState.chatLocation {
            isReplyThreadHead = messages[0].id == replyThreadMessage.effectiveTopId
        }
        
        if !isPinnedMessages, !isReplyThreadHead, data.canReply {
            actions.append(.action(ContextMenuActionItem(text: chatPresentationInterfaceState.strings.Conversation_ContextMenuReply, icon: { theme in
                return generateTintedImage(image: UIImage(bundleImageName: "Chat/Context Menu/Reply"), color: theme.actionSheet.primaryTextColor)
            }, action: { _, f in
                interfaceInteraction.setupReplyMessage(messages[0].id, { transition in
                    f(.custom(transition))
                })
            })))
        }
        
        if data.messageActions.options.contains(.sendScheduledNow) {
            actions.append(.action(ContextMenuActionItem(text: chatPresentationInterfaceState.strings.ScheduledMessages_SendNow, icon: { theme in
                return generateTintedImage(image: UIImage(bundleImageName: "Chat/Context Menu/Resend"), color: theme.actionSheet.primaryTextColor)
            }, action: { _, f in
                controllerInteraction.sendScheduledMessagesNow(selectAll ? messages.map { $0.id } : [message.id])
                f(.dismissWithoutContent)
            })))
        }
        
        if data.messageActions.options.contains(.editScheduledTime) {
            actions.append(.action(ContextMenuActionItem(text: chatPresentationInterfaceState.strings.ScheduledMessages_EditTime, icon: { theme in
                return generateTintedImage(image: UIImage(bundleImageName: "Chat/Context Menu/Schedule"), color: theme.actionSheet.primaryTextColor)
            }, action: { _, f in
                controllerInteraction.editScheduledMessagesTime(selectAll ? messages.map { $0.id } : [message.id])
                f(.dismissWithoutContent)
            })))
        }
        
        let resourceAvailable: Bool
        if let resourceStatus = data.resourceStatus, case .Local = resourceStatus {
            resourceAvailable = true
        } else {
            resourceAvailable = false
        }
        
        var messageText: String = ""
        var messageEntities: [MessageTextEntity]?
        let suppressForeignAgentNotice = context.sharedContext.currentPtgSettings.with { $0.suppressForeignAgentNotice }
        for message in messages {
            if !message.text.isEmpty {
                if messageText.isEmpty {
                    (messageText, messageEntities) = suppressForeignAgentNotice ? removeForeignAgentNotice(text: message.text, entities: message.textEntitiesAttribute?.entities ?? [], media: message.media) : (message.text, message.textEntitiesAttribute?.entities ?? [])
                } else {
                    messageText = ""
                    break
                }
            }
        }
        
        for attribute in message.attributes {
            if hasExpandedAudioTranscription, let attribute = attribute as? AudioTranscriptionMessageAttribute {
                if !messageText.isEmpty {
                    messageText.append("\n")
                }
                messageText.append(attribute.text)
                break
            }
        }
        
        var isPoll = false
        if messageText.isEmpty {
            for media in message.media {
                if let poll = media as? TelegramMediaPoll {
                    isPoll = true
                    var text = poll.text
                    for option in poll.options {
                        text.append("\n— \(option.text)")
                    }
                    messageText = suppressForeignAgentNotice ? removeForeignAgentNotice(text: poll.text, mayRemoveWholeText: false) : poll.text
                    break
                }
            }
        }
        
        if (!messageText.isEmpty || resourceAvailable || diceEmoji != nil) && !chatPresentationInterfaceState.copyProtectionEnabled && !message.isCopyProtected() {
            let message = messages[0]
            var isExpired = false
            for media in message.media {
                if let _ = media as? TelegramMediaExpiredContent {
                    isExpired = true
                }
            }
            if !isExpired {
                if !isPoll {
                    actions.append(.action(ContextMenuActionItem(text: chatPresentationInterfaceState.strings.Conversation_ContextMenuCopy, icon: { theme in
                        return generateTintedImage(image: UIImage(bundleImageName: "Chat/Context Menu/Copy"), color: theme.actionSheet.primaryTextColor)
                    }, action: { _, f in
                        if let diceEmoji = diceEmoji {
                            UIPasteboard.general.string = diceEmoji
                        } else {
                            let copyTextWithEntities = {
//                                var messageEntities: [MessageTextEntity]?
                                var restrictedText: String?
                                for attribute in message.attributes {
//                                    if let attribute = attribute as? TextEntitiesMessageAttribute {
//                                        messageEntities = attribute.entities
//                                    }
                                    if let attribute = attribute as? RestrictedContentMessageAttribute {
                                        restrictedText = attribute.platformText(platform: "ios", contentSettings: context.currentContentSettings.with { $0 }) ?? ""
                                    }
                                }
                                
                                if let restrictedText = restrictedText {
                                    storeMessageTextInPasteboard(restrictedText, entities: nil)
                                } else {
                                    storeMessageTextInPasteboard(messageText, entities: messageEntities)
                                }
                                
                                Queue.mainQueue().after(0.2, {
                                    let content: UndoOverlayContent = .copy(text: chatPresentationInterfaceState.strings.Conversation_MessageCopied)
                                    controllerInteraction.displayUndo(content)
                                })
                            }
                            if resourceAvailable {
                                for media in message.media {
                                    if let image = media as? TelegramMediaImage, let largest = largestImageRepresentation(image.representations) {
                                        let _ = (context.account.postbox.mediaBox.resourceData(largest.resource, option: .incremental(waitUntilFetchStatus: false))
                                            |> take(1)
                                            |> deliverOnMainQueue).start(next: { data in
                                                if data.complete, let imageData = try? Data(contentsOf: URL(fileURLWithPath: data.path)) {
                                                    if let image = UIImage(data: imageData) {
                                                        if !messageText.isEmpty {
                                                            copyTextWithEntities()
                                                        } else {
                                                            UIPasteboard.general.image = image
                                                            
                                                            Queue.mainQueue().after(0.2, {
                                                                let content: UndoOverlayContent = .copy(text: chatPresentationInterfaceState.strings.Conversation_ImageCopied)
                                                                controllerInteraction.displayUndo(content)
                                                            })
                                                        }
                                                    } else {
                                                        copyTextWithEntities()
                                                    }
                                                } else {
                                                    copyTextWithEntities()
                                                }
                                            })
                                    }
                                }
                            } else {
                                copyTextWithEntities()
                            }
                        }
                        f(.default)
                    })))
                }
                
                var showTranslateIfTopical = false
                if let peer = chatPresentationInterfaceState.renderedPeer?.chatMainPeer as? TelegramChannel, !(peer.addressName ?? "").isEmpty {
                    showTranslateIfTopical = true
                }
                
                let (canTranslate, _) = canTranslateText(context: context, text: messageText, showTranslate: translationSettings.showTranslate, showTranslateIfTopical: showTranslateIfTopical, ignoredLanguages: translationSettings.ignoredLanguages)
                if canTranslate {
                    actions.append(.action(ContextMenuActionItem(text: chatPresentationInterfaceState.strings.Conversation_ContextMenuTranslate, icon: { theme in
                        return generateTintedImage(image: UIImage(bundleImageName: "Chat/Context Menu/Translate"), color: theme.actionSheet.primaryTextColor)
                    }, action: { _, f in
                        controllerInteraction.performTextSelectionAction(0, NSAttributedString(string: messageText), .translate)
                        f(.default)
                    })))
                }
                
                if isSpeakSelectionEnabled() && !messageText.isEmpty {
                    actions.append(.action(ContextMenuActionItem(text: chatPresentationInterfaceState.strings.Conversation_ContextMenuSpeak, icon: { theme in
                        return generateTintedImage(image: UIImage(bundleImageName: "Chat/Context Menu/Message"), color: theme.actionSheet.primaryTextColor)
                    }, action: { _, f in
                        controllerInteraction.performTextSelectionAction(0, NSAttributedString(string: messageText), .speak)
                        f(.default)
                    })))
                }
            }
            
            if resourceAvailable, !message.containsSecretMedia {
                var mediaReference: AnyMediaReference?
                var isVideo = false
                for media in message.media {
                    if let image = media as? TelegramMediaImage, let _ = largestImageRepresentation(image.representations) {
                        mediaReference = ImageMediaReference.standalone(media: image).abstract
                        break
                    } else if let file = media as? TelegramMediaFile, file.isVideo {
                        mediaReference = FileMediaReference.standalone(media: file).abstract
                        isVideo = true
                        break
                    }
                }
                if let mediaReference = mediaReference {
                    actions.append(.action(ContextMenuActionItem(text: isVideo ? chatPresentationInterfaceState.strings.Gallery_SaveVideo : chatPresentationInterfaceState.strings.Gallery_SaveImage, icon: { theme in
                        return generateTintedImage(image: UIImage(bundleImageName: "Chat/Context Menu/Save"), color: theme.actionSheet.primaryTextColor)
                    }, action: { _, f in
                        let _ = (saveToCameraRoll(context: context, postbox: context.account.postbox, mediaReference: mediaReference)
                        |> deliverOnMainQueue).start(completed: {
                            Queue.mainQueue().after(0.2) {
                                let presentationData = context.sharedContext.currentPresentationData.with { $0 }
                                controllerInteraction.presentControllerInCurrent(UndoOverlayController(presentationData: presentationData, content: .mediaSaved(text: isVideo ? presentationData.strings.Gallery_VideoSaved : presentationData.strings.Gallery_ImageSaved), elevatedLayout: false, animateInAsReplacement: false, action: { _ in return true }), nil)
                            }
                        })
                        f(.default)
                    })))
                }
            }
        }
        
        var downloadableMediaResourceInfos: [String] = []
        for media in message.media {
            if let file = media as? TelegramMediaFile {
                if let info = extractMediaResourceDebugInfo(resource: file.resource) {
                    downloadableMediaResourceInfos.append(info)
                }
            } else if let image = media as? TelegramMediaImage {
                for representation in image.representations {
                    if let info = extractMediaResourceDebugInfo(resource: representation.resource) {
                        downloadableMediaResourceInfos.append(info)
                    }
                }
            }
        }
        
        if (loggingSettings.logToFile || loggingSettings.logToConsole) && !downloadableMediaResourceInfos.isEmpty {
            actions.append(.action(ContextMenuActionItem(text: "Send Logs", icon: { theme in
                return generateTintedImage(image: UIImage(bundleImageName: "Chat/Context Menu/Message"), color: theme.actionSheet.primaryTextColor)
            }, action: { _, f in
                triggerDebugSendLogsUI(context: context, additionalInfo: "User has requested download logs for \(downloadableMediaResourceInfos)", pushController: { c in
                    controllerInteraction.navigationController()?.pushViewController(c)
                })
                f(.default)
            })))
        }
        
        var threadId: Int64?
        var threadMessageCount: Int = 0
        if case .peer = chatPresentationInterfaceState.chatLocation, let channel = chatPresentationInterfaceState.renderedPeer?.peer as? TelegramChannel, case .group = channel.info {
            if case let .known(maybeValue) = infoSummaryData.linkedDiscusionPeerId, let _ = maybeValue {
                if let value = messages[0].threadId {
                    threadId = value
                } else {
                    for attribute in messages[0].attributes {
                        if let attribute = attribute as? ReplyThreadMessageAttribute, attribute.count > 0 {
                            threadId = makeMessageThreadId(messages[0].id)
                            threadMessageCount = Int(attribute.count)
                        }
                    }
                }
            } else {
                for attribute in messages[0].attributes {
                    if let attribute = attribute as? ReplyThreadMessageAttribute, attribute.count > 0 {
                        threadId = makeMessageThreadId(messages[0].id)
                        threadMessageCount = Int(attribute.count)
                    }
                }
            }
        }
        
        if let _ = threadId, !isPinnedMessages {
            let text: String
            if threadMessageCount != 0 {
                text = chatPresentationInterfaceState.strings.Conversation_ContextViewReplies(Int32(threadMessageCount))
            } else {
                text = chatPresentationInterfaceState.strings.Conversation_ContextViewThread
            }
            actions.append(.action(ContextMenuActionItem(text: text, icon: { theme in
                return generateTintedImage(image: UIImage(bundleImageName: "Chat/Context Menu/Replies"), color: theme.actionSheet.primaryTextColor)
            }, action: { c, _ in
                c.dismiss(completion: {
                    controllerInteraction.openMessageReplies(messages[0].id, true, true)
                })
            })))
        }
        
        let isMigrated: Bool
        if chatPresentationInterfaceState.renderedPeer?.peer is TelegramChannel && message.id.peerId.namespace == Namespaces.Peer.CloudGroup {
            isMigrated = true
        } else {
            isMigrated = false
        }
                
        if data.canEdit && !isPinnedMessages && !isMigrated {
            actions.append(.action(ContextMenuActionItem(text: chatPresentationInterfaceState.strings.Conversation_MessageDialogEdit, icon: { theme in
                return generateTintedImage(image: UIImage(bundleImageName: "Chat/Context Menu/Edit"), color: theme.actionSheet.primaryTextColor)
            }, action: { c, f in
                interfaceInteraction.setupEditMessage(messages[0].id, { transition in
                    f(.custom(transition))
                })
            })))
        }
        
        var activePoll: TelegramMediaPoll?
        for media in message.media {
            if let poll = media as? TelegramMediaPoll, !poll.isClosed, message.id.namespace == Namespaces.Message.Cloud, poll.pollId.namespace == Namespaces.Media.CloudPoll {
                if !isPollEffectivelyClosed(message: message, poll: poll) {
                    activePoll = poll
                }
            }
        }
        
        if let activePoll = activePoll, let voters = activePoll.results.voters {
            var hasSelected = false
            for result in voters {
                if result.selected {
                    hasSelected = true
                }
            }
            if hasSelected, case .poll = activePoll.kind {
                actions.append(.action(ContextMenuActionItem(text: chatPresentationInterfaceState.strings.Conversation_UnvotePoll, icon: { theme in
                    return generateTintedImage(image: UIImage(bundleImageName: "Chat/Context Menu/Unvote"), color: theme.actionSheet.primaryTextColor)
                }, action: { _, f in
                    interfaceInteraction.requestUnvoteInMessage(messages[0].id)
                    f(.default)
                })))
            }
        }
        
        if data.canPin && !isMigrated, case .peer = chatPresentationInterfaceState.chatLocation {
            var pinnedSelectedMessageId: MessageId?
            for message in messages {
                if message.tags.contains(.pinned) {
                    pinnedSelectedMessageId = message.id
                    break
                }
            }
            
            if let pinnedSelectedMessageId = pinnedSelectedMessageId {
                actions.append(.action(ContextMenuActionItem(text: chatPresentationInterfaceState.strings.Conversation_Unpin, icon: { theme in
                    return generateTintedImage(image: UIImage(bundleImageName: "Chat/Context Menu/Unpin"), color: theme.actionSheet.primaryTextColor)
                }, action: { c, _ in
                    interfaceInteraction.unpinMessage(pinnedSelectedMessageId, false, c)
                })))
            } else {
                actions.append(.action(ContextMenuActionItem(text: chatPresentationInterfaceState.strings.Conversation_Pin, icon: { theme in
                    return generateTintedImage(image: UIImage(bundleImageName: "Chat/Context Menu/Pin"), color: theme.actionSheet.primaryTextColor)
                }, action: { c, _ in
                    interfaceInteraction.pinMessage(messages[0].id, c)
                })))
            }
        }
        
        if let activePoll = activePoll, messages[0].forwardInfo == nil {
            var canStopPoll = false
            if !messages[0].flags.contains(.Incoming) {
                canStopPoll = true
            } else {
                var hasEditRights = false
                if messages[0].id.namespace == Namespaces.Message.Cloud {
                    if message.id.peerId.namespace == Namespaces.Peer.SecretChat {
                        hasEditRights = false
                    } else if let author = message.author, author.id == context.account.peerId {
                        hasEditRights = true
                    } else if message.author?.id == message.id.peerId, let peer = message.peers[message.id.peerId] {
                        if let peer = peer as? TelegramChannel, case .broadcast = peer.info {
                            if peer.hasPermission(.editAllMessages) {
                                hasEditRights = true
                            }
                        }
                    }
                }
                
                if hasEditRights {
                    canStopPoll = true
                }
            }
            
            if canStopPoll {
                let stopPollAction: String
                switch activePoll.kind {
                case .poll:
                    stopPollAction = chatPresentationInterfaceState.strings.Conversation_StopPoll
                case .quiz:
                    stopPollAction = chatPresentationInterfaceState.strings.Conversation_StopQuiz
                }
                actions.append(.action(ContextMenuActionItem(text: stopPollAction, icon: { theme in
                    return generateTintedImage(image: UIImage(bundleImageName: "Chat/Context Menu/StopPoll"), color: theme.actionSheet.primaryTextColor)
                }, action: { _, f in
                    interfaceInteraction.requestStopPollInMessage(messages[0].id)
                    f(.dismissWithoutContent)
                })))
            }
        }
        
        if let message = messages.first, message.id.namespace == Namespaces.Message.Cloud, let channel = message.peers[message.id.peerId] as? TelegramChannel, !(message.media.first is TelegramMediaAction), !isReplyThreadHead, !isMigrated {
            actions.append(.action(ContextMenuActionItem(text: chatPresentationInterfaceState.strings.Conversation_ContextMenuCopyLink, icon: { theme in
                return generateTintedImage(image: UIImage(bundleImageName: "Chat/Context Menu/Link"), color: theme.actionSheet.primaryTextColor)
            }, action: { _, f in
                var threadMessageId: MessageId?
                if case let .replyThread(replyThreadMessage) = chatPresentationInterfaceState.chatLocation {
                    threadMessageId = replyThreadMessage.messageId
                }
                let _ = (context.engine.messages.exportMessageLink(peerId: message.id.peerId, messageId: message.id, isThread: threadMessageId != nil)
                |> map { result -> String? in
                    return result
                }
                |> deliverOnMainQueue).start(next: { link in
                    if let link = link {
                        UIPasteboard.general.string = link
                        
                        let presentationData = context.sharedContext.currentPresentationData.with { $0 }
                        
                        var warnAboutPrivate = false
                        if case .peer = chatPresentationInterfaceState.chatLocation {
                            if channel.addressName == nil {
                                warnAboutPrivate = true
                            }
                        }
                        Queue.mainQueue().after(0.2, {
                            if warnAboutPrivate {
                                controllerInteraction.displayUndo(.linkCopied(text: presentationData.strings.Conversation_PrivateMessageLinkCopiedLong))
                            } else {
                                controllerInteraction.displayUndo(.linkCopied(text: presentationData.strings.Conversation_LinkCopied))
                            }
                        })
                    }
                })
                f(.default)
            })))
        }
        
        var isUnremovableAction = false
        if messages.count == 1 {
            let message = messages[0]
            
            var hasAutoremove = false
            for attribute in message.attributes {
                if let _ = attribute as? AutoremoveTimeoutMessageAttribute {
                    hasAutoremove = true
                    break
                } else if let _ = attribute as? AutoclearTimeoutMessageAttribute {
                    hasAutoremove = true
                    break
                }
            }
            
            if !hasAutoremove {
                for media in message.media {
                    if let action = media as? TelegramMediaAction {
                        if let channel = message.peers[message.id.peerId] as? TelegramChannel {
                            if channel.flags.contains(.isCreator) || (channel.adminRights?.rights.contains(.canDeleteMessages) == true) {
                            } else {
                                isUnremovableAction = true
                            }
                        }

                        switch action.action {
                        case .historyScreenshot:
                            isUnremovableAction = true
                        default:
                            break
                        }
                    }
                    if let file = media as? TelegramMediaFile, !chatPresentationInterfaceState.copyProtectionEnabled && !message.isCopyProtected() {
                        if file.isVideo {
                            if file.isAnimated && !file.isVideoSticker {
                                actions.append(.action(ContextMenuActionItem(text: chatPresentationInterfaceState.strings.Conversation_SaveGif, icon: { theme in
                                    return generateTintedImage(image: UIImage(bundleImageName: "Chat/Context Menu/Save"), color: theme.actionSheet.primaryTextColor)
                                }, action: { _, f in
                                    let presentationData = context.sharedContext.currentPresentationData.with { $0 }
                                    let _ = (toggleGifSaved(account: context.account, fileReference: .message(message: MessageReference(message), media: file), saved: true)
                                    |> deliverOnMainQueue).start(next: { result in
                                        Queue.mainQueue().after(0.2) {
                                            switch result {
                                                case .generic:
                                                    controllerInteraction.presentControllerInCurrent(UndoOverlayController(presentationData: presentationData, content: .universal(animation: "anim_gif", scale: 0.075, colors: [:], title: nil, text: presentationData.strings.Gallery_GifSaved), elevatedLayout: false, animateInAsReplacement: false, action: { _ in return false }), nil)
                                                case let .limitExceeded(limit, premiumLimit):
                                                    let premiumConfiguration = PremiumConfiguration.with(appConfiguration: context.currentAppConfiguration.with { $0 })
                                                    let text: String
                                                    if limit == premiumLimit || premiumConfiguration.isPremiumDisabled {
                                                        text = presentationData.strings.Premium_MaxSavedGifsFinalText
                                                    } else {
                                                        text = presentationData.strings.Premium_MaxSavedGifsText("\(premiumLimit)").string
                                                    }
                                                    controllerInteraction.presentControllerInCurrent(UndoOverlayController(presentationData: presentationData, content: .universal(animation: "anim_gif", scale: 0.075, colors: [:], title: presentationData.strings.Premium_MaxSavedGifsTitle("\(limit)").string, text: text), elevatedLayout: false, animateInAsReplacement: false, action: { action in
                                                        if case .info = action {
                                                            let controller = PremiumIntroScreen(context: context, source: .savedGifs)
                                                            controllerInteraction.navigationController()?.pushViewController(controller)
                                                            return true
                                                        }
                                                        return false
                                                    }), nil)
                                            }
                                        }
                                    })

                                    f(.default)
                                })))
                            }
                            break
                        }
                    }
                }
            }
        }
        
        if data.messageActions.options.contains(.viewStickerPack) {
            actions.append(.action(ContextMenuActionItem(text: chatPresentationInterfaceState.strings.StickerPack_ViewPack, icon: { theme in
                return generateTintedImage(image: UIImage(bundleImageName: "Chat/Context Menu/Sticker"), color: theme.actionSheet.primaryTextColor)
            }, action: { _, f in
                let _ = controllerInteraction.openMessage(message, .default)
                f(.dismissWithoutContent)
            })))
        }
                
        if data.messageActions.options.contains(.forward) {
            if chatPresentationInterfaceState.copyProtectionEnabled || message.isCopyProtected() {
                
            } else {
                actions.append(.action(ContextMenuActionItem(text: chatPresentationInterfaceState.strings.Conversation_ContextMenuForward, icon: { theme in
                    return generateTintedImage(image: UIImage(bundleImageName: "Chat/Context Menu/Forward"), color: theme.actionSheet.primaryTextColor)
                }, action: { _, f in
                    interfaceInteraction.forwardMessages(selectAll ? messages : [message])
                    f(.dismissWithoutContent)
                })))
            }
        }
        
        if data.messageActions.options.contains(.report) {
            actions.append(.action(ContextMenuActionItem(text: chatPresentationInterfaceState.strings.Conversation_ContextMenuReport, icon: { theme in
                return generateTintedImage(image: UIImage(bundleImageName: "Chat/Context Menu/Report"), color: theme.actionSheet.primaryTextColor)
            }, action: { controller, f in
                interfaceInteraction.reportMessages(messages, controller)
            })))
        } else if message.id.peerId.isReplies {
            actions.append(.action(ContextMenuActionItem(text: chatPresentationInterfaceState.strings.Conversation_ContextMenuBlock, textColor: .destructive, icon: { theme in
                return generateTintedImage(image: UIImage(bundleImageName: "Chat/Context Menu/Restrict"), color: theme.actionSheet.destructiveActionTextColor)
            }, action: { controller, f in
                interfaceInteraction.blockMessageAuthor(message, controller)
            })))
        }
        
        var clearCacheAsDelete = false
        if let channel = message.peers[message.id.peerId] as? TelegramChannel, case .broadcast = channel.info, !isMigrated {
            var views: Int = 0
            for attribute in message.attributes {
                if let attribute = attribute as? ViewCountMessageAttribute {
                    views = attribute.count
                }
            }
            
            if infoSummaryData.canViewStats, views >= 100 {
                actions.append(.action(ContextMenuActionItem(text: chatPresentationInterfaceState.strings.Conversation_ContextViewStats, icon: { theme in
                    return generateTintedImage(image: UIImage(bundleImageName: "Chat/Context Menu/Statistics"), color: theme.actionSheet.primaryTextColor)
                }, action: { c, _ in
                    c.dismiss(completion: {
                        controllerInteraction.openMessageStats(messages[0].id)
                    })
                })))
            }
            
            clearCacheAsDelete = true
        }
        
        if isReplyThreadHead {
            actions.append(.action(ContextMenuActionItem(text: chatPresentationInterfaceState.strings.SharedMedia_ViewInChat, icon: { theme in
                return generateTintedImage(image: UIImage(bundleImageName: "Chat/Context Menu/GoToMessage"), color: theme.actionSheet.primaryTextColor)
            }, action: { c, _ in
                c.dismiss(completion: {
                    guard let navigationController = controllerInteraction.navigationController() else {
                        return
                    }
                    context.sharedContext.navigateToChatController(NavigateToChatControllerParams(navigationController: navigationController, context: context, chatLocation: .peer(id: messages[0].id.peerId), subject: .message(id: .id(messages[0].id), highlight: true, timecode: nil), useExisting: true))
                })
            })))
        }

        if !isReplyThreadHead, (!data.messageActions.options.intersection([.deleteLocally, .deleteGlobally]).isEmpty || clearCacheAsDelete) {
            var autoremoveDeadline: Int32?
            for attribute in message.attributes {
                if let attribute = attribute as? AutoremoveTimeoutMessageAttribute {
                    if let countdownBeginTime = attribute.countdownBeginTime {
                        autoremoveDeadline = countdownBeginTime + attribute.timeout
                    }
                    break
                }
            }

            let title: String
            var isSending = false
            var isEditing = false
            if updatingMessageMedia[message.id] != nil {
                isSending = true
                isEditing = true
                title = chatPresentationInterfaceState.strings.Conversation_ContextMenuCancelEditing
            } else if message.flags.isSending {
                isSending = true
                title = chatPresentationInterfaceState.strings.Conversation_ContextMenuCancelSending
            } else {
                title = chatPresentationInterfaceState.strings.Conversation_ContextMenuDelete
            }

            if let autoremoveDeadline = autoremoveDeadline, !isEditing, !isSending {
                actions.append(.custom(ChatDeleteMessageContextItem(timestamp: Double(autoremoveDeadline), action: { controller, f in
                    if isEditing {
                        context.account.pendingUpdateMessageManager.cancel(messageId: message.id)
                        f(.default)
                    } else {
                        interfaceInteraction.deleteMessages(selectAll ? messages : [message], controller, f)
                    }
                }), false))
            } else if !isUnremovableAction {
                actions.append(.action(ContextMenuActionItem(text: title, textColor: .destructive, icon: { theme in
                    return generateTintedImage(image: UIImage(bundleImageName: isSending ? "Chat/Context Menu/Clear" : "Chat/Context Menu/Delete"), color: theme.actionSheet.destructiveActionTextColor)
                }, action: { controller, f in
                    if isEditing {
                        context.account.pendingUpdateMessageManager.cancel(messageId: message.id)
                        f(.default)
                    } else {
                        interfaceInteraction.deleteMessages(selectAll ? messages : [message], controller, f)
                    }
                })))
            }
        }

        if !isPinnedMessages, !isReplyThreadHead, data.canSelect {
            var didAddSeparator = false
            if !selectAll || messages.count == 1 {
                if !actions.isEmpty && !didAddSeparator {
                    didAddSeparator = true
                    actions.append(.separator)
                }

                actions.append(.action(ContextMenuActionItem(text: chatPresentationInterfaceState.strings.Conversation_ContextMenuSelect, icon: { theme in
                    return generateTintedImage(image: UIImage(bundleImageName: "Chat/Context Menu/Select"), color: theme.actionSheet.primaryTextColor)
                }, action: { _, f in
                    interfaceInteraction.beginMessageSelection(selectAll ? messages.map { $0.id } : [message.id], { transition in
                        f(.custom(transition))
                    })
                })))
            }

            if messages.count > 1 {
                if !actions.isEmpty && !didAddSeparator {
                    didAddSeparator = true
                    actions.append(.separator)
                }

                actions.append(.action(ContextMenuActionItem(text: chatPresentationInterfaceState.strings.Conversation_ContextMenuSelectAll(Int32(messages.count)), icon: { theme in
                    return generateTintedImage(image: UIImage(bundleImageName: "Chat/Context Menu/SelectAll"), color: theme.actionSheet.primaryTextColor)
                }, action: { _, f in
                    interfaceInteraction.beginMessageSelection(messages.map { $0.id }, { transition in
                        f(.custom(transition))
                    })
                })))
            }
        }
        
        let canViewStats = canViewReadStats(message: message, participantCount: infoSummaryData.participantCount, isMessageRead: isMessageRead, appConfig: appConfig)
        var reactionCount = 0
        for reaction in mergedMessageReactionsAndPeers(accountPeer: nil, message: message).reactions {
            reactionCount += Int(reaction.count)
        }
        if let reactionsAttribute = message.reactionsAttribute {
            if !reactionsAttribute.canViewList {
                reactionCount = 0
            }
        }

        if let peer = message.peers[message.id.peerId], (canViewStats || reactionCount != 0) {
            var hasReadReports = false
            if let channel = peer as? TelegramChannel {
                if case .group = channel.info {
                    if canViewStats {
                        hasReadReports = true
                    }
                } else {
                    reactionCount = 0
                }
            } else if let _ = peer as? TelegramGroup {
                if canViewStats {
                    hasReadReports = true
                }
            } else {
                reactionCount = 0
            }
            
            /*var readStats = readStats
            if !canViewStats {
                readStats = MessageReadStats(reactionCount: 0, peers: [])
            }*/

            if hasReadReports || reactionCount != 0 {
                if !actions.isEmpty {
                    actions.insert(.separator, at: 0)
                }

                actions.insert(.custom(ChatReadReportContextItem(context: context, message: message, hasReadReports: hasReadReports, stats: readStats, action: { c, f, stats, customReactionEmojiPacks, firstCustomEmojiReaction in
                    if reactionCount == 0, let stats = stats, stats.peers.count == 1 {
                        c.dismiss(completion: {
                            controllerInteraction.openPeer(stats.peers[0].id, .default, nil, false, nil)
                        })
                    } else if (stats != nil && !stats!.peers.isEmpty) || reactionCount != 0 {
                        var tip: ContextController.Tip?
                        
                        let presentationData = context.sharedContext.currentPresentationData.with { $0 }
                        let premiumConfiguration = PremiumConfiguration.with(appConfiguration: context.currentAppConfiguration.with { $0 })
                        
                        if !premiumConfiguration.isPremiumDisabled {
                            if customReactionEmojiPacks.count == 1, let firstCustomEmojiReaction = firstCustomEmojiReaction {
                                tip = .animatedEmoji(
                                    text: presentationData.strings.ChatContextMenu_ReactionEmojiSetSingle(customReactionEmojiPacks[0].title).string,
                                    arguments: TextNodeWithEntities.Arguments(
                                        context: context,
                                        cache: controllerInteraction.presentationContext.animationCache,
                                        renderer: controllerInteraction.presentationContext.animationRenderer,
                                        placeholderColor: .clear,
                                        attemptSynchronous: true
                                    ),
                                    file: firstCustomEmojiReaction,
                                    action: {
                                        (interfaceInteraction.chatController() as? ChatControllerImpl)?.presentEmojiList(references: customReactionEmojiPacks.map { pack -> StickerPackReference in .id(id: pack.id.id, accessHash: pack.accessHash) })
                                    }
                                )
                            } else if customReactionEmojiPacks.count > 1 {
                                tip = .animatedEmoji(text: presentationData.strings.ChatContextMenu_ReactionEmojiSet(Int32(customReactionEmojiPacks.count)), arguments: nil, file: nil, action: {
                                    (interfaceInteraction.chatController() as? ChatControllerImpl)?.presentEmojiList(references: customReactionEmojiPacks.map { pack -> StickerPackReference in .id(id: pack.id.id, accessHash: pack.accessHash) })
                                })
                            }
                        }
                        
                        c.pushItems(items: .single(ContextController.Items(content: .custom(ReactionListContextMenuContent(
                            context: context,
                            availableReactions: availableReactions,
                            animationCache: controllerInteraction.presentationContext.animationCache,
                            animationRenderer: controllerInteraction.presentationContext.animationRenderer,
                            message: EngineMessage(message),
                            reaction: nil,
                            readStats: stats,
                            back: { [weak c] in
                                c?.popItems()
                            },
                            openPeer: { [weak c] id in
                                c?.dismiss(completion: {
                                    controllerInteraction.openPeer(id, .default, MessageReference(message), true, nil)
                                })
                            }
                        )), tip: tip)))
                    } else {
                        f(.default)
                    }
                }), false), at: 0)
            }
        }
        
        if !actions.isEmpty, case .separator = actions[0] {
            actions.removeFirst()
        }
        
        return ContextController.Items(content: .list(actions), tip: nil)
    }
}

func canPerformEditingActions(limits: LimitsConfiguration, accountPeerId: PeerId, message: Message, unlimitedInterval: Bool) -> Bool {
    if message.id.peerId == accountPeerId {
        return true
    }
    
    if unlimitedInterval {
        return true
    }
    
    let timestamp = Int32(CFAbsoluteTimeGetCurrent() + NSTimeIntervalSince1970)
    if Int64(message.timestamp) + Int64(limits.maxMessageEditingInterval) > Int64(timestamp) {
        return true
    }
    
    return false
}

private func canPerformDeleteActions(limits: LimitsConfiguration, accountPeerId: PeerId, message: Message) -> Bool {
    if message.id.peerId == accountPeerId {
        return true
    }
    if message.id.peerId.namespace == Namespaces.Peer.SecretChat {
        return true
    }
    
    if !message.flags.contains(.Incoming) {
        let timestamp = Int32(CFAbsoluteTimeGetCurrent() + NSTimeIntervalSince1970)
        if message.id.peerId.namespace == Namespaces.Peer.CloudUser {
            if Int64(message.timestamp) + Int64(limits.maxMessageRevokeIntervalInPrivateChats) > Int64(timestamp) {
                return true
            }
        } else {
            if message.timestamp + limits.maxMessageRevokeInterval > timestamp {
                return true
            }
        }
    }
    
    return false
}

func chatAvailableMessageActionsImpl(engine: TelegramEngine, accountPeerId: PeerId, messageIds: Set<MessageId>, messages: [MessageId: Message] = [:], peers: [PeerId: Peer] = [:]) -> Signal<ChatAvailableMessageActions, NoError> {
    return engine.data.get(
        TelegramEngine.EngineData.Item.Configuration.Limits(),
        EngineDataMap(Set(messageIds.map(\.peerId)).map(TelegramEngine.EngineData.Item.Peer.Peer.init)),
        EngineDataMap(Set(messageIds).map(TelegramEngine.EngineData.Item.Messages.Message.init))
    )
    |> map { limitsConfiguration, peerMap, messageMap -> ChatAvailableMessageActions in
        var optionsMap: [MessageId: ChatAvailableMessageActionOptions] = [:]
        var banPeer: Peer?
        var hadPersonalIncoming = false
        var hadBanPeerId = false
        var disableDelete = false
        var isCopyProtected = false
        var isShareProtected = false
        
        func getPeer(_ peerId: PeerId) -> Peer? {
            if let maybePeer = peerMap[peerId], let peer = maybePeer {
                return peer._asPeer()
            } else if let peer = peers[peerId] {
                return peer
            } else {
                return nil
            }
        }
        
        func getMessage(_ messageId: MessageId) -> Message? {
            if let maybeMessage = messageMap[messageId], let message = maybeMessage {
                return message._asMessage()
            } else if let message = messages[messageId] {
                return message
            } else {
                return nil
            }
        }
        
        
        for id in messageIds {
            let isScheduled = id.namespace == Namespaces.Message.ScheduledCloud
            if optionsMap[id] == nil {
                optionsMap[id] = []
            }
            if let message = getMessage(id) {
                if message.isCopyProtected() || message.containsSecretMedia {
                    isCopyProtected = true
                }
                for media in message.media {
                    if let invoice = media as? TelegramMediaInvoice, let _ = invoice.extendedMedia {
                        isShareProtected = true
                    } else if let file = media as? TelegramMediaFile, file.isSticker {
                        for case let .Sticker(_, packReference, _) in file.attributes {
                            if let _ = packReference {
                                optionsMap[id]!.insert(.viewStickerPack)
                            }
                            break
                        }
                    } else if let action = media as? TelegramMediaAction, case .phoneCall = action.action {
                        optionsMap[id]!.insert(.rateCall)
                    }
                }
                if id.namespace == Namespaces.Message.ScheduledCloud {
                    optionsMap[id]!.insert(.sendScheduledNow)
                    if canEditMessage(accountPeerId: accountPeerId, limitsConfiguration: limitsConfiguration, message: message, reschedule: true) {
                        optionsMap[id]!.insert(.editScheduledTime)
                    }
                    if let peer = getPeer(id.peerId), let channel = peer as? TelegramChannel {
                        if !message.flags.contains(.Incoming) {
                            optionsMap[id]!.insert(.deleteLocally)
                        } else {
                            if channel.hasPermission(.deleteAllMessages) {
                                optionsMap[id]!.insert(.deleteLocally)
                            }
                        }
                    } else {
                        optionsMap[id]!.insert(.deleteLocally)
                    }
                } else if id.peerId == accountPeerId {
                    if !(message.flags.isSending || message.flags.contains(.Failed)) {
                        optionsMap[id]!.insert(.forward)
                    }
                    optionsMap[id]!.insert(.deleteLocally)
                } else if let peer = getPeer(id.peerId) {
                    var isAction = false
                    var isDice = false
                    for media in message.media {
                        if media is TelegramMediaAction || media is TelegramMediaExpiredContent {
                            isAction = true
                        }
                        if media is TelegramMediaDice {
                            isDice = true
                        }
                    }
                    if let channel = peer as? TelegramChannel {
                        if message.flags.contains(.Incoming) {
                            optionsMap[id]!.insert(.report)
                        }
                        if channel.hasPermission(.banMembers), case .group = channel.info {
                            if message.flags.contains(.Incoming) {
                                if message.author is TelegramUser {
                                    if !hadBanPeerId {
                                        hadBanPeerId = true
                                        banPeer = message.author
                                    } else if banPeer?.id != message.author?.id {
                                        banPeer = nil
                                    }
                                } else if message.author is TelegramChannel {
                                    if !hadBanPeerId {
                                        hadBanPeerId = true
                                        banPeer = message.author
                                    } else if banPeer?.id != message.author?.id {
                                        banPeer = nil
                                    }
                                } else {
                                    hadBanPeerId = true
                                    banPeer = nil
                                }
                            } else {
                                hadBanPeerId = true
                                banPeer = nil
                            }
                        }
                        if !message.containsSecretMedia && !isAction {
                            if message.id.peerId.namespace != Namespaces.Peer.SecretChat && !message.isCopyProtected() {
                                if !(message.flags.isSending || message.flags.contains(.Failed)) {
                                    optionsMap[id]!.insert(.forward)
                                }
                            }
                        }

                        if !message.flags.contains(.Incoming) {
                            optionsMap[id]!.insert(.deleteGlobally)
                        } else {
                            if channel.hasPermission(.deleteAllMessages) {
                                optionsMap[id]!.insert(.deleteGlobally)
                            }
                        }
                    } else if let group = peer as? TelegramGroup {
                        if message.id.peerId.namespace != Namespaces.Peer.SecretChat && !message.containsSecretMedia {
                            if !isAction && !message.isCopyProtected() {
                                if !(message.flags.isSending || message.flags.contains(.Failed)) {
                                    optionsMap[id]!.insert(.forward)
                                }
                            }
                        }
                        optionsMap[id]!.insert(.deleteLocally)
                        if !message.flags.contains(.Incoming) {
                            optionsMap[id]!.insert(.deleteGlobally)
                        } else {
                            switch group.role {
                                case .creator, .admin:
                                    optionsMap[id]!.insert(.deleteGlobally)
                                case .member:
                                    var hasMediaToReport = false
                                    for media in message.media {
                                        if let _ = media as? TelegramMediaImage {
                                            hasMediaToReport = true
                                        } else if let _ = media as? TelegramMediaFile {
                                            hasMediaToReport = true
                                        } else if let webpage = media as? TelegramMediaWebpage, case let .Loaded(content) = webpage.content {
                                            if let _ = content.image {
                                                hasMediaToReport = true
                                            } else if let _ = content.file {
                                                hasMediaToReport = true
                                            }
                                        }
                                    }
                                    if hasMediaToReport {
                                        optionsMap[id]!.insert(.report)
                                    }
                            }
                        }
                    } else if let user = peer as? TelegramUser {
                        if !isScheduled && message.id.peerId.namespace != Namespaces.Peer.SecretChat && !message.containsSecretMedia && !isAction && !message.id.peerId.isReplies && !message.isCopyProtected() {
                            if !(message.flags.isSending || message.flags.contains(.Failed)) {
                                optionsMap[id]!.insert(.forward)
                            }
                        }
                        optionsMap[id]!.insert(.deleteLocally)
                        var canDeleteGlobally = false
                        if canPerformDeleteActions(limits: limitsConfiguration._asLimits(), accountPeerId: accountPeerId, message: message) {
                            canDeleteGlobally = true
                        } else if limitsConfiguration.canRemoveIncomingMessagesInPrivateChats {
                            canDeleteGlobally = true
                        }
                        if user.botInfo != nil {
                            canDeleteGlobally = false
                        }
                        
                        let timestamp = Int32(CFAbsoluteTimeGetCurrent() + NSTimeIntervalSince1970)
                        if isDice && Int64(message.timestamp) + 60 * 60 * 24 > Int64(timestamp) {
                            canDeleteGlobally = false
                        }
                        if message.flags.contains(.Incoming) {
                            hadPersonalIncoming = true
                        }
                        if canDeleteGlobally {
                            optionsMap[id]!.insert(.deleteGlobally)
                        }
                        for media in message.media {
                            if let action = media as? TelegramMediaAction {
                                if case .historyScreenshot = action.action {
                                    optionsMap[id]!.remove(.deleteLocally)
                                    optionsMap[id]!.remove(.deleteGlobally)
                                    disableDelete = true
                                }
                            }
                        }
                        if user.botInfo != nil && message.flags.contains(.Incoming) && !user.id.isReplies && !isAction {
                            optionsMap[id]!.insert(.report)
                        }
                    } else if let _ = peer as? TelegramSecretChat {
                        var isNonRemovableServiceAction = false
                        for media in message.media {
                            if let action = media as? TelegramMediaAction {
                                switch action.action {
                                    case .historyScreenshot:
                                        isNonRemovableServiceAction = true
                                        disableDelete = true
                                    default:
                                        break
                                }
                            }
                        }
                       
                        if !isNonRemovableServiceAction {
                            optionsMap[id]!.insert(.deleteGlobally)
                        }
                    } else {
                        assertionFailure()
                    }
                } else {
                    optionsMap[id]!.insert(.deleteLocally)
                }
            }
            
            if !isShareProtected {
                optionsMap[id]!.insert(.externalShare)
            }
        }
                
        if !optionsMap.isEmpty {
            var reducedOptions = optionsMap.values.first!
            for value in optionsMap.values {
                reducedOptions.formIntersection(value)
            }
            if hadPersonalIncoming && optionsMap.values.contains(where: { $0.contains(.deleteGlobally) }) && !reducedOptions.contains(.deleteGlobally) {
                reducedOptions.insert(.unsendPersonal)
            }
            return ChatAvailableMessageActions(options: reducedOptions, banAuthor: banPeer, disableDelete: disableDelete, isCopyProtected: isCopyProtected)
        } else {
            return ChatAvailableMessageActions(options: [], banAuthor: nil, disableDelete: false, isCopyProtected: isCopyProtected)
        }
    }
}

final class ChatDeleteMessageContextItem: ContextMenuCustomItem {
    fileprivate let timestamp: Double
    fileprivate let action: (ContextControllerProtocol, @escaping (ContextMenuActionResult) -> Void) -> Void
    
    init(timestamp: Double, action: @escaping (ContextControllerProtocol, @escaping (ContextMenuActionResult) -> Void) -> Void) {
        self.timestamp = timestamp
        self.action = action
    }
    
    func node(presentationData: PresentationData, getController: @escaping () -> ContextControllerProtocol?, actionSelected: @escaping (ContextMenuActionResult) -> Void) -> ContextMenuCustomNode {
        return ChatDeleteMessageContextItemNode(presentationData: presentationData, item: self, getController: getController, actionSelected: actionSelected)
    }
}

private let textFont = Font.regular(17.0)

private final class ChatDeleteMessageContextItemNode: ASDisplayNode, ContextMenuCustomNode, ContextActionNodeProtocol {
    private let item: ChatDeleteMessageContextItem
    private let presentationData: PresentationData
    private let getController: () -> ContextControllerProtocol?
    private let actionSelected: (ContextMenuActionResult) -> Void
    
    private let backgroundNode: ASDisplayNode
    private let highlightedBackgroundNode: ASDisplayNode
    private let textNode: ImmediateTextNode
    private let statusNode: ImmediateTextNode
    private let iconNode: ASImageNode
    private let textIconNode: ASImageNode
    private let buttonNode: HighlightTrackingButtonNode
    
    private var timer: SwiftSignalKit.Timer?
    
    private var pointerInteraction: PointerInteraction?

    var isActionEnabled: Bool {
        return true
    }

    init(presentationData: PresentationData, item: ChatDeleteMessageContextItem, getController: @escaping () -> ContextControllerProtocol?, actionSelected: @escaping (ContextMenuActionResult) -> Void) {
        self.item = item
        self.presentationData = presentationData
        self.getController = getController
        self.actionSelected = actionSelected
        
        let textFont = Font.regular(presentationData.listsFontSize.baseDisplaySize)
        let subtextFont = Font.regular(presentationData.listsFontSize.baseDisplaySize * 13.0 / 17.0)
        
        self.backgroundNode = ASDisplayNode()
        self.backgroundNode.isAccessibilityElement = false
        self.backgroundNode.backgroundColor = presentationData.theme.contextMenu.itemBackgroundColor
        self.highlightedBackgroundNode = ASDisplayNode()
        self.highlightedBackgroundNode.isAccessibilityElement = false
        self.highlightedBackgroundNode.backgroundColor = presentationData.theme.contextMenu.itemHighlightedBackgroundColor
        self.highlightedBackgroundNode.alpha = 0.0
        
        self.textNode = ImmediateTextNode()
        self.textNode.isAccessibilityElement = false
        self.textNode.isUserInteractionEnabled = false
        self.textNode.displaysAsynchronously = false
        self.textNode.attributedText = NSAttributedString(string: presentationData.strings.Conversation_ContextMenuDelete, font: textFont, textColor: presentationData.theme.contextMenu.destructiveColor)
        
        self.textNode.maximumNumberOfLines = 1
        let statusNode = ImmediateTextNode()
        statusNode.isAccessibilityElement = false
        statusNode.isUserInteractionEnabled = false
        statusNode.displaysAsynchronously = false
        statusNode.attributedText = NSAttributedString(string: stringForRemainingTime(Int32(max(0.0, self.item.timestamp - Date().timeIntervalSince1970)), strings: presentationData.strings), font: subtextFont, textColor: presentationData.theme.contextMenu.destructiveColor)
        statusNode.maximumNumberOfLines = 1
        self.statusNode = statusNode
        
        self.buttonNode = HighlightTrackingButtonNode()
        self.buttonNode.isAccessibilityElement = true
        self.buttonNode.accessibilityLabel = presentationData.strings.VoiceChat_StopRecording
        
        self.iconNode = ASImageNode()
        self.iconNode.image = generateTintedImage(image: UIImage(bundleImageName: "Chat/Context Menu/Delete"), color: presentationData.theme.actionSheet.destructiveActionTextColor)
        
        self.textIconNode = ASImageNode()
        self.textIconNode.image = generateTintedImage(image: UIImage(bundleImageName: "Chat/Message/SelfExpiring"), color: presentationData.theme.actionSheet.destructiveActionTextColor)
        
        super.init()
        
        self.addSubnode(self.backgroundNode)
        self.addSubnode(self.highlightedBackgroundNode)
        self.addSubnode(self.textNode)
        self.addSubnode(self.statusNode)
        self.addSubnode(self.iconNode)
        self.addSubnode(self.textIconNode)
        self.addSubnode(self.buttonNode)
        
        self.buttonNode.highligthedChanged = { [weak self] highligted in
            guard let strongSelf = self else {
                return
            }
            if highligted {
                strongSelf.highlightedBackgroundNode.alpha = 1.0
            } else {
                strongSelf.highlightedBackgroundNode.alpha = 0.0
                strongSelf.highlightedBackgroundNode.layer.animateAlpha(from: 1.0, to: 0.0, duration: 0.3)
            }
        }
        self.buttonNode.addTarget(self, action: #selector(self.buttonPressed), forControlEvents: .touchUpInside)
    }
    
    deinit {
        self.timer?.invalidate()
    }
    
    override func didLoad() {
        super.didLoad()
        
        self.pointerInteraction = PointerInteraction(node: self.buttonNode, style: .hover, willEnter: { [weak self] in
            if let strongSelf = self {
                strongSelf.highlightedBackgroundNode.alpha = 0.75
            }
        }, willExit: { [weak self] in
            if let strongSelf = self {
                strongSelf.highlightedBackgroundNode.alpha = 0.0
            }
        })
        
        let timer = SwiftSignalKit.Timer(timeout: 0.5, repeat: true, completion: { [weak self] in
            self?.updateTime(transition: .immediate)
        }, queue: Queue.mainQueue())
        self.timer = timer
        timer.start()
    }
    
    private var validLayout: CGSize?
    func updateTime(transition: ContainedViewLayoutTransition) {
        guard let size = self.validLayout else {
            return
        }
        
        let subtextFont = Font.regular(self.presentationData.listsFontSize.baseDisplaySize * 13.0 / 17.0)
        self.statusNode.attributedText = NSAttributedString(string: stringForRemainingTime(Int32(max(0.0, self.item.timestamp - Date().timeIntervalSince1970)), strings: presentationData.strings), font: subtextFont, textColor: presentationData.theme.contextMenu.destructiveColor)
        
        let sideInset: CGFloat = 16.0
        let statusSize = self.statusNode.updateLayout(CGSize(width: size.width - sideInset - 32.0 + 4.0, height: .greatestFiniteMagnitude))
        transition.updateFrameAdditive(node: self.statusNode, frame: CGRect(origin: CGPoint(x: self.statusNode.frame.minX, y: self.statusNode.frame.minY), size: statusSize))
    }
    
    func updateLayout(constrainedWidth: CGFloat, constrainedHeight: CGFloat) -> (CGSize, (CGSize, ContainedViewLayoutTransition) -> Void) {
        let sideInset: CGFloat = 16.0
        let iconSideInset: CGFloat = 12.0
        let verticalInset: CGFloat = 12.0
        
        let iconSize: CGSize = self.iconNode.image?.size ?? CGSize(width: 10.0, height: 10.0)
        let textIconSize: CGSize = self.textIconNode.image?.size ?? CGSize(width: 2.0, height: 2.0)
        
        let standardIconWidth: CGFloat = 32.0
        var rightTextInset: CGFloat = sideInset
        if !iconSize.width.isZero {
            rightTextInset = max(iconSize.width, standardIconWidth) + iconSideInset + sideInset
        }
        
        let textSize = self.textNode.updateLayout(CGSize(width: constrainedWidth - sideInset - rightTextInset, height: .greatestFiniteMagnitude))
        let statusSize = self.statusNode.updateLayout(CGSize(width: constrainedWidth - sideInset - rightTextInset - textIconSize.width + 2.0, height: .greatestFiniteMagnitude))
        
        let verticalSpacing: CGFloat = 2.0
        let combinedTextHeight = textSize.height + verticalSpacing + statusSize.height
        return (CGSize(width: max(textSize.width, statusSize.width) + sideInset + rightTextInset, height: verticalInset * 2.0 + combinedTextHeight), { size, transition in
            self.validLayout = size
            let verticalOrigin = floor((size.height - combinedTextHeight) / 2.0)
            let textFrame = CGRect(origin: CGPoint(x: sideInset, y: verticalOrigin), size: textSize)
            transition.updateFrameAdditive(node: self.textNode, frame: textFrame)
            
            transition.updateFrame(node: self.textIconNode, frame: CGRect(origin: CGPoint(x: sideInset, y: verticalOrigin + verticalSpacing + textSize.height + floorToScreenPixels((statusSize.height - textIconSize.height) / 2.0) + 1.0), size: textIconSize))
            transition.updateFrameAdditive(node: self.statusNode, frame: CGRect(origin: CGPoint(x: sideInset + textIconSize.width + 2.0, y: verticalOrigin + verticalSpacing + textSize.height), size: statusSize))
            
            if !iconSize.width.isZero {
                transition.updateFrameAdditive(node: self.iconNode, frame: CGRect(origin: CGPoint(x: size.width - standardIconWidth - iconSideInset + floor((standardIconWidth - iconSize.width) / 2.0), y: floor((size.height - iconSize.height) / 2.0)), size: iconSize))
            }
            
            transition.updateFrame(node: self.backgroundNode, frame: CGRect(origin: CGPoint(x: 0.0, y: 0.0), size: CGSize(width: size.width, height: size.height)))
            transition.updateFrame(node: self.highlightedBackgroundNode, frame: CGRect(origin: CGPoint(x: 0.0, y: 0.0), size: CGSize(width: size.width, height: size.height)))
            transition.updateFrame(node: self.buttonNode, frame: CGRect(origin: CGPoint(x: 0.0, y: 0.0), size: CGSize(width: size.width, height: size.height)))
        })
    }
    
    func updateTheme(presentationData: PresentationData) {
        self.backgroundNode.backgroundColor = presentationData.theme.contextMenu.itemBackgroundColor
        self.highlightedBackgroundNode.backgroundColor = presentationData.theme.contextMenu.itemHighlightedBackgroundColor
        
        let textFont = Font.regular(presentationData.listsFontSize.baseDisplaySize)
        let subtextFont = Font.regular(presentationData.listsFontSize.baseDisplaySize * 13.0 / 17.0)
        
        self.textNode.attributedText = NSAttributedString(string: self.textNode.attributedText?.string ?? "", font: textFont, textColor: presentationData.theme.contextMenu.primaryColor)
        self.statusNode.attributedText = NSAttributedString(string: self.statusNode.attributedText?.string ?? "", font: subtextFont, textColor: presentationData.theme.contextMenu.secondaryColor)
    }
    
    @objc private func buttonPressed() {
        self.performAction()
    }
    
    func performAction() {
        guard let controller = self.getController() else {
            return
        }
        self.item.action(controller, { [weak self] result in
            self?.actionSelected(result)
        })
    }
    
    func setIsHighlighted(_ value: Bool) {
        if value {
            self.highlightedBackgroundNode.alpha = 1.0
        } else {
            self.highlightedBackgroundNode.alpha = 0.0
        }
    }
    
    func canBeHighlighted() -> Bool {
        return self.isActionEnabled
    }
    
    func updateIsHighlighted(isHighlighted: Bool) {
        self.setIsHighlighted(isHighlighted)
    }
    
    func actionNode(at point: CGPoint) -> ContextActionNodeProtocol {
        return self
    }
}

final class ChatReadReportContextItem: ContextMenuCustomItem {
    fileprivate let context: AccountContext
    fileprivate let message: Message
    fileprivate let hasReadReports: Bool
    fileprivate let stats: MessageReadStats?
    fileprivate let action: (ContextControllerProtocol, @escaping (ContextMenuActionResult) -> Void, MessageReadStats?, [StickerPackCollectionInfo], TelegramMediaFile?) -> Void

    init(context: AccountContext, message: Message, hasReadReports: Bool, stats: MessageReadStats?, action: @escaping (ContextControllerProtocol, @escaping (ContextMenuActionResult) -> Void, MessageReadStats?, [StickerPackCollectionInfo], TelegramMediaFile?) -> Void) {
        self.context = context
        self.message = message
        self.hasReadReports = hasReadReports
        self.stats = stats
        self.action = action
    }

    func node(presentationData: PresentationData, getController: @escaping () -> ContextControllerProtocol?, actionSelected: @escaping (ContextMenuActionResult) -> Void) -> ContextMenuCustomNode {
        return ChatReadReportContextItemNode(presentationData: presentationData, item: self, getController: getController, actionSelected: actionSelected)
    }
}

private final class ChatReadReportContextItemNode: ASDisplayNode, ContextMenuCustomNode, ContextActionNodeProtocol {
    private let item: ChatReadReportContextItem
    private var presentationData: PresentationData
    private let getController: () -> ContextControllerProtocol?
    private let actionSelected: (ContextMenuActionResult) -> Void

    private let backgroundNode: ASDisplayNode
    private let highlightedBackgroundNode: ASDisplayNode
    private let placeholderCalculationTextNode: ImmediateTextNode
    private let textNode: ImmediateTextNode
    private let shimmerNode: ShimmerEffectNode
    private let iconNode: ASImageNode

    private let avatarsNode: AnimatedAvatarSetNode
    private let avatarsContext: AnimatedAvatarSetContext

    private let placeholderAvatarsNode: AnimatedAvatarSetNode
    private let placeholderAvatarsContext: AnimatedAvatarSetContext

    private let buttonNode: HighlightTrackingButtonNode

    private var pointerInteraction: PointerInteraction?

    private var disposable: Disposable?
    private var currentStats: MessageReadStats?
    
    private var customEmojiPacksDisposable: Disposable?
    private var customEmojiPacks: [StickerPackCollectionInfo] = []
    private var firstCustomEmojiReaction: TelegramMediaFile?

    init(presentationData: PresentationData, item: ChatReadReportContextItem, getController: @escaping () -> ContextControllerProtocol?, actionSelected: @escaping (ContextMenuActionResult) -> Void) {
        self.item = item
        self.presentationData = presentationData
        self.getController = getController
        self.actionSelected = actionSelected
        self.currentStats = item.stats

        let textFont = Font.regular(presentationData.listsFontSize.baseDisplaySize)

        self.backgroundNode = ASDisplayNode()
        self.backgroundNode.isAccessibilityElement = false
        self.backgroundNode.backgroundColor = presentationData.theme.contextMenu.itemBackgroundColor
        self.highlightedBackgroundNode = ASDisplayNode()
        self.highlightedBackgroundNode.isAccessibilityElement = false
        self.highlightedBackgroundNode.backgroundColor = presentationData.theme.contextMenu.itemHighlightedBackgroundColor
        self.highlightedBackgroundNode.alpha = 0.0

        self.placeholderCalculationTextNode = ImmediateTextNode()
        self.placeholderCalculationTextNode.attributedText = NSAttributedString(string: presentationData.strings.Conversation_ContextMenuSeen(11), font: textFont, textColor: presentationData.theme.contextMenu.primaryColor)
        self.placeholderCalculationTextNode.maximumNumberOfLines = 1

        self.textNode = ImmediateTextNode()
        self.textNode.isAccessibilityElement = false
        self.textNode.isUserInteractionEnabled = false
        self.textNode.displaysAsynchronously = false
        self.textNode.attributedText = NSAttributedString(string: " ", font: textFont, textColor: presentationData.theme.contextMenu.primaryColor)
        self.textNode.maximumNumberOfLines = 1
        self.textNode.alpha = 0.0

        self.shimmerNode = ShimmerEffectNode()
        self.shimmerNode.clipsToBounds = true

        self.buttonNode = HighlightTrackingButtonNode()
        self.buttonNode.isAccessibilityElement = true
        self.buttonNode.accessibilityLabel = presentationData.strings.VoiceChat_StopRecording

        self.iconNode = ASImageNode()
        if let reactionsAttribute = item.message.reactionsAttribute, !reactionsAttribute.reactions.isEmpty {
            self.iconNode.image = generateTintedImage(image: UIImage(bundleImageName: "Chat/Context Menu/Reactions"), color: presentationData.theme.actionSheet.primaryTextColor)
        } else {
            self.iconNode.image = generateTintedImage(image: UIImage(bundleImageName: "Chat/Context Menu/Read"), color: presentationData.theme.actionSheet.primaryTextColor)
        }

        self.avatarsNode = AnimatedAvatarSetNode()
        self.avatarsContext = AnimatedAvatarSetContext()

        self.placeholderAvatarsNode = AnimatedAvatarSetNode()
        self.placeholderAvatarsContext = AnimatedAvatarSetContext()

        super.init()

        self.addSubnode(self.backgroundNode)
        self.addSubnode(self.highlightedBackgroundNode)
        self.addSubnode(self.shimmerNode)
        self.addSubnode(self.textNode)
        self.addSubnode(self.iconNode)
        self.addSubnode(self.avatarsNode)
        self.addSubnode(self.placeholderAvatarsNode)
        self.addSubnode(self.buttonNode)

        self.buttonNode.highligthedChanged = { [weak self] highligted in
            guard let strongSelf = self else {
                return
            }
            if highligted {
                strongSelf.highlightedBackgroundNode.alpha = 1.0
            } else {
                strongSelf.highlightedBackgroundNode.alpha = 0.0
                strongSelf.highlightedBackgroundNode.layer.animateAlpha(from: 1.0, to: 0.0, duration: 0.3)
            }
        }
        self.buttonNode.addTarget(self, action: #selector(self.buttonPressed), forControlEvents: .touchUpInside)
        
        var reactionCount = 0
        var customEmojiFiles = Set<Int64>()
        for reaction in mergedMessageReactionsAndPeers(accountPeer: nil, message: self.item.message).reactions {
            reactionCount += Int(reaction.count)
            
            if case let .custom(fileId) = reaction.value {
                customEmojiFiles.insert(fileId)
            }
        }
        
        if !customEmojiFiles.isEmpty {
            self.customEmojiPacksDisposable = (item.context.engine.stickers.resolveInlineStickers(fileIds: Array(customEmojiFiles))
            |> mapToSignal { customEmoji -> Signal<([StickerPackCollectionInfo], TelegramMediaFile?), NoError> in
                var stickerPackSignals: [Signal<StickerPackCollectionInfo?, NoError>] = []
                var existingIds = Set<Int64>()
                var firstCustomEmojiReaction: TelegramMediaFile?
                for (_, file) in customEmoji {
                    loop: for attribute in file.attributes {
                        if case let .CustomEmoji(_, _, packReference) = attribute, let packReference = packReference {
                            if case let .id(id, _) = packReference, !existingIds.contains(id) {
                                if firstCustomEmojiReaction == nil {
                                    firstCustomEmojiReaction = file
                                }
                                
                                existingIds.insert(id)
                                stickerPackSignals.append(item.context.engine.stickers.loadedStickerPack(reference: packReference, forceActualized: false)
                                |> filter { result in
                                    if case .result = result {
                                        return true
                                    } else {
                                        return false
                                    }
                                }
                                |> map { result -> StickerPackCollectionInfo? in
                                    if case let .result(info, _, _) = result {
                                        return info
                                    } else {
                                        return nil
                                    }
                                })
                            }
                            break loop
                        }
                    }
                }
                return combineLatest(stickerPackSignals)
                |> map { stickerPacks -> ([StickerPackCollectionInfo], TelegramMediaFile?) in
                    return (stickerPacks.compactMap { $0 }, firstCustomEmojiReaction)
                }
            }
            |> deliverOnMainQueue).start(next: { [weak self] customEmojiPacks, firstCustomEmojiReaction in
                guard let strongSelf = self else {
                    return
                }
                strongSelf.customEmojiPacks = customEmojiPacks
                strongSelf.firstCustomEmojiReaction = firstCustomEmojiReaction
            })
        }

        if let currentStats = self.currentStats {
            self.buttonNode.isUserInteractionEnabled = !currentStats.peers.isEmpty || reactionCount != 0
        } else {
            self.buttonNode.isUserInteractionEnabled = reactionCount != 0

            self.disposable = (item.context.engine.messages.messageReadStats(id: item.message.id)
            |> deliverOnMainQueue).start(next: { [weak self] value in
                guard let strongSelf = self else {
                    return
                }
                if let value = value {
                    strongSelf.updateStats(stats: value, transition: .animated(duration: 0.2, curve: .easeInOut))
                }
            })
        }
        
        item.context.account.viewTracker.updateReactionsForMessageIds(messageIds: [item.message.id], force: true)
    }

    deinit {
        self.disposable?.dispose()
        self.customEmojiPacksDisposable?.dispose()
    }

    override func didLoad() {
        super.didLoad()

        self.pointerInteraction = PointerInteraction(node: self.buttonNode, style: .hover, willEnter: { [weak self] in
            if let strongSelf = self {
                strongSelf.highlightedBackgroundNode.alpha = 0.75
            }
        }, willExit: { [weak self] in
            if let strongSelf = self {
                strongSelf.highlightedBackgroundNode.alpha = 0.0
            }
        })
    }

    private var validLayout: (calculatedWidth: CGFloat, size: CGSize)?

    func updateStats(stats: MessageReadStats, transition: ContainedViewLayoutTransition) {
        self.buttonNode.isUserInteractionEnabled = !stats.peers.isEmpty || stats.reactionCount != 0

        guard let (calculatedWidth, size) = self.validLayout else {
            return
        }

        self.currentStats = stats

        let (_, apply) = self.updateLayout(constrainedWidth: calculatedWidth, constrainedHeight: size.height)
        apply(size, transition)
    }

    func updateLayout(constrainedWidth: CGFloat, constrainedHeight: CGFloat) -> (CGSize, (CGSize, ContainedViewLayoutTransition) -> Void) {
        let sideInset: CGFloat = 14.0
        let verticalInset: CGFloat = 12.0

        let iconSize: CGSize = self.iconNode.image?.size ?? CGSize(width: 10.0, height: 10.0)

        let rightTextInset: CGFloat = sideInset + 36.0

        let calculatedWidth = min(constrainedWidth, 250.0)

        let textFont = Font.regular(self.presentationData.listsFontSize.baseDisplaySize)
        
        var reactionCount = 0
        for reaction in mergedMessageReactionsAndPeers(accountPeer: nil, message: self.item.message).reactions {
            reactionCount += Int(reaction.count)
        }

        if let currentStats = self.currentStats {
            reactionCount = currentStats.reactionCount
            
            if currentStats.peers.isEmpty {
                if reactionCount != 0 {
                    let text: String = self.presentationData.strings.Chat_ContextReactionCount(Int32(reactionCount))
                    self.textNode.attributedText = NSAttributedString(string: text, font: textFont, textColor: self.presentationData.theme.contextMenu.primaryColor)
                } else {
                    var text = self.presentationData.strings.Conversation_ContextMenuNoViews
                    for media in self.item.message.media {
                        if let file = media as? TelegramMediaFile {
                            if file.isVoice {
                                text = self.presentationData.strings.Conversation_ContextMenuNobodyListened
                            } else if file.isInstantVideo {
                                text = self.presentationData.strings.Conversation_ContextMenuNobodyWatched
                            }
                        }
                    }

                    self.textNode.attributedText = NSAttributedString(string: text, font: textFont, textColor: self.presentationData.theme.contextMenu.secondaryColor)
                }
            } else if currentStats.peers.count == 1 {
                if reactionCount != 0 {
                    let text: String = self.presentationData.strings.Chat_OutgoingContextReactionCount(Int32(reactionCount))
                    self.textNode.attributedText = NSAttributedString(string: text, font: textFont, textColor: self.presentationData.theme.contextMenu.primaryColor)
                } else {
                    self.textNode.attributedText = NSAttributedString(string: currentStats.peers[0].displayTitle(strings: self.presentationData.strings, displayOrder: self.presentationData.nameDisplayOrder), font: textFont, textColor: self.presentationData.theme.contextMenu.primaryColor)
                }
            } else {
                if reactionCount != 0 {
                    let text: String
                    if reactionCount >= currentStats.peers.count {
                        text = self.presentationData.strings.Chat_OutgoingContextReactionCount(Int32(reactionCount))
                    } else {
                        text = self.presentationData.strings.Chat_OutgoingContextMixedReactionCount("\(reactionCount)", "\(currentStats.peers.count)").string
                    }
                    self.textNode.attributedText = NSAttributedString(string: text, font: textFont, textColor: self.presentationData.theme.contextMenu.primaryColor)
                } else {
                    var text = self.presentationData.strings.Conversation_ContextMenuSeen(Int32(currentStats.peers.count))
                    for media in self.item.message.media {
                        if let file = media as? TelegramMediaFile {
                            if file.isVoice {
                                text = self.presentationData.strings.Conversation_ContextMenuListened(Int32(currentStats.peers.count))
                            } else if file.isInstantVideo {
                                text = self.presentationData.strings.Conversation_ContextMenuWatched(Int32(currentStats.peers.count))
                            }
                        }
                    }

                    self.textNode.attributedText = NSAttributedString(string: text, font: textFont, textColor: self.presentationData.theme.contextMenu.primaryColor)
                }
            }
        } else {
            self.textNode.attributedText = NSAttributedString(string: " ", font: textFont, textColor: self.presentationData.theme.contextMenu.primaryColor)
        }

        let textSize = self.textNode.updateLayout(CGSize(width: calculatedWidth - sideInset - rightTextInset - iconSize.width - 4.0, height: .greatestFiniteMagnitude))

        let placeholderTextSize = self.placeholderCalculationTextNode.updateLayout(CGSize(width: calculatedWidth - sideInset - rightTextInset - iconSize.width - 4.0, height: .greatestFiniteMagnitude))

        let combinedTextHeight = textSize.height
        return (CGSize(width: calculatedWidth, height: verticalInset * 2.0 + combinedTextHeight), { size, transition in
            self.validLayout = (calculatedWidth: calculatedWidth, size: size)
            let verticalOrigin = floor((size.height - combinedTextHeight) / 2.0)
            let textFrame = CGRect(origin: CGPoint(x: sideInset + iconSize.width + 4.0, y: verticalOrigin), size: textSize)
            transition.updateFrameAdditive(node: self.textNode, frame: textFrame)
            transition.updateAlpha(node: self.textNode, alpha: self.currentStats == nil ? 0.0 : 1.0)

            let shimmerHeight: CGFloat = 8.0

            self.shimmerNode.frame = CGRect(origin: CGPoint(x: textFrame.minX, y: floor((size.height - shimmerHeight) / 2.0)), size: CGSize(width: placeholderTextSize.width, height: shimmerHeight))
            self.shimmerNode.cornerRadius = shimmerHeight / 2.0
            let shimmeringForegroundColor: UIColor
            let shimmeringColor: UIColor
            if self.presentationData.theme.overallDarkAppearance {
                let backgroundColor = self.presentationData.theme.contextMenu.backgroundColor.blitOver(self.presentationData.theme.list.plainBackgroundColor, alpha: 1.0)

                shimmeringForegroundColor = self.presentationData.theme.contextMenu.primaryColor.blitOver(backgroundColor, alpha: 0.1)
                shimmeringColor = self.presentationData.theme.list.itemBlocksBackgroundColor.withAlphaComponent(0.3)
            } else {
                let backgroundColor = self.presentationData.theme.contextMenu.backgroundColor.blitOver(self.presentationData.theme.list.plainBackgroundColor, alpha: 1.0)

                shimmeringForegroundColor = self.presentationData.theme.contextMenu.primaryColor.blitOver(backgroundColor, alpha: 0.15)
                shimmeringColor = self.presentationData.theme.list.itemBlocksBackgroundColor.withAlphaComponent(0.3)
            }
            self.shimmerNode.update(backgroundColor: self.presentationData.theme.list.plainBackgroundColor, foregroundColor: shimmeringForegroundColor, shimmeringColor: shimmeringColor, shapes: [.rect(rect: self.shimmerNode.bounds)], horizontal: true, size: self.shimmerNode.bounds.size)
            self.shimmerNode.updateAbsoluteRect(self.shimmerNode.frame, within: size)
            transition.updateAlpha(node: self.shimmerNode, alpha: self.currentStats == nil ? 1.0 : 0.0)

            if !iconSize.width.isZero {
                transition.updateFrameAdditive(node: self.iconNode, frame: CGRect(origin: CGPoint(x: sideInset + 1.0, y: floor((size.height - iconSize.height) / 2.0)), size: iconSize))
            }

            let avatarsContent: AnimatedAvatarSetContext.Content
            let placeholderAvatarsContent: AnimatedAvatarSetContext.Content

            var avatarsPeers: [EnginePeer] = []
            if let recentPeers = self.item.message.reactionsAttribute?.recentPeers, !recentPeers.isEmpty {
                for recentPeer in recentPeers {
                    if let peer = self.item.message.peers[recentPeer.peerId] {
                        if !avatarsPeers.contains(where: { $0.id == peer.id }) {
                            avatarsPeers.append(EnginePeer(peer))
                            if avatarsPeers.count == 3 {
                                break
                            }
                        }
                    }
                }
            } else if let peers = self.currentStats?.peers {
                for i in 0 ..< min(3, peers.count) {
                    if !avatarsPeers.contains(where: { $0.id == peers[i].id }) {
                        avatarsPeers.append(peers[i])
                    }
                }
            }
            avatarsContent = self.avatarsContext.update(peers: avatarsPeers, animated: false)
            placeholderAvatarsContent = self.avatarsContext.updatePlaceholder(color: shimmeringForegroundColor, count: 3, animated: false)

            let avatarsSize = self.avatarsNode.update(context: self.item.context, content: avatarsContent, itemSize: CGSize(width: 24.0, height: 24.0), customSpacing: 10.0, animated: false, synchronousLoad: true)
            self.avatarsNode.frame = CGRect(origin: CGPoint(x: size.width - sideInset - 12.0 - avatarsSize.width, y: floor((size.height - avatarsSize.height) / 2.0)), size: avatarsSize)
            transition.updateAlpha(node: self.avatarsNode, alpha: self.currentStats == nil ? 0.0 : 1.0)

            let placeholderAvatarsSize = self.placeholderAvatarsNode.update(context: self.item.context, content: placeholderAvatarsContent, itemSize: CGSize(width: 24.0, height: 24.0), customSpacing: 10.0, animated: false, synchronousLoad: true)
            self.placeholderAvatarsNode.frame = CGRect(origin: CGPoint(x: size.width - sideInset - 8.0 - placeholderAvatarsSize.width, y: floor((size.height - placeholderAvatarsSize.height) / 2.0)), size: placeholderAvatarsSize)
            transition.updateAlpha(node: self.placeholderAvatarsNode, alpha: self.currentStats == nil ? 1.0 : 0.0)

            transition.updateFrame(node: self.backgroundNode, frame: CGRect(origin: CGPoint(x: 0.0, y: 0.0), size: CGSize(width: size.width, height: size.height)))
            transition.updateFrame(node: self.highlightedBackgroundNode, frame: CGRect(origin: CGPoint(x: 0.0, y: 0.0), size: CGSize(width: size.width, height: size.height)))
            transition.updateFrame(node: self.buttonNode, frame: CGRect(origin: CGPoint(x: 0.0, y: 0.0), size: CGSize(width: size.width, height: size.height)))
        })
    }

    func updateTheme(presentationData: PresentationData) {
        self.presentationData = presentationData

        self.backgroundNode.backgroundColor = presentationData.theme.contextMenu.itemBackgroundColor
        self.highlightedBackgroundNode.backgroundColor = presentationData.theme.contextMenu.itemHighlightedBackgroundColor

        let textFont = Font.regular(presentationData.listsFontSize.baseDisplaySize)

        self.textNode.attributedText = NSAttributedString(string: self.textNode.attributedText?.string ?? "", font: textFont, textColor: presentationData.theme.contextMenu.primaryColor)
    }

    @objc private func buttonPressed() {
        self.performAction()
    }

    private var actionTemporarilyDisabled: Bool = false
    
    func canBeHighlighted() -> Bool {
        return self.isActionEnabled
    }
    
    func updateIsHighlighted(isHighlighted: Bool) {
        self.setIsHighlighted(isHighlighted)
    }

    func performAction() {
        if self.actionTemporarilyDisabled {
            return
        }
        self.actionTemporarilyDisabled = true
        Queue.mainQueue().async { [weak self] in
            self?.actionTemporarilyDisabled = false
        }

        guard let controller = self.getController() else {
            return
        }
        self.item.action(controller, { [weak self] result in
            self?.actionSelected(result)
        }, self.currentStats, self.customEmojiPacks, self.firstCustomEmojiReaction)
    }

    var isActionEnabled: Bool {
        var reactionCount = 0
        for reaction in mergedMessageReactionsAndPeers(accountPeer: nil, message: self.item.message).reactions {
            reactionCount += Int(reaction.count)
        }
        if reactionCount >= 0 {
            return true
        }
        guard let currentStats = self.currentStats else {
            return false
        }
        return !currentStats.peers.isEmpty
    }

    func setIsHighlighted(_ value: Bool) {
        if value {
            self.highlightedBackgroundNode.alpha = 1.0
        } else {
            self.highlightedBackgroundNode.alpha = 0.0
        }
    }
    
    func actionNode(at point: CGPoint) -> ContextActionNodeProtocol {
        return self
    }
}

private func stringForRemainingTime(_ duration: Int32, strings: PresentationStrings) -> String {
    let days = duration / (3600 * 24)
    let hours = duration / 3600
    let minutes = duration / 60 % 60
    let seconds = duration % 60
    let durationString: String
    if days > 0 {
        let roundDays = round(Double(duration) / (3600.0 * 24.0))
        return strings.Conversation_AutoremoveRemainingDays(Int32(roundDays))
    } else if hours > 0 {
        durationString = String(format: "%d:%02d:%02d", hours, minutes, seconds)
    } else {
        durationString = String(format: "%d:%02d", minutes, seconds)
    }
    return strings.Conversation_AutoremoveRemainingTime(durationString).string
}

final class ChatRateTranscriptionContextItem: ContextMenuCustomItem {
    fileprivate let context: AccountContext
    fileprivate let message: Message
    fileprivate let action: (Bool) -> Void

    init(context: AccountContext, message: Message, action: @escaping (Bool) -> Void) {
        self.context = context
        self.message = message
        self.action = action
    }

    func node(presentationData: PresentationData, getController: @escaping () -> ContextControllerProtocol?, actionSelected: @escaping (ContextMenuActionResult) -> Void) -> ContextMenuCustomNode {
        return ChatRateTranscriptionContextItemNode(presentationData: presentationData, item: self, getController: getController, actionSelected: actionSelected, action: self.action)
    }
}

private final class ChatRateTranscriptionContextItemNode: ASDisplayNode, ContextMenuCustomNode, ContextActionNodeProtocol {
    private let item: ChatRateTranscriptionContextItem
    private var presentationData: PresentationData
    private let getController: () -> ContextControllerProtocol?
    private let actionSelected: (ContextMenuActionResult) -> Void
    private let action: (Bool) -> Void

    private let backgroundNode: ASDisplayNode
    private let textNode: ImmediateTextNode
    
    private let upButtonImageNode: ASImageNode
    private let downButtonImageNode: ASImageNode
    private let upButtonNode: HighlightableButtonNode
    private let downButtonNode: HighlightableButtonNode

    init(presentationData: PresentationData, item: ChatRateTranscriptionContextItem, getController: @escaping () -> ContextControllerProtocol?, actionSelected: @escaping (ContextMenuActionResult) -> Void, action: @escaping (Bool) -> Void) {
        self.item = item
        self.presentationData = presentationData
        self.getController = getController
        self.actionSelected = actionSelected
        self.action = action

        let textFont = Font.regular(presentationData.listsFontSize.baseDisplaySize * 15.0 / 17.0)

        self.backgroundNode = ASDisplayNode()
        self.backgroundNode.isAccessibilityElement = false
        self.backgroundNode.backgroundColor = presentationData.theme.contextMenu.itemBackgroundColor

        self.textNode = ImmediateTextNode()
        self.textNode.isAccessibilityElement = false
        self.textNode.isUserInteractionEnabled = false
        self.textNode.displaysAsynchronously = false
        self.textNode.attributedText = NSAttributedString(string: self.presentationData.strings.Chat_AudioTranscriptionRateAction, font: textFont, textColor: presentationData.theme.contextMenu.secondaryColor)
        self.textNode.maximumNumberOfLines = 1
        
        self.upButtonImageNode = ASImageNode()
        self.upButtonImageNode.image = generateTintedImage(image: UIImage(bundleImageName: "Chat/Context Menu/ThumbsUp"), color: presentationData.theme.contextMenu.primaryColor, backgroundColor: nil)
        self.upButtonImageNode.isUserInteractionEnabled = false
        
        self.downButtonImageNode = ASImageNode()
        self.downButtonImageNode.image = generateTintedImage(image: UIImage(bundleImageName: "Chat/Context Menu/ThumbsDown"), color: presentationData.theme.contextMenu.primaryColor, backgroundColor: nil)
        self.downButtonImageNode.isUserInteractionEnabled = false
        
        self.upButtonNode = HighlightableButtonNode()
        self.upButtonNode.addSubnode(self.upButtonImageNode)
        
        self.downButtonNode = HighlightableButtonNode()
        self.downButtonNode.addSubnode(self.downButtonImageNode)

        super.init()

        self.addSubnode(self.backgroundNode)
        self.addSubnode(self.textNode)
        
        self.addSubnode(self.upButtonNode)
        self.addSubnode(self.downButtonNode)
        
        self.upButtonNode.addTarget(self, action: #selector(self.upPressed), forControlEvents: .touchUpInside)
        self.downButtonNode.addTarget(self, action: #selector(self.downPressed), forControlEvents: .touchUpInside)
    }

    deinit {
    }

    override func didLoad() {
        super.didLoad()
    }
    
    @objc private func upPressed() {
        self.action(true)
        self.getController()?.dismiss(completion: nil)
    }
    
    @objc private func downPressed() {
        self.action(false)
        self.getController()?.dismiss(completion: nil)
    }

    func updateLayout(constrainedWidth: CGFloat, constrainedHeight: CGFloat) -> (CGSize, (CGSize, ContainedViewLayoutTransition) -> Void) {
        let sideInset: CGFloat = 14.0
        let verticalInset: CGFloat = 9.0

        let calculatedWidth = min(constrainedWidth, 250.0)

        let textSize = self.textNode.updateLayout(CGSize(width: calculatedWidth - sideInset, height: .greatestFiniteMagnitude))

        let combinedTextHeight = textSize.height
        return (CGSize(width: calculatedWidth, height: verticalInset * 2.0 + combinedTextHeight + 35.0), { size, transition in
            let verticalOrigin = verticalInset
            let textFrame = CGRect(origin: CGPoint(x: floor((size.width - textSize.width) / 2.0), y: verticalOrigin), size: textSize)
            transition.updateFrameAdditive(node: self.textNode, frame: textFrame)
            
            let buttonArea = CGRect(origin: CGPoint(x: 0.0, y: size.height - 35.0 - 6.0), size: CGSize(width: size.width, height: 35.0))
            
            self.upButtonNode.frame = CGRect(origin: CGPoint(x: buttonArea.minX, y: buttonArea.minY), size: CGSize(width: floor(buttonArea.size.width / 2.0), height: buttonArea.height))
            self.downButtonNode.frame = CGRect(origin: CGPoint(x: buttonArea.minX + floor(buttonArea.size.width / 2.0), y: buttonArea.minY), size: CGSize(width: floor(buttonArea.size.width / 2.0), height: buttonArea.height))
            
            let spacing: CGFloat = 56.0
            
            if let image = self.upButtonImageNode.image {
                self.upButtonImageNode.frame = CGRect(origin: CGPoint(x: floor(buttonArea.width / 2.0) - floor(spacing / 2.0) - image.size.width, y: floor((buttonArea.height - image.size.height) / 2.0)), size: image.size)
            }
            if let image = self.downButtonImageNode.image {
                self.downButtonImageNode.frame = CGRect(origin: CGPoint(x: floor(spacing / 2.0), y: floor((buttonArea.height - image.size.height) / 2.0)), size: image.size)
            }

            transition.updateFrame(node: self.backgroundNode, frame: CGRect(origin: CGPoint(x: 0.0, y: 0.0), size: CGSize(width: size.width, height: size.height)))
        })
    }

    func updateTheme(presentationData: PresentationData) {
        self.presentationData = presentationData

        self.backgroundNode.backgroundColor = presentationData.theme.contextMenu.itemBackgroundColor

        let textFont = Font.regular(presentationData.listsFontSize.baseDisplaySize)

        self.textNode.attributedText = NSAttributedString(string: self.textNode.attributedText?.string ?? "", font: textFont, textColor: presentationData.theme.contextMenu.primaryColor)
    }
    
    func canBeHighlighted() -> Bool {
        return self.isActionEnabled
    }
    
    func updateIsHighlighted(isHighlighted: Bool) {
        self.setIsHighlighted(isHighlighted)
    }

    func performAction() {
    }

    var isActionEnabled: Bool {
        return false
    }

    func setIsHighlighted(_ value: Bool) {
    }
    
    func actionNode(at point: CGPoint) -> ContextActionNodeProtocol {
        return self
    }
}<|MERGE_RESOLUTION|>--- conflicted
+++ resolved
@@ -31,11 +31,9 @@
 import Pasteboard
 import SettingsUI
 import PremiumUI
-<<<<<<< HEAD
+import TextNodeWithEntities
+
 import PtgForeignAgentNoticeRemoval
-=======
-import TextNodeWithEntities
->>>>>>> f1435301
 
 private struct MessageContextMenuData {
     let starStatus: Bool?
