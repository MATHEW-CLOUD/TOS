import Foundation
import UIKit
import Postbox
import TelegramCore
import AsyncDisplayKit
import Display
import UIKit
import SwiftSignalKit
import MobileCoreServices
import TelegramVoip
import OverlayStatusController
import AccountContext
import ContextUI
import LegacyUI
import AppBundle
import SaveToCameraRoll
import PresentationDataUtils
import TelegramPresentationData
import TelegramStringFormatting
import UndoUI
import ShimmerEffect
import AnimatedAvatarSetNode
import AvatarNode
import AdUI
import TelegramNotices
import ReactionListContextMenuContent
import TelegramUIPreferences
import TranslateUI
import DebugSettingsUI
import ChatPresentationInterfaceState
import Pasteboard
import SettingsUI
import PremiumUI
<<<<<<< HEAD
import TextNodeWithEntities
=======
import PtgForeignAgentNoticeRemoval
>>>>>>> e839afcd

private struct MessageContextMenuData {
    let starStatus: Bool?
    let canReply: Bool
    let canPin: Bool
    let canEdit: Bool
    let canSelect: Bool
    let resourceStatus: MediaResourceStatus?
    let messageActions: ChatAvailableMessageActions
}

func canEditMessage(context: AccountContext, limitsConfiguration: EngineConfiguration.Limits, message: Message) -> Bool {
    return canEditMessage(accountPeerId: context.account.peerId, limitsConfiguration: limitsConfiguration, message: message)
}

private func canEditMessage(accountPeerId: PeerId, limitsConfiguration: EngineConfiguration.Limits, message: Message, reschedule: Bool = false) -> Bool {
    var hasEditRights = false
    var unlimitedInterval = reschedule
    
    if message.id.namespace == Namespaces.Message.ScheduledCloud {
        if let peer = message.peers[message.id.peerId], let channel = peer as? TelegramChannel {
            switch channel.info {
                case .broadcast:
                    if channel.hasPermission(.editAllMessages) || !message.flags.contains(.Incoming) {
                        hasEditRights = true
                    }
                default:
                    hasEditRights = true
            }
        } else {
            hasEditRights = true
        }
    } else if message.id.peerId.namespace == Namespaces.Peer.SecretChat || message.id.namespace != Namespaces.Message.Cloud {
        hasEditRights = false
    } else if let author = message.author, author.id == accountPeerId, let peer = message.peers[message.id.peerId] {
        hasEditRights = true
        if let peer = peer as? TelegramChannel {
            if peer.flags.contains(.isGigagroup) {
                if peer.flags.contains(.isCreator) || peer.adminRights != nil {
                    hasEditRights = true
                } else {
                    hasEditRights = false
                }
            }
            switch peer.info {
            case .broadcast:
                if peer.hasPermission(.editAllMessages) || !message.flags.contains(.Incoming) {
                    unlimitedInterval = true
                }
            case .group:
                if peer.hasPermission(.pinMessages) {
                    unlimitedInterval = true
                }
            }
        }
    } else if let author = message.author, message.author?.id != message.id.peerId, author.id.namespace == Namespaces.Peer.CloudChannel && message.id.peerId.namespace == Namespaces.Peer.CloudChannel, !message.flags.contains(.Incoming) {
        if message.media.contains(where: { $0 is TelegramMediaInvoice }) {
            hasEditRights = false
        } else {
            hasEditRights = true
        }
    } else if message.author?.id == message.id.peerId, let peer = message.peers[message.id.peerId] {
        if let peer = peer as? TelegramChannel {
            switch peer.info {
            case .broadcast:
                if peer.hasPermission(.editAllMessages) || !message.flags.contains(.Incoming) {
                    unlimitedInterval = true
                    hasEditRights = true
                }
            case .group:
                if peer.hasPermission(.pinMessages) {
                    unlimitedInterval = true
                    hasEditRights = true
                }
            }
        }
    }
    
    var hasUneditableAttributes = false
    
    if hasEditRights {
        for attribute in message.attributes {
            if let _ = attribute as? InlineBotMessageAttribute {
                hasUneditableAttributes = true
                break
            }
        }
        if message.forwardInfo != nil {
            hasUneditableAttributes = true
        }
        
        for media in message.media {
            if let file = media as? TelegramMediaFile {
                if file.isSticker || file.isAnimatedSticker || file.isInstantVideo {
                    hasUneditableAttributes = true
                    break
                }
            } else if let _ = media as? TelegramMediaContact {
                hasUneditableAttributes = true
                break
            } else if let _ = media as? TelegramMediaExpiredContent {
                hasUneditableAttributes = true
                break
            } else if let _ = media as? TelegramMediaMap {
                hasUneditableAttributes = true
                break
            } else if let _ = media as? TelegramMediaPoll {
                hasUneditableAttributes = true
                break
            }  else if let _ = media as? TelegramMediaDice {
                hasUneditableAttributes = true
                break
            }  else if let _ = media as? TelegramMediaGame {
                hasUneditableAttributes = true
                break
            }  else if let _ = media as? TelegramMediaInvoice {
                hasUneditableAttributes = true
                break
            }
        }
        
        if !hasUneditableAttributes || reschedule {
            if canPerformEditingActions(limits: limitsConfiguration._asLimits(), accountPeerId: accountPeerId, message: message, unlimitedInterval: unlimitedInterval) {
                return true
            }
        }
    }
    return false
}

private func canViewReadStats(message: Message, participantCount: Int?, isMessageRead: Bool, appConfig: AppConfiguration) -> Bool {
    guard let peer = message.peers[message.id.peerId] else {
        return false
    }

    if message.flags.contains(.Incoming) {
        return false
    } else {
        if !isMessageRead {
            return false
        }
    }

    for media in message.media {
        if let _ = media as? TelegramMediaAction {
            return false
        } else if let file = media as? TelegramMediaFile {
            if file.isVoice || file.isInstantVideo {
                var hasRead = false
                for attribute in message.attributes {
                    if let attribute = attribute as? ConsumableContentMessageAttribute {
                        if attribute.consumed {
                            hasRead = true
                            break
                        }
                    }
                }
                if !hasRead {
                    return false
                }
            }
        }
    }

    var maxParticipantCount = 50
    var maxTimeout = 7 * 86400
    if let data = appConfig.data {
        if let value = data["chat_read_mark_size_threshold"] as? Double {
            maxParticipantCount = Int(value)
        }
        if let value = data["chat_read_mark_expire_period"] as? Double {
            maxTimeout = Int(value)
        }
    }

    switch peer {
    case let channel as TelegramChannel:
        if case .broadcast = channel.info {
            return false
        } else {
            if let participantCount = participantCount {
                if participantCount > maxParticipantCount {
                    return false
                }
            } else {
                return false
            }
        }
    case let group as TelegramGroup:
        if group.participantCount > maxParticipantCount {
            return false
        }
    default:
        return false
    }

    let timestamp = Int32(CFAbsoluteTimeGetCurrent() + NSTimeIntervalSince1970)
    if Int64(message.timestamp) + Int64(maxTimeout) < Int64(timestamp) {
        return false
    }

    return true
}

func canReplyInChat(_ chatPresentationInterfaceState: ChatPresentationInterfaceState) -> Bool {
    guard let peer = chatPresentationInterfaceState.renderedPeer?.peer else {
        return false
    }
    
    if case .scheduledMessages = chatPresentationInterfaceState.subject {
        return false
    }
    if case .pinnedMessages = chatPresentationInterfaceState.subject {
        return false
    }

    guard !peer.id.isReplies else {
        return false
    }
    switch chatPresentationInterfaceState.mode {
    case .inline:
        return false
    default:
        break
    }
    
    if let channel = peer as? TelegramChannel, channel.flags.contains(.isForum) {
        if let threadData = chatPresentationInterfaceState.threadData {
            if threadData.isClosed {
                var canManage = false
                if channel.flags.contains(.isCreator) {
                    canManage = true
                } else if channel.hasPermission(.manageTopics) {
                    canManage = true
                } else if threadData.isOwnedByMe {
                    canManage = true
                }
                
                if !canManage {
                    return false
                }
            }
        }
    }
    
    var canReply = false
    switch chatPresentationInterfaceState.chatLocation {
    case .peer:
        if let channel = peer as? TelegramChannel {
            if case .member = channel.participationStatus {
                canReply = channel.hasPermission(.sendMessages)
            }
        } else if let group = peer as? TelegramGroup {
            if case .Member = group.membership {
                canReply = true
            }
        } else {
            canReply = true
        }
    case .replyThread:
        canReply = true
    case .feed:
        canReply = false
    }
    return canReply
}

enum ChatMessageContextMenuActionColor {
    case accent
    case destructive
}

struct ChatMessageContextMenuSheetAction {
    let color: ChatMessageContextMenuActionColor
    let title: String
    let action: () -> Void
}

enum ChatMessageContextMenuAction {
    case context(ContextMenuAction)
    case sheet(ChatMessageContextMenuSheetAction)
}

func messageMediaEditingOptions(message: Message) -> MessageMediaEditingOptions {
    if message.id.peerId.namespace == Namespaces.Peer.SecretChat {
        return []
    }
    for attribute in message.attributes {
        if attribute is AutoclearTimeoutMessageAttribute {
            return []
        }
    }
    
    var options: MessageMediaEditingOptions = []
    
    for media in message.media {
        if let _ = media as? TelegramMediaImage {
            options.formUnion([.imageOrVideo, .file])
        } else if let file = media as? TelegramMediaFile {
            for attribute in file.attributes {
                switch attribute {
                    case .Sticker:
                        return []
                    case .Animated:
                        return []
                    case let .Video(_, _, flags):
                        if flags.contains(.instantRoundVideo) {
                            return []
                        } else {
                            options.formUnion([.imageOrVideo, .file])
                        }
                    case let .Audio(isVoice, _, _, _, _):
                        if isVoice {
                            return []
                        } else {
                            if let _ = message.groupingKey {
                                return []
                            } else {
                                options.formUnion([.imageOrVideo, .file])
                            }
                        }
                    default:
                        break
                }
            }
            options.formUnion([.imageOrVideo, .file])
        }
    }
    
    if message.groupingKey != nil {
        options.remove(.file)
    }
    
    return options
}

func updatedChatEditInterfaceMessageState(state: ChatPresentationInterfaceState, message: Message) -> ChatPresentationInterfaceState {
    var updated = state
    for media in message.media {
        if let webpage = media as? TelegramMediaWebpage, case let .Loaded(content) = webpage.content {
            updated = updated.updatedEditingUrlPreview((content.url, webpage))
        }
    }
    var isPlaintext = true
    for media in message.media {
        if !(media is TelegramMediaWebpage) {
            isPlaintext = false
            break
        }
    }
    let content: ChatEditInterfaceMessageStateContent
    if isPlaintext {
        content = .plaintext
    } else {
        content = .media(mediaOptions: messageMediaEditingOptions(message: message))
    }
    updated = updated.updatedEditMessageState(ChatEditInterfaceMessageState(content: content, mediaReference: nil))
    return updated
}

func contextMenuForChatPresentationInterfaceState(chatPresentationInterfaceState: ChatPresentationInterfaceState, context: AccountContext, messages: [Message], controllerInteraction: ChatControllerInteraction?, selectAll: Bool, interfaceInteraction: ChatPanelInterfaceInteraction?, readStats: MessageReadStats? = nil, messageNode: ChatMessageItemView? = nil) -> Signal<ContextController.Items, NoError> {
    guard let interfaceInteraction = interfaceInteraction, let controllerInteraction = controllerInteraction else {
        return .single(ContextController.Items(content: .list([])))
    }
    
    var hasExpandedAudioTranscription = false
    if let messageNode = messageNode as? ChatMessageBubbleItemNode {
        hasExpandedAudioTranscription = messageNode.hasExpandedAudioTranscription()
    }

    if messages.count == 1, let _ = messages[0].adAttribute {
        let message = messages[0]

        let presentationData = context.sharedContext.currentPresentationData.with { $0 }

        var actions: [ContextMenuItem] = []
        actions.append(.action(ContextMenuActionItem(text: presentationData.strings.SponsoredMessageMenu_Info, textColor: .primary, textLayout: .twoLinesMax, textFont: .custom(Font.regular(presentationData.listsFontSize.baseDisplaySize - 1.0)), badge: nil, icon: { theme in
            return generateTintedImage(image: UIImage(bundleImageName: "Chat/Context Menu/Info"), color: theme.actionSheet.primaryTextColor)
        }, iconSource: nil, action: { c, _ in
            c.dismiss(completion: {
                controllerInteraction.navigationController()?.pushViewController(AdInfoScreen(context: context))
            })
        })))
        
        let premiumConfiguration = PremiumConfiguration.with(appConfiguration: context.currentAppConfiguration.with { $0 })
        if !chatPresentationInterfaceState.isPremium && !premiumConfiguration.isPremiumDisabled {
            actions.append(.action(ContextMenuActionItem(text: presentationData.strings.SponsoredMessageMenu_Hide, textColor: .primary, textLayout: .twoLinesMax, textFont: .custom(Font.regular(presentationData.listsFontSize.baseDisplaySize - 1.0)), badge: nil, icon: { theme in
                return generateTintedImage(image: UIImage(bundleImageName: "Chat/Context Menu/Restrict"), color: theme.actionSheet.primaryTextColor)
            }, iconSource: nil, action: { c, _ in
                c.dismiss(completion: {
                    var replaceImpl: ((ViewController) -> Void)?
                    let controller = PremiumDemoScreen(context: context, subject: .noAds, action: {
                        let controller = PremiumIntroScreen(context: context, source: .ads)
                        replaceImpl?(controller)
                    })
                    replaceImpl = { [weak controller] c in
                        controller?.replace(with: c)
                    }
                    controllerInteraction.navigationController()?.pushViewController(controller)
                })
            })))
        }

        actions.append(.separator)

        if chatPresentationInterfaceState.copyProtectionEnabled {
            
        } else {
            actions.append(.action(ContextMenuActionItem(text: chatPresentationInterfaceState.strings.Conversation_ContextMenuCopy, icon: { theme in
                return generateTintedImage(image: UIImage(bundleImageName: "Chat/Context Menu/Copy"), color: theme.actionSheet.primaryTextColor)
            }, action: { _, f in
                let copyTextWithEntities = {
                    var messageEntities: [MessageTextEntity]?
                    var restrictedText: String?
                    for attribute in message.attributes {
                        if let attribute = attribute as? TextEntitiesMessageAttribute {
                            messageEntities = attribute.entities
                        }
                        if let attribute = attribute as? RestrictedContentMessageAttribute {
                            restrictedText = attribute.platformText(platform: "ios", contentSettings: context.currentContentSettings.with { $0 }) ?? ""
                        }
                    }

                    if let restrictedText = restrictedText {
                        storeMessageTextInPasteboard(restrictedText, entities: nil)
                    } else {
                        storeMessageTextInPasteboard(message.text, entities: messageEntities)
                    }

                    Queue.mainQueue().after(0.2, {
                        let content: UndoOverlayContent = .copy(text: chatPresentationInterfaceState.strings.Conversation_MessageCopied)
                        controllerInteraction.displayUndo(content)
                    })
                }

                copyTextWithEntities()
                f(.default)
            })))
        }

        if let author = message.author, let addressName = author.addressName {
            let link = "https://t.me/\(addressName)"
            actions.append(.action(ContextMenuActionItem(text: chatPresentationInterfaceState.strings.Conversation_ContextMenuCopyLink, icon: { theme in
                return generateTintedImage(image: UIImage(bundleImageName: "Chat/Context Menu/Link"), color: theme.actionSheet.primaryTextColor)
            }, action: { _, f in
                UIPasteboard.general.string = link

                let presentationData = context.sharedContext.currentPresentationData.with { $0 }

                Queue.mainQueue().after(0.2, {
                    controllerInteraction.displayUndo(.linkCopied(text: presentationData.strings.Conversation_LinkCopied))
                })

                f(.default)
            })))
        }

        return .single(ContextController.Items(content: .list(actions)))
    }
    
    var loadStickerSaveStatus: MediaId?
    var loadCopyMediaResource: MediaResource?
    var isAction = false
    var diceEmoji: String?
    if messages.count == 1 {
        for media in messages[0].media {
            if let file = media as? TelegramMediaFile {
                for attribute in file.attributes {
                    if case let .Sticker(_, packInfo, _) = attribute, packInfo != nil {
                        loadStickerSaveStatus = file.fileId
                    }
                }
                if loadStickerSaveStatus == nil {
                    loadCopyMediaResource = file.resource
                }
            } else if media is TelegramMediaAction || media is TelegramMediaExpiredContent {
                isAction = true
            } else if let image = media as? TelegramMediaImage {
                if !messages[0].containsSecretMedia {
                    loadCopyMediaResource = largestImageRepresentation(image.representations)?.resource
                }
            } else if let dice = media as? TelegramMediaDice {
                diceEmoji = dice.emoji
            }
        }
    }
    
    var canReply = canReplyInChat(chatPresentationInterfaceState)
    var canPin = false
    let canSelect = !isAction
    
    let message = messages[0]
    
    if case .peer = chatPresentationInterfaceState.chatLocation, let channel = chatPresentationInterfaceState.renderedPeer?.peer as? TelegramChannel, channel.flags.contains(.isForum) {
        if message.threadId == nil {
            canReply = false
        }
    }
    
    if Namespaces.Message.allScheduled.contains(message.id.namespace) || message.id.peerId.isReplies {
        canReply = false
        canPin = false
    } else if messages[0].flags.intersection([.Failed, .Unsent]).isEmpty {
        switch chatPresentationInterfaceState.chatLocation {
        case .peer, .replyThread, .feed:
            if let channel = messages[0].peers[messages[0].id.peerId] as? TelegramChannel {
                if !isAction {
                    canPin = channel.hasPermission(.pinMessages)
                }
            } else if let group = messages[0].peers[messages[0].id.peerId] as? TelegramGroup {
                if !isAction {
                    switch group.role {
                    case .creator, .admin:
                        canPin = true
                    default:
                        if let defaultBannedRights = group.defaultBannedRights {
                            canPin = !defaultBannedRights.flags.contains(.banPinMessages)
                        } else {
                            canPin = true
                        }
                    }
                }
            } else if let _ = messages[0].peers[messages[0].id.peerId] as? TelegramUser, chatPresentationInterfaceState.explicitelyCanPinMessages {
                if !isAction {
                    canPin = true
                }
            }
        }
    } else {
        canReply = false
        canPin = false
    }
    
    if let peer = messages[0].peers[messages[0].id.peerId] {
        if peer.isDeleted {
            canPin = false
        }
        if !(peer is TelegramSecretChat) && messages[0].id.namespace != Namespaces.Message.Cloud {
            canPin = false
            canReply = false
        }
    }
    
    var loadStickerSaveStatusSignal: Signal<Bool?, NoError> = .single(nil)
    if let loadStickerSaveStatus = loadStickerSaveStatus {
        loadStickerSaveStatusSignal = context.engine.stickers.isStickerSaved(id: loadStickerSaveStatus)
        |> map(Optional.init)
    }
    
    var loadResourceStatusSignal: Signal<MediaResourceStatus?, NoError> = .single(nil)
    if let loadCopyMediaResource = loadCopyMediaResource {
        loadResourceStatusSignal = context.account.postbox.mediaBox.resourceStatus(loadCopyMediaResource)
        |> take(1)
        |> map(Optional.init)
    }
    
    let loadLimits = context.engine.data.get(
        TelegramEngine.EngineData.Item.Configuration.Limits(),
        TelegramEngine.EngineData.Item.Configuration.App()
    )
    
    struct InfoSummaryData {
        var linkedDiscusionPeerId: EnginePeerCachedInfoItem<EnginePeer.Id?>
        var canViewStats: Bool
        var participantCount: Int?
    }
    
    let infoSummaryData = context.engine.data.get(
        TelegramEngine.EngineData.Item.Peer.LinkedDiscussionPeerId(id: messages[0].id.peerId),
        TelegramEngine.EngineData.Item.Peer.CanViewStats(id: messages[0].id.peerId),
        TelegramEngine.EngineData.Item.Peer.ParticipantCount(id: messages[0].id.peerId)
    )
    |> map { linkedDiscusionPeerId, canViewStats, participantCount -> InfoSummaryData in
        return InfoSummaryData(
            linkedDiscusionPeerId: linkedDiscusionPeerId,
            canViewStats: canViewStats,
            participantCount: participantCount
        )
    }

    let readCounters = context.engine.data.get(TelegramEngine.EngineData.Item.Messages.PeerReadCounters(id: messages[0].id.peerId))
    
    let dataSignal: Signal<(MessageContextMenuData, [MessageId: ChatUpdatingMessageMedia], InfoSummaryData, AppConfiguration, Bool, Int32, AvailableReactions?, TranslationSettings, LoggingSettings, NotificationSoundList?, EnginePeer?), NoError> = combineLatest(
        loadLimits,
        loadStickerSaveStatusSignal,
        loadResourceStatusSignal,
        context.sharedContext.chatAvailableMessageActions(engine: context.engine, accountPeerId: context.account.peerId, messageIds: Set(messages.map { $0.id })),
        context.account.pendingUpdateMessageManager.updatingMessageMedia
        |> take(1),
        infoSummaryData,
        readCounters,
        ApplicationSpecificNotice.getMessageViewsPrivacyTips(accountManager: context.sharedContext.accountManager),
        context.engine.stickers.availableReactions(),
<<<<<<< HEAD
        context.sharedContext.accountManager.sharedData(keys: [ApplicationSpecificSharedDataKeys.translationSettings, SharedDataKeys.loggingSettings]),
        context.engine.peers.notificationSoundList() |> take(1),
        context.engine.data.get(TelegramEngine.EngineData.Item.Peer.Peer(id: context.account.peerId))
=======
        context.sharedContext.accountManager.sharedData(keys: [ApplicationSpecificSharedDataKeys.translationSettings, SharedDataKeys.loggingSettings]) |> take(1),
        context.engine.peers.notificationSoundList() |> take(1)
>>>>>>> e839afcd
    )
    |> map { limitsAndAppConfig, stickerSaveStatus, resourceStatus, messageActions, updatingMessageMedia, infoSummaryData, readCounters, messageViewsPrivacyTips, availableReactions, sharedData, notificationSoundList, accountPeer -> (MessageContextMenuData, [MessageId: ChatUpdatingMessageMedia], InfoSummaryData, AppConfiguration, Bool, Int32, AvailableReactions?, TranslationSettings, LoggingSettings, NotificationSoundList?, EnginePeer?) in
        let (limitsConfiguration, appConfig) = limitsAndAppConfig
        var canEdit = false
        if !isAction {
            let message = messages[0]
            canEdit = canEditMessage(context: context, limitsConfiguration: limitsConfiguration, message: message)
        }

        let isMessageRead = readCounters.isOutgoingMessageIndexRead(message.index)
        
        let translationSettings: TranslationSettings
        if let current = sharedData.entries[ApplicationSpecificSharedDataKeys.translationSettings]?.get(TranslationSettings.self) {
            translationSettings = current
        } else {
            translationSettings = TranslationSettings.defaultSettings
        }
        
        let loggingSettings: LoggingSettings
        if let current = sharedData.entries[SharedDataKeys.loggingSettings]?.get(LoggingSettings.self) {
            loggingSettings = current
        } else {
            loggingSettings = LoggingSettings.defaultSettings
        }
        
        return (MessageContextMenuData(starStatus: stickerSaveStatus, canReply: canReply, canPin: canPin, canEdit: canEdit, canSelect: canSelect, resourceStatus: resourceStatus, messageActions: messageActions), updatingMessageMedia, infoSummaryData, appConfig, isMessageRead, messageViewsPrivacyTips, availableReactions, translationSettings, loggingSettings, notificationSoundList, accountPeer)
    }
    
    return dataSignal
    |> deliverOnMainQueue
    |> map { data, updatingMessageMedia, infoSummaryData, appConfig, isMessageRead, messageViewsPrivacyTips, availableReactions, translationSettings, loggingSettings, notificationSoundList, accountPeer -> ContextController.Items in
        let isPremium = accountPeer?.isPremium ?? false
        
        var actions: [ContextMenuItem] = []
        
        var isPinnedMessages = false
        if case .pinnedMessages = chatPresentationInterfaceState.subject {
            isPinnedMessages = true
        }
        
        if let starStatus = data.starStatus {
            var isPremiumSticker = false
            for media in messages[0].media {
                if let file = media as? TelegramMediaFile, file.isPremiumSticker {
                    isPremiumSticker = true
                    break
                }
            }
            if !isPremiumSticker || chatPresentationInterfaceState.isPremium {
                actions.append(.action(ContextMenuActionItem(text: starStatus ? chatPresentationInterfaceState.strings.Stickers_RemoveFromFavorites : chatPresentationInterfaceState.strings.Stickers_AddToFavorites, icon: { theme in
                    return generateTintedImage(image: starStatus ? UIImage(bundleImageName: "Chat/Context Menu/Unfave") : UIImage(bundleImageName: "Chat/Context Menu/Fave"), color: theme.actionSheet.primaryTextColor)
                }, action: { _, f in
                    interfaceInteraction.toggleMessageStickerStarred(messages[0].id)
                    f(.default)
                })))
            }
        }
        
        if data.messageActions.options.contains(.rateCall) {
            var callId: CallId?
            var isVideo: Bool = false
            for media in message.media {
                if let action = media as? TelegramMediaAction, case let .phoneCall(id, discardReason, _, isVideoValue) = action.action {
                    isVideo = isVideoValue
                    if discardReason != .busy && discardReason != .missed {
                        if let logName = callLogNameForId(id: id, account: context.account) {
                            let logsPath = callLogsPath(account: context.account)
                            let logPath = logsPath + "/" + logName
                            let start = logName.index(logName.startIndex, offsetBy: "\(id)".count + 1)
                            let end: String.Index
                            if logName.hasSuffix(".log.json") {
                                end = logName.index(logName.endIndex, offsetBy: -4 - 5)
                            } else {
                                end = logName.index(logName.endIndex, offsetBy: -4)
                            }
                            let accessHash = logName[start..<end]
                            if let accessHash = Int64(accessHash) {
                                callId = CallId(id: id, accessHash: accessHash)
                            }
                            
                            actions.append(.action(ContextMenuActionItem(text: chatPresentationInterfaceState.strings.Call_ShareStats, icon: { theme in
                                return generateTintedImage(image: UIImage(bundleImageName: "Chat/Context Menu/Forward"), color: theme.actionSheet.primaryTextColor)
                            }, action: { _, f in
                                f(.dismissWithoutContent)
                                
                                let controller = context.sharedContext.makePeerSelectionController(PeerSelectionControllerParams(context: context, filter: [.onlyWriteable, .excludeDisabled]))
                                controller.peerSelected = { [weak controller] peer, _ in
                                    let peerId = peer.id
                                    
                                    if let strongController = controller {
                                        strongController.dismiss()
                                        
                                        let id = Int64.random(in: Int64.min ... Int64.max)
                                        let file = TelegramMediaFile(fileId: MediaId(namespace: Namespaces.Media.LocalFile, id: id), partialReference: nil, resource: LocalFileReferenceMediaResource(localFilePath: logPath, randomId: id), previewRepresentations: [], videoThumbnails: [], immediateThumbnailData: nil, mimeType: "application/text", size: nil, attributes: [.FileName(fileName: "CallStats.log")])
                                        let message: EnqueueMessage = .message(text: "", attributes: [], inlineStickers: [:], mediaReference: .standalone(media: file), replyToMessageId: nil, localGroupingKey: nil, correlationId: nil, bubbleUpEmojiOrStickersets: [])
                                        
                                        let _ = enqueueMessages(account: context.account, peerId: peerId, messages: [message]).start()
                                    }
                                }
                                controllerInteraction.navigationController()?.pushViewController(controller)
                            })))
                        }
                    }
                    break
                }
            }
            if let callId = callId {
                actions.append(.action(ContextMenuActionItem(text: chatPresentationInterfaceState.strings.Call_RateCall, icon: { theme in
                    return generateTintedImage(image: UIImage(bundleImageName: "Chat/Context Menu/Rate"), color: theme.actionSheet.primaryTextColor)
                }, action: { _, f in
                    let _ = controllerInteraction.rateCall(message, callId, isVideo)
                    f(.dismissWithoutContent)
                })))
            }
        }
        
        var audioTranscription: AudioTranscriptionMessageAttribute?
        var didRateAudioTranscription = false
        for attribute in message.attributes {
            if let attribute = attribute as? AudioTranscriptionMessageAttribute {
                audioTranscription = attribute
                didRateAudioTranscription = attribute.didRate
                break
            }
        }
        
        var hasRateTranscription = false
        if hasExpandedAudioTranscription, let audioTranscription = audioTranscription, !didRateAudioTranscription {
            hasRateTranscription = true
            actions.insert(.custom(ChatRateTranscriptionContextItem(context: context, message: message, action: { [weak context] value in
                guard let context = context else {
                    return
                }
                
                let _ = context.engine.messages.rateAudioTranscription(messageId: message.id, id: audioTranscription.id, isGood: value).start()
                
                let presentationData = context.sharedContext.currentPresentationData.with { $0 }
                let content: UndoOverlayContent = .info(title: nil, text: presentationData.strings.Chat_AudioTranscriptionFeedbackTip)
                controllerInteraction.displayUndo(content)
            }), false), at: 0)
            actions.insert(.separator, at: 1)
        }
        
        if !hasRateTranscription {
            for media in message.media {
                if let file = media as? TelegramMediaFile, let size = file.size, size < 1 * 1024 * 1024, let duration = file.duration, duration < 60, (["audio/mpeg", "audio/mp3", "audio/mpeg3", "audio/ogg"] as [String]).contains(file.mimeType.lowercased()) {
                    let fileName = file.fileName ?? "Tone"
                    
                    var isAlreadyAdded = false
                    if let notificationSoundList = notificationSoundList, notificationSoundList.sounds.contains(where: { $0.file.fileId == file.fileId }) {
                        isAlreadyAdded = true
                    }
                    
                    if !isAlreadyAdded {
                        let presentationData = context.sharedContext.currentPresentationData.with { $0 }
                        actions.append(.action(ContextMenuActionItem(text: presentationData.strings.Chat_SaveForNotifications, icon: { theme in
                            return generateTintedImage(image: UIImage(bundleImageName: "Chat/Context Menu/DownloadTone"), color: theme.actionSheet.primaryTextColor)
                        }, action: { _, f in
                            f(.default)
                            
                            let presentationData = context.sharedContext.currentPresentationData.with { $0 }
                            
                            let settings = NotificationSoundSettings.extract(from: context.currentAppConfiguration.with({ $0 }))
                            if size > settings.maxSize {
                                controllerInteraction.displayUndo(.info(title: presentationData.strings.Notifications_UploadError_TooLarge_Title, text: presentationData.strings.Notifications_UploadError_TooLarge_Text(dataSizeString(Int64(settings.maxSize), formatting: DataSizeStringFormatting(presentationData: presentationData))).string))
                            } else if Double(duration) > Double(settings.maxDuration) {
                                controllerInteraction.displayUndo(.info(title: presentationData.strings.Notifications_UploadError_TooLong_Title(fileName).string, text: presentationData.strings.Notifications_UploadError_TooLong_Text(stringForDuration(Int32(settings.maxDuration))).string))
                            } else {
                                let _ = (context.engine.peers.saveNotificationSound(file: .message(message: MessageReference(message), media: file))
                                         |> deliverOnMainQueue).start(completed: {
                                    controllerInteraction.displayUndo(.notificationSoundAdded(title: presentationData.strings.Notifications_UploadSuccess_Title, text: presentationData.strings.Notifications_SaveSuccess_Text, action: {
                                        controllerInteraction.navigationController()?.pushViewController(notificationsAndSoundsController(context: context, exceptionsList: nil))
                                    }))
                                })
                            }
                        })))
                        actions.append(.separator)
                    }
                }
            }
            
            if context.sharedContext.immediateExperimentalUISettings.enableReactionOverrides {
                for media in message.media {
                    if let file = media as? TelegramMediaFile, file.isAnimatedSticker {
                        actions.append(.action(ContextMenuActionItem(text: "Set as Reaction Effect", icon: { _ in
                            return nil
                        }, action: { c, _ in
                            let subItems: Signal<ContextController.Items, NoError> = context.engine.stickers.availableReactions()
                            |> map { reactions -> ContextController.Items in
                                var subActions: [ContextMenuItem] = []
                                
                                if let reactions = reactions {
                                    for reaction in reactions.reactions {
                                        if !reaction.isEnabled || !reaction.isPremium {
                                            continue
                                        }
                                        
                                        guard case let .builtin(emojiValue) = reaction.value else {
                                            continue
                                        }
                                        
                                        subActions.append(.action(ContextMenuActionItem(text: emojiValue, icon: { _ in
                                            return nil
                                        }, action: { _, f in
                                            let _ = updateExperimentalUISettingsInteractively(accountManager: context.sharedContext.accountManager, { settings in
                                                var settings = settings
                                                
                                                var currentItems: [ExperimentalUISettings.AccountReactionOverrides.Item]
                                                if let value = settings.accountReactionEffectOverrides.first(where: { $0.accountId == context.account.id.int64 }) {
                                                    currentItems = value.items
                                                } else {
                                                    currentItems = []
                                                }
                                                
                                                currentItems.removeAll(where: { $0.key == reaction.value })
                                                currentItems.append(ExperimentalUISettings.AccountReactionOverrides.Item(
                                                    key: reaction.value,
                                                    messageId: message.id,
                                                    mediaId: file.fileId
                                                ))
                                                
                                                settings.accountReactionEffectOverrides.removeAll(where: { $0.accountId == context.account.id.int64 })
                                                settings.accountReactionEffectOverrides.append(ExperimentalUISettings.AccountReactionOverrides(accountId: context.account.id.int64, items: currentItems))
                                                
                                                return settings
                                            }).start()
                                            
                                            f(.default)
                                        })))
                                    }
                                }
                                
                                return ContextController.Items(content: .list(subActions), disablePositionLock: true, tip: nil)
                            }
                            
                            c.pushItems(items: subItems)
                        })))
                        
                        actions.append(.action(ContextMenuActionItem(text: "Set as Sticker Effect", icon: { _ in
                            return nil
                        }, action: { c, _ in
                            let stickersKey: PostboxViewKey = .orderedItemList(id: Namespaces.OrderedItemList.CloudPremiumStickers)
                            let subItems: Signal<ContextController.Items, NoError> = context.account.postbox.combinedView(keys: [stickersKey])
                            |> map { views -> [String] in
                                if let view = views.views[stickersKey] as? OrderedItemListView, !view.items.isEmpty {
                                    return view.items.compactMap { item -> String? in
                                        guard let mediaItem = item.contents.get(RecentMediaItem.self) else {
                                            return nil
                                        }
                                        let file = mediaItem.media
                                        for attribute in file.attributes {
                                            switch attribute {
                                            case let .Sticker(text, _, _):
                                                return text
                                            default:
                                                break
                                            }
                                        }
                                        return nil
                                    }
                                } else {
                                    return []
                                }
                            }
                            |> map { stickerNames -> ContextController.Items in
                                var subActions: [ContextMenuItem] = []
                                
                                for stickerName in stickerNames {
                                    subActions.append(.action(ContextMenuActionItem(text: stickerName, icon: { _ in
                                        return nil
                                    }, action: { _, f in
                                        let _ = updateExperimentalUISettingsInteractively(accountManager: context.sharedContext.accountManager, { settings in
                                            var settings = settings
                                            
                                            var currentItems: [ExperimentalUISettings.AccountReactionOverrides.Item]
                                            if let value = settings.accountStickerEffectOverrides.first(where: { $0.accountId == context.account.id.int64 }) {
                                                currentItems = value.items
                                            } else {
                                                currentItems = []
                                            }
                                            
                                            currentItems.removeAll(where: { $0.key == MessageReaction.Reaction.builtin(stickerName) })
                                            currentItems.append(ExperimentalUISettings.AccountReactionOverrides.Item(
                                                key: .builtin(stickerName),
                                                messageId: message.id,
                                                mediaId: file.fileId
                                            ))
                                            
                                            settings.accountStickerEffectOverrides.removeAll(where: { $0.accountId == context.account.id.int64 })
                                            settings.accountStickerEffectOverrides.append(ExperimentalUISettings.AccountReactionOverrides(accountId: context.account.id.int64, items: currentItems))
                                            
                                            return settings
                                        }).start()
                                        
                                        f(.default)
                                    })))
                                }
                                
                                return ContextController.Items(content: .list(subActions), disablePositionLock: true, tip: nil)
                            }
                            
                            c.pushItems(items: subItems)
                        })))
                        
                        actions.append(.separator)
                        
                        break
                    }
                }
            }
        }
        
        var isDownloading = false
        let resourceAvailable: Bool
        if let resourceStatus = data.resourceStatus {
            if case .Local = resourceStatus {
                resourceAvailable = true
            } else {
                resourceAvailable = false
            }
            if case .Fetching = resourceStatus {
                isDownloading = true
            }
        } else {
            resourceAvailable = false
        }
        

        if !isPremium && isDownloading {
            var isLargeFile = false
            for media in message.media {
                if let file = media as? TelegramMediaFile {
                    if let size = file.size, size >= 150 * 1024 * 1024 {
                        isLargeFile = true
                    }
                    break
                }
            }
            if isLargeFile {
                actions.append(.action(ContextMenuActionItem(text: chatPresentationInterfaceState.strings.Conversation_IncreaseSpeed, icon: { theme in
                    return generateTintedImage(image: UIImage(bundleImageName: "Chat/Context Menu/Speed"), color: theme.actionSheet.primaryTextColor)
                }, action: { _, f in
                    let context = context
                    var replaceImpl: ((ViewController) -> Void)?
                    let controller = PremiumDemoScreen(context: context, subject: .fasterDownload, action: {
                        let controller = PremiumIntroScreen(context: context, source: .fasterDownload)
                        replaceImpl?(controller)
                    })
                    replaceImpl = { [weak controller] c in
                        controller?.replace(with: c)
                    }
                    controllerInteraction.navigationController()?.pushViewController(controller)
                    
                    f(.dismissWithoutContent)
                })))
                actions.append(.separator)
            }
        }
        
        var isReplyThreadHead = false
        if case let .replyThread(replyThreadMessage) = chatPresentationInterfaceState.chatLocation {
            isReplyThreadHead = messages[0].id == replyThreadMessage.effectiveTopId
        }
        
        if !isPinnedMessages, !isReplyThreadHead, data.canReply {
            actions.append(.action(ContextMenuActionItem(text: chatPresentationInterfaceState.strings.Conversation_ContextMenuReply, icon: { theme in
                return generateTintedImage(image: UIImage(bundleImageName: "Chat/Context Menu/Reply"), color: theme.actionSheet.primaryTextColor)
            }, action: { _, f in
                interfaceInteraction.setupReplyMessage(messages[0].id, { transition in
                    f(.custom(transition))
                })
            })))
        }
        
        if data.messageActions.options.contains(.sendScheduledNow) {
            actions.append(.action(ContextMenuActionItem(text: chatPresentationInterfaceState.strings.ScheduledMessages_SendNow, icon: { theme in
                return generateTintedImage(image: UIImage(bundleImageName: "Chat/Context Menu/Resend"), color: theme.actionSheet.primaryTextColor)
            }, action: { _, f in
                controllerInteraction.sendScheduledMessagesNow(selectAll ? messages.map { $0.id } : [message.id])
                f(.dismissWithoutContent)
            })))
        }
        
        if data.messageActions.options.contains(.editScheduledTime) {
            actions.append(.action(ContextMenuActionItem(text: chatPresentationInterfaceState.strings.ScheduledMessages_EditTime, icon: { theme in
                return generateTintedImage(image: UIImage(bundleImageName: "Chat/Context Menu/Schedule"), color: theme.actionSheet.primaryTextColor)
            }, action: { _, f in
                controllerInteraction.editScheduledMessagesTime(selectAll ? messages.map { $0.id } : [message.id])
                f(.dismissWithoutContent)
            })))
        }
        

        
        var messageText: String = ""
        var messageEntities: [MessageTextEntity]?
        let suppressForeignAgentNotice = context.sharedContext.currentPtgSettings.with { $0.suppressForeignAgentNotice }
        for message in messages {
            if !message.text.isEmpty {
                if messageText.isEmpty {
                    (messageText, messageEntities) = suppressForeignAgentNotice ? removeForeignAgentNotice(text: message.text, entities: message.textEntitiesAttribute?.entities ?? [], media: message.media) : (message.text, message.textEntitiesAttribute?.entities ?? [])
                } else {
                    messageText = ""
                    break
                }
            }
        }
        
        for attribute in message.attributes {
            if hasExpandedAudioTranscription, let attribute = attribute as? AudioTranscriptionMessageAttribute {
                if !messageText.isEmpty {
                    messageText.append("\n")
                }
                messageText.append(attribute.text)
                break
            }
        }
        
        var isPoll = false
        if messageText.isEmpty {
            for media in message.media {
                if let poll = media as? TelegramMediaPoll {
                    isPoll = true
                    var text = poll.text
                    for option in poll.options {
                        text.append("\n— \(option.text)")
                    }
                    messageText = suppressForeignAgentNotice ? removeForeignAgentNotice(text: poll.text, mayRemoveWholeText: false) : poll.text
                    break
                }
            }
        }
        
        if !messageText.isEmpty || resourceAvailable || diceEmoji != nil {
            let isCopyProtected = chatPresentationInterfaceState.copyProtectionEnabled || message.isCopyProtected()
            let message = messages[0]
            var isExpired = false
            for media in message.media {
                if let _ = media as? TelegramMediaExpiredContent {
                    isExpired = true
                }
            }
            if !isExpired {
                if !isPoll {
<<<<<<< HEAD
                    if !isCopyProtected {
                        actions.append(.action(ContextMenuActionItem(text: chatPresentationInterfaceState.strings.Conversation_ContextMenuCopy, icon: { theme in
                            return generateTintedImage(image: UIImage(bundleImageName: "Chat/Context Menu/Copy"), color: theme.actionSheet.primaryTextColor)
                        }, action: { _, f in
                            if let diceEmoji = diceEmoji {
                                UIPasteboard.general.string = diceEmoji
                            } else {
                                let copyTextWithEntities = {
                                    var messageEntities: [MessageTextEntity]?
                                    var restrictedText: String?
                                    for attribute in message.attributes {
                                        if let attribute = attribute as? TextEntitiesMessageAttribute {
                                            messageEntities = attribute.entities
                                        }
                                        if let attribute = attribute as? RestrictedContentMessageAttribute {
                                            restrictedText = attribute.platformText(platform: "ios", contentSettings: context.currentContentSettings.with { $0 }) ?? ""
                                        }
                                    }
                                    
                                    if let restrictedText = restrictedText {
                                        storeMessageTextInPasteboard(restrictedText, entities: nil)
                                    } else {
                                        storeMessageTextInPasteboard(messageText, entities: messageEntities)
=======
                    actions.append(.action(ContextMenuActionItem(text: chatPresentationInterfaceState.strings.Conversation_ContextMenuCopy, icon: { theme in
                        return generateTintedImage(image: UIImage(bundleImageName: "Chat/Context Menu/Copy"), color: theme.actionSheet.primaryTextColor)
                    }, action: { _, f in
                        if let diceEmoji = diceEmoji {
                            UIPasteboard.general.string = diceEmoji
                        } else {
                            let copyTextWithEntities = {
//                                var messageEntities: [MessageTextEntity]?
                                var restrictedText: String?
                                for attribute in message.attributes {
//                                    if let attribute = attribute as? TextEntitiesMessageAttribute {
//                                        messageEntities = attribute.entities
//                                    }
                                    if let attribute = attribute as? RestrictedContentMessageAttribute {
                                        restrictedText = attribute.platformText(platform: "ios", contentSettings: context.currentContentSettings.with { $0 }) ?? ""
>>>>>>> e839afcd
                                    }
                                    
                                    Queue.mainQueue().after(0.2, {
                                        let content: UndoOverlayContent = .copy(text: chatPresentationInterfaceState.strings.Conversation_MessageCopied)
                                        controllerInteraction.displayUndo(content)
                                    })
                                }
                                if resourceAvailable {
                                    for media in message.media {
                                        if let image = media as? TelegramMediaImage, let largest = largestImageRepresentation(image.representations) {
                                            let _ = (context.account.postbox.mediaBox.resourceData(largest.resource, option: .incremental(waitUntilFetchStatus: false))
                                            |> take(1)
                                            |> deliverOnMainQueue).start(next: { data in
                                                if data.complete, let imageData = try? Data(contentsOf: URL(fileURLWithPath: data.path)) {
                                                    if let image = UIImage(data: imageData) {
                                                        if !messageText.isEmpty {
                                                            copyTextWithEntities()
                                                        } else {
                                                            UIPasteboard.general.image = image
                                                            
                                                            Queue.mainQueue().after(0.2, {
                                                                let content: UndoOverlayContent = .copy(text: chatPresentationInterfaceState.strings.Conversation_ImageCopied)
                                                                controllerInteraction.displayUndo(content)
                                                            })
                                                        }
                                                    } else {
                                                        copyTextWithEntities()
                                                    }
                                                } else {
                                                    copyTextWithEntities()
                                                }
                                            })
                                            break
                                        } else {
                                            copyTextWithEntities()
                                            break
                                        }
                                    }
                                } else {
                                    copyTextWithEntities()
                                }
                            }
                            f(.default)
                        })))
                    }
                }
                
                var showTranslateIfTopical = false
                if let peer = chatPresentationInterfaceState.renderedPeer?.chatMainPeer as? TelegramChannel, !(peer.addressName ?? "").isEmpty {
                    showTranslateIfTopical = true
                }
                
                let (canTranslate, _) = canTranslateText(context: context, text: messageText, showTranslate: translationSettings.showTranslate, showTranslateIfTopical: showTranslateIfTopical, ignoredLanguages: translationSettings.ignoredLanguages)
                if canTranslate {
                    actions.append(.action(ContextMenuActionItem(text: chatPresentationInterfaceState.strings.Conversation_ContextMenuTranslate, icon: { theme in
                        return generateTintedImage(image: UIImage(bundleImageName: "Chat/Context Menu/Translate"), color: theme.actionSheet.primaryTextColor)
                    }, action: { _, f in
                        controllerInteraction.performTextSelectionAction(!isCopyProtected, NSAttributedString(string: messageText), .translate)
                        f(.default)
                    })))
                }
                
                if isSpeakSelectionEnabled() && !messageText.isEmpty {
                    actions.append(.action(ContextMenuActionItem(text: chatPresentationInterfaceState.strings.Conversation_ContextMenuSpeak, icon: { theme in
                        return generateTintedImage(image: UIImage(bundleImageName: "Chat/Context Menu/Message"), color: theme.actionSheet.primaryTextColor)
                    }, action: { _, f in
                        controllerInteraction.performTextSelectionAction(!isCopyProtected, NSAttributedString(string: messageText), .speak)
                        f(.default)
                    })))
                }
            }
            
            if resourceAvailable, !message.containsSecretMedia {
                var mediaReference: AnyMediaReference?
                var isVideo = false
                for media in message.media {
                    if let image = media as? TelegramMediaImage, let _ = largestImageRepresentation(image.representations) {
                        mediaReference = ImageMediaReference.standalone(media: image).abstract
                        break
                    } else if let file = media as? TelegramMediaFile, file.isVideo {
                        mediaReference = FileMediaReference.standalone(media: file).abstract
                        isVideo = true
                        break
                    }
                }
                if let mediaReference = mediaReference {
                    actions.append(.action(ContextMenuActionItem(text: isVideo ? chatPresentationInterfaceState.strings.Gallery_SaveVideo : chatPresentationInterfaceState.strings.Gallery_SaveImage, icon: { theme in
                        return generateTintedImage(image: UIImage(bundleImageName: "Chat/Context Menu/Save"), color: theme.actionSheet.primaryTextColor)
                    }, action: { _, f in
                        let _ = (saveToCameraRoll(context: context, postbox: context.account.postbox, mediaReference: mediaReference)
                        |> deliverOnMainQueue).start(completed: {
                            Queue.mainQueue().after(0.2) {
                                let presentationData = context.sharedContext.currentPresentationData.with { $0 }
                                controllerInteraction.presentControllerInCurrent(UndoOverlayController(presentationData: presentationData, content: .mediaSaved(text: isVideo ? presentationData.strings.Gallery_VideoSaved : presentationData.strings.Gallery_ImageSaved), elevatedLayout: false, animateInAsReplacement: false, action: { _ in return true }), nil)
                            }
                        })
                        f(.default)
                    })))
                }
            }
        }
        
        var downloadableMediaResourceInfos: [String] = []
        for media in message.media {
            if let file = media as? TelegramMediaFile {
                if let info = extractMediaResourceDebugInfo(resource: file.resource) {
                    downloadableMediaResourceInfos.append(info)
                }
            } else if let image = media as? TelegramMediaImage {
                for representation in image.representations {
                    if let info = extractMediaResourceDebugInfo(resource: representation.resource) {
                        downloadableMediaResourceInfos.append(info)
                    }
                }
            }
        }
        
        if (loggingSettings.logToFile || loggingSettings.logToConsole) && !downloadableMediaResourceInfos.isEmpty {
            actions.append(.action(ContextMenuActionItem(text: "Send Logs", icon: { theme in
                return generateTintedImage(image: UIImage(bundleImageName: "Chat/Context Menu/Message"), color: theme.actionSheet.primaryTextColor)
            }, action: { _, f in
                triggerDebugSendLogsUI(context: context, additionalInfo: "User has requested download logs for \(downloadableMediaResourceInfos)", pushController: { c in
                    controllerInteraction.navigationController()?.pushViewController(c)
                })
                f(.default)
            })))
        }
        
        var threadId: Int64?
        var threadMessageCount: Int = 0
        if case .peer = chatPresentationInterfaceState.chatLocation, let channel = chatPresentationInterfaceState.renderedPeer?.peer as? TelegramChannel, case .group = channel.info {
            if case let .known(maybeValue) = infoSummaryData.linkedDiscusionPeerId, let _ = maybeValue {
                if let value = messages[0].threadId {
                    threadId = value
                } else {
                    for attribute in messages[0].attributes {
                        if let attribute = attribute as? ReplyThreadMessageAttribute, attribute.count > 0 {
                            threadId = makeMessageThreadId(messages[0].id)
                            threadMessageCount = Int(attribute.count)
                        }
                    }
                }
            } else {
                for attribute in messages[0].attributes {
                    if let attribute = attribute as? ReplyThreadMessageAttribute, attribute.count > 0 {
                        threadId = makeMessageThreadId(messages[0].id)
                        threadMessageCount = Int(attribute.count)
                    }
                }
            }
        }
        
        if let _ = threadId, !isPinnedMessages {
            let text: String
            if threadMessageCount != 0 {
                text = chatPresentationInterfaceState.strings.Conversation_ContextViewReplies(Int32(threadMessageCount))
            } else {
                text = chatPresentationInterfaceState.strings.Conversation_ContextViewThread
            }
            actions.append(.action(ContextMenuActionItem(text: text, icon: { theme in
                return generateTintedImage(image: UIImage(bundleImageName: "Chat/Context Menu/Replies"), color: theme.actionSheet.primaryTextColor)
            }, action: { c, _ in
                c.dismiss(completion: {
                    controllerInteraction.openMessageReplies(messages[0].id, true, true)
                })
            })))
        }
        
        let isMigrated: Bool
        if chatPresentationInterfaceState.renderedPeer?.peer is TelegramChannel && message.id.peerId.namespace == Namespaces.Peer.CloudGroup {
            isMigrated = true
        } else {
            isMigrated = false
        }
                
        if data.canEdit && !isPinnedMessages && !isMigrated {
            actions.append(.action(ContextMenuActionItem(text: chatPresentationInterfaceState.strings.Conversation_MessageDialogEdit, icon: { theme in
                return generateTintedImage(image: UIImage(bundleImageName: "Chat/Context Menu/Edit"), color: theme.actionSheet.primaryTextColor)
            }, action: { c, f in
                interfaceInteraction.setupEditMessage(messages[0].id, { transition in
                    f(.custom(transition))
                })
            })))
        }
        
        var activePoll: TelegramMediaPoll?
        for media in message.media {
            if let poll = media as? TelegramMediaPoll, !poll.isClosed, message.id.namespace == Namespaces.Message.Cloud, poll.pollId.namespace == Namespaces.Media.CloudPoll {
                if !isPollEffectivelyClosed(message: message, poll: poll) {
                    activePoll = poll
                }
            }
        }
        
        if let activePoll = activePoll, let voters = activePoll.results.voters {
            var hasSelected = false
            for result in voters {
                if result.selected {
                    hasSelected = true
                }
            }
            if hasSelected, case .poll = activePoll.kind {
                actions.append(.action(ContextMenuActionItem(text: chatPresentationInterfaceState.strings.Conversation_UnvotePoll, icon: { theme in
                    return generateTintedImage(image: UIImage(bundleImageName: "Chat/Context Menu/Unvote"), color: theme.actionSheet.primaryTextColor)
                }, action: { _, f in
                    interfaceInteraction.requestUnvoteInMessage(messages[0].id)
                    f(.default)
                })))
            }
        }
        
        var canPin = data.canPin
        if case let .replyThread(message) = chatPresentationInterfaceState.chatLocation {
            if !message.isForumPost {
                canPin = false
            }
        }
        if isMigrated {
            canPin = false
        }
        
        if canPin {
            var pinnedSelectedMessageId: MessageId?
            for message in messages {
                if message.tags.contains(.pinned) {
                    pinnedSelectedMessageId = message.id
                    break
                }
            }
            
            if let pinnedSelectedMessageId = pinnedSelectedMessageId {
                actions.append(.action(ContextMenuActionItem(text: chatPresentationInterfaceState.strings.Conversation_Unpin, icon: { theme in
                    return generateTintedImage(image: UIImage(bundleImageName: "Chat/Context Menu/Unpin"), color: theme.actionSheet.primaryTextColor)
                }, action: { c, _ in
                    interfaceInteraction.unpinMessage(pinnedSelectedMessageId, false, c)
                })))
            } else {
                actions.append(.action(ContextMenuActionItem(text: chatPresentationInterfaceState.strings.Conversation_Pin, icon: { theme in
                    return generateTintedImage(image: UIImage(bundleImageName: "Chat/Context Menu/Pin"), color: theme.actionSheet.primaryTextColor)
                }, action: { c, _ in
                    interfaceInteraction.pinMessage(messages[0].id, c)
                })))
            }
        }
        
        if let activePoll = activePoll, messages[0].forwardInfo == nil {
            var canStopPoll = false
            if !messages[0].flags.contains(.Incoming) {
                canStopPoll = true
            } else {
                var hasEditRights = false
                if messages[0].id.namespace == Namespaces.Message.Cloud {
                    if message.id.peerId.namespace == Namespaces.Peer.SecretChat {
                        hasEditRights = false
                    } else if let author = message.author, author.id == context.account.peerId {
                        hasEditRights = true
                    } else if message.author?.id == message.id.peerId, let peer = message.peers[message.id.peerId] {
                        if let peer = peer as? TelegramChannel, case .broadcast = peer.info {
                            if peer.hasPermission(.editAllMessages) {
                                hasEditRights = true
                            }
                        }
                    }
                }
                
                if hasEditRights {
                    canStopPoll = true
                }
            }
            
            if canStopPoll {
                let stopPollAction: String
                switch activePoll.kind {
                case .poll:
                    stopPollAction = chatPresentationInterfaceState.strings.Conversation_StopPoll
                case .quiz:
                    stopPollAction = chatPresentationInterfaceState.strings.Conversation_StopQuiz
                }
                actions.append(.action(ContextMenuActionItem(text: stopPollAction, icon: { theme in
                    return generateTintedImage(image: UIImage(bundleImageName: "Chat/Context Menu/StopPoll"), color: theme.actionSheet.primaryTextColor)
                }, action: { _, f in
                    interfaceInteraction.requestStopPollInMessage(messages[0].id)
                    f(.dismissWithoutContent)
                })))
            }
        }
        
        if let message = messages.first, message.id.namespace == Namespaces.Message.Cloud, let channel = message.peers[message.id.peerId] as? TelegramChannel, !(message.media.first is TelegramMediaAction), !isReplyThreadHead, !isMigrated {
            actions.append(.action(ContextMenuActionItem(text: chatPresentationInterfaceState.strings.Conversation_ContextMenuCopyLink, icon: { theme in
                return generateTintedImage(image: UIImage(bundleImageName: "Chat/Context Menu/Link"), color: theme.actionSheet.primaryTextColor)
            }, action: { _, f in
                var threadMessageId: MessageId?
                if case let .replyThread(replyThreadMessage) = chatPresentationInterfaceState.chatLocation {
                    threadMessageId = replyThreadMessage.messageId
                }
                let _ = (context.engine.messages.exportMessageLink(peerId: message.id.peerId, messageId: message.id, isThread: threadMessageId != nil)
                |> map { result -> String? in
                    return result
                }
                |> deliverOnMainQueue).start(next: { link in
                    if let link = link {
                        UIPasteboard.general.string = link
                        
                        let presentationData = context.sharedContext.currentPresentationData.with { $0 }
                        
                        var warnAboutPrivate = false
                        if case .peer = chatPresentationInterfaceState.chatLocation {
                            if channel.addressName == nil {
                                warnAboutPrivate = true
                            }
                        }
                        Queue.mainQueue().after(0.2, {
                            if warnAboutPrivate {
                                controllerInteraction.displayUndo(.linkCopied(text: presentationData.strings.Conversation_PrivateMessageLinkCopiedLong))
                            } else {
                                controllerInteraction.displayUndo(.linkCopied(text: presentationData.strings.Conversation_LinkCopied))
                            }
                        })
                    }
                })
                f(.default)
            })))
        }
        
        var isUnremovableAction = false
        if messages.count == 1 {
            let message = messages[0]
            
            var hasAutoremove = false
            for attribute in message.attributes {
                if let _ = attribute as? AutoremoveTimeoutMessageAttribute {
                    hasAutoremove = true
                    break
                } else if let _ = attribute as? AutoclearTimeoutMessageAttribute {
                    hasAutoremove = true
                    break
                }
            }
            
            if !hasAutoremove {
                for media in message.media {
                    if let action = media as? TelegramMediaAction {
                        if let channel = message.peers[message.id.peerId] as? TelegramChannel {
                            if channel.flags.contains(.isCreator) || (channel.adminRights?.rights.contains(.canDeleteMessages) == true) {
                            } else {
                                isUnremovableAction = true
                            }
                        }

                        switch action.action {
                        case .historyScreenshot:
                            isUnremovableAction = true
                        default:
                            break
                        }
                    }
                    if let file = media as? TelegramMediaFile, !chatPresentationInterfaceState.copyProtectionEnabled && !message.isCopyProtected() {
                        if file.isVideo {
                            if file.isAnimated && !file.isVideoSticker {
                                actions.append(.action(ContextMenuActionItem(text: chatPresentationInterfaceState.strings.Conversation_SaveGif, icon: { theme in
                                    return generateTintedImage(image: UIImage(bundleImageName: "Chat/Context Menu/Save"), color: theme.actionSheet.primaryTextColor)
                                }, action: { _, f in
                                    let presentationData = context.sharedContext.currentPresentationData.with { $0 }
                                    let _ = (toggleGifSaved(account: context.account, fileReference: .message(message: MessageReference(message), media: file), saved: true)
                                    |> deliverOnMainQueue).start(next: { result in
                                        Queue.mainQueue().after(0.2) {
                                            switch result {
                                                case .generic:
                                                    controllerInteraction.presentControllerInCurrent(UndoOverlayController(presentationData: presentationData, content: .universal(animation: "anim_gif", scale: 0.075, colors: [:], title: nil, text: presentationData.strings.Gallery_GifSaved, customUndoText: nil), elevatedLayout: false, animateInAsReplacement: false, action: { _ in return false }), nil)
                                                case let .limitExceeded(limit, premiumLimit):
                                                    let premiumConfiguration = PremiumConfiguration.with(appConfiguration: context.currentAppConfiguration.with { $0 })
                                                    let text: String
                                                    if limit == premiumLimit || premiumConfiguration.isPremiumDisabled {
                                                        text = presentationData.strings.Premium_MaxSavedGifsFinalText
                                                    } else {
                                                        text = presentationData.strings.Premium_MaxSavedGifsText("\(premiumLimit)").string
                                                    }
                                                    controllerInteraction.presentControllerInCurrent(UndoOverlayController(presentationData: presentationData, content: .universal(animation: "anim_gif", scale: 0.075, colors: [:], title: presentationData.strings.Premium_MaxSavedGifsTitle("\(limit)").string, text: text, customUndoText: nil), elevatedLayout: false, animateInAsReplacement: false, action: { action in
                                                        if case .info = action {
                                                            let controller = PremiumIntroScreen(context: context, source: .savedGifs)
                                                            controllerInteraction.navigationController()?.pushViewController(controller)
                                                            return true
                                                        }
                                                        return false
                                                    }), nil)
                                            }
                                        }
                                    })

                                    f(.default)
                                })))
                            }
                            break
                        }
                    }
                }
            }
        }
        
        if data.messageActions.options.contains(.viewStickerPack) {
            actions.append(.action(ContextMenuActionItem(text: chatPresentationInterfaceState.strings.StickerPack_ViewPack, icon: { theme in
                return generateTintedImage(image: UIImage(bundleImageName: "Chat/Context Menu/Sticker"), color: theme.actionSheet.primaryTextColor)
            }, action: { _, f in
                let _ = controllerInteraction.openMessage(message, .default)
                f(.dismissWithoutContent)
            })))
        }
                
        if data.messageActions.options.contains(.forward) {
            if chatPresentationInterfaceState.copyProtectionEnabled || message.isCopyProtected() {
                
            } else {
                actions.append(.action(ContextMenuActionItem(text: chatPresentationInterfaceState.strings.Conversation_ContextMenuForward, icon: { theme in
                    return generateTintedImage(image: UIImage(bundleImageName: "Chat/Context Menu/Forward"), color: theme.actionSheet.primaryTextColor)
                }, action: { _, f in
                    interfaceInteraction.forwardMessages(selectAll ? messages : [message])
                    f(.dismissWithoutContent)
                })))
            }
        }
        
        if data.messageActions.options.contains(.report) {
            actions.append(.action(ContextMenuActionItem(text: chatPresentationInterfaceState.strings.Conversation_ContextMenuReport, icon: { theme in
                return generateTintedImage(image: UIImage(bundleImageName: "Chat/Context Menu/Report"), color: theme.actionSheet.primaryTextColor)
            }, action: { controller, f in
                interfaceInteraction.reportMessages(messages, controller)
            })))
        } else if message.id.peerId.isReplies {
            actions.append(.action(ContextMenuActionItem(text: chatPresentationInterfaceState.strings.Conversation_ContextMenuBlock, textColor: .destructive, icon: { theme in
                return generateTintedImage(image: UIImage(bundleImageName: "Chat/Context Menu/Restrict"), color: theme.actionSheet.destructiveActionTextColor)
            }, action: { controller, f in
                interfaceInteraction.blockMessageAuthor(message, controller)
            })))
        }
        
        var clearCacheAsDelete = false
        if let channel = message.peers[message.id.peerId] as? TelegramChannel, case .broadcast = channel.info, !isMigrated {
            var views: Int = 0
            for attribute in message.attributes {
                if let attribute = attribute as? ViewCountMessageAttribute {
                    views = attribute.count
                }
            }
            
            if infoSummaryData.canViewStats, views >= 100 {
                actions.append(.action(ContextMenuActionItem(text: chatPresentationInterfaceState.strings.Conversation_ContextViewStats, icon: { theme in
                    return generateTintedImage(image: UIImage(bundleImageName: "Chat/Context Menu/Statistics"), color: theme.actionSheet.primaryTextColor)
                }, action: { c, _ in
                    c.dismiss(completion: {
                        controllerInteraction.openMessageStats(messages[0].id)
                    })
                })))
            }
            
            clearCacheAsDelete = true
        }
        
        if isReplyThreadHead {
            actions.append(.action(ContextMenuActionItem(text: chatPresentationInterfaceState.strings.SharedMedia_ViewInChat, icon: { theme in
                return generateTintedImage(image: UIImage(bundleImageName: "Chat/Context Menu/GoToMessage"), color: theme.actionSheet.primaryTextColor)
            }, action: { c, _ in
                c.dismiss(completion: {
                    guard let navigationController = controllerInteraction.navigationController() else {
                        return
                    }
                    guard let peer = messages[0].peers[messages[0].id.peerId] else {
                        return
                    }
                    context.sharedContext.navigateToChatController(NavigateToChatControllerParams(navigationController: navigationController, context: context, chatLocation: .peer(EnginePeer(peer)), subject: .message(id: .id(messages[0].id), highlight: true, timecode: nil), useExisting: true))
                })
            })))
        }

        if !isReplyThreadHead, (!data.messageActions.options.intersection([.deleteLocally, .deleteGlobally]).isEmpty || clearCacheAsDelete) {
            var autoremoveDeadline: Int32?
            for attribute in message.attributes {
                if let attribute = attribute as? AutoremoveTimeoutMessageAttribute {
                    if let countdownBeginTime = attribute.countdownBeginTime {
                        autoremoveDeadline = countdownBeginTime + attribute.timeout
                    }
                    break
                }
            }

            let title: String
            var isSending = false
            var isEditing = false
            if updatingMessageMedia[message.id] != nil {
                isSending = true
                isEditing = true
                title = chatPresentationInterfaceState.strings.Conversation_ContextMenuCancelEditing
            } else if message.flags.isSending {
                isSending = true
                title = chatPresentationInterfaceState.strings.Conversation_ContextMenuCancelSending
            } else {
                title = chatPresentationInterfaceState.strings.Conversation_ContextMenuDelete
            }

            if let autoremoveDeadline = autoremoveDeadline, !isEditing, !isSending {
                actions.append(.custom(ChatDeleteMessageContextItem(timestamp: Double(autoremoveDeadline), action: { controller, f in
                    if isEditing {
                        context.account.pendingUpdateMessageManager.cancel(messageId: message.id)
                        f(.default)
                    } else {
                        interfaceInteraction.deleteMessages(selectAll ? messages : [message], controller, f)
                    }
                }), false))
            } else if !isUnremovableAction {
                actions.append(.action(ContextMenuActionItem(text: title, textColor: .destructive, icon: { theme in
                    return generateTintedImage(image: UIImage(bundleImageName: isSending ? "Chat/Context Menu/Clear" : "Chat/Context Menu/Delete"), color: theme.actionSheet.destructiveActionTextColor)
                }, action: { controller, f in
                    if isEditing {
                        context.account.pendingUpdateMessageManager.cancel(messageId: message.id)
                        f(.default)
                    } else {
                        interfaceInteraction.deleteMessages(selectAll ? messages : [message], controller, f)
                    }
                })))
            }
        }

        if !isPinnedMessages, !isReplyThreadHead, data.canSelect {
            var didAddSeparator = false
            if !selectAll || messages.count == 1 {
                if !actions.isEmpty && !didAddSeparator {
                    didAddSeparator = true
                    actions.append(.separator)
                }

                actions.append(.action(ContextMenuActionItem(text: chatPresentationInterfaceState.strings.Conversation_ContextMenuSelect, icon: { theme in
                    return generateTintedImage(image: UIImage(bundleImageName: "Chat/Context Menu/Select"), color: theme.actionSheet.primaryTextColor)
                }, action: { _, f in
                    interfaceInteraction.beginMessageSelection(selectAll ? messages.map { $0.id } : [message.id], { transition in
                        f(.custom(transition))
                    })
                })))
            }

            if messages.count > 1 {
                if !actions.isEmpty && !didAddSeparator {
                    didAddSeparator = true
                    actions.append(.separator)
                }

                actions.append(.action(ContextMenuActionItem(text: chatPresentationInterfaceState.strings.Conversation_ContextMenuSelectAll(Int32(messages.count)), icon: { theme in
                    return generateTintedImage(image: UIImage(bundleImageName: "Chat/Context Menu/SelectAll"), color: theme.actionSheet.primaryTextColor)
                }, action: { _, f in
                    interfaceInteraction.beginMessageSelection(messages.map { $0.id }, { transition in
                        f(.custom(transition))
                    })
                })))
            }
        }
        
        let canViewStats = canViewReadStats(message: message, participantCount: infoSummaryData.participantCount, isMessageRead: isMessageRead, appConfig: appConfig)
        var reactionCount = 0
        for reaction in mergedMessageReactionsAndPeers(accountPeer: nil, message: message).reactions {
            reactionCount += Int(reaction.count)
        }
        if let reactionsAttribute = message.reactionsAttribute {
            if !reactionsAttribute.canViewList {
                reactionCount = 0
            }
        }

        if let peer = message.peers[message.id.peerId], (canViewStats || reactionCount != 0) {
            var hasReadReports = false
            if let channel = peer as? TelegramChannel {
                if case .group = channel.info {
                    if canViewStats {
                        hasReadReports = true
                    }
                } else {
                    reactionCount = 0
                }
            } else if let _ = peer as? TelegramGroup {
                if canViewStats {
                    hasReadReports = true
                }
            } else {
                reactionCount = 0
            }
            
            /*var readStats = readStats
            if !canViewStats {
                readStats = MessageReadStats(reactionCount: 0, peers: [])
            }*/

            if hasReadReports || reactionCount != 0 {
                if !actions.isEmpty {
                    actions.insert(.separator, at: 0)
                }

                actions.insert(.custom(ChatReadReportContextItem(context: context, message: message, hasReadReports: hasReadReports, stats: readStats, action: { c, f, stats, customReactionEmojiPacks, firstCustomEmojiReaction in
                    if reactionCount == 0, let stats = stats, stats.peers.count == 1 {
                        c.dismiss(completion: {
                            controllerInteraction.openPeer(stats.peers[0], .default, nil, .default)
                        })
                    } else if (stats != nil && !stats!.peers.isEmpty) || reactionCount != 0 {
                        var tip: ContextController.Tip?
                        
                        let presentationData = context.sharedContext.currentPresentationData.with { $0 }
                        let premiumConfiguration = PremiumConfiguration.with(appConfiguration: context.currentAppConfiguration.with { $0 })
                        
                        if !premiumConfiguration.isPremiumDisabled {
                            if customReactionEmojiPacks.count == 1, let firstCustomEmojiReaction = firstCustomEmojiReaction {
                                tip = .animatedEmoji(
                                    text: presentationData.strings.ChatContextMenu_ReactionEmojiSetSingle(customReactionEmojiPacks[0].title).string,
                                    arguments: TextNodeWithEntities.Arguments(
                                        context: context,
                                        cache: controllerInteraction.presentationContext.animationCache,
                                        renderer: controllerInteraction.presentationContext.animationRenderer,
                                        placeholderColor: .clear,
                                        attemptSynchronous: true
                                    ),
                                    file: firstCustomEmojiReaction,
                                    action: {
                                        (interfaceInteraction.chatController() as? ChatControllerImpl)?.presentEmojiList(references: customReactionEmojiPacks.map { pack -> StickerPackReference in .id(id: pack.id.id, accessHash: pack.accessHash) })
                                    }
                                )
                            } else if customReactionEmojiPacks.count > 1 {
                                tip = .animatedEmoji(text: presentationData.strings.ChatContextMenu_ReactionEmojiSet(Int32(customReactionEmojiPacks.count)), arguments: nil, file: nil, action: {
                                    (interfaceInteraction.chatController() as? ChatControllerImpl)?.presentEmojiList(references: customReactionEmojiPacks.map { pack -> StickerPackReference in .id(id: pack.id.id, accessHash: pack.accessHash) })
                                })
                            }
                        }
                        
                        c.pushItems(items: .single(ContextController.Items(content: .custom(ReactionListContextMenuContent(
                            context: context,
                            availableReactions: availableReactions,
                            animationCache: controllerInteraction.presentationContext.animationCache,
                            animationRenderer: controllerInteraction.presentationContext.animationRenderer,
                            message: EngineMessage(message),
                            reaction: nil,
                            readStats: stats,
                            back: { [weak c] in
                                c?.popItems()
                            },
                            openPeer: { [weak c] peer in
                                c?.dismiss(completion: {
                                    controllerInteraction.openPeer(peer, .default, MessageReference(message), .reaction)
                                })
                            }
                        )), tip: tip)))
                    } else {
                        f(.default)
                    }
                }), false), at: 0)
            }
        }
        
        if !actions.isEmpty, case .separator = actions[0] {
            actions.removeFirst()
        }
        
        return ContextController.Items(content: .list(actions), tip: nil)
    }
}

func canPerformEditingActions(limits: LimitsConfiguration, accountPeerId: PeerId, message: Message, unlimitedInterval: Bool) -> Bool {
    if message.id.peerId == accountPeerId {
        return true
    }
    
    if unlimitedInterval {
        return true
    }
    
    let timestamp = Int32(CFAbsoluteTimeGetCurrent() + NSTimeIntervalSince1970)
    if Int64(message.timestamp) + Int64(limits.maxMessageEditingInterval) > Int64(timestamp) {
        return true
    }
    
    return false
}

private func canPerformDeleteActions(limits: LimitsConfiguration, accountPeerId: PeerId, message: Message) -> Bool {
    if message.id.peerId == accountPeerId {
        return true
    }
    if message.id.peerId.namespace == Namespaces.Peer.SecretChat {
        return true
    }
    
    if !message.flags.contains(.Incoming) {
        let timestamp = Int32(CFAbsoluteTimeGetCurrent() + NSTimeIntervalSince1970)
        if message.id.peerId.namespace == Namespaces.Peer.CloudUser {
            if Int64(message.timestamp) + Int64(limits.maxMessageRevokeIntervalInPrivateChats) > Int64(timestamp) {
                return true
            }
        } else {
            if message.timestamp + limits.maxMessageRevokeInterval > timestamp {
                return true
            }
        }
    }
    
    return false
}

func chatAvailableMessageActionsImpl(engine: TelegramEngine, accountPeerId: PeerId, messageIds: Set<MessageId>, messages: [MessageId: Message] = [:], peers: [PeerId: Peer] = [:]) -> Signal<ChatAvailableMessageActions, NoError> {
    return engine.data.get(
        TelegramEngine.EngineData.Item.Configuration.Limits(),
        EngineDataMap(Set(messageIds.map(\.peerId)).map(TelegramEngine.EngineData.Item.Peer.Peer.init)),
        EngineDataMap(Set(messageIds).map(TelegramEngine.EngineData.Item.Messages.Message.init))
    )
    |> map { limitsConfiguration, peerMap, messageMap -> ChatAvailableMessageActions in
        var optionsMap: [MessageId: ChatAvailableMessageActionOptions] = [:]
        var banPeer: Peer?
        var hadPersonalIncoming = false
        var hadBanPeerId = false
        var disableDelete = false
        var isCopyProtected = false
        var isShareProtected = false
        
        func getPeer(_ peerId: PeerId) -> Peer? {
            if let maybePeer = peerMap[peerId], let peer = maybePeer {
                return peer._asPeer()
            } else if let peer = peers[peerId] {
                return peer
            } else {
                return nil
            }
        }
        
        func getMessage(_ messageId: MessageId) -> Message? {
            if let maybeMessage = messageMap[messageId], let message = maybeMessage {
                return message._asMessage()
            } else if let message = messages[messageId] {
                return message
            } else {
                return nil
            }
        }
        
        
        for id in messageIds {
            let isScheduled = id.namespace == Namespaces.Message.ScheduledCloud
            if optionsMap[id] == nil {
                optionsMap[id] = []
            }
            if let message = getMessage(id) {
                if message.isCopyProtected() || message.containsSecretMedia {
                    isCopyProtected = true
                }
                for media in message.media {
                    if let invoice = media as? TelegramMediaInvoice, let _ = invoice.extendedMedia {
                        isShareProtected = true
                    } else if let file = media as? TelegramMediaFile, file.isSticker {
                        for case let .Sticker(_, packReference, _) in file.attributes {
                            if let _ = packReference {
                                optionsMap[id]!.insert(.viewStickerPack)
                            }
                            break
                        }
                    } else if let action = media as? TelegramMediaAction, case .phoneCall = action.action {
                        optionsMap[id]!.insert(.rateCall)
                    }
                }
                if id.namespace == Namespaces.Message.ScheduledCloud {
                    optionsMap[id]!.insert(.sendScheduledNow)
                    if canEditMessage(accountPeerId: accountPeerId, limitsConfiguration: limitsConfiguration, message: message, reschedule: true) {
                        optionsMap[id]!.insert(.editScheduledTime)
                    }
                    if let peer = getPeer(id.peerId), let channel = peer as? TelegramChannel {
                        if !message.flags.contains(.Incoming) {
                            optionsMap[id]!.insert(.deleteLocally)
                        } else {
                            if channel.hasPermission(.deleteAllMessages) {
                                optionsMap[id]!.insert(.deleteLocally)
                            }
                        }
                    } else {
                        optionsMap[id]!.insert(.deleteLocally)
                    }
                } else if id.peerId == accountPeerId {
                    if !(message.flags.isSending || message.flags.contains(.Failed)) {
                        optionsMap[id]!.insert(.forward)
                    }
                    optionsMap[id]!.insert(.deleteLocally)
                } else if let peer = getPeer(id.peerId) {
                    var isAction = false
                    var isDice = false
                    for media in message.media {
                        if media is TelegramMediaAction || media is TelegramMediaExpiredContent {
                            isAction = true
                        }
                        if media is TelegramMediaDice {
                            isDice = true
                        }
                    }
                    if let channel = peer as? TelegramChannel {
                        if message.flags.contains(.Incoming) {
                            optionsMap[id]!.insert(.report)
                        }
                        if channel.hasPermission(.banMembers), case .group = channel.info {
                            if message.flags.contains(.Incoming) {
                                if message.author is TelegramUser {
                                    if !hadBanPeerId {
                                        hadBanPeerId = true
                                        banPeer = message.author
                                    } else if banPeer?.id != message.author?.id {
                                        banPeer = nil
                                    }
                                } else if message.author is TelegramChannel {
                                    if !hadBanPeerId {
                                        hadBanPeerId = true
                                        banPeer = message.author
                                    } else if banPeer?.id != message.author?.id {
                                        banPeer = nil
                                    }
                                } else {
                                    hadBanPeerId = true
                                    banPeer = nil
                                }
                            } else {
                                hadBanPeerId = true
                                banPeer = nil
                            }
                        }
                        if !message.containsSecretMedia && !isAction {
                            if message.id.peerId.namespace != Namespaces.Peer.SecretChat && !message.isCopyProtected() {
                                if !(message.flags.isSending || message.flags.contains(.Failed)) {
                                    optionsMap[id]!.insert(.forward)
                                }
                            }
                        }

                        if !message.flags.contains(.Incoming) {
                            optionsMap[id]!.insert(.deleteGlobally)
                        } else {
                            if channel.hasPermission(.deleteAllMessages) {
                                optionsMap[id]!.insert(.deleteGlobally)
                            }
                        }
                    } else if let group = peer as? TelegramGroup {
                        if message.id.peerId.namespace != Namespaces.Peer.SecretChat && !message.containsSecretMedia {
                            if !isAction && !message.isCopyProtected() {
                                if !(message.flags.isSending || message.flags.contains(.Failed)) {
                                    optionsMap[id]!.insert(.forward)
                                }
                            }
                        }
                        optionsMap[id]!.insert(.deleteLocally)
                        if !message.flags.contains(.Incoming) {
                            optionsMap[id]!.insert(.deleteGlobally)
                        } else {
                            switch group.role {
                                case .creator, .admin:
                                    optionsMap[id]!.insert(.deleteGlobally)
                                case .member:
                                    var hasMediaToReport = false
                                    for media in message.media {
                                        if let _ = media as? TelegramMediaImage {
                                            hasMediaToReport = true
                                        } else if let _ = media as? TelegramMediaFile {
                                            hasMediaToReport = true
                                        } else if let webpage = media as? TelegramMediaWebpage, case let .Loaded(content) = webpage.content {
                                            if let _ = content.image {
                                                hasMediaToReport = true
                                            } else if let _ = content.file {
                                                hasMediaToReport = true
                                            }
                                        }
                                    }
                                    if hasMediaToReport {
                                        optionsMap[id]!.insert(.report)
                                    }
                            }
                        }
                    } else if let user = peer as? TelegramUser {
                        if !isScheduled && message.id.peerId.namespace != Namespaces.Peer.SecretChat && !message.containsSecretMedia && !isAction && !message.id.peerId.isReplies && !message.isCopyProtected() {
                            if !(message.flags.isSending || message.flags.contains(.Failed)) {
                                optionsMap[id]!.insert(.forward)
                            }
                        }
                        optionsMap[id]!.insert(.deleteLocally)
                        var canDeleteGlobally = false
                        if canPerformDeleteActions(limits: limitsConfiguration._asLimits(), accountPeerId: accountPeerId, message: message) {
                            canDeleteGlobally = true
                        } else if limitsConfiguration.canRemoveIncomingMessagesInPrivateChats {
                            canDeleteGlobally = true
                        }
                        if user.botInfo != nil {
                            canDeleteGlobally = false
                        }
                        
                        let timestamp = Int32(CFAbsoluteTimeGetCurrent() + NSTimeIntervalSince1970)
                        if isDice && Int64(message.timestamp) + 60 * 60 * 24 > Int64(timestamp) {
                            canDeleteGlobally = false
                        }
                        if message.flags.contains(.Incoming) {
                            hadPersonalIncoming = true
                        }
                        if canDeleteGlobally {
                            optionsMap[id]!.insert(.deleteGlobally)
                        }
                        for media in message.media {
                            if let action = media as? TelegramMediaAction {
                                if case .historyScreenshot = action.action {
                                    optionsMap[id]!.remove(.deleteLocally)
                                    optionsMap[id]!.remove(.deleteGlobally)
                                    disableDelete = true
                                }
                            }
                        }
                        if user.botInfo != nil && message.flags.contains(.Incoming) && !user.id.isReplies && !isAction {
                            optionsMap[id]!.insert(.report)
                        }
                    } else if let _ = peer as? TelegramSecretChat {
                        var isNonRemovableServiceAction = false
                        for media in message.media {
                            if let action = media as? TelegramMediaAction {
                                switch action.action {
                                    case .historyScreenshot:
                                        isNonRemovableServiceAction = true
                                        disableDelete = true
                                    default:
                                        break
                                }
                            }
                        }
                       
                        if !isNonRemovableServiceAction {
                            optionsMap[id]!.insert(.deleteGlobally)
                        }
                    } else {
                        assertionFailure()
                    }
                } else {
                    optionsMap[id]!.insert(.deleteLocally)
                }
            }
            
            if !isShareProtected {
                optionsMap[id]!.insert(.externalShare)
            }
        }
                
        if !optionsMap.isEmpty {
            var reducedOptions = optionsMap.values.first!
            for value in optionsMap.values {
                reducedOptions.formIntersection(value)
            }
            if hadPersonalIncoming && optionsMap.values.contains(where: { $0.contains(.deleteGlobally) }) && !reducedOptions.contains(.deleteGlobally) {
                reducedOptions.insert(.unsendPersonal)
            }
            return ChatAvailableMessageActions(options: reducedOptions, banAuthor: banPeer, disableDelete: disableDelete, isCopyProtected: isCopyProtected)
        } else {
            return ChatAvailableMessageActions(options: [], banAuthor: nil, disableDelete: false, isCopyProtected: isCopyProtected)
        }
    }
}

final class ChatDeleteMessageContextItem: ContextMenuCustomItem {
    fileprivate let timestamp: Double
    fileprivate let action: (ContextControllerProtocol, @escaping (ContextMenuActionResult) -> Void) -> Void
    
    init(timestamp: Double, action: @escaping (ContextControllerProtocol, @escaping (ContextMenuActionResult) -> Void) -> Void) {
        self.timestamp = timestamp
        self.action = action
    }
    
    func node(presentationData: PresentationData, getController: @escaping () -> ContextControllerProtocol?, actionSelected: @escaping (ContextMenuActionResult) -> Void) -> ContextMenuCustomNode {
        return ChatDeleteMessageContextItemNode(presentationData: presentationData, item: self, getController: getController, actionSelected: actionSelected)
    }
}

private let textFont = Font.regular(17.0)

private final class ChatDeleteMessageContextItemNode: ASDisplayNode, ContextMenuCustomNode, ContextActionNodeProtocol {
    private let item: ChatDeleteMessageContextItem
    private let presentationData: PresentationData
    private let getController: () -> ContextControllerProtocol?
    private let actionSelected: (ContextMenuActionResult) -> Void
    
    private let backgroundNode: ASDisplayNode
    private let highlightedBackgroundNode: ASDisplayNode
    private let textNode: ImmediateTextNode
    private let statusNode: ImmediateTextNode
    private let iconNode: ASImageNode
    private let textIconNode: ASImageNode
    private let buttonNode: HighlightTrackingButtonNode
    
    private var timer: SwiftSignalKit.Timer?
    
    private var pointerInteraction: PointerInteraction?

    var isActionEnabled: Bool {
        return true
    }

    init(presentationData: PresentationData, item: ChatDeleteMessageContextItem, getController: @escaping () -> ContextControllerProtocol?, actionSelected: @escaping (ContextMenuActionResult) -> Void) {
        self.item = item
        self.presentationData = presentationData
        self.getController = getController
        self.actionSelected = actionSelected
        
        let textFont = Font.regular(presentationData.listsFontSize.baseDisplaySize)
        let subtextFont = Font.regular(presentationData.listsFontSize.baseDisplaySize * 13.0 / 17.0)
        
        self.backgroundNode = ASDisplayNode()
        self.backgroundNode.isAccessibilityElement = false
        self.backgroundNode.backgroundColor = presentationData.theme.contextMenu.itemBackgroundColor
        self.highlightedBackgroundNode = ASDisplayNode()
        self.highlightedBackgroundNode.isAccessibilityElement = false
        self.highlightedBackgroundNode.backgroundColor = presentationData.theme.contextMenu.itemHighlightedBackgroundColor
        self.highlightedBackgroundNode.alpha = 0.0
        
        self.textNode = ImmediateTextNode()
        self.textNode.isAccessibilityElement = false
        self.textNode.isUserInteractionEnabled = false
        self.textNode.displaysAsynchronously = false
        self.textNode.attributedText = NSAttributedString(string: presentationData.strings.Conversation_ContextMenuDelete, font: textFont, textColor: presentationData.theme.contextMenu.destructiveColor)
        
        self.textNode.maximumNumberOfLines = 1
        let statusNode = ImmediateTextNode()
        statusNode.isAccessibilityElement = false
        statusNode.isUserInteractionEnabled = false
        statusNode.displaysAsynchronously = false
        statusNode.attributedText = NSAttributedString(string: stringForRemainingTime(Int32(max(0.0, self.item.timestamp - Date().timeIntervalSince1970)), strings: presentationData.strings), font: subtextFont, textColor: presentationData.theme.contextMenu.destructiveColor)
        statusNode.maximumNumberOfLines = 1
        self.statusNode = statusNode
        
        self.buttonNode = HighlightTrackingButtonNode()
        self.buttonNode.isAccessibilityElement = true
        self.buttonNode.accessibilityLabel = presentationData.strings.VoiceChat_StopRecording
        
        self.iconNode = ASImageNode()
        self.iconNode.image = generateTintedImage(image: UIImage(bundleImageName: "Chat/Context Menu/Delete"), color: presentationData.theme.actionSheet.destructiveActionTextColor)
        
        self.textIconNode = ASImageNode()
        self.textIconNode.image = generateTintedImage(image: UIImage(bundleImageName: "Chat/Message/SelfExpiring"), color: presentationData.theme.actionSheet.destructiveActionTextColor)
        
        super.init()
        
        self.addSubnode(self.backgroundNode)
        self.addSubnode(self.highlightedBackgroundNode)
        self.addSubnode(self.textNode)
        self.addSubnode(self.statusNode)
        self.addSubnode(self.iconNode)
        self.addSubnode(self.textIconNode)
        self.addSubnode(self.buttonNode)
        
        self.buttonNode.highligthedChanged = { [weak self] highligted in
            guard let strongSelf = self else {
                return
            }
            if highligted {
                strongSelf.highlightedBackgroundNode.alpha = 1.0
            } else {
                strongSelf.highlightedBackgroundNode.alpha = 0.0
                strongSelf.highlightedBackgroundNode.layer.animateAlpha(from: 1.0, to: 0.0, duration: 0.3)
            }
        }
        self.buttonNode.addTarget(self, action: #selector(self.buttonPressed), forControlEvents: .touchUpInside)
    }
    
    deinit {
        self.timer?.invalidate()
    }
    
    override func didLoad() {
        super.didLoad()
        
        self.pointerInteraction = PointerInteraction(node: self.buttonNode, style: .hover, willEnter: { [weak self] in
            if let strongSelf = self {
                strongSelf.highlightedBackgroundNode.alpha = 0.75
            }
        }, willExit: { [weak self] in
            if let strongSelf = self {
                strongSelf.highlightedBackgroundNode.alpha = 0.0
            }
        })
        
        let timer = SwiftSignalKit.Timer(timeout: 0.5, repeat: true, completion: { [weak self] in
            self?.updateTime(transition: .immediate)
        }, queue: Queue.mainQueue())
        self.timer = timer
        timer.start()
    }
    
    private var validLayout: CGSize?
    func updateTime(transition: ContainedViewLayoutTransition) {
        guard let size = self.validLayout else {
            return
        }
        
        let subtextFont = Font.regular(self.presentationData.listsFontSize.baseDisplaySize * 13.0 / 17.0)
        self.statusNode.attributedText = NSAttributedString(string: stringForRemainingTime(Int32(max(0.0, self.item.timestamp - Date().timeIntervalSince1970)), strings: presentationData.strings), font: subtextFont, textColor: presentationData.theme.contextMenu.destructiveColor)
        
        let sideInset: CGFloat = 16.0
        let statusSize = self.statusNode.updateLayout(CGSize(width: size.width - sideInset - 32.0 + 4.0, height: .greatestFiniteMagnitude))
        transition.updateFrameAdditive(node: self.statusNode, frame: CGRect(origin: CGPoint(x: self.statusNode.frame.minX, y: self.statusNode.frame.minY), size: statusSize))
    }
    
    func updateLayout(constrainedWidth: CGFloat, constrainedHeight: CGFloat) -> (CGSize, (CGSize, ContainedViewLayoutTransition) -> Void) {
        let sideInset: CGFloat = 16.0
        let iconSideInset: CGFloat = 12.0
        let verticalInset: CGFloat = 12.0
        
        let iconSize: CGSize = self.iconNode.image?.size ?? CGSize(width: 10.0, height: 10.0)
        let textIconSize: CGSize = self.textIconNode.image?.size ?? CGSize(width: 2.0, height: 2.0)
        
        let standardIconWidth: CGFloat = 32.0
        var rightTextInset: CGFloat = sideInset
        if !iconSize.width.isZero {
            rightTextInset = max(iconSize.width, standardIconWidth) + iconSideInset + sideInset
        }
        
        let textSize = self.textNode.updateLayout(CGSize(width: constrainedWidth - sideInset - rightTextInset, height: .greatestFiniteMagnitude))
        let statusSize = self.statusNode.updateLayout(CGSize(width: constrainedWidth - sideInset - rightTextInset - textIconSize.width + 2.0, height: .greatestFiniteMagnitude))
        
        let verticalSpacing: CGFloat = 2.0
        let combinedTextHeight = textSize.height + verticalSpacing + statusSize.height
        return (CGSize(width: max(textSize.width, statusSize.width) + sideInset + rightTextInset, height: verticalInset * 2.0 + combinedTextHeight), { size, transition in
            self.validLayout = size
            let verticalOrigin = floor((size.height - combinedTextHeight) / 2.0)
            let textFrame = CGRect(origin: CGPoint(x: sideInset, y: verticalOrigin), size: textSize)
            transition.updateFrameAdditive(node: self.textNode, frame: textFrame)
            
            transition.updateFrame(node: self.textIconNode, frame: CGRect(origin: CGPoint(x: sideInset, y: verticalOrigin + verticalSpacing + textSize.height + floorToScreenPixels((statusSize.height - textIconSize.height) / 2.0) + 1.0), size: textIconSize))
            transition.updateFrameAdditive(node: self.statusNode, frame: CGRect(origin: CGPoint(x: sideInset + textIconSize.width + 2.0, y: verticalOrigin + verticalSpacing + textSize.height), size: statusSize))
            
            if !iconSize.width.isZero {
                transition.updateFrameAdditive(node: self.iconNode, frame: CGRect(origin: CGPoint(x: size.width - standardIconWidth - iconSideInset + floor((standardIconWidth - iconSize.width) / 2.0), y: floor((size.height - iconSize.height) / 2.0)), size: iconSize))
            }
            
            transition.updateFrame(node: self.backgroundNode, frame: CGRect(origin: CGPoint(x: 0.0, y: 0.0), size: CGSize(width: size.width, height: size.height)))
            transition.updateFrame(node: self.highlightedBackgroundNode, frame: CGRect(origin: CGPoint(x: 0.0, y: 0.0), size: CGSize(width: size.width, height: size.height)))
            transition.updateFrame(node: self.buttonNode, frame: CGRect(origin: CGPoint(x: 0.0, y: 0.0), size: CGSize(width: size.width, height: size.height)))
        })
    }
    
    func updateTheme(presentationData: PresentationData) {
        self.backgroundNode.backgroundColor = presentationData.theme.contextMenu.itemBackgroundColor
        self.highlightedBackgroundNode.backgroundColor = presentationData.theme.contextMenu.itemHighlightedBackgroundColor
        
        let textFont = Font.regular(presentationData.listsFontSize.baseDisplaySize)
        let subtextFont = Font.regular(presentationData.listsFontSize.baseDisplaySize * 13.0 / 17.0)
        
        self.textNode.attributedText = NSAttributedString(string: self.textNode.attributedText?.string ?? "", font: textFont, textColor: presentationData.theme.contextMenu.primaryColor)
        self.statusNode.attributedText = NSAttributedString(string: self.statusNode.attributedText?.string ?? "", font: subtextFont, textColor: presentationData.theme.contextMenu.secondaryColor)
    }
    
    @objc private func buttonPressed() {
        self.performAction()
    }
    
    func performAction() {
        guard let controller = self.getController() else {
            return
        }
        self.item.action(controller, { [weak self] result in
            self?.actionSelected(result)
        })
    }
    
    func setIsHighlighted(_ value: Bool) {
        if value {
            self.highlightedBackgroundNode.alpha = 1.0
        } else {
            self.highlightedBackgroundNode.alpha = 0.0
        }
    }
    
    func canBeHighlighted() -> Bool {
        return self.isActionEnabled
    }
    
    func updateIsHighlighted(isHighlighted: Bool) {
        self.setIsHighlighted(isHighlighted)
    }
    
    func actionNode(at point: CGPoint) -> ContextActionNodeProtocol {
        return self
    }
}

final class ChatReadReportContextItem: ContextMenuCustomItem {
    fileprivate let context: AccountContext
    fileprivate let message: Message
    fileprivate let hasReadReports: Bool
    fileprivate let stats: MessageReadStats?
    fileprivate let action: (ContextControllerProtocol, @escaping (ContextMenuActionResult) -> Void, MessageReadStats?, [StickerPackCollectionInfo], TelegramMediaFile?) -> Void

    init(context: AccountContext, message: Message, hasReadReports: Bool, stats: MessageReadStats?, action: @escaping (ContextControllerProtocol, @escaping (ContextMenuActionResult) -> Void, MessageReadStats?, [StickerPackCollectionInfo], TelegramMediaFile?) -> Void) {
        self.context = context
        self.message = message
        self.hasReadReports = hasReadReports
        self.stats = stats
        self.action = action
    }

    func node(presentationData: PresentationData, getController: @escaping () -> ContextControllerProtocol?, actionSelected: @escaping (ContextMenuActionResult) -> Void) -> ContextMenuCustomNode {
        return ChatReadReportContextItemNode(presentationData: presentationData, item: self, getController: getController, actionSelected: actionSelected)
    }
}

private final class ChatReadReportContextItemNode: ASDisplayNode, ContextMenuCustomNode, ContextActionNodeProtocol {
    private let item: ChatReadReportContextItem
    private var presentationData: PresentationData
    private let getController: () -> ContextControllerProtocol?
    private let actionSelected: (ContextMenuActionResult) -> Void

    private let backgroundNode: ASDisplayNode
    private let highlightedBackgroundNode: ASDisplayNode
    private let placeholderCalculationTextNode: ImmediateTextNode
    private let textNode: ImmediateTextNode
    private let shimmerNode: ShimmerEffectNode
    private let iconNode: ASImageNode

    private let avatarsNode: AnimatedAvatarSetNode
    private let avatarsContext: AnimatedAvatarSetContext

    private let placeholderAvatarsNode: AnimatedAvatarSetNode
    private let placeholderAvatarsContext: AnimatedAvatarSetContext

    private let buttonNode: HighlightTrackingButtonNode

    private var pointerInteraction: PointerInteraction?

    private var disposable: Disposable?
    private var currentStats: MessageReadStats?
    
    private var customEmojiPacksDisposable: Disposable?
    private var customEmojiPacks: [StickerPackCollectionInfo] = []
    private var firstCustomEmojiReaction: TelegramMediaFile?

    init(presentationData: PresentationData, item: ChatReadReportContextItem, getController: @escaping () -> ContextControllerProtocol?, actionSelected: @escaping (ContextMenuActionResult) -> Void) {
        self.item = item
        self.presentationData = presentationData
        self.getController = getController
        self.actionSelected = actionSelected
        self.currentStats = item.stats

        let textFont = Font.regular(presentationData.listsFontSize.baseDisplaySize)

        self.backgroundNode = ASDisplayNode()
        self.backgroundNode.isAccessibilityElement = false
        self.backgroundNode.backgroundColor = presentationData.theme.contextMenu.itemBackgroundColor
        self.highlightedBackgroundNode = ASDisplayNode()
        self.highlightedBackgroundNode.isAccessibilityElement = false
        self.highlightedBackgroundNode.backgroundColor = presentationData.theme.contextMenu.itemHighlightedBackgroundColor
        self.highlightedBackgroundNode.alpha = 0.0

        self.placeholderCalculationTextNode = ImmediateTextNode()
        self.placeholderCalculationTextNode.attributedText = NSAttributedString(string: presentationData.strings.Conversation_ContextMenuSeen(11), font: textFont, textColor: presentationData.theme.contextMenu.primaryColor)
        self.placeholderCalculationTextNode.maximumNumberOfLines = 1

        self.textNode = ImmediateTextNode()
        self.textNode.isAccessibilityElement = false
        self.textNode.isUserInteractionEnabled = false
        self.textNode.displaysAsynchronously = false
        self.textNode.attributedText = NSAttributedString(string: " ", font: textFont, textColor: presentationData.theme.contextMenu.primaryColor)
        self.textNode.maximumNumberOfLines = 1
        self.textNode.alpha = 0.0

        self.shimmerNode = ShimmerEffectNode()
        self.shimmerNode.clipsToBounds = true

        self.buttonNode = HighlightTrackingButtonNode()
        self.buttonNode.isAccessibilityElement = true
        self.buttonNode.accessibilityLabel = presentationData.strings.VoiceChat_StopRecording

        self.iconNode = ASImageNode()
        if let reactionsAttribute = item.message.reactionsAttribute, !reactionsAttribute.reactions.isEmpty {
            self.iconNode.image = generateTintedImage(image: UIImage(bundleImageName: "Chat/Context Menu/Reactions"), color: presentationData.theme.actionSheet.primaryTextColor)
        } else {
            self.iconNode.image = generateTintedImage(image: UIImage(bundleImageName: "Chat/Context Menu/Read"), color: presentationData.theme.actionSheet.primaryTextColor)
        }

        self.avatarsNode = AnimatedAvatarSetNode()
        self.avatarsContext = AnimatedAvatarSetContext()

        self.placeholderAvatarsNode = AnimatedAvatarSetNode()
        self.placeholderAvatarsContext = AnimatedAvatarSetContext()

        super.init()

        self.addSubnode(self.backgroundNode)
        self.addSubnode(self.highlightedBackgroundNode)
        self.addSubnode(self.shimmerNode)
        self.addSubnode(self.textNode)
        self.addSubnode(self.iconNode)
        self.addSubnode(self.avatarsNode)
        self.addSubnode(self.placeholderAvatarsNode)
        self.addSubnode(self.buttonNode)

        self.buttonNode.highligthedChanged = { [weak self] highligted in
            guard let strongSelf = self else {
                return
            }
            if highligted {
                strongSelf.highlightedBackgroundNode.alpha = 1.0
            } else {
                strongSelf.highlightedBackgroundNode.alpha = 0.0
                strongSelf.highlightedBackgroundNode.layer.animateAlpha(from: 1.0, to: 0.0, duration: 0.3)
            }
        }
        self.buttonNode.addTarget(self, action: #selector(self.buttonPressed), forControlEvents: .touchUpInside)
        
        var reactionCount = 0
        var customEmojiFiles = Set<Int64>()
        for reaction in mergedMessageReactionsAndPeers(accountPeer: nil, message: self.item.message).reactions {
            reactionCount += Int(reaction.count)
            
            if case let .custom(fileId) = reaction.value {
                customEmojiFiles.insert(fileId)
            }
        }
        
        if !customEmojiFiles.isEmpty {
            self.customEmojiPacksDisposable = (item.context.engine.stickers.resolveInlineStickers(fileIds: Array(customEmojiFiles))
            |> mapToSignal { customEmoji -> Signal<([StickerPackCollectionInfo], TelegramMediaFile?), NoError> in
                var stickerPackSignals: [Signal<StickerPackCollectionInfo?, NoError>] = []
                var existingIds = Set<Int64>()
                var firstCustomEmojiReaction: TelegramMediaFile?
                for (_, file) in customEmoji {
                    loop: for attribute in file.attributes {
                        if case let .CustomEmoji(_, _, packReference) = attribute, let packReference = packReference {
                            if case let .id(id, _) = packReference, !existingIds.contains(id) {
                                if firstCustomEmojiReaction == nil {
                                    firstCustomEmojiReaction = file
                                }
                                
                                existingIds.insert(id)
                                stickerPackSignals.append(item.context.engine.stickers.loadedStickerPack(reference: packReference, forceActualized: false)
                                |> filter { result in
                                    if case .result = result {
                                        return true
                                    } else {
                                        return false
                                    }
                                }
                                |> map { result -> StickerPackCollectionInfo? in
                                    if case let .result(info, _, _) = result {
                                        return info
                                    } else {
                                        return nil
                                    }
                                })
                            }
                            break loop
                        }
                    }
                }
                return combineLatest(stickerPackSignals)
                |> map { stickerPacks -> ([StickerPackCollectionInfo], TelegramMediaFile?) in
                    return (stickerPacks.compactMap { $0 }, firstCustomEmojiReaction)
                }
            }
            |> deliverOnMainQueue).start(next: { [weak self] customEmojiPacks, firstCustomEmojiReaction in
                guard let strongSelf = self else {
                    return
                }
                strongSelf.customEmojiPacks = customEmojiPacks
                strongSelf.firstCustomEmojiReaction = firstCustomEmojiReaction
            })
        }

        if let currentStats = self.currentStats {
            self.buttonNode.isUserInteractionEnabled = !currentStats.peers.isEmpty || reactionCount != 0
        } else {
            self.buttonNode.isUserInteractionEnabled = reactionCount != 0

            self.disposable = (item.context.engine.messages.messageReadStats(id: item.message.id)
            |> deliverOnMainQueue).start(next: { [weak self] value in
                guard let strongSelf = self else {
                    return
                }
                if let value = value {
                    strongSelf.updateStats(stats: value, transition: .animated(duration: 0.2, curve: .easeInOut))
                }
            })
        }
        
        item.context.account.viewTracker.updateReactionsForMessageIds(messageIds: [item.message.id], force: true)
    }

    deinit {
        self.disposable?.dispose()
        self.customEmojiPacksDisposable?.dispose()
    }

    override func didLoad() {
        super.didLoad()

        self.pointerInteraction = PointerInteraction(node: self.buttonNode, style: .hover, willEnter: { [weak self] in
            if let strongSelf = self {
                strongSelf.highlightedBackgroundNode.alpha = 0.75
            }
        }, willExit: { [weak self] in
            if let strongSelf = self {
                strongSelf.highlightedBackgroundNode.alpha = 0.0
            }
        })
    }

    private var validLayout: (calculatedWidth: CGFloat, size: CGSize)?

    func updateStats(stats: MessageReadStats, transition: ContainedViewLayoutTransition) {
        self.buttonNode.isUserInteractionEnabled = !stats.peers.isEmpty || stats.reactionCount != 0

        guard let (calculatedWidth, size) = self.validLayout else {
            return
        }

        self.currentStats = stats

        let (_, apply) = self.updateLayout(constrainedWidth: calculatedWidth, constrainedHeight: size.height)
        apply(size, transition)
    }

    func updateLayout(constrainedWidth: CGFloat, constrainedHeight: CGFloat) -> (CGSize, (CGSize, ContainedViewLayoutTransition) -> Void) {
        let sideInset: CGFloat = 14.0
        let verticalInset: CGFloat = 12.0

        let iconSize: CGSize = self.iconNode.image?.size ?? CGSize(width: 10.0, height: 10.0)

        let rightTextInset: CGFloat = sideInset + 36.0

        let calculatedWidth = min(constrainedWidth, 250.0)

        let textFont = Font.regular(self.presentationData.listsFontSize.baseDisplaySize)
        
        var reactionCount = 0
        for reaction in mergedMessageReactionsAndPeers(accountPeer: nil, message: self.item.message).reactions {
            reactionCount += Int(reaction.count)
        }

        if let currentStats = self.currentStats {
            reactionCount = currentStats.reactionCount
            
            if currentStats.peers.isEmpty {
                if reactionCount != 0 {
                    let text: String = self.presentationData.strings.Chat_ContextReactionCount(Int32(reactionCount))
                    self.textNode.attributedText = NSAttributedString(string: text, font: textFont, textColor: self.presentationData.theme.contextMenu.primaryColor)
                } else {
                    var text = self.presentationData.strings.Conversation_ContextMenuNoViews
                    for media in self.item.message.media {
                        if let file = media as? TelegramMediaFile {
                            if file.isVoice {
                                text = self.presentationData.strings.Conversation_ContextMenuNobodyListened
                            } else if file.isInstantVideo {
                                text = self.presentationData.strings.Conversation_ContextMenuNobodyWatched
                            }
                        }
                    }

                    self.textNode.attributedText = NSAttributedString(string: text, font: textFont, textColor: self.presentationData.theme.contextMenu.secondaryColor)
                }
            } else if currentStats.peers.count == 1 {
                if reactionCount != 0 {
                    let text: String = self.presentationData.strings.Chat_OutgoingContextReactionCount(Int32(reactionCount))
                    self.textNode.attributedText = NSAttributedString(string: text, font: textFont, textColor: self.presentationData.theme.contextMenu.primaryColor)
                } else {
                    self.textNode.attributedText = NSAttributedString(string: currentStats.peers[0].displayTitle(strings: self.presentationData.strings, displayOrder: self.presentationData.nameDisplayOrder), font: textFont, textColor: self.presentationData.theme.contextMenu.primaryColor)
                }
            } else {
                if reactionCount != 0 {
                    let text: String
                    if reactionCount >= currentStats.peers.count {
                        text = self.presentationData.strings.Chat_OutgoingContextReactionCount(Int32(reactionCount))
                    } else {
                        text = self.presentationData.strings.Chat_OutgoingContextMixedReactionCount("\(reactionCount)", "\(currentStats.peers.count)").string
                    }
                    self.textNode.attributedText = NSAttributedString(string: text, font: textFont, textColor: self.presentationData.theme.contextMenu.primaryColor)
                } else {
                    var text = self.presentationData.strings.Conversation_ContextMenuSeen(Int32(currentStats.peers.count))
                    for media in self.item.message.media {
                        if let file = media as? TelegramMediaFile {
                            if file.isVoice {
                                text = self.presentationData.strings.Conversation_ContextMenuListened(Int32(currentStats.peers.count))
                            } else if file.isInstantVideo {
                                text = self.presentationData.strings.Conversation_ContextMenuWatched(Int32(currentStats.peers.count))
                            }
                        }
                    }

                    self.textNode.attributedText = NSAttributedString(string: text, font: textFont, textColor: self.presentationData.theme.contextMenu.primaryColor)
                }
            }
        } else {
            self.textNode.attributedText = NSAttributedString(string: " ", font: textFont, textColor: self.presentationData.theme.contextMenu.primaryColor)
        }

        let textSize = self.textNode.updateLayout(CGSize(width: calculatedWidth - sideInset - rightTextInset - iconSize.width - 4.0, height: .greatestFiniteMagnitude))

        let placeholderTextSize = self.placeholderCalculationTextNode.updateLayout(CGSize(width: calculatedWidth - sideInset - rightTextInset - iconSize.width - 4.0, height: .greatestFiniteMagnitude))

        let combinedTextHeight = textSize.height
        return (CGSize(width: calculatedWidth, height: verticalInset * 2.0 + combinedTextHeight), { size, transition in
            self.validLayout = (calculatedWidth: calculatedWidth, size: size)
            let verticalOrigin = floor((size.height - combinedTextHeight) / 2.0)
            let textFrame = CGRect(origin: CGPoint(x: sideInset + iconSize.width + 4.0, y: verticalOrigin), size: textSize)
            transition.updateFrameAdditive(node: self.textNode, frame: textFrame)
            transition.updateAlpha(node: self.textNode, alpha: self.currentStats == nil ? 0.0 : 1.0)

            let shimmerHeight: CGFloat = 8.0

            self.shimmerNode.frame = CGRect(origin: CGPoint(x: textFrame.minX, y: floor((size.height - shimmerHeight) / 2.0)), size: CGSize(width: placeholderTextSize.width, height: shimmerHeight))
            self.shimmerNode.cornerRadius = shimmerHeight / 2.0
            let shimmeringForegroundColor: UIColor
            let shimmeringColor: UIColor
            if self.presentationData.theme.overallDarkAppearance {
                let backgroundColor = self.presentationData.theme.contextMenu.backgroundColor.blitOver(self.presentationData.theme.list.plainBackgroundColor, alpha: 1.0)

                shimmeringForegroundColor = self.presentationData.theme.contextMenu.primaryColor.blitOver(backgroundColor, alpha: 0.1)
                shimmeringColor = self.presentationData.theme.list.itemBlocksBackgroundColor.withAlphaComponent(0.3)
            } else {
                let backgroundColor = self.presentationData.theme.contextMenu.backgroundColor.blitOver(self.presentationData.theme.list.plainBackgroundColor, alpha: 1.0)

                shimmeringForegroundColor = self.presentationData.theme.contextMenu.primaryColor.blitOver(backgroundColor, alpha: 0.15)
                shimmeringColor = self.presentationData.theme.list.itemBlocksBackgroundColor.withAlphaComponent(0.3)
            }
            self.shimmerNode.update(backgroundColor: self.presentationData.theme.list.plainBackgroundColor, foregroundColor: shimmeringForegroundColor, shimmeringColor: shimmeringColor, shapes: [.rect(rect: self.shimmerNode.bounds)], horizontal: true, size: self.shimmerNode.bounds.size)
            self.shimmerNode.updateAbsoluteRect(self.shimmerNode.frame, within: size)
            transition.updateAlpha(node: self.shimmerNode, alpha: self.currentStats == nil ? 1.0 : 0.0)

            if !iconSize.width.isZero {
                transition.updateFrameAdditive(node: self.iconNode, frame: CGRect(origin: CGPoint(x: sideInset + 1.0, y: floor((size.height - iconSize.height) / 2.0)), size: iconSize))
            }

            let avatarsContent: AnimatedAvatarSetContext.Content
            let placeholderAvatarsContent: AnimatedAvatarSetContext.Content

            var avatarsPeers: [EnginePeer] = []
            if let recentPeers = self.item.message.reactionsAttribute?.recentPeers, !recentPeers.isEmpty {
                for recentPeer in recentPeers {
                    if let peer = self.item.message.peers[recentPeer.peerId] {
                        if !avatarsPeers.contains(where: { $0.id == peer.id }) {
                            avatarsPeers.append(EnginePeer(peer))
                            if avatarsPeers.count == 3 {
                                break
                            }
                        }
                    }
                }
            } else if let peers = self.currentStats?.peers {
                for i in 0 ..< min(3, peers.count) {
                    if !avatarsPeers.contains(where: { $0.id == peers[i].id }) {
                        avatarsPeers.append(peers[i])
                    }
                }
            }
            avatarsContent = self.avatarsContext.update(peers: avatarsPeers, animated: false)
            placeholderAvatarsContent = self.avatarsContext.updatePlaceholder(color: shimmeringForegroundColor, count: 3, animated: false)

            let avatarsSize = self.avatarsNode.update(context: self.item.context, content: avatarsContent, itemSize: CGSize(width: 24.0, height: 24.0), customSpacing: 10.0, animated: false, synchronousLoad: true)
            self.avatarsNode.frame = CGRect(origin: CGPoint(x: size.width - sideInset - 12.0 - avatarsSize.width, y: floor((size.height - avatarsSize.height) / 2.0)), size: avatarsSize)
            transition.updateAlpha(node: self.avatarsNode, alpha: self.currentStats == nil ? 0.0 : 1.0)

            let placeholderAvatarsSize = self.placeholderAvatarsNode.update(context: self.item.context, content: placeholderAvatarsContent, itemSize: CGSize(width: 24.0, height: 24.0), customSpacing: 10.0, animated: false, synchronousLoad: true)
            self.placeholderAvatarsNode.frame = CGRect(origin: CGPoint(x: size.width - sideInset - 8.0 - placeholderAvatarsSize.width, y: floor((size.height - placeholderAvatarsSize.height) / 2.0)), size: placeholderAvatarsSize)
            transition.updateAlpha(node: self.placeholderAvatarsNode, alpha: self.currentStats == nil ? 1.0 : 0.0)

            transition.updateFrame(node: self.backgroundNode, frame: CGRect(origin: CGPoint(x: 0.0, y: 0.0), size: CGSize(width: size.width, height: size.height)))
            transition.updateFrame(node: self.highlightedBackgroundNode, frame: CGRect(origin: CGPoint(x: 0.0, y: 0.0), size: CGSize(width: size.width, height: size.height)))
            transition.updateFrame(node: self.buttonNode, frame: CGRect(origin: CGPoint(x: 0.0, y: 0.0), size: CGSize(width: size.width, height: size.height)))
        })
    }

    func updateTheme(presentationData: PresentationData) {
        self.presentationData = presentationData

        self.backgroundNode.backgroundColor = presentationData.theme.contextMenu.itemBackgroundColor
        self.highlightedBackgroundNode.backgroundColor = presentationData.theme.contextMenu.itemHighlightedBackgroundColor

        let textFont = Font.regular(presentationData.listsFontSize.baseDisplaySize)

        self.textNode.attributedText = NSAttributedString(string: self.textNode.attributedText?.string ?? "", font: textFont, textColor: presentationData.theme.contextMenu.primaryColor)
    }

    @objc private func buttonPressed() {
        self.performAction()
    }

    private var actionTemporarilyDisabled: Bool = false
    
    func canBeHighlighted() -> Bool {
        return self.isActionEnabled
    }
    
    func updateIsHighlighted(isHighlighted: Bool) {
        self.setIsHighlighted(isHighlighted)
    }

    func performAction() {
        if self.actionTemporarilyDisabled {
            return
        }
        self.actionTemporarilyDisabled = true
        Queue.mainQueue().async { [weak self] in
            self?.actionTemporarilyDisabled = false
        }

        guard let controller = self.getController() else {
            return
        }
        self.item.action(controller, { [weak self] result in
            self?.actionSelected(result)
        }, self.currentStats, self.customEmojiPacks, self.firstCustomEmojiReaction)
    }

    var isActionEnabled: Bool {
        var reactionCount = 0
        for reaction in mergedMessageReactionsAndPeers(accountPeer: nil, message: self.item.message).reactions {
            reactionCount += Int(reaction.count)
        }
        if reactionCount >= 0 {
            return true
        }
        guard let currentStats = self.currentStats else {
            return false
        }
        return !currentStats.peers.isEmpty
    }

    func setIsHighlighted(_ value: Bool) {
        if value {
            self.highlightedBackgroundNode.alpha = 1.0
        } else {
            self.highlightedBackgroundNode.alpha = 0.0
        }
    }
    
    func actionNode(at point: CGPoint) -> ContextActionNodeProtocol {
        return self
    }
}

private func stringForRemainingTime(_ duration: Int32, strings: PresentationStrings) -> String {
    let days = duration / (3600 * 24)
    let hours = duration / 3600
    let minutes = duration / 60 % 60
    let seconds = duration % 60
    let durationString: String
    if days > 0 {
        let roundDays = round(Double(duration) / (3600.0 * 24.0))
        return strings.Conversation_AutoremoveRemainingDays(Int32(roundDays))
    } else if hours > 0 {
        durationString = String(format: "%d:%02d:%02d", hours, minutes, seconds)
    } else {
        durationString = String(format: "%d:%02d", minutes, seconds)
    }
    return strings.Conversation_AutoremoveRemainingTime(durationString).string
}

final class ChatRateTranscriptionContextItem: ContextMenuCustomItem {
    fileprivate let context: AccountContext
    fileprivate let message: Message
    fileprivate let action: (Bool) -> Void

    init(context: AccountContext, message: Message, action: @escaping (Bool) -> Void) {
        self.context = context
        self.message = message
        self.action = action
    }

    func node(presentationData: PresentationData, getController: @escaping () -> ContextControllerProtocol?, actionSelected: @escaping (ContextMenuActionResult) -> Void) -> ContextMenuCustomNode {
        return ChatRateTranscriptionContextItemNode(presentationData: presentationData, item: self, getController: getController, actionSelected: actionSelected, action: self.action)
    }
}

private final class ChatRateTranscriptionContextItemNode: ASDisplayNode, ContextMenuCustomNode, ContextActionNodeProtocol {
    private let item: ChatRateTranscriptionContextItem
    private var presentationData: PresentationData
    private let getController: () -> ContextControllerProtocol?
    private let actionSelected: (ContextMenuActionResult) -> Void
    private let action: (Bool) -> Void

    private let backgroundNode: ASDisplayNode
    private let textNode: ImmediateTextNode
    
    private let upButtonImageNode: ASImageNode
    private let downButtonImageNode: ASImageNode
    private let upButtonNode: HighlightableButtonNode
    private let downButtonNode: HighlightableButtonNode

    init(presentationData: PresentationData, item: ChatRateTranscriptionContextItem, getController: @escaping () -> ContextControllerProtocol?, actionSelected: @escaping (ContextMenuActionResult) -> Void, action: @escaping (Bool) -> Void) {
        self.item = item
        self.presentationData = presentationData
        self.getController = getController
        self.actionSelected = actionSelected
        self.action = action

        let textFont = Font.regular(presentationData.listsFontSize.baseDisplaySize * 15.0 / 17.0)

        self.backgroundNode = ASDisplayNode()
        self.backgroundNode.isAccessibilityElement = false
        self.backgroundNode.backgroundColor = presentationData.theme.contextMenu.itemBackgroundColor

        self.textNode = ImmediateTextNode()
        self.textNode.isAccessibilityElement = false
        self.textNode.isUserInteractionEnabled = false
        self.textNode.displaysAsynchronously = false
        self.textNode.attributedText = NSAttributedString(string: self.presentationData.strings.Chat_AudioTranscriptionRateAction, font: textFont, textColor: presentationData.theme.contextMenu.secondaryColor)
        self.textNode.maximumNumberOfLines = 1
        
        self.upButtonImageNode = ASImageNode()
        self.upButtonImageNode.image = generateTintedImage(image: UIImage(bundleImageName: "Chat/Context Menu/ThumbsUp"), color: presentationData.theme.contextMenu.primaryColor, backgroundColor: nil)
        self.upButtonImageNode.isUserInteractionEnabled = false
        
        self.downButtonImageNode = ASImageNode()
        self.downButtonImageNode.image = generateTintedImage(image: UIImage(bundleImageName: "Chat/Context Menu/ThumbsDown"), color: presentationData.theme.contextMenu.primaryColor, backgroundColor: nil)
        self.downButtonImageNode.isUserInteractionEnabled = false
        
        self.upButtonNode = HighlightableButtonNode()
        self.upButtonNode.addSubnode(self.upButtonImageNode)
        
        self.downButtonNode = HighlightableButtonNode()
        self.downButtonNode.addSubnode(self.downButtonImageNode)

        super.init()

        self.addSubnode(self.backgroundNode)
        self.addSubnode(self.textNode)
        
        self.addSubnode(self.upButtonNode)
        self.addSubnode(self.downButtonNode)
        
        self.upButtonNode.addTarget(self, action: #selector(self.upPressed), forControlEvents: .touchUpInside)
        self.downButtonNode.addTarget(self, action: #selector(self.downPressed), forControlEvents: .touchUpInside)
    }

    deinit {
    }

    override func didLoad() {
        super.didLoad()
    }
    
    @objc private func upPressed() {
        self.action(true)
        self.getController()?.dismiss(completion: nil)
    }
    
    @objc private func downPressed() {
        self.action(false)
        self.getController()?.dismiss(completion: nil)
    }

    func updateLayout(constrainedWidth: CGFloat, constrainedHeight: CGFloat) -> (CGSize, (CGSize, ContainedViewLayoutTransition) -> Void) {
        let sideInset: CGFloat = 14.0
        let verticalInset: CGFloat = 9.0

        let calculatedWidth = min(constrainedWidth, 250.0)

        let textSize = self.textNode.updateLayout(CGSize(width: calculatedWidth - sideInset, height: .greatestFiniteMagnitude))

        let combinedTextHeight = textSize.height
        return (CGSize(width: calculatedWidth, height: verticalInset * 2.0 + combinedTextHeight + 35.0), { size, transition in
            let verticalOrigin = verticalInset
            let textFrame = CGRect(origin: CGPoint(x: floor((size.width - textSize.width) / 2.0), y: verticalOrigin), size: textSize)
            transition.updateFrameAdditive(node: self.textNode, frame: textFrame)
            
            let buttonArea = CGRect(origin: CGPoint(x: 0.0, y: size.height - 35.0 - 6.0), size: CGSize(width: size.width, height: 35.0))
            
            self.upButtonNode.frame = CGRect(origin: CGPoint(x: buttonArea.minX, y: buttonArea.minY), size: CGSize(width: floor(buttonArea.size.width / 2.0), height: buttonArea.height))
            self.downButtonNode.frame = CGRect(origin: CGPoint(x: buttonArea.minX + floor(buttonArea.size.width / 2.0), y: buttonArea.minY), size: CGSize(width: floor(buttonArea.size.width / 2.0), height: buttonArea.height))
            
            let spacing: CGFloat = 56.0
            
            if let image = self.upButtonImageNode.image {
                self.upButtonImageNode.frame = CGRect(origin: CGPoint(x: floor(buttonArea.width / 2.0) - floor(spacing / 2.0) - image.size.width, y: floor((buttonArea.height - image.size.height) / 2.0)), size: image.size)
            }
            if let image = self.downButtonImageNode.image {
                self.downButtonImageNode.frame = CGRect(origin: CGPoint(x: floor(spacing / 2.0), y: floor((buttonArea.height - image.size.height) / 2.0)), size: image.size)
            }

            transition.updateFrame(node: self.backgroundNode, frame: CGRect(origin: CGPoint(x: 0.0, y: 0.0), size: CGSize(width: size.width, height: size.height)))
        })
    }

    func updateTheme(presentationData: PresentationData) {
        self.presentationData = presentationData

        self.backgroundNode.backgroundColor = presentationData.theme.contextMenu.itemBackgroundColor

        let textFont = Font.regular(presentationData.listsFontSize.baseDisplaySize)

        self.textNode.attributedText = NSAttributedString(string: self.textNode.attributedText?.string ?? "", font: textFont, textColor: presentationData.theme.contextMenu.primaryColor)
    }
    
    func canBeHighlighted() -> Bool {
        return self.isActionEnabled
    }
    
    func updateIsHighlighted(isHighlighted: Bool) {
        self.setIsHighlighted(isHighlighted)
    }

    func performAction() {
    }

    var isActionEnabled: Bool {
        return false
    }

    func setIsHighlighted(_ value: Bool) {
    }
    
    func actionNode(at point: CGPoint) -> ContextActionNodeProtocol {
        return self
    }
}<|MERGE_RESOLUTION|>--- conflicted
+++ resolved
@@ -31,11 +31,8 @@
 import Pasteboard
 import SettingsUI
 import PremiumUI
-<<<<<<< HEAD
 import TextNodeWithEntities
-=======
 import PtgForeignAgentNoticeRemoval
->>>>>>> e839afcd
 
 private struct MessageContextMenuData {
     let starStatus: Bool?
@@ -273,14 +270,14 @@
                 } else if threadData.isOwnedByMe {
                     canManage = true
                 }
-                
+
                 if !canManage {
                     return false
                 }
             }
         }
     }
-    
+
     var canReply = false
     switch chatPresentationInterfaceState.chatLocation {
     case .peer:
@@ -534,7 +531,7 @@
             canReply = false
         }
     }
-    
+
     if Namespaces.Message.allScheduled.contains(message.id.namespace) || message.id.peerId.isReplies {
         canReply = false
         canPin = false
@@ -629,14 +626,9 @@
         readCounters,
         ApplicationSpecificNotice.getMessageViewsPrivacyTips(accountManager: context.sharedContext.accountManager),
         context.engine.stickers.availableReactions(),
-<<<<<<< HEAD
-        context.sharedContext.accountManager.sharedData(keys: [ApplicationSpecificSharedDataKeys.translationSettings, SharedDataKeys.loggingSettings]),
+        context.sharedContext.accountManager.sharedData(keys: [ApplicationSpecificSharedDataKeys.translationSettings, SharedDataKeys.loggingSettings]) |> take(1),
         context.engine.peers.notificationSoundList() |> take(1),
         context.engine.data.get(TelegramEngine.EngineData.Item.Peer.Peer(id: context.account.peerId))
-=======
-        context.sharedContext.accountManager.sharedData(keys: [ApplicationSpecificSharedDataKeys.translationSettings, SharedDataKeys.loggingSettings]) |> take(1),
-        context.engine.peers.notificationSoundList() |> take(1)
->>>>>>> e839afcd
     )
     |> map { limitsAndAppConfig, stickerSaveStatus, resourceStatus, messageActions, updatingMessageMedia, infoSummaryData, readCounters, messageViewsPrivacyTips, availableReactions, sharedData, notificationSoundList, accountPeer -> (MessageContextMenuData, [MessageId: ChatUpdatingMessageMedia], InfoSummaryData, AppConfiguration, Bool, Int32, AvailableReactions?, TranslationSettings, LoggingSettings, NotificationSoundList?, EnginePeer?) in
         let (limitsConfiguration, appConfig) = limitsAndAppConfig
@@ -669,7 +661,7 @@
     |> deliverOnMainQueue
     |> map { data, updatingMessageMedia, infoSummaryData, appConfig, isMessageRead, messageViewsPrivacyTips, availableReactions, translationSettings, loggingSettings, notificationSoundList, accountPeer -> ContextController.Items in
         let isPremium = accountPeer?.isPremium ?? false
-        
+
         var actions: [ContextMenuItem] = []
         
         var isPinnedMessages = false
@@ -837,7 +829,7 @@
                                         guard case let .builtin(emojiValue) = reaction.value else {
                                             continue
                                         }
-                                        
+
                                         subActions.append(.action(ContextMenuActionItem(text: emojiValue, icon: { _ in
                                             return nil
                                         }, action: { _, f in
@@ -963,7 +955,7 @@
         } else {
             resourceAvailable = false
         }
-        
+
 
         if !isPremium && isDownloading {
             var isLargeFile = false
@@ -989,13 +981,13 @@
                         controller?.replace(with: c)
                     }
                     controllerInteraction.navigationController()?.pushViewController(controller)
-                    
+
                     f(.dismissWithoutContent)
                 })))
                 actions.append(.separator)
             }
         }
-        
+
         var isReplyThreadHead = false
         if case let .replyThread(replyThreadMessage) = chatPresentationInterfaceState.chatLocation {
             isReplyThreadHead = messages[0].id == replyThreadMessage.effectiveTopId
@@ -1081,7 +1073,6 @@
             }
             if !isExpired {
                 if !isPoll {
-<<<<<<< HEAD
                     if !isCopyProtected {
                         actions.append(.action(ContextMenuActionItem(text: chatPresentationInterfaceState.strings.Conversation_ContextMenuCopy, icon: { theme in
                             return generateTintedImage(image: UIImage(bundleImageName: "Chat/Context Menu/Copy"), color: theme.actionSheet.primaryTextColor)
@@ -1090,40 +1081,23 @@
                                 UIPasteboard.general.string = diceEmoji
                             } else {
                                 let copyTextWithEntities = {
-                                    var messageEntities: [MessageTextEntity]?
+//                                    var messageEntities: [MessageTextEntity]?
                                     var restrictedText: String?
                                     for attribute in message.attributes {
-                                        if let attribute = attribute as? TextEntitiesMessageAttribute {
-                                            messageEntities = attribute.entities
-                                        }
+//                                        if let attribute = attribute as? TextEntitiesMessageAttribute {
+//                                            messageEntities = attribute.entities
+//                                        }
                                         if let attribute = attribute as? RestrictedContentMessageAttribute {
                                             restrictedText = attribute.platformText(platform: "ios", contentSettings: context.currentContentSettings.with { $0 }) ?? ""
                                         }
                                     }
-                                    
+
                                     if let restrictedText = restrictedText {
                                         storeMessageTextInPasteboard(restrictedText, entities: nil)
                                     } else {
                                         storeMessageTextInPasteboard(messageText, entities: messageEntities)
-=======
-                    actions.append(.action(ContextMenuActionItem(text: chatPresentationInterfaceState.strings.Conversation_ContextMenuCopy, icon: { theme in
-                        return generateTintedImage(image: UIImage(bundleImageName: "Chat/Context Menu/Copy"), color: theme.actionSheet.primaryTextColor)
-                    }, action: { _, f in
-                        if let diceEmoji = diceEmoji {
-                            UIPasteboard.general.string = diceEmoji
-                        } else {
-                            let copyTextWithEntities = {
-//                                var messageEntities: [MessageTextEntity]?
-                                var restrictedText: String?
-                                for attribute in message.attributes {
-//                                    if let attribute = attribute as? TextEntitiesMessageAttribute {
-//                                        messageEntities = attribute.entities
-//                                    }
-                                    if let attribute = attribute as? RestrictedContentMessageAttribute {
-                                        restrictedText = attribute.platformText(platform: "ios", contentSettings: context.currentContentSettings.with { $0 }) ?? ""
->>>>>>> e839afcd
                                     }
-                                    
+
                                     Queue.mainQueue().after(0.2, {
                                         let content: UndoOverlayContent = .copy(text: chatPresentationInterfaceState.strings.Conversation_MessageCopied)
                                         controllerInteraction.displayUndo(content)
@@ -1342,7 +1316,7 @@
         if isMigrated {
             canPin = false
         }
-        
+
         if canPin {
             var pinnedSelectedMessageId: MessageId?
             for message in messages {
@@ -1578,7 +1552,7 @@
             
             clearCacheAsDelete = true
         }
-        
+
         if isReplyThreadHead {
             actions.append(.action(ContextMenuActionItem(text: chatPresentationInterfaceState.strings.SharedMedia_ViewInChat, icon: { theme in
                 return generateTintedImage(image: UIImage(bundleImageName: "Chat/Context Menu/GoToMessage"), color: theme.actionSheet.primaryTextColor)
@@ -1722,10 +1696,10 @@
                         })
                     } else if (stats != nil && !stats!.peers.isEmpty) || reactionCount != 0 {
                         var tip: ContextController.Tip?
-                        
+
                         let presentationData = context.sharedContext.currentPresentationData.with { $0 }
                         let premiumConfiguration = PremiumConfiguration.with(appConfiguration: context.currentAppConfiguration.with { $0 })
-                        
+
                         if !premiumConfiguration.isPremiumDisabled {
                             if customReactionEmojiPacks.count == 1, let firstCustomEmojiReaction = firstCustomEmojiReaction {
                                 tip = .animatedEmoji(
@@ -1748,7 +1722,7 @@
                                 })
                             }
                         }
-                        
+
                         c.pushItems(items: .single(ContextController.Items(content: .custom(ReactionListContextMenuContent(
                             context: context,
                             availableReactions: availableReactions,
@@ -1836,7 +1810,7 @@
         var disableDelete = false
         var isCopyProtected = false
         var isShareProtected = false
-        
+
         func getPeer(_ peerId: PeerId) -> Peer? {
             if let maybePeer = peerMap[peerId], let peer = maybePeer {
                 return peer._asPeer()
@@ -2055,12 +2029,12 @@
                     optionsMap[id]!.insert(.deleteLocally)
                 }
             }
-            
+
             if !isShareProtected {
                 optionsMap[id]!.insert(.externalShare)
             }
         }
-                
+
         if !optionsMap.isEmpty {
             var reducedOptions = optionsMap.values.first!
             for value in optionsMap.values {
@@ -2346,7 +2320,7 @@
 
     private var disposable: Disposable?
     private var currentStats: MessageReadStats?
-    
+
     private var customEmojiPacksDisposable: Disposable?
     private var customEmojiPacks: [StickerPackCollectionInfo] = []
     private var firstCustomEmojiReaction: TelegramMediaFile?
@@ -2428,12 +2402,12 @@
         var customEmojiFiles = Set<Int64>()
         for reaction in mergedMessageReactionsAndPeers(accountPeer: nil, message: self.item.message).reactions {
             reactionCount += Int(reaction.count)
-            
+
             if case let .custom(fileId) = reaction.value {
                 customEmojiFiles.insert(fileId)
             }
         }
-        
+
         if !customEmojiFiles.isEmpty {
             self.customEmojiPacksDisposable = (item.context.engine.stickers.resolveInlineStickers(fileIds: Array(customEmojiFiles))
             |> mapToSignal { customEmoji -> Signal<([StickerPackCollectionInfo], TelegramMediaFile?), NoError> in
@@ -2447,7 +2421,7 @@
                                 if firstCustomEmojiReaction == nil {
                                     firstCustomEmojiReaction = file
                                 }
-                                
+
                                 existingIds.insert(id)
                                 stickerPackSignals.append(item.context.engine.stickers.loadedStickerPack(reference: packReference, forceActualized: false)
                                 |> filter { result in
@@ -2555,7 +2529,7 @@
 
         if let currentStats = self.currentStats {
             reactionCount = currentStats.reactionCount
-            
+
             if currentStats.peers.isEmpty {
                 if reactionCount != 0 {
                     let text: String = self.presentationData.strings.Chat_ContextReactionCount(Int32(reactionCount))
