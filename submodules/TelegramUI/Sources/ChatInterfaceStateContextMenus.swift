--- conflicted
+++ resolved
@@ -1145,7 +1145,6 @@
         }
 
         if !isPinnedMessages, !isReplyThreadHead, data.canSelect {
-<<<<<<< HEAD
             if !actions.isEmpty {
                 actions.append(.separator)
             }
@@ -1240,9 +1239,7 @@
                 controller.setItems(.single(ngContextItems))
             })))
             //
-=======
             var didAddSeparator = false
->>>>>>> c315e84d
             if !selectAll || messages.count == 1 {
                 if !actions.isEmpty && !didAddSeparator {
                     didAddSeparator = true
