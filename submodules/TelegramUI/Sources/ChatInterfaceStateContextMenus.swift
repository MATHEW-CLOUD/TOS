import Foundation
import UIKit
import Postbox
import TelegramCore
import AsyncDisplayKit
import Display
import UIKit
import SwiftSignalKit
import MobileCoreServices
import TelegramVoip
import OverlayStatusController
import AccountContext
import ContextUI
import LegacyUI
import AppBundle
import SaveToCameraRoll
import PresentationDataUtils
import TelegramPresentationData
import TelegramStringFormatting
import UndoUI
import ShimmerEffect
import AnimatedAvatarSetNode
import AvatarNode
import AdUI
import TelegramNotices




// MARK: Nicegram Imports
import NGUI
import NGStrings
import NGTranslate
import PeerInfoUI
//

private struct MessageContextMenuData {
    let starStatus: Bool?
    let canReply: Bool
    let canPin: Bool
    let canEdit: Bool
    let canSelect: Bool
    let resourceStatus: MediaResourceStatus?
    let messageActions: ChatAvailableMessageActions
}

func canEditMessage(context: AccountContext, limitsConfiguration: LimitsConfiguration, message: Message) -> Bool {
    return canEditMessage(accountPeerId: context.account.peerId, limitsConfiguration: limitsConfiguration, message: message)
}

private func canEditMessage(accountPeerId: PeerId, limitsConfiguration: LimitsConfiguration, message: Message, reschedule: Bool = false) -> Bool {
    var hasEditRights = false
    var unlimitedInterval = reschedule
    
    if message.id.namespace == Namespaces.Message.ScheduledCloud {
        if let peer = message.peers[message.id.peerId], let channel = peer as? TelegramChannel {
            switch channel.info {
                case .broadcast:
                    if channel.hasPermission(.editAllMessages) || !message.flags.contains(.Incoming) {
                        hasEditRights = true
                    }
                default:
                    hasEditRights = true
            }
        } else {
            hasEditRights = true
        }
    } else if message.id.peerId.namespace == Namespaces.Peer.SecretChat || message.id.namespace != Namespaces.Message.Cloud {
        hasEditRights = false
    } else if let author = message.author, author.id == accountPeerId, let peer = message.peers[message.id.peerId] {
        hasEditRights = true
        if let peer = peer as? TelegramChannel {
            if peer.flags.contains(.isGigagroup) {
                if peer.flags.contains(.isCreator) || peer.adminRights != nil {
                    hasEditRights = true
                } else {
                    hasEditRights = false
                }
            }
            switch peer.info {
            case .broadcast:
                if peer.hasPermission(.editAllMessages) || !message.flags.contains(.Incoming) {
                    unlimitedInterval = true
                }
            case .group:
                if peer.hasPermission(.pinMessages) {
                    unlimitedInterval = true
                }
            }
        }
    } else if let author = message.author, message.author?.id != message.id.peerId, author.id.namespace == Namespaces.Peer.CloudChannel && message.id.peerId.namespace == Namespaces.Peer.CloudChannel, !message.flags.contains(.Incoming) {
        hasEditRights = true
    } else if message.author?.id == message.id.peerId, let peer = message.peers[message.id.peerId] {
        if let peer = peer as? TelegramChannel {
            switch peer.info {
            case .broadcast:
                if peer.hasPermission(.editAllMessages) || !message.flags.contains(.Incoming) {
                    unlimitedInterval = true
                    hasEditRights = true
                }
            case .group:
                if peer.hasPermission(.pinMessages) {
                    unlimitedInterval = true
                    hasEditRights = true
                }
            }
        }
    }
    
    var hasUneditableAttributes = false
    
    if hasEditRights {
        for attribute in message.attributes {
            if let _ = attribute as? InlineBotMessageAttribute {
                hasUneditableAttributes = true
                break
            }
        }
        if message.forwardInfo != nil {
            hasUneditableAttributes = true
        }
        
        for media in message.media {
            if let file = media as? TelegramMediaFile {
                if file.isSticker || file.isAnimatedSticker || file.isInstantVideo {
                    hasUneditableAttributes = true
                    break
                }
            } else if let _ = media as? TelegramMediaContact {
                hasUneditableAttributes = true
                break
            } else if let _ = media as? TelegramMediaExpiredContent {
                hasUneditableAttributes = true
                break
            } else if let _ = media as? TelegramMediaMap {
                hasUneditableAttributes = true
                break
            } else if let _ = media as? TelegramMediaPoll {
                hasUneditableAttributes = true
                break
            }  else if let _ = media as? TelegramMediaDice {
                hasUneditableAttributes = true
                break
            }
        }
        
        if !hasUneditableAttributes || reschedule {
            if canPerformEditingActions(limits: limitsConfiguration, accountPeerId: accountPeerId, message: message, unlimitedInterval: unlimitedInterval) {
                return true
            }
        }
    }
    return false
}

private func canViewReadStats(message: Message, isMessageRead: Bool, appConfig: AppConfiguration) -> Bool {
    guard let peer = message.peers[message.id.peerId] else {
        return false
    }

    if message.flags.contains(.Incoming) {
        return false
    } else {
        if !isMessageRead {
            return false
        }
    }

    for media in message.media {
        if let _ = media as? TelegramMediaAction {
            return false
        } else if let file = media as? TelegramMediaFile {
            if file.isVoice || file.isInstantVideo {
                var hasRead = false
                for attribute in message.attributes {
                    if let attribute = attribute as? ConsumableContentMessageAttribute {
                        if attribute.consumed {
                            hasRead = true
                            break
                        }
                    }
                }
                if !hasRead {
                    return false
                }
            }
        }
    }

    var maxParticipantCount = 50
    var maxTimeout = 7 * 86400
    if let data = appConfig.data {
        if let value = data["chat_read_mark_size_threshold"] as? Double {
            maxParticipantCount = Int(value)
        }
        if let value = data["chat_read_mark_expire_period"] as? Double {
            maxTimeout = Int(value)
        }
    }

    switch peer {
    case let channel as TelegramChannel:
        if case .broadcast = channel.info {
            return false
        }
    case let group as TelegramGroup:
        if group.participantCount > maxParticipantCount {
            return false
        }
    default:
        return false
    }

    let timestamp = Int32(CFAbsoluteTimeGetCurrent() + NSTimeIntervalSince1970)
    if Int64(message.timestamp) + Int64(maxTimeout) < Int64(timestamp) {
        return false
    }

    return true
}

func canReplyInChat(_ chatPresentationInterfaceState: ChatPresentationInterfaceState) -> Bool {
    guard let peer = chatPresentationInterfaceState.renderedPeer?.peer else {
        return false
    }
    
    if case .scheduledMessages = chatPresentationInterfaceState.subject {
        return false
    }
    if case .pinnedMessages = chatPresentationInterfaceState.subject {
        return false
    }

    guard !peer.id.isReplies else {
        return false
    }
    switch chatPresentationInterfaceState.mode {
    case .inline:
        return false
    default:
        break
    }
    
    var canReply = false
    switch chatPresentationInterfaceState.chatLocation {
        case .peer:
            if let channel = peer as? TelegramChannel {
                if case .member = channel.participationStatus {
                    canReply = channel.hasPermission(.sendMessages)
                }
            } else if let group = peer as? TelegramGroup {
                if case .Member = group.membership {
                    canReply = true
                }
            } else {
                canReply = true
            }
        case .replyThread:
            canReply = true
    }
    return canReply
}

enum ChatMessageContextMenuActionColor {
    case accent
    case destructive
}

struct ChatMessageContextMenuSheetAction {
    let color: ChatMessageContextMenuActionColor
    let title: String
    let action: () -> Void
}

enum ChatMessageContextMenuAction {
    case context(ContextMenuAction)
    case sheet(ChatMessageContextMenuSheetAction)
}

struct MessageMediaEditingOptions: OptionSet {
    var rawValue: Int32
    
    init(rawValue: Int32) {
        self.rawValue = rawValue
    }
    
    static let imageOrVideo = MessageMediaEditingOptions(rawValue: 1 << 0)
    static let file = MessageMediaEditingOptions(rawValue: 1 << 1)
}

func messageMediaEditingOptions(message: Message) -> MessageMediaEditingOptions {
    if message.id.peerId.namespace == Namespaces.Peer.SecretChat {
        return []
    }
    for attribute in message.attributes {
        if attribute is AutoclearTimeoutMessageAttribute {
            return []
        }
    }
    
    var options: MessageMediaEditingOptions = []
    
    for media in message.media {
        if let _ = media as? TelegramMediaImage {
            options.formUnion([.imageOrVideo, .file])
        } else if let file = media as? TelegramMediaFile {
            for attribute in file.attributes {
                switch attribute {
                    case .Sticker:
                        return []
                    case .Animated:
                        return []
                    case let .Video(_, _, flags):
                        if flags.contains(.instantRoundVideo) {
                            return []
                        } else {
                            options.formUnion([.imageOrVideo, .file])
                        }
                    case let .Audio(isVoice, _, _, _, _):
                        if isVoice {
                            return []
                        } else {
                            if let _ = message.groupingKey {
                                return []
                            } else {
                                options.formUnion([.imageOrVideo, .file])
                            }
                        }
                    default:
                        break
                }
            }
            options.formUnion([.imageOrVideo, .file])
        }
    }
    
    if message.groupingKey != nil {
        options.remove(.file)
    }
    
    return options
}

func updatedChatEditInterfaceMessageState(state: ChatPresentationInterfaceState, message: Message) -> ChatPresentationInterfaceState {
    var updated = state
    for media in message.media {
        if let webpage = media as? TelegramMediaWebpage, case let .Loaded(content) = webpage.content {
            updated = updated.updatedEditingUrlPreview((content.url, webpage))
        }
    }
    var isPlaintext = true
    for media in message.media {
        if !(media is TelegramMediaWebpage) {
            isPlaintext = false
            break
        }
    }
    let content: ChatEditInterfaceMessageStateContent
    if isPlaintext {
        content = .plaintext
    } else {
        content = .media(mediaOptions: messageMediaEditingOptions(message: message))
    }
    updated = updated.updatedEditMessageState(ChatEditInterfaceMessageState(content: content, mediaReference: nil))
    return updated
}

func contextMenuForChatPresentationInterfaceState(chatPresentationInterfaceState: ChatPresentationInterfaceState, context: AccountContext, messages: [Message], controllerInteraction: ChatControllerInteraction?, selectAll: Bool, interfaceInteraction: ChatPanelInterfaceInteraction?, readStats: MessageReadStats? = nil) -> Signal<ContextController.Items, NoError> {
    guard let interfaceInteraction = interfaceInteraction, let controllerInteraction = controllerInteraction else {
        return .single(ContextController.Items(items: []))
    }

    if messages.count == 1, let _ = messages[0].adAttribute {
        let message = messages[0]

        let presentationData = context.sharedContext.currentPresentationData.with { $0 }

        var actions: [ContextMenuItem] = []
        actions.append(.action(ContextMenuActionItem(text: presentationData.strings.SponsoredMessageMenu_Info, textColor: .primary, textLayout: .twoLinesMax, textFont: .custom(Font.regular(presentationData.listsFontSize.baseDisplaySize - 1.0)), badge: nil, icon: { theme in
            return generateTintedImage(image: UIImage(bundleImageName: "Chat/Context Menu/Info"), color: theme.actionSheet.primaryTextColor)
        }, iconSource: nil, action: { c, _ in
            c.dismiss(completion: {
                controllerInteraction.navigationController()?.pushViewController(AdInfoScreen(context: context))
            })
        })))

        actions.append(.separator)

        if chatPresentationInterfaceState.copyProtectionEnabled {
            
        } else {
            actions.append(.action(ContextMenuActionItem(text: chatPresentationInterfaceState.strings.Conversation_ContextMenuCopy, icon: { theme in
                return generateTintedImage(image: UIImage(bundleImageName: "Chat/Context Menu/Copy"), color: theme.actionSheet.primaryTextColor)
            }, action: { _, f in
                let copyTextWithEntities = {
                    var messageEntities: [MessageTextEntity]?
                    var restrictedText: String?
                    for attribute in message.attributes {
                        if let attribute = attribute as? TextEntitiesMessageAttribute {
                            messageEntities = attribute.entities
                        }
                        if let attribute = attribute as? RestrictedContentMessageAttribute {
                            restrictedText = attribute.platformText(platform: "ios", contentSettings: context.currentContentSettings.with { $0 }) ?? ""
                        }
                    }

                    if let restrictedText = restrictedText {
                        storeMessageTextInPasteboard(restrictedText, entities: nil)
                    } else {
                        storeMessageTextInPasteboard(message.text, entities: messageEntities)
                    }

                    Queue.mainQueue().after(0.2, {
                        let content: UndoOverlayContent = .copy(text: chatPresentationInterfaceState.strings.Conversation_MessageCopied)
                        controllerInteraction.displayUndo(content)
                    })
                }

                copyTextWithEntities()
                f(.default)
            })))
        }

        if let author = message.author, let addressName = author.addressName {
            let link = "https://t.me/\(addressName)"
            actions.append(.action(ContextMenuActionItem(text: chatPresentationInterfaceState.strings.Conversation_ContextMenuCopyLink, icon: { theme in
                return generateTintedImage(image: UIImage(bundleImageName: "Chat/Context Menu/Link"), color: theme.actionSheet.primaryTextColor)
            }, action: { _, f in
                UIPasteboard.general.string = link

                let presentationData = context.sharedContext.currentPresentationData.with { $0 }

                Queue.mainQueue().after(0.2, {
                    controllerInteraction.displayUndo(.linkCopied(text: presentationData.strings.Conversation_LinkCopied))
                })

                f(.default)
            })))
        }

        return .single(ContextController.Items(items: actions))
    }
    
    var loadStickerSaveStatus: MediaId?
    var loadCopyMediaResource: MediaResource?
    var isAction = false
    var diceEmoji: String?
    if messages.count == 1 {
        for media in messages[0].media {
            if let file = media as? TelegramMediaFile {
                for attribute in file.attributes {
                    if case let .Sticker(_, packInfo, _) = attribute, packInfo != nil {
                        loadStickerSaveStatus = file.fileId
                    }
                }
            } else if media is TelegramMediaAction || media is TelegramMediaExpiredContent {
                isAction = true
            } else if let image = media as? TelegramMediaImage {
                if !messages[0].containsSecretMedia {
                    loadCopyMediaResource = largestImageRepresentation(image.representations)?.resource
                }
            } else if let dice = media as? TelegramMediaDice {
                diceEmoji = dice.emoji
            }
        }
    }
    
    var canReply = canReplyInChat(chatPresentationInterfaceState)
    var canPin = false
    let canSelect = !isAction
    
    let message = messages[0]
    
    if Namespaces.Message.allScheduled.contains(message.id.namespace) || message.id.peerId.isReplies {
        canReply = false
        canPin = false
    } else if messages[0].flags.intersection([.Failed, .Unsent]).isEmpty {
        switch chatPresentationInterfaceState.chatLocation {
            case .peer, .replyThread:
                if let channel = messages[0].peers[messages[0].id.peerId] as? TelegramChannel {
                    if !isAction {
                        canPin = channel.hasPermission(.pinMessages)
                    }
                } else if let group = messages[0].peers[messages[0].id.peerId] as? TelegramGroup {
                    if !isAction {
                        switch group.role {
                            case .creator, .admin:
                                canPin = true
                            default:
                                if let defaultBannedRights = group.defaultBannedRights {
                                    canPin = !defaultBannedRights.flags.contains(.banPinMessages)
                                } else {
                                    canPin = true
                                }
                        }
                    }
                } else if let _ = messages[0].peers[messages[0].id.peerId] as? TelegramUser, chatPresentationInterfaceState.explicitelyCanPinMessages {
                    if !isAction {
                        canPin = true
                    }
                }
        }
    } else {
        canReply = false
        canPin = false
    }
    
    if let peer = messages[0].peers[messages[0].id.peerId] {
        if peer.isDeleted {
            canPin = false
        }
        if !(peer is TelegramSecretChat) && messages[0].id.namespace != Namespaces.Message.Cloud {
            canPin = false
            canReply = false
        }
    }
    
    var loadStickerSaveStatusSignal: Signal<Bool?, NoError> = .single(nil)
    if loadStickerSaveStatus != nil {
        loadStickerSaveStatusSignal = context.account.postbox.transaction { transaction -> Bool? in
            var starStatus: Bool?
            if let loadStickerSaveStatus = loadStickerSaveStatus {
                if getIsStickerSaved(transaction: transaction, fileId: loadStickerSaveStatus) {
                    starStatus = true
                } else {
                    starStatus = false
                }
            }
            
            return starStatus
        }
    }
    
    var loadResourceStatusSignal: Signal<MediaResourceStatus?, NoError> = .single(nil)
    if let loadCopyMediaResource = loadCopyMediaResource {
        loadResourceStatusSignal = context.account.postbox.mediaBox.resourceStatus(loadCopyMediaResource)
        |> take(1)
        |> map(Optional.init)
    }
    
    let loadLimits = context.account.postbox.transaction { transaction -> (LimitsConfiguration, AppConfiguration) in
        let limitsConfiguration = transaction.getPreferencesEntry(key: PreferencesKeys.limitsConfiguration)?.get(LimitsConfiguration.self) ?? LimitsConfiguration.defaultValue
        let appConfig = transaction.getPreferencesEntry(key: PreferencesKeys.appConfiguration)?.get(AppConfiguration.self) ?? AppConfiguration.defaultValue
        return (limitsConfiguration, appConfig)
    }
    
    let cachedData = context.account.postbox.transaction { transaction -> CachedPeerData? in
        return transaction.getPeerCachedData(peerId: messages[0].id.peerId)
    }

    let readState = context.account.postbox.transaction { transaction -> CombinedPeerReadState? in
        return transaction.getCombinedPeerReadState(messages[0].id.peerId)
    }
    
    let dataSignal: Signal<(MessageContextMenuData, [MessageId: ChatUpdatingMessageMedia], CachedPeerData?, AppConfiguration, Bool, Int32), NoError> = combineLatest(
        loadLimits,
        loadStickerSaveStatusSignal,
        loadResourceStatusSignal,
        context.sharedContext.chatAvailableMessageActions(postbox: context.account.postbox, accountPeerId: context.account.peerId, messageIds: Set(messages.map { $0.id })),
        context.account.pendingUpdateMessageManager.updatingMessageMedia
        |> take(1),
        cachedData,
        readState,
        ApplicationSpecificNotice.getMessageViewsPrivacyTips(accountManager: context.sharedContext.accountManager)
    )
    |> map { limitsAndAppConfig, stickerSaveStatus, resourceStatus, messageActions, updatingMessageMedia, cachedData, readState, messageViewsPrivacyTips -> (MessageContextMenuData, [MessageId: ChatUpdatingMessageMedia], CachedPeerData?, AppConfiguration, Bool, Int32) in
        let (limitsConfiguration, appConfig) = limitsAndAppConfig
        var canEdit = false
        if !isAction {
            let message = messages[0]
            canEdit = canEditMessage(context: context, limitsConfiguration: limitsConfiguration, message: message)
        }

        var isMessageRead = false
        if let readState = readState {
            isMessageRead = readState.isOutgoingMessageIndexRead(message.index)
        }
        
        return (MessageContextMenuData(starStatus: stickerSaveStatus, canReply: canReply, canPin: canPin, canEdit: canEdit, canSelect: canSelect, resourceStatus: resourceStatus, messageActions: messageActions), updatingMessageMedia, cachedData, appConfig, isMessageRead, messageViewsPrivacyTips)
    }
    
    return dataSignal
    |> deliverOnMainQueue
    |> map { data, updatingMessageMedia, cachedData, appConfig, isMessageRead, messageViewsPrivacyTips -> ContextController.Items in
        var actions: [ContextMenuItem] = []
        
        var isPinnedMessages = false
        if case .pinnedMessages = chatPresentationInterfaceState.subject {
            isPinnedMessages = true
        }
        
        if let starStatus = data.starStatus {
            actions.append(.action(ContextMenuActionItem(text: starStatus ? chatPresentationInterfaceState.strings.Stickers_RemoveFromFavorites : chatPresentationInterfaceState.strings.Stickers_AddToFavorites, icon: { theme in
                return generateTintedImage(image: starStatus ? UIImage(bundleImageName: "Chat/Context Menu/Unstar") : UIImage(bundleImageName: "Chat/Context Menu/Rate"), color: theme.actionSheet.primaryTextColor)
            }, action: { _, f in
                interfaceInteraction.toggleMessageStickerStarred(messages[0].id)
                f(.default)
            })))
        }
        
        if data.messageActions.options.contains(.rateCall) {
            var callId: CallId?
            var isVideo: Bool = false
            for media in message.media {
                if let action = media as? TelegramMediaAction, case let .phoneCall(id, discardReason, _, isVideoValue) = action.action {
                    isVideo = isVideoValue
                    if discardReason != .busy && discardReason != .missed {
                        if let logName = callLogNameForId(id: id, account: context.account) {
                            let logsPath = callLogsPath(account: context.account)
                            let logPath = logsPath + "/" + logName
                            let start = logName.index(logName.startIndex, offsetBy: "\(id)".count + 1)
                            let end: String.Index
                            if logName.hasSuffix(".log.json") {
                                end = logName.index(logName.endIndex, offsetBy: -4 - 5)
                            } else {
                                end = logName.index(logName.endIndex, offsetBy: -4)
                            }
                            let accessHash = logName[start..<end]
                            if let accessHash = Int64(accessHash) {
                                callId = CallId(id: id, accessHash: accessHash)
                            }
                            
                            actions.append(.action(ContextMenuActionItem(text: chatPresentationInterfaceState.strings.Call_ShareStats, icon: { theme in
                                return generateTintedImage(image: UIImage(bundleImageName: "Chat/Context Menu/Forward"), color: theme.actionSheet.primaryTextColor)
                            }, action: { _, f in
                                f(.dismissWithoutContent)
                                
                                let controller = context.sharedContext.makePeerSelectionController(PeerSelectionControllerParams(context: context, filter: [.onlyWriteable, .excludeDisabled]))
                                controller.peerSelected = { [weak controller] peer in
                                    let peerId = peer.id
                                    
                                    if let strongController = controller {
                                        strongController.dismiss()
                                        
                                        let id = Int64.random(in: Int64.min ... Int64.max)
                                        let file = TelegramMediaFile(fileId: MediaId(namespace: Namespaces.Media.LocalFile, id: id), partialReference: nil, resource: LocalFileReferenceMediaResource(localFilePath: logPath, randomId: id), previewRepresentations: [], videoThumbnails: [], immediateThumbnailData: nil, mimeType: "application/text", size: nil, attributes: [.FileName(fileName: "CallStats.log")])
                                        let message: EnqueueMessage = .message(text: "", attributes: [], mediaReference: .standalone(media: file), replyToMessageId: nil, localGroupingKey: nil, correlationId: nil)
                                        
                                        let _ = enqueueMessages(account: context.account, peerId: peerId, messages: [message]).start()
                                    }
                                }
                                controllerInteraction.navigationController()?.pushViewController(controller)
                            })))
                        }
                    }
                    break
                }
            }
            if let callId = callId {
                actions.append(.action(ContextMenuActionItem(text: chatPresentationInterfaceState.strings.Call_RateCall, icon: { theme in
                    return generateTintedImage(image: UIImage(bundleImageName: "Chat/Context Menu/Rate"), color: theme.actionSheet.primaryTextColor)
                }, action: { _, f in
                    let _ = controllerInteraction.rateCall(message, callId, isVideo)
                    f(.dismissWithoutContent)
                })))
            }
        }
        
        var isReplyThreadHead = false
        if case let .replyThread(replyThreadMessage) = chatPresentationInterfaceState.chatLocation {
            isReplyThreadHead = messages[0].id == replyThreadMessage.effectiveTopId
        }
        
        if !isPinnedMessages, !isReplyThreadHead, data.canReply {
            actions.append(.action(ContextMenuActionItem(text: chatPresentationInterfaceState.strings.Conversation_ContextMenuReply, icon: { theme in
                return generateTintedImage(image: UIImage(bundleImageName: "Chat/Context Menu/Reply"), color: theme.actionSheet.primaryTextColor)
            }, action: { _, f in
                interfaceInteraction.setupReplyMessage(messages[0].id, { transition in
                    f(.custom(transition))
                })
            })))
        }
        
        if data.messageActions.options.contains(.sendScheduledNow) {
            actions.append(.action(ContextMenuActionItem(text: chatPresentationInterfaceState.strings.ScheduledMessages_SendNow, icon: { theme in
                return generateTintedImage(image: UIImage(bundleImageName: "Chat/Context Menu/Resend"), color: theme.actionSheet.primaryTextColor)
            }, action: { _, f in
                controllerInteraction.sendScheduledMessagesNow(selectAll ? messages.map { $0.id } : [message.id])
                f(.dismissWithoutContent)
            })))
        }
        
        if data.messageActions.options.contains(.editScheduledTime) {
            actions.append(.action(ContextMenuActionItem(text: chatPresentationInterfaceState.strings.ScheduledMessages_EditTime, icon: { theme in
                return generateTintedImage(image: UIImage(bundleImageName: "Chat/Context Menu/Schedule"), color: theme.actionSheet.primaryTextColor)
            }, action: { _, f in
                controllerInteraction.editScheduledMessagesTime(selectAll ? messages.map { $0.id } : [message.id])
                f(.dismissWithoutContent)
            })))
        }
        
        let resourceAvailable: Bool
        if let resourceStatus = data.resourceStatus, case .Local = resourceStatus {
            resourceAvailable = true
        } else {
            resourceAvailable = false
        }
        
        if (!messages[0].text.isEmpty || resourceAvailable || diceEmoji != nil) && !chatPresentationInterfaceState.copyProtectionEnabled {
            let message = messages[0]
            var isExpired = false
            for media in message.media {
                if let _ = media as? TelegramMediaExpiredContent {
                    isExpired = true
                }
            }
            if !isExpired {
                actions.append(.action(ContextMenuActionItem(text: chatPresentationInterfaceState.strings.Conversation_ContextMenuCopy, icon: { theme in
                    return generateTintedImage(image: UIImage(bundleImageName: "Chat/Context Menu/Copy"), color: theme.actionSheet.primaryTextColor)
                }, action: { _, f in
                    if let diceEmoji = diceEmoji {
                        UIPasteboard.general.string = diceEmoji
                    } else {
                        let copyTextWithEntities = {
                            var messageEntities: [MessageTextEntity]?
                            var restrictedText: String?
                            for attribute in message.attributes {
                                if let attribute = attribute as? TextEntitiesMessageAttribute {
                                    messageEntities = attribute.entities
                                }
                                if let attribute = attribute as? RestrictedContentMessageAttribute {
                                    restrictedText = attribute.platformText(platform: "ios", contentSettings: context.currentContentSettings.with { $0 }) ?? ""
                                }
                            }
                            
                            if let restrictedText = restrictedText {
                                storeMessageTextInPasteboard(restrictedText, entities: nil)
                            } else {
                                storeMessageTextInPasteboard(message.text, entities: messageEntities)
                            }
                            
                            Queue.mainQueue().after(0.2, {
                                let content: UndoOverlayContent = .copy(text: chatPresentationInterfaceState.strings.Conversation_MessageCopied)
                                controllerInteraction.displayUndo(content)
                            })
                        }
                        if resourceAvailable {
                            for media in message.media {
                                if let image = media as? TelegramMediaImage, let largest = largestImageRepresentation(image.representations) {
                                    let _ = (context.account.postbox.mediaBox.resourceData(largest.resource, option: .incremental(waitUntilFetchStatus: false))
                                        |> take(1)
                                        |> deliverOnMainQueue).start(next: { data in
                                            if data.complete, let imageData = try? Data(contentsOf: URL(fileURLWithPath: data.path)) {
                                                if let image = UIImage(data: imageData) {
                                                    if !message.text.isEmpty {
                                                        copyTextWithEntities()
                                                    } else {
                                                        UIPasteboard.general.image = image
                                                        
                                                        Queue.mainQueue().after(0.2, {
                                                            let content: UndoOverlayContent = .copy(text: chatPresentationInterfaceState.strings.Conversation_ImageCopied)
                                                            controllerInteraction.displayUndo(content)
                                                        })
                                                    }
                                                } else {
                                                    copyTextWithEntities()
                                                }
                                            } else {
                                                copyTextWithEntities()
                                            }
                                        })
                                }
                            }
                        } else {
                            copyTextWithEntities()
                        }
                    }
                    f(.default)
                })))
                
                if isSpeakSelectionEnabled() && !message.text.isEmpty {
                    actions.append(.action(ContextMenuActionItem(text: chatPresentationInterfaceState.strings.Conversation_ContextMenuSpeak, icon: { theme in
                        return generateTintedImage(image: UIImage(bundleImageName: "Chat/Context Menu/Message"), color: theme.actionSheet.primaryTextColor)
                    }, action: { _, f in
                        controllerInteraction.performTextSelectionAction(0, NSAttributedString(string: message.text), .speak)
                        f(.default)
                    })))
                }
            }
            
            if resourceAvailable, !message.containsSecretMedia {
                var mediaReference: AnyMediaReference?
                var isVideo = false
                for media in message.media {
                    if let image = media as? TelegramMediaImage, let _ = largestImageRepresentation(image.representations) {
                        mediaReference = ImageMediaReference.standalone(media: image).abstract
                        break
                    } else if let file = media as? TelegramMediaFile, file.isVideo {
                        mediaReference = FileMediaReference.standalone(media: file).abstract
                        isVideo = true
                        break
                    }
                }
                if let mediaReference = mediaReference {
                    actions.append(.action(ContextMenuActionItem(text: isVideo ? chatPresentationInterfaceState.strings.Gallery_SaveVideo : chatPresentationInterfaceState.strings.Gallery_SaveImage, icon: { theme in
                        return generateTintedImage(image: UIImage(bundleImageName: "Chat/Context Menu/Save"), color: theme.actionSheet.primaryTextColor)
                    }, action: { _, f in
                        let _ = (saveToCameraRoll(context: context, postbox: context.account.postbox, mediaReference: mediaReference)
                        |> deliverOnMainQueue).start(completed: {
                            let presentationData = context.sharedContext.currentPresentationData.with { $0 }
                            controllerInteraction.presentControllerInCurrent(UndoOverlayController(presentationData: presentationData, content: .mediaSaved(text: isVideo ? presentationData.strings.Gallery_VideoSaved : presentationData.strings.Gallery_ImageSaved), elevatedLayout: false, animateInAsReplacement: false, action: { _ in return true }), nil)
                        })
                        f(.default)
                    })))
                }
            }
        }
        
        var threadId: Int64?
        var threadMessageCount: Int = 0
        if case .peer = chatPresentationInterfaceState.chatLocation, let channel = chatPresentationInterfaceState.renderedPeer?.peer as? TelegramChannel, case .group = channel.info {
            if let cachedData = cachedData as? CachedChannelData, case let .known(maybeValue) = cachedData.linkedDiscussionPeerId, let _ = maybeValue {
                if let value = messages[0].threadId {
                    threadId = value
                } else {
                    for attribute in messages[0].attributes {
                        if let attribute = attribute as? ReplyThreadMessageAttribute, attribute.count > 0 {
                            threadId = makeMessageThreadId(messages[0].id)
                            threadMessageCount = Int(attribute.count)
                        }
                    }
                }
            } else {
                for attribute in messages[0].attributes {
                    if let attribute = attribute as? ReplyThreadMessageAttribute, attribute.count > 0 {
                        threadId = makeMessageThreadId(messages[0].id)
                        threadMessageCount = Int(attribute.count)
                    }
                }
            }
        }
        
        if let _ = threadId, !isPinnedMessages {
            let text: String
            if threadMessageCount != 0 {
                text = chatPresentationInterfaceState.strings.Conversation_ContextViewReplies(Int32(threadMessageCount))
            } else {
                text = chatPresentationInterfaceState.strings.Conversation_ContextViewThread
            }
            actions.append(.action(ContextMenuActionItem(text: text, icon: { theme in
                return generateTintedImage(image: UIImage(bundleImageName: "Chat/Context Menu/Replies"), color: theme.actionSheet.primaryTextColor)
            }, action: { c, _ in
                c.dismiss(completion: {
                    controllerInteraction.openMessageReplies(messages[0].id, true, true)
                })
            })))
        }
        
        let isMigrated: Bool
        if chatPresentationInterfaceState.renderedPeer?.peer is TelegramChannel && message.id.peerId.namespace == Namespaces.Peer.CloudGroup {
            isMigrated = true
        } else {
            isMigrated = false
        }
                
        if data.canEdit && !isPinnedMessages && !isMigrated {
            actions.append(.action(ContextMenuActionItem(text: chatPresentationInterfaceState.strings.Conversation_MessageDialogEdit, icon: { theme in
                return generateTintedImage(image: UIImage(bundleImageName: "Chat/Context Menu/Edit"), color: theme.actionSheet.primaryTextColor)
            }, action: { c, f in
                interfaceInteraction.setupEditMessage(messages[0].id, { transition in
                    f(.custom(transition))
                })
            })))
        }
        
        var activePoll: TelegramMediaPoll?
        for media in message.media {
            if let poll = media as? TelegramMediaPoll, !poll.isClosed, message.id.namespace == Namespaces.Message.Cloud, poll.pollId.namespace == Namespaces.Media.CloudPoll {
                if !isPollEffectivelyClosed(message: message, poll: poll) {
                    activePoll = poll
                }
            }
        }
        
        if let activePoll = activePoll, let voters = activePoll.results.voters {
            var hasSelected = false
            for result in voters {
                if result.selected {
                    hasSelected = true
                }
            }
            if hasSelected, case .poll = activePoll.kind {
                actions.append(.action(ContextMenuActionItem(text: chatPresentationInterfaceState.strings.Conversation_UnvotePoll, icon: { theme in
                    return generateTintedImage(image: UIImage(bundleImageName: "Chat/Context Menu/Unvote"), color: theme.actionSheet.primaryTextColor)
                }, action: { _, f in
                    interfaceInteraction.requestUnvoteInMessage(messages[0].id)
                    f(.dismissWithoutContent)
                })))
            }
        }
        
        if data.canPin && !isMigrated, case .peer = chatPresentationInterfaceState.chatLocation {
            var pinnedSelectedMessageId: MessageId?
            for message in messages {
                if message.tags.contains(.pinned) {
                    pinnedSelectedMessageId = message.id
                    break
                }
            }
            
            if let pinnedSelectedMessageId = pinnedSelectedMessageId {
                actions.append(.action(ContextMenuActionItem(text: chatPresentationInterfaceState.strings.Conversation_Unpin, icon: { theme in
                    return generateTintedImage(image: UIImage(bundleImageName: "Chat/Context Menu/Unpin"), color: theme.actionSheet.primaryTextColor)
                }, action: { c, _ in
                    interfaceInteraction.unpinMessage(pinnedSelectedMessageId, false, c)
                })))
            } else {
                actions.append(.action(ContextMenuActionItem(text: chatPresentationInterfaceState.strings.Conversation_Pin, icon: { theme in
                    return generateTintedImage(image: UIImage(bundleImageName: "Chat/Context Menu/Pin"), color: theme.actionSheet.primaryTextColor)
                }, action: { c, _ in
                    interfaceInteraction.pinMessage(messages[0].id, c)
                })))
            }
        }
        
        if let activePoll = activePoll, messages[0].forwardInfo == nil {
            var canStopPoll = false
            if !messages[0].flags.contains(.Incoming) {
                canStopPoll = true
            } else {
                var hasEditRights = false
                if messages[0].id.namespace == Namespaces.Message.Cloud {
                    if message.id.peerId.namespace == Namespaces.Peer.SecretChat {
                        hasEditRights = false
                    } else if let author = message.author, author.id == context.account.peerId {
                        hasEditRights = true
                    } else if message.author?.id == message.id.peerId, let peer = message.peers[message.id.peerId] {
                        if let peer = peer as? TelegramChannel, case .broadcast = peer.info {
                            if peer.hasPermission(.editAllMessages) {
                                hasEditRights = true
                            }
                        }
                    }
                }
                
                if hasEditRights {
                    canStopPoll = true
                }
            }
            
            if canStopPoll {
                let stopPollAction: String
                switch activePoll.kind {
                case .poll:
                    stopPollAction = chatPresentationInterfaceState.strings.Conversation_StopPoll
                case .quiz:
                    stopPollAction = chatPresentationInterfaceState.strings.Conversation_StopQuiz
                }
                actions.append(.action(ContextMenuActionItem(text: stopPollAction, icon: { theme in
                    return generateTintedImage(image: UIImage(bundleImageName: "Chat/Context Menu/StopPoll"), color: theme.actionSheet.primaryTextColor)
                }, action: { _, f in
                    interfaceInteraction.requestStopPollInMessage(messages[0].id)
                    f(.dismissWithoutContent)
                })))
            }
        }
        
        if let message = messages.first, message.id.namespace == Namespaces.Message.Cloud, let channel = message.peers[message.id.peerId] as? TelegramChannel, !(message.media.first is TelegramMediaAction), !isReplyThreadHead, !isMigrated {
            actions.append(.action(ContextMenuActionItem(text: chatPresentationInterfaceState.strings.Conversation_ContextMenuCopyLink, icon: { theme in
                return generateTintedImage(image: UIImage(bundleImageName: "Chat/Context Menu/Link"), color: theme.actionSheet.primaryTextColor)
            }, action: { _, f in
                var threadMessageId: MessageId?
                if case let .replyThread(replyThreadMessage) = chatPresentationInterfaceState.chatLocation {
                    threadMessageId = replyThreadMessage.messageId
                }
                let _ = (context.engine.messages.exportMessageLink(peerId: message.id.peerId, messageId: message.id, isThread: threadMessageId != nil)
                |> map { result -> String? in
                    return result
                }
                |> deliverOnMainQueue).start(next: { link in
                    if let link = link {
                        UIPasteboard.general.string = link
                        
                        let presentationData = context.sharedContext.currentPresentationData.with { $0 }
                        
                        var warnAboutPrivate = false
                        if case .peer = chatPresentationInterfaceState.chatLocation {
                            if channel.addressName == nil {
                                warnAboutPrivate = true
                            }
                        }
                        Queue.mainQueue().after(0.2, {
                            if warnAboutPrivate {
                                controllerInteraction.displayUndo(.linkCopied(text: presentationData.strings.Conversation_PrivateMessageLinkCopiedLong))
                            } else {
                                controllerInteraction.displayUndo(.linkCopied(text: presentationData.strings.Conversation_LinkCopied))
                            }
                        })
                    }
                })
                f(.default)
            })))
        }
        
        var isUnremovableAction = false
        if messages.count == 1 {
            let message = messages[0]
            
            var hasAutoremove = false
            for attribute in message.attributes {
                if let _ = attribute as? AutoremoveTimeoutMessageAttribute {
                    hasAutoremove = true
                    break
                } else if let _ = attribute as? AutoclearTimeoutMessageAttribute {
                    hasAutoremove = true
                    break
                }
            }
            
            if !hasAutoremove {
                for media in message.media {
                    if let action = media as? TelegramMediaAction {
                        if let channel = message.peers[message.id.peerId] as? TelegramChannel {
                            if channel.flags.contains(.isCreator) || (channel.adminRights?.rights.contains(.canDeleteMessages) == true) {
                            } else {
                                isUnremovableAction = true
                            }
                        }

                        switch action.action {
                        case .historyScreenshot:
                            isUnremovableAction = true
                        default:
                            break
                        }
                    }
                    if let file = media as? TelegramMediaFile, !chatPresentationInterfaceState.copyProtectionEnabled {
                        if file.isVideo {
                            if file.isAnimated {
                                actions.append(.action(ContextMenuActionItem(text: chatPresentationInterfaceState.strings.Conversation_LinkDialogSave, icon: { theme in
                                    return generateTintedImage(image: UIImage(bundleImageName: "Chat/Context Menu/Save"), color: theme.actionSheet.primaryTextColor)
                                }, action: { _, f in
                                    let _ = addSavedGif(postbox: context.account.postbox, fileReference: .message(message: MessageReference(message), media: file)).start()
                                    f(.default)
                                })))
                            }
                            break
                        }
                    }
                }
            }
        }
        
        if data.messageActions.options.contains(.viewStickerPack) {
            actions.append(.action(ContextMenuActionItem(text: chatPresentationInterfaceState.strings.StickerPack_ViewPack, icon: { theme in
                return generateTintedImage(image: UIImage(bundleImageName: "Chat/Context Menu/Sticker"), color: theme.actionSheet.primaryTextColor)
            }, action: { _, f in
                let _ = controllerInteraction.openMessage(message, .default)
                f(.dismissWithoutContent)
            })))
        }
                
        if data.messageActions.options.contains(.forward) {
<<<<<<< HEAD
            actions.append(.action(ContextMenuActionItem(text: chatPresentationInterfaceState.strings.Conversation_ContextMenuForward, icon: { theme in
                return generateTintedImage(image: UIImage(bundleImageName: "Chat/Context Menu/Forward"), color: theme.actionSheet.primaryTextColor)
            }, action: { _, f in
                interfaceInteraction.forwardMessages(selectAll ? messages : [message])
                f(.dismissWithoutContent)
            })))
            actions.append(.action(ContextMenuActionItem(text: l("Chat.SaveToCloud", chatPresentationInterfaceState.strings.baseLanguageCode), icon: { theme in
                return generateTintedImage(image: UIImage(bundleImageName: "SaveToCloud"), color: theme.actionSheet.primaryTextColor)
            }, action: { _, f in
                interfaceInteraction.cloudMessages(selectAll ? messages : [message])
                f(.dismissWithoutContent)
            })))
=======
            if chatPresentationInterfaceState.copyProtectionEnabled {
                
            } else {
                actions.append(.action(ContextMenuActionItem(text: chatPresentationInterfaceState.strings.Conversation_ContextMenuForward, icon: { theme in
                    return generateTintedImage(image: UIImage(bundleImageName: "Chat/Context Menu/Forward"), color: theme.actionSheet.primaryTextColor)
                }, action: { _, f in
                    interfaceInteraction.forwardMessages(selectAll ? messages : [message])
                    f(.dismissWithoutContent)
                })))
            }
>>>>>>> aa1b009c
        }
        
        if data.messageActions.options.contains(.report) {
            actions.append(.action(ContextMenuActionItem(text: chatPresentationInterfaceState.strings.Conversation_ContextMenuReport, icon: { theme in
                return generateTintedImage(image: UIImage(bundleImageName: "Chat/Context Menu/Report"), color: theme.actionSheet.primaryTextColor)
            }, action: { controller, f in
                interfaceInteraction.reportMessages(messages, controller)
            })))
        } else if message.id.peerId.isReplies {
            actions.append(.action(ContextMenuActionItem(text: chatPresentationInterfaceState.strings.Conversation_ContextMenuBlock, textColor: .destructive, icon: { theme in
                return generateTintedImage(image: UIImage(bundleImageName: "Chat/Context Menu/Restrict"), color: theme.actionSheet.destructiveActionTextColor)
            }, action: { controller, f in
                interfaceInteraction.blockMessageAuthor(message, controller)
            })))
        }
        
        var clearCacheAsDelete = false
        if let channel = message.peers[message.id.peerId] as? TelegramChannel, case .broadcast = channel.info, !isMigrated {
            var views: Int = 0
            for attribute in message.attributes {
                if let attribute = attribute as? ViewCountMessageAttribute {
                    views = attribute.count
                }
            }
            
            if let cachedData = cachedData as? CachedChannelData, cachedData.flags.contains(.canViewStats), views >= 100 {
                actions.append(.action(ContextMenuActionItem(text: chatPresentationInterfaceState.strings.Conversation_ContextViewStats, icon: { theme in
                    return generateTintedImage(image: UIImage(bundleImageName: "Chat/Context Menu/Statistics"), color: theme.actionSheet.primaryTextColor)
                }, action: { c, _ in
                    c.dismiss(completion: {
                        controllerInteraction.openMessageStats(messages[0].id)
                    })
                })))
            }
            
            clearCacheAsDelete = true
        }

        if !isReplyThreadHead, (!data.messageActions.options.intersection([.deleteLocally, .deleteGlobally]).isEmpty || clearCacheAsDelete) {
            var autoremoveDeadline: Int32?
            for attribute in message.attributes {
                if let attribute = attribute as? AutoremoveTimeoutMessageAttribute {
                    if let countdownBeginTime = attribute.countdownBeginTime {
                        autoremoveDeadline = countdownBeginTime + attribute.timeout
                    }
                    break
                }
            }

            let title: String
            var isSending = false
            var isEditing = false
            if updatingMessageMedia[message.id] != nil {
                isSending = true
                isEditing = true
                title = chatPresentationInterfaceState.strings.Conversation_ContextMenuCancelEditing
            } else if message.flags.isSending {
                isSending = true
                title = chatPresentationInterfaceState.strings.Conversation_ContextMenuCancelSending
            } else {
                title = chatPresentationInterfaceState.strings.Conversation_ContextMenuDelete
            }

            if let autoremoveDeadline = autoremoveDeadline, !isEditing, !isSending {
                actions.append(.custom(ChatDeleteMessageContextItem(timestamp: Double(autoremoveDeadline), action: { controller, f in
                    if isEditing {
                        context.account.pendingUpdateMessageManager.cancel(messageId: message.id)
                        f(.default)
                    } else {
                        interfaceInteraction.deleteMessages(selectAll ? messages : [message], controller, f)
                    }
                }), false))
            } else if !isUnremovableAction {
                actions.append(.action(ContextMenuActionItem(text: title, textColor: .destructive, icon: { theme in
                    return generateTintedImage(image: UIImage(bundleImageName: isSending ? "Chat/Context Menu/Clear" : "Chat/Context Menu/Delete"), color: theme.actionSheet.destructiveActionTextColor)
                }, action: { controller, f in
                    if isEditing {
                        context.account.pendingUpdateMessageManager.cancel(messageId: message.id)
                        f(.default)
                    } else {
                        interfaceInteraction.deleteMessages(selectAll ? messages : [message], controller, f)
                    }
                })))
            }
        }

        if !isPinnedMessages, !isReplyThreadHead, data.canSelect {
            if !actions.isEmpty {
                actions.append(.separator)
            }
            // MARK: NG Context Menu
            let presentationData = context.sharedContext.currentPresentationData.with { $0 }
            let locale = presentationData.strings.baseLanguageCode
            actions.append(.action(ContextMenuActionItem(text: l("AppName", locale) + "...", icon: { theme in
                return generateTintedImage(image: UIImage(bundleImageName: "NicegramN"), color: theme.actionSheet.primaryTextColor)
            }, action: { controller, f in
                var ngContextItems: [ContextMenuItem] = []
                
                // Copyforward
                if data.messageActions.options.contains(.forward) {
                    ngContextItems.append(.action(ContextMenuActionItem(text: l("Chat.ForwardAsCopy", chatPresentationInterfaceState.strings.baseLanguageCode), icon: { theme in
                        return generateTintedImage(image: UIImage(bundleImageName: "CopyForward"), color: theme.actionSheet.primaryTextColor)
                    }, action: { _, f in
                        interfaceInteraction.copyForwardMessages(selectAll ? messages : [message])
                        f(.dismissWithoutContent)
                    })))
                }
                
                // Translate
                if !message.text.isEmpty {
                    var title = l("Messages.Translate", locale)
                    var mode = "translate"
                    if message.text.contains(gTranslateSeparator) {
                        title = l("Messages.UndoTranslate", locale)
                        mode = "undo-translate"
                    }
                    ngContextItems.append(.action(ContextMenuActionItem(text: title, icon: { theme in
                        return generateTintedImage(image: UIImage(bundleImageName: "NGTranslateIcon"), color: theme.actionSheet.primaryTextColor)
                    }, action: { _, f in
                        if mode == "undo-translate" {
                            var newMessageText = message.text
                            if let dotRange = newMessageText.range(of: "\n\n" + gTranslateSeparator) {
                                newMessageText.removeSubrange(dotRange.lowerBound..<newMessageText.endIndex)
                            }
                            let _ = (context.account.postbox.transaction { transaction -> Void in
                                transaction.updateMessage(message.id, update: { currentMessage in
                                    var storeForwardInfo: StoreMessageForwardInfo?
                                    if let forwardInfo = currentMessage.forwardInfo {
                                        storeForwardInfo = StoreMessageForwardInfo(authorId: forwardInfo.author?.id, sourceId: forwardInfo.source?.id, sourceMessageId: forwardInfo.sourceMessageId, date: forwardInfo.date, authorSignature: forwardInfo.authorSignature, psaType: forwardInfo.psaType, flags: forwardInfo.flags)
                                    }
                                    
                                    return .update(StoreMessage(id: currentMessage.id, globallyUniqueId: currentMessage.globallyUniqueId, groupingKey: currentMessage.groupingKey, threadId: currentMessage.threadId, timestamp: currentMessage.timestamp, flags: StoreMessageFlags(currentMessage.flags), tags: currentMessage.tags, globalTags: currentMessage.globalTags, localTags: currentMessage.localTags, forwardInfo: storeForwardInfo, authorId: currentMessage.author?.id, text: newMessageText, attributes: currentMessage.attributes, media: currentMessage.media))
                                })
                            }).start()
                        } else {
                            let _ = (gtranslate(message.text, presentationData.strings.baseLanguageCode)  |> deliverOnMainQueue).start(next: { translated in
                                let newMessageText = message.text + "\n\n\(gTranslateSeparator)\n" + translated
                                let _ = (context.account.postbox.transaction { transaction -> Void in
                                    transaction.updateMessage(message.id, update: { currentMessage in
                                        var storeForwardInfo: StoreMessageForwardInfo?
                                        if let forwardInfo = currentMessage.forwardInfo {
                                            storeForwardInfo = StoreMessageForwardInfo(authorId: forwardInfo.author?.id, sourceId: forwardInfo.source?.id, sourceMessageId: forwardInfo.sourceMessageId, date: forwardInfo.date, authorSignature: forwardInfo.authorSignature, psaType: forwardInfo.psaType, flags: forwardInfo.flags)
                                        }

                                        return .update(StoreMessage(id: currentMessage.id, globallyUniqueId: currentMessage.globallyUniqueId, groupingKey: currentMessage.groupingKey, threadId:  currentMessage.threadId, timestamp: currentMessage.timestamp, flags: StoreMessageFlags(currentMessage.flags), tags: currentMessage.tags, globalTags: currentMessage.globalTags, localTags: currentMessage.localTags, forwardInfo: storeForwardInfo, authorId: currentMessage.author?.id, text: newMessageText, attributes: currentMessage.attributes, media: currentMessage.media))
                                    })
                                }).start()
                            }, error: { _ in
                                let c = getIAPErrorController(context: context, "Messages.TranslateError", presentationData)
                                controllerInteraction.presentGlobalOverlayController(c, nil)
                            })
                        }
                        f(.default)
                    })))
                }
                

                if let peer = message.peers[message.id.peerId] as? TelegramChannel {
                    if let user = message.author as? TelegramUser {
                        if (user.id != context.account.peerId) && peer.hasPermission(.banMembers) {
                            let banDisposables = DisposableDict<PeerId>()
                            // TODO: Check is user an admin?
                            ngContextItems.append(.action(ContextMenuActionItem(text: chatPresentationInterfaceState.strings.Conversation_ContextMenuBan, icon: { theme in
                                return generateTintedImage(image: UIImage(bundleImageName: "Chat/Context Menu/Restrict"), color: theme.actionSheet.primaryTextColor)
                            }, action: { _, f in
                                banDisposables.set((context.engine.peers.fetchChannelParticipant(peerId: peer.id, participantId: user.id)
                                    |> deliverOnMainQueue).start(next: { participant in
                                controllerInteraction.presentController(channelBannedMemberController(context: context, peerId: peer.id, memberId: message.author!.id, initialParticipant: participant, updated: { _ in }, upgradedToSupergroup: { _, f in f() }), ViewControllerPresentationArguments(presentationAnimation: .modalSheet))
                                    }), forKey: user.id)
                                f(.dismissWithoutContent)
                            }))
                            )
                        }
                    }
                }



                controller.setItems(.single(ContextController.Items(items: ngContextItems)), minHeight: nil)
            })))
            //
            var didAddSeparator = false
            if !selectAll || messages.count == 1 {
                if !actions.isEmpty && !didAddSeparator {
                    didAddSeparator = true
                    actions.append(.separator)
                }

                actions.append(.action(ContextMenuActionItem(text: chatPresentationInterfaceState.strings.Conversation_ContextMenuSelect, icon: { theme in
                    return generateTintedImage(image: UIImage(bundleImageName: "Chat/Context Menu/Select"), color: theme.actionSheet.primaryTextColor)
                }, action: { _, f in
                    interfaceInteraction.beginMessageSelection(selectAll ? messages.map { $0.id } : [message.id], { transition in
                        f(.custom(transition))
                    })
                })))
            }

            if messages.count > 1 {
                if !actions.isEmpty && !didAddSeparator {
                    didAddSeparator = true
                    actions.append(.separator)
                }

                actions.append(.action(ContextMenuActionItem(text: chatPresentationInterfaceState.strings.Conversation_ContextMenuSelectAll(Int32(messages.count)), icon: { theme in
                    return generateTintedImage(image: UIImage(bundleImageName: "Chat/Context Menu/SelectAll"), color: theme.actionSheet.primaryTextColor)
                }, action: { _, f in
                    interfaceInteraction.beginMessageSelection(messages.map { $0.id }, { transition in
                        f(.custom(transition))
                    })
                })))
            }
        }

        if let peer = message.peers[message.id.peerId], canViewReadStats(message: message, isMessageRead: isMessageRead, appConfig: appConfig) {
            var hasReadReports = false
            if let channel = peer as? TelegramChannel {
                if case .group = channel.info {
                    if let cachedData = cachedData as? CachedChannelData, let memberCount = cachedData.participantsSummary.memberCount, memberCount <= 50 {
                        hasReadReports = true
                    }
                }
            } else if let group = peer as? TelegramGroup {
                if group.participantCount <= 50 {
                    hasReadReports = true
                }
            }

            if hasReadReports {
                if !actions.isEmpty {
                    actions.insert(.separator, at: 0)
                }

                actions.insert(.custom(ChatReadReportContextItem(context: context, message: message, stats: readStats, action: { c, f, stats in
                    if stats.peers.count == 1 {
                        c.dismiss(completion: {
                            controllerInteraction.openPeer(stats.peers[0].id, .default, nil)
                        })
                    } else if !stats.peers.isEmpty {
                        var subActions: [ContextMenuItem] = []

                        let presentationData = context.sharedContext.currentPresentationData.with { $0 }

                        subActions.append(.action(ContextMenuActionItem(text: presentationData.strings.Common_Back, textColor: .primary, icon: { theme in
                            return generateTintedImage(image: UIImage(bundleImageName: "Chat/Context Menu/Back"), color: theme.actionSheet.primaryTextColor)
                        }, action: { controller, _ in
                            controller.setItems(contextMenuForChatPresentationInterfaceState(chatPresentationInterfaceState: chatPresentationInterfaceState, context: context, messages: messages, controllerInteraction: controllerInteraction, selectAll: selectAll, interfaceInteraction: interfaceInteraction, readStats: stats), minHeight: nil, previousActionsTransition: .slide(forward: false))
                        })))

                        subActions.append(.separator)

                        for peer in stats.peers {
                            let avatarSignal = peerAvatarCompleteImage(account: context.account, peer: peer, size: CGSize(width: 30.0, height: 30.0))

                            subActions.append(.action(ContextMenuActionItem(text: peer.displayTitle(strings: presentationData.strings, displayOrder: presentationData.nameDisplayOrder), textLayout: .singleLine, icon: { _ in nil }, iconSource: ContextMenuActionItemIconSource(size: CGSize(width: 30.0, height: 30.0), signal: avatarSignal), action: { _, f in
                                c.dismiss(completion: {
                                    controllerInteraction.openPeer(peer.id, .default, nil)
                                })
                            })))
                        }

                        var tip: ContextController.Tip?
                        if messageViewsPrivacyTips < 3 {
                            tip = .messageViewsPrivacy
                            let _ = ApplicationSpecificNotice.incrementMessageViewsPrivacyTips(accountManager: context.sharedContext.accountManager).start()
                        }

                        let minHeight = c.getActionsMinHeight()
                        c.setItems(.single(ContextController.Items(items: subActions, tip: tip)), minHeight: minHeight, previousActionsTransition: .slide(forward: true))
                    } else {
                        f(.default)
                    }
                }), false), at: 0)
            }
        }
        
        return ContextController.Items(items: actions, tip: nil)
    }
}

func canPerformEditingActions(limits: LimitsConfiguration, accountPeerId: PeerId, message: Message, unlimitedInterval: Bool) -> Bool {
    if message.id.peerId == accountPeerId {
        return true
    }
    
    if unlimitedInterval {
        return true
    }
    
    let timestamp = Int32(CFAbsoluteTimeGetCurrent() + NSTimeIntervalSince1970)
    if Int64(message.timestamp) + Int64(limits.maxMessageEditingInterval) > Int64(timestamp) {
        return true
    }
    
    return false
}

private func canPerformDeleteActions(limits: LimitsConfiguration, accountPeerId: PeerId, message: Message) -> Bool {
    if message.id.peerId == accountPeerId {
        return true
    }
    if message.id.peerId.namespace == Namespaces.Peer.SecretChat {
        return true
    }
    
    if !message.flags.contains(.Incoming) {
        let timestamp = Int32(CFAbsoluteTimeGetCurrent() + NSTimeIntervalSince1970)
        if message.id.peerId.namespace == Namespaces.Peer.CloudUser {
            if Int64(message.timestamp) + Int64(limits.maxMessageRevokeIntervalInPrivateChats) > Int64(timestamp) {
                return true
            }
        } else {
            if message.timestamp + limits.maxMessageRevokeInterval > timestamp {
                return true
            }
        }
    }
    
    return false
}

func chatAvailableMessageActionsImpl(postbox: Postbox, accountPeerId: PeerId, messageIds: Set<MessageId>, messages: [MessageId: Message] = [:], peers: [PeerId: Peer] = [:]) -> Signal<ChatAvailableMessageActions, NoError> {
    return postbox.transaction { transaction -> ChatAvailableMessageActions in
        let limitsConfiguration: LimitsConfiguration = transaction.getPreferencesEntry(key: PreferencesKeys.limitsConfiguration)?.get(LimitsConfiguration.self) ?? LimitsConfiguration.defaultValue
        var optionsMap: [MessageId: ChatAvailableMessageActionOptions] = [:]
        var banPeer: Peer?
        var hadPersonalIncoming = false
        var hadBanPeerId = false
        var disableDelete = false
        var isCopyProtected = false
        
        func getPeer(_ peerId: PeerId) -> Peer? {
            if let peer = transaction.getPeer(peerId) {
                return peer
            } else if let peer = peers[peerId] {
                return peer
            } else {
                return nil
            }
        }
        
        func getMessage(_ messageId: MessageId) -> Message? {
            if let message = transaction.getMessage(messageId) {
                return message
            } else if let message = messages[messageId] {
                return message
            } else {
                return nil
            }
        }
        
        
        for id in messageIds {
            let isScheduled = id.namespace == Namespaces.Message.ScheduledCloud
            if optionsMap[id] == nil {
                optionsMap[id] = []
            }
            if let message = getMessage(id) {
                if message.isCopyProtected() {
                    isCopyProtected = true
                }
                for media in message.media {
                    if let file = media as? TelegramMediaFile, file.isSticker {
                        for case let .Sticker(_, packReference, _) in file.attributes {
                            if let _ = packReference {
                                optionsMap[id]!.insert(.viewStickerPack)
                            }
                            break
                        }
                    } else if let action = media as? TelegramMediaAction, case .phoneCall = action.action {
                        optionsMap[id]!.insert(.rateCall)
                    }
                }
                if id.namespace == Namespaces.Message.ScheduledCloud {
                    optionsMap[id]!.insert(.sendScheduledNow)
                    if canEditMessage(accountPeerId: accountPeerId, limitsConfiguration: limitsConfiguration, message: message, reschedule: true) {
                        optionsMap[id]!.insert(.editScheduledTime)
                    }
                    if let peer = getPeer(id.peerId), let channel = peer as? TelegramChannel {
                        if !message.flags.contains(.Incoming) {
                            optionsMap[id]!.insert(.deleteLocally)
                        } else {
                            if channel.hasPermission(.deleteAllMessages) {
                                optionsMap[id]!.insert(.deleteLocally)
                            }
                        }
                    } else {
                        optionsMap[id]!.insert(.deleteLocally)
                    }
                } else if id.peerId == accountPeerId {
                    if !(message.flags.isSending || message.flags.contains(.Failed)) {
                        optionsMap[id]!.insert(.forward)
                    }
                    optionsMap[id]!.insert(.deleteLocally)
                } else if let peer = getPeer(id.peerId) {
                    var isAction = false
                    var isDice = false
                    for media in message.media {
                        if media is TelegramMediaAction || media is TelegramMediaExpiredContent {
                            isAction = true
                        }
                        if media is TelegramMediaDice {
                            isDice = true
                        }
                    }
                    if let channel = peer as? TelegramChannel {
                        if message.flags.contains(.Incoming) {
                            optionsMap[id]!.insert(.report)
                        }
                        if channel.hasPermission(.banMembers), case .group = channel.info {
                            if message.flags.contains(.Incoming) {
                                if message.author is TelegramUser {
                                    if !hadBanPeerId {
                                        hadBanPeerId = true
                                        banPeer = message.author
                                    } else if banPeer?.id != message.author?.id {
                                        banPeer = nil
                                    }
                                } else if message.author is TelegramChannel {
                                    if !hadBanPeerId {
                                        hadBanPeerId = true
                                        banPeer = message.author
                                    } else if banPeer?.id != message.author?.id {
                                        banPeer = nil
                                    }
                                } else {
                                    hadBanPeerId = true
                                    banPeer = nil
                                }
                            } else {
                                hadBanPeerId = true
                                banPeer = nil
                            }
                        }
                        if !message.containsSecretMedia && !isAction {
                            if message.id.peerId.namespace != Namespaces.Peer.SecretChat && !message.isCopyProtected() {
                                if !(message.flags.isSending || message.flags.contains(.Failed)) {
                                    optionsMap[id]!.insert(.forward)
                                }
                            }
                        }

                        if !message.flags.contains(.Incoming) {
                            optionsMap[id]!.insert(.deleteGlobally)
                        } else {
                            if channel.hasPermission(.deleteAllMessages) {
                                optionsMap[id]!.insert(.deleteGlobally)
                            }
                        }
                    } else if let group = peer as? TelegramGroup {
                        if message.id.peerId.namespace != Namespaces.Peer.SecretChat && !message.containsSecretMedia {
                            if !isAction && !message.isCopyProtected() {
                                if !(message.flags.isSending || message.flags.contains(.Failed)) {
                                    optionsMap[id]!.insert(.forward)
                                }
                            }
                        }
                        optionsMap[id]!.insert(.deleteLocally)
                        if !message.flags.contains(.Incoming) {
                            optionsMap[id]!.insert(.deleteGlobally)
                        } else {
                            switch group.role {
                                case .creator, .admin:
                                    optionsMap[id]!.insert(.deleteGlobally)
                                case .member:
                                    var hasMediaToReport = false
                                    for media in message.media {
                                        if let _ = media as? TelegramMediaImage {
                                            hasMediaToReport = true
                                        } else if let _ = media as? TelegramMediaFile {
                                            hasMediaToReport = true
                                        } else if let webpage = media as? TelegramMediaWebpage, case let .Loaded(content) = webpage.content {
                                            if let _ = content.image {
                                                hasMediaToReport = true
                                            } else if let _ = content.file {
                                                hasMediaToReport = true
                                            }
                                        }
                                    }
                                    if hasMediaToReport {
                                        optionsMap[id]!.insert(.report)
                                    }
                            }
                        }
                    } else if let user = peer as? TelegramUser {
                        if !isScheduled && message.id.peerId.namespace != Namespaces.Peer.SecretChat && !message.containsSecretMedia && !isAction && !message.id.peerId.isReplies {
                            if !(message.flags.isSending || message.flags.contains(.Failed)) {
                                optionsMap[id]!.insert(.forward)
                            }
                        }
                        optionsMap[id]!.insert(.deleteLocally)
                        var canDeleteGlobally = false
                        if canPerformDeleteActions(limits: limitsConfiguration, accountPeerId: accountPeerId, message: message) {
                            canDeleteGlobally = true
                        } else if limitsConfiguration.canRemoveIncomingMessagesInPrivateChats {
                            canDeleteGlobally = true
                        }
                        if user.botInfo != nil {
                            canDeleteGlobally = false
                        }
                        
                        let timestamp = Int32(CFAbsoluteTimeGetCurrent() + NSTimeIntervalSince1970)
                        if isDice && Int64(message.timestamp) + 60 * 60 * 24 > Int64(timestamp) {
                            canDeleteGlobally = false
                        }
                        if message.flags.contains(.Incoming) {
                            hadPersonalIncoming = true
                        }
                        if canDeleteGlobally {
                            optionsMap[id]!.insert(.deleteGlobally)
                        }
                        for media in message.media {
                            if let action = media as? TelegramMediaAction {
                                if case .historyScreenshot = action.action {
                                    optionsMap[id]!.remove(.deleteLocally)
                                    optionsMap[id]!.remove(.deleteGlobally)
                                    disableDelete = true
                                }
                            }
                        }
                        if user.botInfo != nil && message.flags.contains(.Incoming) && !user.id.isReplies && !isAction {
                            optionsMap[id]!.insert(.report)
                        }
                    } else if let _ = peer as? TelegramSecretChat {
                        var isNonRemovableServiceAction = false
                        for media in message.media {
                            if let action = media as? TelegramMediaAction {
                                switch action.action {
                                    case .historyScreenshot:
                                        isNonRemovableServiceAction = true
                                        disableDelete = true
                                    default:
                                        break
                                }
                            }
                        }
                       
                        if !isNonRemovableServiceAction {
                            optionsMap[id]!.insert(.deleteGlobally)
                        }
                    } else {
                        assertionFailure()
                    }
                } else {
                    optionsMap[id]!.insert(.deleteLocally)
                }
            }
        }
        
        if !optionsMap.isEmpty {
            var reducedOptions = optionsMap.values.first!
            for value in optionsMap.values {
                reducedOptions.formIntersection(value)
            }
            if hadPersonalIncoming && optionsMap.values.contains(where: { $0.contains(.deleteGlobally) }) && !reducedOptions.contains(.deleteGlobally) {
                reducedOptions.insert(.unsendPersonal)
            }
            return ChatAvailableMessageActions(options: reducedOptions, banAuthor: banPeer, disableDelete: disableDelete, isCopyProtected: isCopyProtected)
        } else {
            return ChatAvailableMessageActions(options: [], banAuthor: nil, disableDelete: false, isCopyProtected: isCopyProtected)
        }
    }
}

final class ChatDeleteMessageContextItem: ContextMenuCustomItem {
    fileprivate let timestamp: Double
    fileprivate let action: (ContextControllerProtocol, @escaping (ContextMenuActionResult) -> Void) -> Void
    
    init(timestamp: Double, action: @escaping (ContextControllerProtocol, @escaping (ContextMenuActionResult) -> Void) -> Void) {
        self.timestamp = timestamp
        self.action = action
    }
    
    func node(presentationData: PresentationData, getController: @escaping () -> ContextControllerProtocol?, actionSelected: @escaping (ContextMenuActionResult) -> Void) -> ContextMenuCustomNode {
        return ChatDeleteMessageContextItemNode(presentationData: presentationData, item: self, getController: getController, actionSelected: actionSelected)
    }
}

private let textFont = Font.regular(17.0)

private final class ChatDeleteMessageContextItemNode: ASDisplayNode, ContextMenuCustomNode, ContextActionNodeProtocol {
    private let item: ChatDeleteMessageContextItem
    private let presentationData: PresentationData
    private let getController: () -> ContextControllerProtocol?
    private let actionSelected: (ContextMenuActionResult) -> Void
    
    private let backgroundNode: ASDisplayNode
    private let highlightedBackgroundNode: ASDisplayNode
    private let textNode: ImmediateTextNode
    private let statusNode: ImmediateTextNode
    private let iconNode: ASImageNode
    private let textIconNode: ASImageNode
    private let buttonNode: HighlightTrackingButtonNode
    
    private var timer: SwiftSignalKit.Timer?
    
    private var pointerInteraction: PointerInteraction?

    var isActionEnabled: Bool {
        return true
    }

    init(presentationData: PresentationData, item: ChatDeleteMessageContextItem, getController: @escaping () -> ContextControllerProtocol?, actionSelected: @escaping (ContextMenuActionResult) -> Void) {
        self.item = item
        self.presentationData = presentationData
        self.getController = getController
        self.actionSelected = actionSelected
        
        let textFont = Font.regular(presentationData.listsFontSize.baseDisplaySize)
        let subtextFont = Font.regular(presentationData.listsFontSize.baseDisplaySize * 13.0 / 17.0)
        
        self.backgroundNode = ASDisplayNode()
        self.backgroundNode.isAccessibilityElement = false
        self.backgroundNode.backgroundColor = presentationData.theme.contextMenu.itemBackgroundColor
        self.highlightedBackgroundNode = ASDisplayNode()
        self.highlightedBackgroundNode.isAccessibilityElement = false
        self.highlightedBackgroundNode.backgroundColor = presentationData.theme.contextMenu.itemHighlightedBackgroundColor
        self.highlightedBackgroundNode.alpha = 0.0
        
        self.textNode = ImmediateTextNode()
        self.textNode.isAccessibilityElement = false
        self.textNode.isUserInteractionEnabled = false
        self.textNode.displaysAsynchronously = false
        self.textNode.attributedText = NSAttributedString(string: presentationData.strings.Conversation_ContextMenuDelete, font: textFont, textColor: presentationData.theme.contextMenu.destructiveColor)
        
        self.textNode.maximumNumberOfLines = 1
        let statusNode = ImmediateTextNode()
        statusNode.isAccessibilityElement = false
        statusNode.isUserInteractionEnabled = false
        statusNode.displaysAsynchronously = false
        statusNode.attributedText = NSAttributedString(string: stringForRemainingTime(Int32(max(0.0, self.item.timestamp - Date().timeIntervalSince1970)), strings: presentationData.strings), font: subtextFont, textColor: presentationData.theme.contextMenu.destructiveColor)
        statusNode.maximumNumberOfLines = 1
        self.statusNode = statusNode
        
        self.buttonNode = HighlightTrackingButtonNode()
        self.buttonNode.isAccessibilityElement = true
        self.buttonNode.accessibilityLabel = presentationData.strings.VoiceChat_StopRecording
        
        self.iconNode = ASImageNode()
        self.iconNode.image = generateTintedImage(image: UIImage(bundleImageName: "Chat/Context Menu/Delete"), color: presentationData.theme.actionSheet.destructiveActionTextColor)
        
        self.textIconNode = ASImageNode()
        self.textIconNode.image = generateTintedImage(image: UIImage(bundleImageName: "Chat/Message/SelfExpiring"), color: presentationData.theme.actionSheet.destructiveActionTextColor)
        
        super.init()
        
        self.addSubnode(self.backgroundNode)
        self.addSubnode(self.highlightedBackgroundNode)
        self.addSubnode(self.textNode)
        self.addSubnode(self.statusNode)
        self.addSubnode(self.iconNode)
        self.addSubnode(self.textIconNode)
        self.addSubnode(self.buttonNode)
        
        self.buttonNode.highligthedChanged = { [weak self] highligted in
            guard let strongSelf = self else {
                return
            }
            if highligted {
                strongSelf.highlightedBackgroundNode.alpha = 1.0
            } else {
                strongSelf.highlightedBackgroundNode.alpha = 0.0
                strongSelf.highlightedBackgroundNode.layer.animateAlpha(from: 1.0, to: 0.0, duration: 0.3)
            }
        }
        self.buttonNode.addTarget(self, action: #selector(self.buttonPressed), forControlEvents: .touchUpInside)
    }
    
    deinit {
        self.timer?.invalidate()
    }
    
    override func didLoad() {
        super.didLoad()
        
        self.pointerInteraction = PointerInteraction(node: self.buttonNode, style: .hover, willEnter: { [weak self] in
            if let strongSelf = self {
                strongSelf.highlightedBackgroundNode.alpha = 0.75
            }
        }, willExit: { [weak self] in
            if let strongSelf = self {
                strongSelf.highlightedBackgroundNode.alpha = 0.0
            }
        })
        
        let timer = SwiftSignalKit.Timer(timeout: 0.5, repeat: true, completion: { [weak self] in
            self?.updateTime(transition: .immediate)
        }, queue: Queue.mainQueue())
        self.timer = timer
        timer.start()
    }
    
    private var validLayout: CGSize?
    func updateTime(transition: ContainedViewLayoutTransition) {
        guard let size = self.validLayout else {
            return
        }
        
        let subtextFont = Font.regular(self.presentationData.listsFontSize.baseDisplaySize * 13.0 / 17.0)
        self.statusNode.attributedText = NSAttributedString(string: stringForRemainingTime(Int32(max(0.0, self.item.timestamp - Date().timeIntervalSince1970)), strings: presentationData.strings), font: subtextFont, textColor: presentationData.theme.contextMenu.destructiveColor)
        
        let sideInset: CGFloat = 16.0
        let statusSize = self.statusNode.updateLayout(CGSize(width: size.width - sideInset - 32.0, height: .greatestFiniteMagnitude))
        transition.updateFrameAdditive(node: self.statusNode, frame: CGRect(origin: CGPoint(x: self.statusNode.frame.minX, y: self.statusNode.frame.minY), size: statusSize))
    }
    
    func updateLayout(constrainedWidth: CGFloat, constrainedHeight: CGFloat) -> (CGSize, (CGSize, ContainedViewLayoutTransition) -> Void) {
        let sideInset: CGFloat = 16.0
        let iconSideInset: CGFloat = 12.0
        let verticalInset: CGFloat = 12.0
        
        let iconSize: CGSize = self.iconNode.image?.size ?? CGSize(width: 10.0, height: 10.0)
        let textIconSize: CGSize = self.textIconNode.image?.size ?? CGSize(width: 2.0, height: 2.0)
        
        let standardIconWidth: CGFloat = 32.0
        var rightTextInset: CGFloat = sideInset
        if !iconSize.width.isZero {
            rightTextInset = max(iconSize.width, standardIconWidth) + iconSideInset + sideInset
        }
        
        let textSize = self.textNode.updateLayout(CGSize(width: constrainedWidth - sideInset - rightTextInset, height: .greatestFiniteMagnitude))
        let statusSize = self.statusNode.updateLayout(CGSize(width: constrainedWidth - sideInset - rightTextInset - textIconSize.width - 2.0, height: .greatestFiniteMagnitude))
        
        let verticalSpacing: CGFloat = 2.0
        let combinedTextHeight = textSize.height + verticalSpacing + statusSize.height
        return (CGSize(width: max(textSize.width, statusSize.width) + sideInset + rightTextInset, height: verticalInset * 2.0 + combinedTextHeight), { size, transition in
            self.validLayout = size
            let verticalOrigin = floor((size.height - combinedTextHeight) / 2.0)
            let textFrame = CGRect(origin: CGPoint(x: sideInset, y: verticalOrigin), size: textSize)
            transition.updateFrameAdditive(node: self.textNode, frame: textFrame)
            
            transition.updateFrame(node: self.textIconNode, frame: CGRect(origin: CGPoint(x: sideInset, y: verticalOrigin + verticalSpacing + textSize.height + floorToScreenPixels((statusSize.height - textIconSize.height) / 2.0) + 1.0), size: textIconSize))
            transition.updateFrameAdditive(node: self.statusNode, frame: CGRect(origin: CGPoint(x: sideInset + textIconSize.width + 2.0, y: verticalOrigin + verticalSpacing + textSize.height), size: statusSize))
            
            if !iconSize.width.isZero {
                transition.updateFrameAdditive(node: self.iconNode, frame: CGRect(origin: CGPoint(x: size.width - standardIconWidth - iconSideInset + floor((standardIconWidth - iconSize.width) / 2.0), y: floor((size.height - iconSize.height) / 2.0)), size: iconSize))
            }
            
            transition.updateFrame(node: self.backgroundNode, frame: CGRect(origin: CGPoint(x: 0.0, y: 0.0), size: CGSize(width: size.width, height: size.height)))
            transition.updateFrame(node: self.highlightedBackgroundNode, frame: CGRect(origin: CGPoint(x: 0.0, y: 0.0), size: CGSize(width: size.width, height: size.height)))
            transition.updateFrame(node: self.buttonNode, frame: CGRect(origin: CGPoint(x: 0.0, y: 0.0), size: CGSize(width: size.width, height: size.height)))
        })
    }
    
    func updateTheme(presentationData: PresentationData) {
        self.backgroundNode.backgroundColor = presentationData.theme.contextMenu.itemBackgroundColor
        self.highlightedBackgroundNode.backgroundColor = presentationData.theme.contextMenu.itemHighlightedBackgroundColor
        
        let textFont = Font.regular(presentationData.listsFontSize.baseDisplaySize)
        let subtextFont = Font.regular(presentationData.listsFontSize.baseDisplaySize * 13.0 / 17.0)
        
        self.textNode.attributedText = NSAttributedString(string: self.textNode.attributedText?.string ?? "", font: textFont, textColor: presentationData.theme.contextMenu.primaryColor)
        self.statusNode.attributedText = NSAttributedString(string: self.statusNode.attributedText?.string ?? "", font: subtextFont, textColor: presentationData.theme.contextMenu.secondaryColor)
    }
    
    @objc private func buttonPressed() {
        self.performAction()
    }
    
    func performAction() {
        guard let controller = self.getController() else {
            return
        }
        self.item.action(controller, { [weak self] result in
            self?.actionSelected(result)
        })
    }
    
    func setIsHighlighted(_ value: Bool) {
        if value {
            self.highlightedBackgroundNode.alpha = 1.0
        } else {
            self.highlightedBackgroundNode.alpha = 0.0
        }
    }
    
    func actionNode(at point: CGPoint) -> ContextActionNodeProtocol {
        return self
    }
}

final class ChatReadReportContextItem: ContextMenuCustomItem {
    fileprivate let context: AccountContext
    fileprivate let message: Message
    fileprivate let stats: MessageReadStats?
    fileprivate let action: (ContextControllerProtocol, @escaping (ContextMenuActionResult) -> Void, MessageReadStats) -> Void

    init(context: AccountContext, message: Message, stats: MessageReadStats?, action: @escaping (ContextControllerProtocol, @escaping (ContextMenuActionResult) -> Void, MessageReadStats) -> Void) {
        self.context = context
        self.message = message
        self.stats = stats
        self.action = action
    }

    func node(presentationData: PresentationData, getController: @escaping () -> ContextControllerProtocol?, actionSelected: @escaping (ContextMenuActionResult) -> Void) -> ContextMenuCustomNode {
        return ChatReadReportContextItemNode(presentationData: presentationData, item: self, getController: getController, actionSelected: actionSelected)
    }
}

private final class ChatReadReportContextItemNode: ASDisplayNode, ContextMenuCustomNode, ContextActionNodeProtocol {
    private let item: ChatReadReportContextItem
    private var presentationData: PresentationData
    private let getController: () -> ContextControllerProtocol?
    private let actionSelected: (ContextMenuActionResult) -> Void

    private let backgroundNode: ASDisplayNode
    private let highlightedBackgroundNode: ASDisplayNode
    private let placeholderCalculationTextNode: ImmediateTextNode
    private let textNode: ImmediateTextNode
    private let shimmerNode: ShimmerEffectNode
    private let iconNode: ASImageNode

    private let avatarsNode: AnimatedAvatarSetNode
    private let avatarsContext: AnimatedAvatarSetContext

    private let placeholderAvatarsNode: AnimatedAvatarSetNode
    private let placeholderAvatarsContext: AnimatedAvatarSetContext

    private let buttonNode: HighlightTrackingButtonNode

    private var pointerInteraction: PointerInteraction?

    private var disposable: Disposable?
    private var currentStats: MessageReadStats?

    init(presentationData: PresentationData, item: ChatReadReportContextItem, getController: @escaping () -> ContextControllerProtocol?, actionSelected: @escaping (ContextMenuActionResult) -> Void) {
        self.item = item
        self.presentationData = presentationData
        self.getController = getController
        self.actionSelected = actionSelected
        self.currentStats = item.stats

        let textFont = Font.regular(presentationData.listsFontSize.baseDisplaySize)

        self.backgroundNode = ASDisplayNode()
        self.backgroundNode.isAccessibilityElement = false
        self.backgroundNode.backgroundColor = presentationData.theme.contextMenu.itemBackgroundColor
        self.highlightedBackgroundNode = ASDisplayNode()
        self.highlightedBackgroundNode.isAccessibilityElement = false
        self.highlightedBackgroundNode.backgroundColor = presentationData.theme.contextMenu.itemHighlightedBackgroundColor
        self.highlightedBackgroundNode.alpha = 0.0

        self.placeholderCalculationTextNode = ImmediateTextNode()
        self.placeholderCalculationTextNode.attributedText = NSAttributedString(string: presentationData.strings.Conversation_ContextMenuSeen(11), font: textFont, textColor: presentationData.theme.contextMenu.primaryColor)
        self.placeholderCalculationTextNode.maximumNumberOfLines = 1

        self.textNode = ImmediateTextNode()
        self.textNode.isAccessibilityElement = false
        self.textNode.isUserInteractionEnabled = false
        self.textNode.displaysAsynchronously = false
        self.textNode.attributedText = NSAttributedString(string: " ", font: textFont, textColor: presentationData.theme.contextMenu.primaryColor)
        self.textNode.maximumNumberOfLines = 1
        self.textNode.alpha = 0.0

        self.shimmerNode = ShimmerEffectNode()
        self.shimmerNode.clipsToBounds = true

        self.buttonNode = HighlightTrackingButtonNode()
        self.buttonNode.isAccessibilityElement = true
        self.buttonNode.accessibilityLabel = presentationData.strings.VoiceChat_StopRecording

        self.iconNode = ASImageNode()
        self.iconNode.image = generateTintedImage(image: UIImage(bundleImageName: "Chat/Context Menu/Read"), color: presentationData.theme.actionSheet.primaryTextColor)

        self.avatarsNode = AnimatedAvatarSetNode()
        self.avatarsContext = AnimatedAvatarSetContext()

        self.placeholderAvatarsNode = AnimatedAvatarSetNode()
        self.placeholderAvatarsContext = AnimatedAvatarSetContext()

        super.init()

        self.addSubnode(self.backgroundNode)
        self.addSubnode(self.highlightedBackgroundNode)
        self.addSubnode(self.shimmerNode)
        self.addSubnode(self.textNode)
        self.addSubnode(self.iconNode)
        self.addSubnode(self.avatarsNode)
        self.addSubnode(self.placeholderAvatarsNode)
        self.addSubnode(self.buttonNode)

        self.buttonNode.highligthedChanged = { [weak self] highligted in
            guard let strongSelf = self else {
                return
            }
            if highligted {
                strongSelf.highlightedBackgroundNode.alpha = 1.0
            } else {
                strongSelf.highlightedBackgroundNode.alpha = 0.0
                strongSelf.highlightedBackgroundNode.layer.animateAlpha(from: 1.0, to: 0.0, duration: 0.3)
            }
        }
        self.buttonNode.addTarget(self, action: #selector(self.buttonPressed), forControlEvents: .touchUpInside)

        if let currentStats = self.currentStats {
            self.buttonNode.isUserInteractionEnabled = !currentStats.peers.isEmpty
        } else {
            self.buttonNode.isUserInteractionEnabled = false

            self.disposable = (item.context.engine.messages.messageReadStats(id: item.message.id)
            |> deliverOnMainQueue).start(next: { [weak self] value in
                guard let strongSelf = self else {
                    return
                }
                if let value = value {
                    strongSelf.updateStats(stats: value, transition: .animated(duration: 0.2, curve: .easeInOut))
                }
            })
        }
    }

    deinit {
        self.disposable?.dispose()
    }

    override func didLoad() {
        super.didLoad()

        self.pointerInteraction = PointerInteraction(node: self.buttonNode, style: .hover, willEnter: { [weak self] in
            if let strongSelf = self {
                strongSelf.highlightedBackgroundNode.alpha = 0.75
            }
        }, willExit: { [weak self] in
            if let strongSelf = self {
                strongSelf.highlightedBackgroundNode.alpha = 0.0
            }
        })
    }

    private var validLayout: (calculatedWidth: CGFloat, size: CGSize)?

    func updateStats(stats: MessageReadStats, transition: ContainedViewLayoutTransition) {
        self.buttonNode.isUserInteractionEnabled = !stats.peers.isEmpty

        guard let (calculatedWidth, size) = self.validLayout else {
            return
        }

        self.currentStats = stats

        let (_, apply) = self.updateLayout(constrainedWidth: calculatedWidth, constrainedHeight: size.height)
        apply(size, transition)
    }

    func updateLayout(constrainedWidth: CGFloat, constrainedHeight: CGFloat) -> (CGSize, (CGSize, ContainedViewLayoutTransition) -> Void) {
        let sideInset: CGFloat = 14.0
        let verticalInset: CGFloat = 12.0

        let iconSize: CGSize = self.iconNode.image?.size ?? CGSize(width: 10.0, height: 10.0)

        let rightTextInset: CGFloat = sideInset + 36.0

        let calculatedWidth = min(constrainedWidth, 250.0)

        let textFont = Font.regular(self.presentationData.listsFontSize.baseDisplaySize)

        if let currentStats = self.currentStats {
            if currentStats.peers.isEmpty {
                var text = self.presentationData.strings.Conversation_ContextMenuNoViews
                for media in self.item.message.media {
                    if let file = media as? TelegramMediaFile {
                        if file.isVoice {
                            text = self.presentationData.strings.Conversation_ContextMenuNobodyListened
                        } else if file.isInstantVideo {
                            text = self.presentationData.strings.Conversation_ContextMenuNobodyWatched
                        }
                    }
                }

                self.textNode.attributedText = NSAttributedString(string: text, font: textFont, textColor: self.presentationData.theme.contextMenu.secondaryColor)
            } else if currentStats.peers.count == 1 {
                self.textNode.attributedText = NSAttributedString(string: currentStats.peers[0].displayTitle(strings: self.presentationData.strings, displayOrder: self.presentationData.nameDisplayOrder), font: textFont, textColor: self.presentationData.theme.contextMenu.primaryColor)
            } else {
                var text = self.presentationData.strings.Conversation_ContextMenuSeen(Int32(currentStats.peers.count))
                for media in self.item.message.media {
                    if let file = media as? TelegramMediaFile {
                        if file.isVoice {
                            text = self.presentationData.strings.Conversation_ContextMenuListened(Int32(currentStats.peers.count))
                        } else if file.isInstantVideo {
                            text = self.presentationData.strings.Conversation_ContextMenuWatched(Int32(currentStats.peers.count))
                        }
                    }
                }

                self.textNode.attributedText = NSAttributedString(string: text, font: textFont, textColor: self.presentationData.theme.contextMenu.primaryColor)
            }
        } else {
            self.textNode.attributedText = NSAttributedString(string: " ", font: textFont, textColor: self.presentationData.theme.contextMenu.primaryColor)
        }

        let textSize = self.textNode.updateLayout(CGSize(width: calculatedWidth - sideInset - rightTextInset - iconSize.width - 4.0, height: .greatestFiniteMagnitude))

        let placeholderTextSize = self.placeholderCalculationTextNode.updateLayout(CGSize(width: calculatedWidth - sideInset - rightTextInset - iconSize.width - 4.0, height: .greatestFiniteMagnitude))

        let combinedTextHeight = textSize.height
        return (CGSize(width: calculatedWidth, height: verticalInset * 2.0 + combinedTextHeight), { size, transition in
            self.validLayout = (calculatedWidth: calculatedWidth, size: size)
            let verticalOrigin = floor((size.height - combinedTextHeight) / 2.0)
            let textFrame = CGRect(origin: CGPoint(x: sideInset + iconSize.width + 4.0, y: verticalOrigin), size: textSize)
            transition.updateFrameAdditive(node: self.textNode, frame: textFrame)
            transition.updateAlpha(node: self.textNode, alpha: self.currentStats == nil ? 0.0 : 1.0)

            let shimmerHeight: CGFloat = 8.0

            self.shimmerNode.frame = CGRect(origin: CGPoint(x: textFrame.minX, y: floor((size.height - shimmerHeight) / 2.0)), size: CGSize(width: placeholderTextSize.width, height: shimmerHeight))
            self.shimmerNode.cornerRadius = shimmerHeight / 2.0
            let shimmeringForegroundColor: UIColor
            let shimmeringColor: UIColor
            if self.presentationData.theme.overallDarkAppearance {
                let backgroundColor = self.presentationData.theme.contextMenu.backgroundColor.blitOver(self.presentationData.theme.list.plainBackgroundColor, alpha: 1.0)

                shimmeringForegroundColor = self.presentationData.theme.contextMenu.primaryColor.blitOver(backgroundColor, alpha: 0.1)
                shimmeringColor = self.presentationData.theme.list.itemBlocksBackgroundColor.withAlphaComponent(0.3)
            } else {
                let backgroundColor = self.presentationData.theme.contextMenu.backgroundColor.blitOver(self.presentationData.theme.list.plainBackgroundColor, alpha: 1.0)

                shimmeringForegroundColor = self.presentationData.theme.contextMenu.primaryColor.blitOver(backgroundColor, alpha: 0.15)
                shimmeringColor = self.presentationData.theme.list.itemBlocksBackgroundColor.withAlphaComponent(0.3)
            }
            self.shimmerNode.update(backgroundColor: self.presentationData.theme.list.plainBackgroundColor, foregroundColor: shimmeringForegroundColor, shimmeringColor: shimmeringColor, shapes: [.rect(rect: self.shimmerNode.bounds)], horizontal: true, size: self.shimmerNode.bounds.size)
            self.shimmerNode.updateAbsoluteRect(self.shimmerNode.frame, within: size)
            transition.updateAlpha(node: self.shimmerNode, alpha: self.currentStats == nil ? 1.0 : 0.0)

            if !iconSize.width.isZero {
                transition.updateFrameAdditive(node: self.iconNode, frame: CGRect(origin: CGPoint(x: sideInset + 1.0, y: floor((size.height - iconSize.height) / 2.0)), size: iconSize))
            }

            let avatarsContent: AnimatedAvatarSetContext.Content
            let placeholderAvatarsContent: AnimatedAvatarSetContext.Content

            var avatarsPeers: [EnginePeer] = []
            if let peers = self.currentStats?.peers {
                for i in 0 ..< min(3, peers.count) {
                    avatarsPeers.append(peers[i])
                }
            }
            avatarsContent = self.avatarsContext.update(peers: avatarsPeers, animated: false)
            placeholderAvatarsContent = self.avatarsContext.updatePlaceholder(color: shimmeringForegroundColor, count: 3, animated: false)

            let avatarsSize = self.avatarsNode.update(context: self.item.context, content: avatarsContent, itemSize: CGSize(width: 24.0, height: 24.0), customSpacing: 10.0, animated: false, synchronousLoad: true)
            self.avatarsNode.frame = CGRect(origin: CGPoint(x: size.width - sideInset - 12.0 - avatarsSize.width, y: floor((size.height - avatarsSize.height) / 2.0)), size: avatarsSize)
            transition.updateAlpha(node: self.avatarsNode, alpha: self.currentStats == nil ? 0.0 : 1.0)

            let placeholderAvatarsSize = self.placeholderAvatarsNode.update(context: self.item.context, content: placeholderAvatarsContent, itemSize: CGSize(width: 24.0, height: 24.0), customSpacing: 10.0, animated: false, synchronousLoad: true)
            self.placeholderAvatarsNode.frame = CGRect(origin: CGPoint(x: size.width - sideInset - 8.0 - placeholderAvatarsSize.width, y: floor((size.height - placeholderAvatarsSize.height) / 2.0)), size: placeholderAvatarsSize)
            transition.updateAlpha(node: self.placeholderAvatarsNode, alpha: self.currentStats == nil ? 1.0 : 0.0)

            transition.updateFrame(node: self.backgroundNode, frame: CGRect(origin: CGPoint(x: 0.0, y: 0.0), size: CGSize(width: size.width, height: size.height)))
            transition.updateFrame(node: self.highlightedBackgroundNode, frame: CGRect(origin: CGPoint(x: 0.0, y: 0.0), size: CGSize(width: size.width, height: size.height)))
            transition.updateFrame(node: self.buttonNode, frame: CGRect(origin: CGPoint(x: 0.0, y: 0.0), size: CGSize(width: size.width, height: size.height)))
        })
    }

    func updateTheme(presentationData: PresentationData) {
        self.presentationData = presentationData

        self.backgroundNode.backgroundColor = presentationData.theme.contextMenu.itemBackgroundColor
        self.highlightedBackgroundNode.backgroundColor = presentationData.theme.contextMenu.itemHighlightedBackgroundColor

        let textFont = Font.regular(presentationData.listsFontSize.baseDisplaySize)

        self.textNode.attributedText = NSAttributedString(string: self.textNode.attributedText?.string ?? "", font: textFont, textColor: presentationData.theme.contextMenu.primaryColor)
    }

    @objc private func buttonPressed() {
        self.performAction()
    }

    private var actionTemporarilyDisabled: Bool = false

    func performAction() {
        if self.actionTemporarilyDisabled {
            return
        }
        self.actionTemporarilyDisabled = true
        Queue.mainQueue().async { [weak self] in
            self?.actionTemporarilyDisabled = false
        }

        guard let controller = self.getController(), let currentStats = self.currentStats else {
            return
        }
        self.item.action(controller, { [weak self] result in
            self?.actionSelected(result)
        }, currentStats)
    }

    var isActionEnabled: Bool {
        guard let currentStats = self.currentStats else {
            return false
        }
        return !currentStats.peers.isEmpty
    }

    func setIsHighlighted(_ value: Bool) {
        if value {
            self.highlightedBackgroundNode.alpha = 1.0
        } else {
            self.highlightedBackgroundNode.alpha = 0.0
        }
    }
    
    func actionNode(at point: CGPoint) -> ContextActionNodeProtocol {
        return self
    }
}

private func stringForRemainingTime(_ duration: Int32, strings: PresentationStrings) -> String {
    let days = duration / (3600 * 24)
    let hours = duration / 3600
    let minutes = duration / 60 % 60
    let seconds = duration % 60
    let durationString: String
    if days > 0 {
        let roundDays = round(Double(duration) / (3600.0 * 24.0))
        return strings.Conversation_AutoremoveRemainingDays(Int32(roundDays))
    } else if hours > 0 {
        durationString = String(format: "%d:%02d:%02d", hours, minutes, seconds)
    } else {
        durationString = String(format: "%d:%02d", minutes, seconds)
    }
    return strings.Conversation_AutoremoveRemainingTime(durationString).string
}<|MERGE_RESOLUTION|>--- conflicted
+++ resolved
@@ -1051,31 +1051,22 @@
         }
                 
         if data.messageActions.options.contains(.forward) {
-<<<<<<< HEAD
-            actions.append(.action(ContextMenuActionItem(text: chatPresentationInterfaceState.strings.Conversation_ContextMenuForward, icon: { theme in
-                return generateTintedImage(image: UIImage(bundleImageName: "Chat/Context Menu/Forward"), color: theme.actionSheet.primaryTextColor)
-            }, action: { _, f in
-                interfaceInteraction.forwardMessages(selectAll ? messages : [message])
-                f(.dismissWithoutContent)
-            })))
-            actions.append(.action(ContextMenuActionItem(text: l("Chat.SaveToCloud", chatPresentationInterfaceState.strings.baseLanguageCode), icon: { theme in
-                return generateTintedImage(image: UIImage(bundleImageName: "SaveToCloud"), color: theme.actionSheet.primaryTextColor)
-            }, action: { _, f in
-                interfaceInteraction.cloudMessages(selectAll ? messages : [message])
-                f(.dismissWithoutContent)
-            })))
-=======
             if chatPresentationInterfaceState.copyProtectionEnabled {
                 
             } else {
                 actions.append(.action(ContextMenuActionItem(text: chatPresentationInterfaceState.strings.Conversation_ContextMenuForward, icon: { theme in
-                    return generateTintedImage(image: UIImage(bundleImageName: "Chat/Context Menu/Forward"), color: theme.actionSheet.primaryTextColor)
+                return generateTintedImage(image: UIImage(bundleImageName: "Chat/Context Menu/Forward"), color: theme.actionSheet.primaryTextColor)
                 }, action: { _, f in
                     interfaceInteraction.forwardMessages(selectAll ? messages : [message])
                     f(.dismissWithoutContent)
                 })))
-            }
->>>>>>> aa1b009c
+                actions.append(.action(ContextMenuActionItem(text: l("Chat.SaveToCloud", chatPresentationInterfaceState.strings.baseLanguageCode), icon: { theme in
+                    return generateTintedImage(image: UIImage(bundleImageName: "SaveToCloud"), color: theme.actionSheet.primaryTextColor)
+                }, action: { _, f in
+                    interfaceInteraction.cloudMessages(selectAll ? messages : [message])
+                    f(.dismissWithoutContent)
+                })))
+            }
         }
         
         if data.messageActions.options.contains(.report) {
