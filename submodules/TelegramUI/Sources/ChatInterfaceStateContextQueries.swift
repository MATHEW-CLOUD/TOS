--- conflicted
+++ resolved
@@ -65,8 +65,6 @@
     return updates
 }
 
-<<<<<<< HEAD
-=======
 struct StickersSearchConfiguration {
     static var defaultValue: StickersSearchConfiguration {
         return StickersSearchConfiguration(disableLocalSuggestions: false)
@@ -87,7 +85,6 @@
     }
 }
 
->>>>>>> e18b6736
 private func updatedContextQueryResultStateForQuery(context: AccountContext, peer: Peer, chatLocation: ChatLocation, inputQuery: ChatPresentationInputQuery, previousQuery: ChatPresentationInputQuery?, requestBotLocationStatus: @escaping (PeerId) -> Void) -> Signal<(ChatPresentationInputQueryResult?) -> ChatPresentationInputQueryResult?, ChatContextQueryError> {
     switch inputQuery {
         case let .emoji(query):
