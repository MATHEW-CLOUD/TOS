--- conflicted
+++ resolved
@@ -21,10 +21,7 @@
 import ManagedAnimationNode
 import SlotMachineAnimationNode
 import UniversalMediaPlayer
-<<<<<<< HEAD
-=======
 import ShimmerEffect
->>>>>>> e18b6736
 
 private let nameFont = Font.medium(14.0)
 private let inlineBotPrefixFont = Font.regular(14.0)
@@ -196,14 +193,10 @@
         self.containerNode = ContextControllerSourceNode()
         self.imageNode = TransformImageNode()
         self.dateAndStatusNode = ChatMessageDateAndStatusNode()
-<<<<<<< HEAD
-
-=======
         
         self.placeholderNode = StickerShimmerEffectNode()
         self.placeholderNode.isUserInteractionEnabled = false
         
->>>>>>> e18b6736
         super.init(layerBacked: false)
         
         self.containerNode.shouldBegin = { [weak self] location in
@@ -780,14 +773,6 @@
                 isReplyThread = true
             }
             
-<<<<<<< HEAD
-            var isReplyThread = false
-            if case .replyThread = item.chatLocation {
-                isReplyThread = true
-            }
-            
-=======
->>>>>>> e18b6736
             let (dateAndStatusSize, dateAndStatusApply) = makeDateAndStatusLayout(item.context, item.presentationData, edited, viewCount, dateText, statusType, CGSize(width: params.width, height: CGFloat.greatestFiniteMagnitude), dateReactions, dateReplies, item.message.tags.contains(.pinned) && !item.associatedData.isInPinnedListMode && !isReplyThread)
             
             var viaBotApply: (TextNodeLayout, () -> TextNode)?
