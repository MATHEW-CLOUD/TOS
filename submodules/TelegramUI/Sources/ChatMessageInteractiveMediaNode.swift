import Foundation
import UIKit
import AsyncDisplayKit
import Postbox
import SwiftSignalKit
import Display
import TelegramCore
import TelegramPresentationData
import TelegramUIPreferences
import UniversalMediaPlayer
import TextFormat
import AccountContext
import RadialStatusNode
import StickerResources
import PhotoResources
import TelegramUniversalVideoContent
import TelegramStringFormatting
import GalleryUI
import AnimatedStickerNode
import TelegramAnimatedStickerNode
import LocalMediaResources
import WallpaperResources
import ChatMessageInteractiveMediaBadge
import ContextUI
import InvisibleInkDustNode
import ChatControllerInteraction

private struct FetchControls {
    let fetch: (Bool) -> Void
    let cancel: () -> Void
}

enum InteractiveMediaNodeSizeCalculation {
    case constrained(CGSize)
    case unconstrained
}

enum InteractiveMediaNodeContentMode {
    case aspectFit
    case aspectFill
    
    var bubbleVideoDecorationContentMode: ChatBubbleVideoDecorationContentMode {
        switch self {
        case .aspectFit:
            return .aspectFit
        case .aspectFill:
            return .aspectFill
        }
    }
}

enum InteractiveMediaNodeActivateContent {
    case `default`
    case stream
    case automaticPlayback
}

enum InteractiveMediaNodeAutodownloadMode {
    case none
    case prefetch
    case full
}

enum InteractiveMediaNodePlayWithSoundMode {
    case single
    case loop
}

struct ChatMessageDateAndStatus {
    var type: ChatMessageDateAndStatusType
    var edited: Bool
    var viewCount: Int?
    var dateReactions: [MessageReaction]
    var dateReactionPeers: [(MessageReaction.Reaction, EnginePeer)]
    var dateReplies: Int
    var isPinned: Bool
    var dateText: String
}

public func roundedRectCgPath(roundRect rect: CGRect, topLeftRadius: CGFloat = 0.0, topRightRadius: CGFloat = 0.0, bottomLeftRadius: CGFloat = 0.0, bottomRightRadius: CGFloat = 0.0) -> CGPath {
    let path = CGMutablePath()

    let topLeft = rect.origin
    let topRight = CGPoint(x: rect.maxX, y: rect.minY)
    let bottomRight = CGPoint(x: rect.maxX, y: rect.maxY)
    let bottomLeft = CGPoint(x: rect.minX, y: rect.maxY)

    if topLeftRadius != .zero {
        path.move(to: CGPoint(x: topLeft.x+topLeftRadius, y: topLeft.y))
    } else {
        path.move(to: CGPoint(x: topLeft.x, y: topLeft.y))
    }

    if topRightRadius != .zero {
        path.addLine(to: CGPoint(x: topRight.x-topRightRadius, y: topRight.y))
        path.addCurve(to:  CGPoint(x: topRight.x, y: topRight.y+topRightRadius), control1: CGPoint(x: topRight.x, y: topRight.y), control2:CGPoint(x: topRight.x, y: topRight.y + topRightRadius))
    } else {
         path.addLine(to: CGPoint(x: topRight.x, y: topRight.y))
    }

    if bottomRightRadius != .zero {
        path.addLine(to: CGPoint(x: bottomRight.x, y: bottomRight.y-bottomRightRadius))
        path.addCurve(to: CGPoint(x: bottomRight.x-bottomRightRadius, y: bottomRight.y), control1: CGPoint(x: bottomRight.x, y: bottomRight.y), control2: CGPoint(x: bottomRight.x-bottomRightRadius, y: bottomRight.y))
    } else {
        path.addLine(to: CGPoint(x: bottomRight.x, y: bottomRight.y))
    }

    if bottomLeftRadius != .zero {
        path.addLine(to: CGPoint(x: bottomLeft.x+bottomLeftRadius, y: bottomLeft.y))
        path.addCurve(to: CGPoint(x: bottomLeft.x, y: bottomLeft.y-bottomLeftRadius), control1: CGPoint(x: bottomLeft.x, y: bottomLeft.y), control2: CGPoint(x: bottomLeft.x, y: bottomLeft.y-bottomLeftRadius))
    } else {
        path.addLine(to: CGPoint(x: bottomLeft.x, y: bottomLeft.y))
    }

    if topLeftRadius != .zero {
        path.addLine(to: CGPoint(x: topLeft.x, y: topLeft.y+topLeftRadius))
        path.addCurve(to: CGPoint(x: topLeft.x+topLeftRadius, y: topLeft.y) , control1: CGPoint(x: topLeft.x, y: topLeft.y) , control2: CGPoint(x: topLeft.x+topLeftRadius, y: topLeft.y))
    } else {
        path.addLine(to: CGPoint(x: topLeft.x, y: topLeft.y))
    }

    path.closeSubpath()
            
    return path
}

extension UIBezierPath {
    convenience init(roundRect rect: CGRect, topLeftRadius: CGFloat = 0.0, topRightRadius: CGFloat = 0.0, bottomLeftRadius: CGFloat = 0.0, bottomRightRadius: CGFloat = 0.0) {
        self.init()

        let path = CGMutablePath()

        let topLeft = rect.origin
        let topRight = CGPoint(x: rect.maxX, y: rect.minY)
        let bottomRight = CGPoint(x: rect.maxX, y: rect.maxY)
        let bottomLeft = CGPoint(x: rect.minX, y: rect.maxY)

        if topLeftRadius != .zero {
            path.move(to: CGPoint(x: topLeft.x+topLeftRadius, y: topLeft.y))
        } else {
            path.move(to: CGPoint(x: topLeft.x, y: topLeft.y))
        }

        if topRightRadius != .zero {
            path.addLine(to: CGPoint(x: topRight.x-topRightRadius, y: topRight.y))
            path.addCurve(to:  CGPoint(x: topRight.x, y: topRight.y+topRightRadius), control1: CGPoint(x: topRight.x, y: topRight.y), control2:CGPoint(x: topRight.x, y: topRight.y + topRightRadius))
        } else {
             path.addLine(to: CGPoint(x: topRight.x, y: topRight.y))
        }

        if bottomRightRadius != .zero {
            path.addLine(to: CGPoint(x: bottomRight.x, y: bottomRight.y-bottomRightRadius))
            path.addCurve(to: CGPoint(x: bottomRight.x-bottomRightRadius, y: bottomRight.y), control1: CGPoint(x: bottomRight.x, y: bottomRight.y), control2: CGPoint(x: bottomRight.x-bottomRightRadius, y: bottomRight.y))
        } else {
            path.addLine(to: CGPoint(x: bottomRight.x, y: bottomRight.y))
        }

        if bottomLeftRadius != .zero {
            path.addLine(to: CGPoint(x: bottomLeft.x+bottomLeftRadius, y: bottomLeft.y))
            path.addCurve(to: CGPoint(x: bottomLeft.x, y: bottomLeft.y-bottomLeftRadius), control1: CGPoint(x: bottomLeft.x, y: bottomLeft.y), control2: CGPoint(x: bottomLeft.x, y: bottomLeft.y-bottomLeftRadius))
        } else {
            path.addLine(to: CGPoint(x: bottomLeft.x, y: bottomLeft.y))
        }

        if topLeftRadius != .zero {
            path.addLine(to: CGPoint(x: topLeft.x, y: topLeft.y+topLeftRadius))
            path.addCurve(to: CGPoint(x: topLeft.x+topLeftRadius, y: topLeft.y) , control1: CGPoint(x: topLeft.x, y: topLeft.y) , control2: CGPoint(x: topLeft.x+topLeftRadius, y: topLeft.y))
        } else {
            path.addLine(to: CGPoint(x: topLeft.x, y: topLeft.y))
        }

        path.closeSubpath()
        cgPath = path
    }
}

private class ExtendedMediaOverlayNode: ASDisplayNode {
    private let blurredImageNode: TransformImageNode
    private let dustNode: MediaDustNode
    private let buttonNode: HighlightTrackingButtonNode
    private let highlightedBackgroundNode: ASDisplayNode
    private let iconNode: ASImageNode
    private let textNode: ImmediateTextNode
    
    private var maskView: UIView?
    private var maskLayer: CAShapeLayer?
    
    private var randomId: Int32?
    var isRevealed = false
    var tapped: () -> Void = {}
    
    override init() {
        self.blurredImageNode = TransformImageNode()
        self.blurredImageNode.contentAnimations = []
         
        self.dustNode = MediaDustNode()
        
        self.buttonNode = HighlightTrackingButtonNode()
        self.buttonNode.backgroundColor = UIColor(rgb: 0x000000, alpha: 0.3)
        self.buttonNode.clipsToBounds = true
        self.buttonNode.cornerRadius = 16.0
        
        self.highlightedBackgroundNode = ASDisplayNode()
        self.highlightedBackgroundNode.backgroundColor = UIColor(rgb: 0xffffff, alpha: 0.2)
        self.highlightedBackgroundNode.alpha = 0.0
        
        self.iconNode = ASImageNode()
        self.iconNode.displaysAsynchronously = false
        self.iconNode.image = generateTintedImage(image: UIImage(bundleImageName: "Chat/Stickers/SmallLock"), color: .white)
        
        self.textNode = ImmediateTextNode()
                
        super.init()
                
        self.addSubnode(self.blurredImageNode)
        self.addSubnode(self.dustNode)
        self.addSubnode(self.buttonNode)

        self.buttonNode.addSubnode(self.highlightedBackgroundNode)
        self.addSubnode(self.iconNode)
        self.addSubnode(self.textNode)
        
        self.buttonNode.highligthedChanged = { [weak self] highlighted in
            if let strongSelf = self {
                if highlighted {
                    strongSelf.highlightedBackgroundNode.layer.removeAnimation(forKey: "opacity")
                    strongSelf.highlightedBackgroundNode.alpha = 1.0
                } else {
                    strongSelf.highlightedBackgroundNode.alpha = 0.0
                    strongSelf.highlightedBackgroundNode.layer.animateAlpha(from: 1.0, to: 0.0, duration: 0.3)
                }
            }
        }
        
        self.buttonNode.addTarget(self, action: #selector(self.buttonPressed), forControlEvents: .touchUpInside)
    }
    
    @objc private func buttonPressed() {
        
    }
        
    override func didLoad() {
        super.didLoad()
        
        if #available(iOS 13.0, *) {
            self.buttonNode.layer.cornerCurve = .continuous
        }
        
        let maskView = UIView()
        self.maskView = maskView
        self.dustNode.view.mask = maskView
        
        let maskLayer = CAShapeLayer()
        maskLayer.fillRule = .evenOdd
        maskLayer.fillColor = UIColor.white.cgColor
        maskView.layer.addSublayer(maskLayer)
        self.maskLayer = maskLayer
    }
    
    func reveal() {
        self.isRevealed = true
        self.blurredImageNode.removeFromSupernode()
        self.dustNode.removeFromSupernode()
    }
    
    override func hitTest(_ point: CGPoint, with event: UIEvent?) -> UIView? {
        let result = super.hitTest(point, with: event)
        if self.isRevealed {
            return nil
        }
        return result
    }
        
    func update(size: CGSize, text: String, imageSignal: (Signal<(TransformImageArguments) -> DrawingContext?, NoError>, CGSize, CGSize, Int32)?, imageFrame: CGRect, corners: ImageCorners?) {
        let spacing: CGFloat = 2.0
        let padding: CGFloat = 10.0
        
        if let (imageSignal, drawingSize, boundingSize, randomId) = imageSignal {
            if self.randomId != randomId {
                self.randomId = randomId
                self.blurredImageNode.setSignal(imageSignal, attemptSynchronously: true)
                
                let imageLayout = self.blurredImageNode.asyncLayout()
                let arguments = TransformImageArguments(corners: corners ?? ImageCorners(), imageSize: drawingSize, boundingSize: boundingSize, intrinsicInsets: UIEdgeInsets(), resizeMode: .blurBackground, emptyColor: .clear, custom: nil)
                let apply = imageLayout(arguments)
                apply()
            }
            
            self.blurredImageNode.isHidden = false

            self.isRevealed = self.dustNode.isRevealed
            self.dustNode.revealed = { [weak self] in
                self?.isRevealed = true
                self?.blurredImageNode.removeFromSupernode()
            }
            self.dustNode.tapped = { [weak self] in
                self?.isRevealed = true
                self?.tapped()
            }
        } else {
            self.blurredImageNode.isHidden = true
            self.isRevealed = true
        }
        self.blurredImageNode.frame = imageFrame
                
        self.dustNode.frame = CGRect(origin: .zero, size: size)
        self.dustNode.update(size: size, color: .white, transition: .immediate)
        
        if text.isEmpty {
            self.buttonNode.isHidden = true
            self.textNode.isHidden = true
        } else {
            self.buttonNode.isHidden = false
            self.textNode.isHidden = false
            
            self.textNode.attributedText = NSAttributedString(string: text, font: Font.semibold(14.0), textColor: .white, paragraphAlignment: .center)
            let textSize = self.textNode.updateLayout(size)
            if let iconSize = self.iconNode.image?.size {
                let contentSize = CGSize(width: iconSize.width + textSize.width + spacing + padding * 2.0, height: 32.0)
                self.buttonNode.frame = CGRect(origin: CGPoint(x: floorToScreenPixels((size.width - contentSize.width) / 2.0), y: floorToScreenPixels((size.height - contentSize.height) / 2.0)), size: contentSize)
                self.highlightedBackgroundNode.frame = CGRect(origin: .zero, size: contentSize)
                
                self.iconNode.frame = CGRect(origin: CGPoint(x: self.buttonNode.frame.minX + padding, y: self.buttonNode.frame.minY + floorToScreenPixels((contentSize.height - iconSize.height) / 2.0) + 1.0 - UIScreenPixel), size: iconSize)
                self.textNode.frame = CGRect(origin: CGPoint(x: self.iconNode.frame.maxX + spacing, y: self.buttonNode.frame.minY + floorToScreenPixels((contentSize.height - textSize.height) / 2.0)), size: textSize)
            }
        }
        
        var leftOffset: CGFloat = 0.0
        var rightOffset: CGFloat = 0.0
        let corners = corners ?? ImageCorners(radius: 16.0)
        if case .Tail = corners.bottomLeft {
            leftOffset = 4.0
        } else if case .Tail = corners.bottomRight {
            rightOffset = 4.0
        }
        let rect = CGRect(origin: CGPoint(x: leftOffset, y: 0.0), size: CGSize(width: size.width - leftOffset - rightOffset, height: size.height))
        let path = UIBezierPath(roundRect: rect, topLeftRadius: corners.topLeft.radius, topRightRadius: corners.topRight.radius, bottomLeftRadius: corners.bottomLeft.radius, bottomRightRadius: corners.bottomRight.radius)
        let buttonPath = UIBezierPath(roundedRect: self.buttonNode.frame, cornerRadius: 16.0)
        path.append(buttonPath)
        path.usesEvenOddFillRule = true
        self.maskLayer?.path = path.cgPath
    }
}

final class ChatMessageInteractiveMediaNode: ASDisplayNode, GalleryItemTransitionNode {
    private let pinchContainerNode: PinchSourceContainerNode
    private let imageNode: TransformImageNode
    private var currentImageArguments: TransformImageArguments?
    private var currentHighQualityImageSignal: (Signal<(TransformImageArguments) -> DrawingContext?, NoError>, CGSize)?
    private var currentBlurredImageSignal: (Signal<(TransformImageArguments) -> DrawingContext?, NoError>, CGSize, CGSize, Int32)?
    private var highQualityImageNode: TransformImageNode?

    private var videoNode: UniversalVideoNode?
    private var videoContent: NativeVideoContent?
    private var animatedStickerNode: AnimatedStickerNode?
    private var statusNode: RadialStatusNode?
    var videoNodeDecoration: ChatBubbleVideoDecoration?
    var decoration: UniversalVideoDecoration? {
        return self.videoNodeDecoration
    }
    let dateAndStatusNode: ChatMessageDateAndStatusNode
    private var badgeNode: ChatMessageInteractiveMediaBadge?
    
    private var extendedMediaOverlayNode: ExtendedMediaOverlayNode?
    
    //private var tapRecognizer: TapLongTapOrDoubleTapGestureRecognizer?
    
    private var context: AccountContext?
    private var message: Message?
    private var attributes: ChatMessageEntryAttributes?
    private var media: Media?
    private var themeAndStrings: (PresentationTheme, PresentationStrings, String)?
    private var sizeCalculation: InteractiveMediaNodeSizeCalculation?
    private var wideLayout: Bool?
    private var automaticDownload: InteractiveMediaNodeAutodownloadMode?
    var automaticPlayback: Bool?
    
    private let statusDisposable = MetaDisposable()
    private let fetchControls = Atomic<FetchControls?>(value: nil)
    private var fetchStatus: MediaResourceStatus?
    private var actualFetchStatus: MediaResourceStatus?
    private let fetchDisposable = MetaDisposable()
    
    private let videoNodeReadyDisposable = MetaDisposable()
    private let playerStatusDisposable = MetaDisposable()
    
    private var playerUpdateTimer: SwiftSignalKit.Timer?
    private var playerStatus: MediaPlayerStatus? {
        didSet {
            if self.playerStatus != oldValue {
                if let playerStatus = playerStatus, case .playing = playerStatus.status {
                    self.ensureHasTimer()
                } else {
                    self.stopTimer()
                }
                self.updateStatus(animated: false)
            }
        }
    }
    
    private var secretTimer: SwiftSignalKit.Timer?
    
    var visibilityPromise = ValuePromise<Bool>(false, ignoreRepeated: true)
    var visibility: Bool = false {
        didSet {
            self.updateVisibility()
        }
    }
    
    private var internallyVisible = true
    private func updateVisibility() {
        let visibility = self.visibility && self.internallyVisible
        
        if let videoNode = self.videoNode {
            if visibility {
                if !videoNode.canAttachContent {
                    videoNode.canAttachContent = true
                    if videoNode.hasAttachedContext {
                        videoNode.play()
                    }
                }
            } else {
                videoNode.canAttachContent = false
            }
        }
        self.animatedStickerNode?.visibility = visibility
        self.visibilityPromise.set(visibility)
    }
    
    var activateLocalContent: (InteractiveMediaNodeActivateContent) -> Void = { _ in }
    var activatePinch: ((PinchSourceContainerNode) -> Void)?
    var updateMessageReaction: ((Message, ChatControllerInteractionReaction) -> Void)?
        
    override init() {
        self.pinchContainerNode = PinchSourceContainerNode()

        self.dateAndStatusNode = ChatMessageDateAndStatusNode()

        self.imageNode = TransformImageNode()
        self.imageNode.contentAnimations = [.subsequentUpdates]
        
        super.init()

        self.addSubnode(self.pinchContainerNode)
        
        self.imageNode.displaysAsynchronously = false
        self.pinchContainerNode.contentNode.addSubnode(self.imageNode)
        
        self.pinchContainerNode.activate = { [weak self] sourceNode in
            guard let strongSelf = self else {
                return
            }
            strongSelf.activatePinch?(sourceNode)
        }

        self.pinchContainerNode.scaleUpdated = { [weak self] scale, transition in
            guard let strongSelf = self else {
                return
            }

            let factor: CGFloat = max(0.0, min(1.0, (scale - 1.0) * 8.0))

            if abs(scale - 1.0) > CGFloat.ulpOfOne {
                var highQualityImageNode: TransformImageNode?
                if let current = strongSelf.highQualityImageNode {
                    highQualityImageNode = current
                } else if let (currentHighQualityImageSignal, nativeImageSize) = strongSelf.currentHighQualityImageSignal, let currentImageArguments = strongSelf.currentImageArguments {
                    let imageNode = TransformImageNode()
                    imageNode.frame = strongSelf.imageNode.frame

                    let corners = currentImageArguments.corners
                    if isRoundEqualCorners(corners) {
                        imageNode.cornerRadius = corners.topLeft.radius
                        imageNode.layer.mask = nil
                    } else {
                        imageNode.cornerRadius = 0

                        let boundingSize: CGSize = CGSize(width: max(corners.topLeft.radius, corners.bottomLeft.radius) + max(corners.topRight.radius, corners.bottomRight.radius), height: max(corners.topLeft.radius, corners.topRight.radius) + max(corners.bottomLeft.radius, corners.bottomRight.radius))
                        let size: CGSize = CGSize(width: boundingSize.width + corners.extendedEdges.left + corners.extendedEdges.right, height: boundingSize.height + corners.extendedEdges.top + corners.extendedEdges.bottom)
                        let arguments = TransformImageArguments(corners: corners, imageSize: size, boundingSize: boundingSize, intrinsicInsets: UIEdgeInsets())
                        guard let context = DrawingContext(size: size, clear: true) else {
                            return
                        }
                        context.withContext { ctx in
                            ctx.setFillColor(UIColor.black.cgColor)
                            ctx.fill(arguments.drawingRect)
                        }
                        addCorners(context, arguments: arguments)

                        if let maskImage = context.generateImage() {
                            let mask = CALayer()
                            mask.contents = maskImage.cgImage
                            mask.contentsScale = maskImage.scale
                            mask.contentsCenter = CGRect(x: max(corners.topLeft.radius, corners.bottomLeft.radius) / maskImage.size.width, y: max(corners.topLeft.radius, corners.topRight.radius) / maskImage.size.height, width: (maskImage.size.width - max(corners.topLeft.radius, corners.bottomLeft.radius) - max(corners.topRight.radius, corners.bottomRight.radius)) / maskImage.size.width, height: (maskImage.size.height - max(corners.topLeft.radius, corners.topRight.radius) - max(corners.bottomLeft.radius, corners.bottomRight.radius)) / maskImage.size.height)

                            imageNode.layer.mask = mask
                            imageNode.layer.mask?.frame = imageNode.bounds
                        }
                    }

                    strongSelf.pinchContainerNode.contentNode.insertSubnode(imageNode, aboveSubnode: strongSelf.imageNode)

                    let scaleFactor = nativeImageSize.height / currentImageArguments.imageSize.height

                    let apply = imageNode.asyncLayout()(TransformImageArguments(corners: ImageCorners(), imageSize: CGSize(width: currentImageArguments.imageSize.width * scaleFactor, height: currentImageArguments.imageSize.height * scaleFactor), boundingSize: CGSize(width: currentImageArguments.boundingSize.width * scaleFactor, height: currentImageArguments.boundingSize.height * scaleFactor), intrinsicInsets: UIEdgeInsets(top: currentImageArguments.intrinsicInsets.top * scaleFactor, left: currentImageArguments.intrinsicInsets.left * scaleFactor, bottom: currentImageArguments.intrinsicInsets.bottom * scaleFactor, right: currentImageArguments.intrinsicInsets.right * scaleFactor)))
                    let _ = apply()
                    imageNode.setSignal(currentHighQualityImageSignal, attemptSynchronously: false)

                    highQualityImageNode = imageNode
                    strongSelf.highQualityImageNode = imageNode
                }
                if let highQualityImageNode = highQualityImageNode {
                    transition.updateAlpha(node: highQualityImageNode, alpha: factor)
                }
            } else if let highQualityImageNode = strongSelf.highQualityImageNode {
                strongSelf.highQualityImageNode = nil
                transition.updateAlpha(node: highQualityImageNode, alpha: 0.0, completion: { [weak highQualityImageNode] _ in
                    highQualityImageNode?.removeFromSupernode()
                })
            }

            transition.updateAlpha(node: strongSelf.dateAndStatusNode, alpha: 1.0 - factor)
            if let badgeNode = strongSelf.badgeNode {
                transition.updateAlpha(node: badgeNode, alpha: 1.0 - factor)
            }
            if let statusNode = strongSelf.statusNode {
                transition.updateAlpha(node: statusNode, alpha: 1.0 - factor)
            }
        }
    }
    
    deinit {
        self.statusDisposable.dispose()
        self.videoNodeReadyDisposable.dispose()
        self.playerStatusDisposable.dispose()
        self.fetchDisposable.dispose()
        self.secretTimer?.invalidate()
    }
    
    func isAvailableForGalleryTransition() -> Bool {
        return self.automaticPlayback ?? false
    }
    
    func isAvailableForInstantPageTransition() -> Bool {
        return false
    }
    
    override func didLoad() {
        super.didLoad()
        
        let recognizer = UITapGestureRecognizer(target: self, action: #selector(self.imageTap(_:)))
        /*recognizer.tapActionAtPoint = { [weak self] point in
            guard let strongSelf = self else {
                return .fail
            }
            if !strongSelf.imageNode.bounds.contains(point) {
                return .fail
            }
            return .waitForDoubleTap
        }*/
        self.imageNode.view.addGestureRecognizer(recognizer)
        //self.tapRecognizer = recognizer
    }
    
    private func progressPressed(canActivate: Bool) {
        if let _ = self.attributes?.updatingMedia {
            if let message = self.message {
                self.context?.account.pendingUpdateMessageManager.cancel(messageId: message.id)
            }
        } else if let fetchStatus = self.fetchStatus {
            var activateContent = false
            if let state = self.statusNode?.state, case .play = state {
                activateContent = true
            } else if let message = self.message, !message.flags.isSending && (self.automaticPlayback ?? false) {
                activateContent = true
            }
            if canActivate, activateContent {
                switch fetchStatus {
                    case .Remote, .Fetching:
                        self.activateLocalContent(.stream)
                    default:
                        break
                }
                return
            }
            
            switch fetchStatus {
                case .Fetching:
                    if let context = self.context, let message = self.message, message.flags.isSending {
                        let _ = context.engine.messages.deleteMessagesInteractively(messageIds: [message.id], type: .forEveryone).start()
                    } else if let media = self.media, let context = self.context, let message = self.message {
                        if let media = media as? TelegramMediaFile {
                            messageMediaFileCancelInteractiveFetch(context: context, messageId: message.id, file: media)
                        } else if let media = media as? TelegramMediaImage, let resource = largestImageRepresentation(media.representations)?.resource {
                            messageMediaImageCancelInteractiveFetch(context: context, messageId: message.id, image: media, resource: resource)
                        } else if let invoice = media as? TelegramMediaInvoice, let extendedMedia = invoice.extendedMedia, case let .full(media) = extendedMedia {
                            if let media = media as? TelegramMediaFile {
                                messageMediaFileCancelInteractiveFetch(context: context, messageId: message.id, file: media)
                            } else if let media = media as? TelegramMediaImage, let resource = largestImageRepresentation(media.representations)?.resource {
                                messageMediaImageCancelInteractiveFetch(context: context, messageId: message.id, image: media, resource: resource)
                            }
                        }
                    }
                    if let cancel = self.fetchControls.with({ return $0?.cancel }) {
                        cancel()
                    }
                case .Remote, .Paused:
                    if let fetch = self.fetchControls.with({ return $0?.fetch }) {
                        fetch(true)
                    }
                case .Local:
                    break
            }
        }
    }
    
    @objc func imageTap(_ recognizer: UITapGestureRecognizer) {
        if case .ended = recognizer.state {
            let point = recognizer.location(in: self.imageNode.view)
            if let _ = self.attributes?.updatingMedia {
                if let statusNode = self.statusNode, statusNode.frame.contains(point) {
                    self.progressPressed(canActivate: true)
                }
            } else if let fetchStatus = self.fetchStatus, case .Local = fetchStatus {
                var videoContentMatch = true
                if let content = self.videoContent, case let .message(stableId, mediaId) = content.nativeId {
                    var media = self.media
                    if let invoice = media as? TelegramMediaInvoice, let extendedMedia = invoice.extendedMedia, case let .full(fullMedia) = extendedMedia {
                        media = fullMedia
                    }
                    videoContentMatch = self.message?.stableId == stableId && media?.id == mediaId
                }
                self.activateLocalContent((self.automaticPlayback ?? false) && videoContentMatch ? .automaticPlayback : .default)
            } else {
                if let message = self.message, message.flags.isSending {
                    if let statusNode = self.statusNode, statusNode.frame.contains(point) {
                        self.progressPressed(canActivate: true)
                    }
                } else {
                    if let invoice = self.media as? TelegramMediaInvoice, let _ = invoice.extendedMedia {
                        self.activateLocalContent(.default)
                    } else {
                        self.progressPressed(canActivate: true)
                    }
                }
            }
        }
        /*if case .ended = recognizer.state {
            if let (gesture, point) = recognizer.lastRecognizedGestureAndLocation, let message = self.message {
                if case .doubleTap = gesture {
                    if canAddMessageReactions(message: message) {
                        self.updateMessageReaction?(message, .default)
                    }
                } else {
                    if let _ = self.attributes?.updatingMedia {
                        if let statusNode = self.statusNode, statusNode.frame.contains(point) {
                            self.progressPressed(canActivate: true)
                        }
                    } else if let fetchStatus = self.fetchStatus, case .Local = fetchStatus {
                        var videoContentMatch = true
                        if let content = self.videoContent, case let .message(stableId, mediaId) = content.nativeId {
                            videoContentMatch = self.message?.stableId == stableId && self.media?.id == mediaId
                        }
                        self.activateLocalContent((self.automaticPlayback ?? false) && videoContentMatch ? .automaticPlayback : .default)
                    } else {
                        if let message = self.message, message.flags.isSending {
                            if let statusNode = self.statusNode, statusNode.frame.contains(point) {
                                self.progressPressed(canActivate: true)
                            }
                        } else {
                            self.progressPressed(canActivate: true)
                        }
                    }
                }
            }
        }*/
    }
    
    func asyncLayout() -> (_ context: AccountContext, _ presentationData: ChatPresentationData, _ dateTimeFormat: PresentationDateTimeFormat, _ message: Message, _ associatedData: ChatMessageItemAssociatedData,  _ attributes: ChatMessageEntryAttributes, _ media: Media, _ dateAndStatus: ChatMessageDateAndStatus?, _ automaticDownload: InteractiveMediaNodeAutodownloadMode, _ peerType: MediaAutoDownloadPeerType, _ sizeCalculation: InteractiveMediaNodeSizeCalculation, _ layoutConstants: ChatMessageItemLayoutConstants, _ contentMode: InteractiveMediaNodeContentMode, _ presentationContext: ChatPresentationContext) -> (CGSize, CGFloat, (CGSize, Bool, Bool, ImageCorners) -> (CGFloat, (CGFloat) -> (CGSize, (ListViewItemUpdateAnimation, Bool) -> Void))) {
        let currentMessage = self.message
        let currentMedia = self.media
        let imageLayout = self.imageNode.asyncLayout()
        let statusLayout = self.dateAndStatusNode.asyncLayout()
        
        let currentVideoNode = self.videoNode
        let currentAnimatedStickerNode = self.animatedStickerNode
        
        let hasCurrentVideoNode = currentVideoNode != nil
        let hasCurrentAnimatedStickerNode = currentAnimatedStickerNode != nil
        let currentAutomaticDownload = self.automaticDownload
        let currentAutomaticPlayback = self.automaticPlayback
        
        return { [weak self] context, presentationData, dateTimeFormat, message, associatedData, attributes, media, dateAndStatus, automaticDownload, peerType, sizeCalculation, layoutConstants, contentMode, presentationContext in
            var nativeSize: CGSize
            
            let isSecretMedia = message.containsSecretMedia
            var secretBeginTimeAndTimeout: (Double, Double)?
            if isSecretMedia {
                if let attribute = message.autoclearAttribute {
                    if let countdownBeginTime = attribute.countdownBeginTime {
                        secretBeginTimeAndTimeout = (Double(countdownBeginTime), Double(attribute.timeout))
                    }
                } else if let attribute = message.autoremoveAttribute {
                    if let countdownBeginTime = attribute.countdownBeginTime {
                        secretBeginTimeAndTimeout = (Double(countdownBeginTime), Double(attribute.timeout))
                    }
                }
            }
            
            var storeToDownloadsPeerType: MediaAutoDownloadPeerType?
            for media in message.media {
                if media is TelegramMediaImage {
                    storeToDownloadsPeerType = peerType
                }
            }
            
            let hasSpoiler = message.attributes.contains(where: { $0 is MediaSpoilerMessageAttribute })
            var isExtendedMediaPreview = false
            var isInlinePlayableVideo = false
            var isSticker = false
            var maxDimensions = layoutConstants.image.maxDimensions
            var maxHeight = layoutConstants.image.maxDimensions.height
            
            var unboundSize: CGSize
            if let image = media as? TelegramMediaImage, let dimensions = largestImageRepresentation(image.representations)?.dimensions {
                unboundSize = CGSize(width: max(10.0, floor(dimensions.cgSize.width * 0.5)), height: max(10.0, floor(dimensions.cgSize.height * 0.5)))
            } else if let file = media as? TelegramMediaFile, var dimensions = file.dimensions {
                if let thumbnail = file.previewRepresentations.first {
                    let dimensionsVertical = dimensions.width < dimensions.height
                    let thumbnailVertical = thumbnail.dimensions.width < thumbnail.dimensions.height
                    if dimensionsVertical != thumbnailVertical {
                        dimensions = PixelDimensions(CGSize(width: dimensions.cgSize.height, height: dimensions.cgSize.width))
                    }
                }
                unboundSize = CGSize(width: floor(dimensions.cgSize.width * 0.5), height: floor(dimensions.cgSize.height * 0.5))
                if file.isSticker || file.isAnimatedSticker || file.isVideoSticker {
                    unboundSize = unboundSize.aspectFilled(CGSize(width: 162.0, height: 162.0))
                    isSticker = true
                } else if file.isAnimated {
                    unboundSize = unboundSize.aspectFilled(CGSize(width: 480.0, height: 480.0))
                } else if file.isVideo && !file.isAnimated, case let .constrained(constrainedSize) = sizeCalculation {
                    if unboundSize.width > unboundSize.height {
                        maxDimensions = CGSize(width: constrainedSize.width, height: layoutConstants.video.maxHorizontalHeight)
                    } else {
                        maxDimensions = CGSize(width: constrainedSize.width, height: layoutConstants.video.maxVerticalHeight)
                    }
                    maxHeight = maxDimensions.height
                }
                isInlinePlayableVideo = file.isVideo && !isSecretMedia
            } else if let image = media as? TelegramMediaWebFile, let dimensions = image.dimensions {
                unboundSize = CGSize(width: floor(dimensions.cgSize.width * 0.5), height: floor(dimensions.cgSize.height * 0.5))
            } else if let wallpaper = media as? WallpaperPreviewMedia {
                switch wallpaper.content {
                    case let .file(file, _, _, _, isTheme, isSupported):
                        if let thumbnail = file.previewRepresentations.first, var dimensions = file.dimensions {
                            let dimensionsVertical = dimensions.width < dimensions.height
                            let thumbnailVertical = thumbnail.dimensions.width < thumbnail.dimensions.height
                            if dimensionsVertical != thumbnailVertical {
                                dimensions = PixelDimensions(CGSize(width: dimensions.cgSize.height, height: dimensions.cgSize.width))
                            }
                            unboundSize = CGSize(width: floor(dimensions.cgSize.width * 0.5), height: floor(dimensions.cgSize.height * 0.5)).fitted(CGSize(width: 240.0, height: 240.0))
                        } else if file.mimeType == "image/svg+xml" || file.mimeType == "application/x-tgwallpattern" {
                            let dimensions = CGSize(width: 1440.0, height: 2960.0)
                            unboundSize = CGSize(width: floor(dimensions.width * 0.5), height: floor(dimensions.height * 0.5)).fitted(CGSize(width: 240.0, height: 240.0))
                        } else if isTheme {
                            if isSupported {
                                unboundSize = CGSize(width: 160.0, height: 240.0).fitted(CGSize(width: 240.0, height: 240.0))
                            } else if let thumbnail = file.previewRepresentations.first {
                                unboundSize = CGSize(width: floor(thumbnail.dimensions.cgSize.width), height: floor(thumbnail.dimensions.cgSize.height)).fitted(CGSize(width: 240.0, height: 240.0))
                            } else {
                                unboundSize = CGSize(width: 54.0, height: 54.0)
                            }
                        } else {
                            unboundSize = CGSize(width: 54.0, height: 54.0)
                        }
                    case .themeSettings:
                        unboundSize = CGSize(width: 160.0, height: 240.0).fitted(CGSize(width: 240.0, height: 240.0))
                    case .color, .gradient:
                        unboundSize = CGSize(width: 128.0, height: 128.0)
                }
            } else if let invoice = media as? TelegramMediaInvoice, let extendedMedia = invoice.extendedMedia {
                switch extendedMedia {
                    case let .preview(dimensions, _, _):
                        if let dimensions = dimensions {
                            unboundSize = CGSize(width: max(10.0, floor(dimensions.cgSize.width * 0.5)), height: max(10.0, floor(dimensions.cgSize.height * 0.5)))
                        } else {
                            unboundSize =  CGSize(width: 200.0, height: 100.0)
                        }
                        isExtendedMediaPreview = true
                    case let .full(media):
                        if let image = media as? TelegramMediaImage, let dimensions = largestImageRepresentation(image.representations)?.dimensions {
                            unboundSize = CGSize(width: max(10.0, floor(dimensions.cgSize.width * 0.5)), height: max(10.0, floor(dimensions.cgSize.height * 0.5)))
                        } else if let file = media as? TelegramMediaFile, var dimensions = file.dimensions {
                            if let thumbnail = file.previewRepresentations.first {
                                let dimensionsVertical = dimensions.width < dimensions.height
                                let thumbnailVertical = thumbnail.dimensions.width < thumbnail.dimensions.height
                                if dimensionsVertical != thumbnailVertical {
                                    dimensions = PixelDimensions(CGSize(width: dimensions.cgSize.height, height: dimensions.cgSize.width))
                                }
                            }
                            unboundSize = CGSize(width: floor(dimensions.cgSize.width * 0.5), height: floor(dimensions.cgSize.height * 0.5))
                            if file.isAnimated {
                                unboundSize = unboundSize.aspectFilled(CGSize(width: 480.0, height: 480.0))
                            } else if file.isVideo && !file.isAnimated, case let .constrained(constrainedSize) = sizeCalculation {
                                if unboundSize.width > unboundSize.height {
                                    maxDimensions = CGSize(width: constrainedSize.width, height: layoutConstants.video.maxHorizontalHeight)
                                } else {
                                    maxDimensions = CGSize(width: constrainedSize.width, height: layoutConstants.video.maxVerticalHeight)
                                }
                                maxHeight = maxDimensions.height
                            }
                            isInlinePlayableVideo = file.isVideo && !isSecretMedia
                        } else {
                            unboundSize = CGSize(width: 54.0, height: 54.0)
                        }
                }
            } else {
                unboundSize = CGSize(width: 54.0, height: 54.0)
            }
            
            switch sizeCalculation {
                case let .constrained(constrainedSize):
                    if isSticker {
                        nativeSize = unboundSize.aspectFittedOrSmaller(constrainedSize)
                    } else {
                        if unboundSize.width > unboundSize.height {
                            nativeSize = unboundSize.aspectFitted(constrainedSize)
                        } else {
                            nativeSize = unboundSize.aspectFitted(CGSize(width: constrainedSize.height, height: constrainedSize.width))
                        }
                    }
                case .unconstrained:
                    nativeSize = unboundSize
            }

            var statusSize = CGSize()
            var statusApply: ((ListViewItemUpdateAnimation) -> Void)?

            if let dateAndStatus = dateAndStatus {
                let statusSuggestedWidthAndContinue = statusLayout(ChatMessageDateAndStatusNode.Arguments(
                    context: context,
                    presentationData: presentationData,
                    edited: dateAndStatus.edited,
                    impressionCount: dateAndStatus.viewCount,
                    dateText: dateAndStatus.dateText,
                    type: dateAndStatus.type,
                    layoutInput: .standalone(reactionSettings: shouldDisplayInlineDateReactions(message: message, isPremium: associatedData.isPremium, forceInline: associatedData.forceInlineReactions) ? ChatMessageDateAndStatusNode.StandaloneReactionSettings() : nil),
                    constrainedSize: CGSize(width: nativeSize.width - 30.0, height: CGFloat.greatestFiniteMagnitude),
                    availableReactions: associatedData.availableReactions,
                    reactions: dateAndStatus.dateReactions,
                    reactionPeers: dateAndStatus.dateReactionPeers,
                    displayAllReactionPeers: message.id.peerId.namespace == Namespaces.Peer.CloudUser,
                    replyCount: dateAndStatus.dateReplies,
                    isPinned: dateAndStatus.isPinned,
                    hasAutoremove: message.isSelfExpiring,
                    canViewReactionList: canViewMessageReactionList(message: message),
                    animationCache: presentationContext.animationCache,
                    animationRenderer: presentationContext.animationRenderer
                ))
                
                let (size, apply) = statusSuggestedWidthAndContinue.1(statusSuggestedWidthAndContinue.0)
                
                statusSize = size
                statusApply = apply
            }
            
            let maxWidth: CGFloat
            if isSecretMedia {
                maxWidth = 180.0
            } else {
                maxWidth = maxDimensions.width
            }
            if isSecretMedia {
                let _ = PresentationResourcesChat.chatBubbleSecretMediaIcon(presentationData.theme.theme)
            }
            
            return (nativeSize, maxWidth, { constrainedSize, automaticPlayback, wideLayout, corners in
                var resultWidth: CGFloat
                
                isInlinePlayableVideo = isInlinePlayableVideo && automaticPlayback
                
                switch sizeCalculation {
                    case .constrained:
                        if isSecretMedia {
                            resultWidth = maxWidth
                        } else {
                            let maxFittedSize = nativeSize.aspectFitted(maxDimensions)
                            resultWidth = min(nativeSize.width, min(maxFittedSize.width, min(constrainedSize.width, maxDimensions.width)))
                            resultWidth = max(resultWidth, layoutConstants.image.minDimensions.width)
                        }
                    case .unconstrained:
                        resultWidth = constrainedSize.width
                }
                
                return (resultWidth, { boundingWidth in
                    var boundingSize: CGSize
                    let drawingSize: CGSize
                    
                    switch sizeCalculation {
                        case .constrained:
                            if isSecretMedia {
                                boundingSize = CGSize(width: maxWidth, height: maxWidth)
                                drawingSize = nativeSize.aspectFilled(boundingSize)
                            } else {
                                let fittedSize = nativeSize.fittedToWidthOrSmaller(boundingWidth)
                                let filledSize = fittedSize.aspectFilled(CGSize(width: boundingWidth, height: fittedSize.height))
                                
                                boundingSize = CGSize(width: boundingWidth, height: filledSize.height).cropped(CGSize(width: CGFloat.greatestFiniteMagnitude, height: maxHeight))
                                boundingSize.height = max(boundingSize.height, layoutConstants.image.minDimensions.height)
                                boundingSize.width = max(boundingSize.width, layoutConstants.image.minDimensions.width)
                                switch contentMode {
                                    case .aspectFit:
                                        drawingSize = nativeSize.aspectFittedWithOverflow(boundingSize, leeway: 4.0)
                                    case .aspectFill:
                                        drawingSize = nativeSize.aspectFilled(boundingSize)
                                }
                            }
                        case .unconstrained:
                            boundingSize = constrainedSize
                            drawingSize = nativeSize.aspectFilled(boundingSize)
                    }
                    
                    var updateImageSignal: ((Bool, Bool) -> Signal<(TransformImageArguments) -> DrawingContext?, NoError>)?
                    var updateBlurredImageSignal: ((Bool, Bool) -> Signal<(TransformImageArguments) -> DrawingContext?, NoError>)?
                    var updatedStatusSignal: Signal<(MediaResourceStatus, MediaResourceStatus?), NoError>?
                    var updatedFetchControls: FetchControls?
                    
                    var mediaUpdated = false
                    if let currentMedia = currentMedia {
                        mediaUpdated = !media.isSemanticallyEqual(to: currentMedia)
                    } else {
                        mediaUpdated = true
                    }
                    
                    var isSendingUpdated = false
                    if let currentMessage = currentMessage {
                        isSendingUpdated = message.flags.isSending != currentMessage.flags.isSending
                    }
                    
                    var automaticPlaybackUpdated = false
                    if let currentAutomaticPlayback = currentAutomaticPlayback {
                        automaticPlaybackUpdated = automaticPlayback != currentAutomaticPlayback
                    }
                    
                    var statusUpdated = mediaUpdated
                    if currentMessage?.id != message.id || currentMessage?.flags != message.flags {
                        statusUpdated = true
                    }
                    
                    var replaceVideoNode: Bool?
                    var replaceAnimatedStickerNode: Bool?
                    var updateVideoFile: TelegramMediaFile?
                    var updateAnimatedStickerFile: TelegramMediaFile?
                    var onlyFullSizeVideoThumbnail: Bool?
                    
                    var emptyColor: UIColor
                    var patternArguments: PatternWallpaperArguments?
                    if isSticker {
                        emptyColor = .clear
                    } else {
                        emptyColor = message.effectivelyIncoming(context.account.peerId) ? presentationData.theme.theme.chat.message.incoming.mediaPlaceholderColor : presentationData.theme.theme.chat.message.outgoing.mediaPlaceholderColor
                    }
                    if let wallpaper = media as? WallpaperPreviewMedia {
                        if case let .file(_, patternColors, rotation, intensity, _, _) = wallpaper.content {
                            var colors: [UIColor] = []
                            var customPatternColor: UIColor? = nil
                            var bakePatternAlpha: CGFloat = 1.0
                            if let intensity = intensity, intensity < 0 {
                                if patternColors.isEmpty {
                                    colors.append(UIColor(rgb: 0xd6e2ee, alpha: 0.5))
                                } else {
                                    colors.append(contentsOf: patternColors.map(UIColor.init(rgb:)))
                                }
                                customPatternColor = UIColor(white: 0.0, alpha: 1.0 - CGFloat(abs(intensity)))
                            } else {
                                if patternColors.isEmpty {
                                    colors.append(UIColor(rgb: 0xd6e2ee, alpha: 0.5))
                                } else {
                                    colors.append(contentsOf: patternColors.map(UIColor.init(rgb:)))
                                }
                                let isLight = UIColor.average(of: patternColors.map(UIColor.init(rgb:))).hsb.b > 0.3
                                customPatternColor = isLight ? .black : .white
                                bakePatternAlpha = CGFloat(intensity ?? 50) / 100.0
                            }
                            patternArguments = PatternWallpaperArguments(colors: colors, rotation: rotation, customPatternColor: customPatternColor, bakePatternAlpha: bakePatternAlpha)
                        }
                    }
                    
                    if mediaUpdated || isSendingUpdated || automaticPlaybackUpdated {
                        var media = media
                        if let invoice = media as? TelegramMediaInvoice, let extendedMedia = invoice.extendedMedia {
                            switch extendedMedia {
                                case let .preview(_, immediateThumbnailData, _):
                                    let thumbnailMedia = TelegramMediaImage(imageId: MediaId(namespace: 0, id: 0), representations: [], immediateThumbnailData: immediateThumbnailData, reference: nil, partialReference: nil, flags: [])
                                    media = thumbnailMedia
                                case let .full(fullMedia):
                                    media = fullMedia
                            }
                        }
                        
                        if let image = media as? TelegramMediaImage {
                            if hasCurrentVideoNode {
                                replaceVideoNode = true
                            }
                            if hasCurrentAnimatedStickerNode {
                                replaceAnimatedStickerNode = true
                            }
                            if isSecretMedia {
                                updateImageSignal = { synchronousLoad, _ in
                                    return chatSecretPhoto(account: context.account, userLocation: .peer(message.id.peerId), photoReference: .message(message: MessageReference(message), media: image))
                                }
                            } else {
                                updateImageSignal = { synchronousLoad, highQuality in
                                    return chatMessagePhoto(postbox: context.account.postbox, userLocation: .peer(message.id.peerId), photoReference: .message(message: MessageReference(message), media: image), synchronousLoad: synchronousLoad, highQuality: highQuality)
                                }
                                updateBlurredImageSignal = { synchronousLoad, _ in
                                    return chatSecretPhoto(account: context.account, userLocation: .peer(message.id.peerId), photoReference: .message(message: MessageReference(message), media: image), ignoreFullSize: true, synchronousLoad: true)
                                }
                            }
                            
                            updatedFetchControls = FetchControls(fetch: { manual in
                                if let strongSelf = self {
                                    if let representation = largestRepresentationForPhoto(image) {
                                        strongSelf.fetchDisposable.set(messageMediaImageInteractiveFetched(context: context, message: message, image: image, resource: representation.resource, range: representationFetchRangeForDisplayAtSize(representation: representation, dimension: nil/*isSecretMedia ? nil : 600*/), userInitiated: manual, storeToDownloadsPeerType: storeToDownloadsPeerType).start())
                                    }
                                }
                            }, cancel: {
                                chatMessagePhotoCancelInteractiveFetch(account: context.account, photoReference: .message(message: MessageReference(message), media: image))
                                if let resource = largestRepresentationForPhoto(image)?.resource {
                                    messageMediaImageCancelInteractiveFetch(context: context, messageId: message.id, image: image, resource: resource)
                                }
                            })
                        } else if let image = media as? TelegramMediaWebFile {
                            if hasCurrentVideoNode {
                                replaceVideoNode = true
                            }
                            if hasCurrentAnimatedStickerNode {
                                replaceAnimatedStickerNode = true
                            }
                            updateImageSignal = { synchronousLoad, _ in
                                return chatWebFileImage(account: context.account, file: image)
                            }
                            
                            updatedFetchControls = FetchControls(fetch: { _ in
                                if let strongSelf = self {
                                    strongSelf.fetchDisposable.set(chatMessageWebFileInteractiveFetched(account: context.account, userLocation: .peer(message.id.peerId), image: image).start())
                                }
                            }, cancel: {
                                chatMessageWebFileCancelInteractiveFetch(account: context.account, image: image)
                            })
                        } else if let file = media as? TelegramMediaFile {
                            if isSecretMedia {
                                updateImageSignal = { synchronousLoad, _ in
                                    return chatSecretMessageVideo(account: context.account, userLocation: .peer(message.id.peerId), videoReference: .message(message: MessageReference(message), media: file))
                                }
                            } else {
                                if file.isAnimatedSticker {
                                    let dimensions = file.dimensions ?? PixelDimensions(width: 512, height: 512)
                                    updateImageSignal = { synchronousLoad, _ in
                                        return chatMessageAnimatedSticker(postbox: context.account.postbox, userLocation: .peer(message.id.peerId), file: file, small: false, size: dimensions.cgSize.aspectFitted(CGSize(width: 400.0, height: 400.0)))
                                    }
                                } else if file.isSticker || file.isVideoSticker {
                                    updateImageSignal = { synchronousLoad, _ in
                                        return chatMessageSticker(account: context.account, userLocation: .peer(message.id.peerId), file: file, small: false)
                                    }
                                } else {
                                    onlyFullSizeVideoThumbnail = isSendingUpdated
                                    updateImageSignal = { synchronousLoad, _ in
                                        return mediaGridMessageVideo(postbox: context.account.postbox, userLocation: .peer(message.id.peerId), videoReference: .message(message: MessageReference(message), media: file), onlyFullSize: currentMedia?.id?.namespace == Namespaces.Media.LocalFile, autoFetchFullSizeThumbnail: true)
                                    }
                                    updateBlurredImageSignal = { synchronousLoad, _ in
                                        return chatSecretMessageVideo(account: context.account, userLocation: .peer(message.id.peerId), videoReference: .message(message: MessageReference(message), media: file), synchronousLoad: true)
                                    }
                                }
                            }
                            
                            var uploading = false
                            if file.resource is VideoLibraryMediaResource {
                                uploading = true
                            }
                            
                            if file.isVideo && !file.isVideoSticker && !isSecretMedia && automaticPlayback && !uploading {
                                updateVideoFile = file
                                if hasCurrentVideoNode {
                                    if let currentFile = currentMedia as? TelegramMediaFile {
                                        if currentFile.resource is EmptyMediaResource {
                                            replaceVideoNode = true
                                        } else if currentFile.fileId.namespace == Namespaces.Media.CloudFile && file.fileId.namespace == Namespaces.Media.CloudFile && currentFile.fileId != file.fileId {
                                            replaceVideoNode = true
                                        } else if currentFile.fileId != file.fileId && file.fileId.namespace == Namespaces.Media.CloudSecretFile {
                                            replaceVideoNode = true
                                        } else if file.isAnimated && currentFile.fileId.namespace == Namespaces.Media.LocalFile && file.fileId.namespace == Namespaces.Media.CloudFile {
                                            replaceVideoNode = true
                                        }
                                    }
                                } else if !(file.resource is LocalFileVideoMediaResource) {
                                    replaceVideoNode = true
                                }
                            } else {
                                if hasCurrentVideoNode {
                                    replaceVideoNode = false
                                }
                                
                                if file.isAnimatedSticker || file.isVideoSticker {
                                    updateAnimatedStickerFile = file
                                    if hasCurrentAnimatedStickerNode {
                                        if let currentMedia = currentMedia {
                                            if !currentMedia.isSemanticallyEqual(to: file) {
                                                replaceAnimatedStickerNode = true
                                            }
                                        } else {
                                            replaceAnimatedStickerNode = true
                                        }
                                    } else {
                                        replaceAnimatedStickerNode = true
                                    }
                                }
                            }
                            
                            updatedFetchControls = FetchControls(fetch: { manual in
                                if let strongSelf = self {
<<<<<<< HEAD
//                                    if file.isAnimated {
//                                        strongSelf.fetchDisposable.set(fetchedMediaResource(mediaBox: context.account.postbox.mediaBox, reference: AnyMediaReference.message(message: MessageReference(message), media: file).resourceReference(file.resource), statsCategory: statsCategoryForFileWithAttributes(file.attributes)).start())
//                                    } else {
=======
                                    if file.isAnimated {
                                        strongSelf.fetchDisposable.set(fetchedMediaResource(mediaBox: context.account.postbox.mediaBox, userLocation: .peer(message.id.peerId), userContentType: MediaResourceUserContentType(file: file), reference: AnyMediaReference.message(message: MessageReference(message), media: file).resourceReference(file.resource), statsCategory: statsCategoryForFileWithAttributes(file.attributes)).start())
                                    } else {
>>>>>>> 6a495f84
                                        strongSelf.fetchDisposable.set(messageMediaFileInteractiveFetched(context: context, message: message, file: file, userInitiated: manual).start())
//                                    }
                                }
                            }, cancel: {
//                                if file.isAnimated {
//                                    context.account.postbox.mediaBox.cancelInteractiveResourceFetch(file.resource)
//                                } else {
                                    messageMediaFileCancelInteractiveFetch(context: context, messageId: message.id, file: file)
//                                }
                            })
                        } else if let wallpaper = media as? WallpaperPreviewMedia {
                            updateImageSignal = { synchronousLoad, _ in
                                switch wallpaper.content {
                                    case let .file(file, _, _, _, isTheme, _):
                                        if isTheme {
                                            return themeImage(account: context.account, accountManager: context.sharedContext.accountManager, source: .file(FileMediaReference.message(message: MessageReference(message), media: file)))
                                        } else {
                                            var representations: [ImageRepresentationWithReference] = file.previewRepresentations.map({ ImageRepresentationWithReference(representation: $0, reference: AnyMediaReference.message(message: MessageReference(message), media: file).resourceReference($0.resource)) })
                                            if file.mimeType == "image/svg+xml" || file.mimeType == "application/x-tgwallpattern" {
                                                representations.append(ImageRepresentationWithReference(representation: .init(dimensions: PixelDimensions(width: 1440, height: 2960), resource: file.resource, progressiveSizes: [], immediateThumbnailData: nil, hasVideo: false, isPersonal: false), reference: AnyMediaReference.message(message: MessageReference(message), media: file).resourceReference(file.resource)))
                                            }
                                            if ["image/png", "image/svg+xml", "application/x-tgwallpattern"].contains(file.mimeType) {
                                                return patternWallpaperImage(account: context.account, accountManager: context.sharedContext.accountManager, representations: representations, mode: .screen)
                                                |> mapToSignal { value -> Signal<(TransformImageArguments) -> DrawingContext?, NoError> in
                                                    if let value = value {
                                                        return .single(value)
                                                    } else {
                                                        return .complete()
                                                    }
                                                }
                                            } else {
                                                return wallpaperImage(account: context.account, accountManager: context.sharedContext.accountManager, fileReference: FileMediaReference.message(message: MessageReference(message), media: file), representations: representations, alwaysShowThumbnailFirst: false, thumbnail: true, autoFetchFullSize: true)
                                            }
                                        }
                                    case let .themeSettings(settings):
                                        return themeImage(account: context.account, accountManager: context.sharedContext.accountManager, source: .settings(settings))
                                    case let .color(color):
                                        return solidColorImage(color)
                                    case let .gradient(colors, rotation):
                                        return gradientImage(colors.map(UIColor.init(rgb:)), rotation: rotation ?? 0)
                                }
                            }
                            
                            if case let .file(file, _, _, _, _, _) = wallpaper.content {
                                updatedFetchControls = FetchControls(fetch: { manual in
                                    if let strongSelf = self {
                                        strongSelf.fetchDisposable.set(messageMediaFileInteractiveFetched(context: context, message: message, file: file, userInitiated: manual).start())
                                    }
                                }, cancel: {
                                    messageMediaFileCancelInteractiveFetch(context: context, messageId: message.id, file: file)
                                })
                            } else if case .themeSettings = wallpaper.content {
                            } else {
                                boundingSize = CGSize(width: boundingSize.width, height: boundingSize.width)
                            }
                        }
                    }
                    
                    var isExtendedMedia = false
                    if statusUpdated {
                        var media = media
                        if let invoice = media as? TelegramMediaInvoice, let extendedMedia = invoice.extendedMedia, case let .full(fullMedia) = extendedMedia {
                            isExtendedMedia = true
                            media = fullMedia
                        }
                        
                        if let image = media as? TelegramMediaImage {
                            if message.flags.isSending {
                                updatedStatusSignal = combineLatest(chatMessagePhotoStatus(context: context, messageId: message.id, photoReference: .message(message: MessageReference(message), media: image)), context.account.pendingMessageManager.pendingMessageStatus(message.id) |> map { $0.0 })
                                |> map { resourceStatus, pendingStatus -> (MediaResourceStatus, MediaResourceStatus?) in
                                    if let pendingStatus = pendingStatus {
                                        let adjustedProgress = max(pendingStatus.progress, 0.027)
                                        return (.Fetching(isActive: pendingStatus.isRunning, progress: adjustedProgress), resourceStatus)
                                    } else {
                                        return (resourceStatus, nil)
                                    }
                                }
                            } else {
                                updatedStatusSignal = chatMessagePhotoStatus(context: context, messageId: message.id, photoReference: .message(message: MessageReference(message), media: image), displayAtSize: nil)
                                |> map { resourceStatus -> (MediaResourceStatus, MediaResourceStatus?) in
                                    return (resourceStatus, nil)
                                }
                            }
                        } else if let file = media as? TelegramMediaFile {
                            updatedStatusSignal = combineLatest(messageMediaFileStatus(context: context, messageId: message.id, file: file, adjustForVideoThumbnail: true), context.account.pendingMessageManager.pendingMessageStatus(message.id) |> map { $0.0 })
                                |> map { resourceStatus, pendingStatus -> (MediaResourceStatus, MediaResourceStatus?) in
                                    if let pendingStatus = pendingStatus {
                                        let adjustedProgress = max(pendingStatus.progress, 0.027)
                                        return (.Fetching(isActive: pendingStatus.isRunning, progress: adjustedProgress), resourceStatus)
                                    } else {
                                        return (resourceStatus, nil)
                                    }
                            }
                        } else if let wallpaper = media as? WallpaperPreviewMedia {
                            switch wallpaper.content {
                                case let .file(file, _, _, _, _, _):
                                    updatedStatusSignal = messageMediaFileStatus(context: context, messageId: message.id, file: file)
                                    |> map { resourceStatus -> (MediaResourceStatus, MediaResourceStatus?) in
                                        return (resourceStatus, nil)
                                    }
                                case .themeSettings, .color, .gradient:
                                    updatedStatusSignal = .single((.Local, nil))
                            }
                        }
                    }

                    let arguments = TransformImageArguments(corners: corners, imageSize: drawingSize, boundingSize: boundingSize, intrinsicInsets: UIEdgeInsets(), resizeMode: isInlinePlayableVideo ? .fill(.black) : .blurBackground, emptyColor: emptyColor, custom: patternArguments)
                    
                    let imageFrame = CGRect(origin: CGPoint(x: -arguments.insets.left, y: -arguments.insets.top), size: arguments.drawingSize).ensuredValid
                    let cleanImageFrame = CGRect(origin: imageFrame.origin, size: CGSize(width: imageFrame.width - arguments.corners.extendedEdges.right, height: imageFrame.height))
                    
                    let imageApply = imageLayout(arguments)
                    
                    return (boundingSize, { transition, synchronousLoads in
                        if let strongSelf = self {
                            strongSelf.context = context
                            strongSelf.message = message
                            strongSelf.attributes = attributes
                            strongSelf.media = media
                            strongSelf.wideLayout = wideLayout
                            strongSelf.themeAndStrings = (presentationData.theme.theme, presentationData.strings, dateTimeFormat.decimalSeparator)
                            strongSelf.sizeCalculation = sizeCalculation
                            strongSelf.automaticPlayback = automaticPlayback
                            strongSelf.automaticDownload = automaticDownload
                            
                            if let previousArguments = strongSelf.currentImageArguments {
                                if previousArguments.imageSize == arguments.imageSize {
                                    strongSelf.pinchContainerNode.frame = imageFrame
                                    strongSelf.pinchContainerNode.update(size: imageFrame.size, transition: .immediate)
                                    strongSelf.imageNode.frame = CGRect(origin: CGPoint(), size: imageFrame.size)
                                } else {
                                    transition.animator.updateFrame(layer: strongSelf.pinchContainerNode.layer, frame: imageFrame, completion: nil)
                                    transition.animator.updateFrame(layer: strongSelf.imageNode.layer, frame: CGRect(origin: CGPoint(), size: imageFrame.size), completion: nil)
                                    strongSelf.pinchContainerNode.update(size: imageFrame.size, transition: transition.transition)
                                    
                                }
                            } else {
                                strongSelf.pinchContainerNode.frame = imageFrame
                                strongSelf.pinchContainerNode.update(size: imageFrame.size, transition: .immediate)
                                strongSelf.imageNode.frame = CGRect(origin: CGPoint(), size: imageFrame.size)
                            }
                            strongSelf.currentImageArguments = arguments
                            imageApply()

                            if let statusApply = statusApply {
                                let dateAndStatusFrame = CGRect(origin: CGPoint(x: cleanImageFrame.width - layoutConstants.image.statusInsets.right - statusSize.width, y: cleanImageFrame.height - layoutConstants.image.statusInsets.bottom - statusSize.height), size: statusSize)
                                if strongSelf.dateAndStatusNode.supernode == nil {
                                    strongSelf.pinchContainerNode.contentNode.addSubnode(strongSelf.dateAndStatusNode)
                                    statusApply(.None)
                                    strongSelf.dateAndStatusNode.frame = dateAndStatusFrame
                                } else {
                                    transition.animator.updateFrame(layer: strongSelf.dateAndStatusNode.layer, frame: dateAndStatusFrame, completion: nil)
                                    statusApply(transition)
                                }
                            } else if strongSelf.dateAndStatusNode.supernode != nil {
                                strongSelf.dateAndStatusNode.removeFromSupernode()
                            }
                            
                            if let statusNode = strongSelf.statusNode {
                                var statusFrame = statusNode.frame
                                statusFrame.origin.x = floor(imageFrame.width / 2.0 - statusFrame.width / 2.0)
                                statusFrame.origin.y = floor(imageFrame.height / 2.0 - statusFrame.height / 2.0)
                                statusNode.frame = statusFrame
                            }
                            
                            var updatedVideoNodeReadySignal: Signal<Void, NoError>?
                            var updatedPlayerStatusSignal: Signal<MediaPlayerStatus?, NoError>?
                            if let currentReplaceVideoNode = replaceVideoNode {
                                replaceVideoNode = nil
                                if let videoNode = strongSelf.videoNode {
                                    videoNode.canAttachContent = false
                                    videoNode.removeFromSupernode()
                                    strongSelf.videoNode = nil
                                }
                                
                                if currentReplaceVideoNode, let updatedVideoFile = updateVideoFile {
                                    let decoration = ChatBubbleVideoDecoration(corners: arguments.corners, nativeSize: nativeSize, contentMode: contentMode.bubbleVideoDecorationContentMode, backgroundColor: arguments.emptyColor ?? .black)
                                    strongSelf.videoNodeDecoration = decoration
                                    let mediaManager = context.sharedContext.mediaManager
                                    
                                    let streamVideo = isMediaStreamable(message: message, media: updatedVideoFile)
                                    let loopVideo = updatedVideoFile.isAnimated
                                    let videoContent = NativeVideoContent(id: .message(message.stableId, updatedVideoFile.fileId), userLocation: .peer(message.id.peerId), fileReference: .message(message: MessageReference(message), media: updatedVideoFile), streamVideo: streamVideo ? .conservative : .none, loopVideo: loopVideo, enableSound: false, fetchAutomatically: false, onlyFullSizeThumbnail: (onlyFullSizeVideoThumbnail ?? false), continuePlayingWithoutSoundOnLostAudioSession: isInlinePlayableVideo, placeholderColor: emptyColor, captureProtected: message.isCopyProtected() || isExtendedMedia)
                                    let videoNode = UniversalVideoNode(postbox: context.account.postbox, audioSession: mediaManager.audioSession, manager: mediaManager.universalVideoManager, decoration: decoration, content: videoContent, priority: .embedded)
                                    videoNode.isUserInteractionEnabled = false
                                    videoNode.ownsContentNodeUpdated = { [weak self] owns in
                                        if let strongSelf = self {
                                            strongSelf.videoNode?.isHidden = !owns
                                            if owns {
                                                strongSelf.videoNode?.setBaseRate(1.0)
                                                strongSelf.videoNode?.continuePlayingWithoutSound()
                                            }
                                        }
                                    }
                                    strongSelf.videoContent = videoContent
                                    strongSelf.videoNode = videoNode
                                    
                                    updatedVideoNodeReadySignal = videoNode.ready
                                    updatedPlayerStatusSignal = videoNode.status
                                    |> mapToSignal { status -> Signal<MediaPlayerStatus?, NoError> in
                                        if let status = status, case .buffering = status.status {
                                            return .single(status) |> delay(0.5, queue: Queue.mainQueue())
                                        } else {
                                            return .single(status)
                                        }
                                    }
                                }
                            }
                            
                            if let currentReplaceAnimatedStickerNode = replaceAnimatedStickerNode {
                                replaceAnimatedStickerNode = nil
                                if currentReplaceAnimatedStickerNode, let animatedStickerNode = strongSelf.animatedStickerNode {
                                    animatedStickerNode.removeFromSupernode()
                                    strongSelf.animatedStickerNode = nil
                                }
                                
                                if currentReplaceAnimatedStickerNode, let updatedAnimatedStickerFile = updateAnimatedStickerFile {
                                    let animatedStickerNode = DefaultAnimatedStickerNodeImpl()
                                    animatedStickerNode.isUserInteractionEnabled = false
                                    animatedStickerNode.started = {
                                        guard let strongSelf = self else {
                                            return
                                        }
                                        strongSelf.imageNode.isHidden = true
                                    }
                                    strongSelf.animatedStickerNode = animatedStickerNode
                                    let dimensions = updatedAnimatedStickerFile.dimensions ?? PixelDimensions(width: 512, height: 512)
                                    let fittedDimensions = dimensions.cgSize.aspectFitted(CGSize(width: 384.0, height: 384.0))
                                    animatedStickerNode.setup(source: AnimatedStickerResourceSource(account: context.account, resource: updatedAnimatedStickerFile.resource, isVideo: updatedAnimatedStickerFile.isVideo), width: Int(fittedDimensions.width), height: Int(fittedDimensions.height), mode: .cached)
                                    strongSelf.pinchContainerNode.contentNode.insertSubnode(animatedStickerNode, aboveSubnode: strongSelf.imageNode)
                                    animatedStickerNode.visibility = strongSelf.visibility
                                }
                            }
                            
                            
                            if message.attributes.contains(where: { $0 is MediaSpoilerMessageAttribute }), strongSelf.extendedMediaOverlayNode == nil {
                                strongSelf.internallyVisible = false
                            }
                            
                            if let videoNode = strongSelf.videoNode {
                                if !(replaceVideoNode ?? false), let decoration = videoNode.decoration as? ChatBubbleVideoDecoration, decoration.corners != corners {
                                    decoration.updateCorners(corners)
                                }
                                
                                videoNode.updateLayout(size: arguments.drawingSize, transition: .immediate)
                                videoNode.frame = CGRect(origin: CGPoint(), size: imageFrame.size)
                                
                                if strongSelf.visibility && strongSelf.internallyVisible {
                                    if !videoNode.canAttachContent {
                                        videoNode.canAttachContent = true
                                        if videoNode.hasAttachedContext {
                                            videoNode.play()
                                        }
                                    }
                                } else {
                                    videoNode.canAttachContent = false
                                }
                            }
                            
                            if let animatedStickerNode = strongSelf.animatedStickerNode {
                                animatedStickerNode.frame = imageFrame
                                animatedStickerNode.updateLayout(size: imageFrame.size)
                            }
                            
                            if let updateImageSignal = updateImageSignal {
                                strongSelf.imageNode.captureProtected = message.id.peerId.namespace == Namespaces.Peer.SecretChat || message.isCopyProtected() || isExtendedMedia
                                strongSelf.imageNode.setSignal(updateImageSignal(synchronousLoads, false), attemptSynchronously: synchronousLoads)

                                var imageDimensions: CGSize?
                                if let image = media as? TelegramMediaImage, let dimensions = largestImageRepresentation(image.representations)?.dimensions {
                                    imageDimensions = dimensions.cgSize
                                } else if let file = media as? TelegramMediaFile, let dimensions = file.dimensions {
                                    imageDimensions = dimensions.cgSize
                                } else if let image = media as? TelegramMediaWebFile, let dimensions = image.dimensions {
                                    imageDimensions = dimensions.cgSize
                                }

                                if let imageDimensions = imageDimensions {
                                    strongSelf.currentHighQualityImageSignal = (updateImageSignal(false, true), imageDimensions)
                                    
                                    if let updateBlurredImageSignal = updateBlurredImageSignal {
                                        strongSelf.currentBlurredImageSignal = (updateBlurredImageSignal(false, true), drawingSize, boundingSize, Int32.random(in: 0..<Int32.max))
                                    }
                                }
                            }
                                                        
                            if let _ = secretBeginTimeAndTimeout {
                                if updatedStatusSignal == nil, let fetchStatus = strongSelf.fetchStatus, case .Local = fetchStatus {
                                    if let statusNode = strongSelf.statusNode, case .secretTimeout = statusNode.state {   
                                    } else {
                                        updatedStatusSignal = .single((fetchStatus, nil))
                                    }
                                }
                            }
                            
                            if let updatedStatusSignal = updatedStatusSignal {
                                strongSelf.statusDisposable.set((updatedStatusSignal
                                |> deliverOnMainQueue).start(next: { [weak strongSelf] status, actualFetchStatus in
                                    displayLinkDispatcher.dispatch {
                                        if let strongSelf = strongSelf {
                                            strongSelf.fetchStatus = status
                                            strongSelf.actualFetchStatus = actualFetchStatus
                                            strongSelf.updateStatus(animated: synchronousLoads)
                                        }
                                    }
                                }))
                            }
                            
                            if let updatedVideoNodeReadySignal = updatedVideoNodeReadySignal {
                                strongSelf.videoNodeReadyDisposable.set((updatedVideoNodeReadySignal
                                |> deliverOnMainQueue).start(next: { [weak strongSelf] status in
                                    displayLinkDispatcher.dispatch {
                                        if let strongSelf = strongSelf, let videoNode = strongSelf.videoNode {
                                            strongSelf.pinchContainerNode.contentNode.insertSubnode(videoNode, aboveSubnode: strongSelf.imageNode)
                                        }
                                    }
                                }))
                            }
                            
                            if let updatedPlayerStatusSignal = updatedPlayerStatusSignal {
                                strongSelf.playerStatusDisposable.set((updatedPlayerStatusSignal
                                |> deliverOnMainQueue).start(next: { [weak strongSelf] status in
                                    displayLinkDispatcher.dispatch {
                                        if let strongSelf = strongSelf {
                                            strongSelf.playerStatus = status
                                        }
                                    }
                                }))
                            }
                            
                            if let updatedFetchControls = updatedFetchControls {
                                let _ = strongSelf.fetchControls.swap(updatedFetchControls)
                                
                                var media = media
                                if let invoice = media as? TelegramMediaInvoice, let extendedMedia = invoice.extendedMedia, case let .full(fullMedia) = extendedMedia {
                                    media = fullMedia
                                }
                                
                                if case .full = automaticDownload {
                                    if let _ = media as? TelegramMediaImage {
                                        updatedFetchControls.fetch(false)
                                    } else if let image = media as? TelegramMediaWebFile {
                                        strongSelf.fetchDisposable.set(chatMessageWebFileInteractiveFetched(account: context.account, userLocation: .peer(message.id.peerId), image: image).start())
                                    } else if let file = media as? TelegramMediaFile {
                                        let fetchSignal = messageMediaFileInteractiveFetched(context: context, message: message, file: file, userInitiated: false)
                                        let visibilityAwareFetchSignal = strongSelf.visibilityPromise.get()
                                        |> mapToSignal { visibility -> Signal<Void, NoError> in
                                            if visibility {
                                                return fetchSignal
                                                |> mapToSignal { _ -> Signal<Void, NoError> in
                                                    return .complete()
                                                }
                                            } else {
                                                return .complete()
                                            }
                                        }
                                        strongSelf.fetchDisposable.set(visibilityAwareFetchSignal.start())
                                    }
                                } else if case .prefetch = automaticDownload, message.id.namespace != Namespaces.Message.SecretIncoming /*&& message.id.namespace != Namespaces.Message.Local*/ {
                                    if let file = media as? TelegramMediaFile {
                                        let fetchSignal = preloadVideoResource(postbox: context.account.postbox, userLocation: .peer(message.id.peerId), userContentType: MediaResourceUserContentType(file: file), resourceReference: AnyMediaReference.message(message: MessageReference(message), media: file).resourceReference(file.resource), duration: 4.0)
                                        let visibilityAwareFetchSignal = strongSelf.visibilityPromise.get()
                                        |> mapToSignal { visibility -> Signal<Void, NoError> in
                                            if visibility {
                                                return fetchSignal
                                                |> mapToSignal { _ -> Signal<Void, NoError> in
                                                }
                                            } else {
                                                return .complete()
                                            }
                                        }
                                        strongSelf.fetchDisposable.set(visibilityAwareFetchSignal.start())
                                    }
                                }
                            } else if currentAutomaticDownload != automaticDownload, case .full = automaticDownload {
                                strongSelf.fetchControls.with({ $0 })?.fetch(false)
                            }
                            
                            strongSelf.updateStatus(animated: synchronousLoads)

                            strongSelf.pinchContainerNode.isPinchGestureEnabled = !isSecretMedia && !isExtendedMediaPreview && !hasSpoiler
                        }
                    })
                })
            })
        }
    }
    
    private func ensureHasTimer() {
        if self.playerUpdateTimer == nil {
            let timer = SwiftSignalKit.Timer(timeout: 0.5, repeat: true, completion: { [weak self] in
                self?.updateStatus(animated: false)
                }, queue: Queue.mainQueue())
            self.playerUpdateTimer = timer
            timer.start()
        }
    }
    
    private func stopTimer() {
        self.playerUpdateTimer?.invalidate()
        self.playerUpdateTimer = nil
    }
    
    private func updateStatus(animated: Bool) {
        guard let (theme, strings, decimalSeparator) = self.themeAndStrings, let sizeCalculation = self.sizeCalculation, let message = self.message, let attributes = self.attributes, var automaticPlayback = self.automaticPlayback, let wideLayout = self.wideLayout else {
            return
        }
        
        /*let automaticDownload: Bool
        if let autoDownload = self.automaticDownload, case .full = autoDownload {
            automaticDownload = true
        } else {
            automaticDownload = false
        }*/
        
        var secretBeginTimeAndTimeout: (Double?, Double)?
        let isSecretMedia = message.containsSecretMedia
        if isSecretMedia {
            if let attribute = message.autoclearAttribute {
                if let countdownBeginTime = attribute.countdownBeginTime {
                    secretBeginTimeAndTimeout = (Double(countdownBeginTime), Double(attribute.timeout))
                }
            } else if let attribute = message.autoremoveAttribute {
                if let countdownBeginTime = attribute.countdownBeginTime {
                    secretBeginTimeAndTimeout = (Double(countdownBeginTime), Double(attribute.timeout))
                }
            }
        }
        
        var game: TelegramMediaGame?
        var webpage: TelegramMediaWebpage?
        var invoice: TelegramMediaInvoice?
        for media in message.media {
            if let media = media as? TelegramMediaWebpage {
                webpage = media
            } else if let media = media as? TelegramMediaInvoice {
                invoice = media
            } else if let media = media as? TelegramMediaGame {
                game = media
            }
        }
        
        var progressRequired = false
        if let updatingMedia = attributes.updatingMedia, case .update = updatingMedia.media {
            progressRequired = true
        } else if secretBeginTimeAndTimeout?.0 != nil {
            progressRequired = true
        } else if let fetchStatus = self.fetchStatus {
            switch fetchStatus {
                case .Local:
                    if let file = media as? TelegramMediaFile, file.isVideo && !file.isVideoSticker {
                        progressRequired = true
                    } else if isSecretMedia {
                        progressRequired = true
                    } else if let webpage = webpage, case let .Loaded(content) = webpage.content {
                        if content.embedUrl != nil {
                            progressRequired = true
                        } else if let file = content.file, file.isVideo, !file.isAnimated && !file.isVideoSticker {
                            progressRequired = true
                        }
                    }
                case .Remote, .Fetching, .Paused:
                    if let webpage = webpage, let automaticDownload = self.automaticDownload, case .full = automaticDownload, case let .Loaded(content) = webpage.content {
                        if content.type == "telegram_background" {
                            progressRequired = true
                        } else if content.embedUrl != nil {
                            progressRequired = true
                        } else if let file = content.file, file.isVideo/*, !file.isAnimated*/ {
                            progressRequired = true
                        }
                    } else {
                        progressRequired = true
                    }
            }
        }
        
        let radialStatusSize: CGFloat = wideLayout ? 50.0 : 32.0
        if progressRequired {
            if self.statusNode == nil {
                let statusNode = RadialStatusNode(backgroundNodeColor: theme.chat.message.mediaOverlayControlColors.fillColor)
                let imageSize = self.imageNode.bounds.size
                statusNode.frame = CGRect(origin: CGPoint(x: floor(imageSize.width / 2.0 - radialStatusSize / 2.0), y: floor(imageSize.height / 2.0 - radialStatusSize / 2.0)), size: CGSize(width: radialStatusSize, height: radialStatusSize))
                self.statusNode = statusNode
                self.pinchContainerNode.contentNode.addSubnode(statusNode)
            }
        } else {
            if let statusNode = self.statusNode {
                statusNode.transitionToState(.none, completion: { [weak statusNode] in
                    statusNode?.removeFromSupernode()
                })
                self.statusNode = nil
            }
        }
        
        var state: RadialStatusNodeState = .none
        var badgeContent: ChatMessageInteractiveMediaBadgeContent?
        var mediaDownloadState: ChatMessageInteractiveMediaDownloadState?
        let messageTheme = theme.chat.message
        if let invoice = invoice {
            if let extendedMedia = invoice.extendedMedia {
                if case let .preview(_, _, maybeVideoDuration) = extendedMedia, let videoDuration = maybeVideoDuration {
                    badgeContent = .text(inset: 0.0, backgroundColor: messageTheme.mediaDateAndStatusFillColor, foregroundColor: messageTheme.mediaDateAndStatusTextColor, text: NSAttributedString(string: stringForDuration(videoDuration, position: nil)))
                }
            } else {
                let string = NSMutableAttributedString()
                if invoice.receiptMessageId != nil {
                    var title = strings.Checkout_Receipt_Title.uppercased()
                    if invoice.flags.contains(.isTest) {
                        title += " (Test)"
                    }
                    string.append(NSAttributedString(string: title))
                } else {
                    string.append(NSAttributedString(string: "\(formatCurrencyAmount(invoice.totalAmount, currency: invoice.currency)) ", attributes: [ChatTextInputAttributes.bold: true as NSNumber]))
                    
                    var title = strings.Message_InvoiceLabel
                    if invoice.flags.contains(.isTest) {
                        title += " (Test)"
                    }
                    string.append(NSAttributedString(string: title))
                }
                badgeContent = .text(inset: 0.0, backgroundColor: messageTheme.mediaDateAndStatusFillColor, foregroundColor: messageTheme.mediaDateAndStatusTextColor, text: string)
            }
        }
        var animated = animated
        if let updatingMedia = attributes.updatingMedia, case .update = updatingMedia.media {
            state = .progress(color: messageTheme.mediaOverlayControlColors.foregroundColor, lineWidth: nil, value: CGFloat(updatingMedia.progress), cancelEnabled: true, animateRotation: true)
        } else if var fetchStatus = self.fetchStatus {
            var playerPosition: Int32?
            var playerDuration: Int32 = 0
            var active = false
            var muted = automaticPlayback
            if let playerStatus = self.playerStatus {
                if !playerStatus.generationTimestamp.isZero, case .playing = playerStatus.status {
                    playerPosition = Int32(playerStatus.timestamp + (CACurrentMediaTime() - playerStatus.generationTimestamp))
                } else {
                    playerPosition = Int32(playerStatus.timestamp)
                }
                playerDuration = Int32(playerStatus.duration)
                if case .buffering = playerStatus.status {
                    active = true
                }
                if playerStatus.soundEnabled {
                    muted = false
                }
            } else if case .Fetching = fetchStatus, !message.flags.contains(.Unsent) {
                active = true
            }
            
            if let file = self.media as? TelegramMediaFile, file.isAnimated {
                muted = false
                
                if case .Fetching = fetchStatus, message.flags.isSending, file.resource is CloudDocumentMediaResource {
                    fetchStatus = .Local
                }
            }
            
            if message.flags.contains(.Unsent) {
                automaticPlayback = false
            }
            
            if let actualFetchStatus = self.actualFetchStatus {
                if automaticPlayback || message.forwardInfo != nil {
                    fetchStatus = actualFetchStatus
                } else {
                    for attribute in message.attributes {
                        if let attribute = attribute as? ForwardOptionsMessageAttribute, attribute.hideNames {
                            fetchStatus = actualFetchStatus
                            break
                        }
                    }
                }
            }
            
            let gifTitle = game != nil ? strings.Message_Game.uppercased() : strings.Message_Animation.uppercased()
            
            let formatting = DataSizeStringFormatting(strings: strings, decimalSeparator: decimalSeparator)
            
            var media = self.media
            if let invoice = media as? TelegramMediaInvoice, let extendedMedia = invoice.extendedMedia, case let .full(fullMedia) = extendedMedia {
                media = fullMedia
            }
            
            switch fetchStatus {
                case let .Fetching(_, progress):
                    let adjustedProgress = max(progress, 0.027)
                    var wasCheck = false
                    if let statusNode = self.statusNode, case .check = statusNode.state {
                        wasCheck = true
                    }
                    if adjustedProgress.isEqual(to: 1.0), case .unconstrained = sizeCalculation, (message.flags.contains(.Unsent) || wasCheck) {
                        state = .check(messageTheme.mediaOverlayControlColors.foregroundColor)
                    } else {
                        state = .progress(color: messageTheme.mediaOverlayControlColors.foregroundColor, lineWidth: nil, value: CGFloat(adjustedProgress), cancelEnabled: true, animateRotation: true)
                    }
                                    
                    if let file = media as? TelegramMediaFile {
                        if file.isVideoSticker {
                            state = .none
                            badgeContent = nil
                        } else if wideLayout {
                            if let size = file.size {
                                 let sizeString = "\(dataSizeString(Int(Float(size) * progress), forceDecimal: true, formatting: formatting)) / \(dataSizeString(size, forceDecimal: true, formatting: formatting))"
                                if let duration = file.duration, !message.flags.contains(.Unsent) {
                                    let durationString = file.isAnimated ? gifTitle : stringForDuration(playerDuration > 0 ? playerDuration : duration, position: playerPosition)
                                    if isMediaStreamable(message: message, media: file) {
                                        badgeContent = .mediaDownload(backgroundColor: messageTheme.mediaDateAndStatusFillColor, foregroundColor: messageTheme.mediaDateAndStatusTextColor, duration: durationString, size: active ? sizeString : nil, muted: muted, active: active)
                                        mediaDownloadState = .fetching(progress: automaticPlayback ? nil : adjustedProgress)
                                        if self.playerStatus?.status == .playing {
                                            mediaDownloadState = nil
                                        }
                                        state = automaticPlayback ? .none : .play(messageTheme.mediaOverlayControlColors.foregroundColor)
                                    } else {
                                        if automaticPlayback {
                                            mediaDownloadState = .fetching(progress: adjustedProgress)
                                            badgeContent = .mediaDownload(backgroundColor: messageTheme.mediaDateAndStatusFillColor, foregroundColor: messageTheme.mediaDateAndStatusTextColor, duration: durationString, size: active ? sizeString : nil, muted: muted, active: active)
                                        } else {
                                            badgeContent = .mediaDownload(backgroundColor: messageTheme.mediaDateAndStatusFillColor, foregroundColor: messageTheme.mediaDateAndStatusTextColor, duration: sizeString, size: nil, muted: false, active: false)
                                        }
                                        state = automaticPlayback ? .none : state
                                    }
                                } else {
                                    badgeContent = .mediaDownload(backgroundColor: messageTheme.mediaDateAndStatusFillColor, foregroundColor: messageTheme.mediaDateAndStatusTextColor, duration: "\(dataSizeString(Int(Float(size) * progress), forceDecimal: true, formatting: formatting)) / \(dataSizeString(size, forceDecimal: true, formatting: formatting))", size: nil, muted: false, active: false)
                                }
                            } else if let _ = file.duration {
                                if file.isAnimated {
                                    badgeContent = .mediaDownload(backgroundColor: messageTheme.mediaDateAndStatusFillColor, foregroundColor: messageTheme.mediaDateAndStatusTextColor, duration: "\(gifTitle)", size: nil, muted: false, active: false)
                                } else {
                                    badgeContent = .mediaDownload(backgroundColor: messageTheme.mediaDateAndStatusFillColor, foregroundColor: messageTheme.mediaDateAndStatusTextColor, duration: strings.Conversation_Processing, size: nil, muted: false, active: false)
                                }
                            }
                            if file.isAnimated && isMediaStreamable(message: message, media: file) {
                                state = automaticPlayback ? .none : state
                            }
                        } else {
                            if isMediaStreamable(message: message, media: file), let size = file.size {
                                let sizeString = "\(dataSizeString(Int(Float(size) * progress), forceDecimal: true, formatting: formatting)) / \(dataSizeString(size, forceDecimal: true, formatting: formatting))"
                                
                                if message.flags.contains(.Unsent), let duration = file.duration {
                                    let durationString = stringForDuration(playerDuration > 0 ? playerDuration : duration, position: playerPosition)
                                    badgeContent = .mediaDownload(backgroundColor: messageTheme.mediaDateAndStatusFillColor, foregroundColor: messageTheme.mediaDateAndStatusTextColor, duration: durationString, size: nil, muted: false, active: false)
                                }
                                else if automaticPlayback && !message.flags.contains(.Unsent), let duration = file.duration {
                                    let durationString = stringForDuration(playerDuration > 0 ? playerDuration : duration, position: playerPosition)
                                    badgeContent = .mediaDownload(backgroundColor: messageTheme.mediaDateAndStatusFillColor, foregroundColor: messageTheme.mediaDateAndStatusTextColor, duration: durationString, size: active ? sizeString : nil, muted: muted, active: active)
                                    
                                    mediaDownloadState = .fetching(progress: automaticPlayback ? nil : adjustedProgress)
                                    if self.playerStatus?.status == .playing {
                                        mediaDownloadState = nil
                                    }
                                } else {
                                    let progressString = String(format: "%d%%", Int(progress * 100.0))
                                    badgeContent = .text(inset: message.flags.contains(.Unsent) ? 0.0 : 12.0, backgroundColor: messageTheme.mediaDateAndStatusFillColor, foregroundColor: messageTheme.mediaDateAndStatusTextColor, text: NSAttributedString(string: progressString))
                                    mediaDownloadState = automaticPlayback ? .none : .compactFetching(progress: 0.0)
                                }
                                
                                if !message.flags.contains(.Unsent) {
                                    state = automaticPlayback ? .none : .play(messageTheme.mediaOverlayControlColors.foregroundColor)
                                }
                            } else {
                                if let duration = file.duration, !file.isAnimated {
                                    let durationString = stringForDuration(playerDuration > 0 ? playerDuration : duration, position: playerPosition)
                                    
                                    if automaticPlayback, let size = file.size {
                                        let sizeString = "\(dataSizeString(Int(Float(size) * progress), forceDecimal: true, formatting: formatting)) / \(dataSizeString(size, forceDecimal: true, formatting: formatting))"
                                        mediaDownloadState = .fetching(progress: progress)
                                        badgeContent = .mediaDownload(backgroundColor: messageTheme.mediaDateAndStatusFillColor, foregroundColor: messageTheme.mediaDateAndStatusTextColor, duration: durationString, size: active ? sizeString : nil, muted: muted, active: active)
                                    } else {
                                        badgeContent = .mediaDownload(backgroundColor: messageTheme.mediaDateAndStatusFillColor, foregroundColor: messageTheme.mediaDateAndStatusTextColor, duration: durationString, size: nil, muted: false, active: false)
                                    }
                                }
                                
                                state = automaticPlayback ? .none : state
                            }
                        }
                    } else if let webpage = webpage, let automaticDownload = self.automaticDownload, case .full = automaticDownload, case let .Loaded(content) = webpage.content, content.type != "telegram_background" {
                        state = .play(messageTheme.mediaOverlayControlColors.foregroundColor)
                    }
                case .Local:
                    state = .none
                    let secretProgressIcon: UIImage?
                    if case .constrained = sizeCalculation {
                        secretProgressIcon = PresentationResourcesChat.chatBubbleSecretMediaIcon(theme)
                    } else {
                        secretProgressIcon = PresentationResourcesChat.chatBubbleSecretMediaCompactIcon(theme)
                    }
                    if isSecretMedia, let (maybeBeginTime, timeout) = secretBeginTimeAndTimeout, let beginTime = maybeBeginTime {
                        state = .secretTimeout(color: messageTheme.mediaOverlayControlColors.foregroundColor, icon: secretProgressIcon, beginTime: beginTime, timeout: timeout, sparks: true)
                    } else if isSecretMedia, let secretProgressIcon = secretProgressIcon {
                        state = .customIcon(secretProgressIcon)
                    } else if let file = media as? TelegramMediaFile, !file.isVideoSticker {
                        let isInlinePlayableVideo = file.isVideo && !isSecretMedia && (self.automaticPlayback ?? false)
                        if !isInlinePlayableVideo && file.isVideo {
                            state = .play(messageTheme.mediaOverlayControlColors.foregroundColor)
                        } else {
                            state = .none
                        }
                    } else if let webpage = webpage, case let .Loaded(content) = webpage.content {
                        if content.embedUrl != nil {
                            state = .play(messageTheme.mediaOverlayControlColors.foregroundColor)
                        } else if let file = content.file, file.isVideo, !file.isAnimated {
                            state = .play(messageTheme.mediaOverlayControlColors.foregroundColor)
                        }
                    }
                    if let file = media as? TelegramMediaFile, let duration = file.duration, !file.isVideoSticker {
                        let durationString = file.isAnimated ? gifTitle : stringForDuration(playerDuration > 0 ? playerDuration : duration, position: playerPosition)
                        badgeContent = .mediaDownload(backgroundColor: messageTheme.mediaDateAndStatusFillColor, foregroundColor: messageTheme.mediaDateAndStatusTextColor, duration: durationString, size: nil, muted: muted, active: false)
                    }
                case .Remote, .Paused:
                    state = .download(messageTheme.mediaOverlayControlColors.foregroundColor)
                    if let file = media as? TelegramMediaFile, !file.isVideoSticker {
                        do {
                            let durationString = file.isAnimated ? gifTitle : stringForDuration(playerDuration > 0 ? playerDuration : (file.duration ?? 0), position: playerPosition)
                            if wideLayout {
                                if isMediaStreamable(message: message, media: file) {
                                    state = automaticPlayback ? .none : .play(messageTheme.mediaOverlayControlColors.foregroundColor)
                                    badgeContent = .mediaDownload(backgroundColor: messageTheme.mediaDateAndStatusFillColor, foregroundColor: messageTheme.mediaDateAndStatusTextColor, duration: durationString, size: dataSizeString(file.size ?? 0, formatting: formatting), muted: muted, active: true)
                                    mediaDownloadState = .remote
                                } else {
                                    state = automaticPlayback ? .none : state
                                    badgeContent = .mediaDownload(backgroundColor: messageTheme.mediaDateAndStatusFillColor, foregroundColor: messageTheme.mediaDateAndStatusTextColor, duration: durationString, size: nil, muted: muted, active: false)
                                }
                            } else {
                                if isMediaStreamable(message: message, media: file) {
                                    state = automaticPlayback ? .none : .play(messageTheme.mediaOverlayControlColors.foregroundColor)
                                    badgeContent = .text(inset: 12.0, backgroundColor: messageTheme.mediaDateAndStatusFillColor, foregroundColor: messageTheme.mediaDateAndStatusTextColor, text: NSAttributedString(string: durationString))
                                    mediaDownloadState = .compactRemote
                                } else {
                                    state = automaticPlayback ? .none : state
                                    badgeContent = .text(inset: 0.0, backgroundColor: messageTheme.mediaDateAndStatusFillColor, foregroundColor: messageTheme.mediaDateAndStatusTextColor, text: NSAttributedString(string: durationString))
                                }
                            }
                        }
                    } else if let webpage = webpage, let automaticDownload = self.automaticDownload, case .full = automaticDownload, case let .Loaded(content) = webpage.content, content.type != "telegram_background" {
                        state = .play(messageTheme.mediaOverlayControlColors.foregroundColor)
                    }
            }
        }
        
        if isSecretMedia, let (maybeBeginTime, timeout) = secretBeginTimeAndTimeout {
            let remainingTime: Int32
            if let beginTime = maybeBeginTime {
                let elapsedTime = CFAbsoluteTimeGetCurrent() + NSTimeIntervalSince1970 - beginTime
                remainingTime = Int32(max(0.0, timeout - elapsedTime))
            } else {
                remainingTime = Int32(timeout)
            }
                        
            badgeContent = .text(inset: 0.0, backgroundColor: messageTheme.mediaDateAndStatusFillColor, foregroundColor: messageTheme.mediaDateAndStatusTextColor, text: NSAttributedString(string: strings.MessageTimer_ShortSeconds(Int32(remainingTime))))
        }
        
        if let statusNode = self.statusNode {
            var removeStatusNode = false
            if statusNode.state != .none && state == .none {
                self.statusNode = nil
                removeStatusNode = true
            }
            
            var animated = animated
            if case .download = statusNode.state, case .progress = state {
                animated = true
            } else if case .progress = statusNode.state, case .download = state {
                animated = true
            }
            
            statusNode.transitionToState(state, animated: animated, completion: { [weak statusNode] in
                if removeStatusNode {
                    statusNode?.removeFromSupernode()
                }
            })
        }
        if let badgeContent = badgeContent {
            if self.badgeNode == nil {
                let badgeNode = ChatMessageInteractiveMediaBadge()
                
                var inset: CGFloat = 6.0
                if let corners = self.currentImageArguments?.corners, case .Tail = corners.bottomLeft {
                    inset = 10.0
                }
                
                badgeNode.frame = CGRect(origin: CGPoint(x: inset, y: 6.0), size: CGSize(width: radialStatusSize, height: radialStatusSize))
                badgeNode.pressed = { [weak self] in
                    guard let strongSelf = self, let fetchStatus = strongSelf.fetchStatus else {
                        return
                    }
                    switch fetchStatus {
                        case .Remote, .Fetching:
                            strongSelf.progressPressed(canActivate: false)
                        default:
                            break
                    }
                }
                self.badgeNode = badgeNode
                self.pinchContainerNode.contentNode.addSubnode(badgeNode)
                
                animated = false
            }
            self.badgeNode?.update(theme: theme, content: badgeContent, mediaDownloadState: mediaDownloadState, animated: animated)
        } else if let badgeNode = self.badgeNode {
            self.badgeNode = nil
            badgeNode.removeFromSupernode()
        }
        
        var displaySpoiler = false
        if let invoice = invoice, let extendedMedia = invoice.extendedMedia, case .preview = extendedMedia {
            displaySpoiler = true
        } else if message.attributes.contains(where: { $0 is MediaSpoilerMessageAttribute }) {
            displaySpoiler = true
        }
    
        if displaySpoiler {
            if self.extendedMediaOverlayNode == nil {
                let extendedMediaOverlayNode = ExtendedMediaOverlayNode()
                extendedMediaOverlayNode.tapped = { [weak self] in
                    self?.internallyVisible = true
                    self?.updateVisibility()
                }
                self.extendedMediaOverlayNode = extendedMediaOverlayNode
                self.pinchContainerNode.contentNode.insertSubnode(extendedMediaOverlayNode, aboveSubnode: self.imageNode)
            }
            self.extendedMediaOverlayNode?.frame = self.imageNode.frame
            
            var tappable = false
            switch state {
            case .play, .pause, .download, .none:
                tappable = true
            default:
                break
            }
            
            self.extendedMediaOverlayNode?.isUserInteractionEnabled = tappable
            
            var paymentText: String = ""
            outer: for attribute in message.attributes {
                if let attribute = attribute as? ReplyMarkupMessageAttribute {
                    for row in attribute.rows {
                        for button in row.buttons {
                            if case .payment = button.action {
                                paymentText = button.title
                                break outer
                            }
                        }
                    }
                    break
                }
            }
            self.extendedMediaOverlayNode?.update(size: self.imageNode.frame.size, text: paymentText, imageSignal: self.currentBlurredImageSignal, imageFrame: self.imageNode.view.convert(self.imageNode.bounds, to: self.extendedMediaOverlayNode?.view), corners: self.currentImageArguments?.corners)
        } else if let extendedMediaOverlayNode = self.extendedMediaOverlayNode {
            self.extendedMediaOverlayNode = nil
            extendedMediaOverlayNode.layer.animateAlpha(from: 1.0, to: 0.0, duration: 0.3, removeOnCompletion: false, completion: { [weak extendedMediaOverlayNode] _ in
                extendedMediaOverlayNode?.removeFromSupernode()
            })
        }
             
        if isSecretMedia, secretBeginTimeAndTimeout?.0 != nil {
            if self.secretTimer == nil {
                self.secretTimer = SwiftSignalKit.Timer(timeout: 0.3, repeat: true, completion: { [weak self] in
                    self?.updateStatus(animated: false)
                }, queue: Queue.mainQueue())
                self.secretTimer?.start()
            }
        } else {
            if let secretTimer = self.secretTimer {
                self.secretTimer = nil
                secretTimer.invalidate()
            }
        }
    }
    
    static func asyncLayout(_ node: ChatMessageInteractiveMediaNode?) -> (_ context: AccountContext, _ presentationData: ChatPresentationData, _ dateTimeFormat: PresentationDateTimeFormat, _ message: Message, _ associatedData: ChatMessageItemAssociatedData, _ attributes: ChatMessageEntryAttributes, _ media: Media, _ dateAndStatus: ChatMessageDateAndStatus?, _ automaticDownload: InteractiveMediaNodeAutodownloadMode, _ peerType: MediaAutoDownloadPeerType, _ sizeCalculation: InteractiveMediaNodeSizeCalculation, _ layoutConstants: ChatMessageItemLayoutConstants, _ contentMode: InteractiveMediaNodeContentMode, _ presentationContext: ChatPresentationContext) -> (CGSize, CGFloat, (CGSize, Bool, Bool, ImageCorners) -> (CGFloat, (CGFloat) -> (CGSize, (ListViewItemUpdateAnimation, Bool) -> ChatMessageInteractiveMediaNode))) {
        let currentAsyncLayout = node?.asyncLayout()
        
        return { context, presentationData, dateTimeFormat, message, associatedData, attributes, media, dateAndStatus, automaticDownload, peerType, sizeCalculation, layoutConstants, contentMode, presentationContext in
            var imageNode: ChatMessageInteractiveMediaNode
            var imageLayout: (_ context: AccountContext, _ presentationData: ChatPresentationData, _ dateTimeFormat: PresentationDateTimeFormat, _ message: Message, _ associatedData: ChatMessageItemAssociatedData, _ attributes: ChatMessageEntryAttributes, _ media: Media, _ dateAndStatus: ChatMessageDateAndStatus?, _ automaticDownload: InteractiveMediaNodeAutodownloadMode, _ peerType: MediaAutoDownloadPeerType, _ sizeCalculation: InteractiveMediaNodeSizeCalculation, _ layoutConstants: ChatMessageItemLayoutConstants, _ contentMode: InteractiveMediaNodeContentMode, _ presentationContext: ChatPresentationContext) -> (CGSize, CGFloat, (CGSize, Bool, Bool, ImageCorners) -> (CGFloat, (CGFloat) -> (CGSize, (ListViewItemUpdateAnimation, Bool) -> Void)))
            
            if let node = node, let currentAsyncLayout = currentAsyncLayout {
                imageNode = node
                imageLayout = currentAsyncLayout
            } else {
                imageNode = ChatMessageInteractiveMediaNode()
                imageLayout = imageNode.asyncLayout()
            }
            
            let (unboundSize, initialWidth, continueLayout) = imageLayout(context, presentationData, dateTimeFormat, message, associatedData, attributes, media, dateAndStatus, automaticDownload, peerType, sizeCalculation, layoutConstants, contentMode, presentationContext)
            
            return (unboundSize, initialWidth, { constrainedSize, automaticPlayback, wideLayout, corners in
                let (finalWidth, finalLayout) = continueLayout(constrainedSize, automaticPlayback, wideLayout, corners)
                
                return (finalWidth, { boundingWidth in
                    let (finalSize, apply) = finalLayout(boundingWidth)
                    
                    return (finalSize, { transition, synchronousLoads in
                        apply(transition, synchronousLoads)
                        return imageNode
                    })
                })
            })
        }
    }
    
    func setOverlayColor(_ color: UIColor?, animated: Bool) {
        self.imageNode.setOverlayColor(color, animated: animated)
    }
    
    func isReadyForInteractivePreview() -> Bool {
        if let fetchStatus = self.fetchStatus, case .Local = fetchStatus {
            return true
        } else {
            return false
        }
    }
    
    func updateIsHidden(_ isHidden: Bool) {
        if isHidden && !self.internallyVisible {
            self.internallyVisible = true
            self.updateVisibility()
            self.extendedMediaOverlayNode?.reveal()
        }
        
        if let badgeNode = self.badgeNode, badgeNode.isHidden != isHidden {
            if isHidden {
                badgeNode.isHidden = true
            } else {
                badgeNode.isHidden = false
                badgeNode.layer.animateAlpha(from: 0.0, to: 1.0, duration: 0.2)
            }
        }
    
        if let statusNode = self.statusNode, statusNode.isHidden != isHidden {
            if isHidden {
                statusNode.isHidden = true
            } else {
                statusNode.isHidden = false
                statusNode.layer.animateAlpha(from: 0.0, to: 1.0, duration: 0.2)
            }
        }
        if self.dateAndStatusNode.isHidden != isHidden {
            if isHidden {
                self.dateAndStatusNode.isHidden = true
            } else {
                self.dateAndStatusNode.isHidden = false
                self.dateAndStatusNode.layer.animateAlpha(from: 0.0, to: 1.0, duration: 0.2)
            }
        }
    }
    
    func transitionNode() -> (ASDisplayNode, CGRect, () -> (UIView?, UIView?))? {
        let bounds: CGRect
        if let currentImageArguments = self.currentImageArguments {
            bounds = currentImageArguments.imageRect
        } else {
            bounds = self.bounds
        }
        return (self, bounds, { [weak self] in
            var badgeNodeHidden: Bool?
            if let badgeNode = self?.badgeNode {
                badgeNodeHidden = badgeNode.isHidden
                badgeNode.isHidden = true
            }
            var statusNodeHidden: Bool?
            if let statusNode = self?.statusNode {
                statusNodeHidden = statusNode.isHidden
                statusNode.isHidden = true
            }
            var dateAndStatusNodeHidden: Bool?
            if let dateAndStatusNode = self?.dateAndStatusNode {
                dateAndStatusNodeHidden = dateAndStatusNode.isHidden
                dateAndStatusNode.isHidden = true
            }
            
            let view: UIView?
            if let strongSelf = self, strongSelf.imageNode.captureProtected {
                let imageView = UIImageView()
                imageView.contentMode = .scaleToFill
                imageView.image = strongSelf.imageNode.image
                imageView.frame = strongSelf.imageNode.frame
                if imageView.layer.contents == nil {
                    imageView.layer.contents = imageView.image?.cgImage
                }
                strongSelf.imageNode.view.superview?.insertSubview(imageView, aboveSubview: strongSelf.imageNode.view)
                
                view = self?.view.snapshotContentTree(unhide: true)
                imageView.removeFromSuperview()
            } else {
                view = self?.view.snapshotContentTree(unhide: true)
            }
                        
            if let badgeNode = self?.badgeNode, let badgeNodeHidden = badgeNodeHidden {
                badgeNode.isHidden = badgeNodeHidden
            }
            if let statusNode = self?.statusNode, let statusNodeHidden = statusNodeHidden {
                statusNode.isHidden = statusNodeHidden
            }
            if let dateAndStatusNode = self?.dateAndStatusNode, let dateAndStatusNodeHidden = dateAndStatusNodeHidden {
                dateAndStatusNode.isHidden = dateAndStatusNodeHidden
            }
            return (view, nil)
        })
    }
    
    func playMediaWithSound() -> (action: (Double?) -> Void, soundEnabled: Bool, isVideoMessage: Bool, isUnread: Bool, badgeNode: ASDisplayNode?)? {
        var isAnimated = false
        if let file = self.media as? TelegramMediaFile, file.isAnimated {
            isAnimated = true
        }

        var actionAtEnd: MediaPlayerPlayOnceWithSoundActionAtEnd = .loopDisablingSound
        if let message = self.message, message.id.peerId.namespace == Namespaces.Peer.CloudChannel {
            actionAtEnd = .loop
        } else {
            actionAtEnd = .repeatIfNeeded
        }
        
        if let videoNode = self.videoNode, let context = self.context, (self.automaticPlayback ?? false) && !isAnimated {
            return ({ timecode in
                if let timecode = timecode {
                    context.sharedContext.mediaManager.playlistControl(.playback(.pause), type: nil)
                    videoNode.playOnceWithSound(playAndRecord: false, seek: .timecode(timecode), actionAtEnd: actionAtEnd)
                } else {
                    let _ = (context.sharedContext.mediaManager.globalMediaPlayerState
                    |> take(1)
                    |> deliverOnMainQueue).start(next: { playlistStateAndType in
                        var canPlay = true
                        if let (_, state, _) = playlistStateAndType {
                            switch state {
                                case let .state(state):
                                    if case .playing = state.status.status {
                                        canPlay = false
                                    }
                                case .loading:
                                    break
                            }
                        }
                        if canPlay {
                            videoNode.playOnceWithSound(playAndRecord: false, seek: .none, actionAtEnd: actionAtEnd)
                        }
                    })
                }
            }, (self.playerStatus?.soundEnabled ?? false), false, false, self.badgeNode)
        } else {
            return nil
        }
    }
}<|MERGE_RESOLUTION|>--- conflicted
+++ resolved
@@ -188,11 +188,11 @@
     private var randomId: Int32?
     var isRevealed = false
     var tapped: () -> Void = {}
-    
+
     override init() {
         self.blurredImageNode = TransformImageNode()
         self.blurredImageNode.contentAnimations = []
-         
+
         self.dustNode = MediaDustNode()
         
         self.buttonNode = HighlightTrackingButtonNode()
@@ -211,7 +211,7 @@
         self.textNode = ImmediateTextNode()
                 
         super.init()
-                
+
         self.addSubnode(self.blurredImageNode)
         self.addSubnode(self.dustNode)
         self.addSubnode(self.buttonNode)
@@ -262,7 +262,7 @@
         self.blurredImageNode.removeFromSupernode()
         self.dustNode.removeFromSupernode()
     }
-    
+
     override func hitTest(_ point: CGPoint, with event: UIEvent?) -> UIView? {
         let result = super.hitTest(point, with: event)
         if self.isRevealed {
@@ -270,22 +270,22 @@
         }
         return result
     }
-        
+
     func update(size: CGSize, text: String, imageSignal: (Signal<(TransformImageArguments) -> DrawingContext?, NoError>, CGSize, CGSize, Int32)?, imageFrame: CGRect, corners: ImageCorners?) {
         let spacing: CGFloat = 2.0
         let padding: CGFloat = 10.0
-        
+
         if let (imageSignal, drawingSize, boundingSize, randomId) = imageSignal {
             if self.randomId != randomId {
                 self.randomId = randomId
                 self.blurredImageNode.setSignal(imageSignal, attemptSynchronously: true)
-                
+
                 let imageLayout = self.blurredImageNode.asyncLayout()
                 let arguments = TransformImageArguments(corners: corners ?? ImageCorners(), imageSize: drawingSize, boundingSize: boundingSize, intrinsicInsets: UIEdgeInsets(), resizeMode: .blurBackground, emptyColor: .clear, custom: nil)
                 let apply = imageLayout(arguments)
                 apply()
             }
-            
+
             self.blurredImageNode.isHidden = false
 
             self.isRevealed = self.dustNode.isRevealed
@@ -302,7 +302,7 @@
             self.isRevealed = true
         }
         self.blurredImageNode.frame = imageFrame
-                
+
         self.dustNode.frame = CGRect(origin: .zero, size: size)
         self.dustNode.update(size: size, color: .white, transition: .immediate)
         
@@ -312,14 +312,14 @@
         } else {
             self.buttonNode.isHidden = false
             self.textNode.isHidden = false
-            
+
             self.textNode.attributedText = NSAttributedString(string: text, font: Font.semibold(14.0), textColor: .white, paragraphAlignment: .center)
             let textSize = self.textNode.updateLayout(size)
             if let iconSize = self.iconNode.image?.size {
                 let contentSize = CGSize(width: iconSize.width + textSize.width + spacing + padding * 2.0, height: 32.0)
                 self.buttonNode.frame = CGRect(origin: CGPoint(x: floorToScreenPixels((size.width - contentSize.width) / 2.0), y: floorToScreenPixels((size.height - contentSize.height) / 2.0)), size: contentSize)
                 self.highlightedBackgroundNode.frame = CGRect(origin: .zero, size: contentSize)
-                
+
                 self.iconNode.frame = CGRect(origin: CGPoint(x: self.buttonNode.frame.minX + padding, y: self.buttonNode.frame.minY + floorToScreenPixels((contentSize.height - iconSize.height) / 2.0) + 1.0 - UIScreenPixel), size: iconSize)
                 self.textNode.frame = CGRect(origin: CGPoint(x: self.iconNode.frame.maxX + spacing, y: self.buttonNode.frame.minY + floorToScreenPixels((contentSize.height - textSize.height) / 2.0)), size: textSize)
             }
@@ -406,11 +406,11 @@
             self.updateVisibility()
         }
     }
-    
+
     private var internallyVisible = true
     private func updateVisibility() {
         let visibility = self.visibility && self.internallyVisible
-        
+
         if let videoNode = self.videoNode {
             if visibility {
                 if !videoNode.canAttachContent {
@@ -1119,15 +1119,9 @@
                             
                             updatedFetchControls = FetchControls(fetch: { manual in
                                 if let strongSelf = self {
-<<<<<<< HEAD
 //                                    if file.isAnimated {
-//                                        strongSelf.fetchDisposable.set(fetchedMediaResource(mediaBox: context.account.postbox.mediaBox, reference: AnyMediaReference.message(message: MessageReference(message), media: file).resourceReference(file.resource), statsCategory: statsCategoryForFileWithAttributes(file.attributes)).start())
+//                                        strongSelf.fetchDisposable.set(fetchedMediaResource(mediaBox: context.account.postbox.mediaBox, userLocation: .peer(message.id.peerId), userContentType: MediaResourceUserContentType(file: file), reference: AnyMediaReference.message(message: MessageReference(message), media: file).resourceReference(file.resource), statsCategory: statsCategoryForFileWithAttributes(file.attributes)).start())
 //                                    } else {
-=======
-                                    if file.isAnimated {
-                                        strongSelf.fetchDisposable.set(fetchedMediaResource(mediaBox: context.account.postbox.mediaBox, userLocation: .peer(message.id.peerId), userContentType: MediaResourceUserContentType(file: file), reference: AnyMediaReference.message(message: MessageReference(message), media: file).resourceReference(file.resource), statsCategory: statsCategoryForFileWithAttributes(file.attributes)).start())
-                                    } else {
->>>>>>> 6a495f84
                                         strongSelf.fetchDisposable.set(messageMediaFileInteractiveFetched(context: context, message: message, file: file, userInitiated: manual).start())
 //                                    }
                                 }
@@ -1362,11 +1356,11 @@
                                 }
                             }
                             
-                            
+
                             if message.attributes.contains(where: { $0 is MediaSpoilerMessageAttribute }), strongSelf.extendedMediaOverlayNode == nil {
                                 strongSelf.internallyVisible = false
                             }
-                            
+
                             if let videoNode = strongSelf.videoNode {
                                 if !(replaceVideoNode ?? false), let decoration = videoNode.decoration as? ChatBubbleVideoDecoration, decoration.corners != corners {
                                     decoration.updateCorners(corners)
@@ -1407,13 +1401,13 @@
 
                                 if let imageDimensions = imageDimensions {
                                     strongSelf.currentHighQualityImageSignal = (updateImageSignal(false, true), imageDimensions)
-                                    
+
                                     if let updateBlurredImageSignal = updateBlurredImageSignal {
                                         strongSelf.currentBlurredImageSignal = (updateBlurredImageSignal(false, true), drawingSize, boundingSize, Int32.random(in: 0..<Int32.max))
                                     }
                                 }
                             }
-                                                        
+
                             if let _ = secretBeginTimeAndTimeout {
                                 if updatedStatusSignal == nil, let fetchStatus = strongSelf.fetchStatus, case .Local = fetchStatus {
                                     if let statusNode = strongSelf.statusNode, case .secretTimeout = statusNode.state {   
@@ -1936,7 +1930,7 @@
         } else if message.attributes.contains(where: { $0 is MediaSpoilerMessageAttribute }) {
             displaySpoiler = true
         }
-    
+
         if displaySpoiler {
             if self.extendedMediaOverlayNode == nil {
                 let extendedMediaOverlayNode = ExtendedMediaOverlayNode()
@@ -1956,9 +1950,9 @@
             default:
                 break
             }
-            
+
             self.extendedMediaOverlayNode?.isUserInteractionEnabled = tappable
-            
+
             var paymentText: String = ""
             outer: for attribute in message.attributes {
                 if let attribute = attribute as? ReplyMarkupMessageAttribute {
@@ -2046,7 +2040,7 @@
             self.updateVisibility()
             self.extendedMediaOverlayNode?.reveal()
         }
-        
+
         if let badgeNode = self.badgeNode, badgeNode.isHidden != isHidden {
             if isHidden {
                 badgeNode.isHidden = true
