import Foundation
import UIKit
import Display
import AsyncDisplayKit
import SwiftSignalKit
import Postbox
import TelegramCore
import MobileCoreServices
import TelegramPresentationData
import TextFormat
import AccountContext
import TouchDownGesture
import ImageTransparency
import ActivityIndicator
import AnimationUI
import Speak

private let accessoryButtonFont = Font.medium(14.0)
private let counterFont = Font.with(size: 14.0, design: .regular, traits: [.monospacedNumbers])

private final class AccessoryItemIconButtonNode: HighlightTrackingButtonNode {
    private let item: ChatTextInputAccessoryItem
    private var width: CGFloat
    private var imageEdgeInsets = UIEdgeInsets()
    
    init(item: ChatTextInputAccessoryItem, theme: PresentationTheme, strings: PresentationStrings) {
        self.item = item
        
        let (image, text, accessibilityLabel, alpha, insets) = AccessoryItemIconButtonNode.imageAndInsets(item: item, theme: theme, strings: strings)
        
        self.width = AccessoryItemIconButtonNode.calculateWidth(item: item, image: image, text: text, strings: strings)
        
        super.init()
        
        self.isAccessibilityElement = true
        self.accessibilityTraits = [.button]
        
        self.addSubnode(self.imageNode)
        
        if let text = text {
            self.setAttributedTitle(NSAttributedString(string: text, font: accessoryButtonFont, textColor: theme.chat.inputPanel.inputControlColor), for: .normal)
        } else {
            self.setAttributedTitle(NSAttributedString(), for: .normal)
        }
        
        self.imageNode.image = image
        self.imageNode.alpha = alpha
        self.imageEdgeInsets = insets
        
        self.accessibilityLabel = accessibilityLabel
        
        self.highligthedChanged = { [weak self] highlighted in
            if let strongSelf = self {
                if highlighted {
                    strongSelf.layer.removeAnimation(forKey: "opacity")
                    strongSelf.alpha = 0.4
                } else {
                    strongSelf.alpha = 1.0
                    strongSelf.layer.animateAlpha(from: 0.4, to: 1.0, duration: 0.2)
                }
            }
        }
    }
    
    func updateThemeAndStrings(theme: PresentationTheme, strings: PresentationStrings) {
        let (image, text, accessibilityLabel, alpha, insets) = AccessoryItemIconButtonNode.imageAndInsets(item: item, theme: theme, strings: strings)
        
        self.width = AccessoryItemIconButtonNode.calculateWidth(item: item, image: image, text: text, strings: strings)
        
        if let text = text {
            self.setAttributedTitle(NSAttributedString(string: text, font: accessoryButtonFont, textColor: theme.chat.inputPanel.inputControlColor), for: .normal)
        } else {
            self.setAttributedTitle(NSAttributedString(), for: .normal)
        }
        
        self.imageNode.image = image
        self.imageEdgeInsets = insets
        self.imageNode.alpha = alpha
        
        self.accessibilityLabel = accessibilityLabel
    }
    
    required init?(coder aDecoder: NSCoder) {
        fatalError("init(coder:) has not been implemented")
    }
    
    static func imageAndInsets(item: ChatTextInputAccessoryItem, theme: PresentationTheme, strings: PresentationStrings) -> (UIImage?, String?, String, CGFloat, UIEdgeInsets) {
        switch item {
            case .keyboard:
                return (PresentationResourcesChat.chatInputTextFieldKeyboardImage(theme), nil, strings.VoiceOver_Keyboard, 1.0, UIEdgeInsets())
            case let .stickers(enabled):
                return (PresentationResourcesChat.chatInputTextFieldStickersImage(theme), nil, strings.VoiceOver_Stickers, enabled ? 1.0 : 0.4, UIEdgeInsets())
            case .inputButtons:
                return (PresentationResourcesChat.chatInputTextFieldInputButtonsImage(theme), nil, strings.VoiceOver_BotKeyboard, 1.0, UIEdgeInsets())
            case .commands:
                return (PresentationResourcesChat.chatInputTextFieldCommandsImage(theme), nil, strings.VoiceOver_BotCommands, 1.0, UIEdgeInsets())
            case let .silentPost(value):
                if value {
                    return (PresentationResourcesChat.chatInputTextFieldSilentPostOnImage(theme), nil, strings.VoiceOver_SilentPostOn, 1.0, UIEdgeInsets())
                } else {
                    return (PresentationResourcesChat.chatInputTextFieldSilentPostOffImage(theme), nil, strings.VoiceOver_SilentPostOff, 1.0, UIEdgeInsets())
                }
            case let .messageAutoremoveTimeout(timeout):
                if let timeout = timeout {
                    return (nil, shortTimeIntervalString(strings: strings, value: timeout), strings.VoiceOver_SelfDestructTimerOn(timeIntervalString(strings: strings, value: timeout)).string, 1.0, UIEdgeInsets())
                } else {
                    return (PresentationResourcesChat.chatInputTextFieldTimerImage(theme), nil, strings.VoiceOver_SelfDestructTimerOff, 1.0, UIEdgeInsets(top: 0.0, left: 0.0, bottom: 0.0, right: 0.0))
                }
            case .scheduledMessages:
                return (PresentationResourcesChat.chatInputTextFieldScheduleImage(theme), nil, strings.VoiceOver_ScheduledMessages, 1.0, UIEdgeInsets())
        }
    }
    
    static func calculateWidth(item: ChatTextInputAccessoryItem, image: UIImage?, text: String?, strings: PresentationStrings) -> CGFloat {
        switch item {
            case .keyboard, .stickers, .inputButtons, .silentPost, .commands, .scheduledMessages:
                return (image?.size.width ?? 0.0) + CGFloat(8.0)
            case let .messageAutoremoveTimeout(timeout):
                var imageWidth = (image?.size.width ?? 0.0) + CGFloat(8.0)
                if let _ = timeout, let text = text {
                    imageWidth = ceil((text as NSString).size(withAttributes: [.font: accessoryButtonFont]).width) + 10.0
                }
                
                return max(imageWidth, 24.0)
        }
    }
    
    func updateLayout(size: CGSize) {
        if let image = self.imageNode.image {
            let bottomInset: CGFloat = 0.0
            let imageFrame = CGRect(origin: CGPoint(x: floor((size.width - image.size.width) / 2.0), y: floor((size.height - image.size.height) / 2.0) - bottomInset), size: image.size)
            self.imageNode.frame = imageFrame
        }
    }
    
    var buttonWidth: CGFloat {
        return self.width
    }
}

let chatTextInputMinFontSize: CGFloat = 5.0

private let minInputFontSize = chatTextInputMinFontSize

private func calclulateTextFieldMinHeight(_ presentationInterfaceState: ChatPresentationInterfaceState, metrics: LayoutMetrics) -> CGFloat {
    let baseFontSize = max(minInputFontSize, presentationInterfaceState.fontSize.baseDisplaySize)
    var result: CGFloat
    if baseFontSize.isEqual(to: 26.0) {
        result = 42.0
    } else if baseFontSize.isEqual(to: 23.0) {
        result = 38.0
    } else if baseFontSize.isEqual(to: 17.0) {
        result = 31.0
    } else if baseFontSize.isEqual(to: 19.0) {
        result = 33.0
    } else if baseFontSize.isEqual(to: 21.0) {
        result = 35.0
    } else {
        result = 31.0
    }
    
    if case .regular = metrics.widthClass {
        result = max(33.0, result)
    }
    
    return result
}

private func calculateTextFieldRealInsets(_ presentationInterfaceState: ChatPresentationInterfaceState) -> UIEdgeInsets {
    let baseFontSize = max(minInputFontSize, presentationInterfaceState.fontSize.baseDisplaySize)
    let top: CGFloat
    let bottom: CGFloat
    if baseFontSize.isEqual(to: 14.0) {
        top = 2.0
        bottom = 1.0
    } else if baseFontSize.isEqual(to: 15.0) {
        top = 1.0
        bottom = 1.0
    } else if baseFontSize.isEqual(to: 16.0) {
        top = 0.5
        bottom = 0.0
    } else {
        top = 0.0
        bottom = 0.0
    }
    return UIEdgeInsets(top: 4.5 + top, left: 0.0, bottom: 5.5 + bottom, right: 0.0)
}

private var currentTextInputBackgroundImage: (UIColor, UIColor, CGFloat, UIImage)?
private func textInputBackgroundImage(backgroundColor: UIColor?, inputBackgroundColor: UIColor?, strokeColor: UIColor, diameter: CGFloat) -> UIImage? {
    if let backgroundColor = backgroundColor, let current = currentTextInputBackgroundImage {
        if current.0.isEqual(backgroundColor) && current.1.isEqual(strokeColor) && current.2.isEqual(to: diameter) {
            return current.3
        }
    }
    
    let image = generateImage(CGSize(width: diameter, height: diameter), rotatedContext: { size, context in
        context.clear(CGRect(x: 0.0, y: 0.0, width: diameter, height: diameter))

        if let inputBackgroundColor = inputBackgroundColor {
            context.setBlendMode(.normal)
            context.setFillColor(inputBackgroundColor.cgColor)
        } else {
            context.setBlendMode(.clear)
            context.setFillColor(UIColor.clear.cgColor)
        }
        context.fillEllipse(in: CGRect(x: 0.0, y: 0.0, width: diameter, height: diameter))
            
        context.setBlendMode(.normal)
        context.setStrokeColor(strokeColor.cgColor)
        let strokeWidth: CGFloat = 1.0
        context.setLineWidth(strokeWidth)
        context.strokeEllipse(in: CGRect(x: strokeWidth / 2.0, y: strokeWidth / 2.0, width: diameter - strokeWidth, height: diameter - strokeWidth))
    })?.stretchableImage(withLeftCapWidth: Int(diameter) / 2, topCapHeight: Int(diameter) / 2)
    if let image = image {
        if let backgroundColor = backgroundColor {
            currentTextInputBackgroundImage = (backgroundColor, strokeColor, diameter, image)
        }
        return image
    } else {
        return nil
    }
}

enum ChatTextInputPanelPasteData {
    case images([UIImage])
    case video(Data)
    case gif(Data)
    case sticker(UIImage, Bool)
}

class ChatTextInputPanelNode: ChatInputPanelNode, ASEditableTextNodeDelegate {
<<<<<<< HEAD
    // MARK: Nicegram Send with Enter
    let sendWithKb: Bool
    
=======
    let clippingNode: ASDisplayNode
>>>>>>> 8aefa19d
    var textPlaceholderNode: ImmediateTextNode
    var contextPlaceholderNode: TextNode?
    var slowmodePlaceholderNode: ChatTextInputSlowmodePlaceholderNode?
    let textInputContainerBackgroundNode: ASImageNode
    let textInputContainer: ASDisplayNode
    var textInputNode: EditableTextNode?
    
    let textInputBackgroundNode: ASImageNode
    private var transparentTextInputBackgroundImage: UIImage?
    let actionButtons: ChatTextInputActionButtonsNode
    var mediaRecordingAccessibilityArea: AccessibilityAreaNode?
    private let counterTextNode: ImmediateTextNode
    
    let menuButton: HighlightTrackingButtonNode
    private let menuButtonBackgroundNode: ASDisplayNode
    private let menuButtonClippingNode: ASDisplayNode
    private let menuButtonIconNode: AnimationNode
    private let menuButtonTextNode: ImmediateTextNode
    
    let attachmentButton: HighlightableButtonNode
    let attachmentButtonDisabledNode: HighlightableButtonNode
    let searchLayoutClearButton: HighlightableButton
    private let searchLayoutClearImageNode: ASImageNode
    private var searchActivityIndicator: ActivityIndicator?
    var audioRecordingInfoContainerNode: ASDisplayNode?
    var audioRecordingDotNode: AnimationNode?
    var audioRecordingDotNodeDismissed = false
    var audioRecordingTimeNode: ChatTextInputAudioRecordingTimeNode?
    var audioRecordingCancelIndicator: ChatTextInputAudioRecordingCancelIndicator?
    var animatingBinNode: AnimationNode?
    
    private var accessoryItemButtons: [(ChatTextInputAccessoryItem, AccessoryItemIconButtonNode)] = []
    
    private var validLayout: (CGFloat, CGFloat, CGFloat, UIEdgeInsets, CGFloat, LayoutMetrics, Bool)?
    private var leftMenuInset: CGFloat = 0.0
    
    var displayAttachmentMenu: () -> Void = { }
    var sendMessage: () -> Void = { }
    var paste: (ChatTextInputPanelPasteData) -> Void = { _ in }
    var updateHeight: (Bool) -> Void = { _ in }
    
    var updateActivity: () -> Void = { }
    
    private var updatingInputState = false
    
    private var currentPlaceholder: String?
    
    private var presentationInterfaceState: ChatPresentationInterfaceState?
    private var initializedPlaceholder = false
    
    private var keepSendButtonEnabled = false
    private var extendedSearchLayout = false
    
    var isMediaDeleted: Bool = false
    
    private let inputMenu = ChatTextInputMenu()
    
    private var theme: PresentationTheme?
    private var strings: PresentationStrings?
    
    private let hapticFeedback = HapticFeedback()
    
    var inputTextState: ChatTextInputState {
        if let textInputNode = self.textInputNode {
            let selectionRange: Range<Int> = textInputNode.selectedRange.location ..< (textInputNode.selectedRange.location + textInputNode.selectedRange.length)
            return ChatTextInputState(inputText: stateAttributedStringForText(textInputNode.attributedText ?? NSAttributedString()), selectionRange: selectionRange)
        } else {
            return ChatTextInputState()
        }
    }
    
    var storedInputLanguage: String?
    var effectiveInputLanguage: String? {
        if let textInputNode = textInputNode, textInputNode.isFirstResponder() {
            return textInputNode.textInputMode.primaryLanguage
        } else {
            return self.storedInputLanguage
        }
    }
    
    var enablePredictiveInput: Bool = true {
        didSet {
            if let textInputNode = self.textInputNode {
                textInputNode.textView.autocorrectionType = self.enablePredictiveInput ? .default : .no
            }
        }
    }
    
    override var context: AccountContext? {
        didSet {
            self.actionButtons.micButton.account = self.context?.account
        }
    }

    var micButton: ChatTextInputMediaRecordingButton? {
        return self.actionButtons.micButton
    }
    
    private let statusDisposable = MetaDisposable()
    override var interfaceInteraction: ChatPanelInterfaceInteraction? {
        didSet {
            if let statuses = self.interfaceInteraction?.statuses {
                self.statusDisposable.set((statuses.inlineSearch
                |> distinctUntilChanged
                |> deliverOnMainQueue).start(next: { [weak self] value in
                    self?.updateIsProcessingInlineRequest(value)
                }))
            }
        }
    }
    
    func updateInputTextState(_ state: ChatTextInputState, keepSendButtonEnabled: Bool, extendedSearchLayout: Bool, accessoryItems: [ChatTextInputAccessoryItem], animated: Bool) {
        if state.inputText.length != 0 && self.textInputNode == nil {
            self.loadTextInputNode()
        }
        
        if let textInputNode = self.textInputNode, let currentState = self.presentationInterfaceState {
            self.updatingInputState = true
            
            var updateAccessoryButtons = false
            if accessoryItems.count == self.accessoryItemButtons.count {
                for i in 0 ..< accessoryItems.count {
                    if accessoryItems[i] != self.accessoryItemButtons[i].0 {
                        updateAccessoryButtons = true
                        break
                    }
                }
            } else {
                updateAccessoryButtons = true
            }
            
            if updateAccessoryButtons {
                var updatedButtons: [(ChatTextInputAccessoryItem, AccessoryItemIconButtonNode)] = []
                for item in accessoryItems {
                    var itemAndButton: (ChatTextInputAccessoryItem, AccessoryItemIconButtonNode)?
                    for i in 0 ..< self.accessoryItemButtons.count {
                        if self.accessoryItemButtons[i].0 == item {
                            itemAndButton = self.accessoryItemButtons[i]
                            self.accessoryItemButtons.remove(at: i)
                            break
                        }
                    }
                    if itemAndButton == nil {
                        let button = AccessoryItemIconButtonNode(item: item, theme: currentState.theme, strings: currentState.strings)
                        button.addTarget(self, action: #selector(self.accessoryItemButtonPressed(_:)), forControlEvents: .touchUpInside)
                        itemAndButton = (item, button)
                    }
                    updatedButtons.append(itemAndButton!)
                }
                for (_, button) in self.accessoryItemButtons {
                    button.removeFromSupernode()
                }
                self.accessoryItemButtons = updatedButtons
            }
            
            var textColor: UIColor = .black
            var accentTextColor: UIColor = .blue
            var baseFontSize: CGFloat = 17.0
            if let presentationInterfaceState = self.presentationInterfaceState {
                textColor = presentationInterfaceState.theme.chat.inputPanel.inputTextColor
                accentTextColor = presentationInterfaceState.theme.chat.inputPanel.panelControlAccentColor
                baseFontSize = max(minInputFontSize, presentationInterfaceState.fontSize.baseDisplaySize)
            }
            textInputNode.attributedText = textAttributedStringForStateText(state.inputText, fontSize: baseFontSize, textColor: textColor, accentTextColor: accentTextColor, writingDirection: nil)
            textInputNode.selectedRange = NSMakeRange(state.selectionRange.lowerBound, state.selectionRange.count)
            self.updatingInputState = false
            self.keepSendButtonEnabled = keepSendButtonEnabled
            self.extendedSearchLayout = extendedSearchLayout
            self.updateTextNodeText(animated: animated)
        }
    }
    
    func updateKeepSendButtonEnabled(keepSendButtonEnabled: Bool, extendedSearchLayout: Bool, animated: Bool) {
        if keepSendButtonEnabled != self.keepSendButtonEnabled || extendedSearchLayout != self.extendedSearchLayout {
            self.keepSendButtonEnabled = keepSendButtonEnabled
            self.extendedSearchLayout = extendedSearchLayout
            self.updateTextNodeText(animated: animated)
        }
    }
    
    var text: String {
        get {
            return self.textInputNode?.attributedText?.string ?? ""
        } set(value) {
            if let textInputNode = self.textInputNode {
                var textColor: UIColor = .black
                var baseFontSize: CGFloat = 17.0
                if let presentationInterfaceState = self.presentationInterfaceState {
                    textColor = presentationInterfaceState.theme.chat.inputPanel.inputTextColor
                    baseFontSize = max(minInputFontSize, presentationInterfaceState.fontSize.baseDisplaySize)
                }
                textInputNode.attributedText = NSAttributedString(string: value, font: Font.regular(baseFontSize), textColor: textColor)
                self.editableTextNodeDidUpdateText(textInputNode)
            }
        }
    }
    
    private let textInputViewInternalInsets = UIEdgeInsets(top: 1.0, left: 13.0, bottom: 1.0, right: 13.0)
    private let accessoryButtonSpacing: CGFloat = 0.0
    private let accessoryButtonInset: CGFloat = 2.0
    
    init(presentationInterfaceState: ChatPresentationInterfaceState, presentController: @escaping (ViewController) -> Void, sendWithKb: Bool = false) {
        self.presentationInterfaceState = presentationInterfaceState

        self.clippingNode = ASDisplayNode()
        self.clippingNode.clipsToBounds = true
        
        self.textInputContainerBackgroundNode = ASImageNode()
        self.textInputContainerBackgroundNode.isUserInteractionEnabled = false
        self.textInputContainerBackgroundNode.displaysAsynchronously = false
        
        self.textInputContainer = ASDisplayNode()
        self.textInputContainer.addSubnode(self.textInputContainerBackgroundNode)
        self.textInputContainer.clipsToBounds = true
        
        self.textInputBackgroundNode = ASImageNode()
        self.textInputBackgroundNode.displaysAsynchronously = false
        self.textInputBackgroundNode.displayWithoutProcessing = true
        self.textPlaceholderNode = ImmediateTextNode()
        self.textPlaceholderNode.maximumNumberOfLines = 1
        self.textPlaceholderNode.isUserInteractionEnabled = false
        
        self.menuButton = HighlightTrackingButtonNode()
        self.menuButton.clipsToBounds = true
        self.menuButton.cornerRadius = 16.0
        self.menuButton.accessibilityLabel = presentationInterfaceState.strings.Conversation_InputMenu
        self.menuButtonBackgroundNode = ASDisplayNode()
        self.menuButtonClippingNode = ASDisplayNode()
        self.menuButtonClippingNode.clipsToBounds = true
        
        self.menuButtonIconNode = AnimationNode(animation: "anim_menuclose", colors: ["1.1.Обводка 1": presentationInterfaceState.theme.chat.inputPanel.actionControlForegroundColor, "2.2.Обводка 1": presentationInterfaceState.theme.chat.inputPanel.actionControlForegroundColor, "3.1.Обводка 1": presentationInterfaceState.theme.chat.inputPanel.actionControlForegroundColor])
        self.menuButtonTextNode = ImmediateTextNode()
        
        self.attachmentButton = HighlightableButtonNode(pointerStyle: .circle)
        self.attachmentButton.accessibilityLabel = presentationInterfaceState.strings.VoiceOver_AttachMedia
        self.attachmentButton.accessibilityTraits = [.button]
        self.attachmentButton.isAccessibilityElement = true
        self.attachmentButtonDisabledNode = HighlightableButtonNode()
        self.searchLayoutClearButton = HighlightableButton()
        self.searchLayoutClearImageNode = ASImageNode()
        self.searchLayoutClearImageNode.isUserInteractionEnabled = false
        self.searchLayoutClearButton.addSubnode(self.searchLayoutClearImageNode)
        self.sendWithKb = sendWithKb
        
        self.actionButtons = ChatTextInputActionButtonsNode(theme: presentationInterfaceState.theme, strings: presentationInterfaceState.strings, presentController: presentController)
        self.counterTextNode = ImmediateTextNode()
        self.counterTextNode.textAlignment = .center
        
        super.init()
        
        self.addSubnode(self.clippingNode)
        
        self.menuButton.addTarget(self, action: #selector(self.menuButtonPressed), forControlEvents: .touchUpInside)
        self.menuButton.highligthedChanged = { [weak self] highlighted in
            if let strongSelf = self {
                if highlighted {
                    let transition: ContainedViewLayoutTransition = .animated(duration: 0.3, curve: .spring)
                    transition.updateTransformScale(node: strongSelf.menuButton, scale: 0.85)
                } else {
                    let transition: ContainedViewLayoutTransition = .animated(duration: 0.5, curve: .spring)
                    transition.updateTransformScale(node: strongSelf.menuButton, scale: 1.0)
                }
            }
        }
        
        self.attachmentButton.addTarget(self, action: #selector(self.attachmentButtonPressed), forControlEvents: .touchUpInside)
        self.attachmentButtonDisabledNode.addTarget(self, action: #selector(self.attachmentButtonPressed), forControlEvents: .touchUpInside)
  
        self.actionButtons.sendButtonLongPressed = { [weak self] node, gesture in
            self?.interfaceInteraction?.displaySendMessageOptions(node, gesture)
        }
        
        self.actionButtons.micButton.recordingDisabled = { [weak self] in
            self?.interfaceInteraction?.displayRestrictedInfo(.mediaRecording, .tooltip)
        }
        
        self.actionButtons.micButton.beginRecording = { [weak self] in
            if let strongSelf = self, let presentationInterfaceState = strongSelf.presentationInterfaceState, let interfaceInteraction = strongSelf.interfaceInteraction {
                let isVideo: Bool
                switch presentationInterfaceState.interfaceState.mediaRecordingMode {
                    case .audio:
                        isVideo = false
                    case .video:
                        isVideo = true
                }
                interfaceInteraction.beginMediaRecording(isVideo)
            }
        }
        self.actionButtons.micButton.endRecording = { [weak self] sendMedia in
            if let strongSelf = self, let interfaceState = strongSelf.presentationInterfaceState, let interfaceInteraction = strongSelf.interfaceInteraction {
                if let _ = interfaceState.inputTextPanelState.mediaRecordingState {
                    if sendMedia {
                        interfaceInteraction.finishMediaRecording(.send)
                    } else {
                        interfaceInteraction.finishMediaRecording(.dismiss)
                    }
                } else {
                    interfaceInteraction.finishMediaRecording(.dismiss)
                }
            }
        }
        self.actionButtons.micButton.offsetRecordingControls = { [weak self] in
            if let strongSelf = self, let presentationInterfaceState = strongSelf.presentationInterfaceState {
                if let (width, leftInset, rightInset, additionalSideInsets, maxHeight, metrics, isSecondary) = strongSelf.validLayout {
                    let _ = strongSelf.updateLayout(width: width, leftInset: leftInset, rightInset: rightInset, additionalSideInsets: additionalSideInsets, maxHeight: maxHeight, isSecondary: isSecondary, transition: .immediate, interfaceState: presentationInterfaceState, metrics: metrics)
                }
            }
        }
        self.actionButtons.micButton.updateCancelTranslation = { [weak self] in
            if let strongSelf = self, let presentationInterfaceState = strongSelf.presentationInterfaceState {
                if let (width, leftInset, rightInset, additionalSideInsets, maxHeight, metrics, isSecondary) = strongSelf.validLayout {
                    let _ = strongSelf.updateLayout(width: width, leftInset: leftInset, rightInset: rightInset, additionalSideInsets: additionalSideInsets, maxHeight: maxHeight, isSecondary: isSecondary, transition: .immediate, interfaceState: presentationInterfaceState, metrics: metrics)
                }
            }
        }
        self.actionButtons.micButton.stopRecording = { [weak self] in
            if let strongSelf = self, let interfaceInteraction = strongSelf.interfaceInteraction {
                interfaceInteraction.stopMediaRecording()
            }
        }
        self.actionButtons.micButton.updateLocked = { [weak self] _ in
            if let strongSelf = self, let interfaceInteraction = strongSelf.interfaceInteraction {
                interfaceInteraction.lockMediaRecording()
            }
        }
        self.actionButtons.micButton.switchMode = { [weak self] in
            if let strongSelf = self, let interfaceInteraction = strongSelf.interfaceInteraction {
                interfaceInteraction.switchMediaRecordingMode()
            }
        }
        
        self.actionButtons.sendButton.addTarget(self, action: #selector(self.sendButtonPressed), forControlEvents: .touchUpInside)
        self.actionButtons.sendButton.alpha = 0.0
        self.actionButtons.updateAccessibility()
        
        self.actionButtons.expandMediaInputButton.addTarget(self, action: #selector(self.expandButtonPressed), forControlEvents: .touchUpInside)
        self.actionButtons.expandMediaInputButton.alpha = 0.0
        
        self.searchLayoutClearButton.addTarget(self, action: #selector(self.searchLayoutClearButtonPressed), for: .touchUpInside)
        self.searchLayoutClearButton.alpha = 0.0
        
        self.clippingNode.addSubnode(self.textInputContainer)
        self.clippingNode.addSubnode(self.textInputBackgroundNode)
        
        self.clippingNode.addSubnode(self.textPlaceholderNode)
        
        self.menuButton.addSubnode(self.menuButtonBackgroundNode)
        self.menuButton.addSubnode(self.menuButtonClippingNode)
        self.menuButtonClippingNode.addSubnode(self.menuButtonTextNode)
        self.menuButton.addSubnode(self.menuButtonIconNode)
        
        self.clippingNode.addSubnode(self.menuButton)
        self.clippingNode.addSubnode(self.attachmentButton)
        self.clippingNode.addSubnode(self.attachmentButtonDisabledNode)
          
        self.clippingNode.addSubnode(self.actionButtons)
        self.clippingNode.addSubnode(self.counterTextNode)
        
        self.clippingNode.view.addSubview(self.searchLayoutClearButton)
        
        self.textInputBackgroundNode.clipsToBounds = true
        let recognizer = TouchDownGestureRecognizer(target: self, action: #selector(self.textInputBackgroundViewTap(_:)))
        recognizer.touchDown = { [weak self] in
            if let strongSelf = self {
                strongSelf.ensureFocused()
            }
        }
        self.textInputBackgroundNode.isUserInteractionEnabled = true
        self.textInputBackgroundNode.view.addGestureRecognizer(recognizer)
    }

    required init?(coder aDecoder: NSCoder) {
        fatalError("init(coder:) has not been implemented")
    }
    
    deinit {
        self.statusDisposable.dispose()
    }
    
    func loadTextInputNodeIfNeeded() {
        if self.textInputNode == nil {
            self.loadTextInputNode()
        }
    }
    
    private func loadTextInputNode() {
        let textInputNode = EditableTextNode()
        textInputNode.initialPrimaryLanguage = self.presentationInterfaceState?.interfaceState.inputLanguage
        var textColor: UIColor = .black
        var tintColor: UIColor = .blue
        var baseFontSize: CGFloat = 17.0
        var keyboardAppearance: UIKeyboardAppearance = UIKeyboardAppearance.default
        if let presentationInterfaceState = self.presentationInterfaceState {
            textColor = presentationInterfaceState.theme.chat.inputPanel.inputTextColor
            tintColor = presentationInterfaceState.theme.list.itemAccentColor
            baseFontSize = max(minInputFontSize, presentationInterfaceState.fontSize.baseDisplaySize)
            keyboardAppearance = presentationInterfaceState.theme.rootController.keyboardColor.keyboardAppearance
        }
        
        let paragraphStyle = NSMutableParagraphStyle()
        paragraphStyle.lineSpacing = 1.0
        paragraphStyle.lineHeightMultiple = 1.0
        paragraphStyle.paragraphSpacing = 1.0
        paragraphStyle.maximumLineHeight = 20.0
        paragraphStyle.minimumLineHeight = 20.0
        
        textInputNode.typingAttributes = [NSAttributedString.Key.font.rawValue: Font.regular(max(minInputFontSize, baseFontSize)), NSAttributedString.Key.foregroundColor.rawValue: textColor, NSAttributedString.Key.paragraphStyle.rawValue: paragraphStyle]
        textInputNode.clipsToBounds = false
        textInputNode.textView.clipsToBounds = false
        textInputNode.delegate = self
        textInputNode.hitTestSlop = UIEdgeInsets(top: -5.0, left: -5.0, bottom: -5.0, right: -5.0)
        textInputNode.keyboardAppearance = keyboardAppearance
        textInputNode.tintColor = tintColor
        textInputNode.textView.scrollIndicatorInsets = UIEdgeInsets(top: 9.0, left: 0.0, bottom: 9.0, right: -13.0)
        self.textInputContainer.addSubnode(textInputNode)
        textInputNode.view.disablesInteractiveTransitionGestureRecognizer = true
        // MARK: Nicegram Send with Enter
        if self.sendWithKb {
            textInputNode.returnKeyType = .send
        }
        // MARK:
        self.textInputNode = textInputNode
        
        if let presentationInterfaceState = self.presentationInterfaceState {
            refreshChatTextInputTypingAttributes(textInputNode, theme: presentationInterfaceState.theme, baseFontSize: baseFontSize)
            textInputNode.textContainerInset = calculateTextFieldRealInsets(presentationInterfaceState)
        }
        
        if !self.textInputContainer.bounds.size.width.isZero {
            let textInputFrame = self.textInputContainer.frame
            
            var accessoryButtonsWidth: CGFloat = 0.0
            var firstButton = true
            for (_, button) in self.accessoryItemButtons {
                if firstButton {
                    firstButton = false
                    accessoryButtonsWidth += accessoryButtonInset
                } else {
                    accessoryButtonsWidth += accessoryButtonSpacing
                }
                accessoryButtonsWidth += button.buttonWidth
            }
            
            textInputNode.frame = CGRect(origin: CGPoint(x: self.textInputViewInternalInsets.left, y: self.textInputViewInternalInsets.top), size: CGSize(width: textInputFrame.size.width - (self.textInputViewInternalInsets.left + self.textInputViewInternalInsets.right), height: textInputFrame.size.height - self.textInputViewInternalInsets.top - self.textInputViewInternalInsets.bottom))
        }
        
        self.textInputBackgroundNode.isUserInteractionEnabled = false
        self.textInputBackgroundNode.view.removeGestureRecognizer(self.textInputBackgroundNode.view.gestureRecognizers![0])
        
        let recognizer = TouchDownGestureRecognizer(target: self, action: #selector(self.textInputBackgroundViewTap(_:)))
        recognizer.touchDown = { [weak self] in
            if let strongSelf = self {
                strongSelf.ensureFocused()
            }
        }
        textInputNode.view.addGestureRecognizer(recognizer)
        
        textInputNode.textView.accessibilityHint = self.textPlaceholderNode.attributedText?.string
    }
    
    private func textFieldMaxHeight(_ maxHeight: CGFloat, metrics: LayoutMetrics) -> CGFloat {
        let textFieldInsets = self.textFieldInsets(metrics: metrics)
        return max(33.0, maxHeight - (textFieldInsets.top + textFieldInsets.bottom + self.textInputViewInternalInsets.top + self.textInputViewInternalInsets.bottom))
    }
    
    private func calculateTextFieldMetrics(width: CGFloat, maxHeight: CGFloat, metrics: LayoutMetrics) -> (accessoryButtonsWidth: CGFloat, textFieldHeight: CGFloat) {
        let accessoryButtonInset = self.accessoryButtonInset
        let accessoryButtonSpacing = self.accessoryButtonSpacing
        
        let textFieldInsets = self.textFieldInsets(metrics: metrics)
        
        let fieldMaxHeight = textFieldMaxHeight(maxHeight, metrics: metrics)
        
        var accessoryButtonsWidth: CGFloat = 0.0
        var firstButton = true
        for (_, button) in self.accessoryItemButtons {
            if firstButton {
                firstButton = false
                accessoryButtonsWidth += accessoryButtonInset
            } else {
                accessoryButtonsWidth += accessoryButtonSpacing
            }
            accessoryButtonsWidth += button.buttonWidth
        }
        
        var textFieldMinHeight: CGFloat = 35.0
        if let presentationInterfaceState = self.presentationInterfaceState {
            textFieldMinHeight = calclulateTextFieldMinHeight(presentationInterfaceState, metrics: metrics)
        }
        
        let textFieldHeight: CGFloat
        if let textInputNode = self.textInputNode {
            let maxTextWidth = width - textFieldInsets.left - textFieldInsets.right - self.textInputViewInternalInsets.left - self.textInputViewInternalInsets.right
            let measuredHeight = textInputNode.measure(CGSize(width: maxTextWidth, height: CGFloat.greatestFiniteMagnitude))
            let unboundTextFieldHeight = max(textFieldMinHeight, ceil(measuredHeight.height))
            
            let maxNumberOfLines = min(12, (Int(fieldMaxHeight - 11.0) - 33) / 22)
            
            let updatedMaxHeight = (CGFloat(maxNumberOfLines) * (22.0 + 2.0) + 10.0)
            
            textFieldHeight = max(textFieldMinHeight, min(updatedMaxHeight, unboundTextFieldHeight))
        } else {
            textFieldHeight = textFieldMinHeight
        }
        
        return (accessoryButtonsWidth, textFieldHeight)
    }
    
    private func textFieldInsets(metrics: LayoutMetrics) -> UIEdgeInsets {
        var insets = UIEdgeInsets(top: 6.0, left: 42.0, bottom: 6.0, right: 42.0)
        if case .regular = metrics.widthClass, case .regular = metrics.heightClass {
            insets.top += 1.0
            insets.bottom += 1.0
        }
        return insets
    }
    
    private func panelHeight(textFieldHeight: CGFloat, metrics: LayoutMetrics) -> CGFloat {
        let textFieldInsets = self.textFieldInsets(metrics: metrics)
        let result = textFieldHeight + textFieldInsets.top + textFieldInsets.bottom + self.textInputViewInternalInsets.top + self.textInputViewInternalInsets.bottom
        return result
    }
    
    override func minimalHeight(interfaceState: ChatPresentationInterfaceState, metrics: LayoutMetrics) -> CGFloat {
        let textFieldMinHeight = calclulateTextFieldMinHeight(interfaceState, metrics: metrics)
        var minimalHeight: CGFloat = 14.0 + textFieldMinHeight
        if case .regular = metrics.widthClass, case .regular = metrics.heightClass {
            minimalHeight += 2.0
        }
        return minimalHeight
    }
    
    override func updateLayout(width: CGFloat, leftInset: CGFloat, rightInset: CGFloat, additionalSideInsets: UIEdgeInsets, maxHeight: CGFloat, isSecondary: Bool, transition: ContainedViewLayoutTransition, interfaceState: ChatPresentationInterfaceState, metrics: LayoutMetrics) -> CGFloat {
        let previousAdditionalSideInsets = self.validLayout?.3
        self.validLayout = (width, leftInset, rightInset, additionalSideInsets, maxHeight, metrics, isSecondary)
    
        var transition = transition
        var additionalOffset: CGFloat = 0.0
        if let previousAdditionalSideInsets = previousAdditionalSideInsets, previousAdditionalSideInsets.right != additionalSideInsets.right {
            additionalOffset = (previousAdditionalSideInsets.right - additionalSideInsets.right) / 3.0
            
            if case .animated = transition {
                transition = .animated(duration: 0.2, curve: .easeInOut)
            }
        }
        
        var wasEditingMedia = false
        if let interfaceState = self.presentationInterfaceState, let editMessageState = interfaceState.editMessageState {
            if case let .media(value) = editMessageState.content {
                wasEditingMedia = !value.isEmpty
            }
        }
                
        var isMediaEnabled = true
        var isEditingMedia = false
        if let editMessageState = interfaceState.editMessageState {
            if case let .media(value) = editMessageState.content {
                isEditingMedia = !value.isEmpty
                isMediaEnabled = !value.isEmpty
            } else {
                isMediaEnabled = false
            }
        }
        
        var isScheduledMessages = false
        if case .scheduledMessages = interfaceState.subject {
            isScheduledMessages = true
        }
        
        var isSlowmodeActive = false
        if interfaceState.slowmodeState != nil && !isScheduledMessages {
            isSlowmodeActive = true
            if !isEditingMedia {
                isMediaEnabled = false
            }
        }
        transition.updateAlpha(layer: self.attachmentButton.layer, alpha: isMediaEnabled ? 1.0 : 0.4)
        self.attachmentButton.isEnabled = isMediaEnabled
        self.attachmentButton.accessibilityTraits = (!isSlowmodeActive || isMediaEnabled) ? [.button] : [.button, .notEnabled]
        self.attachmentButtonDisabledNode.isHidden = !isSlowmodeActive || isMediaEnabled
        
        var menuTextSize = self.menuButtonTextNode.frame.size
        if self.presentationInterfaceState != interfaceState {
            let previousState = self.presentationInterfaceState
            self.presentationInterfaceState = interfaceState
            
            let themeUpdated = previousState?.theme !== interfaceState.theme
            
            if let previousShowCommands = previousState?.showCommands, previousShowCommands != interfaceState.showCommands {
                if interfaceState.showCommands {
                    self.menuButtonIconNode.setAnimation(name: "anim_menuclose", colors: ["1.1.Обводка 1": interfaceState.theme.chat.inputPanel.actionControlForegroundColor, "2.2.Обводка 1": interfaceState.theme.chat.inputPanel.actionControlForegroundColor, "3.1.Обводка 1": interfaceState.theme.chat.inputPanel.actionControlForegroundColor])
                } else {
                    self.menuButtonIconNode.setAnimation(name: "anim_closemenu", colors: ["1.1.Обводка 1": interfaceState.theme.chat.inputPanel.actionControlForegroundColor, "2.2.Обводка 1": interfaceState.theme.chat.inputPanel.actionControlForegroundColor, "3.1.Обводка 1": interfaceState.theme.chat.inputPanel.actionControlForegroundColor])
                }
                self.menuButtonIconNode.playOnce()
            }
            
            var updateSendButtonIcon = false
            if (previousState?.interfaceState.editMessage != nil) != (interfaceState.interfaceState.editMessage != nil) {
                updateSendButtonIcon = true
            }
            if self.theme !== interfaceState.theme {
                updateSendButtonIcon = true
                
                if self.theme == nil || !self.theme!.chat.inputPanel.inputTextColor.isEqual(interfaceState.theme.chat.inputPanel.inputTextColor) {
                    let textColor = interfaceState.theme.chat.inputPanel.inputTextColor
                    let baseFontSize = max(minInputFontSize, interfaceState.fontSize.baseDisplaySize)
                    
                    if let textInputNode = self.textInputNode {
                        if let text = textInputNode.attributedText?.string {
                            let range = textInputNode.selectedRange
                            textInputNode.attributedText = NSAttributedString(string: text, font: Font.regular(baseFontSize), textColor: textColor)
                            textInputNode.selectedRange = range
                        }
                        textInputNode.typingAttributes = [NSAttributedString.Key.font.rawValue: Font.regular(baseFontSize), NSAttributedString.Key.foregroundColor.rawValue: textColor]
                    }
                }
                
                let keyboardAppearance = interfaceState.theme.rootController.keyboardColor.keyboardAppearance
                if let textInputNode = self.textInputNode, textInputNode.keyboardAppearance != keyboardAppearance, textInputNode.isFirstResponder() {
                    if textInputNode.isCurrentlyEmoji() {
                        textInputNode.initialPrimaryLanguage = "emoji"
                        textInputNode.resetInitialPrimaryLanguage()
                    }
                    textInputNode.keyboardAppearance = keyboardAppearance
                }
                
                self.theme = interfaceState.theme
                
                self.menuButtonBackgroundNode.backgroundColor = interfaceState.theme.chat.inputPanel.actionControlFillColor
                self.menuButtonTextNode.attributedText = NSAttributedString(string: interfaceState.strings.Conversation_InputMenu, font: Font.with(size: 16.0, design: .round, weight: .medium, traits: []), textColor: interfaceState.theme.chat.inputPanel.actionControlForegroundColor)
                self.menuButton.accessibilityLabel = interfaceState.strings.Conversation_InputMenu
                menuTextSize = self.menuButtonTextNode.updateLayout(CGSize(width: width, height: 44.0))
                
                if isEditingMedia {
                    self.attachmentButton.setImage(PresentationResourcesChat.chatInputPanelEditAttachmentButtonImage(interfaceState.theme), for: [])
                } else {
                    self.attachmentButton.setImage(PresentationResourcesChat.chatInputPanelAttachmentButtonImage(interfaceState.theme), for: [])
                }
               
                self.actionButtons.updateTheme(theme: interfaceState.theme)
                
                let textFieldMinHeight = calclulateTextFieldMinHeight(interfaceState, metrics: metrics)
                let minimalInputHeight: CGFloat = 2.0 + textFieldMinHeight
                
                let backgroundColor: UIColor
                if case let .color(color) = interfaceState.chatWallpaper, UIColor(rgb: color).isEqual(interfaceState.theme.chat.inputPanel.panelBackgroundColorNoWallpaper) {
                    backgroundColor = interfaceState.theme.chat.inputPanel.panelBackgroundColorNoWallpaper
                } else {
                    backgroundColor = interfaceState.theme.chat.inputPanel.panelBackgroundColor
                }
                
                self.textInputBackgroundNode.image = textInputBackgroundImage(backgroundColor: backgroundColor, inputBackgroundColor: nil, strokeColor: interfaceState.theme.chat.inputPanel.inputStrokeColor, diameter: minimalInputHeight)
                self.transparentTextInputBackgroundImage = textInputBackgroundImage(backgroundColor: nil, inputBackgroundColor: interfaceState.theme.chat.inputPanel.inputBackgroundColor, strokeColor: interfaceState.theme.chat.inputPanel.inputStrokeColor, diameter: minimalInputHeight)
                self.textInputContainerBackgroundNode.image = generateStretchableFilledCircleImage(diameter: minimalInputHeight, color: interfaceState.theme.chat.inputPanel.inputBackgroundColor)
                
                self.searchLayoutClearImageNode.image = PresentationResourcesChat.chatInputTextFieldClearImage(interfaceState.theme)
                
                self.audioRecordingTimeNode?.updateTheme(theme: interfaceState.theme)
                self.audioRecordingCancelIndicator?.updateTheme(theme: interfaceState.theme)
                
                for (_, button) in self.accessoryItemButtons {
                    button.updateThemeAndStrings(theme: interfaceState.theme, strings: interfaceState.strings)
                }
            } else {
                if self.strings !== interfaceState.strings {
                    self.strings = interfaceState.strings
                    self.inputMenu.updateStrings(interfaceState.strings)
                    
                    for (_, button) in self.accessoryItemButtons {
                        button.updateThemeAndStrings(theme: interfaceState.theme, strings: interfaceState.strings)
                    }
                }
                
                if wasEditingMedia != isEditingMedia {
                    if isEditingMedia {
                        self.attachmentButton.setImage(PresentationResourcesChat.chatInputPanelEditAttachmentButtonImage(interfaceState.theme), for: [])
                    } else {
                        self.attachmentButton.setImage(PresentationResourcesChat.chatInputPanelAttachmentButtonImage(interfaceState.theme), for: [])
                    }
                }
            }

            let dismissedButtonMessageUpdated = interfaceState.interfaceState.messageActionsState.dismissedButtonKeyboardMessageId != previousState?.interfaceState.messageActionsState.dismissedButtonKeyboardMessageId
            let replyMessageUpdated = interfaceState.interfaceState.replyMessageId != previousState?.interfaceState.replyMessageId
            
            if let peer = interfaceState.renderedPeer?.peer, previousState?.renderedPeer?.peer == nil || !peer.isEqual(previousState!.renderedPeer!.peer!) || previousState?.interfaceState.silentPosting != interfaceState.interfaceState.silentPosting || themeUpdated || !self.initializedPlaceholder || previousState?.keyboardButtonsMessage?.id != interfaceState.keyboardButtonsMessage?.id || previousState?.keyboardButtonsMessage?.visibleReplyMarkupPlaceholder != interfaceState.keyboardButtonsMessage?.visibleReplyMarkupPlaceholder || dismissedButtonMessageUpdated || replyMessageUpdated {
                self.initializedPlaceholder = true
                
                var placeholder: String
                if let channel = peer as? TelegramChannel, case .broadcast = channel.info {
                    if interfaceState.interfaceState.silentPosting {
                        placeholder = interfaceState.strings.Conversation_InputTextSilentBroadcastPlaceholder
                    } else {
                        placeholder = interfaceState.strings.Conversation_InputTextBroadcastPlaceholder
                    }
                } else if let channel = peer as? TelegramChannel, case .group = channel.info, channel.hasPermission(.canBeAnonymous) {
                    placeholder = interfaceState.strings.Conversation_InputTextAnonymousPlaceholder
                } else if case let .replyThread(replyThreadMessage) = interfaceState.chatLocation {
                    if replyThreadMessage.isChannelPost {
                        placeholder = interfaceState.strings.Conversation_InputTextPlaceholderComment
                    } else {
                        placeholder = interfaceState.strings.Conversation_InputTextPlaceholderReply
                    }
                } else {
                    placeholder = interfaceState.strings.Conversation_InputTextPlaceholder
                }

                if let keyboardButtonsMessage = interfaceState.keyboardButtonsMessage, interfaceState.interfaceState.messageActionsState.dismissedButtonKeyboardMessageId != keyboardButtonsMessage.id {
                    if keyboardButtonsMessage.requestsSetupReply && keyboardButtonsMessage.id != interfaceState.interfaceState.replyMessageId {
                    } else {
                        if let placeholderValue = interfaceState.keyboardButtonsMessage?.visibleReplyMarkupPlaceholder, !placeholderValue.isEmpty {
                            placeholder = placeholderValue
                        }
                    }
                }

                if self.currentPlaceholder != placeholder || themeUpdated {
                    self.currentPlaceholder = placeholder
                    let baseFontSize = max(minInputFontSize, interfaceState.fontSize.baseDisplaySize)
                    self.textPlaceholderNode.attributedText = NSAttributedString(string: placeholder, font: Font.regular(baseFontSize), textColor: interfaceState.theme.chat.inputPanel.inputPlaceholderColor)
                    self.textInputNode?.textView.accessibilityHint = placeholder
                    let placeholderSize = self.textPlaceholderNode.updateLayout(CGSize(width: 320.0, height: CGFloat.greatestFiniteMagnitude))
                    if transition.isAnimated, let snapshotLayer = self.textPlaceholderNode.layer.snapshotContentTree() {
                        self.textPlaceholderNode.supernode?.layer.insertSublayer(snapshotLayer, above: self.textPlaceholderNode.layer)
                        snapshotLayer.animateAlpha(from: 1.0, to: 0.0, duration: 0.22, removeOnCompletion: false, completion: { [weak snapshotLayer] _ in
                            snapshotLayer?.removeFromSuperlayer()
                        })
                        self.textPlaceholderNode.layer.animateAlpha(from: 0.0, to: 1.0, duration: 0.18)
                    }
                    self.textPlaceholderNode.frame = CGRect(origin: self.textPlaceholderNode.frame.origin, size: placeholderSize)
                }
                
                self.actionButtons.sendButtonLongPressEnabled = !isScheduledMessages
            }
            
            let sendButtonHasApplyIcon = interfaceState.interfaceState.editMessage != nil
            
            if updateSendButtonIcon {
                if !self.actionButtons.animatingSendButton {
                    let imageNode = self.actionButtons.sendButton.imageNode
                    
                    if transition.isAnimated && !self.actionButtons.sendButton.alpha.isZero && self.actionButtons.sendButton.layer.animation(forKey: "opacity") == nil, let previousImage = imageNode.image {
                        let tempView = UIImageView(image: previousImage)
                        self.actionButtons.sendButton.view.addSubview(tempView)
                        tempView.frame = imageNode.frame
                        tempView.layer.animateAlpha(from: 1.0, to: 0.0, duration: 0.2, removeOnCompletion: false, completion: { [weak tempView] _ in
                            tempView?.removeFromSuperview()
                        })
                        tempView.layer.animateScale(from: 1.0, to: 0.2, duration: 0.2, removeOnCompletion: false)
                        
                        imageNode.layer.animateAlpha(from: 0.0, to: 1.0, duration: 0.2)
                        imageNode.layer.animateScale(from: 0.2, to: 1.0, duration: 0.2)
                    }
                    self.actionButtons.sendButtonHasApplyIcon = sendButtonHasApplyIcon
                    if self.actionButtons.sendButtonHasApplyIcon {
                        self.actionButtons.sendButton.setImage(PresentationResourcesChat.chatInputPanelApplyButtonImage(interfaceState.theme), for: [])
                    } else {
                        if isScheduledMessages {
                            self.actionButtons.sendButton.setImage(PresentationResourcesChat.chatInputPanelScheduleButtonImage(interfaceState.theme), for: [])
                        } else {
                            self.actionButtons.sendButton.setImage(PresentationResourcesChat.chatInputPanelSendButtonImage(interfaceState.theme), for: [])
                        }
                    }
                }
            }
        }
        
        var textFieldMinHeight: CGFloat = 33.0
        if let presentationInterfaceState = self.presentationInterfaceState {
            textFieldMinHeight = calclulateTextFieldMinHeight(presentationInterfaceState, metrics: metrics)
        }
        let minimalHeight: CGFloat = 14.0 + textFieldMinHeight
        let minimalInputHeight: CGFloat = 2.0 + textFieldMinHeight
        
        var animatedTransition = true
        if case .immediate = transition {
            animatedTransition = false
        }
        
        var updateAccessoryButtons = false
        if self.presentationInterfaceState?.inputTextPanelState.accessoryItems.count == self.accessoryItemButtons.count {
            for i in 0 ..< interfaceState.inputTextPanelState.accessoryItems.count {
                if interfaceState.inputTextPanelState.accessoryItems[i] != self.accessoryItemButtons[i].0 {
                    updateAccessoryButtons = true
                    break
                }
            }
        } else {
            updateAccessoryButtons = true
        }
        
        var removeAccessoryButtons: [AccessoryItemIconButtonNode]?
        if updateAccessoryButtons {
            var updatedButtons: [(ChatTextInputAccessoryItem, AccessoryItemIconButtonNode)] = []
            for item in interfaceState.inputTextPanelState.accessoryItems {
                var itemAndButton: (ChatTextInputAccessoryItem, AccessoryItemIconButtonNode)?
                for i in 0 ..< self.accessoryItemButtons.count {
                    if self.accessoryItemButtons[i].0 == item {
                        itemAndButton = self.accessoryItemButtons[i]
                        self.accessoryItemButtons.remove(at: i)
                        break
                    }
                }
                if itemAndButton == nil {
                    let button = AccessoryItemIconButtonNode(item: item, theme: interfaceState.theme, strings: interfaceState.strings)
                    button.addTarget(self, action: #selector(self.accessoryItemButtonPressed(_:)), forControlEvents: .touchUpInside)
                    itemAndButton = (item, button)
                }
                updatedButtons.append(itemAndButton!)
            }
            for (_, button) in self.accessoryItemButtons {
                if animatedTransition {
                    if removeAccessoryButtons == nil {
                        removeAccessoryButtons = []
                    }
                    removeAccessoryButtons!.append(button)
                } else {
                    button.removeFromSupernode()
                }
            }
            self.accessoryItemButtons = updatedButtons
        }
        
        let mediaRecordingState = interfaceState.inputTextPanelState.mediaRecordingState
        
        var inputHasText = false
        if let textInputNode = self.textInputNode, let attributedText = textInputNode.attributedText, attributedText.length != 0 {
            inputHasText = true
        }
        
        var hasMenuButton = false
        var menuButtonExpanded = false
        if let peer = interfaceState.renderedPeer?.peer as? TelegramUser, let _ = peer.botInfo, interfaceState.hasBotCommands && interfaceState.editMessageState == nil {
            hasMenuButton = true
            
            if !inputHasText {
                switch interfaceState.inputMode {
                case .none, .inputButtons:
                    menuButtonExpanded = true
                default:
                    break
                }
            }
        }
        if mediaRecordingState != nil {
            hasMenuButton = false
        }
        
        let leftMenuInset: CGFloat
        let menuCollapsedButtonWidth: CGFloat = 38.0
        let menuButtonWidth = menuTextSize.width + 47.0
        if hasMenuButton {
            let menuButtonSpacing: CGFloat = 10.0
            if menuButtonExpanded {
                leftMenuInset = menuButtonWidth + menuButtonSpacing
            } else {
                leftMenuInset = menuCollapsedButtonWidth + menuButtonSpacing
            }
        } else {
            leftMenuInset = 0.0
        }
        self.leftMenuInset = leftMenuInset
        
        let baseWidth = width - leftInset - leftMenuInset - rightInset
        let (accessoryButtonsWidth, textFieldHeight) = self.calculateTextFieldMetrics(width: baseWidth, maxHeight: maxHeight, metrics: metrics)
        let panelHeight = self.panelHeight(textFieldHeight: textFieldHeight, metrics: metrics)
                
        let menuButtonHeight: CGFloat = 33.0
        let menuButtonFrame = CGRect(x: leftInset + 10.0, y: panelHeight - minimalHeight + floorToScreenPixels((minimalHeight - menuButtonHeight) / 2.0), width: menuButtonExpanded ? menuButtonWidth : menuCollapsedButtonWidth, height: menuButtonHeight)
        transition.updateFrameAsPositionAndBounds(node: self.menuButton, frame: menuButtonFrame)
        transition.updateFrame(node: self.menuButtonBackgroundNode, frame: CGRect(origin: CGPoint(), size: menuButtonFrame.size))
        transition.updateFrame(node: self.menuButtonClippingNode, frame: CGRect(origin: CGPoint(x: 19.0, y: 0.0), size: CGSize(width: menuButtonWidth - 19.0, height: menuButtonFrame.height)))
        transition.updateFrame(node: self.menuButtonTextNode, frame: CGRect(origin: CGPoint(x: 16.0, y: 7.0 - UIScreenPixel), size: menuTextSize))
        transition.updateAlpha(node: self.menuButtonTextNode, alpha: menuButtonExpanded ? 1.0 : 0.0)
        transition.updateFrame(node: self.menuButtonIconNode, frame: CGRect(x: 4.0 + UIScreenPixel, y: 1.0 + UIScreenPixel, width: 30.0, height: 30.0))
        
        let showMenuButton = hasMenuButton && interfaceState.recordedMediaPreview == nil
        transition.updateTransformScale(node: self.menuButton, scale: showMenuButton ? 1.0 : 0.001)
        transition.updateAlpha(node: self.menuButton, alpha: showMenuButton ? 1.0 : 0.0)
        self.menuButton.isUserInteractionEnabled = hasMenuButton
                    
        self.actionButtons.micButton.updateMode(mode: interfaceState.interfaceState.mediaRecordingMode, animated: transition.isAnimated)
        
        var hideMicButton = false
        var audioRecordingItemsAlpha: CGFloat = 1
        if mediaRecordingState != nil || interfaceState.recordedMediaPreview != nil {
            audioRecordingItemsAlpha = 0
        
            let audioRecordingInfoContainerNode: ASDisplayNode
            if let currentAudioRecordingInfoContainerNode = self.audioRecordingInfoContainerNode {
                audioRecordingInfoContainerNode = currentAudioRecordingInfoContainerNode
            } else {
                audioRecordingInfoContainerNode = ASDisplayNode()
                self.audioRecordingInfoContainerNode = audioRecordingInfoContainerNode
                self.clippingNode.insertSubnode(audioRecordingInfoContainerNode, at: 0)
            }
            
            var animateTimeSlideIn = false
            let audioRecordingTimeNode: ChatTextInputAudioRecordingTimeNode
            if let currentAudioRecordingTimeNode = self.audioRecordingTimeNode {
                audioRecordingTimeNode = currentAudioRecordingTimeNode
            } else {
                audioRecordingTimeNode = ChatTextInputAudioRecordingTimeNode(theme: interfaceState.theme)
                self.audioRecordingTimeNode = audioRecordingTimeNode
                audioRecordingInfoContainerNode.addSubnode(audioRecordingTimeNode)
                
                if transition.isAnimated && mediaRecordingState != nil {
                    animateTimeSlideIn = true
                }
            }
            
            var animateCancelSlideIn = false
            let audioRecordingCancelIndicator: ChatTextInputAudioRecordingCancelIndicator
            if let currentAudioRecordingCancelIndicator = self.audioRecordingCancelIndicator {
                audioRecordingCancelIndicator = currentAudioRecordingCancelIndicator
            } else {
                animateCancelSlideIn = transition.isAnimated && mediaRecordingState != nil
                
                audioRecordingCancelIndicator = ChatTextInputAudioRecordingCancelIndicator(theme: interfaceState.theme, strings: interfaceState.strings, cancel: { [weak self] in
                    self?.interfaceInteraction?.finishMediaRecording(.dismiss)
                })
                self.audioRecordingCancelIndicator = audioRecordingCancelIndicator
                self.clippingNode.insertSubnode(audioRecordingCancelIndicator, at: 0)
            }
            
            let isLocked = mediaRecordingState?.isLocked ?? (interfaceState.recordedMediaPreview != nil)
            var hideInfo = false
            
            if let mediaRecordingState = mediaRecordingState {
                switch mediaRecordingState {
                case let .audio(recorder, _):
                    self.actionButtons.micButton.audioRecorder = recorder
                    audioRecordingTimeNode.audioRecorder = recorder
                case let .video(status, _):
                    switch status {
                    case let .recording(recordingStatus):
                        audioRecordingTimeNode.videoRecordingStatus = recordingStatus
                        self.actionButtons.micButton.videoRecordingStatus = recordingStatus
                        if isLocked {
                            audioRecordingCancelIndicator.layer.animateAlpha(from: audioRecordingCancelIndicator.alpha, to: 0, duration: 0.15, delay: 0, removeOnCompletion: false)
                        }
                    case .editing:
                        audioRecordingTimeNode.videoRecordingStatus = nil
                        self.actionButtons.micButton.videoRecordingStatus = nil
                        hideMicButton = true
                        hideInfo = true
                    }
                case .waitingForPreview:
                    break
                }
            }
            
            transition.updateAlpha(layer: self.textInputBackgroundNode.layer, alpha: 0.0)
            if let textInputNode = self.textInputNode {
                transition.updateAlpha(node: textInputNode, alpha: 0.0)
            }
            for (_, button) in self.accessoryItemButtons {
                transition.updateAlpha(layer: button.layer, alpha: 0.0)
            }
            
            let cancelTransformThreshold: CGFloat = 8.0
            
            let indicatorTranslation = max(0.0, self.actionButtons.micButton.cancelTranslation - cancelTransformThreshold)
            
            let audioRecordingCancelIndicatorFrame = CGRect(
                origin: CGPoint(
                    x: leftInset + floor((baseWidth - audioRecordingCancelIndicator.bounds.size.width - indicatorTranslation) / 2.0),
                    y: panelHeight - minimalHeight + floor((minimalHeight - audioRecordingCancelIndicator.bounds.size.height) / 2.0)),
                size: audioRecordingCancelIndicator.bounds.size)
            audioRecordingCancelIndicator.frame = audioRecordingCancelIndicatorFrame
            if self.actionButtons.micButton.cancelTranslation > cancelTransformThreshold {
                //let progress = 1 - (self.actionButtons.micButton.cancelTranslation - cancelTransformThreshold) / 80
                let progress: CGFloat = max(0.0, min(1.0, (audioRecordingCancelIndicatorFrame.minX - 100.0) / 10.0))
                audioRecordingCancelIndicator.alpha = progress
            } else {
                audioRecordingCancelIndicator.alpha = 1
            }
            
            if animateCancelSlideIn {
                let position = audioRecordingCancelIndicator.layer.position
                audioRecordingCancelIndicator.layer.animatePosition(from: CGPoint(x: width + audioRecordingCancelIndicator.bounds.size.width, y: position.y), to: position, duration: 0.4, timingFunction: kCAMediaTimingFunctionSpring)
            }
            
            audioRecordingCancelIndicator.updateIsDisplayingCancel(isLocked, animated: !animateCancelSlideIn && mediaRecordingState != nil)
            
            if isLocked || self.actionButtons.micButton.cancelTranslation > cancelTransformThreshold {
                var deltaOffset: CGFloat = 0.0
                if audioRecordingCancelIndicator.layer.animation(forKey: "slide_juggle") != nil, let presentationLayer = audioRecordingCancelIndicator.layer.presentation() {
                    let translation = CGPoint(x: presentationLayer.transform.m41, y: presentationLayer.transform.m42)
                    deltaOffset = translation.x
                }
                audioRecordingCancelIndicator.layer.removeAnimation(forKey: "slide_juggle")
                if !deltaOffset.isZero {
                    audioRecordingCancelIndicator.layer.animatePosition(from: CGPoint(x: deltaOffset, y: 0.0), to: CGPoint(), duration: 0.3, additive: true)
                }
            } else if audioRecordingCancelIndicator.layer.animation(forKey: "slide_juggle") == nil, baseWidth > 320 {
                let slideJuggleAnimation = CABasicAnimation(keyPath: "transform")
                slideJuggleAnimation.toValue = CATransform3DMakeTranslation(6, 0, 0)
                slideJuggleAnimation.duration = 1
                slideJuggleAnimation.timingFunction = CAMediaTimingFunction(name: CAMediaTimingFunctionName.easeInEaseOut)
                slideJuggleAnimation.autoreverses = true
                slideJuggleAnimation.repeatCount = Float.infinity
                audioRecordingCancelIndicator.layer.add(slideJuggleAnimation, forKey: "slide_juggle")
            }
            
            let audioRecordingTimeSize = audioRecordingTimeNode.measure(CGSize(width: 200.0, height: 100.0))
            
            audioRecordingInfoContainerNode.frame = CGRect(
                origin: CGPoint(
                    x: min(leftInset, width - audioRecordingTimeSize.width - 8.0 - 28.0),
                    y: 0.0
                ),
                size: CGSize(width: baseWidth, height: panelHeight)
            )
            
            audioRecordingTimeNode.frame = CGRect(origin: CGPoint(x: 40.0, y: panelHeight - minimalHeight + floor((minimalHeight - audioRecordingTimeSize.height) / 2.0)), size: audioRecordingTimeSize)
            if animateTimeSlideIn {
                let position = audioRecordingTimeNode.layer.position
                audioRecordingTimeNode.layer.animatePosition(from: CGPoint(x: position.x - 10.0, y: position.y), to: position, duration: 0.5, timingFunction: kCAMediaTimingFunctionSpring)
                audioRecordingTimeNode.layer.animateAlpha(from: 0, to: 1, duration: 0.5, timingFunction: kCAMediaTimingFunctionSpring)
            }
            
            var animateDotAppearing = false
            let audioRecordingDotNode: AnimationNode
            if let currentAudioRecordingDotNode = self.audioRecordingDotNode, !currentAudioRecordingDotNode.didPlay {
                audioRecordingDotNode = currentAudioRecordingDotNode
            } else {
                self.audioRecordingDotNode?.removeFromSupernode()
                audioRecordingDotNode = AnimationNode(animation: "BinRed")
                self.audioRecordingDotNode = audioRecordingDotNode
                self.audioRecordingDotNodeDismissed = false
                self.clippingNode.insertSubnode(audioRecordingDotNode, belowSubnode: self.menuButton)
                self.animatingBinNode?.removeFromSupernode()
                self.animatingBinNode = nil
            }
            
            animateDotAppearing = transition.isAnimated && !hideInfo
            if let mediaRecordingState = mediaRecordingState, case .waitingForPreview = mediaRecordingState {
                animateDotAppearing = false
            }
            
            audioRecordingDotNode.frame = CGRect(origin: CGPoint(x: leftInset + 2.0 - UIScreenPixel, y: audioRecordingTimeNode.frame.midY - 20), size: CGSize(width: 40.0, height: 40))
            if animateDotAppearing {
                audioRecordingDotNode.layer.animateScale(from: 0.3, to: 1, duration: 0.15, delay: 0, removeOnCompletion: false)
                if audioRecordingDotNode.layer.animation(forKey: "recording") == nil {
                    audioRecordingDotNode.layer.animateAlpha(from: CGFloat(audioRecordingDotNode.layer.presentation()?.opacity ?? 0), to: 1, duration: 0.15, delay: 0, completion: { [weak audioRecordingDotNode] finished in
                        if finished {
                            let animation = CAKeyframeAnimation(keyPath: "opacity")
                            animation.values = [1.0 as NSNumber, 1.0 as NSNumber, 0.0 as NSNumber]
                            animation.keyTimes = [0.0 as NSNumber, 0.4546 as NSNumber, 0.9091 as NSNumber, 1 as NSNumber]
                            animation.duration = 0.5
                            animation.autoreverses = true
                            animation.repeatCount = Float.infinity
                            
                            audioRecordingDotNode?.layer.add(animation, forKey: "recording")
                        }
                    })
                }
                self.attachmentButton.layer.animateAlpha(from: CGFloat(self.attachmentButton.layer.presentation()?.opacity ?? 1), to: 0, duration: 0.15, delay: 0, removeOnCompletion: false)
                self.attachmentButton.layer.animateScale(from: 1, to: 0.3, duration: 0.15, delay: 0, removeOnCompletion: false)
            }
            
            if hideInfo {
                audioRecordingDotNode.layer.removeAllAnimations()
                audioRecordingDotNode.layer.animateAlpha(from: CGFloat(audioRecordingDotNode.layer.presentation()?.opacity ?? 1), to: 0, duration: 0.15, delay: 0, removeOnCompletion: false)
                audioRecordingTimeNode.layer.animateAlpha(from: CGFloat(audioRecordingTimeNode.layer.presentation()?.opacity ?? 1), to: 0, duration: 0.15, delay: 0, removeOnCompletion: false)
                audioRecordingCancelIndicator.layer.animateAlpha(from: CGFloat(audioRecordingCancelIndicator.layer.presentation()?.opacity ?? 1), to: 0, duration: 0.15, delay: 0, removeOnCompletion: false)
            }
        } else {
            var update = self.actionButtons.micButton.audioRecorder != nil || self.actionButtons.micButton.videoRecordingStatus != nil
            self.actionButtons.micButton.audioRecorder = nil
            self.actionButtons.micButton.videoRecordingStatus = nil
            transition.updateAlpha(layer: self.textInputBackgroundNode.layer, alpha: 1.0)
            if let textInputNode = self.textInputNode {
                transition.updateAlpha(node: textInputNode, alpha: 1.0)
            }
            for (_, button) in self.accessoryItemButtons {
                transition.updateAlpha(layer: button.layer, alpha: 1.0)
            }
            
            if let audioRecordingInfoContainerNode = self.audioRecordingInfoContainerNode {
                self.audioRecordingInfoContainerNode = nil
                transition.updateAlpha(node: audioRecordingInfoContainerNode, alpha: 0) { [weak audioRecordingInfoContainerNode] _ in
                    audioRecordingInfoContainerNode?.removeFromSupernode()
                }
            }
            
            if let audioRecordingDotNode = self.audioRecordingDotNode {
                let dismissDotNode = { [weak audioRecordingDotNode, weak self] in
                    guard let audioRecordingDotNode = audioRecordingDotNode, audioRecordingDotNode === self?.audioRecordingDotNode else { return }
                    
                    self?.audioRecordingDotNode = nil
                    
                    audioRecordingDotNode.layer.animateScale(from: 1, to: 0.3, duration: 0.15, delay: 0, removeOnCompletion: false)
                    audioRecordingDotNode.layer.animateAlpha(from: CGFloat(audioRecordingDotNode.layer.presentation()?.opacity ?? 1), to: 0.0, duration: 0.15, delay: 0, removeOnCompletion: false) { [weak audioRecordingDotNode] _ in
                        audioRecordingDotNode?.removeFromSupernode()
                    }
                    
                    self?.attachmentButton.layer.animateAlpha(from: 0.0, to: 1.0, duration: 0.15, delay: 0, removeOnCompletion: false)
                    self?.attachmentButton.layer.animateScale(from: 0.3, to: 1.0, duration: 0.15, delay: 0, removeOnCompletion: false)
                }
                
                if update && !self.audioRecordingDotNodeDismissed {
                    audioRecordingDotNode.layer.removeAllAnimations()
                }
                
                if self.isMediaDeleted {
                    if self.prevInputPanelNode is ChatRecordingPreviewInputPanelNode {
                        self.audioRecordingDotNode?.removeFromSupernode()
                        self.audioRecordingDotNode = nil
                    } else {
                        if !self.audioRecordingDotNodeDismissed {
                            audioRecordingDotNode.layer.removeAllAnimations()
                        }
                        audioRecordingDotNode.completion = dismissDotNode
                        audioRecordingDotNode.play()
                        update = true
                    }
                } else {
                    dismissDotNode()
                }
                
                if update && !self.audioRecordingDotNodeDismissed {
                    self.audioRecordingDotNode?.layer.animatePosition(from: CGPoint(), to: CGPoint(x: leftMenuInset, y: 0.0), duration: 0.15, removeOnCompletion: false, additive: true)
                    self.audioRecordingDotNodeDismissed = true
                }
            }
            
            if let audioRecordingTimeNode = self.audioRecordingTimeNode {
                self.audioRecordingTimeNode = nil
                
                let timePosition = audioRecordingTimeNode.position
                transition.updatePosition(node: audioRecordingTimeNode, position: CGPoint(x: timePosition.x - audioRecordingTimeNode.bounds.width / 2.0, y: timePosition.y))
                transition.updateTransformScale(node: audioRecordingTimeNode, scale: 0.1)
            }
            
            if let audioRecordingCancelIndicator = self.audioRecordingCancelIndicator {
                self.audioRecordingCancelIndicator = nil
                if transition.isAnimated {
                    audioRecordingCancelIndicator.layer.animateAlpha(from: audioRecordingCancelIndicator.alpha, to: 0.0, duration: 0.25, completion: { [weak audioRecordingCancelIndicator] _ in
                        audioRecordingCancelIndicator?.removeFromSupernode()
                    })
                } else {
                    audioRecordingCancelIndicator.removeFromSupernode()
                }
            }
        }
        
        var leftInset = leftInset
        leftInset += leftMenuInset
        
        transition.updateFrame(layer: self.attachmentButton.layer, frame: CGRect(origin: CGPoint(x: leftInset + 2.0 - UIScreenPixel, y: panelHeight - minimalHeight), size: CGSize(width: 40.0, height: minimalHeight)))
        transition.updateFrame(node: self.attachmentButtonDisabledNode, frame: self.attachmentButton.frame)
        
        var composeButtonsOffset: CGFloat = 0.0
        var textInputBackgroundWidthOffset: CGFloat = 0.0
        if self.extendedSearchLayout {
            composeButtonsOffset = 44.0
            textInputBackgroundWidthOffset = 36.0
        }
        
        self.updateCounterTextNode(transition: transition)
       
        let actionButtonsFrame = CGRect(origin: CGPoint(x: width - rightInset - 43.0 - UIScreenPixel + composeButtonsOffset, y: panelHeight - minimalHeight), size: CGSize(width: 44.0, height: minimalHeight))
        transition.updateFrame(node: self.actionButtons, frame: actionButtonsFrame)
        
        if let presentationInterfaceState = self.presentationInterfaceState {
            self.actionButtons.updateLayout(size: CGSize(width: 44.0, height: minimalHeight), transition: transition, interfaceState: presentationInterfaceState)
        }
        
        if let _ = interfaceState.inputTextPanelState.mediaRecordingState {
            let text: String = interfaceState.strings.VoiceOver_MessageContextSend
            let mediaRecordingAccessibilityArea: AccessibilityAreaNode
            var added = false
            if let current = self.mediaRecordingAccessibilityArea {
                mediaRecordingAccessibilityArea = current
            } else {
                added = true
                mediaRecordingAccessibilityArea = AccessibilityAreaNode()
                mediaRecordingAccessibilityArea.accessibilityLabel = text
                mediaRecordingAccessibilityArea.accessibilityTraits = [.button, .startsMediaSession]
                self.mediaRecordingAccessibilityArea = mediaRecordingAccessibilityArea
                mediaRecordingAccessibilityArea.activate = { [weak self] in
                    self?.interfaceInteraction?.finishMediaRecording(.send)
                    return true
                }
                self.clippingNode.insertSubnode(mediaRecordingAccessibilityArea, aboveSubnode: self.actionButtons)
            }
            self.actionButtons.isAccessibilityElement = false
            let size: CGFloat = 120.0
            mediaRecordingAccessibilityArea.frame = CGRect(origin: CGPoint(x: actionButtonsFrame.midX - size / 2.0, y: actionButtonsFrame.midY - size / 2.0), size: CGSize(width: size, height: size))
            if added {
                DispatchQueue.main.asyncAfter(deadline: DispatchTime.now() + 0.4, execute: {
                    [weak mediaRecordingAccessibilityArea] in
                    UIAccessibility.post(notification: UIAccessibility.Notification.layoutChanged, argument: mediaRecordingAccessibilityArea?.view)
                })
            }
        } else {
            self.actionButtons.isAccessibilityElement = true
            if let mediaRecordingAccessibilityArea = self.mediaRecordingAccessibilityArea {
                self.mediaRecordingAccessibilityArea = nil
                mediaRecordingAccessibilityArea.removeFromSupernode()
            }
        }
        
        let searchLayoutClearButtonSize = CGSize(width: 44.0, height: minimalHeight)
        var textFieldInsets = self.textFieldInsets(metrics: metrics)
        if additionalSideInsets.right > 0.0 {
            textFieldInsets.right += additionalSideInsets.right / 3.0
        }
        self.actionButtons.micButton.isHidden = additionalSideInsets.right > 0.0

        transition.updateFrame(layer: self.searchLayoutClearButton.layer, frame: CGRect(origin: CGPoint(x: width - rightInset - textFieldInsets.left - textFieldInsets.right + textInputBackgroundWidthOffset + 3.0, y: panelHeight - minimalHeight), size: searchLayoutClearButtonSize))
        if let image = self.searchLayoutClearImageNode.image {
            self.searchLayoutClearImageNode.frame = CGRect(origin: CGPoint(x: floor((searchLayoutClearButtonSize.width - image.size.width) / 2.0), y: floor((searchLayoutClearButtonSize.height - image.size.height) / 2.0)), size: image.size)
        }

        var textInputViewRealInsets = UIEdgeInsets()
        if let presentationInterfaceState = self.presentationInterfaceState {
            textInputViewRealInsets = calculateTextFieldRealInsets(presentationInterfaceState)
        }
        
        let textInputFrame = CGRect(x: leftInset + textFieldInsets.left, y: textFieldInsets.top, width: baseWidth - textFieldInsets.left - textFieldInsets.right + textInputBackgroundWidthOffset, height: panelHeight - textFieldInsets.top - textFieldInsets.bottom)
        transition.updateFrame(node: self.textInputContainer, frame: textInputFrame)
        transition.updateFrame(node: self.textInputContainerBackgroundNode, frame: CGRect(origin: CGPoint(), size: textInputFrame.size))
        transition.updateAlpha(node: self.textInputContainer, alpha: audioRecordingItemsAlpha)
        
        if let textInputNode = self.textInputNode {
            let textFieldFrame = CGRect(origin: CGPoint(x: self.textInputViewInternalInsets.left, y: self.textInputViewInternalInsets.top), size: CGSize(width: textInputFrame.size.width - (self.textInputViewInternalInsets.left + self.textInputViewInternalInsets.right), height: textInputFrame.size.height - self.textInputViewInternalInsets.top - textInputViewInternalInsets.bottom))
            let shouldUpdateLayout = textFieldFrame.size != textInputNode.frame.size
            transition.updateFrame(node: textInputNode, frame: textFieldFrame)
            if shouldUpdateLayout {
                textInputNode.layout()
            }
        }
        
        if interfaceState.slowmodeState == nil || isScheduledMessages, let contextPlaceholder = interfaceState.inputTextPanelState.contextPlaceholder {
            let placeholderLayout = TextNode.asyncLayout(self.contextPlaceholderNode)
            let (placeholderSize, placeholderApply) = placeholderLayout(TextNodeLayoutArguments(attributedString: contextPlaceholder, backgroundColor: nil, maximumNumberOfLines: 1, truncationType: .end, constrainedSize: CGSize(width: width - leftInset - rightInset - textFieldInsets.left - textFieldInsets.right - self.textInputViewInternalInsets.left - self.textInputViewInternalInsets.right - accessoryButtonsWidth, height: CGFloat.greatestFiniteMagnitude), alignment: .natural, cutout: nil, insets: UIEdgeInsets()))
            let contextPlaceholderNode = placeholderApply()
            if let currentContextPlaceholderNode = self.contextPlaceholderNode, currentContextPlaceholderNode !== contextPlaceholderNode {
                self.contextPlaceholderNode = nil
                currentContextPlaceholderNode.removeFromSupernode()
            }
            
            if self.contextPlaceholderNode !== contextPlaceholderNode {
                contextPlaceholderNode.displaysAsynchronously = false
                contextPlaceholderNode.isUserInteractionEnabled = false
                self.contextPlaceholderNode = contextPlaceholderNode
                self.clippingNode.insertSubnode(contextPlaceholderNode, aboveSubnode: self.textPlaceholderNode)
            }
            
            let _ = placeholderApply()
            
            contextPlaceholderNode.frame = CGRect(origin: CGPoint(x: leftInset + textFieldInsets.left + self.textInputViewInternalInsets.left, y: textFieldInsets.top + self.textInputViewInternalInsets.top + textInputViewRealInsets.top + UIScreenPixel), size: placeholderSize.size)
            contextPlaceholderNode.alpha = audioRecordingItemsAlpha
        } else if let contextPlaceholderNode = self.contextPlaceholderNode {
            self.contextPlaceholderNode = nil
            contextPlaceholderNode.removeFromSupernode()
            self.textPlaceholderNode.alpha = 1.0
        }
        
        if let slowmodeState = interfaceState.slowmodeState, !isScheduledMessages {
            let slowmodePlaceholderNode: ChatTextInputSlowmodePlaceholderNode
            if let current = self.slowmodePlaceholderNode {
                slowmodePlaceholderNode = current
            } else {
                slowmodePlaceholderNode = ChatTextInputSlowmodePlaceholderNode(theme: interfaceState.theme)
                self.slowmodePlaceholderNode = slowmodePlaceholderNode
                self.clippingNode.insertSubnode(slowmodePlaceholderNode, aboveSubnode: self.textPlaceholderNode)
            }
            let placeholderFrame = CGRect(origin: CGPoint(x: leftInset + textFieldInsets.left + self.textInputViewInternalInsets.left, y: textFieldInsets.top + self.textInputViewInternalInsets.top + textInputViewRealInsets.top + UIScreenPixel), size: CGSize(width: width - leftInset - rightInset - textFieldInsets.left - textFieldInsets.right - self.textInputViewInternalInsets.left - self.textInputViewInternalInsets.right - accessoryButtonsWidth, height: 30.0))
            slowmodePlaceholderNode.updateState(slowmodeState)
            slowmodePlaceholderNode.frame = placeholderFrame
            slowmodePlaceholderNode.alpha = audioRecordingItemsAlpha
            slowmodePlaceholderNode.updateLayout(size: placeholderFrame.size)
        } else if let slowmodePlaceholderNode = self.slowmodePlaceholderNode {
            self.slowmodePlaceholderNode = nil
            slowmodePlaceholderNode.removeFromSupernode()
        }

        if (interfaceState.slowmodeState != nil && !isScheduledMessages && interfaceState.editMessageState == nil) || interfaceState.inputTextPanelState.contextPlaceholder != nil {
            self.textPlaceholderNode.isHidden = true
            self.slowmodePlaceholderNode?.isHidden = inputHasText
        } else {
            self.textPlaceholderNode.isHidden = inputHasText
            self.slowmodePlaceholderNode?.isHidden = true
        }
        
        transition.updateFrame(node: self.textPlaceholderNode, frame: CGRect(origin: CGPoint(x: leftInset + textFieldInsets.left + self.textInputViewInternalInsets.left, y: textFieldInsets.top + self.textInputViewInternalInsets.top + textInputViewRealInsets.top + UIScreenPixel), size: self.textPlaceholderNode.frame.size))
        transition.updateAlpha(node: self.textPlaceholderNode, alpha: audioRecordingItemsAlpha)
        
        transition.updateFrame(layer: self.textInputBackgroundNode.layer, frame: CGRect(x: leftInset + textFieldInsets.left, y: textFieldInsets.top, width: baseWidth - textFieldInsets.left - textFieldInsets.right + textInputBackgroundWidthOffset, height: panelHeight - textFieldInsets.top - textFieldInsets.bottom))
        transition.updateAlpha(node: self.textInputBackgroundNode, alpha: audioRecordingItemsAlpha)
        
        var nextButtonTopRight = CGPoint(x: width - rightInset - textFieldInsets.right - accessoryButtonInset, y: panelHeight - textFieldInsets.bottom - minimalInputHeight)
        for (_, button) in self.accessoryItemButtons.reversed() {
            let buttonSize = CGSize(width: button.buttonWidth, height: minimalInputHeight)
            button.updateLayout(size: buttonSize)
            let buttonFrame = CGRect(origin: CGPoint(x: nextButtonTopRight.x - buttonSize.width, y: nextButtonTopRight.y + floor((minimalInputHeight - buttonSize.height) / 2.0)), size: buttonSize)
            if button.supernode == nil {
                self.clippingNode.addSubnode(button)
                button.frame = buttonFrame.offsetBy(dx: -additionalOffset, dy: 0.0)
                transition.updateFrame(layer: button.layer, frame: buttonFrame)
                if animatedTransition {
                    button.layer.animateAlpha(from: 0.0, to: 1.0, duration: 0.25)
                    button.layer.animateScale(from: 0.2, to: 1.0, duration: 0.25)
                }
            } else {
                transition.updateFrame(layer: button.layer, frame: buttonFrame)
            }
            nextButtonTopRight.x -= buttonSize.width
            nextButtonTopRight.x -= accessoryButtonSpacing
        }
        
        if let removeAccessoryButtons = removeAccessoryButtons {
            for button in removeAccessoryButtons {
                let buttonFrame = CGRect(origin: CGPoint(x: button.frame.origin.x + additionalOffset, y: panelHeight - textFieldInsets.bottom - minimalInputHeight), size: button.frame.size)
                transition.updateFrame(layer: button.layer, frame: buttonFrame)
                button.layer.animateScale(from: 1.0, to: 0.2, duration: 0.25, removeOnCompletion: false)
                button.layer.animateAlpha(from: 1.0, to: 0.0, duration: 0.25, removeOnCompletion: false, completion: { [weak button] _ in
                    button?.removeFromSupernode()
                })
            }
        }
        
        if inputHasText || self.extendedSearchLayout {
            hideMicButton = true
        }
        
        let mediaInputDisabled: Bool
        if interfaceState.hasActiveGroupCall {
            mediaInputDisabled = true
        } else if let channel = interfaceState.renderedPeer?.peer as? TelegramChannel, channel.hasBannedPermission(.banSendMedia) != nil {
            mediaInputDisabled = true
        } else if let group = interfaceState.renderedPeer?.peer as? TelegramGroup, group.hasBannedPermission(.banSendMedia) {
            mediaInputDisabled = true
        } else {
            mediaInputDisabled = false
        }
        self.actionButtons.micButton.fadeDisabled = mediaInputDisabled
        
        self.updateActionButtons(hasText: inputHasText, hideMicButton: hideMicButton, animated: transition.isAnimated)
        
        if let prevInputPanelNode = self.prevInputPanelNode {
            prevInputPanelNode.frame = CGRect(origin: .zero, size: prevInputPanelNode.frame.size)
        }
        if let prevPreviewInputPanelNode = self.prevInputPanelNode as? ChatRecordingPreviewInputPanelNode {
            self.prevInputPanelNode = nil
            
            prevPreviewInputPanelNode.gestureRecognizer?.isEnabled = false
            prevPreviewInputPanelNode.isUserInteractionEnabled = false
            
            if self.isMediaDeleted {
                func animatePosition(for previewSubnode: ASDisplayNode) {
                    previewSubnode.layer.animatePosition(
                        from: previewSubnode.position,
                        to: CGPoint(x: leftMenuInset.isZero ? previewSubnode.position.x - 20 : leftMenuInset + previewSubnode.frame.width / 2.0, y: previewSubnode.position.y),
                        duration: 0.15
                    )
                }
                
                animatePosition(for: prevPreviewInputPanelNode.waveformBackgroundNode)
                animatePosition(for: prevPreviewInputPanelNode.waveformScubberNode)
                animatePosition(for: prevPreviewInputPanelNode.durationLabel)
                animatePosition(for: prevPreviewInputPanelNode.playButton)
            }
            
            func animateAlpha(for previewSubnode: ASDisplayNode) {
                previewSubnode.layer.animateAlpha(
                    from: 1.0,
                    to: 0.0,
                    duration: 0.15,
                    removeOnCompletion: false
                )
            }
            animateAlpha(for: prevPreviewInputPanelNode.waveformBackgroundNode)
            animateAlpha(for: prevPreviewInputPanelNode.waveformScubberNode)
            animateAlpha(for: prevPreviewInputPanelNode.durationLabel)
            animateAlpha(for: prevPreviewInputPanelNode.playButton)
            
            let binNode = prevPreviewInputPanelNode.binNode
            self.animatingBinNode = binNode
            let dismissBin = { [weak self, weak prevPreviewInputPanelNode, weak binNode] in
                if binNode?.supernode != nil {
                    prevPreviewInputPanelNode?.deleteButton.layer.animateAlpha(from: 1.0, to: 0.0, duration: 0.15, delay: 0, removeOnCompletion: false) { [weak prevPreviewInputPanelNode] _ in
                        if prevPreviewInputPanelNode?.supernode === self {
                            prevPreviewInputPanelNode?.removeFromSupernode()
                        }
                    }
                    prevPreviewInputPanelNode?.deleteButton.layer.animateScale(from: 1.0, to: 0.3, duration: 0.15, delay: 0, removeOnCompletion: false)
                    
                    self?.attachmentButton.layer.animateAlpha(from: 0.0, to: 1.0, duration: 0.15, delay: 0, removeOnCompletion: false)
                    self?.attachmentButton.layer.animateScale(from: 0.3, to: 1.0, duration: 0.15, delay: 0, removeOnCompletion: false)
                } else if prevPreviewInputPanelNode?.supernode === self {
                   prevPreviewInputPanelNode?.removeFromSupernode()
                }
            }
            
            if self.isMediaDeleted {
                binNode.completion = dismissBin
                binNode.play()
            } else {
                dismissBin()
            }
            
            prevPreviewInputPanelNode.deleteButton.layer.animatePosition(from: CGPoint(), to: CGPoint(x: leftMenuInset, y: 0.0), duration: 0.15, removeOnCompletion: false, additive: true)

            prevPreviewInputPanelNode.sendButton.layer.animateScale(from: 1.0, to: 0.3, duration: 0.15, removeOnCompletion: false)
            prevPreviewInputPanelNode.sendButton.layer.animateAlpha(from: 1.0, to: 0.0, duration: 0.15, removeOnCompletion: false)
            
            self.actionButtons.layer.animateAlpha(from: 0.0, to: 1.0, duration: 0.15, delay: 0, removeOnCompletion: false)
            self.actionButtons.layer.animateScale(from: 0.3, to: 1.0, duration: 0.15, delay: 0, removeOnCompletion: false)
            
            if hasMenuButton {
                self.menuButton.alpha = 1.0
                self.menuButton.layer.animateAlpha(from: 0.0, to: 1.0, duration: 0.15, delay: 0, removeOnCompletion: false)
                self.menuButton.transform = CATransform3DIdentity
                self.menuButton.layer.animateScale(from: 0.3, to: 1.0, duration: 0.15, delay: 0, removeOnCompletion: false)
            }
            
            prevPreviewInputPanelNode.sendButton.layer.animateScale(from: 1.0, to: 0.3, duration: 0.15, removeOnCompletion: false)
            prevPreviewInputPanelNode.sendButton.layer.animateAlpha(from: 1.0, to: 0.0, duration: 0.15, removeOnCompletion: false)
        }
        
        var clippingDelta: CGFloat = 0.0
        if case let .media(_, _, focused) = interfaceState.inputMode, focused {
            clippingDelta = -panelHeight
        }
        transition.updateFrame(node: self.clippingNode, frame: CGRect(origin: CGPoint(), size: CGSize(width: width, height: panelHeight)))
        transition.updateSublayerTransformOffset(layer: self.clippingNode.layer, offset: CGPoint(x: 0.0, y: clippingDelta))
        
        return panelHeight
    }
    
    override func canHandleTransition(from prevInputPanelNode: ChatInputPanelNode?) -> Bool {
        return prevInputPanelNode is ChatRecordingPreviewInputPanelNode
    }
    
    @objc func editableTextNodeDidUpdateText(_ editableTextNode: ASEditableTextNode) {
        if let textInputNode = self.textInputNode, let presentationInterfaceState = self.presentationInterfaceState {
            let baseFontSize = max(minInputFontSize, presentationInterfaceState.fontSize.baseDisplaySize)
            refreshChatTextInputAttributes(textInputNode, theme: presentationInterfaceState.theme, baseFontSize: baseFontSize)
            refreshChatTextInputTypingAttributes(textInputNode, theme: presentationInterfaceState.theme, baseFontSize: baseFontSize)
            
            let inputTextState = self.inputTextState
            
            self.interfaceInteraction?.updateTextInputStateAndMode({ _, inputMode in return (inputTextState, inputMode) })
            self.interfaceInteraction?.updateInputLanguage({ _ in return textInputNode.textInputMode.primaryLanguage })
            self.updateTextNodeText(animated: true)
            
            self.updateCounterTextNode(transition: .immediate)
        }
    }
    
    private func updateCounterTextNode(transition: ContainedViewLayoutTransition) {
        if let textInputNode = self.textInputNode, let presentationInterfaceState = self.presentationInterfaceState, let editMessage = presentationInterfaceState.interfaceState.editMessage, let inputTextMaxLength = editMessage.inputTextMaxLength {
            let textCount = Int32(textInputNode.textView.text.count)
            let counterColor: UIColor = textCount > inputTextMaxLength ? presentationInterfaceState.theme.chat.inputPanel.panelControlDestructiveColor : presentationInterfaceState.theme.chat.inputPanel.panelControlColor
            
            let remainingCount = max(-999, inputTextMaxLength - textCount)
            let counterText = remainingCount >= 5 ? "" : "\(remainingCount)"
            self.counterTextNode.attributedText = NSAttributedString(string: counterText, font: counterFont, textColor: counterColor)
        } else {
            self.counterTextNode.attributedText = NSAttributedString(string: "", font: counterFont, textColor: .black)
        }
        
        if let (width, leftInset, rightInset, _, maxHeight, metrics, _) = self.validLayout {
            var composeButtonsOffset: CGFloat = 0.0
            if self.extendedSearchLayout {
                composeButtonsOffset = 44.0
            }
            
            let (_, textFieldHeight) = self.calculateTextFieldMetrics(width: width - leftInset - rightInset - self.leftMenuInset, maxHeight: maxHeight, metrics: metrics)
            let panelHeight = self.panelHeight(textFieldHeight: textFieldHeight, metrics: metrics)
            var textFieldMinHeight: CGFloat = 33.0
            if let presentationInterfaceState = self.presentationInterfaceState {
                textFieldMinHeight = calclulateTextFieldMinHeight(presentationInterfaceState, metrics: metrics)
            }
            let minimalHeight: CGFloat = 14.0 + textFieldMinHeight
            
            let counterSize = self.counterTextNode.updateLayout(CGSize(width: 44.0, height: 44.0))
            let actionButtonsOriginX = width - rightInset - 43.0 - UIScreenPixel + composeButtonsOffset
            let counterFrame = CGRect(origin: CGPoint(x: actionButtonsOriginX, y: panelHeight - minimalHeight - counterSize.height + 3.0), size: CGSize(width: width - actionButtonsOriginX - rightInset, height: counterSize.height))
            transition.updateFrame(node: self.counterTextNode, frame: counterFrame)
        }
    }
    
    private func updateTextNodeText(animated: Bool) {
        var inputHasText = false
        var hideMicButton = false
        if let textInputNode = self.textInputNode, let attributedText = textInputNode.attributedText, attributedText.length != 0 {
            inputHasText = true
            hideMicButton = true
        }
        
        var isScheduledMessages = false
        if case .scheduledMessages = self.presentationInterfaceState?.subject {
            isScheduledMessages = true
        }
        
        if let interfaceState = self.presentationInterfaceState {
            if (interfaceState.slowmodeState != nil && !isScheduledMessages && interfaceState.editMessageState == nil) || interfaceState.inputTextPanelState.contextPlaceholder != nil {
                self.textPlaceholderNode.isHidden = true
                self.slowmodePlaceholderNode?.isHidden = inputHasText
            } else {
                self.textPlaceholderNode.isHidden = inputHasText
                self.slowmodePlaceholderNode?.isHidden = true
            }
        }
        
        self.updateActionButtons(hasText: inputHasText, hideMicButton: hideMicButton, animated: animated)
        self.updateTextHeight(animated: animated)
    }
    
    private func updateActionButtons(hasText: Bool, hideMicButton: Bool, animated: Bool) {
        var hideMicButton = hideMicButton
        
        var mediaInputIsActive = false
        if let presentationInterfaceState = self.presentationInterfaceState {
            if let mediaRecordingState = presentationInterfaceState.inputTextPanelState.mediaRecordingState {
                if case .video(.editing, false) = mediaRecordingState {
                    hideMicButton = true
                }
            }
            if case .media = presentationInterfaceState.inputMode {
                mediaInputIsActive = true
            }
        }
        
        var animateWithBounce = false
        if self.extendedSearchLayout {
            hideMicButton = true
            
            if !self.actionButtons.sendButton.alpha.isZero {
                self.actionButtons.sendButton.alpha = 0.0
                self.actionButtons.sendButtonRadialStatusNode?.alpha = 0.0
                self.actionButtons.updateAccessibility()
                if animated {
                    self.actionButtons.animatingSendButton = true
                    self.actionButtons.sendButton.layer.animateAlpha(from: 1.0, to: 0.0, duration: 0.2, completion: { [weak self] _ in
                        if let strongSelf = self {
                            strongSelf.actionButtons.animatingSendButton = false
                            strongSelf.applyUpdateSendButtonIcon()
                        }
                    })
                    self.actionButtons.sendButton.layer.animateScale(from: 1.0, to: 0.2, duration: 0.2)
                    self.actionButtons.sendButtonRadialStatusNode?.layer.animateScale(from: 1.0, to: 0.2, duration: 0.2)
                   
                    self.actionButtons.sendButtonRadialStatusNode?.alpha = 0.0
                    self.actionButtons.sendButtonRadialStatusNode?.layer.animateAlpha(from: 1.0, to: 0.0, duration: 0.2)
                }
            }
            if self.searchLayoutClearButton.alpha.isZero {
                self.searchLayoutClearButton.alpha = 1.0
                if animated {
                    self.searchLayoutClearButton.layer.animateAlpha(from: 0.0, to: 1.0, duration: 0.1)
                    self.searchLayoutClearButton.layer.animateScale(from: 0.8, to: 1.0, duration: 0.2)
                }
            }
        } else {
            animateWithBounce = true
            if !self.searchLayoutClearButton.alpha.isZero {
                animateWithBounce = false
                self.searchLayoutClearButton.alpha = 0.0
                if animated {
                    self.searchLayoutClearButton.layer.animateAlpha(from: 1.0, to: 0.0, duration: 0.2)
                    self.searchLayoutClearButton.layer.animateScale(from: 1.0, to: 0.8, duration: 0.2)
                }
            }
            
            if (hasText || self.keepSendButtonEnabled && !mediaInputIsActive) {
                hideMicButton = true
                if self.actionButtons.sendButton.alpha.isZero {
                    self.actionButtons.sendButton.alpha = 1.0
                    self.actionButtons.sendButtonRadialStatusNode?.alpha = 1.0
                    self.actionButtons.updateAccessibility()
                    if animated {
                        self.actionButtons.sendButton.layer.animateAlpha(from: 0.0, to: 1.0, duration: 0.1)
                        self.actionButtons.sendButtonRadialStatusNode?.layer.animateAlpha(from: 0.0, to: 1.0, duration: 0.1)
                        if animateWithBounce {
                            self.actionButtons.sendButton.layer.animateSpring(from: NSNumber(value: Float(0.1)), to: NSNumber(value: Float(1.0)), keyPath: "transform.scale", duration: 0.6)
                            self.actionButtons.sendButtonRadialStatusNode?.layer.animateSpring(from: NSNumber(value: Float(0.1)), to: NSNumber(value: Float(1.0)), keyPath: "transform.scale", duration: 0.6)
                        } else {
                            self.actionButtons.sendButton.layer.animateScale(from: 0.2, to: 1.0, duration: 0.25)
                            self.actionButtons.sendButtonRadialStatusNode?.layer.animateScale(from: 0.2, to: 1.0, duration: 0.25)
                        }
                    }
                }
            } else {
                if !self.actionButtons.sendButton.alpha.isZero {
                    self.actionButtons.sendButton.alpha = 0.0
                    self.actionButtons.sendButtonRadialStatusNode?.alpha = 0.0
                    self.actionButtons.updateAccessibility()
                    if animated {
                        self.actionButtons.animatingSendButton = true
                        self.actionButtons.sendButton.layer.animateAlpha(from: 1.0, to: 0.0, duration: 0.2, completion: { [weak self] _ in
                            if let strongSelf = self {
                                strongSelf.actionButtons.animatingSendButton = false
                                strongSelf.applyUpdateSendButtonIcon()
                            }
                        })
                        self.actionButtons.sendButtonRadialStatusNode?.layer.animateAlpha(from: 1.0, to: 0.0, duration: 0.2)
                    }
                }
            }
        }
        
        if mediaInputIsActive {
            hideMicButton = true
        }
        
        if hideMicButton {
            if !self.actionButtons.micButton.alpha.isZero {
                self.actionButtons.micButton.alpha = 0.0
                if animated {
                    self.actionButtons.micButton.layer.animateAlpha(from: 1.0, to: 0.0, duration: 0.2)
                }
            }
        } else {
            let micAlpha: CGFloat = self.actionButtons.micButton.fadeDisabled ? 0.5 : 1.0
            if !self.actionButtons.micButton.alpha.isEqual(to: micAlpha) {
                self.actionButtons.micButton.alpha = micAlpha
                if animated {
                    self.actionButtons.micButton.layer.animateAlpha(from: 0.0, to: micAlpha, duration: 0.1)
                    if animateWithBounce {
                        self.actionButtons.micButton.layer.animateSpring(from: NSNumber(value: Float(0.1)), to: NSNumber(value: Float(1.0)), keyPath: "transform.scale", duration: 0.6)
                    } else {
                        self.actionButtons.micButton.layer.animateScale(from: 0.2, to: 1.0, duration: 0.25)
                    }
                }
            }
        }
        
        if mediaInputIsActive {
            if self.actionButtons.expandMediaInputButton.alpha.isZero {
                self.actionButtons.expandMediaInputButton.alpha = 1.0
                if animated {
                    self.actionButtons.expandMediaInputButton.layer.animateAlpha(from: 0.0, to: 1.0, duration: 0.1)
                    if animateWithBounce {
                        self.actionButtons.expandMediaInputButton.layer.animateSpring(from: NSNumber(value: Float(0.1)), to: NSNumber(value: Float(1.0)), keyPath: "transform.scale", duration: 0.6)
                    } else {
                        self.actionButtons.expandMediaInputButton.layer.animateScale(from: 0.2, to: 1.0, duration: 0.25)
                    }
                }
            }
        } else {
            if !self.actionButtons.expandMediaInputButton.alpha.isZero {
                self.actionButtons.expandMediaInputButton.alpha = 0.0
                if animated {
                    self.actionButtons.expandMediaInputButton.layer.animateAlpha(from: 1.0, to: 0.0, duration: 0.2)
                }
            }
        }
        
        self.actionButtons.updateAccessibility()
    }
    
    private func updateTextHeight(animated: Bool) {
        if let (width, leftInset, rightInset, additionalSideInsets, maxHeight, metrics, _) = self.validLayout {
            let (_, textFieldHeight) = self.calculateTextFieldMetrics(width: width - leftInset - rightInset - additionalSideInsets.right - self.leftMenuInset, maxHeight: maxHeight, metrics: metrics)
            let panelHeight = self.panelHeight(textFieldHeight: textFieldHeight, metrics: metrics)
            if !self.bounds.size.height.isEqual(to: panelHeight) {
                self.updateHeight(animated)
            }
        }
    }
    
    func updateIsProcessingInlineRequest(_ value: Bool) {
        if value {
            if self.searchActivityIndicator == nil, let currentState = self.presentationInterfaceState {
                let searchActivityIndicator = ActivityIndicator(type: .custom(currentState.theme.list.itemAccentColor, 20.0, 1.5, true))
                searchActivityIndicator.isUserInteractionEnabled = false
                self.searchActivityIndicator = searchActivityIndicator
                let indicatorSize = searchActivityIndicator.measure(CGSize(width: 100.0, height: 100.0))
                let size = self.searchLayoutClearButton.bounds.size
                searchActivityIndicator.frame = CGRect(origin: CGPoint(x: floor((size.width - indicatorSize.width) / 2.0) + 0.0, y: floor((size.height - indicatorSize.height) / 2.0) - 0.0), size: indicatorSize)
                //self.searchLayoutClearImageNode.isHidden = true
                self.searchLayoutClearButton.addSubnode(searchActivityIndicator)
            }
        } else if let searchActivityIndicator = self.searchActivityIndicator {
            self.searchActivityIndicator = nil
            //self.searchLayoutClearImageNode.isHidden = false
            searchActivityIndicator.removeFromSupernode()
        }
    }
    
    @objc func editableTextNodeShouldReturn(_ editableTextNode: ASEditableTextNode) -> Bool {
        if self.actionButtons.sendButton.supernode != nil && !self.actionButtons.sendButton.isHidden && !self.actionButtons.sendButton.alpha.isZero {
            self.sendButtonPressed()
        }
        return false
    }
    
    private func applyUpdateSendButtonIcon() {
        if let interfaceState = self.presentationInterfaceState {
            let sendButtonHasApplyIcon = interfaceState.interfaceState.editMessage != nil
            
            if sendButtonHasApplyIcon != self.actionButtons.sendButtonHasApplyIcon {
                self.actionButtons.sendButtonHasApplyIcon = sendButtonHasApplyIcon
                if self.actionButtons.sendButtonHasApplyIcon {
                    self.actionButtons.sendButton.setImage(PresentationResourcesChat.chatInputPanelApplyButtonImage(interfaceState.theme), for: [])
                } else {
                    if case .scheduledMessages = interfaceState.subject {
                        self.actionButtons.sendButton.setImage(PresentationResourcesChat.chatInputPanelScheduleButtonImage(interfaceState.theme), for: [])
                    } else {
                        self.actionButtons.sendButton.setImage(PresentationResourcesChat.chatInputPanelSendButtonImage(interfaceState.theme), for: [])
                    }
                }
            }
        }
    }
    
    @objc func editableTextNodeDidChangeSelection(_ editableTextNode: ASEditableTextNode, fromSelectedRange: NSRange, toSelectedRange: NSRange, dueToEditing: Bool) {
        if !dueToEditing && !self.updatingInputState {
            let inputTextState = self.inputTextState
            self.interfaceInteraction?.updateTextInputStateAndMode({ _, inputMode in return (inputTextState, inputMode) })
        }
        
        if let textInputNode = self.textInputNode, let presentationInterfaceState = self.presentationInterfaceState {
            if case .format = self.inputMenu.state {
                self.inputMenu.deactivate()
                UIMenuController.shared.update()
            }
            
            let baseFontSize = max(minInputFontSize, presentationInterfaceState.fontSize.baseDisplaySize)
            refreshChatTextInputTypingAttributes(textInputNode, theme: presentationInterfaceState.theme, baseFontSize: baseFontSize)
        }
    }
    
    @objc func editableTextNodeDidBeginEditing(_ editableTextNode: ASEditableTextNode) {
        self.interfaceInteraction?.updateInputModeAndDismissedButtonKeyboardMessageId({ state in
            return (.text, state.keyboardButtonsMessage?.id)
        })
        self.inputMenu.activate()
    }
    
    func editableTextNodeDidFinishEditing(_ editableTextNode: ASEditableTextNode) {
        self.storedInputLanguage = editableTextNode.textInputMode.primaryLanguage
        self.inputMenu.deactivate()
    }
    
    func editableTextNodeTarget(forAction action: Selector) -> ASEditableTextNodeTargetForAction? {
        if action == Selector(("_accessibilitySpeak:")) {
            if case .format = self.inputMenu.state {
                return ASEditableTextNodeTargetForAction(target: nil)
            } else if let textInputNode = self.textInputNode, textInputNode.selectedRange.length > 0 {
                return ASEditableTextNodeTargetForAction(target: self)
            } else {
                return ASEditableTextNodeTargetForAction(target: nil)
            }
        } else if action == Selector(("_accessibilitySpeakSpellOut:")) {
            if case .format = self.inputMenu.state {
                return ASEditableTextNodeTargetForAction(target: nil)
            } else if let textInputNode = self.textInputNode, textInputNode.selectedRange.length > 0 {
                return nil
            } else {
                return ASEditableTextNodeTargetForAction(target: nil)
            }
        }
        else if action == Selector("_accessibilitySpeakLanguageSelection:") || action == Selector("_accessibilityPauseSpeaking:") || action == Selector("_accessibilitySpeakSentence:") {
            return ASEditableTextNodeTargetForAction(target: nil)
        } else if action == Selector(("_showTextStyleOptions:")) {
            if case .general = self.inputMenu.state {
                if let textInputNode = self.textInputNode, textInputNode.attributedText == nil || textInputNode.attributedText!.length == 0 || textInputNode.selectedRange.length == 0 {
                    return ASEditableTextNodeTargetForAction(target: nil)
                }
                return ASEditableTextNodeTargetForAction(target: self)
            } else {
                return ASEditableTextNodeTargetForAction(target: nil)
            }
        } else if action == #selector(self.formatAttributesBold(_:)) || action == #selector(self.formatAttributesItalic(_:)) || action == #selector(self.formatAttributesMonospace(_:)) || action == #selector(self.formatAttributesLink(_:)) || action == #selector(self.formatAttributesStrikethrough(_:)) || action == #selector(self.formatAttributesUnderline(_:)) {
            if case .format = self.inputMenu.state {
                return ASEditableTextNodeTargetForAction(target: self)
            } else {
                return ASEditableTextNodeTargetForAction(target: nil)
            }
        }
        if case .format = self.inputMenu.state {
            return ASEditableTextNodeTargetForAction(target: nil)
        }
        return nil
    }
    
    @objc func _accessibilitySpeak(_ sender: Any) {
        var text = ""
        self.interfaceInteraction?.updateTextInputStateAndMode { current, inputMode in
            text = current.inputText.attributedSubstring(from: NSMakeRange(current.selectionRange.lowerBound, current.selectionRange.count)).string
            return (current, inputMode)
        }
        speakText(text)
        
        if #available(iOS 13.0, *) {
            UIMenuController.shared.hideMenu()
        } else {
            UIMenuController.shared.isMenuVisible = false
            UIMenuController.shared.update()
        }
    }
    
    @objc func _showTextStyleOptions(_ sender: Any) {
        if let textInputNode = self.textInputNode {
            self.inputMenu.format(view: textInputNode.view, rect: textInputNode.selectionRect.offsetBy(dx: 0.0, dy: -textInputNode.textView.contentOffset.y).insetBy(dx: 0.0, dy: -1.0))
        }
    }
    
    @objc func formatAttributesBold(_ sender: Any) {
        self.inputMenu.back()
        self.interfaceInteraction?.updateTextInputStateAndMode { current, inputMode in
            return (chatTextInputAddFormattingAttribute(current, attribute: ChatTextInputAttributes.bold), inputMode)
        }
    }
    
    @objc func formatAttributesItalic(_ sender: Any) {
        self.inputMenu.back()
        self.interfaceInteraction?.updateTextInputStateAndMode { current, inputMode in
            return (chatTextInputAddFormattingAttribute(current, attribute: ChatTextInputAttributes.italic), inputMode)
        }
    }
    
    @objc func formatAttributesMonospace(_ sender: Any) {
        self.inputMenu.back()
        self.interfaceInteraction?.updateTextInputStateAndMode { current, inputMode in
            return (chatTextInputAddFormattingAttribute(current, attribute: ChatTextInputAttributes.monospace), inputMode)
        }
    }
    
    @objc func formatAttributesLink(_ sender: Any) {
        self.inputMenu.back()
        self.interfaceInteraction?.openLinkEditing()
    }
    
    @objc func formatAttributesStrikethrough(_ sender: Any) {
        self.inputMenu.back()
        self.interfaceInteraction?.updateTextInputStateAndMode { current, inputMode in
            return (chatTextInputAddFormattingAttribute(current, attribute: ChatTextInputAttributes.strikethrough), inputMode)
        }
    }
    
    @objc func formatAttributesUnderline(_ sender: Any) {
        self.inputMenu.back()
        self.interfaceInteraction?.updateTextInputStateAndMode { current, inputMode in
            return (chatTextInputAddFormattingAttribute(current, attribute: ChatTextInputAttributes.underline), inputMode)
        }
    }
    
    @objc func editableTextNode(_ editableTextNode: ASEditableTextNode, shouldChangeTextIn range: NSRange, replacementText text: String) -> Bool {
        self.updateActivity()
        // MARK: Nicegram Send with Enter
        if self.sendWithKb {
            if text == "\n" {
                self.sendButtonPressed()
                return false
            }
        }
        var cleanText = text
        let removeSequences: [String] = ["\u{202d}", "\u{202c}"]
        for sequence in removeSequences {
            inner: while true {
                if let range = cleanText.range(of: sequence) {
                    cleanText.removeSubrange(range)
                } else {
                    break inner
                }
            }
        }
                
        if cleanText != text {
            let string = NSMutableAttributedString(attributedString: editableTextNode.attributedText ?? NSAttributedString())
            var textColor: UIColor = .black
            var accentTextColor: UIColor = .blue
            var baseFontSize: CGFloat = 17.0
            if let presentationInterfaceState = self.presentationInterfaceState {
                textColor = presentationInterfaceState.theme.chat.inputPanel.inputTextColor
                accentTextColor = presentationInterfaceState.theme.chat.inputPanel.panelControlAccentColor
                baseFontSize = max(minInputFontSize, presentationInterfaceState.fontSize.baseDisplaySize)
            }
            let cleanReplacementString = textAttributedStringForStateText(NSAttributedString(string: cleanText), fontSize: baseFontSize, textColor: textColor, accentTextColor: accentTextColor, writingDirection: nil)
            string.replaceCharacters(in: range, with: cleanReplacementString)
            self.textInputNode?.attributedText = string
            self.textInputNode?.selectedRange = NSMakeRange(range.lowerBound + cleanReplacementString.length, 0)
            self.updateTextNodeText(animated: true)
            return false
        }
        return true
    }
    
    @objc func editableTextNodeShouldCopy(_ editableTextNode: ASEditableTextNode) -> Bool {
        self.interfaceInteraction?.updateTextInputStateAndMode { current, inputMode in
            storeInputTextInPasteboard(current.inputText.attributedSubstring(from: NSMakeRange(current.selectionRange.lowerBound, current.selectionRange.count)))
            return (current, inputMode)
        }
        return false
    }
    
    @objc func editableTextNodeShouldPaste(_ editableTextNode: ASEditableTextNode) -> Bool {
        let pasteboard = UIPasteboard.general
        
        var attributedString: NSAttributedString?
        if let data = pasteboard.data(forPasteboardType: kUTTypeRTF as String) {
            attributedString = chatInputStateStringFromRTF(data, type: NSAttributedString.DocumentType.rtf)
        } else if let data = pasteboard.data(forPasteboardType: "com.apple.flat-rtfd") {
            attributedString = chatInputStateStringFromRTF(data, type: NSAttributedString.DocumentType.rtfd)
        }
        
        if let attributedString = attributedString {
            self.interfaceInteraction?.updateTextInputStateAndMode { current, inputMode in
                if let inputText = current.inputText.mutableCopy() as? NSMutableAttributedString {
                    inputText.replaceCharacters(in: NSMakeRange(current.selectionRange.lowerBound, current.selectionRange.count), with: attributedString)
                    let updatedRange = current.selectionRange.lowerBound + attributedString.length
                    return (ChatTextInputState(inputText: inputText, selectionRange: updatedRange ..< updatedRange), inputMode)
                } else {
                    return (ChatTextInputState(inputText: attributedString), inputMode)
                }
            }
            return false
        }
        
        var images: [UIImage] = []
        if let data = pasteboard.data(forPasteboardType: "com.compuserve.gif") {
            self.paste(.gif(data))
            return false
        } else if let data = pasteboard.data(forPasteboardType: "public.mpeg-4") {
            self.paste(.video(data))
            return false
        } else {
            var isPNG = false
            var isMemoji = false
            for item in pasteboard.items {
                if let image = item["com.apple.png-sticker"] as? UIImage {
                    images.append(image)
                    isPNG = true
                    isMemoji = true
                } else if let image = item[kUTTypePNG as String] as? UIImage {
                    images.append(image)
                    isPNG = true
                } else if let image = item["com.apple.uikit.image"] as? UIImage {
                    images.append(image)
                    isPNG = true
                } else if let image = item[kUTTypeJPEG as String] as? UIImage {
                    images.append(image)
                } else if let image = item[kUTTypeGIF as String] as? UIImage {
                    images.append(image)
                }
            }
            
            if isPNG && images.count == 1, let image = images.first, let cgImage = image.cgImage {
                let maxSide = max(image.size.width, image.size.height)
                if maxSide.isZero {
                    return false
                }
                let aspectRatio = min(image.size.width, image.size.height) / maxSide
                if isMemoji || (imageHasTransparency(cgImage) && aspectRatio > 0.85) {
                    self.paste(.sticker(image, isMemoji))
                    return true
                }
            }
            
            if !images.isEmpty {
                self.paste(.images(images))
                return false
            }
        }
        return true
    }
    
    @objc func sendButtonPressed() {
        if let textInputNode = self.textInputNode, let presentationInterfaceState = self.presentationInterfaceState, let editMessage = presentationInterfaceState.interfaceState.editMessage, let inputTextMaxLength = editMessage.inputTextMaxLength {
            let textCount = Int32(textInputNode.textView.text.count)
            let remainingCount = inputTextMaxLength - textCount

            if remainingCount < 0 {
                textInputNode.layer.addShakeAnimation()
                self.hapticFeedback.error()
                return
            }
        }
    
        self.sendMessage()
    }
    
    @objc func menuButtonPressed() {
        self.hapticFeedback.impact(.light)
        self.interfaceInteraction?.updateShowCommands { value in
            return !value
        }
    }

    @objc func attachmentButtonPressed() {
        self.displayAttachmentMenu()
    }
    
    @objc func searchLayoutClearButtonPressed() {
        if let interfaceInteraction = self.interfaceInteraction {
            interfaceInteraction.updateTextInputStateAndMode { textInputState, inputMode in
                var mentionQueryRange: NSRange?
                inner: for (_, type, queryRange) in textInputStateContextQueryRangeAndType(textInputState) {
                    if type == [.contextRequest] {
                        mentionQueryRange = queryRange
                        break inner
                    }
                }
                if let mentionQueryRange = mentionQueryRange, mentionQueryRange.length > 0 {
                    let inputText = NSMutableAttributedString(attributedString: textInputState.inputText)
                    
                    let rangeLower = mentionQueryRange.lowerBound
                    let rangeUpper = mentionQueryRange.upperBound
                    
                    inputText.replaceCharacters(in: NSRange(location: rangeLower, length: rangeUpper - rangeLower), with: "")
                    
                    return (ChatTextInputState(inputText: inputText), inputMode)
                } else {
                    return (ChatTextInputState(inputText: NSAttributedString(string: "")), inputMode)
                }
            }
        }
    }
    
    @objc func textInputBackgroundViewTap(_ recognizer: UITapGestureRecognizer) {
        if case .ended = recognizer.state {
            self.ensureFocused()
        }
    }
    
    var isFocused: Bool {
        return self.textInputNode?.isFirstResponder() ?? false
    }
    
    func ensureUnfocused() {
        self.textInputNode?.resignFirstResponder()
    }
    
    func ensureFocused() {
        if self.textInputNode == nil {
            self.loadTextInputNode()
        }
        
        self.textInputNode?.becomeFirstResponder()
    }
    
    @objc func expandButtonPressed() {
        self.interfaceInteraction?.updateInputModeAndDismissedButtonKeyboardMessageId({ state in
            if case let .media(mode, expanded, focused) = state.inputMode {
                if let _ = expanded {
                    return (.media(mode: mode, expanded: nil, focused: focused), state.interfaceState.messageActionsState.closedButtonKeyboardMessageId)
                } else {
                    return (.media(mode: mode, expanded: .content, focused: focused), state.interfaceState.messageActionsState.closedButtonKeyboardMessageId)
                }
            } else {
                return (state.inputMode, state.interfaceState.messageActionsState.closedButtonKeyboardMessageId)
            }
        })
    }
    
    @objc func accessoryItemButtonPressed(_ button: UIView) {
        for (item, currentButton) in self.accessoryItemButtons {
            if currentButton === button {
                switch item {
                    case let .stickers(enabled):
                        if enabled {
                            self.interfaceInteraction?.openStickers()
                        } else {
                            self.interfaceInteraction?.displayRestrictedInfo(.stickers, .tooltip)
                        }
                    case .keyboard:
                        self.interfaceInteraction?.updateInputModeAndDismissedButtonKeyboardMessageId({ state in
                            return (.text, state.keyboardButtonsMessage?.id)
                        })
                    case .inputButtons:
                        self.interfaceInteraction?.updateInputModeAndDismissedButtonKeyboardMessageId({ state in
                            return (.inputButtons, nil)
                        })
                    case .commands:
                        self.interfaceInteraction?.updateTextInputStateAndMode { _, inputMode in
                            return (ChatTextInputState(inputText: NSAttributedString(string: "/")), .text)
                        }
                    case .silentPost:
                        self.interfaceInteraction?.toggleSilentPost()
                    case .messageAutoremoveTimeout:
                        self.interfaceInteraction?.setupMessageAutoremoveTimeout()
                    case .scheduledMessages:
                        self.interfaceInteraction?.openScheduledMessages()
                }
                break
            }
        }
    }
    
    override func hitTest(_ point: CGPoint, with event: UIEvent?) -> UIView? {
        if let audioRecordingCancelIndicator = self.audioRecordingCancelIndicator {
            if let result = audioRecordingCancelIndicator.hitTest(point.offsetBy(dx: -audioRecordingCancelIndicator.frame.minX, dy: -audioRecordingCancelIndicator.frame.minY), with: event) {
                return result
            }
        }
        let result = super.hitTest(point, with: event)
        return result
    }
    
    func frameForAccessoryButton(_ item: ChatTextInputAccessoryItem) -> CGRect? {
        for (buttonItem, buttonNode) in self.accessoryItemButtons {
            if buttonItem == item {
                return buttonNode.frame
            }
        }
        return nil
    }
    
    func frameForAttachmentButton() -> CGRect? {
        if !self.attachmentButton.alpha.isZero {
            return self.attachmentButton.frame.insetBy(dx: 0.0, dy: 6.0).offsetBy(dx: 2.0, dy: 0.0)
        }
        return nil
    }
    
    func frameForInputActionButton() -> CGRect? {
        if !self.actionButtons.alpha.isZero {
            if self.actionButtons.micButton.alpha.isZero {
                return self.actionButtons.frame.insetBy(dx: 0.0, dy: 6.0).offsetBy(dx: 4.0, dy: 0.0)
            } else {
                return self.actionButtons.frame.insetBy(dx: 0.0, dy: 6.0).offsetBy(dx: 2.0, dy: 0.0)
            }
        }
        return nil
    }
    
    func frameForStickersButton() -> CGRect? {
        for (item, button) in self.accessoryItemButtons {
            if case .stickers = item {
                return button.frame.insetBy(dx: 0.0, dy: 6.0)
            }
        }
        return nil
    }

    func makeSnapshotForTransition() -> ChatMessageTransitionNode.Source.TextInput? {
        guard let backgroundImage = self.transparentTextInputBackgroundImage else {
            return nil
        }
        guard let textInputNode = self.textInputNode else {
            return nil
        }

        let backgroundView = UIImageView(image: backgroundImage)
        backgroundView.frame = self.textInputBackgroundNode.frame

        func updateIsCaretHidden(view: UIView, isHidden: Bool) {
        }

        updateIsCaretHidden(view: textInputNode.view, isHidden: true)

        guard let contentView = textInputNode.view.snapshotView(afterScreenUpdates: true) else {
            updateIsCaretHidden(view: textInputNode.view, isHidden: false)
            return nil
        }

        updateIsCaretHidden(view: textInputNode.view, isHidden: false)

        contentView.frame = textInputNode.frame

        return ChatMessageTransitionNode.Source.TextInput(
            backgroundView: backgroundView,
            contentView: contentView,
            sourceRect: self.view.convert(self.bounds, to: nil),
            scrollOffset: textInputNode.textView.contentOffset.y
        )
    }
}
<|MERGE_RESOLUTION|>--- conflicted
+++ resolved
@@ -230,13 +230,10 @@
 }
 
 class ChatTextInputPanelNode: ChatInputPanelNode, ASEditableTextNodeDelegate {
-<<<<<<< HEAD
     // MARK: Nicegram Send with Enter
     let sendWithKb: Bool
     
-=======
     let clippingNode: ASDisplayNode
->>>>>>> 8aefa19d
     var textPlaceholderNode: ImmediateTextNode
     var contextPlaceholderNode: TextNode?
     var slowmodePlaceholderNode: ChatTextInputSlowmodePlaceholderNode?
