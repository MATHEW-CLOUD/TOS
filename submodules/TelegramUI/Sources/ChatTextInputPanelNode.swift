--- conflicted
+++ resolved
@@ -435,11 +435,7 @@
     private let accessoryButtonSpacing: CGFloat = 0.0
     private let accessoryButtonInset: CGFloat = 2.0
     
-<<<<<<< HEAD
-    init(presentationInterfaceState: ChatPresentationInterfaceState, presentController: @escaping (ViewController) -> Void, sendWithKb: Bool = false) {
-=======
-    init(presentationInterfaceState: ChatPresentationInterfaceState, presentationContext: ChatPresentationContext?, presentController: @escaping (ViewController) -> Void) {
->>>>>>> c315e84d
+    init(presentationInterfaceState: ChatPresentationInterfaceState, presentationContext: ChatPresentationContext?, presentController: @escaping (ViewController) -> Void, sendWithKb: Bool = false) {
         self.presentationInterfaceState = presentationInterfaceState
 
         self.clippingNode = ASDisplayNode()
