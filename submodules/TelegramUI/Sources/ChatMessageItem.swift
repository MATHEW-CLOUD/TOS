--- conflicted
+++ resolved
@@ -255,18 +255,13 @@
     let effectiveAuthorId: PeerId?
     let additionalContent: ChatMessageItemAdditionalContent?
     
-<<<<<<< HEAD
     let wantTrButton: [(Bool, [String])]
     
-    public let accessoryItem: ListViewAccessoryItem?
-    let header: ChatMessageDateHeader
-=======
     //public let accessoryItem: ListViewAccessoryItem?
     let dateHeader: ChatMessageDateHeader
     let avatarHeader: ChatMessageAvatarHeader?
 
     let headers: [ListViewItemHeader]
->>>>>>> 1907a30d
     
     var message: Message {
         switch self.content {
