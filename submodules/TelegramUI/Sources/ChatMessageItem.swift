import Foundation
import UIKit
import Postbox
import AsyncDisplayKit
import Display
import SwiftSignalKit
import TelegramCore
import TelegramPresentationData
import TelegramUIPreferences
import AccountContext
import Emoji
import PersistentStringHash

public enum ChatMessageItemContent: Sequence {
    case message(message: Message, read: Bool, selection: ChatHistoryMessageSelection, attributes: ChatMessageEntryAttributes)
    case group(messages: [(Message, Bool, ChatHistoryMessageSelection, ChatMessageEntryAttributes)])
    
    func effectivelyIncoming(_ accountPeerId: PeerId, associatedData: ChatMessageItemAssociatedData? = nil) -> Bool {
        if let subject = associatedData?.subject, case .forwardedMessages = subject {
            return false
        }
        switch self {
            case let .message(message, _, _, _):
                return message.effectivelyIncoming(accountPeerId)
            case let .group(messages):
                return messages[0].0.effectivelyIncoming(accountPeerId)
        }
    }
    
    var index: MessageIndex {
        switch self {
            case let .message(message, _, _, _):
                return message.index
            case let .group(messages):
                return messages[0].0.index
        }
    }
    
    var firstMessage: Message {
        switch self {
            case let .message(message, _, _, _):
                return message
            case let .group(messages):
                return messages[0].0
        }
    }
    
    var firstMessageAttributes: ChatMessageEntryAttributes {
        switch self {
            case let .message(message):
                return message.attributes
            case let .group(messages):
                return messages[0].3
        }
    }
    
    public func makeIterator() -> AnyIterator<(Message, ChatMessageEntryAttributes)> {
        var index = 0
        return AnyIterator { () -> (Message, ChatMessageEntryAttributes)? in
            switch self {
                case let .message(message):
                    if index == 0 {
                        index += 1
                        return (message.message, message.attributes)
                    } else {
                        index += 1
                        return nil
                    }
                case let .group(messages):
                    if index < messages.count {
                        let currentIndex = index
                        index += 1
                        return (messages[currentIndex].0, messages[currentIndex].3)
                    } else {
                        return nil
                    }
            }
        }
    }
}

private func mediaMergeableStyle(_ media: Media) -> ChatMessageMerge {
    if let file = media as? TelegramMediaFile {
        for attribute in file.attributes {
            switch attribute {
                case .Sticker:
                    return .semanticallyMerged
                case let .Video(_, _, flags):
                    if flags.contains(.instantRoundVideo) {
                        return .semanticallyMerged
                    }
                default:
                    break
            }
        }
        return .fullyMerged
    }
    if let _ = media as? TelegramMediaAction {
        return .none
    }
    if let _ = media as? TelegramMediaExpiredContent {
        return .none
    }
    
    return .fullyMerged
}

private func messagesShouldBeMerged(accountPeerId: PeerId, _ lhs: Message, _ rhs: Message) -> ChatMessageMerge {
    var lhsEffectiveAuthor: Peer? = lhs.author
    var rhsEffectiveAuthor: Peer? = rhs.author
    for attribute in lhs.attributes {
        if let attribute = attribute as? SourceReferenceMessageAttribute {
            lhsEffectiveAuthor = lhs.peers[attribute.messageId.peerId]
            break
        }
    }
    for attribute in rhs.attributes {
        if let attribute = attribute as? SourceReferenceMessageAttribute {
            rhsEffectiveAuthor = rhs.peers[attribute.messageId.peerId]
            break
        }
    }
    
    var sameAuthor = false
    if lhsEffectiveAuthor?.id == rhsEffectiveAuthor?.id && lhs.effectivelyIncoming(accountPeerId) == rhs.effectivelyIncoming(accountPeerId) {
        sameAuthor = true
    }
    
    var lhsEffectiveTimestamp = lhs.timestamp
    var rhsEffectiveTimestamp = rhs.timestamp
    
    if let lhsForwardInfo = lhs.forwardInfo, lhsForwardInfo.flags.contains(.isImported), let rhsForwardInfo = rhs.forwardInfo, rhsForwardInfo.flags.contains(.isImported) {
        lhsEffectiveTimestamp = lhsForwardInfo.date
        rhsEffectiveTimestamp = rhsForwardInfo.date
        
        if (lhsForwardInfo.author?.id != nil) == (rhsForwardInfo.author?.id != nil) && (lhsForwardInfo.authorSignature != nil) == (rhsForwardInfo.authorSignature != nil) {
            if let lhsAuthorId = lhsForwardInfo.author?.id, let rhsAuthorId = rhsForwardInfo.author?.id {
                sameAuthor = lhsAuthorId == rhsAuthorId
            } else if let lhsAuthorSignature = lhsForwardInfo.authorSignature, let rhsAuthorSignature = rhsForwardInfo.authorSignature {
                sameAuthor = lhsAuthorSignature == rhsAuthorSignature
            }
        } else {
            sameAuthor = false
        }
    }
    
    if lhs.id.peerId.isRepliesOrSavedMessages(accountPeerId: accountPeerId) {
        if let forwardInfo = lhs.forwardInfo {
            lhsEffectiveAuthor = forwardInfo.author
        }
    }
    if rhs.id.peerId.isRepliesOrSavedMessages(accountPeerId: accountPeerId) {
        if let forwardInfo = rhs.forwardInfo {
            rhsEffectiveAuthor = forwardInfo.author
        }
    }
    
    if abs(lhsEffectiveTimestamp - rhsEffectiveTimestamp) < Int32(10 * 60) && sameAuthor {
        if let channel = lhs.peers[lhs.id.peerId] as? TelegramChannel, case .group = channel.info, lhsEffectiveAuthor?.id == channel.id, !lhs.effectivelyIncoming(accountPeerId) {
            return .none
        }
        
        var upperStyle: Int32 = ChatMessageMerge.fullyMerged.rawValue
        var lowerStyle: Int32 = ChatMessageMerge.fullyMerged.rawValue
        for media in lhs.media {
            let style = mediaMergeableStyle(media).rawValue
            if style < upperStyle {
                upperStyle = style
            }
        }
        for media in rhs.media {
            let style = mediaMergeableStyle(media).rawValue
            if style < lowerStyle {
                lowerStyle = style
            }
        }
        for attribute in lhs.attributes {
            if let attribute = attribute as? ReplyMarkupMessageAttribute {
                if attribute.flags.contains(.inline) && !attribute.rows.isEmpty {
                    upperStyle = ChatMessageMerge.semanticallyMerged.rawValue
                }
                break
            }
        }
        
        let style = min(upperStyle, lowerStyle)
        return ChatMessageMerge(rawValue: style)!
    }
    
    return .none
}

func chatItemsHaveCommonDateHeader(_ lhs: ListViewItem, _ rhs: ListViewItem?)  -> Bool{
    let lhsHeader: ChatMessageDateHeader?
    let rhsHeader: ChatMessageDateHeader?
    if let lhs = lhs as? ChatMessageItem {
        lhsHeader = lhs.dateHeader
    } else if let _ = lhs as? ChatHoleItem {
        lhsHeader = nil
    } else if let lhs = lhs as? ChatUnreadItem {
        lhsHeader = lhs.header
    } else if let lhs = lhs as? ChatReplyCountItem {
        lhsHeader = lhs.header
    } else {
        lhsHeader = nil
    }
    if let rhs = rhs {
        if let rhs = rhs as? ChatMessageItem {
            rhsHeader = rhs.dateHeader
        } else if let _ = rhs as? ChatHoleItem {
            //rhsHeader = rhs.header
            rhsHeader = nil
        } else if let rhs = rhs as? ChatUnreadItem {
            rhsHeader = rhs.header
        } else if let rhs = rhs as? ChatReplyCountItem {
            rhsHeader = rhs.header
        } else {
            rhsHeader = nil
        }
    } else {
        rhsHeader = nil
    }
    if let lhsHeader = lhsHeader, let rhsHeader = rhsHeader {
        return lhsHeader.id == rhsHeader.id
    } else {
        return false
    }
}

public enum ChatMessageItemAdditionalContent {
    case eventLogPreviousMessage(Message)
    case eventLogPreviousDescription(Message)
    case eventLogPreviousLink(Message)
}

enum ChatMessageMerge: Int32 {
    case none = 0
    case fullyMerged = 1
    case semanticallyMerged = 2
    
    var merged: Bool {
        if case .none = self {
            return false
        } else {
            return true
        }
    }
}

public final class ChatMessageItem: ListViewItem, CustomStringConvertible {
    let presentationData: ChatPresentationData
    let context: AccountContext
    let chatLocation: ChatLocation
    let associatedData: ChatMessageItemAssociatedData
    let controllerInteraction: ChatControllerInteraction
    let content: ChatMessageItemContent
    let disableDate: Bool
    let effectiveAuthorId: PeerId?
    let additionalContent: ChatMessageItemAdditionalContent?
    
<<<<<<< HEAD
    let wantTrButton: [(Bool, [String])]
    
    //public let accessoryItem: ListViewAccessoryItem?
=======
>>>>>>> 8aefa19d
    let dateHeader: ChatMessageDateHeader
    let avatarHeader: ChatMessageAvatarHeader?

    let headers: [ListViewItemHeader]
    
    var message: Message {
        switch self.content {
            case let .message(message, _, _, _):
                return message
            case let .group(messages):
                return messages[0].0
        }
    }
    
    var read: Bool {
        switch self.content {
            case let .message(_, read, _, _):
                return read
            case let .group(messages):
                return messages[0].1
        }
    }
    
    public init(presentationData: ChatPresentationData, context: AccountContext, chatLocation: ChatLocation, associatedData: ChatMessageItemAssociatedData, controllerInteraction: ChatControllerInteraction, content: ChatMessageItemContent, disableDate: Bool = false, additionalContent: ChatMessageItemAdditionalContent? = nil, wantTrButton: [(Bool, [String])] = [(false, [])]) {
        self.presentationData = presentationData
        self.context = context
        self.chatLocation = chatLocation
        self.associatedData = associatedData
        self.controllerInteraction = controllerInteraction
        self.content = content
        self.disableDate = disableDate
        self.additionalContent = additionalContent
        self.wantTrButton = wantTrButton
        
        var avatarHeader: ChatMessageAvatarHeader?
        let incoming = content.effectivelyIncoming(self.context.account.peerId)
        
        var effectiveAuthor: Peer?
        let displayAuthorInfo: Bool
        
        let messagePeerId: PeerId = chatLocation.peerId
        
        do {
            let peerId = messagePeerId
            if peerId.isRepliesOrSavedMessages(accountPeerId: context.account.peerId) {
                if let forwardInfo = content.firstMessage.forwardInfo {
                    effectiveAuthor = forwardInfo.author
                    if effectiveAuthor == nil, let authorSignature = forwardInfo.authorSignature  {
                        effectiveAuthor = TelegramUser(id: PeerId(namespace: Namespaces.Peer.Empty, id: PeerId.Id._internalFromInt32Value(Int32(clamping: authorSignature.persistentHashValue))), accessHash: nil, firstName: authorSignature, lastName: nil, username: nil, phone: nil, photo: [], botInfo: nil, restrictionInfo: nil, flags: UserInfoFlags())
                    }
                }
                displayAuthorInfo = incoming && effectiveAuthor != nil
            } else {
                effectiveAuthor = content.firstMessage.author
                for attribute in content.firstMessage.attributes {
                    if let attribute = attribute as? SourceReferenceMessageAttribute {
                        effectiveAuthor = content.firstMessage.peers[attribute.messageId.peerId]
                        break
                    }
                }
                displayAuthorInfo = incoming && peerId.isGroupOrChannel && effectiveAuthor != nil
            }
        }
        
        self.effectiveAuthorId = effectiveAuthor?.id
        
        var isScheduledMessages = false
        if case .scheduledMessages = associatedData.subject {
            isScheduledMessages = true
        }
        
        self.dateHeader = ChatMessageDateHeader(timestamp: content.index.timestamp, scheduled: isScheduledMessages, presentationData: presentationData, context: context, action: { timestamp in
            var calendar = NSCalendar.current
            calendar.timeZone = TimeZone(abbreviation: "UTC")!
            let date = Date(timeIntervalSince1970: TimeInterval(timestamp))
            let components = calendar.dateComponents([.year, .month, .day], from: date)

            if let date = calendar.date(from: components) {
                controllerInteraction.navigateToFirstDateMessage(Int32(date.timeIntervalSince1970))
            }
        })
        
        if displayAuthorInfo {
            let message = content.firstMessage
            var hasActionMedia = false
            for media in message.media {
                if media is TelegramMediaAction {
                    hasActionMedia = true
                    break
                }
            }
            var isBroadcastChannel = false
            if case .peer = chatLocation {
                if let peer = message.peers[message.id.peerId] as? TelegramChannel, case .broadcast = peer.info {
                    isBroadcastChannel = true
                }
            } else if case let .replyThread(replyThreadMessage) = chatLocation, replyThreadMessage.isChannelPost, replyThreadMessage.effectiveTopId == message.id {
                isBroadcastChannel = true
            }
            if !hasActionMedia && !isBroadcastChannel {
                if let effectiveAuthor = effectiveAuthor {
                    //accessoryItem = ChatMessageAvatarAccessoryItem(context: context, peerId: effectiveAuthor.id, peer: effectiveAuthor, messageReference: MessageReference(message), messageTimestamp: content.index.timestamp, forwardInfo: message.forwardInfo, emptyColor: presentationData.theme.theme.chat.message.incoming.bubble.withoutWallpaper.fill, controllerInteraction: controllerInteraction)
                    avatarHeader = ChatMessageAvatarHeader(timestamp: content.index.timestamp, peerId: effectiveAuthor.id, peer: effectiveAuthor, messageReference: MessageReference(message), message: message, presentationData: presentationData, context: context, controllerInteraction: controllerInteraction)
                }
            }
        }
        self.avatarHeader = avatarHeader
        
        var headers: [ListViewItemHeader] = [self.dateHeader]
        if case .forwardedMessages = associatedData.subject {
            headers = []
        }
        if let avatarHeader = self.avatarHeader {
            headers.append(avatarHeader)
        }
        self.headers = headers
    }
    
    public func nodeConfiguredForParams(async: @escaping (@escaping () -> Void) -> Void, params: ListViewItemLayoutParams, synchronousLoads: Bool, previousItem: ListViewItem?, nextItem: ListViewItem?, completion: @escaping (ListViewItemNode, @escaping () -> (Signal<Void, NoError>?, (ListViewItemApply) -> Void)) -> Void) {
        var viewClassName: AnyClass = ChatMessageBubbleItemNode.self
        
        loop: for media in self.message.media {
            if let telegramFile = media as? TelegramMediaFile {
                if telegramFile.isAnimatedSticker, let size = telegramFile.size, size > 0 && size <= 128 * 1024 {
                    if self.message.id.peerId.namespace == Namespaces.Peer.SecretChat {
                        if telegramFile.fileId.namespace == Namespaces.Media.CloudFile {
                            var isValidated = false
                            for attribute in telegramFile.attributes {
                                if case .hintIsValidated = attribute {
                                    isValidated = true
                                    break
                                }
                            }
                            
                            inner: for attribute in telegramFile.attributes {
                                if case let .Sticker(_, packReference, _) = attribute {
                                    if case .name = packReference {
                                        viewClassName = ChatMessageAnimatedStickerItemNode.self
                                    } else if isValidated {
                                        viewClassName = ChatMessageAnimatedStickerItemNode.self
                                    }
                                    break inner
                                }
                            }
                        }
                    } else {
                        viewClassName = ChatMessageAnimatedStickerItemNode.self
                    }
                    break loop
                }
                for attribute in telegramFile.attributes {
                    switch attribute {
                        case .Sticker:
                            if let size = telegramFile.size, size > 0 && size <= 512 * 1024 {
                                viewClassName = ChatMessageStickerItemNode.self
                            }
                            break loop
                        case let .Video(_, _, flags):
                            if flags.contains(.instantRoundVideo) {
                                viewClassName = ChatMessageInstantVideoItemNode.self
                                break loop
                            }
                        default:
                            break
                    }
                }
            } else if media is TelegramMediaAction {
                viewClassName = ChatMessageBubbleItemNode.self
            } else if media is TelegramMediaExpiredContent {
                viewClassName = ChatMessageBubbleItemNode.self
            } else if media is TelegramMediaDice {
                viewClassName = ChatMessageAnimatedStickerItemNode.self
            }
        }
        
        if viewClassName == ChatMessageBubbleItemNode.self && self.presentationData.largeEmoji && self.message.media.isEmpty {
            if case let .message(_, _, _, attributes) = self.content {
                switch attributes.contentTypeHint {
                    case .largeEmoji:
                        viewClassName = ChatMessageStickerItemNode.self
                    case .animatedEmoji:
                        viewClassName = ChatMessageAnimatedStickerItemNode.self
                    default:
                        break
                }
            }
        }
        
        let configure = {
            let node = (viewClassName as! ChatMessageItemView.Type).init()
            node.wantTrButton = self.wantTrButton
            node.setupItem(self, synchronousLoad: synchronousLoads)
            
            let nodeLayout = node.asyncLayout()
            let (top, bottom, dateAtBottom) = self.mergedWithItems(top: previousItem, bottom: nextItem)
            let (layout, apply) = nodeLayout(self, params, top, bottom, dateAtBottom && !self.disableDate)
            
            node.contentSize = layout.contentSize
            node.insets = layout.insets
            node.safeInsets = UIEdgeInsets(top: 0.0, left: params.leftInset, bottom: 0.0, right: params.rightInset)
            
            node.updateSelectionState(animated: false)
            node.updateHighlightedState(animated: false)
            
            Queue.mainQueue().async {
                completion(node, {
                    return (nil, { _ in apply(.None, ListViewItemApply(isOnScreen: false), synchronousLoads) })
                })
            }
        }
        if Thread.isMainThread {
            async {
                configure()
            }
        } else {
            configure()
        }
    }
    
    final func mergedWithItems(top: ListViewItem?, bottom: ListViewItem?) -> (top: ChatMessageMerge, bottom: ChatMessageMerge, dateAtBottom: Bool) {
        var mergedTop: ChatMessageMerge = .none
        var mergedBottom: ChatMessageMerge = .none
        var dateAtBottom = false
        if let top = top as? ChatMessageItem {
            if top.dateHeader.id != self.dateHeader.id {
                mergedBottom = .none
            } else {
                mergedBottom = messagesShouldBeMerged(accountPeerId: self.context.account.peerId, message, top.message)
            }
        }
        if let bottom = bottom as? ChatMessageItem {
            if bottom.dateHeader.id != self.dateHeader.id {
                mergedTop = .none
                dateAtBottom = true
            } else {
                mergedTop = messagesShouldBeMerged(accountPeerId: self.context.account.peerId, bottom.message, message)
            }
        } else if let bottom = bottom as? ChatUnreadItem {
            if bottom.header.id != self.dateHeader.id {
                dateAtBottom = true
            }
        } else if let bottom = bottom as? ChatReplyCountItem {
            if bottom.header.id != self.dateHeader.id {
                dateAtBottom = true
            }
        } else if let _ = bottom as? ChatHoleItem {
            dateAtBottom = true
        } else {
            dateAtBottom = true
        }
        
        return (mergedTop, mergedBottom, dateAtBottom)
    }
    
    public func updateNode(async: @escaping (@escaping () -> Void) -> Void, node: @escaping () -> ListViewItemNode, params: ListViewItemLayoutParams, previousItem: ListViewItem?, nextItem: ListViewItem?, animation: ListViewItemUpdateAnimation, completion: @escaping (ListViewItemNodeLayout, @escaping (ListViewItemApply) -> Void) -> Void) {
        Queue.mainQueue().async {
            if let nodeValue = node() as? ChatMessageItemView {
                nodeValue.setupItem(self, synchronousLoad: false)
                
                let nodeLayout = nodeValue.asyncLayout()
                
                async {
                    let (top, bottom, dateAtBottom) = self.mergedWithItems(top: previousItem, bottom: nextItem)
                    
                    let (layout, apply) = nodeLayout(self, params, top, bottom, dateAtBottom && !self.disableDate)
                    Queue.mainQueue().async {
                        completion(layout, { info in
                            apply(animation, info, false)
                            if let nodeValue = node() as? ChatMessageItemView {
                                nodeValue.safeInsets = UIEdgeInsets(top: 0.0, left: params.leftInset, bottom: 0.0, right: params.rightInset)
                                nodeValue.updateSelectionState(animated: false)
                                nodeValue.updateHighlightedState(animated: false)
                            }
                        })
                    }
                }
            }
        }
    }
    
    public var description: String {
        return "(ChatMessageItem id: \(self.message.id), text: \"\(self.message.text)\")"
    }
}<|MERGE_RESOLUTION|>--- conflicted
+++ resolved
@@ -258,12 +258,7 @@
     let effectiveAuthorId: PeerId?
     let additionalContent: ChatMessageItemAdditionalContent?
     
-<<<<<<< HEAD
     let wantTrButton: [(Bool, [String])]
-    
-    //public let accessoryItem: ListViewAccessoryItem?
-=======
->>>>>>> 8aefa19d
     let dateHeader: ChatMessageDateHeader
     let avatarHeader: ChatMessageAvatarHeader?
 
