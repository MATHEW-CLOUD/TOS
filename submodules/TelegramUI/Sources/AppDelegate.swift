--- conflicted
+++ resolved
@@ -685,27 +685,16 @@
             self.window?.rootViewController?.dismiss(animated: true, completion: nil)
         }, getAvailableAlternateIcons: {
             if #available(iOS 10.3, *) {
-<<<<<<< HEAD
-                var icons = [PresentationAppIcon(name: "Blue", imageName: "BlueIcon", isDefault: buildConfig.isAppStoreBuild),
-                        // PresentationAppIcon(name: "New2", imageName: "New2_180x180"),
-                        // PresentationAppIcon(name: "New1", imageName: "New1_180x180"),
-                        PresentationAppIcon(name: "Black", imageName: "BlackIcon"),
-                        // PresentationAppIcon(name: "BlueClassic", imageName: "BlueClassicIcon"),
-                        // PresentationAppIcon(name: "BlackClassic", imageName: "BlackClassicIcon"),
-                        PresentationAppIcon(name: "BlueFilled", imageName: "BlueFilledIcon"),
-                        PresentationAppIcon(name: "BlackFilled", imageName: "BlackFilledIcon")]
-=======
                 var icons = [
                     PresentationAppIcon(name: "BlueIcon", imageName: "BlueIcon", isDefault: buildConfig.isAppStoreBuild),
-                    PresentationAppIcon(name: "New2", imageName: "New2"),
-                    PresentationAppIcon(name: "New1", imageName: "New1"),
+                    // PresentationAppIcon(name: "New2", imageName: "New2"),
+                    // PresentationAppIcon(name: "New1", imageName: "New1"),
                     PresentationAppIcon(name: "BlackIcon", imageName: "BlackIcon"),
-                    PresentationAppIcon(name: "BlueClassicIcon", imageName: "BlueClassicIcon"),
-                    PresentationAppIcon(name: "BlackClassicIcon", imageName: "BlackClassicIcon"),
+                    // PresentationAppIcon(name: "BlueClassicIcon", imageName: "BlueClassicIcon"),
+                    // PresentationAppIcon(name: "BlackClassicIcon", imageName: "BlackClassicIcon"),
                     PresentationAppIcon(name: "BlueFilledIcon", imageName: "BlueFilledIcon"),
                     PresentationAppIcon(name: "BlackFilledIcon", imageName: "BlackFilledIcon")
                 ]
->>>>>>> 2b2d14f5
                 if buildConfig.isInternalBuild {
                     icons.append(PresentationAppIcon(name: "WhiteFilledIcon", imageName: "WhiteFilledIcon"))
                 }
@@ -1680,21 +1669,9 @@
                         }
                     })
                 }
-<<<<<<< HEAD
             })
         }
     }*/
-=======
-            }
-            sharedApplicationContext.wakeupManager.allowBackgroundTimeExtension(timeout: 2.0)
-
-            if case PKPushType.voIP = type {
-                Logger.shared.log("App \(self.episodeId)", "pushRegistry payload: \(payload.dictionaryPayload)")
-                sharedApplicationContext.notificationManager.addNotification(payload.dictionaryPayload)
-            }
-        })
-    }
->>>>>>> 2b2d14f5
     
     public func pushRegistry(_ registry: PKPushRegistry, didInvalidatePushTokenFor type: PKPushType) {
         Logger.shared.log("App \(self.episodeId)", "invalidated token for \(type)")
