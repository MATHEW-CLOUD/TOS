import Foundation
import UIKit
import AsyncDisplayKit
import Display
import TelegramCore
import Postbox
import TextFormat
import UrlEscaping
import SwiftSignalKit
import AccountContext
import AvatarNode
import TelegramPresentationData
<<<<<<< HEAD
import PtgForeignAgentNoticeRemoval
=======
import ChatMessageBackground
>>>>>>> 7d335e81

func isPollEffectivelyClosed(message: Message, poll: TelegramMediaPoll) -> Bool {
    if poll.isClosed {
        return true
    }/* else if let deadlineTimeout = poll.deadlineTimeout, message.id.namespace == Namespaces.Message.Cloud {
        let startDate: Int32
        if let forwardInfo = message.forwardInfo {
            startDate = forwardInfo.date
        } else {
            startDate = message.timestamp
        }
        
        let timestamp = Int32(CFAbsoluteTimeGetCurrent() + NSTimeIntervalSince1970)
        if timestamp >= startDate + deadlineTimeout {
            return true
        } else {
            return false
        }
    }*/ else {
        return false
    }
}

private struct PercentCounterItem: Comparable  {
    var index: Int = 0
    var percent: Int = 0
    var remainder: Int = 0
    
    static func <(lhs: PercentCounterItem, rhs: PercentCounterItem) -> Bool {
        if lhs.remainder > rhs.remainder {
            return true
        } else if lhs.remainder < rhs.remainder {
            return false
        }
        return lhs.percent < rhs.percent
    }
    
}

private func adjustPercentCount(_ items: [PercentCounterItem], left: Int) -> [PercentCounterItem] {
    var left = left
    var items = items.sorted(by: <)
    var i:Int = 0
    while i != items.count {
        let item = items[i]
        var j = i + 1
        loop: while j != items.count {
            if items[j].percent != item.percent || items[j].remainder != item.remainder {
                break loop
            }
            j += 1
        }
        if items[i].remainder == 0 {
            break
        }
        let equal = j - i
        if equal <= left {
            left -= equal
            while i != j {
                items[i].percent += 1
                i += 1
            }
        } else {
            i = j
        }
    }
    return items
}

func countNicePercent(votes: [Int], total: Int) -> [Int] {
    var result:[Int] = []
    var items:[PercentCounterItem] = []
    for _ in votes {
        result.append(0)
        items.append(PercentCounterItem())
    }
    
    let count = votes.count
    
    var left:Int = 100
    for i in 0 ..< votes.count {
        let votes = votes[i]
        items[i].index = i
        items[i].percent = Int((Float(votes) * 100) / Float(total))
        items[i].remainder = (votes * 100) - (items[i].percent * total)
        left -= items[i].percent
    }
    
    if left > 0 && left <= count {
        items = adjustPercentCount(items, left: left)
    }
    for item in items {
        result[item.index] = item.percent
    }
    
    return result
}

private final class ChatMessagePollOptionRadioNodeParameters: NSObject {
    let timestamp: Double
    let staticColor: UIColor
    let animatedColor: UIColor
    let fillColor: UIColor
    let foregroundColor: UIColor
    let offset: Double?
    let isChecked: Bool?
    let checkTransition: ChatMessagePollOptionRadioNodeCheckTransition?
    
    init(timestamp: Double, staticColor: UIColor, animatedColor: UIColor, fillColor: UIColor, foregroundColor: UIColor, offset: Double?, isChecked: Bool?, checkTransition: ChatMessagePollOptionRadioNodeCheckTransition?) {
        self.timestamp = timestamp
        self.staticColor = staticColor
        self.animatedColor = animatedColor
        self.fillColor = fillColor
        self.foregroundColor = foregroundColor
        self.offset = offset
        self.isChecked = isChecked
        self.checkTransition = checkTransition
        
        super.init()
    }
}

private final class ChatMessagePollOptionRadioNodeCheckTransition {
    let startTime: Double
    let duration: Double
    let previousValue: Bool
    let updatedValue: Bool
    
    init(startTime: Double, duration: Double, previousValue: Bool, updatedValue: Bool) {
        self.startTime = startTime
        self.duration = duration
        self.previousValue = previousValue
        self.updatedValue = updatedValue
    }
}

private final class ChatMessagePollOptionRadioNode: ASDisplayNode {
    private(set) var staticColor: UIColor?
    private(set) var animatedColor: UIColor?
    private(set) var fillColor: UIColor?
    private(set) var foregroundColor: UIColor?
    private var isInHierarchyValue: Bool = false
    private(set) var isAnimating: Bool = false
    private var startTime: Double?
    private var checkTransition: ChatMessagePollOptionRadioNodeCheckTransition?
    private(set) var isChecked: Bool?
    
    private var displayLink: ConstantDisplayLinkAnimator?
    
    private var shouldBeAnimating: Bool {
        return self.isInHierarchyValue && (self.isAnimating || self.checkTransition != nil)
    }
    
    func updateIsChecked(_ value: Bool, animated: Bool) {
        if let previousValue = self.isChecked, previousValue != value {
            self.checkTransition = ChatMessagePollOptionRadioNodeCheckTransition(startTime: CACurrentMediaTime(), duration: 0.15, previousValue: previousValue, updatedValue: value)
            self.isChecked = value
            self.updateAnimating()
            self.setNeedsDisplay()
        }
    }
    
    override init() {
        super.init()
        
        self.isUserInteractionEnabled = false
        self.isOpaque = false
    }
    
    deinit {
        self.displayLink?.isPaused = true
    }
    
    override func willEnterHierarchy() {
        super.willEnterHierarchy()
        
        let previous = self.shouldBeAnimating
        self.isInHierarchyValue = true
        let updated = self.shouldBeAnimating
        if previous != updated {
            self.updateAnimating()
        }
    }
    
    override func didExitHierarchy() {
        super.didExitHierarchy()
        
        let previous = self.shouldBeAnimating
        self.isInHierarchyValue = false
        let updated = self.shouldBeAnimating
        if previous != updated {
            self.updateAnimating()
        }
    }
    
    func update(staticColor: UIColor, animatedColor: UIColor, fillColor: UIColor, foregroundColor: UIColor, isSelectable: Bool, isAnimating: Bool) {
        var updated = false
        let shouldHaveBeenAnimating = self.shouldBeAnimating
        if !staticColor.isEqual(self.staticColor) {
            self.staticColor = staticColor
            updated = true
        }
        if !animatedColor.isEqual(self.animatedColor) {
            self.animatedColor = animatedColor
            updated = true
        }
        if !fillColor.isEqual(self.fillColor) {
            self.fillColor = fillColor
            updated = true
        }
        if !foregroundColor.isEqual(self.foregroundColor) {
            self.foregroundColor = foregroundColor
            updated = true
        }
        if isSelectable != (self.isChecked != nil) {
            if isSelectable {
                self.isChecked = false
            } else {
                self.isChecked = nil
                self.checkTransition = nil
            }
            updated = true
        }
        if isAnimating != self.isAnimating {
            self.isAnimating = isAnimating
            let updated = self.shouldBeAnimating
            if shouldHaveBeenAnimating != updated {
                self.updateAnimating()
            }
        }
        if updated {
            self.setNeedsDisplay()
        }
    }
    
    private func updateAnimating() {
        let timestamp = CACurrentMediaTime()
        if let checkTransition = self.checkTransition {
            if checkTransition.startTime + checkTransition.duration <= timestamp {
                self.checkTransition = nil
            }
        }
        
        if self.shouldBeAnimating {
            if self.isAnimating && self.startTime == nil {
                self.startTime = timestamp
            }
            if self.displayLink == nil {
                self.displayLink = ConstantDisplayLinkAnimator(update: { [weak self] in
                    self?.updateAnimating()
                    self?.setNeedsDisplay()
                })
                self.displayLink?.isPaused = false
                self.setNeedsDisplay()
            }
        } else if let displayLink = self.displayLink {
            self.startTime = nil
            displayLink.invalidate()
            self.displayLink = nil
            self.setNeedsDisplay()
        }
    }
    
    override public func drawParameters(forAsyncLayer layer: _ASDisplayLayer) -> NSObjectProtocol? {
        if let staticColor = self.staticColor, let animatedColor = self.animatedColor, let fillColor = self.fillColor, let foregroundColor = self.foregroundColor {
            let timestamp = CACurrentMediaTime()
            var offset: Double?
            if let startTime = self.startTime {
                offset = CACurrentMediaTime() - startTime
            }
            return ChatMessagePollOptionRadioNodeParameters(timestamp: timestamp, staticColor: staticColor, animatedColor: animatedColor, fillColor: fillColor, foregroundColor: foregroundColor, offset: offset, isChecked: self.isChecked, checkTransition: self.checkTransition)
        } else {
            return nil
        }
    }
    
    @objc override public class func draw(_ bounds: CGRect, withParameters parameters: Any?, isCancelled: () -> Bool, isRasterizing: Bool) {
        if isCancelled() {
            return
        }
        
        guard let parameters = parameters as? ChatMessagePollOptionRadioNodeParameters else {
            return
        }
        
        let context = UIGraphicsGetCurrentContext()!
        
        if let offset = parameters.offset {
            let t = max(0.0, offset)
            let colorFadeInDuration = 0.2
            let color: UIColor
            if t < colorFadeInDuration {
                color = parameters.staticColor.mixedWith(parameters.animatedColor, alpha: CGFloat(t / colorFadeInDuration))
            } else {
                color = parameters.animatedColor
            }
            context.setStrokeColor(color.cgColor)
            
            let rotationDuration = 1.15
            let rotationProgress = CGFloat(offset.truncatingRemainder(dividingBy: rotationDuration) / rotationDuration)
            context.translateBy(x: bounds.midX, y: bounds.midY)
            context.rotate(by: rotationProgress * 2.0 * CGFloat.pi)
            context.translateBy(x: -bounds.midX, y: -bounds.midY)
            
            let fillDuration = 1.0
            if offset < fillDuration {
                let fillT = CGFloat(offset.truncatingRemainder(dividingBy: fillDuration) / fillDuration)
                let startAngle = fillT * 2.0 * CGFloat.pi - CGFloat.pi / 2.0
                let endAngle = -CGFloat.pi / 2.0
                
                let path = UIBezierPath(arcCenter: CGPoint(x: bounds.size.width / 2.0, y: bounds.size.height / 2.0), radius: (bounds.size.width - 1.0) / 2.0, startAngle: startAngle, endAngle: endAngle, clockwise: true)
                path.lineWidth = 1.0
                path.lineCapStyle = .round
                path.stroke()
            } else {
                let halfProgress: CGFloat = 0.7
                let fillPhase = 0.6
                let keepPhase = 0.0
                let finishPhase = 0.6
                let totalDuration = fillPhase + keepPhase + finishPhase
                let localOffset = (offset - fillDuration).truncatingRemainder(dividingBy: totalDuration)
                
                let angleOffsetT: CGFloat = -CGFloat(floor((offset - fillDuration) / totalDuration))
                let angleOffset = (angleOffsetT * (1.0 - halfProgress) * 2.0 * CGFloat.pi).truncatingRemainder(dividingBy: 2.0 * CGFloat.pi)
                context.translateBy(x: bounds.midX, y: bounds.midY)
                context.rotate(by: angleOffset)
                context.translateBy(x: -bounds.midX, y: -bounds.midY)
                
                if localOffset < fillPhase + keepPhase {
                    let fillT = CGFloat(min(1.0, localOffset / fillPhase))
                    let startAngle = -CGFloat.pi / 2.0
                    let endAngle = (fillT * halfProgress) * 2.0 * CGFloat.pi - CGFloat.pi / 2.0
                    
                    let path = UIBezierPath(arcCenter: CGPoint(x: bounds.size.width / 2.0, y: bounds.size.height / 2.0), radius: (bounds.size.width - 1.0) / 2.0, startAngle: startAngle, endAngle: endAngle, clockwise: true)
                    path.lineWidth = 1.0
                    path.lineCapStyle = .round
                    path.stroke()
                } else {
                    let finishT = CGFloat((localOffset - (fillPhase + keepPhase)) / finishPhase)
                    let endAngle = halfProgress * 2.0 * CGFloat.pi - CGFloat.pi / 2.0
                    let startAngle = -CGFloat.pi / 2.0 * (1.0 - finishT) + endAngle * finishT
                    
                    let path = UIBezierPath(arcCenter: CGPoint(x: bounds.size.width / 2.0, y: bounds.size.height / 2.0), radius: (bounds.size.width - 1.0) / 2.0, startAngle: startAngle, endAngle: endAngle, clockwise: true)
                    path.lineWidth = 1.0
                    path.lineCapStyle = .round
                    path.stroke()
                }
            }
        } else {
            if let isChecked = parameters.isChecked {
                let checkedT: CGFloat
                let fromValue: CGFloat
                let toValue: CGFloat
                let fromAlpha: CGFloat
                let toAlpha: CGFloat
                if let checkTransition = parameters.checkTransition {
                    checkedT = CGFloat(max(0.0, min(1.0, (parameters.timestamp - checkTransition.startTime) / checkTransition.duration)))
                    fromValue = checkTransition.previousValue ? bounds.width : 0.0
                    fromAlpha = checkTransition.previousValue ? 1.0 : 0.0
                    toValue = checkTransition.updatedValue ? bounds.width : 0.0
                    toAlpha = checkTransition.updatedValue ? 1.0 : 0.0
                } else {
                    checkedT = 1.0
                    fromValue = isChecked ? bounds.width : 0.0
                    fromAlpha = isChecked ? 1.0 : 0.0
                    toValue = isChecked ? bounds.width : 0.0
                    toAlpha = isChecked ? 1.0 : 0.0
                }
                
                let diameter = fromValue * (1.0 - checkedT) + toValue * checkedT
                let alpha = fromAlpha * (1.0 - checkedT) + toAlpha * checkedT
                
                if abs(diameter - 1.0) > CGFloat.ulpOfOne {
                    context.setStrokeColor(parameters.staticColor.cgColor)
                    context.strokeEllipse(in: CGRect(origin: CGPoint(x: 0.5, y: 0.5), size: CGSize(width: bounds.width - 1.0, height: bounds.height - 1.0)))
                }
                
                if !diameter.isZero {
                    context.setFillColor(parameters.fillColor.withAlphaComponent(alpha).cgColor)
                    context.fillEllipse(in: CGRect(origin: CGPoint(x: (bounds.width - diameter) / 2.0, y: (bounds.width - diameter) / 2.0), size: CGSize(width: diameter, height: diameter)))
                    
                    context.setLineWidth(1.5)
                    context.setLineJoin(.round)
                    context.setLineCap(.round)
                    
                    context.setStrokeColor(parameters.foregroundColor.withAlphaComponent(alpha).cgColor)
                    if parameters.foregroundColor.alpha.isZero {
                        context.setBlendMode(.clear)
                    }
                    let startPoint = CGPoint(x: 6.0, y: 12.13)
                    let centerPoint = CGPoint(x: 9.28, y: 15.37)
                    let endPoint = CGPoint(x: 16.0, y: 8.0)
                    
                    let pathStartT: CGFloat = 0.15
                    let pathT = max(0.0, (alpha - pathStartT) / (1.0 - pathStartT))
                    let pathMiddleT: CGFloat = 0.4
                    
                    context.move(to: startPoint)
                    if pathT >= pathMiddleT {
                        context.addLine(to: centerPoint)
                        
                        let pathEndT = (pathT - pathMiddleT) / (1.0 - pathMiddleT)
                        if pathEndT >= 1.0 {
                            context.addLine(to: endPoint)
                        } else {
                            context.addLine(to: CGPoint(x: (1.0 - pathEndT) * centerPoint.x + pathEndT * endPoint.x, y: (1.0 - pathEndT) * centerPoint.y + pathEndT * endPoint.y))
                        }
                    } else {
                        context.addLine(to: CGPoint(x: (1.0 - pathT) * startPoint.x + pathT * centerPoint.x, y: (1.0 - pathT) * startPoint.y + pathT * centerPoint.y))
                    }
                    context.strokePath()
                    context.setBlendMode(.normal)
                }
            } else {
                context.setStrokeColor(parameters.staticColor.cgColor)
                context.strokeEllipse(in: CGRect(origin: CGPoint(x: 0.5, y: 0.5), size: CGSize(width: bounds.width - 1.0, height: bounds.height - 1.0)))
            }
        }
    }
}

private let percentageFont = Font.bold(14.5)
private let percentageSmallFont = Font.bold(12.5)

private func generatePercentageImage(presentationData: ChatPresentationData, incoming: Bool, value: Int, targetValue: Int) -> UIImage {
    return generateImage(CGSize(width: 42.0, height: 20.0), rotatedContext: { size, context in
        UIGraphicsPushContext(context)
        context.clear(CGRect(origin: CGPoint(), size: size))
        let font: UIFont
        if targetValue == 100 {
            font = percentageSmallFont
        } else {
            font = percentageFont
        }
        let string = NSAttributedString(string: "\(value)%", font: font, textColor: incoming ? presentationData.theme.theme.chat.message.incoming.primaryTextColor : presentationData.theme.theme.chat.message.outgoing.primaryTextColor, paragraphAlignment: .right)
        string.draw(in: CGRect(origin: CGPoint(x: 0.0, y: targetValue == 100 ? 3.0 : 2.0), size: size))
        UIGraphicsPopContext()
    })!
}

private func generatePercentageAnimationImages(presentationData: ChatPresentationData, incoming: Bool, from fromValue: Int, to toValue: Int, duration: Double) -> [UIImage] {
    let minimumFrameDuration = 1.0 / 40.0
    let numberOfFrames = max(1, Int(duration / minimumFrameDuration))
    var images: [UIImage] = []
    for i in 0 ..< numberOfFrames {
        let t = CGFloat(i) / CGFloat(numberOfFrames)
        images.append(generatePercentageImage(presentationData: presentationData, incoming: incoming, value: Int((1.0 - t) * CGFloat(fromValue) + t * CGFloat(toValue)), targetValue: toValue))
    }
    return images
}

private struct ChatMessagePollOptionResult: Equatable {
    let normalized: CGFloat
    let percent: Int
    let count: Int32
}

private struct ChatMessagePollOptionSelection: Equatable {
    var isSelected: Bool
    var isCorrect: Bool
}

private final class ChatMessagePollOptionNode: ASDisplayNode {
    private let highlightedBackgroundNode: ASDisplayNode
    private(set) var radioNode: ChatMessagePollOptionRadioNode?
    private let percentageNode: ASDisplayNode
    private var percentageImage: UIImage?
    private var titleNode: TextNode?
    private let buttonNode: HighlightTrackingButtonNode
    let separatorNode: ASDisplayNode
    private let resultBarNode: ASImageNode
    private let resultBarIconNode: ASImageNode
    var option: TelegramMediaPollOption?
    private(set) var currentResult: ChatMessagePollOptionResult?
    private(set) var currentSelection: ChatMessagePollOptionSelection?
    var pressed: (() -> Void)?
    var selectionUpdated: (() -> Void)?
    private var theme: PresentationTheme?
    
    weak var previousOptionNode: ChatMessagePollOptionNode?
    
    override init() {
        self.highlightedBackgroundNode = ASDisplayNode()
        self.highlightedBackgroundNode.alpha = 0.0
        self.highlightedBackgroundNode.isUserInteractionEnabled = false
        
        self.buttonNode = HighlightTrackingButtonNode()
        self.separatorNode = ASDisplayNode()
        self.separatorNode.isLayerBacked = true
        
        self.resultBarNode = ASImageNode()
        self.resultBarNode.isLayerBacked = true
        self.resultBarNode.alpha = 0.0
        
        self.resultBarIconNode = ASImageNode()
        self.resultBarIconNode.isLayerBacked = true
        
        self.percentageNode = ASDisplayNode()
        self.percentageNode.alpha = 0.0
        self.percentageNode.isLayerBacked = true
        
        super.init()
                
        self.addSubnode(self.highlightedBackgroundNode)
        self.addSubnode(self.separatorNode)
        self.addSubnode(self.resultBarNode)
        self.addSubnode(self.resultBarIconNode)
        self.addSubnode(self.percentageNode)
        self.addSubnode(self.buttonNode)
        
        self.buttonNode.addTarget(self, action: #selector(self.buttonPressed), forControlEvents: .touchUpInside)
        self.buttonNode.highligthedChanged = { [weak self] highlighted in
            if let strongSelf = self {
                if highlighted {
                    if "".isEmpty, let contentNode = strongSelf.supernode as? ChatMessagePollBubbleContentNode, let backdropNode = contentNode.bubbleBackgroundNode?.backdropNode {
                        strongSelf.highlightedBackgroundNode.layer.compositingFilter = "overlayBlendMode"
                        strongSelf.highlightedBackgroundNode.frame = strongSelf.view.convert(strongSelf.highlightedBackgroundNode.frame, to: backdropNode.view)
                        backdropNode.addSubnode(strongSelf.highlightedBackgroundNode)
                    }
                    
                    strongSelf.highlightedBackgroundNode.layer.removeAnimation(forKey: "opacity")
                    strongSelf.highlightedBackgroundNode.alpha = 1.0
                    
                    strongSelf.separatorNode.layer.removeAnimation(forKey: "opacity")
                    strongSelf.separatorNode.alpha = 0.0
                    
                    strongSelf.previousOptionNode?.separatorNode.layer.removeAnimation(forKey: "opacity")
                    strongSelf.previousOptionNode?.separatorNode.alpha = 0.0
                } else {
                    strongSelf.highlightedBackgroundNode.alpha = 0.0
                    strongSelf.highlightedBackgroundNode.layer.animateAlpha(from: 1.0, to: 0.0, duration: 0.3, completion: { finished in
                        if finished && strongSelf.highlightedBackgroundNode.supernode != strongSelf {
                            strongSelf.highlightedBackgroundNode.layer.compositingFilter = nil
                            strongSelf.highlightedBackgroundNode.frame = CGRect(origin: CGPoint(x: 0.0, y: -UIScreenPixel), size: strongSelf.highlightedBackgroundNode.frame.size)
                            strongSelf.insertSubnode(strongSelf.highlightedBackgroundNode, at: 0)
                        }
                    })
                    
                    strongSelf.separatorNode.alpha = 1.0
                    strongSelf.separatorNode.layer.animateAlpha(from: 0.0, to: 1.0, duration: 0.3)
                    
                    strongSelf.previousOptionNode?.separatorNode.alpha = 1.0
                    strongSelf.previousOptionNode?.separatorNode.layer.animateAlpha(from: 0.0, to: 1.0, duration: 0.3)
                }
            }
        }
    }
    
    @objc private func buttonPressed() {
        if let radioNode = self.radioNode, let isChecked = radioNode.isChecked {
            radioNode.updateIsChecked(!isChecked, animated: true)
            self.selectionUpdated?()
        } else {
            self.pressed?()
        }
    }
    
    static func asyncLayout(_ maybeNode: ChatMessagePollOptionNode?) -> (_ accountPeerId: PeerId, _ presentationData: ChatPresentationData, _ message: Message, _ poll: TelegramMediaPoll, _ option: TelegramMediaPollOption, _ optionResult: ChatMessagePollOptionResult?, _ constrainedWidth: CGFloat) -> (minimumWidth: CGFloat, layout: ((CGFloat) -> (CGSize, (Bool, Bool) -> ChatMessagePollOptionNode))) {
        let makeTitleLayout = TextNode.asyncLayout(maybeNode?.titleNode)
        let currentResult = maybeNode?.currentResult
        let currentSelection = maybeNode?.currentSelection
        let currentTheme = maybeNode?.theme
        
        return { accountPeerId, presentationData, message, poll, option, optionResult, constrainedWidth in
            let leftInset: CGFloat = 50.0
            let rightInset: CGFloat = 12.0
            
            let incoming = message.effectivelyIncoming(accountPeerId)
            
            let (titleLayout, titleApply) = makeTitleLayout(TextNodeLayoutArguments(attributedString: NSAttributedString(string: option.text, font: presentationData.messageFont, textColor: incoming ? presentationData.theme.theme.chat.message.incoming.primaryTextColor : presentationData.theme.theme.chat.message.outgoing.primaryTextColor), backgroundColor: nil, maximumNumberOfLines: 0, truncationType: .end, constrainedSize: CGSize(width: max(1.0, constrainedWidth - leftInset - rightInset), height: CGFloat.greatestFiniteMagnitude), alignment: .left, cutout: nil, insets: UIEdgeInsets(top: 1.0, left: 0.0, bottom: 1.0, right: 0.0)))
            
            let contentHeight: CGFloat = max(46.0, titleLayout.size.height + 22.0)
            
            let shouldHaveRadioNode = optionResult == nil
            let isSelectable: Bool
            if shouldHaveRadioNode, case .poll(multipleAnswers: true) = poll.kind, !Namespaces.Message.allScheduled.contains(message.id.namespace) {
                isSelectable = true
            } else {
                isSelectable = false
            }
            
            let themeUpdated = presentationData.theme.theme !== currentTheme
            
            var updatedPercentageImage: UIImage?
            if currentResult != optionResult || themeUpdated {
                let value = optionResult?.percent ?? 0
                updatedPercentageImage = generatePercentageImage(presentationData: presentationData, incoming: incoming, value: value, targetValue: value)
            }
            
            var resultIcon: UIImage?
            var updatedResultIcon = false
            
            var selection: ChatMessagePollOptionSelection?
            if optionResult != nil {
                if let voters = poll.results.voters {
                    for voter in voters {
                        if voter.opaqueIdentifier == option.opaqueIdentifier {
                            if voter.selected || voter.isCorrect {
                                selection = ChatMessagePollOptionSelection(isSelected: voter.selected, isCorrect: voter.isCorrect)
                            }
                            break
                        }
                    }
                }
            }
            if selection != currentSelection || themeUpdated {
                updatedResultIcon = true
                if let selection = selection {
                    var isQuiz = false
                    if case .quiz = poll.kind {
                        isQuiz = true
                    }
                    resultIcon = generateImage(CGSize(width: 16.0, height: 16.0), rotatedContext: { size, context in
                        context.clear(CGRect(origin: CGPoint(), size: size))
                        var isIncorrect = false
                        let fillColor: UIColor
                        if selection.isSelected {
                            if isQuiz {
                                if selection.isCorrect {
                                    fillColor = incoming ? presentationData.theme.theme.chat.message.incoming.polls.barPositive : presentationData.theme.theme.chat.message.outgoing.polls.barPositive
                                } else {
                                    fillColor = incoming ? presentationData.theme.theme.chat.message.incoming.polls.barNegative : presentationData.theme.theme.chat.message.outgoing.polls.barNegative
                                    isIncorrect = true
                                }
                            } else {
                                fillColor = incoming ? presentationData.theme.theme.chat.message.incoming.polls.bar : presentationData.theme.theme.chat.message.outgoing.polls.bar
                            }
                        } else if isQuiz && selection.isCorrect {
                            fillColor = incoming ? presentationData.theme.theme.chat.message.incoming.polls.bar : presentationData.theme.theme.chat.message.outgoing.polls.bar
                        } else {
                            fillColor = incoming ? presentationData.theme.theme.chat.message.incoming.polls.bar : presentationData.theme.theme.chat.message.outgoing.polls.bar
                        }
                        context.setFillColor(fillColor.cgColor)
                        context.fillEllipse(in: CGRect(origin: CGPoint(), size: size))
                        
                        let strokeColor = incoming ? presentationData.theme.theme.chat.message.incoming.polls.barIconForeground : presentationData.theme.theme.chat.message.outgoing.polls.barIconForeground
                        if strokeColor.alpha.isZero {
                            context.setBlendMode(.copy)
                        }
                        context.setStrokeColor(strokeColor.cgColor)
                        context.setLineWidth(1.5)
                        context.setLineJoin(.round)
                        context.setLineCap(.round)
                        if isIncorrect {
                            context.translateBy(x: 5.0, y: 5.0)
                            context.move(to: CGPoint(x: 0.0, y: 6.0))
                            context.addLine(to: CGPoint(x: 6.0, y: 0.0))
                            context.strokePath()
                            context.move(to: CGPoint(x: 0.0, y: 0.0))
                            context.addLine(to: CGPoint(x: 6.0, y: 6.0))
                            context.strokePath()
                        } else {
                            let _ = try? drawSvgPath(context, path: "M4,8.5 L6.44778395,10.9477839 C6.47662208,10.9766221 6.52452135,10.9754786 6.54754782,10.9524522 L12,5.5 S ")
                        }
                    })
                }
            }
            
            return (titleLayout.size.width + leftInset + rightInset, { width in
                return (CGSize(width: width, height: contentHeight), { animated, inProgress in
                    let node: ChatMessagePollOptionNode
                    if let maybeNode = maybeNode {
                        node = maybeNode
                    } else {
                        node = ChatMessagePollOptionNode()
                    }
                    
                    node.option = option
                    let previousResult = node.currentResult
                    node.currentResult = optionResult
                    node.currentSelection = selection
                    node.theme = presentationData.theme.theme
                    
                    node.highlightedBackgroundNode.backgroundColor = incoming ? presentationData.theme.theme.chat.message.incoming.polls.highlight : presentationData.theme.theme.chat.message.outgoing.polls.highlight
                    
                    node.buttonNode.accessibilityLabel = option.text
                    
                    let titleNode = titleApply()
                    if node.titleNode !== titleNode {
                        node.titleNode = titleNode
                        node.addSubnode(titleNode)
                        titleNode.isUserInteractionEnabled = false
                    }
                    if titleLayout.hasRTL {
                        titleNode.frame = CGRect(origin: CGPoint(x: width - rightInset - titleLayout.size.width, y: 11.0), size: titleLayout.size)
                    } else {
                        titleNode.frame = CGRect(origin: CGPoint(x: leftInset, y: 11.0), size: titleLayout.size)
                    }
                    
                    if shouldHaveRadioNode {
                        let radioNode: ChatMessagePollOptionRadioNode
                        if let current = node.radioNode {
                            radioNode = current
                        } else {
                            radioNode = ChatMessagePollOptionRadioNode()
                            node.addSubnode(radioNode)
                            node.radioNode = radioNode
                            if animated {
                                radioNode.layer.animateAlpha(from: 0.0, to: 1.0, duration: 0.25)
                            }
                        }
                        let radioSize: CGFloat = 22.0
                        radioNode.frame = CGRect(origin: CGPoint(x: 12.0, y: 12.0), size: CGSize(width: radioSize, height: radioSize))
                        radioNode.update(staticColor: incoming ? presentationData.theme.theme.chat.message.incoming.polls.radioButton : presentationData.theme.theme.chat.message.outgoing.polls.radioButton, animatedColor: incoming ? presentationData.theme.theme.chat.message.incoming.polls.radioProgress : presentationData.theme.theme.chat.message.outgoing.polls.radioProgress, fillColor: incoming ? presentationData.theme.theme.chat.message.incoming.polls.bar : presentationData.theme.theme.chat.message.outgoing.polls.bar, foregroundColor: incoming ? presentationData.theme.theme.chat.message.incoming.polls.barIconForeground : presentationData.theme.theme.chat.message.outgoing.polls.barIconForeground, isSelectable: isSelectable, isAnimating: inProgress)
                    } else if let radioNode = node.radioNode {
                        node.radioNode = nil
                        if animated {
                            radioNode.layer.animateAlpha(from: 1.0, to: 0.0, duration: 0.25, removeOnCompletion: false, completion: { [weak radioNode] _ in
                                radioNode?.removeFromSupernode()
                            })
                        } else {
                            radioNode.removeFromSupernode()
                        }
                    }
                    
                    if let updatedPercentageImage = updatedPercentageImage {
                        node.percentageNode.contents = updatedPercentageImage.cgImage
                        node.percentageImage = updatedPercentageImage
                    }
                    if let image = node.percentageImage {
                        node.percentageNode.frame = CGRect(origin: CGPoint(x: leftInset - 7.0 - image.size.width, y: 12.0), size: image.size)
                        if animated && previousResult?.percent != optionResult?.percent {
                            let percentageDuration = 0.27
                            let images = generatePercentageAnimationImages(presentationData: presentationData, incoming: incoming, from: previousResult?.percent ?? 0, to: optionResult?.percent ?? 0, duration: percentageDuration)
                            if !images.isEmpty {
                                let animation = CAKeyframeAnimation(keyPath: "contents")
                                animation.values = images.map { $0.cgImage! }
                                animation.duration = percentageDuration * UIView.animationDurationFactor()
                                animation.calculationMode = .discrete
                                node.percentageNode.layer.add(animation, forKey: "image")
                            }
                        }
                    }
                    
                    node.buttonNode.frame = CGRect(origin: CGPoint(x: 1.0, y: 0.0), size: CGSize(width: width - 2.0, height: contentHeight))
                    if node.highlightedBackgroundNode.supernode == node {
                        node.highlightedBackgroundNode.frame = CGRect(origin: CGPoint(x: 0.0, y: -UIScreenPixel), size: CGSize(width: width, height: contentHeight + UIScreenPixel))
                    }
                    node.separatorNode.backgroundColor = incoming ? presentationData.theme.theme.chat.message.incoming.polls.separator : presentationData.theme.theme.chat.message.outgoing.polls.separator
                    node.separatorNode.frame = CGRect(origin: CGPoint(x: leftInset, y: contentHeight - UIScreenPixel), size: CGSize(width: width - leftInset, height: UIScreenPixel))
                    
                    if node.resultBarNode.image == nil || updatedResultIcon {
                        var isQuiz = false
                        if case .quiz = poll.kind {
                            isQuiz = true
                        }
                        let fillColor: UIColor
                        if let selection = selection {
                            if selection.isSelected {
                                if isQuiz {
                                    if selection.isCorrect {
                                        fillColor = incoming ? presentationData.theme.theme.chat.message.incoming.polls.barPositive : presentationData.theme.theme.chat.message.outgoing.polls.barPositive
                                    } else {
                                        fillColor = incoming ? presentationData.theme.theme.chat.message.incoming.polls.barNegative : presentationData.theme.theme.chat.message.outgoing.polls.barNegative
                                    }
                                } else {
                                    fillColor = incoming ? presentationData.theme.theme.chat.message.incoming.polls.bar : presentationData.theme.theme.chat.message.outgoing.polls.bar
                                }
                            } else if isQuiz && selection.isCorrect {
                                fillColor = incoming ? presentationData.theme.theme.chat.message.incoming.polls.bar : presentationData.theme.theme.chat.message.outgoing.polls.bar
                            } else {
                                fillColor = incoming ? presentationData.theme.theme.chat.message.incoming.polls.bar : presentationData.theme.theme.chat.message.outgoing.polls.bar
                            }
                        } else {
                            fillColor = incoming ? presentationData.theme.theme.chat.message.incoming.polls.bar : presentationData.theme.theme.chat.message.outgoing.polls.bar
                        }
                        
                        node.resultBarNode.image = generateStretchableFilledCircleImage(diameter: 6.0, color: fillColor)
                    }
                    
                    if updatedResultIcon {
                        node.resultBarIconNode.image = resultIcon
                    }
                    
                    let minBarWidth: CGFloat = 6.0
                    let resultBarWidth = minBarWidth + floor((width - leftInset - rightInset - minBarWidth) * (optionResult?.normalized ?? 0.0))
                    let barFrame = CGRect(origin: CGPoint(x: leftInset, y: contentHeight - 6.0 - 1.0), size: CGSize(width: resultBarWidth, height: 6.0))
                    node.resultBarNode.frame = barFrame
                    node.resultBarIconNode.frame = CGRect(origin: CGPoint(x: barFrame.minX - 6.0 - 16.0, y: barFrame.minY + floor((barFrame.height - 16.0) / 2.0)), size: CGSize(width: 16.0, height: 16.0))
                    node.resultBarNode.alpha = optionResult != nil ? 1.0 : 0.0
                    node.percentageNode.alpha = optionResult != nil ? 1.0 : 0.0
                    node.separatorNode.alpha = optionResult == nil ? 1.0 : 0.0
                    node.resultBarIconNode.alpha = optionResult != nil ? 1.0 : 0.0
                    if animated, currentResult != optionResult {
                        if (currentResult != nil) != (optionResult != nil) {
                            if optionResult != nil {
                                node.resultBarNode.layer.animateAlpha(from: 0.0, to: 1.0, duration: 0.1)
                                node.percentageNode.layer.animateAlpha(from: 0.0, to: 1.0, duration: 0.2)
                                node.separatorNode.layer.animateAlpha(from: 1.0, to: 0.0, duration: 0.08)
                                node.resultBarIconNode.layer.animateAlpha(from: 0.0, to: 1.0, duration: 0.2)
                            } else {
                                node.resultBarNode.layer.animateAlpha(from: 1.0, to: 0.0, duration: 0.4)
                                node.percentageNode.layer.animateAlpha(from: 1.0, to: 0.0, duration: 0.2)
                                node.separatorNode.layer.animateAlpha(from: 0.0, to: 1.0, duration: 0.2)
                                node.resultBarIconNode.layer.animateAlpha(from: 1.0, to: 0.0, duration: 0.2)
                            }
                        }
                        
                        node.buttonNode.isAccessibilityElement = shouldHaveRadioNode
                        
                        let previousResultBarWidth = minBarWidth + floor((width - leftInset - rightInset - minBarWidth) * (currentResult?.normalized ?? 0.0))
                        let previousFrame = CGRect(origin: CGPoint(x: leftInset, y: contentHeight - 6.0 - 1.0), size: CGSize(width: previousResultBarWidth, height: 6.0))
                        
                        node.resultBarNode.layer.animateSpring(from: NSValue(cgPoint: previousFrame.center), to: NSValue(cgPoint: node.resultBarNode.frame.center), keyPath: "position", duration: 0.6, damping: 110.0)
                        node.resultBarNode.layer.animateSpring(from: NSValue(cgRect: CGRect(origin: CGPoint(), size: previousFrame.size)), to: NSValue(cgRect: CGRect(origin: CGPoint(), size: node.resultBarNode.frame.size)), keyPath: "bounds", duration: 0.6, damping: 110.0)
                    }
                    
                    return node
                })
            })
        }
    }
}

private let labelsFont = Font.regular(14.0)

private final class SolutionButtonNode: HighlightableButtonNode {
    private let pressed: () -> Void
    let iconNode: ASImageNode
    
    private var theme: PresentationTheme?
    private var incoming: Bool?
    
    init(pressed: @escaping () -> Void) {
        self.pressed = pressed
        
        self.iconNode = ASImageNode()
        self.iconNode.displaysAsynchronously = false
        
        super.init()
        
        self.addSubnode(self.iconNode)
        
        self.addTarget(self, action: #selector(self.pressedEvent), forControlEvents: .touchUpInside)
    }
    
    @objc private func pressedEvent() {
        self.pressed()
    }
    
    func update(size: CGSize, theme: PresentationTheme, incoming: Bool) {
        if self.theme !== theme || self.incoming != incoming {
            self.theme = theme
            self.incoming = incoming
            self.iconNode.image = PresentationResourcesChat.chatBubbleLamp(theme, incoming: incoming)
        }
        
        if let image = self.iconNode.image {
            self.iconNode.frame = CGRect(origin: CGPoint(x: floor((size.width - image.size.width) / 2.0), y: floor((size.height - image.size.height) / 2.0)), size: image.size)
        }
    }
}

class ChatMessagePollBubbleContentNode: ChatMessageBubbleContentNode {
    private let textNode: TextNode
    private let typeNode: TextNode
    private var timerNode: PollBubbleTimerNode?
    private let solutionButtonNode: SolutionButtonNode
    private let avatarsNode: MergedAvatarsNode
    private let votersNode: TextNode
    private let buttonSubmitInactiveTextNode: TextNode
    private let buttonSubmitActiveTextNode: TextNode
    private let buttonViewResultsTextNode: TextNode
    private let buttonNode: HighlightableButtonNode
    private let statusNode: ChatMessageDateAndStatusNode
    private var optionNodes: [ChatMessagePollOptionNode] = []
    
    private var poll: TelegramMediaPoll?
    
    var solutionTipSourceNode: ASDisplayNode {
        return self.solutionButtonNode
    }
    
    required init() {
        self.textNode = TextNode()
        self.textNode.isUserInteractionEnabled = false
        self.textNode.contentMode = .topLeft
        self.textNode.contentsScale = UIScreenScale
        self.textNode.displaysAsynchronously = false
        
        self.typeNode = TextNode()
        self.typeNode.isUserInteractionEnabled = false
        self.typeNode.contentMode = .topLeft
        self.typeNode.contentsScale = UIScreenScale
        self.typeNode.displaysAsynchronously = false
        
        self.avatarsNode = MergedAvatarsNode()
        
        self.votersNode = TextNode()
        self.votersNode.isUserInteractionEnabled = false
        self.votersNode.contentMode = .topLeft
        self.votersNode.contentsScale = UIScreenScale
        self.votersNode.displaysAsynchronously = false
        self.votersNode.clipsToBounds = true
        
        var displaySolution: (() -> Void)?
        self.solutionButtonNode = SolutionButtonNode(pressed: {
            displaySolution?()
        })
        self.solutionButtonNode.alpha = 0.0
        
        self.buttonSubmitInactiveTextNode = TextNode()
        self.buttonSubmitInactiveTextNode.isUserInteractionEnabled = false
        self.buttonSubmitInactiveTextNode.contentMode = .topLeft
        self.buttonSubmitInactiveTextNode.contentsScale = UIScreenScale
        self.buttonSubmitInactiveTextNode.displaysAsynchronously = false
        
        self.buttonSubmitActiveTextNode = TextNode()
        self.buttonSubmitActiveTextNode.isUserInteractionEnabled = false
        self.buttonSubmitActiveTextNode.contentMode = .topLeft
        self.buttonSubmitActiveTextNode.contentsScale = UIScreenScale
        self.buttonSubmitActiveTextNode.displaysAsynchronously = false
        
        self.buttonViewResultsTextNode = TextNode()
        self.buttonViewResultsTextNode.isUserInteractionEnabled = false
        self.buttonViewResultsTextNode.contentMode = .topLeft
        self.buttonViewResultsTextNode.contentsScale = UIScreenScale
        self.buttonViewResultsTextNode.displaysAsynchronously = false
        
        self.buttonNode = HighlightableButtonNode()
        
        self.statusNode = ChatMessageDateAndStatusNode()
        
        super.init()
        
        self.addSubnode(self.textNode)
        self.addSubnode(self.typeNode)
        self.addSubnode(self.avatarsNode)
        self.addSubnode(self.votersNode)
        self.addSubnode(self.solutionButtonNode)
        self.addSubnode(self.buttonSubmitInactiveTextNode)
        self.addSubnode(self.buttonSubmitActiveTextNode)
        self.addSubnode(self.buttonViewResultsTextNode)
        self.addSubnode(self.buttonNode)
        
        displaySolution = { [weak self] in
            guard let strongSelf = self, let item = strongSelf.item, let poll = strongSelf.poll, let solution = poll.results.solution else {
                return
            }
            item.controllerInteraction.displayPollSolution(solution, strongSelf.solutionButtonNode)
        }
        
        self.buttonNode.addTarget(self, action: #selector(self.buttonPressed), forControlEvents: .touchUpInside)
        self.buttonNode.highligthedChanged = { [weak self] highlighted in
            if let strongSelf = self {
                if highlighted {
                    strongSelf.buttonSubmitActiveTextNode.layer.removeAnimation(forKey: "opacity")
                    strongSelf.buttonSubmitActiveTextNode.alpha = 0.6
                    strongSelf.buttonViewResultsTextNode.layer.removeAnimation(forKey: "opacity")
                    strongSelf.buttonViewResultsTextNode.alpha = 0.6
                } else {
                    strongSelf.buttonSubmitActiveTextNode.alpha = 1.0
                    strongSelf.buttonSubmitActiveTextNode.layer.animateAlpha(from: 0.6, to: 1.0, duration: 0.3)
                    strongSelf.buttonViewResultsTextNode.alpha = 1.0
                    strongSelf.buttonViewResultsTextNode.layer.animateAlpha(from: 0.6, to: 1.0, duration: 0.3)
                }
            }
        }
        
        self.avatarsNode.pressed = { [weak self] in
            self?.buttonPressed()
        }
    }
    
    required init?(coder aDecoder: NSCoder) {
        fatalError("init(coder:) has not been implemented")
    }
    
    @objc private func buttonPressed() {
        guard let item = self.item, let poll = self.poll, let pollId = poll.id else {
            return
        }
        
        var hasSelection = false
        var selectedOpaqueIdentifiers: [Data] = []
        for optionNode in self.optionNodes {
            if let option = optionNode.option {
                if let isChecked = optionNode.radioNode?.isChecked {
                    hasSelection = true
                    if isChecked {
                        selectedOpaqueIdentifiers.append(option.opaqueIdentifier)
                    }
                }
            }
        }
        if !hasSelection {
            if !Namespaces.Message.allScheduled.contains(item.message.id.namespace) {
                item.controllerInteraction.requestOpenMessagePollResults(item.message.id, pollId)
            }
        } else if !selectedOpaqueIdentifiers.isEmpty {
            item.controllerInteraction.requestSelectMessagePollOptions(item.message.id, selectedOpaqueIdentifiers)
        }
    }
    
    override func asyncLayoutContent() -> (_ item: ChatMessageBubbleContentItem, _ layoutConstants: ChatMessageItemLayoutConstants, _ preparePosition: ChatMessageBubblePreparePosition, _ messageSelection: Bool?, _ constrainedSize: CGSize, _ avatarInset: CGFloat) -> (ChatMessageBubbleContentProperties, CGSize?, CGFloat, (CGSize, ChatMessageBubbleContentPosition) -> (CGFloat, (CGFloat) -> (CGSize, (ListViewItemUpdateAnimation, Bool, ListViewItemApply?) -> Void))) {
        let makeTextLayout = TextNode.asyncLayout(self.textNode)
        let makeTypeLayout = TextNode.asyncLayout(self.typeNode)
        let makeVotersLayout = TextNode.asyncLayout(self.votersNode)
        let makeSubmitInactiveTextLayout = TextNode.asyncLayout(self.buttonSubmitInactiveTextNode)
        let makeSubmitActiveTextLayout = TextNode.asyncLayout(self.buttonSubmitActiveTextNode)
        let makeViewResultsTextLayout = TextNode.asyncLayout(self.buttonViewResultsTextNode)
        let statusLayout = self.statusNode.asyncLayout()
        
        var previousPoll: TelegramMediaPoll?
        if let item = self.item {
            for media in item.message.media {
                if let media = media as? TelegramMediaPoll {
                    previousPoll = media
                }
            }
        }
        
        var previousOptionNodeLayouts: [Data: (_ accountPeerId: PeerId, _ presentationData: ChatPresentationData, _ message: Message, _ poll: TelegramMediaPoll, _ option: TelegramMediaPollOption, _ optionResult: ChatMessagePollOptionResult?, _ constrainedWidth: CGFloat) -> (minimumWidth: CGFloat, layout: ((CGFloat) -> (CGSize, (Bool, Bool) -> ChatMessagePollOptionNode)))] = [:]
        for optionNode in self.optionNodes {
            if let option = optionNode.option {
                previousOptionNodeLayouts[option.opaqueIdentifier] = ChatMessagePollOptionNode.asyncLayout(optionNode)
            }
        }
        
        return { item, layoutConstants, _, _, _, _ in
            let contentProperties = ChatMessageBubbleContentProperties(hidesSimpleAuthorHeader: false, headerSpacing: 0.0, hidesBackground: .never, forceFullCorners: false, forceAlignment: .none)
            
            return (contentProperties, nil, CGFloat.greatestFiniteMagnitude, { constrainedSize, position in
                let message = item.message
                
                let incoming = item.message.effectivelyIncoming(item.context.account.peerId)
                var isBotChat: Bool = false
                if let peer = item.message.peers[item.message.id.peerId] as? TelegramUser, peer.botInfo != nil {
                    isBotChat = true
                }
                
                let additionalTextRightInset: CGFloat = 24.0
                
                let horizontalInset = layoutConstants.text.bubbleInsets.left + layoutConstants.text.bubbleInsets.right
                let textConstrainedSize = CGSize(width: constrainedSize.width - horizontalInset - additionalTextRightInset, height: constrainedSize.height)
                
                var edited = false
                if item.attributes.updatingMedia != nil {
                    edited = true
                }
                var viewCount: Int?
                var dateReplies = 0
                var dateReactionsAndPeers = mergedMessageReactionsAndPeers(accountPeer: item.associatedData.accountPeer, message: item.message)
                if item.message.isRestricted(platform: "ios", contentSettings: item.context.currentContentSettings.with { $0 }) {
                    dateReactionsAndPeers = ([], [])
                }
                for attribute in item.message.attributes {
                    if let attribute = attribute as? EditedMessageAttribute {
                        edited = !attribute.isHidden
                    } else if let attribute = attribute as? ViewCountMessageAttribute {
                        viewCount = attribute.count
                    } else if let attribute = attribute as? ReplyThreadMessageAttribute, case .peer = item.chatLocation {
                        if let channel = item.message.peers[item.message.id.peerId] as? TelegramChannel, case .group = channel.info {
                            dateReplies = Int(attribute.count)
                        }
                    }
                }
                
                let dateText = stringForMessageTimestampStatus(accountPeerId: item.context.account.peerId, message: item.message, dateTimeFormat: item.presentationData.dateTimeFormat, nameDisplayOrder: item.presentationData.nameDisplayOrder, strings: item.presentationData.strings)
                
                let statusType: ChatMessageDateAndStatusType?
                switch position {
                    case .linear(_, .None), .linear(_, .Neighbour(true, _, _)):
                        if incoming {
                            statusType = .BubbleIncoming
                        } else {
                            if message.flags.contains(.Failed) {
                                statusType = .BubbleOutgoing(.Failed)
                            } else if (message.flags.isSending && !message.isSentOrAcknowledged) || item.attributes.updatingMedia != nil {
                                statusType = .BubbleOutgoing(.Sending)
                            } else {
                                statusType = .BubbleOutgoing(.Sent(read: item.read))
                            }
                        }
                    default:
                        statusType = nil
                }
                
                var statusSuggestedWidthAndContinue: (CGFloat, (CGFloat) -> (CGSize, (ListViewItemUpdateAnimation) -> Void))?
                
                if let statusType = statusType {
                    var isReplyThread = false
                    if case .replyThread = item.chatLocation {
                        isReplyThread = true
                    }
                    
                    statusSuggestedWidthAndContinue = statusLayout(ChatMessageDateAndStatusNode.Arguments(
                        context: item.context,
                        presentationData: item.presentationData,
                        edited: edited,
                        impressionCount: viewCount,
                        dateText: dateText,
                        type: statusType,
                        layoutInput: .trailingContent(contentWidth: 1000.0, reactionSettings: shouldDisplayInlineDateReactions(message: item.message, isPremium: item.associatedData.isPremium, forceInline: item.associatedData.forceInlineReactions) ? ChatMessageDateAndStatusNode.TrailingReactionSettings(displayInline: true, preferAdditionalInset: false) : nil),
                        constrainedSize: textConstrainedSize,
                        availableReactions: item.associatedData.availableReactions,
                        reactions: dateReactionsAndPeers.reactions,
                        reactionPeers: dateReactionsAndPeers.peers,
                        displayAllReactionPeers: item.message.id.peerId.namespace == Namespaces.Peer.CloudUser,
                        replyCount: dateReplies,
                        isPinned: item.message.tags.contains(.pinned) && !item.associatedData.isInPinnedListMode && !isReplyThread,
                        hasAutoremove: item.message.isSelfExpiring,
                        canViewReactionList: canViewMessageReactionList(message: item.message),
                        animationCache: item.controllerInteraction.presentationContext.animationCache,
                        animationRenderer: item.controllerInteraction.presentationContext.animationRenderer
                    ))
                }
                
                var poll: TelegramMediaPoll?
                for media in item.message.media {
                    if let media = media as? TelegramMediaPoll {
                        poll = media
                        break
                    }
                }

                let messageTheme = incoming ? item.presentationData.theme.theme.chat.message.incoming : item.presentationData.theme.theme.chat.message.outgoing
                
                let pollText: String
                if let poll = poll, item.context.sharedContext.currentPtgSettings.with({ $0.suppressForeignAgentNotice }) {
                    pollText = removeForeignAgentNotice(text: poll.text, mayRemoveWholeText: false)
                } else {
                    pollText = poll?.text ?? ""
                }
                
                let attributedText = NSAttributedString(string: pollText, font: item.presentationData.messageBoldFont, textColor: messageTheme.primaryTextColor)
                
                let textInsets = UIEdgeInsets(top: 2.0, left: 0.0, bottom: 5.0, right: 0.0)
                
                let (textLayout, textApply) = makeTextLayout(TextNodeLayoutArguments(attributedString: attributedText, backgroundColor: nil, maximumNumberOfLines: 0, truncationType: .end, constrainedSize: textConstrainedSize, alignment: .natural, cutout: nil, insets: textInsets))
                let typeText: String
                
                var avatarPeers: [Peer] = []
                if let poll = poll {
                    for peerId in poll.results.recentVoters {
                        if let peer = item.message.peers[peerId] {
                            avatarPeers.append(peer)
                        }
                    }
                }
                
                if let poll = poll, isPollEffectivelyClosed(message: message, poll: poll) {
                    typeText = item.presentationData.strings.MessagePoll_LabelClosed
                } else if let poll = poll {
                    switch poll.kind {
                    case .poll:
                        switch poll.publicity {
                        case .anonymous:
                            typeText = item.presentationData.strings.MessagePoll_LabelAnonymous
                        case .public:
                            typeText = item.presentationData.strings.MessagePoll_LabelPoll
                        }
                    case .quiz:
                        switch poll.publicity {
                        case .anonymous:
                            typeText = item.presentationData.strings.MessagePoll_LabelAnonymousQuiz
                        case .public:
                            typeText = item.presentationData.strings.MessagePoll_LabelQuiz
                        }
                    }
                } else {
                    typeText = item.presentationData.strings.MessagePoll_LabelAnonymous
                }
                let (typeLayout, typeApply) = makeTypeLayout(TextNodeLayoutArguments(attributedString: NSAttributedString(string: typeText, font: labelsFont, textColor: messageTheme.secondaryTextColor), backgroundColor: nil, maximumNumberOfLines: 0, truncationType: .end, constrainedSize: textConstrainedSize, alignment: .natural, cutout: nil, insets: UIEdgeInsets()))
                
                let votersString: String?
                
                if isBotChat {
                    votersString = nil
                } else if let poll = poll, let totalVoters = poll.results.totalVoters {
                    switch poll.kind {
                    case .poll:
                        if totalVoters == 0 {
                            votersString = item.presentationData.strings.MessagePoll_NoVotes
                        } else {
                            votersString = item.presentationData.strings.MessagePoll_VotedCount(totalVoters)
                        }
                    case .quiz:
                        if totalVoters == 0 {
                            votersString = item.presentationData.strings.MessagePoll_QuizNoUsers
                        } else {
                            votersString = item.presentationData.strings.MessagePoll_QuizCount(totalVoters)
                        }
                    }
                } else {
                    votersString = " "
                }
                let (votersLayout, votersApply) = makeVotersLayout(TextNodeLayoutArguments(attributedString: NSAttributedString(string: votersString ?? "", font: labelsFont, textColor: messageTheme.secondaryTextColor), backgroundColor: nil, maximumNumberOfLines: 0, truncationType: .end, constrainedSize: textConstrainedSize, alignment: .natural, cutout: nil, insets: textInsets))
                
                let (buttonSubmitInactiveTextLayout, buttonSubmitInactiveTextApply) = makeSubmitInactiveTextLayout(TextNodeLayoutArguments(attributedString: NSAttributedString(string: item.presentationData.strings.MessagePoll_SubmitVote, font: Font.regular(17.0), textColor: messageTheme.accentControlDisabledColor), backgroundColor: nil, maximumNumberOfLines: 1, truncationType: .end, constrainedSize: textConstrainedSize, alignment: .natural, cutout: nil, insets: textInsets))
                let (buttonSubmitActiveTextLayout, buttonSubmitActiveTextApply) = makeSubmitActiveTextLayout(TextNodeLayoutArguments(attributedString: NSAttributedString(string: item.presentationData.strings.MessagePoll_SubmitVote, font: Font.regular(17.0), textColor: messageTheme.polls.bar), backgroundColor: nil, maximumNumberOfLines: 1, truncationType: .end, constrainedSize: textConstrainedSize, alignment: .natural, cutout: nil, insets: textInsets))
                let (buttonViewResultsTextLayout, buttonViewResultsTextApply) = makeViewResultsTextLayout(TextNodeLayoutArguments(attributedString: NSAttributedString(string: item.presentationData.strings.MessagePoll_ViewResults, font: Font.regular(17.0), textColor: messageTheme.polls.bar), backgroundColor: nil, maximumNumberOfLines: 1, truncationType: .end, constrainedSize: textConstrainedSize, alignment: .natural, cutout: nil, insets: textInsets))
                
                var textFrame = CGRect(origin: CGPoint(x: -textInsets.left, y: -textInsets.top), size: textLayout.size)
                var textFrameWithoutInsets = CGRect(origin: CGPoint(x: textFrame.origin.x + textInsets.left, y: textFrame.origin.y + textInsets.top), size: CGSize(width: textFrame.width - textInsets.left - textInsets.right, height: textFrame.height - textInsets.top - textInsets.bottom))
                
                textFrame = textFrame.offsetBy(dx: layoutConstants.text.bubbleInsets.left, dy: layoutConstants.text.bubbleInsets.top)
                textFrameWithoutInsets = textFrameWithoutInsets.offsetBy(dx: layoutConstants.text.bubbleInsets.left, dy: layoutConstants.text.bubbleInsets.top)
                
                var boundingSize: CGSize = textFrameWithoutInsets.size
                boundingSize.width += additionalTextRightInset
                boundingSize.width = max(boundingSize.width, typeLayout.size.width)
                boundingSize.width = max(boundingSize.width, votersLayout.size.width + 4.0/* + (statusSize?.width ?? 0.0)*/)
                boundingSize.width = max(boundingSize.width, buttonSubmitInactiveTextLayout.size.width + 4.0/* + (statusSize?.width ?? 0.0)*/)
                boundingSize.width = max(boundingSize.width, buttonViewResultsTextLayout.size.width + 4.0/* + (statusSize?.width ?? 0.0)*/)
                
                if let statusSuggestedWidthAndContinue = statusSuggestedWidthAndContinue {
                    boundingSize.width = max(boundingSize.width, statusSuggestedWidthAndContinue.0)
                }
                
                boundingSize.width += layoutConstants.text.bubbleInsets.left + layoutConstants.text.bubbleInsets.right
                boundingSize.height += layoutConstants.text.bubbleInsets.top + layoutConstants.text.bubbleInsets.bottom
                
                let isClosed: Bool
                if let poll = poll {
                    isClosed = isPollEffectivelyClosed(message: message, poll: poll)
                } else {
                    isClosed = false
                }
                
                var pollOptionsFinalizeLayouts: [(CGFloat) -> (CGSize, (Bool, Bool) -> ChatMessagePollOptionNode)] = []
                if let poll = poll {
                    var optionVoterCount: [Int: Int32] = [:]
                    var maxOptionVoterCount: Int32 = 0
                    var totalVoterCount: Int32 = 0
                    let voters: [TelegramMediaPollOptionVoters]?
                    if isClosed {
                        voters = poll.results.voters ?? []
                    } else {
                        voters = poll.results.voters
                    }
                    if let voters = voters, let totalVoters = poll.results.totalVoters {
                        var didVote = false
                        for voter in voters {
                            if voter.selected {
                                didVote = true
                            }
                        }
                        totalVoterCount = totalVoters
                        if didVote || isClosed {
                            for i in 0 ..< poll.options.count {
                                inner: for optionVoters in voters {
                                    if optionVoters.opaqueIdentifier == poll.options[i].opaqueIdentifier {
                                        optionVoterCount[i] = optionVoters.count
                                        maxOptionVoterCount = max(maxOptionVoterCount, optionVoters.count)
                                        break inner
                                    }
                                }
                            }
                        }
                    }
                    
                    var optionVoterCounts: [Int]
                    if totalVoterCount != 0 {
                        optionVoterCounts = countNicePercent(votes: (0 ..< poll.options.count).map({ Int(optionVoterCount[$0] ?? 0) }), total: Int(totalVoterCount))
                    } else {
                        optionVoterCounts = Array(repeating: 0, count: poll.options.count)
                    }
                    
                    for i in 0 ..< poll.options.count {
                        let option = poll.options[i]
                        
                        let makeLayout: (_ accountPeerId: PeerId, _ presentationData: ChatPresentationData, _ message: Message, _ poll: TelegramMediaPoll, _ option: TelegramMediaPollOption, _ optionResult: ChatMessagePollOptionResult?, _ constrainedWidth: CGFloat) -> (minimumWidth: CGFloat, layout: ((CGFloat) -> (CGSize, (Bool, Bool) -> ChatMessagePollOptionNode)))
                        if let previous = previousOptionNodeLayouts[option.opaqueIdentifier] {
                            makeLayout = previous
                        } else {
                            makeLayout = ChatMessagePollOptionNode.asyncLayout(nil)
                        }
                        var optionResult: ChatMessagePollOptionResult?
                        if let count = optionVoterCount[i] {
                            if maxOptionVoterCount != 0 && totalVoterCount != 0 {
                                optionResult = ChatMessagePollOptionResult(normalized: CGFloat(count) / CGFloat(maxOptionVoterCount), percent: optionVoterCounts[i], count: count)
                            } else if isClosed {
                                optionResult = ChatMessagePollOptionResult(normalized: 0, percent: 0, count: 0)
                            }
                        } else if isClosed {
                            optionResult = ChatMessagePollOptionResult(normalized: 0, percent: 0, count: 0)
                        }
                        let result = makeLayout(item.context.account.peerId, item.presentationData, item.message, poll, option, optionResult, constrainedSize.width - layoutConstants.bubble.borderInset * 2.0)
                        boundingSize.width = max(boundingSize.width, result.minimumWidth + layoutConstants.bubble.borderInset * 2.0)
                        pollOptionsFinalizeLayouts.append(result.1)
                    }
                }
                
                boundingSize.width = max(boundingSize.width, min(270.0, constrainedSize.width))
                
                var canVote = false
                if (item.message.id.namespace == Namespaces.Message.Cloud || Namespaces.Message.allScheduled.contains(item.message.id.namespace)), let poll = poll, poll.pollId.namespace == Namespaces.Media.CloudPoll, !isClosed {
                    var hasVoted = false
                    if let voters = poll.results.voters {
                        for voter in voters {
                            if voter.selected {
                                hasVoted = true
                                break
                            }
                        }
                    }
                    if !hasVoted {
                        canVote = true
                    }
                }
                
                return (boundingSize.width, { boundingWidth in
                    var resultSize = CGSize(width: max(boundingSize.width, boundingWidth), height: boundingSize.height)
                    
                    let titleTypeSpacing: CGFloat = -4.0
                    let typeOptionsSpacing: CGFloat = 3.0
                    resultSize.height += titleTypeSpacing + typeLayout.size.height + typeOptionsSpacing
                    
                    var optionNodesSizesAndApply: [(CGSize, (Bool, Bool) -> ChatMessagePollOptionNode)] = []
                    for finalizeLayout in pollOptionsFinalizeLayouts {
                        let result = finalizeLayout(boundingWidth - layoutConstants.bubble.borderInset * 2.0)
                        resultSize.width = max(resultSize.width, result.0.width + layoutConstants.bubble.borderInset * 2.0)
                        resultSize.height += result.0.height
                        optionNodesSizesAndApply.append(result)
                    }
                    
                    let optionsVotersSpacing: CGFloat = 11.0
                    let optionsButtonSpacing: CGFloat = 9.0
                    let votersBottomSpacing: CGFloat = 11.0
                    if votersString != nil {
                        resultSize.height += optionsVotersSpacing + votersLayout.size.height + votersBottomSpacing
                    } else {
                        resultSize.height += 26.0
                    }
                    
                    var statusSizeAndApply: (CGSize, (ListViewItemUpdateAnimation) -> Void)?
                    if let statusSuggestedWidthAndContinue = statusSuggestedWidthAndContinue {
                        statusSizeAndApply = statusSuggestedWidthAndContinue.1(boundingWidth)
                    }
                    
                    if let statusSizeAndApply = statusSizeAndApply {
                        resultSize.height += statusSizeAndApply.0.height - 6.0
                    }
                    
                    let buttonSubmitInactiveTextFrame = CGRect(origin: CGPoint(x: floor((resultSize.width - buttonSubmitInactiveTextLayout.size.width) / 2.0), y: optionsButtonSpacing), size: buttonSubmitInactiveTextLayout.size)
                    let buttonSubmitActiveTextFrame = CGRect(origin: CGPoint(x: floor((resultSize.width - buttonSubmitActiveTextLayout.size.width) / 2.0), y: optionsButtonSpacing), size: buttonSubmitActiveTextLayout.size)
                    let buttonViewResultsTextFrame = CGRect(origin: CGPoint(x: floor((resultSize.width - buttonViewResultsTextLayout.size.width) / 2.0), y: optionsButtonSpacing), size: buttonViewResultsTextLayout.size)
                    
                    return (resultSize, { [weak self] animation, synchronousLoad, _ in
                        if let strongSelf = self {
                            strongSelf.item = item
                            strongSelf.poll = poll
                            
                            let cachedLayout = strongSelf.textNode.cachedLayout
                            
                            if case .System = animation {
                                if let cachedLayout = cachedLayout {
                                    if cachedLayout != textLayout {
                                        if let textContents = strongSelf.textNode.contents {
                                            let fadeNode = ASDisplayNode()
                                            fadeNode.displaysAsynchronously = false
                                            fadeNode.contents = textContents
                                            fadeNode.frame = strongSelf.textNode.frame
                                            fadeNode.isLayerBacked = true
                                            strongSelf.addSubnode(fadeNode)
                                            fadeNode.layer.animateAlpha(from: 1.0, to: 0.0, duration: 0.2, removeOnCompletion: false, completion: { [weak fadeNode] _ in
                                                fadeNode?.removeFromSupernode()
                                            })
                                            strongSelf.textNode.layer.animateAlpha(from: 0.0, to: 1.0, duration: 0.15)
                                        }
                                    }
                                }
                            }
                            
                            let _ = textApply()
                            let _ = typeApply()
                            
                            var verticalOffset = textFrame.maxY + titleTypeSpacing + typeLayout.size.height + typeOptionsSpacing
                            var updatedOptionNodes: [ChatMessagePollOptionNode] = []
                            for i in 0 ..< optionNodesSizesAndApply.count {
                                let (size, apply) = optionNodesSizesAndApply[i]
                                var isRequesting = false
                                if let poll = poll, i < poll.options.count {
                                    if let inProgressOpaqueIds = item.controllerInteraction.pollActionState.pollMessageIdsInProgress[item.message.id] {
                                        isRequesting = inProgressOpaqueIds.contains(poll.options[i].opaqueIdentifier)
                                    }
                                }
                                let optionNode = apply(animation.isAnimated, isRequesting)
                                if optionNode.supernode !== strongSelf {
                                    strongSelf.addSubnode(optionNode)
                                    let option = optionNode.option
                                    optionNode.pressed = {
                                        guard let strongSelf = self, let item = strongSelf.item, let option = option else {
                                            return
                                        }
                                        
                                        item.controllerInteraction.requestSelectMessagePollOptions(item.message.id, [option.opaqueIdentifier])
                                    }
                                    optionNode.selectionUpdated = {
                                        guard let strongSelf = self else {
                                            return
                                        }
                                        strongSelf.updateSelection()
                                    }
                                }
                                optionNode.frame = CGRect(origin: CGPoint(x: layoutConstants.bubble.borderInset, y: verticalOffset), size: size)
                                verticalOffset += size.height
                                updatedOptionNodes.append(optionNode)
                                optionNode.isUserInteractionEnabled = canVote && item.controllerInteraction.pollActionState.pollMessageIdsInProgress[item.message.id] == nil
                                
                                if i > 0 {
                                    optionNode.previousOptionNode = updatedOptionNodes[i - 1]
                                }
                            }
                            for optionNode in strongSelf.optionNodes {
                                if !updatedOptionNodes.contains(where: { $0 === optionNode }) {
                                    optionNode.removeFromSupernode()
                                }
                            }
                            strongSelf.optionNodes = updatedOptionNodes
                            
                            if textLayout.hasRTL {
                                strongSelf.textNode.frame = CGRect(origin: CGPoint(x: resultSize.width - textFrame.size.width - textInsets.left - layoutConstants.text.bubbleInsets.right - additionalTextRightInset, y: textFrame.origin.y), size: textFrame.size)
                            } else {
                                strongSelf.textNode.frame = textFrame
                            }
                            let typeFrame = CGRect(origin: CGPoint(x: textFrame.minX, y: textFrame.maxY + titleTypeSpacing), size: typeLayout.size)
                            strongSelf.typeNode.frame = typeFrame
                            
                            let deadlineTimeout = poll?.deadlineTimeout
                            var displayDeadline = true
                            var hasSelected = false
                            
                            if let poll = poll {
                                if let voters = poll.results.voters {
                                    for voter in voters {
                                        if voter.selected {
                                            displayDeadline = false
                                            hasSelected = true
                                            break
                                        }
                                    }
                                }
                            }
                            
                            if let deadlineTimeout = deadlineTimeout, !isClosed {
                                var endDate: Int32?
                                
                                if message.id.namespace == Namespaces.Message.Cloud {
                                    let startDate: Int32
                                    if let forwardInfo = message.forwardInfo {
                                        startDate = forwardInfo.date
                                    } else {
                                        startDate = message.timestamp
                                    }
                                    endDate = startDate + deadlineTimeout
                                }
                                
                                let timerNode: PollBubbleTimerNode
                                if let current = strongSelf.timerNode {
                                    timerNode = current
                                    let timerTransition: ContainedViewLayoutTransition
                                    if animation.isAnimated {
                                        timerTransition = .animated(duration: 0.25, curve: .easeInOut)
                                    } else {
                                        timerTransition = .immediate
                                    }
                                    if displayDeadline {
                                        timerTransition.updateAlpha(node: timerNode, alpha: 1.0)
                                    } else {
                                        timerTransition.updateAlpha(node: timerNode, alpha: 0.0)
                                    }
                                } else {
                                    timerNode = PollBubbleTimerNode()
                                    strongSelf.timerNode = timerNode
                                    strongSelf.addSubnode(timerNode)
                                    timerNode.reachedTimeout = {
                                        guard let strongSelf = self, let _ = strongSelf.item else {
                                            return
                                        }
                                        //item.controllerInteraction.requestMessageUpdate(item.message.id)
                                    }
                                    
                                    let timerTransition: ContainedViewLayoutTransition
                                    if animation.isAnimated {
                                        timerTransition = .animated(duration: 0.25, curve: .easeInOut)
                                    } else {
                                        timerTransition = .immediate
                                    }
                                    if displayDeadline {
                                        timerNode.alpha = 0.0
                                        timerTransition.updateAlpha(node: timerNode, alpha: 1.0)
                                    } else {
                                        timerNode.alpha = 0.0
                                    }
                                }
                                timerNode.update(regularColor: messageTheme.secondaryTextColor, proximityColor: messageTheme.scamColor, timeout: deadlineTimeout, deadlineTimestamp: endDate)
                                timerNode.frame = CGRect(origin: CGPoint(x: resultSize.width - layoutConstants.text.bubbleInsets.right, y: typeFrame.minY), size: CGSize())
                            } else if let timerNode = strongSelf.timerNode {
                                strongSelf.timerNode = nil
                                
                                let timerTransition: ContainedViewLayoutTransition
                                if animation.isAnimated {
                                    timerTransition = .animated(duration: 0.25, curve: .easeInOut)
                                } else {
                                    timerTransition = .immediate
                                }
                                timerTransition.updateAlpha(node: timerNode, alpha: 0.0, completion: { [weak timerNode] _ in
                                    timerNode?.removeFromSupernode()
                                })
                                timerTransition.updateTransformScale(node: timerNode, scale: 0.1)
                            }
                            
                            let solutionButtonSize = CGSize(width: 32.0, height: 32.0)
                            let solutionButtonFrame = CGRect(origin: CGPoint(x: resultSize.width - layoutConstants.text.bubbleInsets.right - solutionButtonSize.width + 5.0, y: typeFrame.minY - 16.0), size: solutionButtonSize)
                            strongSelf.solutionButtonNode.frame = solutionButtonFrame
                            
                            if (strongSelf.timerNode == nil || !displayDeadline), let poll = poll, case .quiz = poll.kind, let _ = poll.results.solution, (isClosed || hasSelected) {
                                if strongSelf.solutionButtonNode.alpha.isZero {
                                    let timerTransition: ContainedViewLayoutTransition
                                    if animation.isAnimated {
                                        timerTransition = .animated(duration: 0.25, curve: .easeInOut)
                                    } else {
                                        timerTransition = .immediate
                                    }
                                    timerTransition.updateAlpha(node: strongSelf.solutionButtonNode, alpha: 1.0)
                                }
                                strongSelf.solutionButtonNode.update(size: solutionButtonSize, theme: item.presentationData.theme.theme, incoming: incoming)
                            } else if !strongSelf.solutionButtonNode.alpha.isZero {
                                let timerTransition: ContainedViewLayoutTransition
                                if animation.isAnimated {
                                    timerTransition = .animated(duration: 0.25, curve: .easeInOut)
                                } else {
                                    timerTransition = .immediate
                                }
                                timerTransition.updateAlpha(node: strongSelf.solutionButtonNode, alpha: 0.0)
                            }
                            
                            let avatarsFrame = CGRect(origin: CGPoint(x: typeFrame.maxX + 6.0, y: typeFrame.minY + floor((typeFrame.height - defaultMergedImageSize) / 2.0)), size: CGSize(width: defaultMergedImageSize + defaultMergedImageSpacing * 2.0, height: defaultMergedImageSize))
                            strongSelf.avatarsNode.frame = avatarsFrame
                            strongSelf.avatarsNode.updateLayout(size: avatarsFrame.size)
                            strongSelf.avatarsNode.update(context: item.context, peers: avatarPeers, synchronousLoad: synchronousLoad, imageSize: defaultMergedImageSize, imageSpacing: defaultMergedImageSpacing, borderWidth: defaultBorderWidth)
                            strongSelf.avatarsNode.isHidden = isBotChat
                            let alphaTransition: ContainedViewLayoutTransition
                            if animation.isAnimated {
                                alphaTransition = .animated(duration: 0.25, curve: .easeInOut)
                                alphaTransition.updateAlpha(node: strongSelf.avatarsNode, alpha: avatarPeers.isEmpty ? 0.0 : 1.0)
                            } else {
                                alphaTransition = .immediate
                            }
                            
                            let _ = votersApply()
                            let votersFrame = CGRect(origin: CGPoint(x: floor((resultSize.width - votersLayout.size.width) / 2.0), y: verticalOffset + optionsVotersSpacing), size: votersLayout.size)
                            strongSelf.votersNode.frame = votersFrame
                            if animation.isAnimated, let previousPoll = previousPoll, let poll = poll {
                                if previousPoll.results.totalVoters == nil && poll.results.totalVoters != nil {
                                    strongSelf.votersNode.layer.animateAlpha(from: 0.0, to: 1.0, duration: 0.25)
                                }
                            }
                            
                            if let statusSizeAndApply = statusSizeAndApply {
                                let statusFrame = CGRect(origin: CGPoint(x: resultSize.width - statusSizeAndApply.0.width - layoutConstants.text.bubbleInsets.right, y: votersFrame.maxY), size: statusSizeAndApply.0)
                                
                                if strongSelf.statusNode.supernode == nil {
                                    statusSizeAndApply.1(.None)
                                    strongSelf.statusNode.frame = statusFrame
                                    strongSelf.addSubnode(strongSelf.statusNode)
                                } else {
                                    statusSizeAndApply.1(animation)
                                    animation.animator.updateFrame(layer: strongSelf.statusNode.layer, frame: statusFrame, completion: nil)
                                }
                            } else if strongSelf.statusNode.supernode != nil {
                                strongSelf.statusNode.removeFromSupernode()
                            }
                            
                            let _ = buttonSubmitInactiveTextApply()
                            strongSelf.buttonSubmitInactiveTextNode.frame = buttonSubmitInactiveTextFrame.offsetBy(dx: 0.0, dy: verticalOffset)
                            
                            let _ = buttonSubmitActiveTextApply()
                            strongSelf.buttonSubmitActiveTextNode.frame = buttonSubmitActiveTextFrame.offsetBy(dx: 0.0, dy: verticalOffset)
                            
                            let _ = buttonViewResultsTextApply()
                            strongSelf.buttonViewResultsTextNode.frame = buttonViewResultsTextFrame.offsetBy(dx: 0.0, dy: verticalOffset)
                            
                            strongSelf.buttonNode.frame = CGRect(origin: CGPoint(x: 0.0, y: verticalOffset), size: CGSize(width: resultSize.width, height: 44.0))
                            
                            strongSelf.updateSelection()
                            strongSelf.updatePollTooltipMessageState(animated: false)
                        }
                    })
                })
            })
        }
    }
    
    private func updateSelection() {
        guard let item = self.item, let poll = self.poll else {
            return
        }
        
        var isBotChat: Bool = false
        if let peer = item.message.peers[item.message.id.peerId] as? TelegramUser, peer.botInfo != nil {
            isBotChat = true
        }
        
        let disableAllActions = false
        
        var hasSelection = false
        switch poll.kind {
        case .poll(true):
            hasSelection = true
        default:
            break
        }
        
        var hasSelectedOptions = false
        for optionNode in self.optionNodes {
            if let isChecked = optionNode.radioNode?.isChecked {
                if isChecked {
                    hasSelectedOptions = true
                }
            }
        }
        
        let isClosed = isPollEffectivelyClosed(message: item.message, poll: poll)
        
        var hasResults = false
        if isClosed {
            hasResults = true
            hasSelection = false
            if let totalVoters = poll.results.totalVoters, totalVoters == 0 {
                hasResults = false
            }
        } else {
            if let totalVoters = poll.results.totalVoters, totalVoters != 0 {
                if let voters = poll.results.voters {
                    for voter in voters {
                        if voter.selected {
                            hasResults = true
                            break
                        }
                    }
                }
            }
        }
        
        if !disableAllActions && hasSelection && !hasResults && poll.pollId.namespace == Namespaces.Media.CloudPoll {
            self.votersNode.isHidden = true
            self.buttonViewResultsTextNode.isHidden = true
            self.buttonSubmitInactiveTextNode.isHidden = hasSelectedOptions
            self.buttonSubmitActiveTextNode.isHidden = !hasSelectedOptions
            self.buttonNode.isHidden = !hasSelectedOptions
            self.buttonNode.isUserInteractionEnabled = true
        } else {
            if case .public = poll.publicity, hasResults, !disableAllActions {
                self.votersNode.isHidden = true
                
                if isBotChat {
                    self.buttonViewResultsTextNode.isHidden = true
                    self.buttonNode.isHidden = true
                } else {
                    self.buttonViewResultsTextNode.isHidden = false
                    self.buttonNode.isHidden = false
                }
                
                if Namespaces.Message.allScheduled.contains(item.message.id.namespace) {
                    self.buttonNode.isUserInteractionEnabled = false
                } else {
                    self.buttonNode.isUserInteractionEnabled = true
                }
            } else {
                self.votersNode.isHidden = false
                self.buttonViewResultsTextNode.isHidden = true
                self.buttonNode.isHidden = true
                self.buttonNode.isUserInteractionEnabled = true
            }
            self.buttonSubmitInactiveTextNode.isHidden = true
            self.buttonSubmitActiveTextNode.isHidden = true
        }
        
        self.avatarsNode.isUserInteractionEnabled = !self.buttonViewResultsTextNode.isHidden
    }
    
    override func animateInsertion(_ currentTimestamp: Double, duration: Double) {
        self.textNode.layer.animateAlpha(from: 0.0, to: 1.0, duration: 0.2)
        self.statusNode.layer.animateAlpha(from: 0.0, to: 1.0, duration: 0.2)
    }
    
    override func animateAdded(_ currentTimestamp: Double, duration: Double) {
        self.textNode.layer.animateAlpha(from: 0.0, to: 1.0, duration: 0.2)
        self.statusNode.layer.animateAlpha(from: 0.0, to: 1.0, duration: 0.2)
    }
    
    override func animateRemoved(_ currentTimestamp: Double, duration: Double) {
        self.textNode.layer.animateAlpha(from: 1.0, to: 0.0, duration: 0.2, removeOnCompletion: false)
        self.statusNode.layer.animateAlpha(from: 1.0, to: 0.0, duration: 0.2, removeOnCompletion: false)
    }
    
    override func tapActionAtPoint(_ point: CGPoint, gesture: TapLongTapOrDoubleTapGesture, isEstimating: Bool) -> ChatMessageBubbleContentTapAction {
        let textNodeFrame = self.textNode.frame
        if let (index, attributes) = self.textNode.attributesAtPoint(CGPoint(x: point.x - textNodeFrame.minX, y: point.y - textNodeFrame.minY)) {
            if let url = attributes[NSAttributedString.Key(rawValue: TelegramTextAttributes.URL)] as? String {
                var concealed = true
                if let (attributeText, fullText) = self.textNode.attributeSubstring(name: TelegramTextAttributes.URL, index: index) {
                    concealed = !doesUrlMatchText(url: url, text: attributeText, fullText: fullText)
                }
                return .url(url: url, concealed: concealed)
            } else if let peerMention = attributes[NSAttributedString.Key(rawValue: TelegramTextAttributes.PeerMention)] as? TelegramPeerMention {
                return .peerMention(peerMention.peerId, peerMention.mention)
            } else if let peerName = attributes[NSAttributedString.Key(rawValue: TelegramTextAttributes.PeerTextMention)] as? String {
                return .textMention(peerName)
            } else if let botCommand = attributes[NSAttributedString.Key(rawValue: TelegramTextAttributes.BotCommand)] as? String {
                return .botCommand(botCommand)
            } else if let hashtag = attributes[NSAttributedString.Key(rawValue: TelegramTextAttributes.Hashtag)] as? TelegramHashtag {
                return .hashtag(hashtag.peerName, hashtag.hashtag)
            } else {
                return .none
            }
        } else {
            var isBotChat: Bool = false
            if let item = self.item, let peer = item.message.peers[item.message.id.peerId] as? TelegramUser, peer.botInfo != nil {
                isBotChat = true
            }
            
            for optionNode in self.optionNodes {
                if optionNode.frame.contains(point), case .tap = gesture {
                    if optionNode.isUserInteractionEnabled {
                        return .ignore
                    } else if let result = optionNode.currentResult, let item = self.item, !Namespaces.Message.allScheduled.contains(item.message.id.namespace), let poll = self.poll, let option = optionNode.option, !isBotChat {
                        switch poll.publicity {
                        case .anonymous:
                            let string: String
                            switch poll.kind {
                            case .poll:
                                if result.count == 0 {
                                    string = item.presentationData.strings.MessagePoll_NoVotes
                                } else {
                                    string = item.presentationData.strings.MessagePoll_VotedCount(result.count)
                                }
                            case .quiz:
                                if result.count == 0 {
                                    string = item.presentationData.strings.MessagePoll_QuizNoUsers
                                } else {
                                    string = item.presentationData.strings.MessagePoll_QuizCount(result.count)
                                }
                            }
                            return .tooltip(string, optionNode, optionNode.bounds.offsetBy(dx: 0.0, dy: 10.0))
                        case .public:
                            var hasNonZeroVoters = false
                            if let voters = poll.results.voters {
                                for voter in voters {
                                    if voter.count != 0 {
                                        hasNonZeroVoters = true
                                        break
                                    }
                                }
                            }
                            if hasNonZeroVoters {
                                if !isEstimating {
                                    return .openPollResults(option.opaqueIdentifier)
                                }
                                return .openMessage
                            }
                        }
                    }
                }
            }
            if self.buttonNode.isUserInteractionEnabled, !self.buttonNode.isHidden, self.buttonNode.frame.contains(point) {
                return .ignore
            }
            if self.avatarsNode.isUserInteractionEnabled, !self.avatarsNode.isHidden, self.avatarsNode.frame.contains(point) {
                return .ignore
            }
            if self.solutionButtonNode.isUserInteractionEnabled, !self.solutionButtonNode.isHidden, !self.solutionButtonNode.alpha.isZero, self.solutionButtonNode.frame.contains(point) {
                return .ignore
            }
            return .none
        }
    }
    
    func updatePollTooltipMessageState(animated: Bool) {
        guard let item = self.item else {
            return
        }
        let displaySolutionButton = item.message.id != item.controllerInteraction.currentPollMessageWithTooltip
        if displaySolutionButton != !self.solutionButtonNode.iconNode.alpha.isZero {
            let transition: ContainedViewLayoutTransition
            if animated {
                transition = .animated(duration: 0.25, curve: .easeInOut)
            } else {
                transition = .immediate
            }
            transition.updateAlpha(node: self.solutionButtonNode.iconNode, alpha: displaySolutionButton ? 1.0 : 0.0)
            transition.updateSublayerTransformScale(node: self.solutionButtonNode, scale: displaySolutionButton ? 1.0 : 0.1)
        }
    }
    
    override func reactionTargetView(value: MessageReaction.Reaction) -> UIView? {
        if !self.statusNode.isHidden {
            return self.statusNode.reactionView(value: value)
        }
        return nil
    }
}

private enum PeerAvatarReference: Equatable {
    case letters(PeerId, [String])
    case image(PeerReference, TelegramMediaImageRepresentation)
    
    var peerId: PeerId {
        switch self {
        case let .letters(value, _):
            return value
        case let .image(value, _):
            return value.id
        }
    }
}

private extension PeerAvatarReference {
    init(peer: Peer) {
        if let photo = peer.smallProfileImage, let peerReference = PeerReference(peer) {
            self = .image(peerReference, photo)
        } else {
            self = .letters(peer.id, peer.displayLetters)
        }
    }
}

private final class MergedAvatarsNodeArguments: NSObject {
    let peers: [PeerAvatarReference]
    let images: [PeerId: UIImage]
    let imageSize: CGFloat
    let imageSpacing: CGFloat
    let borderWidth: CGFloat
    
    init(peers: [PeerAvatarReference], images: [PeerId: UIImage], imageSize: CGFloat, imageSpacing: CGFloat, borderWidth: CGFloat) {
        self.peers = peers
        self.images = images
        self.imageSize = imageSize
        self.imageSpacing = imageSpacing
        self.borderWidth = borderWidth
    }
}

private let defaultMergedImageSize: CGFloat = 16.0
private let defaultMergedImageSpacing: CGFloat = 15.0
private let defaultBorderWidth: CGFloat = 1.0

private let avatarFont = avatarPlaceholderFont(size: 8.0)

final class MergedAvatarsNode: ASDisplayNode {
    private var peers: [PeerAvatarReference] = []
    private var images: [PeerId: UIImage] = [:]
    private var disposables: [PeerId: Disposable] = [:]
    private let buttonNode: HighlightTrackingButtonNode
    private var imageSize: CGFloat = defaultMergedImageSize
    private var imageSpacing: CGFloat = defaultMergedImageSpacing
    private var borderWidthValue: CGFloat = defaultBorderWidth
    
    var pressed: (() -> Void)?
    
    override init() {
        self.buttonNode = HighlightTrackingButtonNode()
        
        super.init()
        
        self.isOpaque = false
        self.displaysAsynchronously = true
        self.buttonNode.addTarget(self, action: #selector(self.buttonPressed), forControlEvents: .touchUpInside)
        self.addSubnode(self.buttonNode)
    }
    
    deinit {
        for (_, disposable) in self.disposables {
            disposable.dispose()
        }
    }
    
    @objc private func buttonPressed() {
        self.pressed?()
    }
    
    func updateLayout(size: CGSize) {
        self.buttonNode.frame = CGRect(origin: CGPoint(), size: size)
    }
    
    func update(context: AccountContext, peers: [Peer], synchronousLoad: Bool, imageSize: CGFloat, imageSpacing: CGFloat, borderWidth: CGFloat) {
        self.imageSize = imageSize
        self.imageSpacing = imageSpacing
        self.borderWidthValue = borderWidth
        var filteredPeers = peers.map(PeerAvatarReference.init)
        if filteredPeers.count > 3 {
            filteredPeers = filteredPeers.dropLast(filteredPeers.count - 3)
        }
        if filteredPeers != self.peers {
            self.peers = filteredPeers
            
            var validImageIds: [PeerId] = []
            for peer in filteredPeers {
                if case .image = peer {
                    validImageIds.append(peer.peerId)
                }
            }
            
            var removedImageIds: [PeerId] = []
            for (id, _) in self.images {
                if !validImageIds.contains(id) {
                    removedImageIds.append(id)
                }
            }
            var removedDisposableIds: [PeerId] = []
            for (id, disposable) in self.disposables {
                if !validImageIds.contains(id) {
                    disposable.dispose()
                    removedDisposableIds.append(id)
                }
            }
            for id in removedImageIds {
                self.images.removeValue(forKey: id)
            }
            for id in removedDisposableIds {
                self.disposables.removeValue(forKey: id)
            }
            for peer in filteredPeers {
                switch peer {
                case let .image(peerReference, representation):
                    if self.disposables[peer.peerId] == nil {
                        if let signal = peerAvatarImage(account: context.account, peerReference: peerReference, authorOfMessage: nil, representation: representation, displayDimensions: CGSize(width: imageSize, height: imageSize), synchronousLoad: synchronousLoad) {
                            let disposable = (signal
                            |> deliverOnMainQueue).start(next: { [weak self] imageVersions in
                                guard let strongSelf = self else {
                                    return
                                }
                                let image = imageVersions?.0
                                if let image = image {
                                    strongSelf.images[peer.peerId] = image
                                    strongSelf.setNeedsDisplay()
                                }
                            })
                            self.disposables[peer.peerId] = disposable
                        }
                    }
                case .letters:
                    break
                }
            }
            self.setNeedsDisplay()
        }
    }
    
    override func drawParameters(forAsyncLayer layer: _ASDisplayLayer) -> NSObjectProtocol {
        return MergedAvatarsNodeArguments(peers: self.peers, images: self.images, imageSize: self.imageSize, imageSpacing: self.imageSpacing, borderWidth: self.borderWidthValue)
    }
    
    @objc override class func draw(_ bounds: CGRect, withParameters parameters: Any?, isCancelled: () -> Bool, isRasterizing: Bool) {
        assertNotOnMainThread()
        
        let context = UIGraphicsGetCurrentContext()!
        
        if !isRasterizing {
            context.setBlendMode(.copy)
            context.setFillColor(UIColor.clear.cgColor)
            context.fill(bounds)
        }
        
        guard let parameters = parameters as? MergedAvatarsNodeArguments else {
            return
        }
        
        let mergedImageSize = parameters.imageSize
        let mergedImageSpacing = parameters.imageSpacing
        
        var currentX = mergedImageSize + mergedImageSpacing * CGFloat(parameters.peers.count - 1) - mergedImageSize
        for i in (0 ..< parameters.peers.count).reversed() {
            let imageRect = CGRect(origin: CGPoint(x: currentX, y: 0.0), size: CGSize(width: mergedImageSize, height: mergedImageSize))
            context.setBlendMode(.copy)
            context.setFillColor(UIColor.clear.cgColor)
            context.fillEllipse(in: imageRect.insetBy(dx: -parameters.borderWidth, dy: -parameters.borderWidth))
            context.setBlendMode(.normal)
            
            context.saveGState()
            switch parameters.peers[i] {
            case let .letters(peerId, letters):
                context.translateBy(x: currentX, y: 0.0)
                drawPeerAvatarLetters(context: context, size: CGSize(width: mergedImageSize, height: mergedImageSize), font: avatarFont, letters: letters, peerId: peerId)
                context.translateBy(x: -currentX, y: 0.0)
            case .image:
                if let image = parameters.images[parameters.peers[i].peerId] {
                    context.translateBy(x: imageRect.midX, y: imageRect.midY)
                    context.scaleBy(x: 1.0, y: -1.0)
                    context.translateBy(x: -imageRect.midX, y: -imageRect.midY)
                    context.draw(image.cgImage!, in: imageRect)
                } else {
                    context.setFillColor(UIColor.gray.cgColor)
                    context.fillEllipse(in: imageRect)
                }
            }
            context.restoreGState()
            currentX -= mergedImageSpacing
        }
    }
}<|MERGE_RESOLUTION|>--- conflicted
+++ resolved
@@ -10,11 +10,9 @@
 import AccountContext
 import AvatarNode
 import TelegramPresentationData
-<<<<<<< HEAD
+import ChatMessageBackground
+
 import PtgForeignAgentNoticeRemoval
-=======
-import ChatMessageBackground
->>>>>>> 7d335e81
 
 func isPollEffectivelyClosed(message: Message, poll: TelegramMediaPoll) -> Bool {
     if poll.isClosed {
