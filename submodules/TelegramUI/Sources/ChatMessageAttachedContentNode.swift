import Foundation
import UIKit
import Postbox
import Display
import AsyncDisplayKit
import SwiftSignalKit
import TelegramCore
import Postbox
import TelegramPresentationData
import TelegramUIPreferences
import TextFormat
import AccountContext
import UrlEscaping
import PhotoResources
import WebsiteType
import ChatMessageInteractiveMediaBadge
import GalleryData
<<<<<<< HEAD
import PtgForeignAgentNoticeRemoval
=======
import TextNodeWithEntities
import AnimationCache
import MultiAnimationRenderer
>>>>>>> 20633dd4

private let buttonFont = Font.semibold(13.0)

enum ChatMessageAttachedContentActionIcon {
    case instant
}

struct ChatMessageAttachedContentNodeMediaFlags: OptionSet {
    var rawValue: Int32
    
    init(rawValue: Int32) {
        self.rawValue = rawValue
    }
    
    init() {
        self.rawValue = 0
    }
    
    static let preferMediaInline = ChatMessageAttachedContentNodeMediaFlags(rawValue: 1 << 0)
    static let preferMediaBeforeText = ChatMessageAttachedContentNodeMediaFlags(rawValue: 1 << 1)
    static let preferMediaAspectFilled = ChatMessageAttachedContentNodeMediaFlags(rawValue: 1 << 2)
}

final class ChatMessageAttachedContentButtonNode: HighlightTrackingButtonNode {
    private let textNode: TextNode
    private let iconNode: ASImageNode
    private let highlightedTextNode: TextNode
    private let backgroundNode: ASImageNode
    
    private var regularImage: UIImage?
    private var highlightedImage: UIImage?
    private var regularIconImage: UIImage?
    private var highlightedIconImage: UIImage?
    
    var pressed: (() -> Void)?
    
    init() {
        self.textNode = TextNode()
        self.textNode.isUserInteractionEnabled = false
        self.highlightedTextNode = TextNode()
        self.highlightedTextNode.isUserInteractionEnabled = false
        
        self.backgroundNode = ASImageNode()
        self.backgroundNode.isLayerBacked = true
        self.backgroundNode.displayWithoutProcessing = true
        self.backgroundNode.displaysAsynchronously = false
        
        self.iconNode = ASImageNode()
        self.iconNode.isLayerBacked = true
        self.iconNode.displayWithoutProcessing = true
        self.iconNode.displaysAsynchronously = false
        
        super.init()
        
        self.addSubnode(self.backgroundNode)
        self.addSubnode(self.textNode)
        self.addSubnode(self.highlightedTextNode)
        self.highlightedTextNode.isHidden = true
        
        self.highligthedChanged = { [weak self] highlighted in
            if let strongSelf = self {
                if highlighted {
                    strongSelf.backgroundNode.image = strongSelf.highlightedImage
                    strongSelf.iconNode.image = strongSelf.highlightedIconImage
                    strongSelf.textNode.isHidden = true
                    strongSelf.highlightedTextNode.isHidden = false
                } else {
                    UIView.transition(with: strongSelf.view, duration: 0.2, options: [.transitionCrossDissolve], animations: {
                        strongSelf.backgroundNode.image = strongSelf.regularImage
                        strongSelf.iconNode.image = strongSelf.regularIconImage
                        strongSelf.textNode.isHidden = false
                        strongSelf.highlightedTextNode.isHidden = true
                    }, completion: nil)
                }
            }
        }
        
        self.addTarget(self, action: #selector(self.buttonPressed), forControlEvents: .touchUpInside)
    }
    
    @objc func buttonPressed() {
        self.pressed?()
    }
    
    static func asyncLayout(_ current: ChatMessageAttachedContentButtonNode?) -> (_ width: CGFloat, _ regularImage: UIImage, _ highlightedImage: UIImage, _ iconImage: UIImage?, _ highlightedIconImage: UIImage?, _ title: String, _ titleColor: UIColor, _ highlightedTitleColor: UIColor) -> (CGFloat, (CGFloat) -> (CGSize, () -> ChatMessageAttachedContentButtonNode)) {
        let previousRegularImage = current?.regularImage
        let previousHighlightedImage = current?.highlightedImage
        let previousRegularIconImage = current?.regularIconImage
        let previousHighlightedIconImage = current?.highlightedIconImage
        
        let maybeMakeTextLayout = (current?.textNode).flatMap(TextNode.asyncLayout)
        let maybeMakeHighlightedTextLayout = (current?.highlightedTextNode).flatMap(TextNode.asyncLayout)
        
        return { width, regularImage, highlightedImage, iconImage, highlightedIconImage, title, titleColor, highlightedTitleColor in            
            let targetNode: ChatMessageAttachedContentButtonNode
            if let current = current {
                targetNode = current
            } else {
                targetNode = ChatMessageAttachedContentButtonNode()
            }
            
            let makeTextLayout: (TextNodeLayoutArguments) -> (TextNodeLayout, () -> TextNode)
            if let maybeMakeTextLayout = maybeMakeTextLayout {
                makeTextLayout = maybeMakeTextLayout
            } else {
                makeTextLayout = TextNode.asyncLayout(targetNode.textNode)
            }
            
            let makeHighlightedTextLayout: (TextNodeLayoutArguments) -> (TextNodeLayout, () -> TextNode)
            if let maybeMakeHighlightedTextLayout = maybeMakeHighlightedTextLayout {
                makeHighlightedTextLayout = maybeMakeHighlightedTextLayout
            } else {
                makeHighlightedTextLayout = TextNode.asyncLayout(targetNode.highlightedTextNode)
            }
            
            var updatedRegularImage: UIImage?
            if regularImage !== previousRegularImage {
                updatedRegularImage = regularImage
            }
            
            var updatedHighlightedImage: UIImage?
            if highlightedImage !== previousHighlightedImage {
                updatedHighlightedImage = highlightedImage
            }
            
            var updatedRegularIconImage: UIImage?
            if iconImage !== previousRegularIconImage {
                updatedRegularIconImage = iconImage
            }
            
            var updatedHighlightedIconImage: UIImage?
            if highlightedIconImage !== previousHighlightedIconImage {
                updatedHighlightedIconImage = highlightedIconImage
            }
            
            var iconWidth: CGFloat = 0.0
            if let iconImage = iconImage {
                iconWidth = iconImage.size.width + 5.0
            }
            
            let labelInset: CGFloat = 8.0
            
            let (textSize, textApply) = makeTextLayout(TextNodeLayoutArguments(attributedString: NSAttributedString(string: title, font: buttonFont, textColor: titleColor), backgroundColor: nil, maximumNumberOfLines: 1, truncationType: .end, constrainedSize: CGSize(width: max(1.0, width - labelInset * 2.0 - iconWidth), height: CGFloat.greatestFiniteMagnitude), alignment: .left, cutout: nil, insets: UIEdgeInsets()))
            
            let (_, highlightedTextApply) = makeHighlightedTextLayout(TextNodeLayoutArguments(attributedString: NSAttributedString(string: title, font: buttonFont, textColor: highlightedTitleColor), backgroundColor: nil, maximumNumberOfLines: 1, truncationType: .end, constrainedSize: CGSize(width: max(1.0, width - labelInset * 2.0), height: CGFloat.greatestFiniteMagnitude), alignment: .left, cutout: nil, insets: UIEdgeInsets()))
            
            return (textSize.size.width + labelInset * 2.0, { refinedWidth in
                return (CGSize(width: refinedWidth, height: 33.0), {
                    targetNode.accessibilityLabel = title
                    
                    if let updatedRegularImage = updatedRegularImage {
                        targetNode.regularImage = updatedRegularImage
                        if !targetNode.textNode.isHidden {
                            targetNode.backgroundNode.image = updatedRegularImage
                        }
                    }
                    if let updatedHighlightedImage = updatedHighlightedImage {
                        targetNode.highlightedImage = updatedHighlightedImage
                        if targetNode.textNode.isHidden {
                            targetNode.backgroundNode.image = updatedHighlightedImage
                        }
                    }
                    if let updatedRegularIconImage = updatedRegularIconImage {
                        targetNode.regularIconImage = updatedRegularIconImage
                        if !targetNode.textNode.isHidden {
                            targetNode.iconNode.image = updatedRegularIconImage
                        }
                    }
                    if let updatedHighlightedIconImage = updatedHighlightedIconImage {
                        targetNode.highlightedIconImage = updatedHighlightedIconImage
                        if targetNode.iconNode.isHidden {
                            targetNode.iconNode.image = updatedHighlightedIconImage
                        }
                    }
                    
                    let _ = textApply()
                    let _ = highlightedTextApply()
                    
                    targetNode.backgroundNode.frame = CGRect(origin: CGPoint(), size: CGSize(width: refinedWidth, height: 33.0))
                    var textFrame = CGRect(origin: CGPoint(x: floor((refinedWidth - textSize.size.width) / 2.0), y: floor((34.0 - textSize.size.height) / 2.0)), size: textSize.size)
                    if let image = targetNode.iconNode.image {
                        textFrame.origin.x += floor(image.size.width / 2.0)
                        targetNode.iconNode.frame = CGRect(origin: CGPoint(x: textFrame.minX - image.size.width - 5.0, y: textFrame.minY + 2.0), size: image.size)
                        if targetNode.iconNode.supernode == nil {
                            targetNode.addSubnode(targetNode.iconNode)
                        }
                    } else if targetNode.iconNode.supernode != nil {
                        targetNode.iconNode.removeFromSupernode()
                    }
                    
                    targetNode.textNode.frame = textFrame
                    targetNode.highlightedTextNode.frame = targetNode.textNode.frame
                    
                    return targetNode
                })
            })
        }
    }
}

final class ChatMessageAttachedContentNode: ASDisplayNode {
    private let lineNode: ASImageNode
    private let textNode: TextNodeWithEntities
    private let inlineImageNode: TransformImageNode
    private var contentImageNode: ChatMessageInteractiveMediaNode?
    private var contentInstantVideoNode: ChatMessageInteractiveInstantVideoNode?
    private var contentFileNode: ChatMessageInteractiveFileNode?
    private var buttonNode: ChatMessageAttachedContentButtonNode?
    
    let statusNode: ChatMessageDateAndStatusNode
    private var additionalImageBadgeNode: ChatMessageInteractiveMediaBadge?
    private var linkHighlightingNode: LinkHighlightingNode?
    
    private var context: AccountContext?
    private var message: Message?
    private var media: Media?
    private var theme: ChatPresentationThemeData?
    
    var openMedia: ((InteractiveMediaNodeActivateContent) -> Void)?
    var activateAction: (() -> Void)?
    var requestUpdateLayout: (() -> Void)?
    
    var visibility: ListViewItemNodeVisibility = .none {
        didSet {
            if oldValue != self.visibility {
                self.contentImageNode?.visibility = self.visibility != .none
                self.contentInstantVideoNode?.visibility = self.visibility != .none
                
                switch self.visibility {
                case .none:
                    self.textNode.visibilityRect = nil
                case let .visible(_, subRect):
                    var subRect = subRect
                    subRect.origin.x = 0.0
                    subRect.size.width = 10000.0
                    self.textNode.visibilityRect = subRect
                }
            }
        }
    }
    
    override init() {
        self.lineNode = ASImageNode()
        self.lineNode.isLayerBacked = true
        self.lineNode.displaysAsynchronously = false
        self.lineNode.displayWithoutProcessing = true
        
        self.textNode = TextNodeWithEntities()
        self.textNode.textNode.isUserInteractionEnabled = false
        self.textNode.textNode.displaysAsynchronously = false
        self.textNode.textNode.contentsScale = UIScreenScale
        self.textNode.textNode.contentMode = .topLeft
        
        self.inlineImageNode = TransformImageNode()
        self.inlineImageNode.contentAnimations = [.subsequentUpdates]
        self.inlineImageNode.isLayerBacked = !smartInvertColorsEnabled()
        self.inlineImageNode.displaysAsynchronously = false
        
        self.statusNode = ChatMessageDateAndStatusNode()
        
        super.init()
        
        self.addSubnode(self.lineNode)
        self.addSubnode(self.textNode.textNode)
        
        self.addSubnode(self.statusNode)
    }
    
    func asyncLayout() -> (_ presentationData: ChatPresentationData, _ automaticDownloadSettings: MediaAutoDownloadSettings, _ associatedData: ChatMessageItemAssociatedData, _ attributes: ChatMessageEntryAttributes, _ context: AccountContext, _ controllerInteraction: ChatControllerInteraction, _ message: Message, _ messageRead: Bool, _ chatLocation: ChatLocation, _ title: String?, _ subtitle: NSAttributedString?, _ text: String?, _ entities: [MessageTextEntity]?, _ media: (Media, ChatMessageAttachedContentNodeMediaFlags)?, _ mediaBadge: String?, _ actionIcon: ChatMessageAttachedContentActionIcon?, _ actionTitle: String?, _ displayLine: Bool, _ layoutConstants: ChatMessageItemLayoutConstants, _ preparePosition: ChatMessageBubblePreparePosition, _ constrainedSize: CGSize, _ animationCache: AnimationCache, _ animationRenderer: MultiAnimationRenderer) -> (CGFloat, (CGSize, ChatMessageBubbleContentPosition) -> (CGFloat, (CGFloat) -> (CGSize, (ListViewItemUpdateAnimation, Bool, ListViewItemApply?) -> Void))) {
        let textAsyncLayout = TextNodeWithEntities.asyncLayout(self.textNode)
        let currentImage = self.media as? TelegramMediaImage
        let imageLayout = self.inlineImageNode.asyncLayout()
        let statusLayout = self.statusNode.asyncLayout()
        let contentImageLayout = ChatMessageInteractiveMediaNode.asyncLayout(self.contentImageNode)
        let contentFileLayout = ChatMessageInteractiveFileNode.asyncLayout(self.contentFileNode)
        let contentInstantVideoLayout = ChatMessageInteractiveInstantVideoNode.asyncLayout(self.contentInstantVideoNode)
        
        let makeButtonLayout = ChatMessageAttachedContentButtonNode.asyncLayout(self.buttonNode)
        
        let currentAdditionalImageBadgeNode = self.additionalImageBadgeNode
        
        return { presentationData, automaticDownloadSettings, associatedData, attributes, context, controllerInteraction, message, messageRead, chatLocation, title, subtitle, text, entities, mediaAndFlags, mediaBadge, actionIcon, actionTitle, displayLine, layoutConstants, preparePosition, constrainedSize, animationCache, animationRenderer in
            let isPreview = presentationData.isPreview
            let fontSize: CGFloat
            if message.adAttribute != nil {
                fontSize = floor(presentationData.fontSize.baseDisplaySize)
            } else {
                fontSize = floor(presentationData.fontSize.baseDisplaySize * 15.0 / 17.0)
            }
            
            let titleFont = Font.semibold(fontSize)
            let textFont = Font.regular(fontSize)
            let textBoldFont = Font.semibold(fontSize)
            let textItalicFont = Font.italic(fontSize)
            let textBoldItalicFont = Font.semiboldItalic(fontSize)
            let textFixedFont = Font.regular(fontSize)
            let textBlockQuoteFont = Font.regular(fontSize)
            
            let incoming = message.effectivelyIncoming(context.account.peerId)
            
            var horizontalInsets = UIEdgeInsets(top: 0.0, left: 10.0, bottom: 0.0, right: 10.0)
            if displayLine {
                horizontalInsets.left += 12.0
            }
            
            var preferMediaBeforeText = false
            var preferMediaAspectFilled = false
            if let (_, flags) = mediaAndFlags {
                preferMediaBeforeText = flags.contains(.preferMediaBeforeText)
                preferMediaAspectFilled = flags.contains(.preferMediaAspectFilled)
            }
            
            var contentMode: InteractiveMediaNodeContentMode = preferMediaAspectFilled ? .aspectFill : .aspectFit
            
            var edited = false
            if attributes.updatingMedia != nil {
                edited = true
            }
            var viewCount: Int?
            var dateReplies = 0
            let dateReactionsAndPeers = mergedMessageReactionsAndPeers(message: message)
            for attribute in message.attributes {
                if let attribute = attribute as? EditedMessageAttribute {
                    edited = !attribute.isHidden
                } else if let attribute = attribute as? ViewCountMessageAttribute {
                    viewCount = attribute.count
                } else if let attribute = attribute as? ReplyThreadMessageAttribute, case .peer = chatLocation {
                    if let channel = message.peers[message.id.peerId] as? TelegramChannel, case .group = channel.info {
                        dateReplies = Int(attribute.count)
                    }
                }
            }
            
            let dateText = stringForMessageTimestampStatus(accountPeerId: context.account.peerId, message: message, dateTimeFormat: presentationData.dateTimeFormat, nameDisplayOrder: presentationData.nameDisplayOrder, strings: presentationData.strings)
            
            var webpageGalleryMediaCount: Int?
            for media in message.media {
                if let media = media as? TelegramMediaWebpage {
                    if case let .Loaded(content) = media.content, let instantPage = content.instantPage, let image = content.image {
                        switch instantPageType(of: content) {
                            case .album:
                                let count = instantPageGalleryMedia(webpageId: media.webpageId, page: instantPage, galleryMedia: image).count
                                if count > 1 {
                                    webpageGalleryMediaCount = count
                                }
                            default:
                                break
                        }
                    }
                }
            }
            
            var textString: NSAttributedString?
            var inlineImageDimensions: CGSize?
            var inlineImageSize: CGSize?
            var updateInlineImageSignal: Signal<(TransformImageArguments) -> DrawingContext?, NoError>?
            var textCutout = TextNodeCutout()
            var initialWidth: CGFloat = CGFloat.greatestFiniteMagnitude
            var refineContentImageLayout: ((CGSize, Bool, Bool, ImageCorners) -> (CGFloat, (CGFloat) -> (CGSize, (ListViewItemUpdateAnimation, Bool) -> ChatMessageInteractiveMediaNode)))?
            var refineContentFileLayout: ((CGSize) -> (CGFloat, (CGFloat) -> (CGSize, (Bool, ListViewItemUpdateAnimation, ListViewItemApply?) -> ChatMessageInteractiveFileNode)))?

            var contentInstantVideoSizeAndApply: (ChatMessageInstantVideoItemLayoutResult, (ChatMessageInstantVideoItemLayoutData, ListViewItemUpdateAnimation) -> ChatMessageInteractiveInstantVideoNode)?
            
            let string = NSMutableAttributedString()
            var notEmpty = false
            
            let messageTheme = incoming ? presentationData.theme.theme.chat.message.incoming : presentationData.theme.theme.chat.message.outgoing
            
            if let title = title, !title.isEmpty {
                string.append(NSAttributedString(string: title, font: titleFont, textColor: messageTheme.accentTextColor))
                notEmpty = true
            }
            
            if let subtitle = subtitle, subtitle.length > 0 {
                if notEmpty {
                    string.append(NSAttributedString(string: "\n", font: textFont, textColor: messageTheme.primaryTextColor))
                }
                let updatedSubtitle = NSMutableAttributedString()
                updatedSubtitle.append(subtitle)
                updatedSubtitle.addAttribute(.foregroundColor, value: messageTheme.primaryTextColor, range: NSMakeRange(0, subtitle.length))
                updatedSubtitle.addAttribute(.font, value: titleFont, range: NSMakeRange(0, subtitle.length))
                string.append(updatedSubtitle)
                notEmpty = true
            }
            
            if let text = text, !text.isEmpty {
<<<<<<< HEAD
                let (text_, entities_) = context.sharedContext.currentPtgSettings.with { $0.suppressForeignAgentNotice } ? removeForeignAgentNotice(text: text, entities: entities ?? [], mayRemoveWholeText: true) : (text, entities ?? [])
                if !text_.isEmpty {
                    if notEmpty {
                        string.append(NSAttributedString(string: "\n", font: textFont, textColor: messageTheme.primaryTextColor))
                    }
                    if let _ = entities {
                        string.append(stringWithAppliedEntities(text_, entities: entities_, baseColor: messageTheme.primaryTextColor, linkColor: messageTheme.linkTextColor, baseFont: textFont, linkFont: textFont, boldFont: textBoldFont, italicFont: textItalicFont, boldItalicFont: textBoldItalicFont, fixedFont: textFixedFont, blockQuoteFont: textBlockQuoteFont))
                    } else {
                        string.append(NSAttributedString(string: text_ + "\n", font: textFont, textColor: messageTheme.primaryTextColor))
                    }
                    notEmpty = true
=======
                if notEmpty {
                    string.append(NSAttributedString(string: "\n", font: textFont, textColor: messageTheme.primaryTextColor))
                }
                if let entities = entities {
                    string.append(stringWithAppliedEntities(text, entities: entities, baseColor: messageTheme.primaryTextColor, linkColor: messageTheme.linkTextColor, baseFont: textFont, linkFont: textFont, boldFont: textBoldFont, italicFont: textItalicFont, boldItalicFont: textBoldItalicFont, fixedFont: textFixedFont, blockQuoteFont: textBlockQuoteFont, message: nil))
                } else {
                    string.append(NSAttributedString(string: text + "\n", font: textFont, textColor: messageTheme.primaryTextColor))
>>>>>>> 20633dd4
                }
            }
            
            textString = string
            if string.length > 1000 {
                textString = string.attributedSubstring(from: NSMakeRange(0, 1000))
            }
            
            var isReplyThread = false
            if case .replyThread = chatLocation {
                isReplyThread = true
            }

            var skipStandardStatus = false
            var isImage = false
            var isFile = false
            
            var automaticPlayback = false
            
            var textStatusType: ChatMessageDateAndStatusType?
            var imageStatusType: ChatMessageDateAndStatusType?
            var additionalImageBadgeContent: ChatMessageInteractiveMediaBadgeContent?

            if let (media, flags) = mediaAndFlags {
                if let file = media as? TelegramMediaFile {
                    if file.mimeType == "application/x-tgtheme-ios", let size = file.size, size < 16 * 1024 {
                        isImage = true
                    } else if file.isInstantVideo {
                        isImage = true
                    } else if file.isVideo {
                        isImage = true
                    } else if file.isSticker || file.isAnimatedSticker {
                        isImage = true
                    } else {
                        isFile = true
                    }
                } else if let _ = media as? TelegramMediaImage {
                    if !flags.contains(.preferMediaInline) {
                        isImage = true
                    }
                } else if let _ = media as? TelegramMediaWebFile {
                    isImage = true
                } else if let _ = media as? WallpaperPreviewMedia {
                    isImage = true
                }
            }

            if preferMediaBeforeText {
                isImage = false
            }

            let statusInText = !isImage

            switch preparePosition {
                case .linear(_, .None), .linear(_, .Neighbour(true, _, _)):
                    if let count = webpageGalleryMediaCount {
                        additionalImageBadgeContent = .text(inset: 0.0, backgroundColor: presentationData.theme.theme.chat.message.mediaDateAndStatusFillColor, foregroundColor: presentationData.theme.theme.chat.message.mediaDateAndStatusTextColor, text: NSAttributedString(string: presentationData.strings.Items_NOfM("1", "\(count)").string))
                        skipStandardStatus = isImage
                    } else if let mediaBadge = mediaBadge {
                        additionalImageBadgeContent = .text(inset: 0.0, backgroundColor: presentationData.theme.theme.chat.message.mediaDateAndStatusFillColor, foregroundColor: presentationData.theme.theme.chat.message.mediaDateAndStatusTextColor, text: NSAttributedString(string: mediaBadge))
                    } else {
                        skipStandardStatus = isFile
                    }

                    if !skipStandardStatus {
                        if message.effectivelyIncoming(context.account.peerId) {
                            if isImage {
                                imageStatusType = .ImageIncoming
                            } else {
                                textStatusType = .BubbleIncoming
                            }
                        } else {
                            if message.flags.contains(.Failed) {
                                if isImage {
                                    imageStatusType = .ImageOutgoing(.Failed)
                                } else {
                                    textStatusType = .BubbleOutgoing(.Failed)
                                }
                            } else if (message.flags.isSending && !message.isSentOrAcknowledged) || attributes.updatingMedia != nil {
                                if isImage {
                                    imageStatusType = .ImageOutgoing(.Sending)
                                } else {
                                    textStatusType = .BubbleOutgoing(.Sending)
                                }
                            } else {
                                if isImage {
                                    imageStatusType = .ImageOutgoing(.Sent(read: messageRead))
                                } else {
                                    textStatusType = .BubbleOutgoing(.Sent(read: messageRead))
                                }
                            }
                        }
                    }
                default:
                    break
            }

            let imageDateAndStatus = imageStatusType.flatMap { statusType -> ChatMessageDateAndStatus in
                ChatMessageDateAndStatus(
                    type: statusType,
                    edited: edited,
                    viewCount: viewCount,
                    dateReactions: dateReactionsAndPeers.reactions,
                    dateReactionPeers: dateReactionsAndPeers.peers,
                    dateReplies: dateReplies,
                    isPinned: message.tags.contains(.pinned) && !associatedData.isInPinnedListMode && !isReplyThread,
                    dateText: dateText
                )
            }
            
            if let (media, flags) = mediaAndFlags {
                if let file = media as? TelegramMediaFile {
                    if file.mimeType == "application/x-tgtheme-ios", let size = file.size, size < 16 * 1024 {
                        let (_, initialImageWidth, refineLayout) = contentImageLayout(context, presentationData, presentationData.dateTimeFormat, message, associatedData, attributes, file, imageDateAndStatus, .full, associatedData.automaticDownloadPeerType, .constrained(CGSize(width: constrainedSize.width - horizontalInsets.left - horizontalInsets.right, height: constrainedSize.height)), layoutConstants, contentMode)
                        initialWidth = initialImageWidth + horizontalInsets.left + horizontalInsets.right
                        refineContentImageLayout = refineLayout
                    } else if file.isInstantVideo {
                        let displaySize = CGSize(width: 212.0, height: 212.0)
                        let automaticDownload = shouldDownloadMediaAutomatically(settings: automaticDownloadSettings, peerType: associatedData.automaticDownloadPeerType, networkType: associatedData.automaticDownloadNetworkType, authorPeerId: message.author?.id, contactsPeerIds: associatedData.contactsPeerIds, media: file)
                        let (videoLayout, apply) = contentInstantVideoLayout(ChatMessageBubbleContentItem(context: context, controllerInteraction: controllerInteraction, message: message, topMessage: message, read: messageRead, chatLocation: chatLocation, presentationData: presentationData, associatedData: associatedData, attributes: attributes, isItemPinned: message.tags.contains(.pinned) && !isReplyThread, isItemEdited: false), constrainedSize.width - horizontalInsets.left - horizontalInsets.right, displaySize, displaySize, 0.0, .bubble, automaticDownload)
                        initialWidth = videoLayout.contentSize.width + videoLayout.overflowLeft + videoLayout.overflowRight
                        contentInstantVideoSizeAndApply = (videoLayout, apply)
                    } else if file.isVideo {
                        var automaticDownload: InteractiveMediaNodeAutodownloadMode = .none
                        
                        if shouldDownloadMediaAutomatically(settings: automaticDownloadSettings, peerType: associatedData.automaticDownloadPeerType, networkType: associatedData.automaticDownloadNetworkType, authorPeerId: message.author?.id, contactsPeerIds: associatedData.contactsPeerIds, media: file) {
                            automaticDownload = .full
                        } else if shouldPredownloadMedia(settings: automaticDownloadSettings, peerType: associatedData.automaticDownloadPeerType, networkType: associatedData.automaticDownloadNetworkType, media: file) {
                            automaticDownload = .prefetch
                        }
                        if file.isAnimated {
                            automaticPlayback = automaticDownloadSettings.autoplayGifs
                        } else if file.isVideo && automaticDownloadSettings.autoplayVideos {
                            var willDownloadOrLocal = false
                            if case .full = automaticDownload {
                                willDownloadOrLocal = true
                            } else {
                                willDownloadOrLocal = context.account.postbox.mediaBox.completedResourcePath(file.resource) != nil
                            }
                            if willDownloadOrLocal {
                                automaticPlayback = true
                                contentMode = .aspectFill
                            }
                        }

                        let (_, initialImageWidth, refineLayout) = contentImageLayout(context, presentationData, presentationData.dateTimeFormat, message, associatedData, attributes, file, imageDateAndStatus, automaticDownload, associatedData.automaticDownloadPeerType, .constrained(CGSize(width: constrainedSize.width - horizontalInsets.left - horizontalInsets.right, height: constrainedSize.height)), layoutConstants, contentMode)
                        initialWidth = initialImageWidth + horizontalInsets.left + horizontalInsets.right
                        refineContentImageLayout = refineLayout
                    } else if file.isSticker || file.isAnimatedSticker {
                        let automaticDownload = shouldDownloadMediaAutomatically(settings: automaticDownloadSettings, peerType: associatedData.automaticDownloadPeerType, networkType: associatedData.automaticDownloadNetworkType, authorPeerId: message.author?.id, contactsPeerIds: associatedData.contactsPeerIds, media: file)
                        let (_, initialImageWidth, refineLayout) = contentImageLayout(context, presentationData, presentationData.dateTimeFormat, message, associatedData, attributes, file, imageDateAndStatus, automaticDownload ? .full : .none, associatedData.automaticDownloadPeerType, .constrained(CGSize(width: constrainedSize.width - horizontalInsets.left - horizontalInsets.right, height: constrainedSize.height)), layoutConstants, contentMode)
                        initialWidth = initialImageWidth + horizontalInsets.left + horizontalInsets.right
                        refineContentImageLayout = refineLayout
                    } else {
                        let automaticDownload = shouldDownloadMediaAutomatically(settings: automaticDownloadSettings, peerType: associatedData.automaticDownloadPeerType, networkType: associatedData.automaticDownloadNetworkType, authorPeerId: message.author?.id, contactsPeerIds: associatedData.contactsPeerIds, media: file)
                        
                        let statusType: ChatMessageDateAndStatusType
                        if message.effectivelyIncoming(context.account.peerId) {
                            statusType = .BubbleIncoming
                        } else {
                            if message.flags.contains(.Failed) {
                                statusType = .BubbleOutgoing(.Failed)
                            } else if (message.flags.isSending && !message.isSentOrAcknowledged) || attributes.updatingMedia != nil {
                                statusType = .BubbleOutgoing(.Sending)
                            } else {
                                statusType = .BubbleOutgoing(.Sent(read: messageRead))
                            }
                        }
                        
                        let (_, refineLayout) = contentFileLayout(ChatMessageInteractiveFileNode.Arguments(
                            context: context,
                            presentationData: presentationData,
                            message: message,
                            topMessage: message,
                            associatedData: associatedData,
                            chatLocation: chatLocation,
                            attributes: attributes,
                            isPinned: message.tags.contains(.pinned) && !associatedData.isInPinnedListMode && !isReplyThread,
                            forcedIsEdited: false,
                            file: file,
                            automaticDownload: automaticDownload,
                            incoming: message.effectivelyIncoming(context.account.peerId),
                            isRecentActions: false,
                            forcedResourceStatus: associatedData.forcedResourceStatus,
                            dateAndStatusType: statusType,
                            displayReactions: false,
                            messageSelection: nil,
                            layoutConstants: layoutConstants,
                            constrainedSize: CGSize(width: constrainedSize.width - horizontalInsets.left - horizontalInsets.right, height: constrainedSize.height),
                            controllerInteraction: controllerInteraction
                        ))
                        refineContentFileLayout = refineLayout
                    }
                } else if let image = media as? TelegramMediaImage {
                    if !flags.contains(.preferMediaInline) {
                        let automaticDownload = shouldDownloadMediaAutomatically(settings: automaticDownloadSettings, peerType: associatedData.automaticDownloadPeerType, networkType: associatedData.automaticDownloadNetworkType, authorPeerId: message.author?.id, contactsPeerIds: associatedData.contactsPeerIds, media: image)
                        let (_, initialImageWidth, refineLayout) = contentImageLayout(context, presentationData, presentationData.dateTimeFormat, message, associatedData, attributes, image, imageDateAndStatus, automaticDownload ? .full : .none, associatedData.automaticDownloadPeerType, .constrained(CGSize(width: constrainedSize.width - horizontalInsets.left - horizontalInsets.right, height: constrainedSize.height)), layoutConstants, contentMode)
                        initialWidth = initialImageWidth + horizontalInsets.left + horizontalInsets.right
                        refineContentImageLayout = refineLayout
                    } else if let dimensions = largestImageRepresentation(image.representations)?.dimensions {
                        inlineImageDimensions = dimensions.cgSize
                        
                        if image != currentImage {
                            updateInlineImageSignal = chatWebpageSnippetPhoto(account: context.account, photoReference: .message(message: MessageReference(message), media: image))
                        }
                    }
                } else if let image = media as? TelegramMediaWebFile {
                    let automaticDownload = shouldDownloadMediaAutomatically(settings: automaticDownloadSettings, peerType: associatedData.automaticDownloadPeerType, networkType: associatedData.automaticDownloadNetworkType, authorPeerId: message.author?.id, contactsPeerIds: associatedData.contactsPeerIds, media: image)
                    let (_, initialImageWidth, refineLayout) = contentImageLayout(context, presentationData, presentationData.dateTimeFormat, message, associatedData, attributes, image, imageDateAndStatus, automaticDownload ? .full : .none, associatedData.automaticDownloadPeerType, .constrained(CGSize(width: constrainedSize.width - horizontalInsets.left - horizontalInsets.right, height: constrainedSize.height)), layoutConstants, contentMode)
                    initialWidth = initialImageWidth + horizontalInsets.left + horizontalInsets.right
                    refineContentImageLayout = refineLayout
                } else if let wallpaper = media as? WallpaperPreviewMedia {
                    let (_, initialImageWidth, refineLayout) = contentImageLayout(context, presentationData, presentationData.dateTimeFormat, message, associatedData, attributes, wallpaper, imageDateAndStatus, .full, associatedData.automaticDownloadPeerType, .constrained(CGSize(width: constrainedSize.width - horizontalInsets.left - horizontalInsets.right, height: constrainedSize.height)), layoutConstants, contentMode)
                    initialWidth = initialImageWidth + horizontalInsets.left + horizontalInsets.right
                    refineContentImageLayout = refineLayout
                    if case let .file(_, _, _, _, isTheme, _) = wallpaper.content, isTheme {
                        skipStandardStatus = true
                    }
                }
            }
            
            if let _ = inlineImageDimensions {
                inlineImageSize = CGSize(width: 54.0, height: 54.0)
                
                if let inlineImageSize = inlineImageSize {
                    textCutout.topRight = CGSize(width: inlineImageSize.width + 10.0, height: inlineImageSize.height + 10.0)
                }
            }
            
            return (initialWidth, { constrainedSize, position in
                var insets = UIEdgeInsets(top: 0.0, left: horizontalInsets.left, bottom: 5.0, right: horizontalInsets.right)
                var lineInsets = insets
                switch position {
                    case .linear(.None, _):
                        insets.top += 8.0
                        lineInsets.top += 8.0 + 8.0
                    default:
                        break
                }

                let textConstrainedSize = CGSize(width: constrainedSize.width - insets.left - insets.right, height: constrainedSize.height - insets.top - insets.bottom)
                
                var updatedAdditionalImageBadge: ChatMessageInteractiveMediaBadge?
                if let _ = additionalImageBadgeContent {
                    updatedAdditionalImageBadge = currentAdditionalImageBadgeNode ?? ChatMessageInteractiveMediaBadge()
                }
                
                let upatedTextCutout = textCutout
                
                let (textLayout, textApply) = textAsyncLayout(TextNodeLayoutArguments(attributedString: textString, backgroundColor: nil, maximumNumberOfLines: 12, truncationType: .end, constrainedSize: textConstrainedSize, alignment: .natural, cutout: upatedTextCutout, insets: UIEdgeInsets()))
                
                var statusSuggestedWidthAndContinue: (CGFloat, (CGFloat) -> (CGSize, (ListViewItemUpdateAnimation) -> Void))?
                if statusInText, let textStatusType = textStatusType {
                    let trailingContentWidth: CGFloat
                    if textLayout.hasRTL {
                        trailingContentWidth = 10000.0
                    } else {
                        trailingContentWidth = textLayout.trailingLineWidth
                    }
                    statusSuggestedWidthAndContinue = statusLayout(ChatMessageDateAndStatusNode.Arguments(
                        context: context,
                        presentationData: presentationData,
                        edited: edited,
                        impressionCount: viewCount,
                        dateText: dateText,
                        type: textStatusType,
                        layoutInput: .trailingContent(contentWidth: trailingContentWidth, reactionSettings: shouldDisplayInlineDateReactions(message: message) ? ChatMessageDateAndStatusNode.TrailingReactionSettings(displayInline: true, preferAdditionalInset: false) : nil),
                        constrainedSize: textConstrainedSize,
                        availableReactions: associatedData.availableReactions,
                        reactions: dateReactionsAndPeers.reactions,
                        reactionPeers: dateReactionsAndPeers.peers,
                        replyCount: dateReplies,
                        isPinned: message.tags.contains(.pinned) && !associatedData.isInPinnedListMode && !isReplyThread,
                        hasAutoremove: message.isSelfExpiring,
                        canViewReactionList: canViewMessageReactionList(message: message)
                    ))
                }
                let _ = statusSuggestedWidthAndContinue
                
                var textFrame = CGRect(origin: CGPoint(), size: textLayout.size)
                
                textFrame = textFrame.offsetBy(dx: insets.left, dy: insets.top)
                
                let lineImage = incoming ? PresentationResourcesChat.chatBubbleVerticalLineIncomingImage(presentationData.theme.theme) : PresentationResourcesChat.chatBubbleVerticalLineOutgoingImage(presentationData.theme.theme)
                
                var boundingSize = textFrame.size
                var lineHeight = textLayout.rawTextSize.height
                if let inlineImageSize = inlineImageSize {
                    if boundingSize.height < inlineImageSize.height {
                        boundingSize.height = inlineImageSize.height
                    }
                    if lineHeight < inlineImageSize.height {
                        lineHeight = inlineImageSize.height
                    }
                }
                
                if let statusSuggestedWidthAndContinue = statusSuggestedWidthAndContinue {
                    boundingSize.width = max(boundingSize.width, statusSuggestedWidthAndContinue.0)
                }
                
                var finalizeContentImageLayout: ((CGFloat) -> (CGSize, (ListViewItemUpdateAnimation, Bool) -> ChatMessageInteractiveMediaNode))?
                if let refineContentImageLayout = refineContentImageLayout {
                    let (refinedWidth, finalizeImageLayout) = refineContentImageLayout(textConstrainedSize, automaticPlayback, true, ImageCorners(radius: 4.0))
                    finalizeContentImageLayout = finalizeImageLayout
                    
                    boundingSize.width = max(boundingSize.width, refinedWidth)
                }
                var finalizeContentFileLayout: ((CGFloat) -> (CGSize, (Bool, ListViewItemUpdateAnimation, ListViewItemApply?) -> ChatMessageInteractiveFileNode))?
                if let refineContentFileLayout = refineContentFileLayout {
                    let (refinedWidth, finalizeFileLayout) = refineContentFileLayout(textConstrainedSize)
                    finalizeContentFileLayout = finalizeFileLayout
                    
                    boundingSize.width = max(boundingSize.width, refinedWidth)
                }
                
                if let (videoLayout, _) = contentInstantVideoSizeAndApply {
                    boundingSize.width = max(boundingSize.width, videoLayout.contentSize.width + videoLayout.overflowLeft + videoLayout.overflowRight)
                }
                
                lineHeight += lineInsets.top + lineInsets.bottom
                
                var imageApply: (() -> Void)?
                if let inlineImageSize = inlineImageSize, let inlineImageDimensions = inlineImageDimensions {
                    let imageCorners = ImageCorners(topLeft: .Corner(4.0), topRight: .Corner(4.0), bottomLeft: .Corner(4.0), bottomRight: .Corner(4.0))
                    let arguments = TransformImageArguments(corners: imageCorners, imageSize: inlineImageDimensions.aspectFilled(inlineImageSize), boundingSize: inlineImageSize, intrinsicInsets: UIEdgeInsets(), emptyColor: incoming ? presentationData.theme.theme.chat.message.incoming.mediaPlaceholderColor : presentationData.theme.theme.chat.message.outgoing.mediaPlaceholderColor)
                    imageApply = imageLayout(arguments)
                }
                
                var continueActionButtonLayout: ((CGFloat) -> (CGSize, () -> ChatMessageAttachedContentButtonNode))?
                if let actionTitle = actionTitle, !isPreview {
                    let buttonImage: UIImage
                    let buttonHighlightedImage: UIImage
                    var buttonIconImage: UIImage?
                    var buttonHighlightedIconImage: UIImage?
                    let titleColor: UIColor
                    let titleHighlightedColor: UIColor
                    if incoming {
                        buttonImage = PresentationResourcesChat.chatMessageAttachedContentButtonIncoming(presentationData.theme.theme)!
                        buttonHighlightedImage = PresentationResourcesChat.chatMessageAttachedContentHighlightedButtonIncoming(presentationData.theme.theme)!
                        if let actionIcon = actionIcon, case .instant = actionIcon {
                            buttonIconImage = PresentationResourcesChat.chatMessageAttachedContentButtonIconInstantIncoming(presentationData.theme.theme)!
                            buttonHighlightedIconImage = PresentationResourcesChat.chatMessageAttachedContentHighlightedButtonIconInstantIncoming(presentationData.theme.theme, wallpaper: !presentationData.theme.wallpaper.isEmpty)!
                        }
                        titleColor = presentationData.theme.theme.chat.message.incoming.accentTextColor
                        let bubbleColor = bubbleColorComponents(theme: presentationData.theme.theme, incoming: true, wallpaper: !presentationData.theme.wallpaper.isEmpty)
                        titleHighlightedColor = bubbleColor.fill[0]
                    } else {
                        buttonImage = PresentationResourcesChat.chatMessageAttachedContentButtonOutgoing(presentationData.theme.theme)!
                        buttonHighlightedImage = PresentationResourcesChat.chatMessageAttachedContentHighlightedButtonOutgoing(presentationData.theme.theme)!
                        if let actionIcon = actionIcon, case .instant = actionIcon {
                            buttonIconImage = PresentationResourcesChat.chatMessageAttachedContentButtonIconInstantOutgoing(presentationData.theme.theme)!
                            buttonHighlightedIconImage = PresentationResourcesChat.chatMessageAttachedContentHighlightedButtonIconInstantOutgoing(presentationData.theme.theme, wallpaper: !presentationData.theme.wallpaper.isEmpty)!
                        }
                        titleColor = presentationData.theme.theme.chat.message.outgoing.accentTextColor
                        let bubbleColor = bubbleColorComponents(theme: presentationData.theme.theme, incoming: false, wallpaper: !presentationData.theme.wallpaper.isEmpty)
                        titleHighlightedColor = bubbleColor.fill[0]
                    }
                    let (buttonWidth, continueLayout) = makeButtonLayout(constrainedSize.width, buttonImage, buttonHighlightedImage, buttonIconImage, buttonHighlightedIconImage, actionTitle, titleColor, titleHighlightedColor)
                    boundingSize.width = max(buttonWidth, boundingSize.width)
                    continueActionButtonLayout = continueLayout
                }
                
                boundingSize.width += insets.left + insets.right
                boundingSize.height += insets.top + insets.bottom
                
                return (boundingSize.width, { boundingWidth in
                    var adjustedBoundingSize = boundingSize
                    var adjustedLineHeight = lineHeight
                    
                    var imageFrame: CGRect?
                    if let inlineImageSize = inlineImageSize {
                        imageFrame = CGRect(origin: CGPoint(x: boundingWidth - inlineImageSize.width - insets.right, y: 0.0), size: inlineImageSize)
                    }
                    
                    var contentImageSizeAndApply: (CGSize, (ListViewItemUpdateAnimation, Bool) -> ChatMessageInteractiveMediaNode)?
                    if let finalizeContentImageLayout = finalizeContentImageLayout {
                        let (size, apply) = finalizeContentImageLayout(boundingWidth - insets.left - insets.right)
                        contentImageSizeAndApply = (size, apply)
                        
                        var imageHeightAddition = size.height
                        if textFrame.size.height > CGFloat.ulpOfOne {
                            imageHeightAddition += 2.0
                        }
                        
                        adjustedBoundingSize.height += imageHeightAddition + 5.0
                        adjustedLineHeight += imageHeightAddition + 4.0
                    }
                    
                    var contentFileSizeAndApply: (CGSize, (Bool, ListViewItemUpdateAnimation, ListViewItemApply?) -> ChatMessageInteractiveFileNode)?
                    if let finalizeContentFileLayout = finalizeContentFileLayout {
                        let (size, apply) = finalizeContentFileLayout(boundingWidth - insets.left - insets.right)
                        contentFileSizeAndApply = (size, apply)
                        
                        var imageHeightAddition = size.height + 6.0
                        if textFrame.size.height > CGFloat.ulpOfOne {
                            imageHeightAddition += 6.0
                        } else {
                            imageHeightAddition += 7.0
                        }
                        
                        adjustedBoundingSize.height += imageHeightAddition + 5.0
                        adjustedLineHeight += imageHeightAddition + 4.0
                    }
                    
                    if let (videoLayout, _) = contentInstantVideoSizeAndApply {
                        let imageHeightAddition = videoLayout.contentSize.height + 6.0
                        if textFrame.size.height > CGFloat.ulpOfOne {
                            //imageHeightAddition += 2.0
                        }
                    
                        adjustedBoundingSize.height += imageHeightAddition// + 5.0
                        adjustedLineHeight += imageHeightAddition// + 4.0
                    }
                    
                    var actionButtonSizeAndApply: ((CGSize, () -> ChatMessageAttachedContentButtonNode))?
                    if let continueActionButtonLayout = continueActionButtonLayout {
                        let (size, apply) = continueActionButtonLayout(boundingWidth - 12.0 - insets.right)
                        actionButtonSizeAndApply = (size, apply)
                        adjustedBoundingSize.width = max(adjustedBoundingSize.width, insets.left + size.width + insets.right)
                        adjustedBoundingSize.height += 7.0 + size.height
                    }
                    
                    var statusSizeAndApply: ((CGSize), (ListViewItemUpdateAnimation) -> Void)?
                    if let statusSuggestedWidthAndContinue = statusSuggestedWidthAndContinue {
                        statusSizeAndApply = statusSuggestedWidthAndContinue.1(boundingWidth - insets.left - insets.right)
                    }
                    if let statusSizeAndApply = statusSizeAndApply {
                        adjustedBoundingSize.height += statusSizeAndApply.0.height
                        adjustedLineHeight += statusSizeAndApply.0.height
                        
                        if let imageFrame = imageFrame, statusSizeAndApply.0.height == 0.0 {
                            if statusInText {
                                adjustedBoundingSize.height = max(adjustedBoundingSize.height, imageFrame.maxY + 8.0 + 15.0)
                            }
                        }
                    }
                    
                    adjustedBoundingSize.width = max(boundingWidth, adjustedBoundingSize.width)
 
                    return (adjustedBoundingSize, { [weak self] animation, synchronousLoads, applyInfo in
                        if let strongSelf = self {
                            strongSelf.context = context
                            strongSelf.message = message
                            strongSelf.media = mediaAndFlags?.0
                            strongSelf.theme = presentationData.theme
                            
                            strongSelf.lineNode.image = lineImage
                            animation.animator.updateFrame(layer: strongSelf.lineNode.layer, frame: CGRect(origin: CGPoint(x: 13.0, y: insets.top), size: CGSize(width: 2.0, height: adjustedLineHeight - insets.top - insets.bottom - 2.0)), completion: nil)
                            strongSelf.lineNode.isHidden = !displayLine
                            
                            strongSelf.textNode.textNode.displaysAsynchronously = !isPreview
                            
                            let _ = textApply(TextNodeWithEntities.Arguments(
                                context: context,
                                cache: animationCache,
                                renderer: animationRenderer,
                                placeholderColor: messageTheme.mediaPlaceholderColor,
                                attemptSynchronous: synchronousLoads
                            ))
                            switch strongSelf.visibility {
                            case .none:
                                strongSelf.textNode.visibilityRect = nil
                            case let .visible(_, subRect):
                                var subRect = subRect
                                subRect.origin.x = 0.0
                                subRect.size.width = 10000.0
                                strongSelf.textNode.visibilityRect = subRect
                            }
                            
                            if let imageFrame = imageFrame {
                                if let updateImageSignal = updateInlineImageSignal {
                                    strongSelf.inlineImageNode.setSignal(updateImageSignal)
                                }
                                
                                strongSelf.inlineImageNode.frame = imageFrame
                                if strongSelf.inlineImageNode.supernode == nil {
                                    strongSelf.addSubnode(strongSelf.inlineImageNode)
                                }
                                
                                if let imageApply = imageApply {
                                    imageApply()
                                }
                            } else if strongSelf.inlineImageNode.supernode != nil {
                                strongSelf.inlineImageNode.removeFromSupernode()
                            }
                            
                            var contentMediaHeight: CGFloat?
                            
                            if let (contentImageSize, contentImageApply) = contentImageSizeAndApply {
                                contentMediaHeight = contentImageSize.height
                                
                                let contentImageNode = contentImageApply(animation, synchronousLoads)
                                if strongSelf.contentImageNode !== contentImageNode {
                                    strongSelf.contentImageNode = contentImageNode
                                    contentImageNode.activatePinch = { sourceNode in
                                        controllerInteraction.activateMessagePinch(sourceNode)
                                    }
                                    strongSelf.addSubnode(contentImageNode)
                                    contentImageNode.activateLocalContent = { [weak strongSelf] mode in
                                        if let strongSelf = strongSelf {
                                            strongSelf.openMedia?(mode)
                                        }
                                    }
                                    contentImageNode.updateMessageReaction = { [weak controllerInteraction] message, value in
                                        guard let controllerInteraction = controllerInteraction else {
                                            return
                                        }
                                        controllerInteraction.updateMessageReaction(message, value)
                                    }
                                    contentImageNode.visibility = strongSelf.visibility != .none
                                }
                                let _ = contentImageApply(animation, synchronousLoads)
                                let contentImageFrame: CGRect
                                if let (_, flags) = mediaAndFlags, flags.contains(.preferMediaBeforeText) {
                                    contentImageFrame = CGRect(origin: CGPoint(x: insets.left, y: insets.top), size: contentImageSize)
                                } else {
                                    contentImageFrame = CGRect(origin: CGPoint(x: insets.left, y: textFrame.maxY + (textFrame.size.height > CGFloat.ulpOfOne ? 4.0 : 0.0)), size: contentImageSize)
                                }
                                
                                contentImageNode.frame = contentImageFrame
                            } else if let contentImageNode = strongSelf.contentImageNode {
                                contentImageNode.visibility = false
                                contentImageNode.removeFromSupernode()
                                strongSelf.contentImageNode = nil
                            }
                            
                            if let updatedAdditionalImageBadge = updatedAdditionalImageBadge, let contentImageNode = strongSelf.contentImageNode, let contentImageSize = contentImageSizeAndApply?.0 {
                                if strongSelf.additionalImageBadgeNode != updatedAdditionalImageBadge {
                                    strongSelf.additionalImageBadgeNode?.removeFromSupernode()
                                }
                                strongSelf.additionalImageBadgeNode = updatedAdditionalImageBadge
                                contentImageNode.addSubnode(updatedAdditionalImageBadge)
                                if mediaBadge != nil {
                                    updatedAdditionalImageBadge.update(theme: presentationData.theme.theme, content: additionalImageBadgeContent, mediaDownloadState: nil, animated: false)
                                    updatedAdditionalImageBadge.frame = CGRect(origin: CGPoint(x: 2.0, y: 2.0), size: CGSize(width: 0.0, height: 0.0))
                                } else {
                                    updatedAdditionalImageBadge.update(theme: presentationData.theme.theme, content: additionalImageBadgeContent, mediaDownloadState: nil, alignment: .right, animated: false)
                                    updatedAdditionalImageBadge.frame = CGRect(origin: CGPoint(x: contentImageSize.width - 6.0, y: contentImageSize.height - 18.0 - 6.0), size: CGSize(width: 0.0, height: 0.0))
                                }
                            } else if let additionalImageBadgeNode = strongSelf.additionalImageBadgeNode {
                                strongSelf.additionalImageBadgeNode = nil
                                additionalImageBadgeNode.removeFromSupernode()
                            }
                            
                            if let (contentFileSize, contentFileApply) = contentFileSizeAndApply {
                                contentMediaHeight = contentFileSize.height
                                
                                let contentFileNode = contentFileApply(synchronousLoads, animation, applyInfo)
                                if strongSelf.contentFileNode !== contentFileNode {
                                    strongSelf.contentFileNode = contentFileNode
                                    strongSelf.addSubnode(contentFileNode)
                                    contentFileNode.activateLocalContent = { [weak strongSelf] in
                                        if let strongSelf = strongSelf {
                                            strongSelf.openMedia?(.default)
                                        }
                                    }
                                    contentFileNode.requestUpdateLayout = { [weak strongSelf] _ in
                                        if let strongSelf = strongSelf {
                                            strongSelf.requestUpdateLayout?()
                                        }
                                    }
                                }
                                if let (_, flags) = mediaAndFlags, flags.contains(.preferMediaBeforeText) {
                                    contentFileNode.frame = CGRect(origin: CGPoint(x: insets.left, y: insets.top), size: contentFileSize)
                                } else {
                                    contentFileNode.frame = CGRect(origin: CGPoint(x: insets.left, y: textFrame.maxY + (textFrame.size.height > CGFloat.ulpOfOne ? 8.0 : 7.0)), size: contentFileSize)
                                }
                            } else if let contentFileNode = strongSelf.contentFileNode {
                                contentFileNode.removeFromSupernode()
                                strongSelf.contentFileNode = nil
                            }
                            
                            if let (videoLayout, apply) = contentInstantVideoSizeAndApply {
                                contentMediaHeight = videoLayout.contentSize.height
                                let contentInstantVideoNode = apply(.unconstrained(width: boundingWidth - insets.left - insets.right), animation)
                                if strongSelf.contentInstantVideoNode !== contentInstantVideoNode {
                                    strongSelf.contentInstantVideoNode = contentInstantVideoNode
                                    strongSelf.addSubnode(contentInstantVideoNode)
                                }
                                if let (_, flags) = mediaAndFlags, flags.contains(.preferMediaBeforeText) {
                                    contentInstantVideoNode.frame = CGRect(origin: CGPoint(x: insets.left, y: insets.top), size: videoLayout.contentSize)
                                } else {
                                    contentInstantVideoNode.frame = CGRect(origin: CGPoint(x: insets.left, y: textFrame.maxY + (textFrame.size.height > CGFloat.ulpOfOne ? 4.0 : 0.0)), size: videoLayout.contentSize)
                                }
                            } else if let contentInstantVideoNode = strongSelf.contentInstantVideoNode {
                                contentInstantVideoNode.removeFromSupernode()
                                strongSelf.contentInstantVideoNode = nil
                            }
                            
                            var textVerticalOffset: CGFloat = 0.0
                            if let contentMediaHeight = contentMediaHeight, let (_, flags) = mediaAndFlags, flags.contains(.preferMediaBeforeText) {
                                textVerticalOffset = contentMediaHeight + 7.0
                            }
                            
                            strongSelf.textNode.textNode.frame = textFrame.offsetBy(dx: 0.0, dy: textVerticalOffset)
                            if let statusSizeAndApply = statusSizeAndApply {
                                var statusFrame = CGRect(origin: CGPoint(x: strongSelf.textNode.textNode.frame.minX, y: strongSelf.textNode.textNode.frame.maxY), size: statusSizeAndApply.0)
                                if let imageFrame = imageFrame {
                                    if statusFrame.maxY < imageFrame.maxY + 10.0 {
                                        statusFrame.origin.y = max(statusFrame.minY, imageFrame.maxY + 2.0)
                                        if statusFrame.height == 0.0 {
                                            statusFrame.origin.y += 14.0
                                        }
                                    }
                                }
                                if strongSelf.statusNode.supernode == nil {
                                    strongSelf.addSubnode(strongSelf.statusNode)
                                    strongSelf.statusNode.frame = statusFrame
                                    statusSizeAndApply.1(.None)
                                } else {
                                    animation.animator.updateFrame(layer: strongSelf.statusNode.layer, frame: statusFrame, completion: nil)
                                    statusSizeAndApply.1(animation)
                                }
                            } else if strongSelf.statusNode.supernode != nil {
                                strongSelf.statusNode.removeFromSupernode()
                            }
                            
                            if let (size, apply) = actionButtonSizeAndApply {
                                let buttonNode = apply()
                                if buttonNode !== strongSelf.buttonNode {
                                    strongSelf.buttonNode?.removeFromSupernode()
                                    strongSelf.buttonNode = buttonNode
                                    strongSelf.addSubnode(buttonNode)
                                    buttonNode.pressed = {
                                        if let strongSelf = self {
                                            strongSelf.activateAction?()
                                        }
                                    }
                                }
                                buttonNode.frame = CGRect(origin: CGPoint(x: 12.0, y: adjustedLineHeight - insets.top - insets.bottom - 2.0 + 6.0), size: size)
                            } else if let buttonNode = strongSelf.buttonNode {
                                buttonNode.removeFromSupernode()
                                strongSelf.buttonNode = nil
                            }
                        }
                    })
                })
            })
        }
    }
    
    func updateHiddenMedia(_ media: [Media]?) -> Bool {
        if let currentMedia = self.media {
            if let media = media {
                var found = false
                for m in media {
                    if currentMedia.isEqual(to: m) {
                        found = true
                        break
                    }
                }
                if let contentImageNode = self.contentImageNode {
                    contentImageNode.isHidden = found
                    contentImageNode.updateIsHidden(found)
                    return found
                }
            } else if let contentImageNode = self.contentImageNode {
                contentImageNode.isHidden = false
                contentImageNode.updateIsHidden(false)
            }
        }
        return false
    }
    
    func transitionNode(media: Media) -> (ASDisplayNode, CGRect, () -> (UIView?, UIView?))? {
        if let contentImageNode = self.contentImageNode, let image = self.media as? TelegramMediaImage, image.isEqual(to: media) {
            return (contentImageNode, contentImageNode.bounds, { [weak contentImageNode] in
                return (contentImageNode?.view.snapshotContentTree(unhide: true), nil)
            })
        } else if let contentImageNode = self.contentImageNode, let file = self.media as? TelegramMediaFile, file.isEqual(to: media) {
            return (contentImageNode, contentImageNode.bounds, { [weak contentImageNode] in
                return (contentImageNode?.view.snapshotContentTree(unhide: true), nil)
            })
        }
        return nil
    }
    
    func hasActionAtPoint(_ point: CGPoint) -> Bool {
        if let buttonNode = self.buttonNode, buttonNode.frame.contains(point) {
            return true
        }
        return false
    }
    
    func tapActionAtPoint(_ point: CGPoint, gesture: TapLongTapOrDoubleTapGesture, isEstimating: Bool) -> ChatMessageBubbleContentTapAction {
        let textNodeFrame = self.textNode.textNode.frame
        if let (index, attributes) = self.textNode.textNode.attributesAtPoint(CGPoint(x: point.x - textNodeFrame.minX, y: point.y - textNodeFrame.minY)) {
            if let url = attributes[NSAttributedString.Key(rawValue: TelegramTextAttributes.URL)] as? String {
                var concealed = true
                if let (attributeText, fullText) = self.textNode.textNode.attributeSubstring(name: TelegramTextAttributes.URL, index: index) {
                    concealed = !doesUrlMatchText(url: url, text: attributeText, fullText: fullText)
                }
                return .url(url: url, concealed: concealed)
            } else if let peerMention = attributes[NSAttributedString.Key(rawValue: TelegramTextAttributes.PeerMention)] as? TelegramPeerMention {
                return .peerMention(peerMention.peerId, peerMention.mention)
            } else if let peerName = attributes[NSAttributedString.Key(rawValue: TelegramTextAttributes.PeerTextMention)] as? String {
                return .textMention(peerName)
            } else if let botCommand = attributes[NSAttributedString.Key(rawValue: TelegramTextAttributes.BotCommand)] as? String {
                return .botCommand(botCommand)
            } else if let hashtag = attributes[NSAttributedString.Key(rawValue: TelegramTextAttributes.Hashtag)] as? TelegramHashtag {
                return .hashtag(hashtag.peerName, hashtag.hashtag)
            } else {
                return .none
            }
        } else {
            return .none
        }
    }
    
    func updateTouchesAtPoint(_ point: CGPoint?) {
        if let context = self.context, let message = self.message, let theme = self.theme {
            var rects: [CGRect]?
            if let point = point {
                let textNodeFrame = self.textNode.textNode.frame
                if let (index, attributes) = self.textNode.textNode.attributesAtPoint(CGPoint(x: point.x - textNodeFrame.minX, y: point.y - textNodeFrame.minY)) {
                    let possibleNames: [String] = [
                        TelegramTextAttributes.URL,
                        TelegramTextAttributes.PeerMention,
                        TelegramTextAttributes.PeerTextMention,
                        TelegramTextAttributes.BotCommand,
                        TelegramTextAttributes.Hashtag,
                        TelegramTextAttributes.BankCard
                    ]
                    for name in possibleNames {
                        if let _ = attributes[NSAttributedString.Key(rawValue: name)] {
                            rects = self.textNode.textNode.attributeRects(name: name, at: index)
                            break
                        }
                    }
                }
            }
            
            if let rects = rects {
                let linkHighlightingNode: LinkHighlightingNode
                if let current = self.linkHighlightingNode {
                    linkHighlightingNode = current
                } else {
                    linkHighlightingNode = LinkHighlightingNode(color: message.effectivelyIncoming(context.account.peerId) ? theme.theme.chat.message.incoming.linkHighlightColor : theme.theme.chat.message.outgoing.linkHighlightColor)
                    self.linkHighlightingNode = linkHighlightingNode
                    self.insertSubnode(linkHighlightingNode, belowSubnode: self.textNode.textNode)
                }
                linkHighlightingNode.frame = self.textNode.textNode.frame
                linkHighlightingNode.updateRects(rects)
            } else if let linkHighlightingNode = self.linkHighlightingNode {
                self.linkHighlightingNode = nil
                linkHighlightingNode.layer.animateAlpha(from: 1.0, to: 0.0, duration: 0.18, removeOnCompletion: false, completion: { [weak linkHighlightingNode] _ in
                    linkHighlightingNode?.removeFromSupernode()
                })
            }
        }
    }
    
    func reactionTargetView(value: String) -> UIView? {
        if !self.statusNode.isHidden {
            if let result = self.statusNode.reactionView(value: value) {
                return result
            }
        }
        if let result = self.contentFileNode?.dateAndStatusNode.reactionView(value: value) {
            return result
        }
        if let result = self.contentImageNode?.dateAndStatusNode.reactionView(value: value) {
            return result
        }
        if let result = self.contentInstantVideoNode?.dateAndStatusNode.reactionView(value: value) {
            return result
        }
        return nil
    }
    
    func playMediaWithSound() -> ((Double?) -> Void, Bool, Bool, Bool, ASDisplayNode?)? {
        return self.contentImageNode?.playMediaWithSound()
    }
}<|MERGE_RESOLUTION|>--- conflicted
+++ resolved
@@ -15,13 +15,11 @@
 import WebsiteType
 import ChatMessageInteractiveMediaBadge
 import GalleryData
-<<<<<<< HEAD
-import PtgForeignAgentNoticeRemoval
-=======
 import TextNodeWithEntities
 import AnimationCache
 import MultiAnimationRenderer
->>>>>>> 20633dd4
+
+import PtgForeignAgentNoticeRemoval
 
 private let buttonFont = Font.semibold(13.0)
 
@@ -408,27 +406,17 @@
             }
             
             if let text = text, !text.isEmpty {
-<<<<<<< HEAD
                 let (text_, entities_) = context.sharedContext.currentPtgSettings.with { $0.suppressForeignAgentNotice } ? removeForeignAgentNotice(text: text, entities: entities ?? [], mayRemoveWholeText: true) : (text, entities ?? [])
                 if !text_.isEmpty {
                     if notEmpty {
                         string.append(NSAttributedString(string: "\n", font: textFont, textColor: messageTheme.primaryTextColor))
                     }
                     if let _ = entities {
-                        string.append(stringWithAppliedEntities(text_, entities: entities_, baseColor: messageTheme.primaryTextColor, linkColor: messageTheme.linkTextColor, baseFont: textFont, linkFont: textFont, boldFont: textBoldFont, italicFont: textItalicFont, boldItalicFont: textBoldItalicFont, fixedFont: textFixedFont, blockQuoteFont: textBlockQuoteFont))
+                        string.append(stringWithAppliedEntities(text_, entities: entities_, baseColor: messageTheme.primaryTextColor, linkColor: messageTheme.linkTextColor, baseFont: textFont, linkFont: textFont, boldFont: textBoldFont, italicFont: textItalicFont, boldItalicFont: textBoldItalicFont, fixedFont: textFixedFont, blockQuoteFont: textBlockQuoteFont, message: nil))
                     } else {
                         string.append(NSAttributedString(string: text_ + "\n", font: textFont, textColor: messageTheme.primaryTextColor))
                     }
                     notEmpty = true
-=======
-                if notEmpty {
-                    string.append(NSAttributedString(string: "\n", font: textFont, textColor: messageTheme.primaryTextColor))
-                }
-                if let entities = entities {
-                    string.append(stringWithAppliedEntities(text, entities: entities, baseColor: messageTheme.primaryTextColor, linkColor: messageTheme.linkTextColor, baseFont: textFont, linkFont: textFont, boldFont: textBoldFont, italicFont: textItalicFont, boldItalicFont: textBoldItalicFont, fixedFont: textFixedFont, blockQuoteFont: textBlockQuoteFont, message: nil))
-                } else {
-                    string.append(NSAttributedString(string: text + "\n", font: textFont, textColor: messageTheme.primaryTextColor))
->>>>>>> 20633dd4
                 }
             }
             
