--- conflicted
+++ resolved
@@ -20,13 +20,7 @@
             }
         }
     }
-<<<<<<< HEAD
-    
-    var tapped: (() -> Void)?
-    
-=======
         
->>>>>>> e18b6736
     override init() {
         self.containerNode = ContextControllerSourceNode()
         self.avatarNode = AvatarNode(font: normalFont)
@@ -50,22 +44,6 @@
     override func didLoad() {
         super.didLoad()
         self.view.isOpaque = false
-<<<<<<< HEAD
-    }
-    
-    @objc private func avatarTapGesture(_ recognizer: TapLongTapOrDoubleTapGestureRecognizer) {
-        if case .ended = recognizer.state {
-            if let (gesture, location) = recognizer.lastRecognizedGestureAndLocation {
-                switch gesture {
-                case .tap:
-                    self.tapped?()
-                default:
-                    break
-                }
-            }
-        }
-=======
->>>>>>> e18b6736
     }
     
     override func calculateSizeThatFits(_ constrainedSize: CGSize) -> CGSize {
