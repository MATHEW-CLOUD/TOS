import Foundation
import UIKit
import AsyncDisplayKit
import TelegramCore
import SyncCore
import Postbox
import SwiftSignalKit
import Display
import TelegramPresentationData
import TelegramUIPreferences
import SafariServices
import AccountContext
import TemporaryCachedPeerDataManager
import AlertUI
import PresentationDataUtils
import OpenInExternalAppUI
import InstantPageUI
import HashtagSearchUI
import StickerPackPreviewUI
import JoinLinkPreviewUI
import LanguageLinkPreviewUI
import PeerInfoUI

private final class ChatRecentActionsListOpaqueState {
    let entries: [ChatRecentActionsEntry]
    let canLoadEarlier: Bool
    
    init(entries: [ChatRecentActionsEntry], canLoadEarlier: Bool) {
        self.entries = entries
        self.canLoadEarlier = canLoadEarlier
    }
}

final class ChatRecentActionsControllerNode: ViewControllerTracingNode {
    private let context: AccountContext
    private let peer: Peer
    private var presentationData: PresentationData
    
    private let pushController: (ViewController) -> Void
    private let presentController: (ViewController, Any?) -> Void
    private let getNavigationController: () -> NavigationController?
    
    private let interaction: ChatRecentActionsInteraction
    private var controllerInteraction: ChatControllerInteraction!
    
    private let galleryHiddenMesageAndMediaDisposable = MetaDisposable()
    private let temporaryHiddenGalleryMediaDisposable = MetaDisposable()
    
    private var chatPresentationDataPromise: Promise<ChatPresentationData>
    private var presentationDataDisposable: Disposable?
    
    private var automaticMediaDownloadSettings: MediaAutoDownloadSettings
    
    private var state: ChatRecentActionsControllerState
    private var containerLayout: (ContainerViewLayout, CGFloat)?
    
    private let backgroundNode: ASDisplayNode
    private let panelBackgroundNode: ASDisplayNode
    private let panelSeparatorNode: ASDisplayNode
    private let panelButtonNode: HighlightableButtonNode
    
    private let listNode: ListView
    private let loadingNode: ChatLoadingNode
    private let emptyNode: ChatRecentActionsEmptyNode
    
    private let navigationActionDisposable = MetaDisposable()
    
    private var isLoading: Bool = false {
        didSet {
            if self.isLoading != oldValue {
                self.loadingNode.isHidden = !self.isLoading
            }
        }
    }
    
    private(set) var filter: ChannelAdminEventLogFilter = ChannelAdminEventLogFilter()
    private let eventLogContext: ChannelAdminEventLogContext
    
    private var enqueuedTransitions: [(ChatRecentActionsHistoryTransition, Bool)] = []
    
    private var historyDisposable: Disposable?
    private let resolvePeerByNameDisposable = MetaDisposable()
    private var adminsDisposable: Disposable?
    private var adminsState: ChannelMemberListState?
    private let banDisposables = DisposableDict<PeerId>()
    
    init(context: AccountContext, peer: Peer, presentationData: PresentationData, interaction: ChatRecentActionsInteraction, pushController: @escaping (ViewController) -> Void, presentController: @escaping (ViewController, Any?) -> Void, getNavigationController: @escaping () -> NavigationController?) {
        self.context = context
        self.peer = peer
        self.presentationData = presentationData
        self.interaction = interaction
        self.pushController = pushController
        self.presentController = presentController
        self.getNavigationController = getNavigationController
        
        self.automaticMediaDownloadSettings = context.sharedContext.currentAutomaticMediaDownloadSettings.with { $0 }
        
        self.backgroundNode = ASDisplayNode()
        self.backgroundNode.isLayerBacked = true
        
        self.panelBackgroundNode = ASDisplayNode()
        self.panelBackgroundNode.backgroundColor = self.presentationData.theme.chat.inputPanel.panelBackgroundColor
        self.panelSeparatorNode = ASDisplayNode()
        self.panelSeparatorNode.backgroundColor = self.presentationData.theme.chat.inputPanel.panelSeparatorColor
        self.panelButtonNode = HighlightableButtonNode()
        self.panelButtonNode.setTitle(self.presentationData.strings.Channel_AdminLog_InfoPanelTitle, with: Font.regular(17.0), with: self.presentationData.theme.chat.inputPanel.panelControlAccentColor, for: [])
        
        self.listNode = ListView()
        self.listNode.dynamicBounceEnabled = !self.presentationData.disableAnimations
        self.listNode.transform = CATransform3DMakeRotation(CGFloat(Double.pi), 0.0, 0.0, 1.0)
        self.loadingNode = ChatLoadingNode(theme: self.presentationData.theme, chatWallpaper: self.presentationData.chatWallpaper, bubbleCorners: self.presentationData.chatBubbleCorners)
        self.emptyNode = ChatRecentActionsEmptyNode(theme: self.presentationData.theme, chatWallpaper: self.presentationData.chatWallpaper, chatBubbleCorners: self.presentationData.chatBubbleCorners)
        self.emptyNode.alpha = 0.0
        
        self.state = ChatRecentActionsControllerState(chatWallpaper: self.presentationData.chatWallpaper, theme: self.presentationData.theme, strings: self.presentationData.strings, fontSize: self.presentationData.chatFontSize)
        
        self.chatPresentationDataPromise = Promise(ChatPresentationData(theme: ChatPresentationThemeData(theme: self.presentationData.theme, wallpaper: self.presentationData.chatWallpaper), fontSize: self.presentationData.chatFontSize, strings: self.presentationData.strings, dateTimeFormat: self.presentationData.dateTimeFormat, nameDisplayOrder: self.presentationData.nameDisplayOrder, disableAnimations: self.presentationData.disableAnimations, largeEmoji: self.presentationData.largeEmoji, chatBubbleCorners: self.presentationData.chatBubbleCorners))
        
        self.eventLogContext = ChannelAdminEventLogContext(postbox: self.context.account.postbox, network: self.context.account.network, peerId: self.peer.id)
        
        super.init()
        
        self.backgroundNode.contents = chatControllerBackgroundImage(theme: self.state.theme, wallpaper: self.state.chatWallpaper, mediaBox: context.sharedContext.accountManager.mediaBox, knockoutMode: context.sharedContext.immediateExperimentalUISettings.knockoutWallpaper)?.cgImage
        
        self.addSubnode(self.backgroundNode)
        self.addSubnode(self.listNode)
        self.addSubnode(self.loadingNode)
        self.addSubnode(self.emptyNode)
        self.addSubnode(self.panelBackgroundNode)
        self.addSubnode(self.panelSeparatorNode)
        self.addSubnode(self.panelButtonNode)
        
        self.panelButtonNode.addTarget(self, action: #selector(self.infoButtonPressed), forControlEvents: .touchUpInside)
        
        let (adminsDisposable, _) = self.context.peerChannelMemberCategoriesContextsManager.admins(postbox: self.context.account.postbox, network: self.context.account.network, accountPeerId: context.account.peerId, peerId: self.peer.id, searchQuery: nil, updated: { [weak self] state in
            self?.adminsState = state
        })
        self.adminsDisposable = adminsDisposable
        
        let controllerInteraction = ChatControllerInteraction(openMessage: { [weak self] message, _ in
            if let strongSelf = self, let navigationController = strongSelf.getNavigationController() {
                guard let state = strongSelf.listNode.opaqueTransactionState as? ChatRecentActionsListOpaqueState else {
                    return false
                }
                for entry in state.entries {
                    if entry.entry.stableId == message.stableId {
                        switch entry.entry.event.action {
                            case let .changeStickerPack(_, new):
                                if let new = new {
                                    strongSelf.presentController(StickerPackScreen(context: strongSelf.context, mainStickerPack: new, stickerPacks: [new], parentNavigationController: strongSelf.getNavigationController()), nil)
                                    return true
                                }
                            default:
                                break
                        }
                        
                        break
                    }
                }
<<<<<<< HEAD
=======
                let gallerySource = GalleryControllerItemSource.standaloneMessage(message)
>>>>>>> e18b6736
                return context.sharedContext.openChatMessage(OpenChatMessageParams(context: context, chatLocation: nil, chatLocationContextHolder: nil, message: message, standalone: true, reverseMessageGalleryOrder: false, navigationController: navigationController, dismissInput: {
                    //self?.chatDisplayNode.dismissInput()
                }, present: { c, a in
                    self?.presentController(c, a)
                }, transitionNode: { messageId, media in
                    var selectedNode: (ASDisplayNode, CGRect, () -> (UIView?, UIView?))?
                    if let strongSelf = self {
                        strongSelf.listNode.forEachItemNode { itemNode in
                            if let itemNode = itemNode as? ChatMessageItemView {
                                if let result = itemNode.transitionNode(id: messageId, media: media) {
                                    selectedNode = result
                                }
                            }
                        }
                    }
                    return selectedNode
                }, addToTransitionSurface: { view in
                    if let strongSelf = self {
                        strongSelf.listNode.view.superview?.insertSubview(view, aboveSubview: strongSelf.listNode.view)
                    }
                }, openUrl: { url in
                    self?.openUrl(url)
                }, openPeer: { peer, navigation in
                    self?.openPeer(peerId: peer.id, peer: peer)
                }, callPeer: { peerId, isVideo in
                    self?.controllerInteraction?.callPeer(peerId, isVideo)
                }, enqueueMessage: { _ in
                }, sendSticker: nil, setupTemporaryHiddenMedia: { _, _, _ in }, chatAvatarHiddenMedia: {  signal, media in
                    if let strongSelf = self {
                        strongSelf.temporaryHiddenGalleryMediaDisposable.set((signal |> deliverOnMainQueue).start(next: { messageId in
                            if let strongSelf = self, let controllerInteraction = strongSelf.controllerInteraction {
                                var messageIdAndMedia: [MessageId: [Media]] = [:]
                                
                                if let messageId = messageId {
                                    messageIdAndMedia[messageId] = [media]
                                }
                                
                                controllerInteraction.hiddenMedia = messageIdAndMedia
                                
                                strongSelf.listNode.forEachItemNode { itemNode in
                                    if let itemNode = itemNode as? ChatMessageItemView {
                                        itemNode.updateHiddenMedia()
                                    }
                                }
                            }
                        }))
                    }
                }, gallerySource: gallerySource))
            }
            return false
        }, openPeer: { [weak self] peerId, _, message in
            if let peerId = peerId {
                self?.openPeer(peerId: peerId, peer: message?.peers[peerId])
            }
        }, openPeerMention: { [weak self] name in
            self?.openPeerMention(name)
        }, openMessageContextMenu: { [weak self] message, selectAll, node, frame, _ in
            self?.openMessageContextMenu(message: message, selectAll: selectAll, node: node, frame: frame)
        }, openMessageContextActions: { _, _, _, _ in
        }, navigateToMessage: { _, _ in }, navigateToMessageStandalone: { _ in
<<<<<<< HEAD
        }, tapMessage: nil, clickThroughMessage: { }, toggleMessagesSelection: { _, _ in }, sendCurrentMessage: { _ in }, sendMessage: { _ in }, sendSticker: { _, _, _, _ in return false }, sendGif: { _, _, _ in return false }, sendBotContextResultAsGif: { _, _, _, _ in return false }, requestMessageActionCallback: { _, _, _, _ in }, requestMessageActionUrlAuth: { _, _, _ in }, activateSwitchInline: { _, _ in }, openUrl: { [weak self] url, _, _, _ in
=======
        }, tapMessage: nil, clickThroughMessage: { }, toggleMessagesSelection: { _, _ in }, sendCurrentMessage: { _ in }, sendMessage: { _ in }, sendSticker: { _, _, _, _, _ in return false }, sendGif: { _, _, _ in return false }, sendBotContextResultAsGif: { _, _, _, _ in return false }, requestMessageActionCallback: { _, _, _, _ in }, requestMessageActionUrlAuth: { _, _, _ in }, activateSwitchInline: { _, _ in }, openUrl: { [weak self] url, _, _, _ in
>>>>>>> e18b6736
            self?.openUrl(url)
        }, shareCurrentLocation: {}, shareAccountContact: {}, sendBotCommand: { _, _ in }, openInstantPage: { [weak self] message, associatedData in
            if let strongSelf = self, let navigationController = strongSelf.getNavigationController() {
                openChatInstantPage(context: strongSelf.context, message: message, sourcePeerType: associatedData?.automaticDownloadPeerType, navigationController: navigationController)
            }
        }, openWallpaper: { [weak self] message in
            if let strongSelf = self{
                openChatWallpaper(context: strongSelf.context, message: message, present: { [weak self] c, a in
                    self?.presentController(c, a)
                })
            }
        }, openTheme: { _ in      
        }, openHashtag: { [weak self] peerName, hashtag in
            guard let strongSelf = self else {
                return
            }
            let resolveSignal: Signal<Peer?, NoError>
            if let peerName = peerName {
                resolveSignal = resolvePeerByName(account: strongSelf.context.account, name: peerName)
                    |> mapToSignal { peerId -> Signal<Peer?, NoError> in
                        if let peerId = peerId {
                            return context.account.postbox.loadedPeerWithId(peerId)
                            |> map(Optional.init)
                        } else {
                            return .single(nil)
                        }
                }
            } else {
                resolveSignal = context.account.postbox.loadedPeerWithId(strongSelf.peer.id)
                |> map(Optional.init)
            }
            strongSelf.resolvePeerByNameDisposable.set((resolveSignal
            |> deliverOnMainQueue).start(next: { peer in
                if let strongSelf = self, !hashtag.isEmpty {
                    let searchController = HashtagSearchController(context: strongSelf.context, peer: peer, query: hashtag)
                    strongSelf.pushController(searchController)
                }
            }))
            }, updateInputState: { _ in }, updateInputMode: { _ in }, openMessageShareMenu: { _ in
        }, presentController: { _, _ in
        }, navigationController: { [weak self] in
            return self?.getNavigationController()
        }, chatControllerNode: { [weak self] in
            return self
        }, reactionContainerNode: {
            return nil
        }, presentGlobalOverlayController: { _, _ in }, callPeer: { _, _ in }, longTap: { [weak self] action, message in
            if let strongSelf = self {
                switch action {
                    case let .url(url):
                        var cleanUrl = url
                        let canOpenIn = availableOpenInOptions(context: strongSelf.context, item: .url(url: url)).count > 1
                        var canAddToReadingList = true
                        let mailtoString = "mailto:"
                        let telString = "tel:"
                        var openText = strongSelf.presentationData.strings.Conversation_LinkDialogOpen
                        if cleanUrl.hasPrefix(mailtoString) {
                            canAddToReadingList = false
                            cleanUrl = String(cleanUrl[cleanUrl.index(cleanUrl.startIndex, offsetBy: mailtoString.distance(from: mailtoString.startIndex, to: mailtoString.endIndex))...])
                        } else if cleanUrl.hasPrefix(telString) {
                            canAddToReadingList = false
                            cleanUrl = String(cleanUrl[cleanUrl.index(cleanUrl.startIndex, offsetBy: telString.distance(from: telString.startIndex, to: telString.endIndex))...])
                            openText = strongSelf.presentationData.strings.Conversation_Call
                        } else if canOpenIn {
                            openText = strongSelf.presentationData.strings.Conversation_FileOpenIn
                        }
                        let actionSheet = ActionSheetController(presentationData: strongSelf.presentationData)
                        
                        var items: [ActionSheetItem] = []
                        items.append(ActionSheetTextItem(title: cleanUrl))
                        items.append(ActionSheetButtonItem(title: openText, color: .accent, action: { [weak actionSheet] in
                            actionSheet?.dismissAnimated()
                            if let strongSelf = self {
                                strongSelf.openUrl(url)
                            }
                        }))
                        items.append(ActionSheetButtonItem(title: canAddToReadingList ? strongSelf.presentationData.strings.ShareMenu_CopyShareLink : strongSelf.presentationData.strings.Conversation_ContextMenuCopy, color: .accent, action: { [weak actionSheet] in
                            actionSheet?.dismissAnimated()
                            UIPasteboard.general.string = cleanUrl
                        }))
                        if canAddToReadingList {
                            items.append(ActionSheetButtonItem(title: strongSelf.presentationData.strings.Conversation_AddToReadingList, color: .accent, action: { [weak actionSheet] in
                                actionSheet?.dismissAnimated()
                                if let link = URL(string: url) {
                                    let _ = try? SSReadingList.default()?.addItem(with: link, title: nil, previewText: nil)
                                }
                            }))
                        }
                        actionSheet.setItemGroups([ActionSheetItemGroup(items: items), ActionSheetItemGroup(items: [
                            ActionSheetButtonItem(title: strongSelf.presentationData.strings.Common_Cancel, color: .accent, font: .bold, action: { [weak actionSheet] in
                                actionSheet?.dismissAnimated()
                            })
                        ])])
                        strongSelf.presentController(actionSheet, nil)
                    case let .peerMention(peerId, mention):
                        let actionSheet = ActionSheetController(presentationData: strongSelf.presentationData)
                        var items: [ActionSheetItem] = []
                        if !mention.isEmpty {
                            items.append(ActionSheetTextItem(title: mention))
                        }
                        items.append(ActionSheetButtonItem(title: strongSelf.presentationData.strings.Conversation_LinkDialogOpen, color: .accent, action: { [weak actionSheet] in
                            actionSheet?.dismissAnimated()
                            if let strongSelf = self {
                                strongSelf.openPeer(peerId: peerId, peer: nil)
                            }
                        }))
                        if !mention.isEmpty {
                            items.append(ActionSheetButtonItem(title: strongSelf.presentationData.strings.Conversation_LinkDialogCopy, color: .accent, action: { [weak actionSheet] in
                                actionSheet?.dismissAnimated()
                                UIPasteboard.general.string = mention
                            }))
                        }
                        actionSheet.setItemGroups([ActionSheetItemGroup(items: items), ActionSheetItemGroup(items: [
                            ActionSheetButtonItem(title: strongSelf.presentationData.strings.Common_Cancel, color: .accent, font: .bold, action: { [weak actionSheet] in
                                actionSheet?.dismissAnimated()
                            })
                        ])])
                        strongSelf.presentController(actionSheet, nil)
                    case let .mention(mention):
                        let actionSheet = ActionSheetController(presentationData: strongSelf.presentationData)
                        actionSheet.setItemGroups([ActionSheetItemGroup(items: [
                            ActionSheetTextItem(title: mention),
                            ActionSheetButtonItem(title: strongSelf.presentationData.strings.Conversation_LinkDialogOpen, color: .accent, action: { [weak actionSheet] in
                                actionSheet?.dismissAnimated()
                                if let strongSelf = self {
                                    strongSelf.openPeerMention(mention)
                                }
                            }),
                            ActionSheetButtonItem(title: strongSelf.presentationData.strings.Conversation_LinkDialogCopy, color: .accent, action: { [weak actionSheet] in
                                actionSheet?.dismissAnimated()
                                UIPasteboard.general.string = mention
                            })
                            ]), ActionSheetItemGroup(items: [
                                ActionSheetButtonItem(title: strongSelf.presentationData.strings.Common_Cancel, color: .accent, font: .bold, action: { [weak actionSheet] in
                                    actionSheet?.dismissAnimated()
                                })
                            ])])
                        strongSelf.presentController(actionSheet, nil)
                    case let .command(command):
                        let actionSheet = ActionSheetController(presentationData: strongSelf.presentationData)
                        actionSheet.setItemGroups([ActionSheetItemGroup(items: [
                            ActionSheetTextItem(title: command),
                            ActionSheetButtonItem(title: strongSelf.presentationData.strings.Conversation_LinkDialogCopy, color: .accent, action: { [weak actionSheet] in
                                actionSheet?.dismissAnimated()
                                UIPasteboard.general.string = command
                            })
                            ]), ActionSheetItemGroup(items: [
                                ActionSheetButtonItem(title: strongSelf.presentationData.strings.Common_Cancel, color: .accent, font: .bold, action: { [weak actionSheet] in
                                    actionSheet?.dismissAnimated()
                                })
                            ])])
                        strongSelf.presentController(actionSheet, nil)
                    case let .hashtag(hashtag):
                        let actionSheet = ActionSheetController(presentationData:  strongSelf.presentationData)
                        actionSheet.setItemGroups([ActionSheetItemGroup(items: [
                            ActionSheetTextItem(title: hashtag),
                            ActionSheetButtonItem(title: strongSelf.presentationData.strings.Conversation_LinkDialogOpen, color: .accent, action: { [weak actionSheet] in
                                actionSheet?.dismissAnimated()
                                if let strongSelf = self {
                                    let searchController = HashtagSearchController(context: strongSelf.context, peer: strongSelf.peer, query: hashtag)
                                    strongSelf.pushController(searchController)
                                }
                            }),
                            ActionSheetButtonItem(title: strongSelf.presentationData.strings.Conversation_LinkDialogCopy, color: .accent, action: { [weak actionSheet] in
                                actionSheet?.dismissAnimated()
                                UIPasteboard.general.string = hashtag
                            })
                            ]), ActionSheetItemGroup(items: [
                                ActionSheetButtonItem(title: strongSelf.presentationData.strings.Common_Cancel, color: .accent, font: .bold, action: { [weak actionSheet] in
                                    actionSheet?.dismissAnimated()
                                })
                            ])])
                        strongSelf.presentController(actionSheet, nil)
                    case let .timecode(timecode, text):
                        guard let message = message else {
                            return
                        }
                        let actionSheet = ActionSheetController(presentationData: strongSelf.presentationData)
                        actionSheet.setItemGroups([ActionSheetItemGroup(items: [
                            ActionSheetTextItem(title: text),
                            ActionSheetButtonItem(title: strongSelf.presentationData.strings.Conversation_LinkDialogOpen, color: .accent, action: { [weak actionSheet] in
                                actionSheet?.dismissAnimated()
                                if let strongSelf = self {
                                    strongSelf.controllerInteraction?.seekToTimecode(message, timecode, true)
                                }
                            }),
                            ActionSheetButtonItem(title: strongSelf.presentationData.strings.Conversation_LinkDialogCopy, color: .accent, action: { [weak actionSheet] in
                                actionSheet?.dismissAnimated()
                                UIPasteboard.general.string = text
                            })
                            ]), ActionSheetItemGroup(items: [
                                ActionSheetButtonItem(title: strongSelf.presentationData.strings.Common_Cancel, color: .accent, font: .bold, action: { [weak actionSheet] in
                                    actionSheet?.dismissAnimated()
                                })
                            ])])
                        strongSelf.presentController(actionSheet, nil)
                    case .bankCard:
                        break
                }
            }
        }, openCheckoutOrReceipt: { _ in
        }, openSearch: {
        }, setupReply: { _ in
        }, canSetupReply: { _ in
            return .none
        }, navigateToFirstDateMessage: { _ in
        }, requestRedeliveryOfFailedMessages: { _ in
        }, addContact: { _ in
        }, rateCall: { _, _, _ in
        }, requestSelectMessagePollOptions: { _, _ in
        }, requestOpenMessagePollResults: { _, _ in
        }, openAppStorePage: { [weak self] in
            if let strongSelf = self {
                strongSelf.context.sharedContext.applicationBindings.openAppStorePage()
            }
        }, displayMessageTooltip: { _, _, _, _ in
        }, seekToTimecode: { _, _, _ in
        }, scheduleCurrentMessage: {
        }, sendScheduledMessagesNow: { _ in
        }, editScheduledMessagesTime: { _ in
        }, performTextSelectionAction: { _, _, _ in
        }, updateMessageLike: { _, _ in
        }, openMessageReactions: { _ in
        }, displayImportedMessageTooltip: { _ in
        }, displaySwipeToReplyHint: {
        }, dismissReplyMarkupMessage: { _ in
        }, openMessagePollResults: { _, _ in
        }, openPollCreation: { _ in
        }, displayPollSolution: { _, _ in
        }, displayPsa: { _, _ in
        }, displayDiceTooltip: { _ in
        }, animateDiceSuccess: { _ in
        }, greetingStickerNode: {
            return nil
        }, openPeerContextMenu: { _, _, _, _ in
        }, openMessageReplies: { _, _, _ in
        }, openReplyThreadOriginalMessage: { _ in
        }, openMessageStats: { _ in
        }, editMessageMedia: { _, _ in  
        }, copyText: { _ in
        }, requestMessageUpdate: { _ in
        }, cancelInteractiveKeyboardGestures: {
        }, automaticMediaDownloadSettings: self.automaticMediaDownloadSettings,
           pollActionState: ChatInterfacePollActionState(), stickerSettings: ChatInterfaceStickerSettings(loopAnimatedStickers: false))
        self.controllerInteraction = controllerInteraction
        
        self.listNode.displayedItemRangeChanged = { [weak self] displayedRange, opaqueTransactionState in
            if let strongSelf = self {
                if let state = (opaqueTransactionState as? ChatRecentActionsListOpaqueState), state.canLoadEarlier {
                    if let visible = displayedRange.visibleRange {
                        let indexRange = (state.entries.count - 1 - visible.lastIndex, state.entries.count - 1 - visible.firstIndex)
                        if indexRange.0 < 5 {
                            strongSelf.eventLogContext.loadMoreEntries()
                        }
                    }
                }
            }
        }
        
        self.eventLogContext.loadMoreEntries()
        
        let historyViewUpdate = self.eventLogContext.get()
        |> map { (entries, hasEarlier, type, hasEntries) in
            return (entries.filter { entry in
                if case let .participantToggleAdmin(prev, new) = entry.event.action, case .creator = prev.participant, case .member = new.participant {
                    return false
                }
                return true
            }, hasEarlier, type, hasEntries)
        }
        
        let previousView = Atomic<[ChatRecentActionsEntry]?>(value: nil)
        
        let historyViewTransition = combineLatest(historyViewUpdate, self.chatPresentationDataPromise.get())
        |> mapToQueue { update, chatPresentationData -> Signal<ChatRecentActionsHistoryTransition, NoError> in
            let processedView = chatRecentActionsEntries(entries: update.0, presentationData: chatPresentationData)
            let previous = previousView.swap(processedView)
            
            return .single(chatRecentActionsHistoryPreparedTransition(from: previous ?? [], to: processedView, type: update.2, canLoadEarlier: update.1, displayingResults: update.3, context: context, peer: peer, controllerInteraction: controllerInteraction))
        }
        
        let appliedTransition = historyViewTransition |> deliverOnMainQueue |> mapToQueue { [weak self] transition -> Signal<Void, NoError> in
            if let strongSelf = self {
                strongSelf.enqueueTransition(transition: transition, firstTime: false)
            }
            return .complete()
        }
        
        self.historyDisposable = appliedTransition.start()
        
        let mediaManager = self.context.sharedContext.mediaManager
        self.galleryHiddenMesageAndMediaDisposable.set(mediaManager.galleryHiddenMediaManager.hiddenIds().start(next: { [weak self] ids in
            if let strongSelf = self, let controllerInteraction = strongSelf.controllerInteraction {
                var messageIdAndMedia: [MessageId: [Media]] = [:]
                
                for id in ids {
                    if case let .chat(accountId, messageId, media) = id, accountId == strongSelf.context.account.id {
                        messageIdAndMedia[messageId] = [media]
                    }
                }
                
                controllerInteraction.hiddenMedia = messageIdAndMedia
                
                strongSelf.listNode.forEachItemNode { itemNode in
                    if let itemNode = itemNode as? ChatMessageItemView {
                        itemNode.updateHiddenMedia()
                    }
                }
            }
        }))
        
        self.presentationDataDisposable = (context.sharedContext.presentationData
        |> deliverOnMainQueue).start(next: { [weak self] presentationData in
            if let strongSelf = self {
                strongSelf.presentationData = presentationData
                strongSelf.chatPresentationDataPromise.set(.single(ChatPresentationData(theme: ChatPresentationThemeData(theme: presentationData.theme, wallpaper: presentationData.chatWallpaper), fontSize: presentationData.chatFontSize, strings: presentationData.strings, dateTimeFormat: presentationData.dateTimeFormat, nameDisplayOrder: presentationData.nameDisplayOrder, disableAnimations: presentationData.disableAnimations, largeEmoji: presentationData.largeEmoji, chatBubbleCorners: presentationData.chatBubbleCorners)))
                
                strongSelf.updateThemeAndStrings(theme: presentationData.theme, strings: presentationData.strings)
            }
        })
    }
    
    deinit {
        self.presentationDataDisposable?.dispose()
        self.historyDisposable?.dispose()
        self.navigationActionDisposable.dispose()
        self.galleryHiddenMesageAndMediaDisposable.dispose()
        self.temporaryHiddenGalleryMediaDisposable.dispose()
        self.resolvePeerByNameDisposable.dispose()
        self.adminsDisposable?.dispose()
        self.banDisposables.dispose()
    }
    
    func updateThemeAndStrings(theme: PresentationTheme, strings: PresentationStrings) {
        self.panelBackgroundNode.backgroundColor = theme.chat.inputPanel.panelBackgroundColor
        self.panelSeparatorNode.backgroundColor = theme.chat.inputPanel.panelSeparatorColor
        self.panelButtonNode.setTitle(presentationData.strings.Channel_AdminLog_InfoPanelTitle, with: Font.regular(17.0), with: theme.chat.inputPanel.panelControlAccentColor, for: [])
    }
    
    func containerLayoutUpdated(_ layout: ContainerViewLayout, navigationBarHeight: CGFloat, transition: ContainedViewLayoutTransition) {
        let isFirstLayout = self.containerLayout == nil
        
        self.containerLayout = (layout, navigationBarHeight)
        
        var insets = layout.insets(options: [.input])
        insets.top += navigationBarHeight
        
        let cleanInsets = layout.insets(options: [])
        
        transition.updateFrame(node: self.backgroundNode, frame: CGRect(origin: CGPoint(), size: layout.size))
        
        let intrinsicPanelHeight: CGFloat = 47.0
        let panelHeight = intrinsicPanelHeight + cleanInsets.bottom
        transition.updateFrame(node: self.panelBackgroundNode, frame: CGRect(origin: CGPoint(x: 0.0, y: layout.size.height - panelHeight), size: CGSize(width: layout.size.width, height: panelHeight)))
        transition.updateFrame(node: self.panelSeparatorNode, frame: CGRect(origin: CGPoint(x: 0.0, y: layout.size.height - panelHeight), size: CGSize(width: layout.size.width, height: UIScreenPixel)))
        transition.updateFrame(node: self.panelButtonNode, frame: CGRect(origin: CGPoint(x: 0.0, y: layout.size.height - panelHeight), size: CGSize(width: layout.size.width, height: intrinsicPanelHeight)))
        
        transition.updateBounds(node: self.listNode, bounds: CGRect(origin: CGPoint(), size: layout.size))
        transition.updatePosition(node: self.listNode, position: CGRect(origin: CGPoint(), size: layout.size).center)
        
        transition.updateFrame(node: self.loadingNode, frame: CGRect(origin: CGPoint(), size: layout.size))
        loadingNode.updateLayout(size: layout.size, insets: insets, transition: transition)
        
        let emptyFrame = CGRect(origin: CGPoint(x: 0.0, y: navigationBarHeight), size: CGSize(width: layout.size.width, height: layout.size.height - navigationBarHeight - panelHeight))
        transition.updateFrame(node: self.emptyNode, frame: emptyFrame)
        self.emptyNode.updateLayout(size: emptyFrame.size, transition: transition)
        
        let contentBottomInset: CGFloat = panelHeight + 4.0
        let listInsets = UIEdgeInsets(top: contentBottomInset, left: layout.safeInsets.right, bottom: insets.top, right: layout.safeInsets.left)
        
        let (duration, curve) = listViewAnimationDurationAndCurve(transition: transition)
        let updateSizeAndInsets = ListViewUpdateSizeAndInsets(size: layout.size, insets: listInsets, duration: duration, curve: curve)
        
        self.listNode.transaction(deleteIndices: [], insertIndicesAndItems: [], updateIndicesAndItems: [], options: [.Synchronous, .LowLatency], scrollToItem: nil, additionalScrollDistance: 0.0, updateSizeAndInsets: updateSizeAndInsets, stationaryItemRange: nil, updateOpaqueState: nil, completion: { _ in })
        
        if isFirstLayout {
            self.dequeueTransitions()
        }
    }
    
    private func enqueueTransition(transition: ChatRecentActionsHistoryTransition, firstTime: Bool) {
        self.enqueuedTransitions.append((transition, firstTime))
        if self.containerLayout != nil {
            self.dequeueTransitions()
        }
    }
    
    private func dequeueTransitions() {
        while true {
            if let (transition, firstTime) = self.enqueuedTransitions.first {
                self.enqueuedTransitions.remove(at: 0)
                
                var options = ListViewDeleteAndInsertOptions()
                if firstTime {
                    options.insert(.LowLatency)
                } else {
                    switch transition.type {
                        case .initial:
                            options.insert(.LowLatency)
                        case .generic:
                            options.insert(.AnimateInsertion)
                        case .load:
                            break
                    }
                }
                
                let displayingResults = transition.displayingResults
                let isEmpty = transition.isEmpty
                let displayEmptyNode = isEmpty && displayingResults
                self.listNode.transaction(deleteIndices: transition.deletions, insertIndicesAndItems: transition.insertions, updateIndicesAndItems: transition.updates, options: options, updateSizeAndInsets: nil, updateOpaqueState: ChatRecentActionsListOpaqueState(entries: transition.filteredEntries, canLoadEarlier: transition.canLoadEarlier), completion: { [weak self] _ in
                    if let strongSelf = self {
                        if displayEmptyNode != strongSelf.listNode.isHidden {
                            strongSelf.listNode.isHidden = displayEmptyNode
                            strongSelf.backgroundColor = !displayEmptyNode ? strongSelf.presentationData.theme.list.plainBackgroundColor : nil
                            
                            strongSelf.emptyNode.alpha = displayEmptyNode ? 1.0 : 0.0
                            strongSelf.emptyNode.layer.animateAlpha(from: displayEmptyNode ? 0.0 : 1.0, to: displayEmptyNode ? 1.0 : 0.0, duration: 0.25)
                            
                            let hasFilter: Bool = strongSelf.filter.events != .all || strongSelf.filter.query != nil
                            
                            var isSupergroup: Bool = false
                            if let peer = strongSelf.peer as? TelegramChannel {
                                switch peer.info {
                                case .group:
                                    isSupergroup = true
                                default:
                                    break
                                }
                            }
                            
                            if displayEmptyNode {
                                var text: String = ""
                                if let query = strongSelf.filter.query, hasFilter {
                                    text = strongSelf.presentationData.strings.Channel_AdminLog_EmptyFilterQueryText(query).0
                                } else {
                                    text = isSupergroup ? strongSelf.presentationData.strings.Group_AdminLog_EmptyText : strongSelf.presentationData.strings.Broadcast_AdminLog_EmptyText
                                }
                                strongSelf.emptyNode.setup(title: hasFilter ? strongSelf.presentationData.strings.Channel_AdminLog_EmptyFilterTitle : strongSelf.presentationData.strings.Channel_AdminLog_EmptyTitle, text: text)
                            }
                        }
                        let isLoading = !displayingResults
                        if !isLoading && strongSelf.isLoading {
                            strongSelf.listNode.layer.animateAlpha(from: 0.0, to: 1.0, duration: 0.25)
                        }
                        strongSelf.isLoading = isLoading
                    }
                })
            } else {
                break
            }
        }
    }
    
    @objc func infoButtonPressed() {
        self.interaction.displayInfoAlert()
    }
    
    func updateSearchQuery(_ query: String) {
        self.filter = self.filter.withQuery(query.isEmpty ? nil : query)
        self.eventLogContext.setFilter(self.filter)
    }
    
    func updateFilter(events: AdminLogEventsFlags, adminPeerIds: [PeerId]?) {
        self.filter = self.filter.withEvents(events).withAdminPeerIds(adminPeerIds)
        self.eventLogContext.setFilter(self.filter)
    }
    
    private func openPeer(peerId: PeerId, peer: Peer?, peekData: ChatPeekTimeout? = nil) {
        let peerSignal: Signal<Peer?, NoError>
        if let peer = peer {
            peerSignal = .single(peer)
        } else {
            peerSignal = self.context.account.postbox.loadedPeerWithId(peerId) |> map(Optional.init)
        }
        self.navigationActionDisposable.set((peerSignal |> take(1) |> deliverOnMainQueue).start(next: { [weak self] peer in
            if let strongSelf = self, let peer = peer {
                if peer is TelegramChannel, let navigationController = strongSelf.getNavigationController() {
                    strongSelf.context.sharedContext.navigateToChatController(NavigateToChatControllerParams(navigationController: navigationController, context: strongSelf.context, chatLocation: .peer(peer.id), peekData: peekData, animated: true))
                } else {
                    if let infoController = strongSelf.context.sharedContext.makePeerInfoController(context: strongSelf.context, peer: peer, mode: .generic, avatarInitiallyExpanded: false, fromChat: false) {
                        strongSelf.pushController(infoController)
                    }
                }
            }
        }))
    }
    
    private func openPeerMention(_ name: String) {
        let postbox = self.context.account.postbox
        self.navigationActionDisposable.set((resolvePeerByName(account: self.context.account, name: name, ageLimit: 10)
        |> take(1)
        |> mapToSignal { peerId -> Signal<Peer?, NoError> in
            if let peerId = peerId {
                return postbox.loadedPeerWithId(peerId) |> map(Optional.init)
            } else {
                return .single(nil)
            }
        }
        |> deliverOnMainQueue).start(next: { [weak self] peer in
            if let strongSelf = self {
                if let peer = peer {
                    if let infoController = strongSelf.context.sharedContext.makePeerInfoController(context: strongSelf.context, peer: peer, mode: .generic, avatarInitiallyExpanded: false, fromChat: false) {
                        strongSelf.pushController(infoController)
                    }
                }
            }
        }))
    }
    
    private func openMessageContextMenu(message: Message, selectAll: Bool, node: ASDisplayNode, frame: CGRect) {
        var actions: [ContextMenuAction] = []
            if !message.text.isEmpty {
                actions.append(ContextMenuAction(content: .text(title: self.presentationData.strings.Conversation_ContextMenuCopy, accessibilityLabel: self.presentationData.strings.Conversation_ContextMenuCopy), action: {
                UIPasteboard.general.string = message.text
            }))
        }
        
        if let author = message.author, let adminsState = self.adminsState {
            var canBan = author.id != self.context.account.peerId
            if let channel = self.peer as? TelegramChannel {
                if !channel.hasPermission(.banMembers) {
                    canBan = false
                }
                if case .broadcast = channel.info {
                    canBan = false
                }
            }
            for member in adminsState.list {
                if member.peer.id == author.id {
                    canBan = member.participant.canBeBannedBy(peerId: self.context.account.peerId)
                }
            }
            
            if canBan {
                actions.append(ContextMenuAction(content: .text(title: self.presentationData.strings.Conversation_ContextMenuBan, accessibilityLabel: self.presentationData.strings.Conversation_ContextMenuBan), action: { [weak self] in
                    if let strongSelf = self {
                        strongSelf.banDisposables.set((fetchChannelParticipant(account: strongSelf.context.account, peerId: strongSelf.peer.id, participantId: author.id)
                        |> deliverOnMainQueue).start(next: { participant in
                            if let strongSelf = self {
                                strongSelf.presentController(channelBannedMemberController(context: strongSelf.context, peerId: strongSelf.peer.id, memberId: author.id, initialParticipant: participant, updated: { _ in }, upgradedToSupergroup: { _, f in f() }), ViewControllerPresentationArguments(presentationAnimation: .modalSheet))
                            }
                        }), forKey: author.id)
                    }
                }))
            }
        }
        
        if !actions.isEmpty {
            let contextMenuController = ContextMenuController(actions: actions)
            
            self.controllerInteraction.highlightedState = ChatInterfaceHighlightedState(messageStableId: message.stableId)
            self.updateItemNodesHighlightedStates(animated: true)
            
            contextMenuController.dismissed = { [weak self] in
                if let strongSelf = self {
                    if strongSelf.controllerInteraction.highlightedState?.messageStableId == message.stableId {
                        strongSelf.controllerInteraction.highlightedState = nil
                        strongSelf.updateItemNodesHighlightedStates(animated: true)
                    }
                }
            }
            
            self.presentController(contextMenuController, ContextMenuControllerPresentationArguments(sourceNodeAndRect: { [weak self, weak node] in
                if let strongSelf = self, let node = node {
                    return (node, frame, strongSelf, strongSelf.bounds)
                } else {
                    return nil
                }
            }))
        }
    }
    
    private func updateItemNodesHighlightedStates(animated: Bool) {
        self.listNode.forEachItemNode { itemNode in
            if let itemNode = itemNode as? ChatMessageItemView {
                itemNode.updateHighlightedState(animated: animated)
            }
        }
    }
    
    private func openUrl(_ url: String) {
        self.navigationActionDisposable.set((self.context.sharedContext.resolveUrl(account: self.context.account, url: url) |> deliverOnMainQueue).start(next: { [weak self] result in
            if let strongSelf = self {
                switch result {
                    case let .externalUrl(url):
                        if let navigationController = strongSelf.getNavigationController() {
                            strongSelf.context.sharedContext.openExternalUrl(context: strongSelf.context, urlContext: .generic, url: url, forceExternal: false, presentationData: strongSelf.presentationData, navigationController: navigationController, dismissInput: {
                                self?.view.endEditing(true)
                            })
                        }
                    case let .peer(peerId, _):
                        if let peerId = peerId {
                            strongSelf.openPeer(peerId: peerId, peer: nil)
                        }
                    case .inaccessiblePeer:
                        strongSelf.controllerInteraction.presentController(textAlertController(context: strongSelf.context, title: nil, text: strongSelf.presentationData.strings.Conversation_ErrorInaccessibleMessage, actions: [TextAlertAction(type: .defaultAction, title: strongSelf.presentationData.strings.Common_OK, action: {})]), nil)
                    case .botStart:
                        break
                    case .groupBotStart:
                        break
                    case let .channelMessage(peerId, messageId):
                        if let navigationController = strongSelf.getNavigationController() {
                            strongSelf.context.sharedContext.navigateToChatController(NavigateToChatControllerParams(navigationController: navigationController, context: strongSelf.context, chatLocation: .peer(peerId), subject: .message(id: messageId, highlight: true)))
                        }
                   case let .replyThreadMessage(replyThreadMessage, messageId):
                        if let navigationController = strongSelf.getNavigationController() {
                            strongSelf.context.sharedContext.navigateToChatController(NavigateToChatControllerParams(navigationController: navigationController, context: strongSelf.context, chatLocation: .replyThread(replyThreadMessage), subject: .message(id: messageId, highlight: true)))
                        }
                    case let .stickerPack(name):
                        let packReference: StickerPackReference = .name(name)
                        strongSelf.presentController(StickerPackScreen(context: strongSelf.context, mainStickerPack: packReference, stickerPacks: [packReference], parentNavigationController: strongSelf.getNavigationController()), nil)
                    case let .instantView(webpage, anchor):
                        strongSelf.pushController(InstantPageController(context: strongSelf.context, webPage: webpage, sourcePeerType: .channel, anchor: anchor))
                    case let .join(link):
                        strongSelf.presentController(JoinLinkPreviewController(context: strongSelf.context, link: link, navigateToPeer: { peerId, peekData in
                            if let strongSelf = self {
                                strongSelf.openPeer(peerId: peerId, peer: nil, peekData: peekData)
                            }
                        }, parentNavigationController: strongSelf.getNavigationController()), nil)
                    case let .localization(identifier):
                        strongSelf.presentController(LanguageLinkPreviewController(context: strongSelf.context, identifier: identifier), nil)
                    case .proxy, .confirmationCode, .cancelAccountReset, .share:
                        strongSelf.context.sharedContext.openResolvedUrl(result, context: strongSelf.context, urlContext: .generic, navigationController: strongSelf.getNavigationController(), openPeer: { peerId, _ in
                            if let strongSelf = self {
                                strongSelf.openPeer(peerId: peerId, peer: nil)
                            }
                        }, sendFile: nil,
                        sendSticker: nil,
                        present: { c, a in
                            self?.presentController(c, a)
                        }, dismissInput: {
                            self?.view.endEditing(true)
                        }, contentContext: nil)
                    case .wallpaper:
                        break
                    case .theme:
                        break
                    #if ENABLE_WALLET
                    case .wallet:
                        break
                    #endif
                    case .settings:
                        break
                }
            }
        }))
    }
}<|MERGE_RESOLUTION|>--- conflicted
+++ resolved
@@ -157,10 +157,7 @@
                         break
                     }
                 }
-<<<<<<< HEAD
-=======
                 let gallerySource = GalleryControllerItemSource.standaloneMessage(message)
->>>>>>> e18b6736
                 return context.sharedContext.openChatMessage(OpenChatMessageParams(context: context, chatLocation: nil, chatLocationContextHolder: nil, message: message, standalone: true, reverseMessageGalleryOrder: false, navigationController: navigationController, dismissInput: {
                     //self?.chatDisplayNode.dismissInput()
                 }, present: { c, a in
@@ -221,11 +218,7 @@
             self?.openMessageContextMenu(message: message, selectAll: selectAll, node: node, frame: frame)
         }, openMessageContextActions: { _, _, _, _ in
         }, navigateToMessage: { _, _ in }, navigateToMessageStandalone: { _ in
-<<<<<<< HEAD
-        }, tapMessage: nil, clickThroughMessage: { }, toggleMessagesSelection: { _, _ in }, sendCurrentMessage: { _ in }, sendMessage: { _ in }, sendSticker: { _, _, _, _ in return false }, sendGif: { _, _, _ in return false }, sendBotContextResultAsGif: { _, _, _, _ in return false }, requestMessageActionCallback: { _, _, _, _ in }, requestMessageActionUrlAuth: { _, _, _ in }, activateSwitchInline: { _, _ in }, openUrl: { [weak self] url, _, _, _ in
-=======
         }, tapMessage: nil, clickThroughMessage: { }, toggleMessagesSelection: { _, _ in }, sendCurrentMessage: { _ in }, sendMessage: { _ in }, sendSticker: { _, _, _, _, _ in return false }, sendGif: { _, _, _ in return false }, sendBotContextResultAsGif: { _, _, _, _ in return false }, requestMessageActionCallback: { _, _, _, _ in }, requestMessageActionUrlAuth: { _, _, _ in }, activateSwitchInline: { _, _ in }, openUrl: { [weak self] url, _, _, _ in
->>>>>>> e18b6736
             self?.openUrl(url)
         }, shareCurrentLocation: {}, shareAccountContact: {}, sendBotCommand: { _, _ in }, openInstantPage: { [weak self] message, associatedData in
             if let strongSelf = self, let navigationController = strongSelf.getNavigationController() {
