import Foundation
import UIKit
import Postbox
import TelegramCore
import SyncCore
import SwiftSignalKit
import Display
import AccountContext
import ChatInterfaceState

func preloadedChatHistoryViewForLocation(_ location: ChatHistoryLocationInput, context: AccountContext, chatLocation: ChatLocation, subject: ChatControllerSubject?, chatLocationContextHolder: Atomic<ChatLocationContextHolder?>, fixedCombinedReadStates: MessageHistoryViewReadState?, tagMask: MessageTags?, additionalData: [AdditionalMessageHistoryViewData], orderStatistics: MessageHistoryViewOrderStatistics = []) -> Signal<ChatHistoryViewUpdate, NoError> {
    var isScheduled = false
    if case .scheduledMessages = subject {
        isScheduled = true
    }
    
    var tagMask = tagMask
    if case .pinnedMessages = subject {
        tagMask = .pinned
    }
    
<<<<<<< HEAD
    return (chatHistoryViewForLocation(location, context: context, chatLocation: chatLocation, chatLocationContextHolder: chatLocationContextHolder, scheduled: isScheduled, fixedCombinedReadStates: fixedCombinedReadStates, tagMask: tagMask, additionalData: additionalData, orderStatistics: orderStatistics)
=======
    return (chatHistoryViewForLocation(location, context: context, chatLocation: chatLocation, chatLocationContextHolder: chatLocationContextHolder, scheduled: isScheduled, fixedCombinedReadStates: fixedCombinedReadStates, tagMask: tagMask, appendMessagesFromTheSameGroup: false, additionalData: additionalData, orderStatistics: orderStatistics)
>>>>>>> e18b6736
    |> castError(Bool.self)
    |> mapToSignal { update -> Signal<ChatHistoryViewUpdate, Bool> in
        switch update {
            case let .Loading(value):
                if case .Generic(.FillHole) = value.type {
                    return .fail(true)
                }
            case let .HistoryView(value):
                if case .Generic(.FillHole) = value.type {
                    return .fail(true)
                }
        }
        return .single(update)
    })
    |> restartIfError
}

<<<<<<< HEAD
func chatHistoryViewForLocation(_ location: ChatHistoryLocationInput, context: AccountContext, chatLocation: ChatLocation, chatLocationContextHolder: Atomic<ChatLocationContextHolder?>, scheduled: Bool, fixedCombinedReadStates: MessageHistoryViewReadState?, tagMask: MessageTags?, additionalData: [AdditionalMessageHistoryViewData], orderStatistics: MessageHistoryViewOrderStatistics = []) -> Signal<ChatHistoryViewUpdate, NoError> {
=======
func chatHistoryViewForLocation(_ location: ChatHistoryLocationInput, context: AccountContext, chatLocation: ChatLocation, chatLocationContextHolder: Atomic<ChatLocationContextHolder?>, scheduled: Bool, fixedCombinedReadStates: MessageHistoryViewReadState?, tagMask: MessageTags?, appendMessagesFromTheSameGroup: Bool, additionalData: [AdditionalMessageHistoryViewData], orderStatistics: MessageHistoryViewOrderStatistics = []) -> Signal<ChatHistoryViewUpdate, NoError> {
>>>>>>> e18b6736
    let account = context.account
    if scheduled {
        var first = true
        var chatScrollPosition: ChatHistoryViewScrollPosition?
        if case let .Scroll(index, _, sourceIndex, position, animated, highlight) = location.content {
            let directionHint: ListViewScrollToItemDirectionHint = sourceIndex > index ? .Down : .Up
            chatScrollPosition = .index(index: index, position: position, directionHint: directionHint, animated: animated, highlight: highlight)
        }
        return account.viewTracker.scheduledMessagesViewForLocation(context.chatLocationInput(for: chatLocation, contextHolder: chatLocationContextHolder), additionalData: additionalData)
        |> map { view, updateType, initialData -> ChatHistoryViewUpdate in
            let (cachedData, cachedDataMessages, readStateData) = extractAdditionalData(view: view, chatLocation: chatLocation)
            
            let combinedInitialData = ChatHistoryCombinedInitialData(initialData: initialData, buttonKeyboardMessage: view.topTaggedMessages.first, cachedData: cachedData, cachedDataMessages: cachedDataMessages, readStateData: readStateData)
            
            if view.isLoading {
                return .Loading(initialData: combinedInitialData, type: .Generic(type: updateType))
            }

            let type: ChatHistoryViewUpdateType
            let scrollPosition: ChatHistoryViewScrollPosition? = first ? chatScrollPosition : nil
            if first {
                first = false
                if chatScrollPosition == nil {
                    type = .Initial(fadeIn: false)
                } else {
                    type = .Generic(type: .UpdateVisible)
                }
            } else {
                type = .Generic(type: .Generic)
            }
            return .HistoryView(view: view, type: type, scrollPosition: scrollPosition, flashIndicators: false, originalScrollPosition: chatScrollPosition, initialData: ChatHistoryCombinedInitialData(initialData: initialData, buttonKeyboardMessage: view.topTaggedMessages.first, cachedData: cachedData, cachedDataMessages: cachedDataMessages, readStateData: readStateData), id: location.id)
        }
    } else {
        let ignoreRelatedChats: Bool
        if let tagMask = tagMask, case .pinned = tagMask {
            ignoreRelatedChats = true
        } else {
            ignoreRelatedChats = false
        }
        
        switch location.content {
            case let .Initial(count):
                var preloaded = false
                var fadeIn = false
                let signal: Signal<(MessageHistoryView, ViewUpdateType, InitialMessageHistoryData?), NoError>
                if let tagMask = tagMask {
<<<<<<< HEAD
                    signal = account.viewTracker.aroundMessageHistoryViewForLocation(context.chatLocationInput(for: chatLocation, contextHolder: chatLocationContextHolder), index: .upperBound, anchorIndex: .upperBound, count: count, ignoreRelatedChats: ignoreRelatedChats, fixedCombinedReadStates: nil, tagMask: tagMask, orderStatistics: orderStatistics)
                } else {
                    signal = account.viewTracker.aroundMessageOfInterestHistoryViewForLocation(context.chatLocationInput(for: chatLocation, contextHolder: chatLocationContextHolder), count: count, tagMask: tagMask, orderStatistics: orderStatistics, additionalData: additionalData)
=======
                    signal = account.viewTracker.aroundMessageHistoryViewForLocation(context.chatLocationInput(for: chatLocation, contextHolder: chatLocationContextHolder), index: .upperBound, anchorIndex: .upperBound, count: count, ignoreRelatedChats: ignoreRelatedChats, fixedCombinedReadStates: nil, tagMask: tagMask, appendMessagesFromTheSameGroup: appendMessagesFromTheSameGroup, orderStatistics: orderStatistics)
                } else {
                    signal = account.viewTracker.aroundMessageOfInterestHistoryViewForLocation(context.chatLocationInput(for: chatLocation, contextHolder: chatLocationContextHolder), count: count, tagMask: tagMask, appendMessagesFromTheSameGroup: appendMessagesFromTheSameGroup, orderStatistics: orderStatistics, additionalData: additionalData)
>>>>>>> e18b6736
                }
                return signal
                |> map { view, updateType, initialData -> ChatHistoryViewUpdate in
                    let (cachedData, cachedDataMessages, readStateData) = extractAdditionalData(view: view, chatLocation: chatLocation)
                    
                    let combinedInitialData = ChatHistoryCombinedInitialData(initialData: initialData, buttonKeyboardMessage: view.topTaggedMessages.first, cachedData: cachedData, cachedDataMessages: cachedDataMessages, readStateData: readStateData)
                    
                    if preloaded {
                        return .HistoryView(view: view, type: .Generic(type: updateType), scrollPosition: nil, flashIndicators: false, originalScrollPosition: nil, initialData: combinedInitialData, id: location.id)
                    } else {
                        if view.isLoading {
                            return .Loading(initialData: combinedInitialData, type: .Generic(type: updateType))
                        }
                        var scrollPosition: ChatHistoryViewScrollPosition?
                        
                        let canScrollToRead: Bool
                        if case .replyThread = chatLocation {
                            canScrollToRead = true
                        } else if view.isAddedToChatList {
                            canScrollToRead = true
                        } else {
                            canScrollToRead = false
                        }
                        
                        if let maxReadIndex = view.maxReadIndex, tagMask == nil, canScrollToRead {
                            let aroundIndex = maxReadIndex
                            scrollPosition = .unread(index: maxReadIndex)
                            
                            if case .peer = chatLocation {
                                var targetIndex = 0
                                for i in 0 ..< view.entries.count {
                                    if view.entries[i].index >= aroundIndex {
                                        targetIndex = i
                                        break
                                    }
                                }
                                
                                let maxIndex = targetIndex + count / 2
                                let minIndex = targetIndex - count / 2
                                if minIndex <= 0 && view.holeEarlier {
                                    fadeIn = true
                                    return .Loading(initialData: combinedInitialData, type: .Generic(type: updateType))
                                }
                                if maxIndex >= targetIndex {
                                    if view.holeLater {
                                        fadeIn = true
                                        return .Loading(initialData: combinedInitialData, type: .Generic(type: updateType))
                                    }
                                    if view.holeEarlier {
                                        var incomingCount: Int32 = 0
                                        inner: for entry in view.entries.reversed() {
                                            if !entry.message.flags.intersection(.IsIncomingMask).isEmpty {
                                                incomingCount += 1
                                            }
                                        }
                                        if case let .peer(peerId) = chatLocation, let combinedReadStates = view.fixedReadStates, case let .peer(readStates) = combinedReadStates, let readState = readStates[peerId], readState.count == incomingCount {
                                        } else {
                                            fadeIn = true
                                            return .Loading(initialData: combinedInitialData, type: .Generic(type: updateType))
                                        }
                                    }
                                }
                            }
                        } else if view.isAddedToChatList, let historyScrollState = (initialData?.chatInterfaceState as? ChatInterfaceState)?.historyScrollState, tagMask == nil {
                            scrollPosition = .positionRestoration(index: historyScrollState.messageIndex, relativeOffset: CGFloat(historyScrollState.relativeOffset))
                        } else {
                            if view.entries.isEmpty && (view.holeEarlier || view.holeLater) {
                                fadeIn = true
                                return .Loading(initialData: combinedInitialData, type: .Generic(type: updateType))
                            }
                        }
                        
                        preloaded = true
                        return .HistoryView(view: view, type: .Initial(fadeIn: fadeIn), scrollPosition: scrollPosition, flashIndicators: false, originalScrollPosition: nil, initialData: ChatHistoryCombinedInitialData(initialData: initialData, buttonKeyboardMessage: view.topTaggedMessages.first, cachedData: cachedData, cachedDataMessages: cachedDataMessages, readStateData: readStateData), id: location.id)
                    }
                }
            case let .InitialSearch(searchLocation, count, highlight):
                var preloaded = false
                var fadeIn = false
                
                let signal: Signal<(MessageHistoryView, ViewUpdateType, InitialMessageHistoryData?), NoError>
                switch searchLocation {
                    case let .index(index):
<<<<<<< HEAD
                        signal = account.viewTracker.aroundMessageHistoryViewForLocation(context.chatLocationInput(for: chatLocation, contextHolder: chatLocationContextHolder), index: .message(index), anchorIndex: .message(index), count: count, ignoreRelatedChats: ignoreRelatedChats, fixedCombinedReadStates: nil, tagMask: tagMask, orderStatistics: orderStatistics, additionalData: additionalData)
                    case let .id(id):
                        signal = account.viewTracker.aroundIdMessageHistoryViewForLocation(context.chatLocationInput(for: chatLocation, contextHolder: chatLocationContextHolder), count: count, ignoreRelatedChats: ignoreRelatedChats, messageId: id, tagMask: tagMask, orderStatistics: orderStatistics, additionalData: additionalData)
=======
                        signal = account.viewTracker.aroundMessageHistoryViewForLocation(context.chatLocationInput(for: chatLocation, contextHolder: chatLocationContextHolder), index: .message(index), anchorIndex: .message(index), count: count, ignoreRelatedChats: ignoreRelatedChats, fixedCombinedReadStates: nil, tagMask: tagMask, appendMessagesFromTheSameGroup: appendMessagesFromTheSameGroup, orderStatistics: orderStatistics, additionalData: additionalData)
                    case let .id(id):
                        signal = account.viewTracker.aroundIdMessageHistoryViewForLocation(context.chatLocationInput(for: chatLocation, contextHolder: chatLocationContextHolder), count: count, ignoreRelatedChats: ignoreRelatedChats, messageId: id, tagMask: tagMask, appendMessagesFromTheSameGroup: appendMessagesFromTheSameGroup, orderStatistics: orderStatistics, additionalData: additionalData)
>>>>>>> e18b6736
                }
                
                return signal |> map { view, updateType, initialData -> ChatHistoryViewUpdate in
                    let (cachedData, cachedDataMessages, readStateData) = extractAdditionalData(view: view, chatLocation: chatLocation)
                    
                    let combinedInitialData = ChatHistoryCombinedInitialData(initialData: initialData, buttonKeyboardMessage: view.topTaggedMessages.first, cachedData: cachedData, cachedDataMessages: cachedDataMessages, readStateData: readStateData)
                    
                    if preloaded {
                        return .HistoryView(view: view, type: .Generic(type: updateType), scrollPosition: nil, flashIndicators: false, originalScrollPosition: nil, initialData: combinedInitialData, id: location.id)
                    } else {
                        let anchorIndex = view.anchorIndex
                        
                        var targetIndex = 0
                        for i in 0 ..< view.entries.count {
                            if anchorIndex.isLessOrEqual(to: view.entries[i].index) {
                                targetIndex = i
                                break
                            }
                        }
                        
                        if !view.entries.isEmpty {
                            let minIndex = max(0, targetIndex - count / 2)
                            let maxIndex = min(view.entries.count, targetIndex + count / 2)
                            if minIndex == 0 && view.holeEarlier {
                                fadeIn = true
                                return .Loading(initialData: combinedInitialData, type: .Generic(type: updateType))
                            }
                            if maxIndex == view.entries.count && view.holeLater {
                                fadeIn = true
                                return .Loading(initialData: combinedInitialData, type: .Generic(type: updateType))
                            }
                        } else if view.holeEarlier || view.holeLater {
                            fadeIn = true
                            return .Loading(initialData: combinedInitialData, type: .Generic(type: updateType))
                        }
                        
                        var reportUpdateType: ChatHistoryViewUpdateType = .Initial(fadeIn: fadeIn)
                        if case .FillHole = updateType {
                            reportUpdateType = .Generic(type: updateType)
                        }
                        
                        preloaded = true
                        return .HistoryView(view: view, type: reportUpdateType, scrollPosition: .index(index: anchorIndex, position: .center(.bottom), directionHint: .Down, animated: false, highlight: highlight), flashIndicators: false, originalScrollPosition: nil, initialData: ChatHistoryCombinedInitialData(initialData: initialData, buttonKeyboardMessage: view.topTaggedMessages.first, cachedData: cachedData, cachedDataMessages: cachedDataMessages, readStateData: readStateData), id: location.id)
                    }
                }
            case let .Navigation(index, anchorIndex, count, highlight):
                var first = true
<<<<<<< HEAD
                return account.viewTracker.aroundMessageHistoryViewForLocation(context.chatLocationInput(for: chatLocation, contextHolder: chatLocationContextHolder), index: index, anchorIndex: anchorIndex, count: count, ignoreRelatedChats: ignoreRelatedChats, fixedCombinedReadStates: fixedCombinedReadStates, tagMask: tagMask, orderStatistics: orderStatistics, additionalData: additionalData) |> map { view, updateType, initialData -> ChatHistoryViewUpdate in
=======
                return account.viewTracker.aroundMessageHistoryViewForLocation(context.chatLocationInput(for: chatLocation, contextHolder: chatLocationContextHolder), index: index, anchorIndex: anchorIndex, count: count, ignoreRelatedChats: ignoreRelatedChats, fixedCombinedReadStates: fixedCombinedReadStates, tagMask: tagMask, appendMessagesFromTheSameGroup: appendMessagesFromTheSameGroup, orderStatistics: orderStatistics, additionalData: additionalData) |> map { view, updateType, initialData -> ChatHistoryViewUpdate in
>>>>>>> e18b6736
                    let (cachedData, cachedDataMessages, readStateData) = extractAdditionalData(view: view, chatLocation: chatLocation)
                    
                    let genericType: ViewUpdateType
                    if first {
                        first = false
                        genericType = ViewUpdateType.UpdateVisible
                    } else {
                        genericType = updateType
                    }
                    return .HistoryView(view: view, type: .Generic(type: genericType), scrollPosition: nil, flashIndicators: false, originalScrollPosition: nil, initialData: ChatHistoryCombinedInitialData(initialData: initialData, buttonKeyboardMessage: view.topTaggedMessages.first, cachedData: cachedData, cachedDataMessages: cachedDataMessages, readStateData: readStateData), id: location.id)
                }
            case let .Scroll(index, anchorIndex, sourceIndex, scrollPosition, animated, highlight):
                let directionHint: ListViewScrollToItemDirectionHint = sourceIndex > index ? .Down : .Up
                let chatScrollPosition = ChatHistoryViewScrollPosition.index(index: index, position: scrollPosition, directionHint: directionHint, animated: animated, highlight: highlight)
                var first = true
<<<<<<< HEAD
                return account.viewTracker.aroundMessageHistoryViewForLocation(context.chatLocationInput(for: chatLocation, contextHolder: chatLocationContextHolder), index: index, anchorIndex: anchorIndex, count: 128, ignoreRelatedChats: ignoreRelatedChats, fixedCombinedReadStates: fixedCombinedReadStates, tagMask: tagMask, orderStatistics: orderStatistics, additionalData: additionalData)
=======
                return account.viewTracker.aroundMessageHistoryViewForLocation(context.chatLocationInput(for: chatLocation, contextHolder: chatLocationContextHolder), index: index, anchorIndex: anchorIndex, count: 128, ignoreRelatedChats: ignoreRelatedChats, fixedCombinedReadStates: fixedCombinedReadStates, tagMask: tagMask, appendMessagesFromTheSameGroup: appendMessagesFromTheSameGroup, orderStatistics: orderStatistics, additionalData: additionalData)
>>>>>>> e18b6736
                |> map { view, updateType, initialData -> ChatHistoryViewUpdate in
                    let (cachedData, cachedDataMessages, readStateData) = extractAdditionalData(view: view, chatLocation: chatLocation)
                    
                    let combinedInitialData = ChatHistoryCombinedInitialData(initialData: initialData, buttonKeyboardMessage: view.topTaggedMessages.first, cachedData: cachedData, cachedDataMessages: cachedDataMessages, readStateData: readStateData)
                    
                    if view.isLoading {
                        return ChatHistoryViewUpdate.Loading(initialData: combinedInitialData, type: .Generic(type: updateType))
                    }
                    
                    let genericType: ViewUpdateType
                    let scrollPosition: ChatHistoryViewScrollPosition? = first ? chatScrollPosition : nil
                    if first {
                        first = false
                        genericType = ViewUpdateType.UpdateVisible
                    } else {
                        genericType = updateType
                    }
                    return .HistoryView(view: view, type: .Generic(type: genericType), scrollPosition: scrollPosition, flashIndicators: animated, originalScrollPosition: chatScrollPosition, initialData: combinedInitialData, id: location.id)
                }
        }
    }
}

private func extractAdditionalData(view: MessageHistoryView, chatLocation: ChatLocation) -> (
    cachedData: CachedPeerData?,
    cachedDataMessages: [MessageId: Message]?,
    readStateData: [PeerId: ChatHistoryCombinedInitialReadStateData]?
) {
    var cachedData: CachedPeerData?
    var cachedDataMessages: [MessageId: Message] = [:]
    var readStateData: [PeerId: ChatHistoryCombinedInitialReadStateData] = [:]
    var notificationSettings: PeerNotificationSettings?
        
    loop: for data in view.additionalData {
        switch data {
            case let .peerNotificationSettings(value):
                notificationSettings = value
            default:
                break
        }
    }
        
    for data in view.additionalData {
        switch data {
            case let .peerNotificationSettings(value):
                notificationSettings = value
            case let .cachedPeerData(peerIdValue, value):
                if chatLocation.peerId == peerIdValue {
                    cachedData = value
                }
            case let .cachedPeerDataMessages(peerIdValue, value):
                if case .peer(peerIdValue) = chatLocation {
                    if let value = value {
                        for (_, message) in value {
                            cachedDataMessages[message.id] = message
                        }
                    }
                }
            case let .message(_, messages):
                for message in messages {
                    cachedDataMessages[message.id] = message
                }
            case let .totalUnreadState(totalUnreadState):
                switch chatLocation {
                    case let .peer(peerId):
                        if let combinedReadStates = view.fixedReadStates {
                            if case let .peer(readStates) = combinedReadStates, let readState = readStates[peerId] {
                                readStateData[peerId] = ChatHistoryCombinedInitialReadStateData(unreadCount: readState.count, totalState: totalUnreadState, notificationSettings: notificationSettings)
                            }
                        }
                    case .replyThread:
                        break
                }
            default:
                break
        }
    }
        
    return (cachedData, cachedDataMessages, readStateData)
}

struct ReplyThreadInfo {
    var message: ChatReplyThreadMessage
    var isChannelPost: Bool
    var isEmpty: Bool
    var scrollToLowerBoundMessage: MessageIndex?
    var contextHolder: Atomic<ChatLocationContextHolder?>
}

enum ReplyThreadSubject {
    case channelPost(MessageId)
    case groupMessage(MessageId)
}

func fetchAndPreloadReplyThreadInfo(context: AccountContext, subject: ReplyThreadSubject, atMessageId: MessageId?) -> Signal<ReplyThreadInfo, FetchChannelReplyThreadMessageError> {
    let message: Signal<ChatReplyThreadMessage, FetchChannelReplyThreadMessageError>
    switch subject {
    case .channelPost(let messageId), .groupMessage(let messageId):
        message = fetchChannelReplyThreadMessage(account: context.account, messageId: messageId, atMessageId: atMessageId)
    }
    
    return message
    |> mapToSignal { replyThreadMessage -> Signal<ReplyThreadInfo, FetchChannelReplyThreadMessageError> in
        let chatLocationContextHolder = Atomic<ChatLocationContextHolder?>(value: nil)
        
        let input: ChatHistoryLocationInput
        var scrollToLowerBoundMessage: MessageIndex?
        switch replyThreadMessage.initialAnchor {
        case .automatic:
            if let atMessageId = atMessageId {
                input = ChatHistoryLocationInput(
                    content: .InitialSearch(location: .id(atMessageId), count: 40, highlight: true),
                    id: 0
                )
            } else {
                input = ChatHistoryLocationInput(
                    content: .Initial(count: 40),
                    id: 0
                )
            }
        case let .lowerBoundMessage(index):
            input = ChatHistoryLocationInput(
                content: .Navigation(index: .message(index), anchorIndex: .message(index), count: 40, highlight: false),
                id: 0
            )
            scrollToLowerBoundMessage = index
        }
        
        if replyThreadMessage.isNotAvailable {
            return .single(ReplyThreadInfo(
                message: replyThreadMessage,
                isChannelPost: replyThreadMessage.isChannelPost,
                isEmpty: false,
                scrollToLowerBoundMessage: nil,
                contextHolder: chatLocationContextHolder
            ))
        }
        
        let preloadSignal = preloadedChatHistoryViewForLocation(
            input,
            context: context,
            chatLocation: .replyThread(replyThreadMessage),
            subject: nil,
            chatLocationContextHolder: chatLocationContextHolder,
            fixedCombinedReadStates: nil,
            tagMask: nil,
            additionalData: []
        )
        return preloadSignal
        |> map { historyView -> Bool? in
            switch historyView {
            case .Loading:
                return nil
            case let .HistoryView(view, _, _, _, _, _, _):
                return view.entries.isEmpty
            }
        }
        |> mapToSignal { value -> Signal<Bool, NoError> in
            if let value = value {
                return .single(value)
            } else {
                return .complete()
            }
        }
        |> take(1)
        |> map { isEmpty -> ReplyThreadInfo in
            return ReplyThreadInfo(
                message: replyThreadMessage,
                isChannelPost: replyThreadMessage.isChannelPost,
                isEmpty: isEmpty,
                scrollToLowerBoundMessage: scrollToLowerBoundMessage,
                contextHolder: chatLocationContextHolder
            )
        }
        |> castError(FetchChannelReplyThreadMessageError.self)
    }
}<|MERGE_RESOLUTION|>--- conflicted
+++ resolved
@@ -19,11 +19,7 @@
         tagMask = .pinned
     }
     
-<<<<<<< HEAD
-    return (chatHistoryViewForLocation(location, context: context, chatLocation: chatLocation, chatLocationContextHolder: chatLocationContextHolder, scheduled: isScheduled, fixedCombinedReadStates: fixedCombinedReadStates, tagMask: tagMask, additionalData: additionalData, orderStatistics: orderStatistics)
-=======
     return (chatHistoryViewForLocation(location, context: context, chatLocation: chatLocation, chatLocationContextHolder: chatLocationContextHolder, scheduled: isScheduled, fixedCombinedReadStates: fixedCombinedReadStates, tagMask: tagMask, appendMessagesFromTheSameGroup: false, additionalData: additionalData, orderStatistics: orderStatistics)
->>>>>>> e18b6736
     |> castError(Bool.self)
     |> mapToSignal { update -> Signal<ChatHistoryViewUpdate, Bool> in
         switch update {
@@ -41,11 +37,7 @@
     |> restartIfError
 }
 
-<<<<<<< HEAD
-func chatHistoryViewForLocation(_ location: ChatHistoryLocationInput, context: AccountContext, chatLocation: ChatLocation, chatLocationContextHolder: Atomic<ChatLocationContextHolder?>, scheduled: Bool, fixedCombinedReadStates: MessageHistoryViewReadState?, tagMask: MessageTags?, additionalData: [AdditionalMessageHistoryViewData], orderStatistics: MessageHistoryViewOrderStatistics = []) -> Signal<ChatHistoryViewUpdate, NoError> {
-=======
 func chatHistoryViewForLocation(_ location: ChatHistoryLocationInput, context: AccountContext, chatLocation: ChatLocation, chatLocationContextHolder: Atomic<ChatLocationContextHolder?>, scheduled: Bool, fixedCombinedReadStates: MessageHistoryViewReadState?, tagMask: MessageTags?, appendMessagesFromTheSameGroup: Bool, additionalData: [AdditionalMessageHistoryViewData], orderStatistics: MessageHistoryViewOrderStatistics = []) -> Signal<ChatHistoryViewUpdate, NoError> {
->>>>>>> e18b6736
     let account = context.account
     if scheduled {
         var first = true
@@ -92,15 +84,9 @@
                 var fadeIn = false
                 let signal: Signal<(MessageHistoryView, ViewUpdateType, InitialMessageHistoryData?), NoError>
                 if let tagMask = tagMask {
-<<<<<<< HEAD
-                    signal = account.viewTracker.aroundMessageHistoryViewForLocation(context.chatLocationInput(for: chatLocation, contextHolder: chatLocationContextHolder), index: .upperBound, anchorIndex: .upperBound, count: count, ignoreRelatedChats: ignoreRelatedChats, fixedCombinedReadStates: nil, tagMask: tagMask, orderStatistics: orderStatistics)
-                } else {
-                    signal = account.viewTracker.aroundMessageOfInterestHistoryViewForLocation(context.chatLocationInput(for: chatLocation, contextHolder: chatLocationContextHolder), count: count, tagMask: tagMask, orderStatistics: orderStatistics, additionalData: additionalData)
-=======
                     signal = account.viewTracker.aroundMessageHistoryViewForLocation(context.chatLocationInput(for: chatLocation, contextHolder: chatLocationContextHolder), index: .upperBound, anchorIndex: .upperBound, count: count, ignoreRelatedChats: ignoreRelatedChats, fixedCombinedReadStates: nil, tagMask: tagMask, appendMessagesFromTheSameGroup: appendMessagesFromTheSameGroup, orderStatistics: orderStatistics)
                 } else {
                     signal = account.viewTracker.aroundMessageOfInterestHistoryViewForLocation(context.chatLocationInput(for: chatLocation, contextHolder: chatLocationContextHolder), count: count, tagMask: tagMask, appendMessagesFromTheSameGroup: appendMessagesFromTheSameGroup, orderStatistics: orderStatistics, additionalData: additionalData)
->>>>>>> e18b6736
                 }
                 return signal
                 |> map { view, updateType, initialData -> ChatHistoryViewUpdate in
@@ -184,15 +170,9 @@
                 let signal: Signal<(MessageHistoryView, ViewUpdateType, InitialMessageHistoryData?), NoError>
                 switch searchLocation {
                     case let .index(index):
-<<<<<<< HEAD
-                        signal = account.viewTracker.aroundMessageHistoryViewForLocation(context.chatLocationInput(for: chatLocation, contextHolder: chatLocationContextHolder), index: .message(index), anchorIndex: .message(index), count: count, ignoreRelatedChats: ignoreRelatedChats, fixedCombinedReadStates: nil, tagMask: tagMask, orderStatistics: orderStatistics, additionalData: additionalData)
-                    case let .id(id):
-                        signal = account.viewTracker.aroundIdMessageHistoryViewForLocation(context.chatLocationInput(for: chatLocation, contextHolder: chatLocationContextHolder), count: count, ignoreRelatedChats: ignoreRelatedChats, messageId: id, tagMask: tagMask, orderStatistics: orderStatistics, additionalData: additionalData)
-=======
                         signal = account.viewTracker.aroundMessageHistoryViewForLocation(context.chatLocationInput(for: chatLocation, contextHolder: chatLocationContextHolder), index: .message(index), anchorIndex: .message(index), count: count, ignoreRelatedChats: ignoreRelatedChats, fixedCombinedReadStates: nil, tagMask: tagMask, appendMessagesFromTheSameGroup: appendMessagesFromTheSameGroup, orderStatistics: orderStatistics, additionalData: additionalData)
                     case let .id(id):
                         signal = account.viewTracker.aroundIdMessageHistoryViewForLocation(context.chatLocationInput(for: chatLocation, contextHolder: chatLocationContextHolder), count: count, ignoreRelatedChats: ignoreRelatedChats, messageId: id, tagMask: tagMask, appendMessagesFromTheSameGroup: appendMessagesFromTheSameGroup, orderStatistics: orderStatistics, additionalData: additionalData)
->>>>>>> e18b6736
                 }
                 
                 return signal |> map { view, updateType, initialData -> ChatHistoryViewUpdate in
@@ -240,11 +220,7 @@
                 }
             case let .Navigation(index, anchorIndex, count, highlight):
                 var first = true
-<<<<<<< HEAD
-                return account.viewTracker.aroundMessageHistoryViewForLocation(context.chatLocationInput(for: chatLocation, contextHolder: chatLocationContextHolder), index: index, anchorIndex: anchorIndex, count: count, ignoreRelatedChats: ignoreRelatedChats, fixedCombinedReadStates: fixedCombinedReadStates, tagMask: tagMask, orderStatistics: orderStatistics, additionalData: additionalData) |> map { view, updateType, initialData -> ChatHistoryViewUpdate in
-=======
                 return account.viewTracker.aroundMessageHistoryViewForLocation(context.chatLocationInput(for: chatLocation, contextHolder: chatLocationContextHolder), index: index, anchorIndex: anchorIndex, count: count, ignoreRelatedChats: ignoreRelatedChats, fixedCombinedReadStates: fixedCombinedReadStates, tagMask: tagMask, appendMessagesFromTheSameGroup: appendMessagesFromTheSameGroup, orderStatistics: orderStatistics, additionalData: additionalData) |> map { view, updateType, initialData -> ChatHistoryViewUpdate in
->>>>>>> e18b6736
                     let (cachedData, cachedDataMessages, readStateData) = extractAdditionalData(view: view, chatLocation: chatLocation)
                     
                     let genericType: ViewUpdateType
@@ -260,11 +236,7 @@
                 let directionHint: ListViewScrollToItemDirectionHint = sourceIndex > index ? .Down : .Up
                 let chatScrollPosition = ChatHistoryViewScrollPosition.index(index: index, position: scrollPosition, directionHint: directionHint, animated: animated, highlight: highlight)
                 var first = true
-<<<<<<< HEAD
-                return account.viewTracker.aroundMessageHistoryViewForLocation(context.chatLocationInput(for: chatLocation, contextHolder: chatLocationContextHolder), index: index, anchorIndex: anchorIndex, count: 128, ignoreRelatedChats: ignoreRelatedChats, fixedCombinedReadStates: fixedCombinedReadStates, tagMask: tagMask, orderStatistics: orderStatistics, additionalData: additionalData)
-=======
                 return account.viewTracker.aroundMessageHistoryViewForLocation(context.chatLocationInput(for: chatLocation, contextHolder: chatLocationContextHolder), index: index, anchorIndex: anchorIndex, count: 128, ignoreRelatedChats: ignoreRelatedChats, fixedCombinedReadStates: fixedCombinedReadStates, tagMask: tagMask, appendMessagesFromTheSameGroup: appendMessagesFromTheSameGroup, orderStatistics: orderStatistics, additionalData: additionalData)
->>>>>>> e18b6736
                 |> map { view, updateType, initialData -> ChatHistoryViewUpdate in
                     let (cachedData, cachedDataMessages, readStateData) = extractAdditionalData(view: view, chatLocation: chatLocation)
                     
