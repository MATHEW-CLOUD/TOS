--- conflicted
+++ resolved
@@ -83,15 +83,10 @@
                 } else {
                     let peerTypeValue: MediaAutoSaveSettings.PeerType
                     switch peer {
-<<<<<<< HEAD
-                    case .user, .secretChat:
-                        peerTypeValue = .users
-=======
                     case .user:
                         peerTypeValue = .users
                     case .secretChat:
                         return false
->>>>>>> 865a355e
                     case .legacyGroup:
                         peerTypeValue = .groups
                     case let .channel(channel):
@@ -253,12 +248,9 @@
     }
     
     func store(_ media: AnyMediaReference, timestamp: Int32, peerId: EnginePeer.Id) {
-<<<<<<< HEAD
-=======
         if !self.mediaStoreAllowed {
             return
         }
->>>>>>> 865a355e
         guard let id = media.media.id else {
             return
         }
@@ -298,13 +290,10 @@
         })
     }
     
-<<<<<<< HEAD
-=======
     deinit {
         self.mediaStoreAllowedDisposable?.dispose()
     }
     
->>>>>>> 865a355e
     func store(_ media: AnyMediaReference, timestamp: Int32, peerId: EnginePeer.Id) {
         self.impl.with { impl in
             impl.store(media, timestamp: timestamp, peerId: peerId)
