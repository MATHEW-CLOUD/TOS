--- conflicted
+++ resolved
@@ -67,11 +67,7 @@
                 })
             }
         } else {
-<<<<<<< HEAD
-            controller = ChatControllerImpl(context: params.context, chatLocation: params.chatLocation, chatLocationContextHolder: params.chatLocationContextHolder, subject: params.subject, botStart: params.botStart, peekData: params.peekData, peerNearbyData: params.peerNearbyData)
-=======
             controller = ChatControllerImpl(context: params.context, chatLocation: params.chatLocation, chatLocationContextHolder: params.chatLocationContextHolder, subject: params.subject, botStart: params.botStart, peekData: params.peekData, peerNearbyData: params.peerNearbyData, greetingData: params.greetingData)
->>>>>>> e18b6736
         }
         controller.purposefulAction = params.purposefulAction
         if let search = params.activateMessageSearch {
