import Foundation
import UIKit
import AsyncDisplayKit
import Display
import Postbox
import TelegramCore
import AccountContext
import LocalizedPeerData
import ContextUI
import ChatListUI
import TelegramPresentationData
<<<<<<< HEAD
import PtgForeignAgentNoticeRemoval
=======
import SwiftSignalKit
>>>>>>> 7d335e81

struct ChatMessageItemWidthFill {
    var compactInset: CGFloat
    var compactWidthBoundary: CGFloat
    var freeMaximumFillFactor: CGFloat
    
    func widthFor(_ width: CGFloat) -> CGFloat {
        if width <= self.compactWidthBoundary {
            return max(1.0, width - self.compactInset)
        } else {
            return max(1.0, floor(width * self.freeMaximumFillFactor))
        }
    }
}

struct ChatMessageItemBubbleLayoutConstants {
    var edgeInset: CGFloat
    var defaultSpacing: CGFloat
    var mergedSpacing: CGFloat
    var maximumWidthFill: ChatMessageItemWidthFill
    var minimumSize: CGSize
    var contentInsets: UIEdgeInsets
    var borderInset: CGFloat
    var strokeInsets: UIEdgeInsets
}

struct ChatMessageItemTextLayoutConstants {
    var bubbleInsets: UIEdgeInsets
}

struct ChatMessageItemImageLayoutConstants {
    var bubbleInsets: UIEdgeInsets
    var statusInsets: UIEdgeInsets
    var defaultCornerRadius: CGFloat
    var mergedCornerRadius: CGFloat
    var contentMergedCornerRadius: CGFloat
    var maxDimensions: CGSize
    var minDimensions: CGSize
}

struct ChatMessageItemVideoLayoutConstants {
    var maxHorizontalHeight: CGFloat
    var maxVerticalHeight: CGFloat
}

struct ChatMessageItemInstantVideoConstants {
    var insets: UIEdgeInsets
    var dimensions: CGSize
}

struct ChatMessageItemFileLayoutConstants {
    var bubbleInsets: UIEdgeInsets
}

struct ChatMessageItemWallpaperLayoutConstants {
    var maxTextWidth: CGFloat
}

struct ChatMessageItemLayoutConstants {
    var avatarDiameter: CGFloat
    var timestampHeaderHeight: CGFloat
    
    var bubble: ChatMessageItemBubbleLayoutConstants
    var image: ChatMessageItemImageLayoutConstants
    var video: ChatMessageItemVideoLayoutConstants
    var text: ChatMessageItemTextLayoutConstants
    var file: ChatMessageItemFileLayoutConstants
    var instantVideo: ChatMessageItemInstantVideoConstants
    var wallpapers: ChatMessageItemWallpaperLayoutConstants
    
    static var `default`: ChatMessageItemLayoutConstants {
        return self.compact
    }
    
    fileprivate static var compact: ChatMessageItemLayoutConstants {
        let bubble = ChatMessageItemBubbleLayoutConstants(edgeInset: 4.0, defaultSpacing: 2.0 + UIScreenPixel, mergedSpacing: 0.0, maximumWidthFill: ChatMessageItemWidthFill(compactInset: 36.0, compactWidthBoundary: 500.0, freeMaximumFillFactor: 0.85), minimumSize: CGSize(width: 40.0, height: 35.0), contentInsets: UIEdgeInsets(top: 0.0, left: 6.0, bottom: 0.0, right: 0.0), borderInset: UIScreenPixel, strokeInsets: UIEdgeInsets(top: 1.0, left: 1.0, bottom: 1.0, right: 1.0))
        let text = ChatMessageItemTextLayoutConstants(bubbleInsets: UIEdgeInsets(top: 6.0 + UIScreenPixel, left: 12.0, bottom: 6.0 - UIScreenPixel, right: 12.0))
        let image = ChatMessageItemImageLayoutConstants(bubbleInsets: UIEdgeInsets(top: 2.0, left: 2.0, bottom: 2.0, right: 2.0), statusInsets: UIEdgeInsets(top: 0.0, left: 0.0, bottom: 6.0, right: 6.0), defaultCornerRadius: 16.0, mergedCornerRadius: 8.0, contentMergedCornerRadius: 0.0, maxDimensions: CGSize(width: 300.0, height: 380.0), minDimensions: CGSize(width: 170.0, height: 74.0))
        let video = ChatMessageItemVideoLayoutConstants(maxHorizontalHeight: 250.0, maxVerticalHeight: 360.0)
        let file = ChatMessageItemFileLayoutConstants(bubbleInsets: UIEdgeInsets(top: 15.0, left: 9.0, bottom: 15.0, right: 12.0))
        let instantVideo = ChatMessageItemInstantVideoConstants(insets: UIEdgeInsets(top: 4.0, left: 0.0, bottom: 4.0, right: 0.0), dimensions: CGSize(width: 212.0, height: 212.0))
        let wallpapers = ChatMessageItemWallpaperLayoutConstants(maxTextWidth: 180.0)
        
        return ChatMessageItemLayoutConstants(avatarDiameter: 37.0, timestampHeaderHeight: 34.0, bubble: bubble, image: image, video: video, text: text, file: file, instantVideo: instantVideo, wallpapers: wallpapers)
    }
    
    fileprivate static var regular: ChatMessageItemLayoutConstants {
        let bubble = ChatMessageItemBubbleLayoutConstants(edgeInset: 4.0, defaultSpacing: 2.0 + UIScreenPixel, mergedSpacing: 0.0, maximumWidthFill: ChatMessageItemWidthFill(compactInset: 36.0, compactWidthBoundary: 500.0, freeMaximumFillFactor: 0.65), minimumSize: CGSize(width: 40.0, height: 35.0), contentInsets: UIEdgeInsets(top: 0.0, left: 6.0, bottom: 0.0, right: 0.0), borderInset: UIScreenPixel, strokeInsets: UIEdgeInsets(top: 1.0, left: 1.0, bottom: 1.0, right: 1.0))
        let text = ChatMessageItemTextLayoutConstants(bubbleInsets: UIEdgeInsets(top: 6.0 + UIScreenPixel, left: 12.0, bottom: 6.0 - UIScreenPixel, right: 12.0))
        let image = ChatMessageItemImageLayoutConstants(bubbleInsets: UIEdgeInsets(top: 2.0, left: 2.0, bottom: 2.0, right: 2.0), statusInsets: UIEdgeInsets(top: 0.0, left: 0.0, bottom: 6.0, right: 6.0), defaultCornerRadius: 16.0, mergedCornerRadius: 8.0, contentMergedCornerRadius: 5.0, maxDimensions: CGSize(width: 440.0, height: 440.0), minDimensions: CGSize(width: 170.0, height: 74.0))
        let video = ChatMessageItemVideoLayoutConstants(maxHorizontalHeight: 250.0, maxVerticalHeight: 360.0)
        let file = ChatMessageItemFileLayoutConstants(bubbleInsets: UIEdgeInsets(top: 15.0, left: 9.0, bottom: 15.0, right: 12.0))
        let instantVideo = ChatMessageItemInstantVideoConstants(insets: UIEdgeInsets(top: 4.0, left: 0.0, bottom: 4.0, right: 0.0), dimensions: CGSize(width: 240.0, height: 240.0))
        let wallpapers = ChatMessageItemWallpaperLayoutConstants(maxTextWidth: 180.0)
        
        return ChatMessageItemLayoutConstants(avatarDiameter: 37.0, timestampHeaderHeight: 34.0, bubble: bubble, image: image, video: video, text: text, file: file, instantVideo: instantVideo, wallpapers: wallpapers)
    }
}

func chatMessageItemLayoutConstants(_ constants: (ChatMessageItemLayoutConstants, ChatMessageItemLayoutConstants), params: ListViewItemLayoutParams, presentationData: ChatPresentationData) -> ChatMessageItemLayoutConstants {
    var result: ChatMessageItemLayoutConstants
    if params.width > 680.0 {
        result = constants.1
    } else {
        result = constants.0
    }
    result.image.defaultCornerRadius = presentationData.chatBubbleCorners.mainRadius
    result.image.mergedCornerRadius = (presentationData.chatBubbleCorners.mergeBubbleCorners && result.image.defaultCornerRadius >= 10.0) ?  presentationData.chatBubbleCorners.auxiliaryRadius : presentationData.chatBubbleCorners.mainRadius
    let minRadius: CGFloat = 4.0
    let maxRadius: CGFloat = 16.0
    let radiusTransition = (presentationData.chatBubbleCorners.mainRadius - minRadius) / (maxRadius - minRadius)
    let minInset: CGFloat = 9.0
    let maxInset: CGFloat = 12.0
    let textInset: CGFloat = min(maxInset, ceil(maxInset * radiusTransition + minInset * (1.0 - radiusTransition)))
    result.text.bubbleInsets.left = textInset
    result.text.bubbleInsets.right = textInset
    result.instantVideo.dimensions = params.width > 320.0 ? constants.1.instantVideo.dimensions : constants.0.instantVideo.dimensions
    return result
}

enum ChatMessageItemBottomNeighbor {
    case none
    case merged(semi: Bool)
}

enum ChatMessagePeekPreviewContent {
    case media(Media)
    case url(ASDisplayNode, CGRect, String, Bool)
}

private let voiceMessageDurationFormatter: DateComponentsFormatter = {
    let formatter = DateComponentsFormatter()
    formatter.unitsStyle = .spellOut
    formatter.allowedUnits = [.minute, .second]
    return formatter
}()

private let musicDurationFormatter: DateComponentsFormatter = {
    let formatter = DateComponentsFormatter()
    formatter.unitsStyle = .spellOut
    formatter.allowedUnits = [.hour, .minute, .second]
    return formatter
}()

private let fileSizeFormatter: ByteCountFormatter = {
    let formatter = ByteCountFormatter()
    formatter.allowsNonnumericFormatting = true
    return formatter
}()

enum ChatMessageAccessibilityCustomActionType {
    case reply
    case options
}

final class ChatMessageAccessibilityCustomAction: UIAccessibilityCustomAction {
    let action: ChatMessageAccessibilityCustomActionType
    
    init(name: String, target: Any?, selector: Selector, action: ChatMessageAccessibilityCustomActionType) {
        self.action = action
        
        super.init(name: name, target: target, selector: selector)
    }
}

final class ChatMessageAccessibilityData {
    let label: String?
    let value: String?
    let hint: String?
    let traits: UIAccessibilityTraits
    let customActions: [ChatMessageAccessibilityCustomAction]?
    let singleUrl: String?
    
    init(item: ChatMessageItem, isSelected: Bool?) {
        var hint: String?
        var traits: UIAccessibilityTraits = []
        var singleUrl: String?
        
        var customActions: [ChatMessageAccessibilityCustomAction] = []
        
        let isIncoming = item.message.effectivelyIncoming(item.context.account.peerId)
        var announceIncomingAuthors = false
        if let peer = item.message.peers[item.message.id.peerId] {
            if peer is TelegramGroup {
                announceIncomingAuthors = true
            } else if let channel = peer as? TelegramChannel, case .group = channel.info {
                announceIncomingAuthors = true
            }
        }
        
        let dataForMessage: (Message, Bool) -> (String, String) = { message, isReply -> (String, String) in
            var label: String = ""
            var value: String = ""
            
            if let chatPeer = message.peers[item.message.id.peerId] {
                let authorName = message.author.flatMap(EnginePeer.init)?.displayTitle(strings: item.presentationData.strings, displayOrder: item.presentationData.nameDisplayOrder)
                
                let suppressForeignAgentNotice = item.context.sharedContext.currentPtgSettings.with { $0.suppressForeignAgentNotice }
                let message_ = suppressForeignAgentNotice ? removeForeignAgentNotice(message: message) : message
                
                let (_, _, messageText, _, _) = chatListItemStrings(strings: item.presentationData.strings, nameDisplayOrder: item.presentationData.nameDisplayOrder, dateTimeFormat: item.presentationData.dateTimeFormat, messages: [EngineMessage(message_)], chatPeer: EngineRenderedPeer(peer: EnginePeer(chatPeer)), accountPeerId: item.context.account.peerId)
                
                var text = messageText
                
                loop: for media in message_.media {
                    if let _ = media as? TelegramMediaImage {
                        if isIncoming {
                            if announceIncomingAuthors, let authorName = authorName {
                                label = item.presentationData.strings.VoiceOver_Chat_PhotoFrom(authorName).string
                            } else {
                                label = item.presentationData.strings.VoiceOver_Chat_Photo
                            }
                        } else {
                            label = item.presentationData.strings.VoiceOver_Chat_YourPhoto
                        }
                        text = ""
                        if !message_.text.isEmpty {
                            text.append("\n")
                            
                            text.append(item.presentationData.strings.VoiceOver_Chat_Caption(message_.text).string)
                        }
                    } else if let file = media as? TelegramMediaFile {
                        var isSpecialFile = false
                        for attribute in file.attributes {
                            switch attribute {
                                case let .Sticker(displayText, _, _):
                                    isSpecialFile = true
                                    text = displayText
                                    if file.mimeType == "application/x-tgsticker" {
                                        if isIncoming {
                                            if announceIncomingAuthors, let authorName = authorName {
                                                label = item.presentationData.strings.VoiceOver_Chat_AnimatedStickerFrom(authorName).string
                                            } else {
                                                label = item.presentationData.strings.VoiceOver_Chat_AnimatedSticker
                                            }
                                        } else {
                                            label = item.presentationData.strings.VoiceOver_Chat_YourAnimatedSticker
                                        }
                                    } else {
                                        if isIncoming {
                                            if announceIncomingAuthors, let authorName = authorName {
                                                label = item.presentationData.strings.VoiceOver_Chat_StickerFrom(authorName).string
                                            } else {
                                                label = item.presentationData.strings.VoiceOver_Chat_Sticker
                                            }
                                        } else {
                                            label = item.presentationData.strings.VoiceOver_Chat_YourSticker
                                        }
                                    }
                                case let .Audio(isVoice, duration, title, performer, _):
                                    isSpecialFile = true
                                    if isSelected == nil {
                                        hint = item.presentationData.strings.VoiceOver_Chat_PlayHint
                                    }
                                    traits.insert(.startsMediaSession)
                                    if isVoice {
                                        let durationString = voiceMessageDurationFormatter.string(from: Double(duration)) ?? ""
                                        if isIncoming {
                                            if announceIncomingAuthors, let authorName = authorName {
                                                label = item.presentationData.strings.VoiceOver_Chat_VoiceMessageFrom(authorName).string
                                            } else {
                                                label = item.presentationData.strings.VoiceOver_Chat_VoiceMessage
                                            }
                                        } else {
                                            label = item.presentationData.strings.VoiceOver_Chat_YourVoiceMessage
                                        }
                                        text = item.presentationData.strings.VoiceOver_Chat_Duration(durationString).string
                                    } else {
                                        let durationString = musicDurationFormatter.string(from: Double(duration)) ?? ""
                                        if isIncoming {
                                            if announceIncomingAuthors, let authorName = authorName {
                                                label = item.presentationData.strings.VoiceOver_Chat_MusicFrom(authorName).string
                                            } else {
                                                label = item.presentationData.strings.VoiceOver_Chat_Music
                                            }
                                        } else {
                                            label = item.presentationData.strings.VoiceOver_Chat_YourMusic
                                        }
                                        let performer = performer ?? "Unknown"
                                        let title = title ?? "Unknown"
                                        
                                        text = item.presentationData.strings.VoiceOver_Chat_MusicTitle(title, performer).string
                                        text.append(item.presentationData.strings.VoiceOver_Chat_Duration(durationString).string)
                                    }
                                case let .Video(duration, _, flags):
                                    isSpecialFile = true
                                    if isSelected == nil {
                                        hint = item.presentationData.strings.VoiceOver_Chat_PlayHint
                                    }
                                    traits.insert(.startsMediaSession)
                                    let durationString = voiceMessageDurationFormatter.string(from: Double(duration)) ?? ""
                                    if flags.contains(.instantRoundVideo) {
                                        if isIncoming {
                                            if announceIncomingAuthors, let authorName = authorName {
                                                label = item.presentationData.strings.VoiceOver_Chat_VideoMessageFrom(authorName).string
                                            } else {
                                                label = item.presentationData.strings.VoiceOver_Chat_VideoMessage
                                            }
                                        } else {
                                            label = item.presentationData.strings.VoiceOver_Chat_YourVideoMessage
                                        }
                                    } else {
                                        if isIncoming {
                                            if announceIncomingAuthors, let authorName = authorName {
                                                label = item.presentationData.strings.VoiceOver_Chat_VideoFrom(authorName).string
                                            } else {
                                                label = item.presentationData.strings.VoiceOver_Chat_Video
                                            }
                                        } else {
                                            label = item.presentationData.strings.VoiceOver_Chat_YourVideo
                                        }
                                    }
                                    text = item.presentationData.strings.VoiceOver_Chat_Duration(durationString).string
                                default:
                                    break
                            }
                        }
                        if !isSpecialFile {
                            if isSelected == nil {
                                hint = item.presentationData.strings.VoiceOver_Chat_OpenHint
                            }
                            let sizeString = fileSizeFormatter.string(fromByteCount: Int64(file.size ?? 0))
                            if isIncoming {
                                if announceIncomingAuthors, let authorName = authorName {
                                    label = item.presentationData.strings.VoiceOver_Chat_FileFrom(authorName).string
                                } else {
                                    label = item.presentationData.strings.VoiceOver_Chat_File
                                }
                            } else {
                                label = item.presentationData.strings.VoiceOver_Chat_YourFile
                            }
                            text = "\(file.fileName ?? ""). "
                            text.append(item.presentationData.strings.VoiceOver_Chat_Size(sizeString).string)
                        }
                        if !message_.text.isEmpty {
                            text.append("\n")
                            text.append(item.presentationData.strings.VoiceOver_Chat_Caption(message_.text).string)
                        }
                        break loop
                    } else if let webpage = media as? TelegramMediaWebpage, case let .Loaded(content) = webpage.content {
                        var contentText = item.presentationData.strings.VoiceOver_Chat_PagePreview + ". "
                        if let title = content.title, !title.isEmpty {
                            contentText.append(item.presentationData.strings.VoiceOver_Chat_Title(title).string)
                            contentText.append(". ")
                        }
                        if let text = content.text {
                            let text_ = suppressForeignAgentNotice ? removeForeignAgentNotice(text: text, mayRemoveWholeText: true) : text
                            if !text_.isEmpty {
                                contentText.append(text_)
                            }
                        }
                        text = "\(message_.text)\n\(contentText)"
                    } else if let contact = media as? TelegramMediaContact {
                        if isIncoming {
                            if announceIncomingAuthors, let authorName = authorName {
                                label = item.presentationData.strings.VoiceOver_Chat_ContactFrom(authorName).string
                            } else {
                                label = item.presentationData.strings.VoiceOver_Chat_Contact
                            }
                        } else {
                            label = item.presentationData.strings.VoiceOver_Chat_YourContact
                        }
                        var displayName = ""
                        if !contact.firstName.isEmpty {
                            displayName.append(contact.firstName)
                        }
                        if !contact.lastName.isEmpty {
                            if !displayName.isEmpty {
                                displayName.append(" ")
                            }
                            displayName.append(contact.lastName)
                        }
                        var phoneNumbersString = ""
                        var phoneNumberCount = 0
                        var emailAddressesString = ""
                        var emailAddressCount = 0
                        var organizationString = ""
                        if let vCard = contact.vCardData, let vCardData = vCard.data(using: .utf8), let contactData = DeviceContactExtendedData(vcard: vCardData) {
                            if displayName.isEmpty && !contactData.organization.isEmpty {
                                displayName = contactData.organization
                            }
                            if !contactData.basicData.phoneNumbers.isEmpty {
                                for phone in contactData.basicData.phoneNumbers {
                                    if !phoneNumbersString.isEmpty {
                                        phoneNumbersString.append(", ")
                                    }
                                    for c in phone.value {
                                        phoneNumbersString.append(c)
                                        phoneNumbersString.append(" ")
                                    }
                                    phoneNumberCount += 1
                                }
                            } else {
                                for c in contact.phoneNumber {
                                    phoneNumbersString.append(c)
                                    phoneNumbersString.append(" ")
                                }
                                phoneNumberCount += 1
                            }
                            
                            for email in contactData.emailAddresses {
                                if !emailAddressesString.isEmpty {
                                    emailAddressesString.append(", ")
                                }
                                emailAddressesString.append("\(email.value)")
                                emailAddressCount += 1
                            }
                            if !contactData.organization.isEmpty && displayName != contactData.organization {
                                organizationString = contactData.organization
                            }
                        } else {
                            phoneNumbersString.append("\(contact.phoneNumber)")
                        }
                        text = "\(displayName)."
                        if !phoneNumbersString.isEmpty {
                            if phoneNumberCount > 1 {
                                text.append(item.presentationData.strings.VoiceOver_Chat_ContactPhoneNumberCount(Int32(phoneNumberCount)))
                                text.append(": ")
                            } else {
                                text.append(item.presentationData.strings.VoiceOver_Chat_ContactPhoneNumber)
                            }
                            text.append("\(phoneNumbersString). ")
                        }
                        if !emailAddressesString.isEmpty {
                            if emailAddressCount > 1 {
                                text.append(item.presentationData.strings.VoiceOver_Chat_ContactEmailCount(Int32(emailAddressCount)))
                                text.append(": ")
                            } else {
                                text.append(item.presentationData.strings.VoiceOver_Chat_ContactEmail)
                                text.append(": ")
                            }
                            text.append("\(emailAddressesString). ")
                        }
                        if !organizationString.isEmpty {
                            text.append(item.presentationData.strings.VoiceOver_Chat_ContactOrganization(organizationString).string)
                            text.append(".")
                        }
                    } else if let poll = media as? TelegramMediaPoll {
                        if isIncoming {
                            if announceIncomingAuthors, let authorName = authorName {
                                label = item.presentationData.strings.VoiceOver_Chat_AnonymousPollFrom(authorName).string
                            } else {
                                label = item.presentationData.strings.VoiceOver_Chat_AnonymousPoll
                            }
                        } else {
                            label = item.presentationData.strings.VoiceOver_Chat_YourAnonymousPoll
                        }
                        
                        var optionVoterCount: [Int: Int32] = [:]
                        var maxOptionVoterCount: Int32 = 0
                        var totalVoterCount: Int32 = 0
                        let voters: [TelegramMediaPollOptionVoters]?
                        if poll.isClosed {
                            voters = poll.results.voters ?? []
                        } else {
                            voters = poll.results.voters
                        }
                        var selectedOptionId: Data?
                        if let voters = voters, let totalVoters = poll.results.totalVoters {
                            var didVote = false
                            for voter in voters {
                                if voter.selected {
                                    didVote = true
                                    selectedOptionId = voter.opaqueIdentifier
                                }
                            }
                            totalVoterCount = totalVoters
                            if didVote || poll.isClosed {
                                for i in 0 ..< poll.options.count {
                                    inner: for optionVoters in voters {
                                        if optionVoters.opaqueIdentifier == poll.options[i].opaqueIdentifier {
                                            optionVoterCount[i] = optionVoters.count
                                            maxOptionVoterCount = max(maxOptionVoterCount, optionVoters.count)
                                            break inner
                                        }
                                    }
                                }
                            }
                        }
                        
                        var optionVoterCounts: [Int]
                        if totalVoterCount != 0 {
                            optionVoterCounts = countNicePercent(votes: (0 ..< poll.options.count).map({ Int(optionVoterCount[$0] ?? 0) }), total: Int(totalVoterCount))
                        } else {
                            optionVoterCounts = Array(repeating: 0, count: poll.options.count)
                        }
                        
                        text = item.presentationData.strings.VoiceOver_Chat_Title(poll.text).string
                        text.append(". ")
                        
                        text.append(item.presentationData.strings.VoiceOver_Chat_PollOptionCount(Int32(poll.options.count)))
                        text.append(": ")
                        var optionsText = ""
                        for i in 0 ..< poll.options.count {
                            let option = poll.options[i]
                            
                            if !optionsText.isEmpty {
                                optionsText.append(", ")
                            }
                            optionsText.append(option.text)
                            if let selectedOptionId = selectedOptionId, selectedOptionId == option.opaqueIdentifier {
                                optionsText.append(", ")
                                optionsText.append(item.presentationData.strings.VoiceOver_Chat_OptionSelected)
                            }
                            
                            if let _ = optionVoterCount[i] {
                                if maxOptionVoterCount != 0 && totalVoterCount != 0 {
                                    optionsText.append(", \(optionVoterCounts[i])%")
                                }
                            }
                        }
                        text.append("\(optionsText). ")
                        if totalVoterCount != 0 {
                            text.append(item.presentationData.strings.VoiceOver_Chat_PollVotes(Int32(totalVoterCount)))
                        } else {
                            text.append(item.presentationData.strings.VoiceOver_Chat_PollNoVotes)
                        }
                        if poll.isClosed {
                            text.append(item.presentationData.strings.VoiceOver_Chat_PollFinalResults)
                        }
                    }
                }
                
                var result = ""
                
                if let isSelected = isSelected {
                    if isSelected {
                        result += item.presentationData.strings.VoiceOver_Chat_Selected
                        result += "\n"
                    }
                    traits.insert(.startsMediaSession)
                }
                
                result += "\(text)"
                
                let dateString = DateFormatter.localizedString(from: Date(timeIntervalSince1970: Double(message.timestamp)), dateStyle: .medium, timeStyle: .short)
                
                result += "\n\(dateString)"
                if !isIncoming && item.read && !isReply {
                    result += "\n"
                    if announceIncomingAuthors {
                        result += item.presentationData.strings.VoiceOver_Chat_SeenByRecipients
                    } else {
                        result += item.presentationData.strings.VoiceOver_Chat_SeenByRecipient
                    }
                }
                value = result
            } else {
                value = ""
            }
            
            if label.isEmpty {
                if let author = message.author {
                    if isIncoming {
                        label = EnginePeer(author).displayTitle(strings: item.presentationData.strings, displayOrder: item.presentationData.nameDisplayOrder)
                    } else {
                        label = item.presentationData.strings.VoiceOver_Chat_YourMessage
                    }
                } else {
                    label = item.presentationData.strings.VoiceOver_Chat_Message
                }
            }
            
            return (label, value)
        }
        
        var (label, value) = dataForMessage(item.message, false)
        
        for attribute in item.message.attributes {
            if let attribute = attribute as? TextEntitiesMessageAttribute {
                var hasUrls = false
                loop: for entity in attribute.entities {
                    switch entity.type {
                        case .Url:
                            if hasUrls {
                                singleUrl = nil
                                break loop
                            } else {
                                if let range = Range<String.Index>(NSRange(location: entity.range.lowerBound, length: entity.range.count), in: item.message.text) {
                                    singleUrl = String(item.message.text[range])
                                    hasUrls = true
                                }
                            }
                        case let .TextUrl(url):
                            if hasUrls {
                                singleUrl = nil
                                break loop
                            } else {
                                singleUrl = url
                                hasUrls = true
                            }
                        default:
                            break
                    }
                }
            } else if let attribute = attribute as? ReplyMessageAttribute, let replyMessage = item.message.associatedMessages[attribute.messageId] {
                var replyLabel: String
                if replyMessage.flags.contains(.Incoming) {
                    if let author = replyMessage.author {
                        replyLabel = item.presentationData.strings.VoiceOver_Chat_ReplyFrom(EnginePeer(author).displayTitle(strings: item.presentationData.strings, displayOrder: item.presentationData.nameDisplayOrder)).string
                    } else {
                        replyLabel = item.presentationData.strings.VoiceOver_Chat_Reply
                    }
                } else {
                    replyLabel = item.presentationData.strings.VoiceOver_Chat_ReplyToYourMessage
                }
                
//                let (replyMessageLabel, replyMessageValue) = dataForMessage(replyMessage, true)
//                replyLabel += "\(replyLabel): \(replyMessageLabel), \(replyMessageValue)"
                
                label = "\(replyLabel) . \(label)"
            }
        }
        
        if hint == nil && singleUrl != nil {
            hint = item.presentationData.strings.VoiceOver_Chat_OpenLinkHint
        }
        
        if let forwardInfo = item.message.forwardInfo {
            let forwardLabel: String
            if let author = forwardInfo.author, author.id == item.context.account.peerId {
                forwardLabel = item.presentationData.strings.VoiceOver_Chat_ForwardedFromYou
            } else {
                let peerString: String
                if let peer = forwardInfo.author {
                    if let authorName = forwardInfo.authorSignature {
                        peerString = "\(EnginePeer(peer).displayTitle(strings: item.presentationData.strings, displayOrder: item.presentationData.nameDisplayOrder)) (\(authorName))"
                    } else {
                        peerString = EnginePeer(peer).displayTitle(strings: item.presentationData.strings, displayOrder: item.presentationData.nameDisplayOrder)
                    }
                } else if let authorName = forwardInfo.authorSignature {
                    peerString = authorName
                } else {
                    peerString = ""
                }
                forwardLabel = item.presentationData.strings.VoiceOver_Chat_ForwardedFrom(peerString).string
            }
            label = "\(forwardLabel). \(label)"
        }
        
        if isSelected == nil {
            var canReply = item.controllerInteraction.canSetupReply(item.message) == .reply
            for media in item.content.firstMessage.media {
                if let _ = media as? TelegramMediaExpiredContent {
                    canReply = false
                }
                else if let media = media as? TelegramMediaAction {
                    if case .phoneCall = media.action {
                    } else {
                        canReply = false
                    }
                }
            }
            
            if canReply {
                customActions.append(ChatMessageAccessibilityCustomAction(name: item.presentationData.strings.VoiceOver_MessageContextReply, target: nil, selector: #selector(self.noop), action: .reply))
            }
            customActions.append(ChatMessageAccessibilityCustomAction(name: item.presentationData.strings.VoiceOver_MessageContextOpenMessageMenu, target: nil, selector: #selector(self.noop), action: .options))
        }
        
        self.label = label
        self.value = value
        self.hint = hint
        self.traits = traits
        self.customActions = customActions.isEmpty ? nil : customActions
        self.singleUrl = singleUrl
    }
    
    @objc private func noop() {
    }
}

public class ChatMessageItemView: ListViewItemNode, ChatMessageItemNodeProtocol {
    let layoutConstants = (ChatMessageItemLayoutConstants.compact, ChatMessageItemLayoutConstants.regular)
    
    var item: ChatMessageItem?
    var accessibilityData: ChatMessageAccessibilityData?
    var safeInsets = UIEdgeInsets()
    
    var awaitingAppliedReaction: (MessageReaction.Reaction?, () -> Void)?
    
    public required convenience init() {
        self.init(layerBacked: false)
    }
    
    public init(layerBacked: Bool) {
        super.init(layerBacked: layerBacked, dynamicBounce: true, rotated: true)
        self.transform = CATransform3DMakeRotation(CGFloat.pi, 0.0, 0.0, 1.0)
    }

    required public init?(coder aDecoder: NSCoder) {
        fatalError("init(coder:) has not been implemented")
    }
    
    override public func reuse() {
        super.reuse()
        
        self.item = nil
        self.frame = CGRect()
    }
    
    func setupItem(_ item: ChatMessageItem, synchronousLoad: Bool) {
        self.item = item
    }
    
    func updateAccessibilityData(_ accessibilityData: ChatMessageAccessibilityData) {
        self.accessibilityData = accessibilityData
    }
    
    override public func layoutForParams(_ params: ListViewItemLayoutParams, item: ListViewItem, previousItem: ListViewItem?, nextItem: ListViewItem?) {
        if let item = item as? ChatMessageItem {
            let doLayout = self.asyncLayout()
            let merged = item.mergedWithItems(top: previousItem, bottom: nextItem)
            let (layout, apply) = doLayout(item, params, merged.top, merged.bottom, merged.dateAtBottom)
            self.contentSize = layout.contentSize
            self.insets = layout.insets
            apply(.None, ListViewItemApply(isOnScreen: false), false)
        }
    }
    
    func cancelInsertionAnimations() {
    }
    
    override public func animateInsertion(_ currentTimestamp: Double, duration: Double, short: Bool) {
        if short {
            //self.layer.animateBoundsOriginYAdditive(from: -self.bounds.size.height, to: 0.0, duration: 0.4, timingFunction: kCAMediaTimingFunctionSpring)
        } else {
            self.transitionOffset = -self.bounds.size.height * 1.6
            self.addTransitionOffsetAnimation(0.0, duration: duration, beginAt: currentTimestamp)
        }
    }
    
    func asyncLayout() -> (_ item: ChatMessageItem, _ params: ListViewItemLayoutParams, _ mergedTop: ChatMessageMerge, _ mergedBottom: ChatMessageMerge, _ dateHeaderAtBottom: Bool) -> (ListViewItemNodeLayout, (ListViewItemUpdateAnimation, ListViewItemApply, Bool) -> Void) {
        return { _, _, _, _, _ in
            return (ListViewItemNodeLayout(contentSize: CGSize(width: 32.0, height: 32.0), insets: UIEdgeInsets()), { _, _, _ in
                
            })
        }
    }
    
    func transitionNode(id: MessageId, media: Media) -> (ASDisplayNode, CGRect, () -> (UIView?, UIView?))? {
        return nil
    }
    
    func getMessageContextSourceNode(stableId: UInt32?) -> ContextExtractedContentContainingNode? {
        return nil
    }
    
    func peekPreviewContent(at point: CGPoint) -> (Message, ChatMessagePeekPreviewContent)? {
        return nil
    }
    
    func updateHiddenMedia() {
    }
    
    func updateSelectionState(animated: Bool) {
    }
    
    func updateSearchTextHighlightState() {
    }
    
    func updateHighlightedState(animated: Bool) {
        var isHighlightedInOverlay = false
        if let item = self.item, let contextHighlightedState = item.controllerInteraction.contextHighlightedState {
            switch item.content {
                case let .message(message, _, _, _, _):
                    if contextHighlightedState.messageStableId == message.stableId {
                        isHighlightedInOverlay = true
                    }
                case let .group(messages):
                    for (message, _, _, _, _) in messages {
                        if contextHighlightedState.messageStableId == message.stableId {
                            isHighlightedInOverlay = true
                            break
                        }
                    }
            }
        }
        self.isHighlightedInOverlay = isHighlightedInOverlay
    }
    
    func updateAutomaticMediaDownloadSettings() {
    }
    
    func updateStickerSettings(forceStopAnimations: Bool) {
    }
    
    func playMediaWithSound() -> ((Double?) -> Void, Bool, Bool, Bool, ASDisplayNode?)? {
        return nil
    }
    
    override public func headers() -> [ListViewItemHeader]? {
        if let item = self.item {
            return item.headers
        } else {
            return nil
        }
    }
    
    func performMessageButtonAction(button: ReplyMarkupButton) {
        if let item = self.item {
            switch button.action {
                case .text:
                    item.controllerInteraction.sendMessage(button.title)
                case let .url(url):
                    var concealed = true
                    if url.hasPrefix("tg://") {
                        concealed = false
                    }
                    item.controllerInteraction.openUrl(url, concealed, nil, nil)
                case .requestMap:
                    item.controllerInteraction.shareCurrentLocation()
                case .requestPhone:
                    item.controllerInteraction.shareAccountContact()
                case .openWebApp:
                    item.controllerInteraction.requestMessageActionCallback(item.message.id, nil, true, false)
                case let .callback(requiresPassword, data):
                    item.controllerInteraction.requestMessageActionCallback(item.message.id, data, false, requiresPassword)
                case let .switchInline(samePeer, query):
                    var botPeer: Peer?
                    
                    var found = false
                    for attribute in item.message.attributes {
                        if let attribute = attribute as? InlineBotMessageAttribute {
                            if let peerId = attribute.peerId {
                                botPeer = item.message.peers[peerId]
                                found = true
                            }
                        }
                    }
                    if !found {
                        botPeer = item.message.author
                    }
                    
                    var peerId: PeerId?
                    if samePeer {
                        peerId = item.message.id.peerId
                    }
                    if let botPeer = botPeer, let addressName = botPeer.addressName {
                        item.controllerInteraction.activateSwitchInline(peerId, "@\(addressName) \(query)")
                    }
                case .payment:
                    item.controllerInteraction.openCheckoutOrReceipt(item.message.id)
                case let .urlAuth(url, buttonId):
                    item.controllerInteraction.requestMessageActionUrlAuth(url, .message(id: item.message.id, buttonId: buttonId))
                case .setupPoll:
                    break
                case let .openUserProfile(peerId):
                    let _ = (item.context.engine.data.get(TelegramEngine.EngineData.Item.Peer.Peer(id: peerId))
                    |> deliverOnMainQueue).start(next: { peer in
                        if let peer = peer {
                            item.controllerInteraction.openPeer(peer, .info, nil, false)
                        }
                    })
                case let .openWebView(url, simple):
                    item.controllerInteraction.openWebView(button.title, url, simple, false)
            }
        }
    }
    
    func presentMessageButtonContextMenu(button: ReplyMarkupButton) {
        if let item = self.item {
            switch button.action {
                case let .url(url):
                    item.controllerInteraction.longTap(.url(url), item.message)
                default:
                    break
            }
        }
    }
    
    func openMessageContextMenu() {
    }
    
    public func targetReactionView(value: MessageReaction.Reaction) -> UIView? {
        return nil
    }
    
    func getStatusNode() -> ASDisplayNode? {
        return nil
    }

    private var attachedAvatarNodeOffset: CGFloat = 0.0

    override public func attachedHeaderNodesUpdated() {
        if !self.attachedAvatarNodeOffset.isZero {
            self.updateAttachedAvatarNodeOffset(offset: self.attachedAvatarNodeOffset, transition: .immediate)
        } else {
            for headerNode in self.attachedHeaderNodes {
                if let headerNode = headerNode as? ChatMessageAvatarHeaderNode {
                    headerNode.updateSelectionState(animated: false)
                }
            }
        }
    }

    func updateAttachedAvatarNodeOffset(offset: CGFloat, transition: ContainedViewLayoutTransition) {
        self.attachedAvatarNodeOffset = offset
        for headerNode in self.attachedHeaderNodes {
            if let headerNode = headerNode as? ChatMessageAvatarHeaderNode {
                transition.updateSublayerTransformOffset(layer: headerNode.layer, offset: CGPoint(x: offset, y: 0.0))
            }
        }
    }
    
    func unreadMessageRangeUpdated() {
    }
}<|MERGE_RESOLUTION|>--- conflicted
+++ resolved
@@ -9,11 +9,9 @@
 import ContextUI
 import ChatListUI
 import TelegramPresentationData
-<<<<<<< HEAD
+import SwiftSignalKit
+
 import PtgForeignAgentNoticeRemoval
-=======
-import SwiftSignalKit
->>>>>>> 7d335e81
 
 struct ChatMessageItemWidthFill {
     var compactInset: CGFloat
