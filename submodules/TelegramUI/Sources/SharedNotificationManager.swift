import PtgSecretPasscodes

import Foundation
import UIKit
import UserNotifications
import SwiftSignalKit
import Postbox
import TelegramCore
import TelegramPresentationData
import TelegramUIPreferences
import TelegramCallsUI
import AccountContext

private final class PollStateContext {
    let subscribers = Bag<(Bool) -> Void>()
    var disposable: Disposable?
    
    deinit {
        self.disposable?.dispose()
    }
    
    var isEmpty: Bool {
        return self.disposable == nil && self.subscribers.isEmpty
    }
}

private final class NotificationInfo {
    let dict: [AnyHashable: Any]
    
    init(dict: [AnyHashable: Any]) {
        self.dict = dict
    }
}

public final class SharedNotificationManager {
    private let episodeId: UInt32
    private let application: UIApplication
    
    private let clearNotificationsManager: ClearNotificationsManager?
    private let pollLiveLocationOnce: (AccountRecordId) -> Void
    
    private var inForeground: Bool = false
    private var inForegroundDisposable: Disposable?
    
    private var accountManager: AccountManager<TelegramAccountManagerTypes>?
    private var accountsAndKeys: [(Account, Bool, MasterNotificationKey)]?
    private var accountsAndKeysDisposable: Disposable?
    
    private var notifications: [NotificationInfo] = []
    
    private var pollStateContexts: [AccountRecordId: PollStateContext] = [:]
    
    init(episodeId: UInt32, application: UIApplication, clearNotificationsManager: ClearNotificationsManager?, inForeground: Signal<Bool, NoError>, accounts: Signal<[(Account, Bool)], NoError>, pollLiveLocationOnce: @escaping (AccountRecordId) -> Void) {
        assert(Queue.mainQueue().isCurrent())
        
        self.episodeId = episodeId
        self.application = application
        self.clearNotificationsManager = clearNotificationsManager
        self.pollLiveLocationOnce = pollLiveLocationOnce
        
        self.inForegroundDisposable = (inForeground
        |> deliverOnMainQueue).start(next: { [weak self] value in
            guard let strongSelf = self else {
                return
            }
            strongSelf.inForeground = value
        })
        
        self.accountsAndKeysDisposable = (accounts
        |> mapToSignal { accounts -> Signal<[(Account, Bool, MasterNotificationKey)], NoError> in
            let signals = accounts.map { account, isCurrent -> Signal<(Account, Bool, MasterNotificationKey), NoError> in
                return masterNotificationsKey(account: account, ignoreDisabled: true)
                |> map { key -> (Account, Bool, MasterNotificationKey) in
                    return (account, isCurrent, key)
                }
            }
            return combineLatest(signals)
        }
        |> deliverOnMainQueue).start(next: { [weak self] accountsAndKeys in
            guard let strongSelf = self else {
                return
            }
            let shouldProcess = strongSelf.accountsAndKeys == nil
            strongSelf.accountsAndKeys = accountsAndKeys
            if shouldProcess {
                strongSelf.process()
            }
        })
    }
    
    deinit {
        self.inForegroundDisposable?.dispose()
        self.accountsAndKeysDisposable?.dispose()
        self.notificationCallStateDisposable.dispose()
    }
    
    func isPollingState(accountId: AccountRecordId) -> Signal<Bool, NoError> {
        return Signal { subscriber in
            let context: PollStateContext
            if let current = self.pollStateContexts[accountId] {
                context = current
            } else {
                context = PollStateContext()
                self.pollStateContexts[accountId] = context
            }
            subscriber.putNext(context.disposable != nil)
            let index = context.subscribers.add({ value in
                subscriber.putNext(value)
            })
            
            return ActionDisposable { [weak context] in
                Queue.mainQueue().async {
                    if let current = self.pollStateContexts[accountId], current === context {
                        current.subscribers.remove(index)
                        if current.isEmpty {
                            self.pollStateContexts.removeValue(forKey: accountId)
                        }
                    }
                }
            }
        }
    }
    
    func beginPollingState(account: Account) {
        let accountId = account.id
        let context: PollStateContext
        if let current = self.pollStateContexts[accountId] {
            context = current
        } else {
            context = PollStateContext()
            self.pollStateContexts[accountId] = context
        }
        let previousDisposable = context.disposable
        context.disposable = (account.stateManager.pollStateUpdateCompletion()
        |> mapToSignal { messageIds -> Signal<[MessageId], NoError> in
            return .single(messageIds)
            |> delay(1.0, queue: Queue.mainQueue())
        }
        |> deliverOnMainQueue).start(next: { [weak self, weak context] _ in
            guard let strongSelf = self else {
                return
            }
            if let current = strongSelf.pollStateContexts[accountId], current === context {
                if let disposable = current.disposable {
                    disposable.dispose()
                    current.disposable = nil
                    for f in current.subscribers.copyItems() {
                        f(false)
                    }
                }
                if current.isEmpty {
                    strongSelf.pollStateContexts.removeValue(forKey: accountId)
                }
            }
        })
        previousDisposable?.dispose()
        if previousDisposable == nil {
            for f in context.subscribers.copyItems() {
                f(true)
            }
        }
    }
    
    func addNotification(_ dict: [AnyHashable: Any]) {
        self.notifications.append(NotificationInfo(dict: dict))
        
        if self.accountsAndKeys != nil {
            self.process()
        }
    }
    
    private func process() {
        guard let accountsAndKeys = self.accountsAndKeys else {
            return
        }
        var decryptedNotifications: [(Account, Bool, [AnyHashable: Any])] = []
        for notification in self.notifications {
            if let accountIdString = notification.dict["accountId"] as? String, let accountId = Int64(accountIdString) {
                inner: for (account, isCurrent, _) in accountsAndKeys {
                    if account.id.int64 == accountId {
                        decryptedNotifications.append((account, isCurrent, notification.dict))
                        break inner
                    }
                }
            } else {
                if var encryptedPayload = notification.dict["p"] as? String {
                    encryptedPayload = encryptedPayload.replacingOccurrences(of: "-", with: "+")
                    encryptedPayload = encryptedPayload.replacingOccurrences(of: "_", with: "/")
                    while encryptedPayload.count % 4 != 0 {
                        encryptedPayload.append("=")
                    }
                    if let data = Data(base64Encoded: encryptedPayload) {
                        inner: for (account, isCurrent, key) in accountsAndKeys {
                            if let decryptedData = decryptedNotificationPayload(key: key, data: data) {
                                if let decryptedDict = (try? JSONSerialization.jsonObject(with: decryptedData, options: [])) as? [AnyHashable: Any] {
                                    decryptedNotifications.append((account, isCurrent, decryptedDict))
                                }
                                break inner
                            }
                        }
                    }
                }
            }
        }
        self.notifications.removeAll()
        
        for (account, isCurrent, payload) in decryptedNotifications {
            var redactedPayload = payload
            if var aps = redactedPayload["aps"] as? [AnyHashable: Any] {
                if Logger.shared.redactSensitiveData {
                    if aps["alert"] != nil {
                        aps["alert"] = "[[redacted]]"
                    }
                    if aps["body"] != nil {
                        aps["body"] = "[[redacted]]"
                    }
                }
                redactedPayload["aps"] = aps
            }
            Logger.shared.log("Apns \(self.episodeId)", "\(redactedPayload)")
            
            let aps = payload["aps"] as? [AnyHashable: Any]
            
            var readMessageId: MessageId?
            var isForcedLogOut = false
            var isCall = false
            var isAnnouncement = false
            var isLocationPolling = false
            var notificationRequestId: NotificationManagedNotificationRequestId?
            var shouldPollState = false
            var title: String = ""
            var body: String?
            var apnsSound: String?
            var configurationUpdate: (Int32, String, Int32, Data?)?
            var messagesDeleted: [MessageId] = []
            if let aps = aps, let alert = aps["alert"] as? String {
                if let range = alert.range(of: ": ") {
                    title = String(alert[..<range.lowerBound])
                    body = String(alert[range.upperBound...])
                } else {
                    body = alert
                }
            } else if let aps = aps, let alert = aps["alert"] as? [AnyHashable: AnyObject] {
                if let alertBody = alert["body"] as? String {
                    body = alertBody
                    if let alertTitle = alert["title"] as? String {
                        title = alertTitle
                    }
                }
            }
            if let locKey = payload["loc-key"] as? String {
                if locKey == "SESSION_REVOKE" {
                    isForcedLogOut = true
                } else if locKey == "PHONE_CALL_REQUEST" {
                    isCall = true
                } else if locKey == "GEO_LIVE_PENDING" {
                    isLocationPolling = true
                } else if locKey == "MESSAGE_MUTED" {
                    shouldPollState = true
                } else if locKey == "MESSAGE_DELETED" {
                    var peerId: PeerId?
                    if let fromId = payload["from_id"] {
                        let fromIdValue = fromId as! NSString
                        peerId = PeerId(namespace: Namespaces.Peer.CloudUser, id: PeerId.Id._internalFromInt64Value(Int64(fromIdValue as String) ?? 0))
                    } else if let fromId = payload["chat_id"] {
                        let fromIdValue = fromId as! NSString
                        peerId = PeerId(namespace: Namespaces.Peer.CloudGroup, id: PeerId.Id._internalFromInt64Value(Int64(fromIdValue as String) ?? 0))
                    } else if let fromId = payload["channel_id"] {
                        let fromIdValue = fromId as! NSString
                        peerId = PeerId(namespace: Namespaces.Peer.CloudChannel, id: PeerId.Id._internalFromInt64Value(Int64(fromIdValue as String) ?? 0))
                    }
                    if let peerId = peerId {
                        if let messageIds = payload["messages"] as? String {
                            for messageId in messageIds.split(separator: ",") {
                                if let messageIdValue = Int32(messageId) {
                                    messagesDeleted.append(MessageId(peerId: peerId, namespace: Namespaces.Message.Cloud, id: messageIdValue))
                                }
                            }
                        }
                    }
                }
            }
            
            if let aps = aps, let address = aps["addr"] as? String, let datacenterId = aps["dc"] as? Int {
                var host = address
                var port: Int32 = 443
                if let range = address.range(of: ":") {
                    host = String(address[address.startIndex ..< range.lowerBound])
                    if let portValue = Int(String(address[range.upperBound...])) {
                        port = Int32(portValue)
                    }
                }
                var secret: Data?
                if let secretString = aps["sec"] as? String {
                    let data = dataWithHexString(secretString)
                    if data.count == 16 || data.count == 32 {
                        secret = data
                    }
                }
                configurationUpdate = (Int32(datacenterId), host, port, secret)
            }
            
            if let aps = aps, let sound = aps["sound"] as? String {
                apnsSound = sound
            }
            
            if payload["call_id"] != nil {
                isCall = true
            }
            
            if payload["announcement"] != nil {
                isAnnouncement = true
            }
            
            if let _ = body {
                let _ = title
                let _ = apnsSound
                
                if isAnnouncement {
                    //presentAnnouncement
                } else {
                    var peerId: PeerId?
                    
                    shouldPollState = true
                    
                    if let fromId = payload["from_id"] {
                        let fromIdValue = fromId as! NSString
                        peerId = PeerId(namespace: Namespaces.Peer.CloudUser, id: PeerId.Id._internalFromInt64Value(Int64(fromIdValue as String) ?? 0))
                    } else if let fromId = payload["chat_id"] {
                        let fromIdValue = fromId as! NSString
                        peerId = PeerId(namespace: Namespaces.Peer.CloudGroup, id: PeerId.Id._internalFromInt64Value(Int64(fromIdValue as String) ?? 0))
                    } else if let fromId = payload["channel_id"] {
                        let fromIdValue = fromId as! NSString
                        peerId = PeerId(namespace: Namespaces.Peer.CloudChannel, id: PeerId.Id._internalFromInt64Value(Int64(fromIdValue as String) ?? 0))
                    }
                    
                    if let msgId = payload["msg_id"] {
                        let msgIdValue = msgId as! NSString
                        if let peerId = peerId {
                            notificationRequestId = .messageId(MessageId(peerId: peerId, namespace: Namespaces.Message.Cloud, id: Int32(msgIdValue.intValue)))
                        }
                    } else if let randomId = payload["random_id"] {
                        let randomIdValue = randomId as! NSString
                        var peerId: PeerId?
                        if let encryptionIdString = payload["encryption_id"] as? String, let encryptionId = Int64(encryptionIdString) {
                            peerId = PeerId(namespace: Namespaces.Peer.SecretChat, id: PeerId.Id._internalFromInt64Value(encryptionId))
                        }
                        notificationRequestId = .globallyUniqueId(randomIdValue.longLongValue, peerId)
                    } else {
                        shouldPollState = true
                    }
                }
            } else if let _ = payload["max_id"] {
                var peerId: PeerId?
                
                if let fromId = payload["from_id"] {
                    let fromIdValue = fromId as! NSString
                    peerId = PeerId(namespace: Namespaces.Peer.CloudUser, id: PeerId.Id._internalFromInt64Value(Int64(fromIdValue as String) ?? 0))
                } else if let fromId = payload["chat_id"] {
                    let fromIdValue = fromId as! NSString
                    peerId = PeerId(namespace: Namespaces.Peer.CloudGroup, id: PeerId.Id._internalFromInt64Value(Int64(fromIdValue as String) ?? 0))
                } else if let fromId = payload["channel_id"] {
                    let fromIdValue = fromId as! NSString
                    peerId = PeerId(namespace: Namespaces.Peer.CloudChannel, id: PeerId.Id._internalFromInt64Value(Int64(fromIdValue as String) ?? 0))
                }
                
                if let peerId = peerId {
                    if let msgId = payload["max_id"] {
                        let msgIdValue = msgId as! NSString
                        if msgIdValue.intValue != 0 {
                            readMessageId = MessageId(peerId: peerId, namespace: Namespaces.Message.Cloud, id: Int32(msgIdValue.intValue))
                        }
                    }
                }
            }
            
            if isForcedLogOut {
                self.clearNotificationsManager?.clearAll()
                
                if let accountManager = self.accountManager {
                    let _ = logoutFromAccount(id: account.id, accountManager: accountManager, alreadyLoggedOutRemotely: true, getExcludedAccountIds: { transaction in
                        return PtgSecretPasscodes(transaction).allHidableAccountIds()
                    }).start()
                }
                return
            }
            
            if notificationRequestId != nil || shouldPollState || isCall {
                if !self.inForeground || !isCurrent {
                    self.beginPollingState(account: account)
                }
            }
            if isLocationPolling {
                if !self.inForeground || !isCurrent {
                    self.pollLiveLocationOnce(account.id)
                }
            }
            
            if let readMessageId = readMessageId {
                self.clearNotificationsManager?.append(readMessageId)
            }
            
            for messageId in messagesDeleted {
                self.clearNotificationsManager?.append(messageId)
            }
            
            if !messagesDeleted.isEmpty {
            }
            
            if readMessageId != nil || !messagesDeleted.isEmpty {
                self.clearNotificationsManager?.commitNow()
            }
            
            if let (datacenterId, host, port, secret) = configurationUpdate {
                account.network.mergeBackupDatacenterAddress(datacenterId: datacenterId, host: host, port: port, secret: secret)
            }
        }
    }
    
<<<<<<< HEAD
    private var currentNotificationCall: (peer: Peer?, internalId: CallSessionInternalId)?
    private func updateNotificationCall(call: (peer: Peer?, internalId: CallSessionInternalId)?, strings: PresentationStrings, nameOrder: PresentationPersonNameOrder, mayAddNotification: Bool) {
=======
    private var currentNotificationCall: (peer: EnginePeer?, internalId: CallSessionInternalId)?
    private func updateNotificationCall(call: (peer: EnginePeer?, internalId: CallSessionInternalId)?, strings: PresentationStrings, nameOrder: PresentationPersonNameOrder) {
>>>>>>> c4ec7cf6
        if let previousCall = currentNotificationCall {
            if #available(iOS 10.0, *) {
                let center = UNUserNotificationCenter.current()
                center.removeDeliveredNotifications(withIdentifiers: ["call_\(previousCall.internalId)"])
            } else {
                if let notifications = self.application.scheduledLocalNotifications {
                    for notification in notifications {
                        if let userInfo = notification.userInfo, let callId = userInfo["callId"] as? String, callId == String(describing: previousCall.internalId) {
                            self.application.cancelLocalNotification(notification)
                        }
                    }
                }
            }
        }
        
        if !mayAddNotification {
            self.currentNotificationCall = nil
            return
        }
        
        self.currentNotificationCall = call
        
        if let notificationCall = call {
            let rawText = strings.PUSH_PHONE_CALL_REQUEST(notificationCall.peer?.displayTitle(strings: strings, displayOrder: nameOrder) ?? "").string
            let title: String?
            let body: String
            if let index = rawText.firstIndex(of: "|") {
                title = String(rawText[rawText.startIndex ..< index])
                body = String(rawText[rawText.index(after: index)...])
            } else {
                title = nil
                body = rawText
            }
            
            if #available(iOS 10.0, *) {
                let content = UNMutableNotificationContent()
                if let title = title {
                    content.title = title
                }
                content.body = body
                content.sound = UNNotificationSound(named: UNNotificationSoundName(rawValue: "0.m4a"))
                content.categoryIdentifier = "incomingCall"
                content.userInfo = [:]
                
                let request = UNNotificationRequest(identifier: "call_\(notificationCall.internalId)", content: content, trigger: nil)
                
                let center = UNUserNotificationCenter.current()
                Logger.shared.log("NotificationManager", "adding call \(notificationCall.internalId)")
                center.add(request, withCompletionHandler: { error in
                    if let error = error {
                        Logger.shared.log("NotificationManager", "error adding call \(notificationCall.internalId), error: \(String(describing: error))")
                    }
                })
                
            } else {
                let notification = UILocalNotification()
                
                notification.alertTitle = title
                notification.alertBody = body
                
                notification.category = "incomingCall"
                notification.userInfo = ["callId": String(describing: notificationCall.internalId)]
                notification.soundName = "0.m4a"
                self.application.presentLocalNotificationNow(notification)
            }
        }
    }
    
    private let notificationCallStateDisposable = MetaDisposable()
    private(set) var notificationCall: PresentationCall?
    
    func setNotificationCall(_ call: PresentationCall?, strings: PresentationStrings) {
        if self.notificationCall?.internalId != call?.internalId {
            self.notificationCall = call
            if let notificationCall = self.notificationCall {
                let peer = notificationCall.peer
                let internalId = notificationCall.internalId
                let isIntegratedWithCallKit = notificationCall.isIntegratedWithCallKit
<<<<<<< HEAD
                self.notificationCallStateDisposable.set(combineLatest(notificationCall.state
                    |> map { state -> (Peer?, CallSessionInternalId)? in
=======
                self.notificationCallStateDisposable.set((notificationCall.state
                    |> map { state -> (EnginePeer?, CallSessionInternalId)? in
>>>>>>> c4ec7cf6
                        if isIntegratedWithCallKit {
                            return nil
                        }
                        if case .ringing = state.state {
                            return (peer, internalId)
                        } else {
                            return nil
                        }
                    }
                    |> distinctUntilChanged(isEqual: { $0?.1 == $1?.1 }), notificationCall.context.isHidable).start(next: { [weak self] peerAndInternalId, isHidableAccount in
                        self?.updateNotificationCall(call: peerAndInternalId, strings: strings, nameOrder: .firstLast, mayAddNotification: !isHidableAccount)
                    }))
            } else {
                self.notificationCallStateDisposable.set(nil)
                self.updateNotificationCall(call: nil, strings: strings, nameOrder: .firstLast, mayAddNotification: true)
            }
        }
    }
}<|MERGE_RESOLUTION|>--- conflicted
+++ resolved
@@ -417,13 +417,8 @@
         }
     }
     
-<<<<<<< HEAD
-    private var currentNotificationCall: (peer: Peer?, internalId: CallSessionInternalId)?
-    private func updateNotificationCall(call: (peer: Peer?, internalId: CallSessionInternalId)?, strings: PresentationStrings, nameOrder: PresentationPersonNameOrder, mayAddNotification: Bool) {
-=======
     private var currentNotificationCall: (peer: EnginePeer?, internalId: CallSessionInternalId)?
-    private func updateNotificationCall(call: (peer: EnginePeer?, internalId: CallSessionInternalId)?, strings: PresentationStrings, nameOrder: PresentationPersonNameOrder) {
->>>>>>> c4ec7cf6
+    private func updateNotificationCall(call: (peer: EnginePeer?, internalId: CallSessionInternalId)?, strings: PresentationStrings, nameOrder: PresentationPersonNameOrder, mayAddNotification: Bool) {
         if let previousCall = currentNotificationCall {
             if #available(iOS 10.0, *) {
                 let center = UNUserNotificationCenter.current()
@@ -438,12 +433,12 @@
                 }
             }
         }
-        
+
         if !mayAddNotification {
             self.currentNotificationCall = nil
             return
         }
-        
+
         self.currentNotificationCall = call
         
         if let notificationCall = call {
@@ -502,13 +497,8 @@
                 let peer = notificationCall.peer
                 let internalId = notificationCall.internalId
                 let isIntegratedWithCallKit = notificationCall.isIntegratedWithCallKit
-<<<<<<< HEAD
                 self.notificationCallStateDisposable.set(combineLatest(notificationCall.state
-                    |> map { state -> (Peer?, CallSessionInternalId)? in
-=======
-                self.notificationCallStateDisposable.set((notificationCall.state
                     |> map { state -> (EnginePeer?, CallSessionInternalId)? in
->>>>>>> c4ec7cf6
                         if isIntegratedWithCallKit {
                             return nil
                         }
