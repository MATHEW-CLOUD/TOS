--- conflicted
+++ resolved
@@ -15,17 +15,12 @@
 import AnimatedCountLabelNode
 import AnimatedNavigationStripeNode
 import ContextUI
-<<<<<<< HEAD
-=======
 import RadialStatusNode
->>>>>>> e18b6736
 
 private enum PinnedMessageAnimation {
     case slideToTop
     case slideToBottom
 }
-<<<<<<< HEAD
-=======
 
 private final class ButtonsContainerNode: ASDisplayNode {
     override func hitTest(_ point: CGPoint, with event: UIEvent?) -> UIView? {
@@ -39,7 +34,6 @@
         return nil
     }
 }
->>>>>>> e18b6736
 
 final class ChatPinnedMessageTitlePanelNode: ChatTitleAccessoryPanelNode {
     private let context: AccountContext
@@ -47,11 +41,8 @@
     private let buttonsContainer: ButtonsContainerNode
     private let closeButton: HighlightableButtonNode
     private let listButton: HighlightableButtonNode
-<<<<<<< HEAD
-=======
     private let activityIndicatorContainer: ASDisplayNode
     private let activityIndicator: RadialStatusNode
->>>>>>> e18b6736
     
     private let contextContainer: ContextControllerSourceNode
     private let clippingContainer: ASDisplayNode
@@ -93,8 +84,6 @@
         self.listButton.hitTestSlop = UIEdgeInsets(top: -8.0, left: -8.0, bottom: -8.0, right: -8.0)
         self.listButton.displaysAsynchronously = false
         
-<<<<<<< HEAD
-=======
         self.activityIndicatorContainer = ASDisplayNode()
         self.activityIndicatorContainer.isUserInteractionEnabled = false
         self.activityIndicator = RadialStatusNode(backgroundNodeColor: .clear)
@@ -103,7 +92,6 @@
         self.activityIndicator.alpha = 0.0
         ContainedViewLayoutTransition.immediate.updateSublayerTransformScale(node: self.activityIndicatorContainer, scale: 0.1)
         
->>>>>>> e18b6736
         self.separatorNode = ASDisplayNode()
         self.separatorNode.isLayerBacked = true
         
@@ -114,15 +102,9 @@
         
         self.contentContainer = ASDisplayNode()
         self.contentTextContainer = ASDisplayNode()
-<<<<<<< HEAD
         
         self.lineNode = AnimatedNavigationStripeNode()
         
-=======
-        
-        self.lineNode = AnimatedNavigationStripeNode()
-        
->>>>>>> e18b6736
         self.titleNode = AnimatedCountLabelNode()
         self.titleNode.isUserInteractionEnabled = false
         self.titleNode.reverseAnimationDirection = true
@@ -173,15 +155,10 @@
         self.imageNodeContainer.addSubnode(self.imageNode)
         self.contentContainer.addSubnode(self.imageNodeContainer)
         
-<<<<<<< HEAD
-        self.contextContainer.addSubnode(self.closeButton)
-        self.contextContainer.addSubnode(self.listButton)
-=======
         self.buttonsContainer.addSubnode(self.closeButton)
         self.buttonsContainer.addSubnode(self.listButton)
         self.contextContainer.addSubnode(self.buttonsContainer)
         self.contextContainer.addSubnode(self.activityIndicatorContainer)
->>>>>>> e18b6736
         
         self.tapButton.addTarget(self, action: #selector(self.tapped), forControlEvents: [.touchUpInside])
         self.contextContainer.addSubnode(self.tapButton)
@@ -220,8 +197,6 @@
             self.separatorNode.backgroundColor = interfaceState.theme.chat.historyNavigation.strokeColor
         }
         
-<<<<<<< HEAD
-=======
         if self.statusDisposable == nil, let interfaceInteraction = self.interfaceInteraction, let statuses = interfaceInteraction.statuses {
             self.statusDisposable = (statuses.loadingMessage
             |> map { status -> Bool in
@@ -262,7 +237,6 @@
             })
         }
         
->>>>>>> e18b6736
         let isReplyThread: Bool
         if case .replyThread = interfaceState.chatLocation {
             isReplyThread = true
@@ -296,8 +270,6 @@
             
             if let currentMessage = self.currentMessage, let currentLayout = self.currentLayout {
                 self.enqueueTransition(width: currentLayout.0, panelHeight: panelHeight, leftInset: currentLayout.1, rightInset: currentLayout.2, transition: .immediate, animation: messageUpdatedAnimation, pinnedMessage: currentMessage, theme: interfaceState.theme, strings: interfaceState.strings, nameDisplayOrder: interfaceState.nameDisplayOrder, accountPeerId: self.context.account.peerId, firstTime: previousMessageWasNil, isReplyThread: isReplyThread)
-<<<<<<< HEAD
-=======
             }
         }
         
@@ -311,37 +283,16 @@
             } else {
                 self.listButton.isHidden = true
                 self.closeButton.isHidden = false
->>>>>>> e18b6736
             }
         } else {
             self.listButton.isHidden = false
             self.closeButton.isHidden = true
         }
         
-<<<<<<< HEAD
-        if isReplyThread {
-            self.closeButton.isHidden = true
-            self.listButton.isHidden = true
-        } else if let currentMessage = self.currentMessage {
-            if currentMessage.totalCount > 1 {
-                self.listButton.isHidden = false
-                self.closeButton.isHidden = true
-            } else {
-                self.listButton.isHidden = true
-                self.closeButton.isHidden = false
-            }
-        } else {
-            self.listButton.isHidden = false
-            self.closeButton.isHidden = true
-        }
-        
-        let rightInset: CGFloat = 18.0 + rightInset
-=======
         let rightInset: CGFloat = 18.0 + rightInset
         
         let buttonsContainerSize = CGSize(width: 16.0, height: panelHeight)
         self.buttonsContainer.frame = CGRect(origin: CGPoint(x: width - buttonsContainerSize.width - rightInset, y: 0.0), size: buttonsContainerSize)
->>>>>>> e18b6736
         
         let closeButtonSize = self.closeButton.measure(CGSize(width: 100.0, height: 100.0))
         transition.updateFrame(node: self.closeButton, frame: CGRect(origin: CGPoint(x: buttonsContainerSize.width - closeButtonSize.width, y: 19.0), size: closeButtonSize))
@@ -352,9 +303,6 @@
         let indicatorSize = CGSize(width: 22.0, height: 22.0)
         transition.updateFrame(node: self.activityIndicatorContainer, frame: CGRect(origin: CGPoint(x: width - rightInset - indicatorSize.width + 5.0, y: 15.0), size: indicatorSize))
         transition.updateFrame(node: self.activityIndicator, frame: CGRect(origin: CGPoint(), size: indicatorSize))
-        
-        let listButtonSize = self.listButton.measure(CGSize(width: 100.0, height: 100.0))
-        transition.updateFrame(node: self.listButton, frame: CGRect(origin: CGPoint(x: width - rightInset - listButtonSize.width + 4.0, y: 13.0), size: listButtonSize))
         
         transition.updateFrame(node: self.separatorNode, frame: CGRect(origin: CGPoint(x: 0.0, y: panelHeight - UIScreenPixel), size: CGSize(width: width, height: UIScreenPixel)))
         self.tapButton.frame = CGRect(origin: CGPoint(), size: CGSize(width: width - rightInset - closeButtonSize.width - 4.0, height: panelHeight))
@@ -581,11 +529,7 @@
             if self.isReplyThread {
                 interfaceInteraction.scrollToTop()
             } else {
-<<<<<<< HEAD
-                interfaceInteraction.navigateToMessage(message.message.id, false, true)
-=======
                 interfaceInteraction.navigateToMessage(message.message.id, false, true, .pinnedMessage)
->>>>>>> e18b6736
             }
         }
     }
