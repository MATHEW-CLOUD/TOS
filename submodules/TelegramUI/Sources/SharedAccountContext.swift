import PtgSettings
import PtgSecretPasscodes
import GalleryUI
import ContextUI
import LegacyComponents
import ShareController
import TelegramUniversalVideoContent
import StorageUsageScreen
import ItemListUI
import TelegramBaseController

import Foundation
import UIKit
import AsyncDisplayKit
import Postbox
import TelegramCore
import SwiftSignalKit
import Display
import TelegramPresentationData
import TelegramCallsUI
import TelegramUIPreferences
import AccountContext
import DeviceLocationManager
import LegacyUI
import ChatListUI
import PeersNearbyUI
import PeerInfoUI
import SettingsUI
import UrlHandling
import LegacyMediaPickerUI
import LocalMediaResources
import OverlayStatusController
import AlertUI
import PresentationDataUtils
import LocationUI
import AppLock
import WallpaperBackgroundNode
import InAppPurchaseManager
import PremiumUI
import StickerPackPreviewUI
import ChatControllerInteraction
import ChatPresentationInterfaceState
import StorageUsageScreen
import DebugSettingsUI

private final class AccountUserInterfaceInUseContext {
    let subscribers = Bag<(Bool) -> Void>()
    let tokens = Bag<Void>()
    
    var isEmpty: Bool {
        return self.tokens.isEmpty && self.subscribers.isEmpty
    }
}

private struct AccountAttributes: Equatable {
    let sortIndex: Int32
    let isTestingEnvironment: Bool
    let backupData: AccountBackupData?
}

private enum AddedAccountResult {
    case upgrading(Float)
    case ready(AccountRecordId, Account?, Int32, LimitsConfiguration?, ContentSettings?, AppConfiguration?)
}

private enum AddedAccountsResult {
    case upgrading(Float)
    case ready([(AccountRecordId, Account?, Int32, LimitsConfiguration?, ContentSettings?, AppConfiguration?)])
}

private var testHasInstance = false

public final class SharedAccountContextImpl: SharedAccountContext {
    public let mainWindow: Window1?
    public let applicationBindings: TelegramApplicationBindings
    public let sharedContainerPath: String
    public let basePath: String
    public let accountManager: AccountManager<TelegramAccountManagerTypes>
    public let appLockContext: AppLockContext
    
    private let navigateToChatImpl: (AccountRecordId, PeerId, MessageId?) -> Void
    
    private let apsNotificationToken: Signal<Data?, NoError>
    private let voipNotificationToken: Signal<Data?, NoError>
    
    public let firebaseSecretStream: Signal<[String: String], NoError>
    
    private let authorizationPushConfigurationValue = Promise<AuthorizationCodePushNotificationConfiguration?>(nil)
    public var authorizationPushConfiguration: Signal<AuthorizationCodePushNotificationConfiguration?, NoError> {
        return self.authorizationPushConfigurationValue.get()
    }
    
    private var activeAccountsValue: (primary: AccountContext?, accounts: [(AccountRecordId, AccountContext, Int32)], currentAuth: UnauthorizedAccount?)?
    private let activeAccountsPromise = Promise<(primary: AccountContext?, accounts: [(AccountRecordId, AccountContext, Int32)], currentAuth: UnauthorizedAccount?)>()
    public var activeAccountContexts: Signal<(primary: AccountContext?, accounts: [(AccountRecordId, AccountContext, Int32)], currentAuth: UnauthorizedAccount?), NoError> {
        return self.activeAccountsPromise.get()
    }
    private let managedAccountDisposables = DisposableDict<AccountRecordId>()
    private let activeAccountsWithInfoPromise = Promise<(primary: AccountRecordId?, accounts: [AccountWithInfo])>()
    public var activeAccountsWithInfo: Signal<(primary: AccountRecordId?, accounts: [AccountWithInfo]), NoError> {
        return self.activeAccountsWithInfoPromise.get()
    }
    
    private var activeUnauthorizedAccountValue: UnauthorizedAccount?
    private let activeUnauthorizedAccountPromise = Promise<UnauthorizedAccount?>()
    public var activeUnauthorizedAccount: Signal<UnauthorizedAccount?, NoError> {
        return self.activeUnauthorizedAccountPromise.get()
    }
    
    private let registeredNotificationTokensDisposable = MetaDisposable()
    
    public let mediaManager: MediaManager
    public let contactDataManager: DeviceContactDataManager?
    public let locationManager: DeviceLocationManager?
    public var callManager: PresentationCallManager?
    let hasInAppPurchases: Bool
    
    private var callDisposable: Disposable?
    private var callStateDisposable: Disposable?
    
    private(set) var currentCallStatusBarNode: CallStatusBarNodeImpl?
    
    private var groupCallDisposable: Disposable?
    
    private var callController: CallController?
    public let hasOngoingCall = ValuePromise<Bool>(false)
    private let callState = Promise<PresentationCallState?>(nil)
    
    private var groupCallController: VoiceChatController?
    public var currentGroupCallController: ViewController? {
        return self.groupCallController
    }
    private let hasGroupCallOnScreenPromise = ValuePromise<Bool>(false, ignoreRepeated: true)
    public var hasGroupCallOnScreen: Signal<Bool, NoError> {
        return self.hasGroupCallOnScreenPromise.get()
    }
    
    private var immediateHasOngoingCallValue = Atomic<Bool>(value: false)
    public var immediateHasOngoingCall: Bool {
        return self.immediateHasOngoingCallValue.with { $0 }
    }
    private var hasOngoingCallDisposable: Disposable?
    
    private var accountUserInterfaceInUseContexts: [AccountRecordId: AccountUserInterfaceInUseContext] = [:]
    
    var switchingData: (settingsController: (SettingsController & ViewController)?, chatListController: ChatListController?, chatListBadge: String?) = (nil, nil, nil)
    
    private let _currentPresentationData: Atomic<PresentationData>
    public var currentPresentationData: Atomic<PresentationData> {
        return self._currentPresentationData
    }
    private let _presentationData = Promise<PresentationData>()
    public var presentationData: Signal<PresentationData, NoError> {
        return self._presentationData.get()
    }
    private let presentationDataDisposable = MetaDisposable()
    
    public let currentInAppNotificationSettings: Atomic<InAppNotificationSettings>
    private var inAppNotificationSettingsDisposable: Disposable?
    
    public var currentAutomaticMediaDownloadSettings: MediaAutoDownloadSettings
    private let _automaticMediaDownloadSettings = Promise<MediaAutoDownloadSettings>()
    public var automaticMediaDownloadSettings: Signal<MediaAutoDownloadSettings, NoError> {
        return self._automaticMediaDownloadSettings.get()
    }
    
    public private(set) var energyUsageSettings: EnergyUsageSettings
    
    public let currentAutodownloadSettings: Atomic<AutodownloadSettings>
    private let _autodownloadSettings = Promise<AutodownloadSettings>()
    private var currentAutodownloadSettingsDisposable = MetaDisposable()
    
    public let currentMediaInputSettings: Atomic<MediaInputSettings>
    private var mediaInputSettingsDisposable: Disposable?
    
    public let currentMediaDisplaySettings: Atomic<MediaDisplaySettings>
    private var mediaDisplaySettingsDisposable: Disposable?
    
    public let currentStickerSettings: Atomic<StickerSettings>
    private var stickerSettingsDisposable: Disposable?
    
    private let automaticMediaDownloadSettingsDisposable = MetaDisposable()
    
    private var immediateExperimentalUISettingsValue = Atomic<ExperimentalUISettings>(value: ExperimentalUISettings.defaultSettings)
    public var immediateExperimentalUISettings: ExperimentalUISettings {
        return self.immediateExperimentalUISettingsValue.with { $0 }
    }
    private var experimentalUISettingsDisposable: Disposable?
    
    private let _ptgSettings = Promise<PtgSettings>()
    public var ptgSettings: Signal<PtgSettings, NoError> {
        return self._ptgSettings.get()
    }
    public let currentPtgSettings: Atomic<PtgSettings>
    private var ptgSettingsDisposable: Disposable?
    
    private let _ptgSecretPasscodes = Promise<PtgSecretPasscodes>()
    public var ptgSecretPasscodes: Signal<PtgSecretPasscodes, NoError> {
        return self._ptgSecretPasscodes.get()
    }
    public let currentPtgSecretPasscodes: Atomic<PtgSecretPasscodes>
    private var ptgSecretPasscodesDisposable: Disposable?
    private var applicationInForegroundDisposable: Disposable?
    
    public var presentGlobalController: (ViewController, Any?) -> Void = { _, _ in }
    public var presentCrossfadeController: () -> Void = {}
    
    private let displayUpgradeProgress: (Float?) -> Void
    
    private var spotlightDataContext: SpotlightDataContext?
    private var widgetDataContext: WidgetDataContext?
    
    private weak var appDelegate: AppDelegate?
    
    private var invalidatedApsToken: Data?
    
    private let energyUsageAutomaticDisposable = MetaDisposable()
    
    init(mainWindow: Window1?, sharedContainerPath: String, basePath: String, encryptionParameters: ValueBoxEncryptionParameters, accountManager: AccountManager<TelegramAccountManagerTypes>, appLockContext: AppLockContext, applicationBindings: TelegramApplicationBindings, initialPresentationDataAndSettings: InitialPresentationDataAndSettings, networkArguments: NetworkInitializationArguments, hasInAppPurchases: Bool, rootPath: String, legacyBasePath: String?, apsNotificationToken: Signal<Data?, NoError>, voipNotificationToken: Signal<Data?, NoError>, firebaseSecretStream: Signal<[String: String], NoError>, setNotificationCall: @escaping (PresentationCall?) -> Void, navigateToChat: @escaping (AccountRecordId, PeerId, MessageId?) -> Void, displayUpgradeProgress: @escaping (Float?) -> Void = { _ in }, appDelegate: AppDelegate?) {
        assert(Queue.mainQueue().isCurrent())
        
        precondition(!testHasInstance)
        testHasInstance = true
        
        self.appDelegate = appDelegate
        self.mainWindow = mainWindow
        self.applicationBindings = applicationBindings
        self.sharedContainerPath = sharedContainerPath
        self.basePath = basePath
        self.accountManager = accountManager
        self.navigateToChatImpl = navigateToChat
        self.displayUpgradeProgress = displayUpgradeProgress
        self.appLockContext = appLockContext
        self.hasInAppPurchases = hasInAppPurchases
        
        self.accountManager.mediaBox.fetchCachedResourceRepresentation = { (resource, representation) -> Signal<CachedMediaResourceRepresentationResult, NoError> in
            return fetchCachedSharedResourceRepresentation(accountManager: accountManager, resource: resource, representation: representation)
        }
        
        self.apsNotificationToken = apsNotificationToken
        self.voipNotificationToken = voipNotificationToken
        
        self.firebaseSecretStream = firebaseSecretStream
        
        self.authorizationPushConfigurationValue.set(apsNotificationToken |> map { data -> AuthorizationCodePushNotificationConfiguration? in
            guard let data else {
                return nil
            }
            let sandbox: Bool
            #if DEBUG
            sandbox = true
            #else
            sandbox = false
            #endif
            return AuthorizationCodePushNotificationConfiguration(
                token: hexString(data),
                isSandbox: sandbox
            )
        })
                
        if applicationBindings.isMainApp {
            self.locationManager = DeviceLocationManager(queue: Queue.mainQueue())
            self.contactDataManager = DeviceContactDataManagerImpl()
        } else {
            self.locationManager = nil
            self.contactDataManager = nil
        }
        
        self._currentPresentationData = Atomic(value: initialPresentationDataAndSettings.presentationData)
        self.currentAutomaticMediaDownloadSettings = initialPresentationDataAndSettings.automaticMediaDownloadSettings
        self.currentAutodownloadSettings = Atomic(value: initialPresentationDataAndSettings.autodownloadSettings)
        self.currentMediaInputSettings = Atomic(value: initialPresentationDataAndSettings.mediaInputSettings)
        self.currentMediaDisplaySettings = Atomic(value: initialPresentationDataAndSettings.mediaDisplaySettings)
        self.currentStickerSettings = Atomic(value: initialPresentationDataAndSettings.stickerSettings)
        self.currentInAppNotificationSettings = Atomic(value: initialPresentationDataAndSettings.inAppNotificationSettings)
        self.currentPtgSettings = Atomic(value: initialPresentationDataAndSettings.ptgSettings)
        self.currentPtgSecretPasscodes = Atomic(value: initialPresentationDataAndSettings.ptgSecretPasscodes)
        
        if automaticEnergyUsageShouldBeOnNow(settings: self.currentAutomaticMediaDownloadSettings) {
            self.energyUsageSettings = EnergyUsageSettings.powerSavingDefault
        } else {
            self.energyUsageSettings = self.currentAutomaticMediaDownloadSettings.energyUsageSettings
        }
        
        let presentationData: Signal<PresentationData, NoError> = .single(initialPresentationDataAndSettings.presentationData)
        |> then(
            updatedPresentationData(accountManager: self.accountManager, applicationInForeground: self.applicationBindings.applicationInForeground, systemUserInterfaceStyle: mainWindow?.systemUserInterfaceStyle ?? .single(.light))
        )
        self._presentationData.set(presentationData)
        self._automaticMediaDownloadSettings.set(.single(initialPresentationDataAndSettings.automaticMediaDownloadSettings)
        |> then(accountManager.sharedData(keys: [SharedDataKeys.autodownloadSettings, ApplicationSpecificSharedDataKeys.automaticMediaDownloadSettings])
            |> map { sharedData in
                let autodownloadSettings: AutodownloadSettings = sharedData.entries[SharedDataKeys.autodownloadSettings]?.get(AutodownloadSettings.self) ?? .defaultSettings
                let automaticDownloadSettings: MediaAutoDownloadSettings = sharedData.entries[ApplicationSpecificSharedDataKeys.automaticMediaDownloadSettings]?.get(MediaAutoDownloadSettings.self) ?? .defaultSettings
                return automaticDownloadSettings.updatedWithAutodownloadSettings(autodownloadSettings)
            }
        ))
        
        self.mediaManager = MediaManagerImpl(accountManager: accountManager, inForeground: applicationBindings.applicationInForeground, presentationData: presentationData)
        
        (self.mediaManager as! MediaManagerImpl).animationsTemporarilyDisabledForCoverUp = { [weak self] in
            return self?.animationsTemporarilyDisabledForCoverUp == true
        }
        
        self.mediaManager.overlayMediaManager.updatePossibleEmbeddingItem = { [weak self] item in
            guard let strongSelf = self else {
                return
            }
            guard let navigationController = strongSelf.mainWindow?.viewController as? NavigationController else {
                return
            }
            var content: NavigationControllerDropContent?
            if let item = item {
                content = NavigationControllerDropContent(
                    position: item.position,
                    item: VideoNavigationControllerDropContentItem(
                        itemNode: item.itemNode
                    )
                )
            }
            
            navigationController.updatePossibleControllerDropContent(content: content)
        }
        
        self.mediaManager.overlayMediaManager.embedPossibleEmbeddingItem = { [weak self] item in
            guard let strongSelf = self else {
                return false
            }
            guard let navigationController = strongSelf.mainWindow?.viewController as? NavigationController else {
                return false
            }
            let content = NavigationControllerDropContent(
                position: item.position,
                item: VideoNavigationControllerDropContentItem(
                    itemNode: item.itemNode
                )
            )
            
            return navigationController.acceptPossibleControllerDropContent(content: content)
        }
        
        self._autodownloadSettings.set(.single(initialPresentationDataAndSettings.autodownloadSettings)
        |> then(accountManager.sharedData(keys: [SharedDataKeys.autodownloadSettings])
            |> map { sharedData in
                let autodownloadSettings: AutodownloadSettings = sharedData.entries[SharedDataKeys.autodownloadSettings]?.get(AutodownloadSettings.self) ?? .defaultSettings
                return autodownloadSettings
            }
        ))
        
        self.presentationDataDisposable.set((self.presentationData
        |> deliverOnMainQueue).start(next: { [weak self] next in
            if let strongSelf = self {
                var stringsUpdated = false
                var themeUpdated = false
                var themeNameUpdated = false
                let _ = strongSelf.currentPresentationData.modify { current in
                    if next.strings !== current.strings {
                        stringsUpdated = true
                    }
                    if next.theme !== current.theme {
                        themeUpdated = true
                    }
                    if next.theme.name != current.theme.name {
                        themeNameUpdated = true
                    }
                    return next
                }
                if stringsUpdated {
                    updateLegacyLocalization(strings: next.strings)
                }
                if themeUpdated {
                    updateLegacyTheme()
                }
                if themeNameUpdated {
                    strongSelf.presentCrossfadeController()
                }
            }
        }))
        
        self.inAppNotificationSettingsDisposable = (self.accountManager.sharedData(keys: [ApplicationSpecificSharedDataKeys.inAppNotificationSettings])
        |> deliverOnMainQueue).start(next: { [weak self] sharedData in
            if let strongSelf = self {
                if let settings = sharedData.entries[ApplicationSpecificSharedDataKeys.inAppNotificationSettings]?.get(InAppNotificationSettings.self) {
                    let _ = strongSelf.currentInAppNotificationSettings.swap(settings)
                }
            }
        })
        
        self.mediaInputSettingsDisposable = (self.accountManager.sharedData(keys: [ApplicationSpecificSharedDataKeys.mediaInputSettings])
        |> deliverOnMainQueue).start(next: { [weak self] sharedData in
            if let strongSelf = self {
                if let settings = sharedData.entries[ApplicationSpecificSharedDataKeys.mediaInputSettings]?.get(MediaInputSettings.self) {
                    let _ = strongSelf.currentMediaInputSettings.swap(settings)
                }
            }
        })
        
        self.mediaDisplaySettingsDisposable = (self.accountManager.sharedData(keys: [ApplicationSpecificSharedDataKeys.mediaDisplaySettings])
        |> deliverOnMainQueue).start(next: { [weak self] sharedData in
            if let strongSelf = self {
                if let settings = sharedData.entries[ApplicationSpecificSharedDataKeys.mediaDisplaySettings]?.get(MediaDisplaySettings.self) {
                    let _ = strongSelf.currentMediaDisplaySettings.swap(settings)
                }
            }
        })
        
        self.stickerSettingsDisposable = (self.accountManager.sharedData(keys: [ApplicationSpecificSharedDataKeys.stickerSettings])
        |> deliverOnMainQueue).start(next: { [weak self] sharedData in
            if let strongSelf = self {
                if let settings = sharedData.entries[ApplicationSpecificSharedDataKeys.stickerSettings]?.get(StickerSettings.self) {
                    let _ = strongSelf.currentStickerSettings.swap(settings)
                }
            }
        })
        
        let immediateExperimentalUISettingsValue = self.immediateExperimentalUISettingsValue
        let _ = immediateExperimentalUISettingsValue.swap(initialPresentationDataAndSettings.experimentalUISettings)
        self.experimentalUISettingsDisposable = (self.accountManager.sharedData(keys: [ApplicationSpecificSharedDataKeys.experimentalUISettings])
        |> deliverOnMainQueue).start(next: { sharedData in
            if let settings = sharedData.entries[ApplicationSpecificSharedDataKeys.experimentalUISettings]?.get(ExperimentalUISettings.self) {
                let _ = immediateExperimentalUISettingsValue.swap(settings)
            }
        })
        
        let _ = self.contactDataManager?.personNameDisplayOrder().start(next: { order in
            let _ = updateContactSettingsInteractively(accountManager: accountManager, { settings in
                var settings = settings
                settings.nameDisplayOrder = order
                return settings
            }).start()
        })
        
        self.automaticMediaDownloadSettingsDisposable.set(self._automaticMediaDownloadSettings.get().start(next: { [weak self] next in
            if let strongSelf = self {
                strongSelf.currentAutomaticMediaDownloadSettings = next
                
                if automaticEnergyUsageShouldBeOnNow(settings: next) {
                    strongSelf.energyUsageSettings = EnergyUsageSettings.powerSavingDefault
                } else {
                    strongSelf.energyUsageSettings = next.energyUsageSettings
                }
                strongSelf.energyUsageAutomaticDisposable.set((automaticEnergyUsageShouldBeOn(settings: next)
                |> deliverOnMainQueue).start(next: { value in
                    if let strongSelf = self {
                        if value {
                            strongSelf.energyUsageSettings = EnergyUsageSettings.powerSavingDefault
                        } else {
                            strongSelf.energyUsageSettings = next.energyUsageSettings
                        }
                    }
                }))
            }
        }))
        
        self.currentAutodownloadSettingsDisposable.set(self._autodownloadSettings.get().start(next: { [weak self] next in
            if let strongSelf = self {
                let _ = strongSelf.currentAutodownloadSettings.swap(next)
            }
        }))
        
        self._ptgSettings.set(.single(initialPresentationDataAndSettings.ptgSettings)
        |> then(accountManager.sharedData(keys: [ApplicationSpecificSharedDataKeys.ptgSettings])
            |> map { sharedData in
                return PtgSettings(sharedData.entries[ApplicationSpecificSharedDataKeys.ptgSettings])
            }
        ))
        self.ptgSettingsDisposable = self._ptgSettings.get().start(next: { [weak self] next in
            if let strongSelf = self {
                let _ = strongSelf.currentPtgSettings.swap(next)
            }
        })
        
        if applicationBindings.isMainApp, initialPresentationDataAndSettings.ptgSettings.isOriginallyInstalledViaTestFlightOrForDevelopment == nil {
            let _ = accountManager.transaction({ transaction in
                transaction.updateSharedData(ApplicationSpecificSharedDataKeys.ptgSettings, { entry in
                    return PreferencesEntry(PtgSettings(entry).withUpdated(isOriginallyInstalledViaTestFlightOrForDevelopment: Bundle.isTestFlightOrDevelopment))
                })
            }).start()
        }

        var ptgSecretPasscodesSignal: Signal<PtgSecretPasscodes, NoError> = .single(initialPresentationDataAndSettings.ptgSecretPasscodes)
        if applicationBindings.isMainApp {
            ptgSecretPasscodesSignal = ptgSecretPasscodesSignal
            |> then(accountManager.sharedData(keys: [ApplicationSpecificSharedDataKeys.ptgSecretPasscodes])
                |> map { sharedData in
                    return PtgSecretPasscodes(sharedData.entries[ApplicationSpecificSharedDataKeys.ptgSecretPasscodes])
                }
            )
        }
        self._ptgSecretPasscodes.set(ptgSecretPasscodesSignal)
        self.ptgSecretPasscodesDisposable = (self._ptgSecretPasscodes.get()
        |> deliverOnMainQueue).start(next: { [weak self] next in
            guard let strongSelf = self else {
                return
            }
            
            let newlyHiddenPeerIds = next.inactiveSecretChatPeerIdsForAllAccounts().subtracting(strongSelf.currentPtgSecretPasscodes.with { $0.inactiveSecretChatPeerIdsForAllAccounts() })
            
            let _ = strongSelf.currentPtgSecretPasscodes.swap(next)
            
            if !newlyHiddenPeerIds.isEmpty && applicationBindings.isMainApp {
                strongSelf.hideUIOfInactiveSecretChats(peerIds: newlyHiddenPeerIds)
            }
        })
        
        if applicationBindings.isMainApp {
            // pause all media in hidable secret chats when app enters background
            self.applicationInForegroundDisposable = (applicationBindings.applicationInForeground
            |> filter { !$0 }
            |> deliverOnMainQueue).start(next: { [weak self] _ in
                self?.pauseMediaInHidableChats()
            })
        }

        let startTime = CFAbsoluteTimeGetCurrent()
        
        let differenceDisposable = MetaDisposable()
        let _ = (accountManager.accountRecords()
        |> map { view -> (AccountRecordId?, [AccountRecordId: AccountAttributes], (AccountRecordId, Bool)?) in
            print("SharedAccountContextImpl: records appeared in \(CFAbsoluteTimeGetCurrent() - startTime)")
            
            var result: [AccountRecordId: AccountAttributes] = [:]
            for record in view.records {
                let isLoggedOut = record.attributes.contains(where: { attribute in
                    if case .loggedOut = attribute {
                        return true
                    } else {
                        return false
                    }
                })
                if isLoggedOut {
                    continue
                }
                let isTestingEnvironment = record.attributes.contains(where: { attribute in
                    if case let .environment(environment) = attribute, case .test = environment.environment {
                        return true
                    } else {
                        return false
                    }
                })
                var backupData: AccountBackupData?
                var sortIndex: Int32 = 0
                for attribute in record.attributes {
                    if case let .sortOrder(sortOrder) = attribute {
                        sortIndex = sortOrder.order
                    } else if case let .backupData(backupDataValue) = attribute {
                        backupData = backupDataValue.data
                    }
                }
                result[record.id] = AccountAttributes(sortIndex: sortIndex, isTestingEnvironment: isTestingEnvironment, backupData: backupData)
            }
            let authRecord: (AccountRecordId, Bool)? = view.currentAuthAccount.flatMap({ authAccount in
                let isTestingEnvironment = authAccount.attributes.contains(where: { attribute in
                    if case let .environment(environment) = attribute, case .test = environment.environment {
                        return true
                    } else {
                        return false
                    }
                })
                return (authAccount.id, isTestingEnvironment)
            })
            return (view.currentRecord?.id, result, authRecord)
        }
        |> distinctUntilChanged(isEqual: { lhs, rhs in
            if lhs.0 != rhs.0 {
                return false
            }
            if lhs.1 != rhs.1 {
                return false
            }
            if lhs.2?.0 != rhs.2?.0 {
                return false
            }
            if lhs.2?.1 != rhs.2?.1 {
                return false
            }
            return true
        })
        |> deliverOnMainQueue).start(next: { primaryId, records, authRecord in
            var addedSignals: [Signal<AddedAccountResult, NoError>] = []
            var addedAuthSignal: Signal<UnauthorizedAccount?, NoError> = .single(nil)
            for (id, attributes) in records {
                if self.activeAccountsValue?.accounts.firstIndex(where: { $0.0 == id}) == nil {
<<<<<<< HEAD
                    addedSignals.append(accountWithId(accountManager: accountManager, networkArguments: networkArguments, id: id, encryptionParameters: encryptionParameters, supplementary: !applicationBindings.isMainApp, rootPath: rootPath, beginWithTestingEnvironment: attributes.isTestingEnvironment, backupData: attributes.backupData, auxiliaryMethods: telegramAccountAuxiliaryMethods, initialPeerIdsExcludedFromUnreadCounters: self.currentPtgSecretPasscodes.with({ $0.inactiveSecretChatPeerIds(accountId: id) }))
=======
                    addedSignals.append(accountWithId(accountManager: accountManager, networkArguments: networkArguments, id: id, encryptionParameters: encryptionParameters, supplementary: !applicationBindings.isMainApp, rootPath: rootPath, beginWithTestingEnvironment: attributes.isTestingEnvironment, backupData: attributes.backupData, auxiliaryMethods: makeTelegramAccountAuxiliaryMethods(appDelegate: appDelegate))
>>>>>>> 09a60ba5
                    |> mapToSignal { result -> Signal<AddedAccountResult, NoError> in
                        switch result {
                            case let .authorized(account):
                                setupAccount(account, fetchCachedResourceRepresentation: fetchCachedResourceRepresentation, transformOutgoingMessageMedia: transformOutgoingMessageMedia)
                                return TelegramEngine(account: account).data.get(
                                    TelegramEngine.EngineData.Item.Configuration.Limits(),
                                    TelegramEngine.EngineData.Item.Configuration.ContentSettings(),
                                    TelegramEngine.EngineData.Item.Configuration.App()
                                )
                                |> map { limitsConfiguration, contentSettings, appConfiguration -> AddedAccountResult in
                                    return .ready(id, account, attributes.sortIndex, limitsConfiguration._asLimits(), contentSettings, appConfiguration)
                                }
                            case let .upgrading(progress):
                                return .single(.upgrading(progress))
                            default:
                                return .single(.ready(id, nil, attributes.sortIndex, nil, nil, nil))
                        }
                    })
                }
            }
            if let authRecord = authRecord, authRecord.0 != self.activeAccountsValue?.currentAuth?.id {
<<<<<<< HEAD
                addedAuthSignal = accountWithId(accountManager: accountManager, networkArguments: networkArguments, id: authRecord.0, encryptionParameters: encryptionParameters, supplementary: !applicationBindings.isMainApp, rootPath: rootPath, beginWithTestingEnvironment: authRecord.1, backupData: nil, auxiliaryMethods: telegramAccountAuxiliaryMethods, initialPeerIdsExcludedFromUnreadCounters: self.currentPtgSecretPasscodes.with({ $0.inactiveSecretChatPeerIds(accountId: authRecord.0) }))
=======
                addedAuthSignal = accountWithId(accountManager: accountManager, networkArguments: networkArguments, id: authRecord.0, encryptionParameters: encryptionParameters, supplementary: !applicationBindings.isMainApp, rootPath: rootPath, beginWithTestingEnvironment: authRecord.1, backupData: nil, auxiliaryMethods: makeTelegramAccountAuxiliaryMethods(appDelegate: appDelegate))
>>>>>>> 09a60ba5
                |> mapToSignal { result -> Signal<UnauthorizedAccount?, NoError> in
                    switch result {
                        case let .unauthorized(account):
                            return .single(account)
                        case .upgrading:
                            return .complete()
                        default:
                            return .single(nil)
                    }
                }
            }
            
            let mappedAddedAccounts = combineLatest(queue: .mainQueue(), addedSignals)
            |> map { results -> AddedAccountsResult in
                var readyAccounts: [(AccountRecordId, Account?, Int32, LimitsConfiguration?, ContentSettings?, AppConfiguration?)] = []
                var totalProgress: Float = 0.0
                var hasItemsWithProgress = false
                for result in results {
                    switch result {
                        case let .ready(id, account, sortIndex, limitsConfiguration, contentSettings, appConfiguration):
                            readyAccounts.append((id, account, sortIndex, limitsConfiguration, contentSettings, appConfiguration))
                            totalProgress += 1.0
                        case let .upgrading(progress):
                            hasItemsWithProgress = true
                            totalProgress += progress
                    }
                }
                if hasItemsWithProgress, !results.isEmpty {
                    return .upgrading(totalProgress / Float(results.count))
                } else {
                    return .ready(readyAccounts)
                }
            }
            
            differenceDisposable.set((combineLatest(queue: .mainQueue(), mappedAddedAccounts, addedAuthSignal)
            |> deliverOnMainQueue).start(next: { mappedAddedAccounts, authAccount in
                print("SharedAccountContextImpl: accounts processed in \(CFAbsoluteTimeGetCurrent() - startTime)")
                
                var addedAccounts: [(AccountRecordId, Account?, Int32, LimitsConfiguration?, ContentSettings?, AppConfiguration?)] = []
                switch mappedAddedAccounts {
                    case let .upgrading(progress):
                        self.displayUpgradeProgress(progress)
                        return
                    case let .ready(value):
                        addedAccounts = value
                }
                
                self.displayUpgradeProgress(nil)
                
                var hadUpdates = false
                if self.activeAccountsValue == nil {
                    self.activeAccountsValue = (nil, [], nil)
                    hadUpdates = true
                }
                
                struct AccountPeerKey: Hashable {
                    let peerId: PeerId
                    let isTestingEnvironment: Bool
                }
                
                var existingAccountPeerKeys = Set<AccountPeerKey>()
                for accountRecord in addedAccounts {
                    if let account = accountRecord.1 {
                        if existingAccountPeerKeys.contains(AccountPeerKey(peerId: account.peerId, isTestingEnvironment: account.testingEnvironment)) {
                            let _ = accountManager.transaction({ transaction in
                                transaction.updateRecord(accountRecord.0, { _ in
                                    return nil
                                })
                            }).start()
                        } else {
                            existingAccountPeerKeys.insert(AccountPeerKey(peerId: account.peerId, isTestingEnvironment: account.testingEnvironment))
                            if let index = self.activeAccountsValue?.accounts.firstIndex(where: { $0.0 == account.id }) {
                                self.activeAccountsValue?.accounts.remove(at: index)
                                self.managedAccountDisposables.set(nil, forKey: account.id)
                                assertionFailure()
                            }

                            let context = AccountContextImpl(sharedContext: self, account: account, limitsConfiguration: accountRecord.3 ?? .defaultValue, contentSettings: accountRecord.4 ?? .default, appConfiguration: accountRecord.5 ?? .defaultValue, initialInactiveSecretChatPeerIds: initialPresentationDataAndSettings.ptgSecretPasscodes.inactiveSecretChatPeerIds(accountId: account.id))

                            self.activeAccountsValue!.accounts.append((account.id, context, accountRecord.2))
                            
                            self.managedAccountDisposables.set(self.updateAccountBackupData(account: account).start(), forKey: account.id)
                            account.resetStateManagement()
                            hadUpdates = true
                        }
                    } else {
                        let _ = accountManager.transaction({ transaction in
                            transaction.updateRecord(accountRecord.0, { _ in
                                return nil
                            })
                        }).start()
                    }
                }
                var removedIds: [AccountRecordId] = []
                for id in self.activeAccountsValue!.accounts.map({ $0.0 }) {
                    if records[id] == nil {
                        removedIds.append(id)
                    }
                }
                for id in removedIds {
                    hadUpdates = true
                    if let index = self.activeAccountsValue?.accounts.firstIndex(where: { $0.0 == id }) {
                        self.activeAccountsValue?.accounts.remove(at: index)
                        self.managedAccountDisposables.set(nil, forKey: id)
                    }
                }
                var primary: AccountContext?
                if let primaryId = primaryId {
                    if let index = self.activeAccountsValue?.accounts.firstIndex(where: { $0.0 == primaryId }) {
                        primary = self.activeAccountsValue?.accounts[index].1
                    }
                }
                if primary == nil && !self.activeAccountsValue!.accounts.isEmpty {
                    primary = self.activeAccountsValue!.accounts.first?.1
                }
                if primary !== self.activeAccountsValue!.primary {
                    hadUpdates = true
                    self.activeAccountsValue!.primary?.account.postbox.clearCaches()
                    self.activeAccountsValue!.primary?.account.resetCachedData()
                    self.activeAccountsValue!.primary = primary
                }
                if self.activeAccountsValue!.currentAuth?.id != authRecord?.0 {
                    hadUpdates = true
                    self.activeAccountsValue!.currentAuth?.postbox.clearCaches()
                    self.activeAccountsValue!.currentAuth = nil
                }
                if let authAccount = authAccount {
                    hadUpdates = true
                    self.activeAccountsValue!.currentAuth = authAccount
                }
                if hadUpdates {
                    self.activeAccountsValue!.accounts.sort(by: { $0.2 < $1.2 })
                    self.activeAccountsPromise.set(.single(self.activeAccountsValue!))
                    
                    self.performAccountSettingsImportIfNecessary()
                }
                
                if self.activeAccountsValue!.primary == nil && self.activeAccountsValue!.currentAuth == nil {
                    self.beginNewAuth(testingEnvironment: false)
                }
            }))
        })
        
        self.activeAccountsWithInfoPromise.set(self.activeAccountContexts
        |> mapToSignal { primary, accounts, _ -> Signal<(primary: AccountRecordId?, accounts: [AccountWithInfo]), NoError> in
            return combineLatest(accounts.map { _, context, _ -> Signal<AccountWithInfo?, NoError> in
                return context.engine.data.subscribe(TelegramEngine.EngineData.Item.Peer.Peer(id: context.account.peerId))
                |> map { peer -> AccountWithInfo? in
                    guard let peer = peer else {
                        return nil
                    }
                    return AccountWithInfo(account: context.account, peer: peer._asPeer())
                }
                |> distinctUntilChanged
            })
            |> map { accountsWithInfo -> (primary: AccountRecordId?, accounts: [AccountWithInfo]) in
                var accountsWithInfoResult: [AccountWithInfo] = []
                for info in accountsWithInfo {
                    if let info = info {
                        accountsWithInfoResult.append(info)
                    }
                }
                return (primary?.account.id, accountsWithInfoResult)
            }
        })
        
        if let mainWindow = mainWindow, applicationBindings.isMainApp {
            let callManager = PresentationCallManagerImpl(accountManager: self.accountManager, getDeviceAccessData: {
                return (self.currentPresentationData.with { $0 }, { [weak self] c, a in
                    self?.presentGlobalController(c, a)
                }, {
                    applicationBindings.openSettings()
                })
            }, isMediaPlaying: { [weak self] in
                guard let strongSelf = self else {
                    return false
                }
                var result = false
                let _ = (strongSelf.mediaManager.globalMediaPlayerState
                |> take(1)
                |> deliverOnMainQueue).start(next: { state in
                    if let (_, playbackState, _) = state, case let .state(value) = playbackState, case .playing = value.status.status {
                        result = true
                    }
                })
                return result
            }, resumeMediaPlayback: { [weak self] in
                guard let strongSelf = self else {
                    return
                }
                strongSelf.mediaManager.playlistControl(.playback(.play), type: nil)
            }, audioSession: self.mediaManager.audioSession, activeAccounts: self.activeAccountContexts |> map { _, accounts, _ in
                return Array(accounts.map({ $0.1 }))
            })
            self.callManager = callManager
            
            self.callDisposable = (callManager.currentCallSignal
            |> deliverOnMainQueue).start(next: { [weak self] call in
                if let strongSelf = self {
                    if call !== strongSelf.callController?.call {
                        strongSelf.callController?.dismiss()
                        strongSelf.callController = nil
                        strongSelf.hasOngoingCall.set(false)
                        
                        if let call = call {
                            mainWindow.hostView.containerView.endEditing(true)
                            let callController = CallController(sharedContext: strongSelf, account: call.context.account, call: call, easyDebugAccess: !GlobalExperimentalSettings.isAppStoreBuild)
                            strongSelf.callController = callController
                            strongSelf.mainWindow?.present(callController, on: .calls)
                            strongSelf.callState.set(call.state
                            |> map(Optional.init))
                            strongSelf.hasOngoingCall.set(true)
                            setNotificationCall(call)
                        } else {
                            strongSelf.callState.set(.single(nil))
                            strongSelf.hasOngoingCall.set(false)
                            setNotificationCall(nil)
                        }
                    }
                }
            })
            
            self.groupCallDisposable = (callManager.currentGroupCallSignal
            |> deliverOnMainQueue).start(next: { [weak self] call in
                if let strongSelf = self {
                    if call !== strongSelf.groupCallController?.call {
                        strongSelf.groupCallController?.dismiss(closing: true, manual: false)
                        strongSelf.groupCallController = nil
                        strongSelf.hasOngoingCall.set(false)
                        
                        if let call = call, let navigationController = mainWindow.viewController as? NavigationController {
                            mainWindow.hostView.containerView.endEditing(true)
                            
                            if call.isStream {
                                strongSelf.hasGroupCallOnScreenPromise.set(true)
                                let groupCallController = MediaStreamComponentController(call: call)
                                groupCallController.onViewDidAppear = { [weak self] in
                                    if let strongSelf = self {
                                        strongSelf.hasGroupCallOnScreenPromise.set(true)
                                    }
                                }
                                groupCallController.onViewDidDisappear = { [weak self] in
                                    if let strongSelf = self {
                                        strongSelf.hasGroupCallOnScreenPromise.set(false)
                                    }
                                }
                                groupCallController.navigationPresentation = .flatModal
                                groupCallController.parentNavigationController = navigationController
                                strongSelf.groupCallController = groupCallController
                                navigationController.pushViewController(groupCallController)
                            } else {
                                strongSelf.hasGroupCallOnScreenPromise.set(true)
                                let groupCallController = VoiceChatControllerImpl(sharedContext: strongSelf, accountContext: call.accountContext, call: call)
                                groupCallController.onViewDidAppear = { [weak self] in
                                    if let strongSelf = self {
                                        strongSelf.hasGroupCallOnScreenPromise.set(true)
                                    }
                                }
                                groupCallController.onViewDidDisappear = { [weak self] in
                                    if let strongSelf = self {
                                        strongSelf.hasGroupCallOnScreenPromise.set(false)
                                    }
                                }
                                groupCallController.navigationPresentation = .flatModal
                                groupCallController.parentNavigationController = navigationController
                                strongSelf.groupCallController = groupCallController
                                navigationController.pushViewController(groupCallController)
                            }
                                
                            strongSelf.hasOngoingCall.set(true)
                        } else {
                            strongSelf.hasOngoingCall.set(false)
                        }
                    }
                }
            })
            
            let callSignal: Signal<PresentationCall?, NoError> = .single(nil)
            |> then(
                callManager.currentCallSignal
            )
            let groupCallSignal: Signal<PresentationGroupCall?, NoError> = .single(nil)
            |> then(
                callManager.currentGroupCallSignal
            )
            
            self.callStateDisposable = combineLatest(queue: .mainQueue(),
                callSignal,
                groupCallSignal,
                self.hasGroupCallOnScreenPromise.get()
            ).start(next: { [weak self] call, groupCall, hasGroupCallOnScreen in
                if let strongSelf = self {
                    let statusBarContent: CallStatusBarNodeImpl.Content?
                    if let call = call {
                        statusBarContent = .call(strongSelf, call.context.account, call)
                    } else if let groupCall = groupCall, !hasGroupCallOnScreen {
                        statusBarContent = .groupCall(strongSelf, groupCall.account, groupCall)
                    } else {
                        statusBarContent = nil
                    }
                    
                    var resolvedCallStatusBarNode: CallStatusBarNodeImpl?
                    if let statusBarContent = statusBarContent {
                        if let current = strongSelf.currentCallStatusBarNode {
                            resolvedCallStatusBarNode = current
                        } else {
                            resolvedCallStatusBarNode = CallStatusBarNodeImpl()
                            strongSelf.currentCallStatusBarNode = resolvedCallStatusBarNode
                        }
                        resolvedCallStatusBarNode?.update(content: statusBarContent)
                    } else {
                        strongSelf.currentCallStatusBarNode = nil
                    }
                    
                    if let navigationController = strongSelf.mainWindow?.viewController as? NavigationController {
                        navigationController.setForceInCallStatusBar(resolvedCallStatusBarNode)
                    }
                }
            })
            
            mainWindow.inCallNavigate = { [weak self] in
                guard let strongSelf = self else {
                    return
                }
                if let callController = strongSelf.callController {
                    if callController.isNodeLoaded {
                        mainWindow.hostView.containerView.endEditing(true)
                        if callController.view.superview == nil {
                            mainWindow.present(callController, on: .calls)
                        } else {
                            callController.expandFromPipIfPossible()
                        }
                    }
                } else if let groupCallController = strongSelf.groupCallController {
                    if groupCallController.isNodeLoaded {
                        mainWindow.hostView.containerView.endEditing(true)
                        if groupCallController.view.superview == nil {
                            (mainWindow.viewController as? NavigationController)?.pushViewController(groupCallController)
                        }
                    }
                }
            }
        } else {
            self.callManager = nil
        }
        
        let immediateHasOngoingCallValue = self.immediateHasOngoingCallValue
        self.hasOngoingCallDisposable = self.hasOngoingCall.get().start(next: { value in
            let _ = immediateHasOngoingCallValue.swap(value)
        })
        
        let _ = managedCleanupAccounts(networkArguments: networkArguments, accountManager: self.accountManager, rootPath: rootPath, auxiliaryMethods: makeTelegramAccountAuxiliaryMethods(appDelegate: appDelegate), encryptionParameters: encryptionParameters).start()
        
        self.updateNotificationTokensRegistration()
        
        if applicationBindings.isMainApp {
            self.widgetDataContext = WidgetDataContext(basePath: self.basePath, inForeground: self.applicationBindings.applicationInForeground, activeAccounts: self.activeAccountContexts
            |> map { _, accounts, _ in
                return accounts.map { $0.1.account }
            }, presentationData: self.presentationData, appLockContext: self.appLockContext as! AppLockContextImpl, ptgSettings: self.ptgSettings)
            
            let enableSpotlight = accountManager.sharedData(keys: Set([ApplicationSpecificSharedDataKeys.intentsSettings]))
            |> map { sharedData -> Bool in
                let intentsSettings: IntentsSettings = sharedData.entries[ApplicationSpecificSharedDataKeys.intentsSettings]?.get(IntentsSettings.self) ?? .defaultSettings
                return intentsSettings.contacts
            }
            |> distinctUntilChanged
            self.spotlightDataContext = SpotlightDataContext(appBasePath: applicationBindings.containerPath, accountManager: accountManager, accounts: combineLatest(enableSpotlight, self.activeAccountContexts
            |> map { _, accounts, _ in
                return accounts.map { _, account, _ in
                    return account.account
                }
            }) |> map { enableSpotlight, accounts in
                if enableSpotlight {
                    return accounts
                } else {
                    return []
                }
            })
        }
    }
    
    deinit {
        assertionFailure("SharedAccountContextImpl is not supposed to be deallocated")
        self.registeredNotificationTokensDisposable.dispose()
        self.presentationDataDisposable.dispose()
        self.automaticMediaDownloadSettingsDisposable.dispose()
        self.currentAutodownloadSettingsDisposable.dispose()
        self.inAppNotificationSettingsDisposable?.dispose()
        self.mediaInputSettingsDisposable?.dispose()
<<<<<<< HEAD
        self.ptgSettingsDisposable?.dispose()
=======
        self.mediaDisplaySettingsDisposable?.dispose()
>>>>>>> 09a60ba5
        self.callDisposable?.dispose()
        self.groupCallDisposable?.dispose()
        self.callStateDisposable?.dispose()
        self.managedAccountDisposables.dispose()
        self.hasOngoingCallDisposable?.dispose()
        self.experimentalUISettingsDisposable?.dispose()
        self.ptgSecretPasscodesDisposable?.dispose()
        self.applicationInForegroundDisposable?.dispose()
    }
    
    public func updatePtgSecretPasscodesPromise(_ ptgSecretPasscodesSignal: Signal<PtgSecretPasscodes, NoError>) {
        assert(!self.applicationBindings.isMainApp)
        self._ptgSecretPasscodes.set(ptgSecretPasscodesSignal)
    }
    
    private var didPerformAccountSettingsImport = false
    private func performAccountSettingsImportIfNecessary() {
        if self.didPerformAccountSettingsImport {
            return
        }
        if let _ = UserDefaults.standard.value(forKey: "didPerformAccountSettingsImport") {
            self.didPerformAccountSettingsImport = true
            return
        }
        UserDefaults.standard.set(true as NSNumber, forKey: "didPerformAccountSettingsImport")
        UserDefaults.standard.synchronize()
        
        if let primary = self.activeAccountsValue?.primary {
            let _ = (primary.engine.data.get(TelegramEngine.EngineData.Item.Peer.Peer(id: primary.account.peerId))
            |> deliverOnMainQueue).start(next: { [weak self] peer in
                guard let self, case let .user(user) = peer else {
                    return
                }
                if user.isPremium {
                    let _ = updateMediaDownloadSettingsInteractively(accountManager: self.accountManager, { settings in
                        var settings = settings
                        settings.energyUsageSettings.loopEmoji = true
                        return settings
                    }).start()
                }
            })
        }
        
        self.didPerformAccountSettingsImport = true
    }
    
    private func updateAccountBackupData(account: Account) -> Signal<Never, NoError> {
        return accountBackupData(postbox: account.postbox)
        |> mapToSignal { backupData -> Signal<Never, NoError> in
            guard let backupData = backupData else {
                return .complete()
            }
            return self.accountManager.transaction { transaction -> Void in
                transaction.updateRecord(account.id, { record in
                    guard let record = record else {
                        return nil
                    }
                    var attributes: [TelegramAccountManagerTypes.Attribute] = record.attributes.filter { attribute in
                        if case .backupData = attribute {
                            return false
                        } else {
                            return true
                        }
                    }
                    attributes.append(.backupData(AccountBackupDataAttribute(data: backupData)))
                    return AccountRecord(id: record.id, attributes: attributes, temporarySessionId: record.temporarySessionId)
                })
            }
            |> ignoreValues
        }
    }
    
    public func updateNotificationTokensRegistration() {
        let sandbox: Bool
        #if DEBUG
        sandbox = true
        #else
        sandbox = false
        #endif
        
        let settings = self.accountManager.sharedData(keys: [ApplicationSpecificSharedDataKeys.inAppNotificationSettings])
        |> map { sharedData -> (allAccounts: Bool, includeMuted: Bool) in
            let settings = sharedData.entries[ApplicationSpecificSharedDataKeys.inAppNotificationSettings]?.get(InAppNotificationSettings.self) ?? InAppNotificationSettings.defaultSettings
            return (settings.displayNotificationsFromAllAccounts, false)
        }
        |> distinctUntilChanged(isEqual: { lhs, rhs in
            if lhs.allAccounts != rhs.allAccounts {
                return false
            }
            if lhs.includeMuted != rhs.includeMuted {
                return false
            }
            return true
        })
        
        let updatedApsToken = self.apsNotificationToken |> distinctUntilChanged(isEqual: { $0 == $1 })
        self.registeredNotificationTokensDisposable.set((combineLatest(
            queue: .mainQueue(),
            settings,
            self.activeAccountContexts,
            updatedApsToken
        )
        |> mapToSignal { settings, activeAccountsAndInfo, apsNotificationToken -> Signal<(Bool, Data?), NoError> in
            let (primary, activeAccounts, _) = activeAccountsAndInfo
            var appliedApsList: [Signal<Bool?, NoError>] = []
            var appliedVoipList: [Signal<Never, NoError>] = []
            var activeProductionUserIds = activeAccounts.map({ $0.1 }).filter({ !$0.account.testingEnvironment }).map({ $0.account.peerId.id })
            var activeTestingUserIds = activeAccounts.map({ $0.1 }).filter({ $0.account.testingEnvironment }).map({ $0.account.peerId.id })
            
            let allProductionUserIds = activeProductionUserIds
            let allTestingUserIds = activeTestingUserIds
            
            if !settings.allAccounts {
                if let primary = primary {
                    if !primary.account.testingEnvironment {
                        activeProductionUserIds = [primary.account.peerId.id]
                        activeTestingUserIds = []
                    } else {
                        activeProductionUserIds = []
                        activeTestingUserIds = [primary.account.peerId.id]
                    }
                } else {
                    activeProductionUserIds = []
                    activeTestingUserIds = []
                }
            }
            
            for (_, account, _) in activeAccounts {
                let appliedAps: Signal<Bool, NoError>
                let appliedVoip: Signal<Never, NoError>
                
                if !activeProductionUserIds.contains(account.account.peerId.id) && !activeTestingUserIds.contains(account.account.peerId.id) {
                    if let apsNotificationToken {
                        appliedAps = account.engine.accountData.unregisterNotificationToken(token: apsNotificationToken, type: .aps(encrypt: false), otherAccountUserIds: (account.account.testingEnvironment ? allTestingUserIds : allProductionUserIds).filter({ $0 != account.account.peerId.id }))
                        |> map { _ -> Bool in
                        }
                        |> then(.single(true))
                    } else {
                        appliedAps = .single(true)
                    }
                    
                    appliedVoip = self.voipNotificationToken
                    |> distinctUntilChanged(isEqual: { $0 == $1 })
                    |> mapToSignal { token -> Signal<Never, NoError> in
                        guard let token = token else {
                            return .complete()
                        }
                        return account.engine.accountData.unregisterNotificationToken(token: token, type: .voip, otherAccountUserIds: (account.account.testingEnvironment ? allTestingUserIds : allProductionUserIds).filter({ $0 != account.account.peerId.id }))
                    }
                } else {
                    if let apsNotificationToken {
                        appliedAps = account.engine.accountData.registerNotificationToken(token: apsNotificationToken, type: .aps(encrypt: true), sandbox: sandbox, otherAccountUserIds: (account.account.testingEnvironment ? activeTestingUserIds : activeProductionUserIds).filter({ $0 != account.account.peerId.id }), excludeMutedChats: !settings.includeMuted)
                    } else {
                        appliedAps = .single(true)
                    }
                    appliedVoip = self.voipNotificationToken
                    |> distinctUntilChanged(isEqual: { $0 == $1 })
                    |> mapToSignal { token -> Signal<Never, NoError> in
                        guard let token = token else {
                            return .complete()
                        }
                        return account.engine.accountData.registerNotificationToken(token: token, type: .voip, sandbox: sandbox, otherAccountUserIds: (account.account.testingEnvironment ? activeTestingUserIds : activeProductionUserIds).filter({ $0 != account.account.peerId.id }), excludeMutedChats: !settings.includeMuted)
                        |> ignoreValues
                    }
                }
                
                appliedApsList.append(Signal<Bool?, NoError>.single(nil) |> then(appliedAps |> map(Optional.init)))
                appliedVoipList.append(appliedVoip)
            }
            
            let allApsSuccess = combineLatest(appliedApsList)
            |> map { values -> Bool in
                return !values.contains(false)
            }
            
            let allVoipSuccess = combineLatest(appliedVoipList)
            
            return combineLatest(
                allApsSuccess,
                Signal<Void, NoError>.single(Void())
                |> then(
                    allVoipSuccess
                    |> map { _ -> Void in
                        return Void()
                    }
                )
            )
            |> map { allApsSuccess, _ -> (Bool, Data?) in
                return (allApsSuccess, apsNotificationToken)
            }
        }
        |> deliverOnMainQueue).start(next: { [weak self] allApsSuccess, apsToken in
            guard let self, let appDelegate = self.appDelegate else {
                return
            }
            if !allApsSuccess {
                if self.invalidatedApsToken != apsToken {
                    self.invalidatedApsToken = apsToken
                    
                    appDelegate.requestNotificationTokenInvalidation()
                }
            }
        }))
    }
    
    public func beginNewAuth(testingEnvironment: Bool) {
        let _ = self.accountManager.transaction({ transaction -> Void in
            let _ = transaction.createAuth([.environment(AccountEnvironmentAttribute(environment: testingEnvironment ? .test : .production))])
        }).start()
    }
    
    public func switchToAccount(id: AccountRecordId, fromSettingsController settingsController: ViewController? = nil, withChatListController chatListController: ViewController? = nil) {
        if self.activeAccountsValue?.primary?.account.id == id {
            return
        }
        
        assert(Queue.mainQueue().isCurrent())
        var chatsBadge: String?
        if let rootController = self.mainWindow?.viewController as? TelegramRootController {
            if let tabsController = rootController.viewControllers.first as? TabBarController {
                for controller in tabsController.controllers {
                    if let controller = controller as? ChatListController {
                        chatsBadge = controller.tabBarItem.badgeValue
                    }
                }
                
                if let chatListController = chatListController {
                    if let index = tabsController.controllers.firstIndex(where: { $0 is ChatListController }) {
                        var controllers = tabsController.controllers
                        controllers[index] = chatListController
                        tabsController.setControllers(controllers, selectedIndex: index)
                    }
                }
            }
        }
        self.switchingData = (settingsController as? (ViewController & SettingsController), chatListController as? ChatListController, chatsBadge)
        
        let _ = self.accountManager.transaction({ transaction -> Bool in
            if transaction.getCurrent()?.0 != id {
                transaction.setCurrentId(id)
                return true
            } else {
                return false
            }
        }).start(next: { value in
            if !value {
                self.switchingData = (nil, nil, nil)
            }
        })
    }
    
    public func openSearch(filter: ChatListSearchFilter, query: String?) {
        if let rootController = self.mainWindow?.viewController as? TelegramRootController {
            rootController.openChatsController(activateSearch: true, filter: filter, query: query)
        }
    }
    
    public func navigateToChat(accountId: AccountRecordId, peerId: PeerId, messageId: MessageId?) {
        self.navigateToChatImpl(accountId, peerId, messageId)
    }
    
    public func messageFromPreloadedChatHistoryViewForLocation(id: MessageId, location: ChatHistoryLocationInput, context: AccountContext, chatLocation: ChatLocation, subject: ChatControllerSubject?, chatLocationContextHolder: Atomic<ChatLocationContextHolder?>, tagMask: MessageTags?) -> Signal<(MessageIndex?, Bool), NoError> {
        let historyView = preloadedChatHistoryViewForLocation(location, context: context, chatLocation: chatLocation, subject: subject, chatLocationContextHolder: chatLocationContextHolder, fixedCombinedReadStates: nil, tagMask: tagMask, additionalData: [])
        return historyView
        |> mapToSignal { historyView -> Signal<(MessageIndex?, Bool), NoError> in
            switch historyView {
            case .Loading:
                return .single((nil, true))
            case let .HistoryView(view, _, _, _, _, _, _):
                for entry in view.entries {
                    if entry.message.id == id {
                        return .single((entry.message.index, false))
                    }
                }
                return .single((nil, false))
            }
        }
        |> take(until: { index in
            return SignalTakeAction(passthrough: true, complete: !index.1)
        })
    }
    
    public func makeOverlayAudioPlayerController(context: AccountContext, chatLocation: ChatLocation, type: MediaManagerPlayerType, initialMessageId: MessageId, initialOrder: MusicPlaybackSettingsOrder, playlistLocation: SharedMediaPlaylistLocation?, parentNavigationController: NavigationController?) -> ViewController & OverlayAudioPlayerController {
        return OverlayAudioPlayerControllerImpl(context: context, chatLocation: chatLocation, type: type, initialMessageId: initialMessageId, initialOrder: initialOrder, playlistLocation: playlistLocation, parentNavigationController: parentNavigationController)
    }
    
    public func makeTempAccountContext(account: Account) -> AccountContext {
        return AccountContextImpl(sharedContext: self, account: account, limitsConfiguration: .defaultValue, contentSettings: .default, appConfiguration: .defaultValue, temp: true)
    }
    
    public func openChatMessage(_ params: OpenChatMessageParams) -> Bool {
        return openChatMessageImpl(params)
    }
    
    public func navigateToCurrentCall() {
        guard let mainWindow = self.mainWindow else {
            return
        }
        if let callController = self.callController {
            if callController.isNodeLoaded && callController.view.superview == nil {
                mainWindow.hostView.containerView.endEditing(true)
                mainWindow.present(callController, on: .calls)
            }
        } else if let groupCallController = self.groupCallController {
            if groupCallController.isNodeLoaded && groupCallController.view.superview == nil {
                mainWindow.hostView.containerView.endEditing(true)
                (mainWindow.viewController as? NavigationController)?.pushViewController(groupCallController)
            }
        }
    }
    
    public func accountUserInterfaceInUse(_ id: AccountRecordId) -> Signal<Bool, NoError> {
        return Signal { subscriber in
            let context: AccountUserInterfaceInUseContext
            if let current = self.accountUserInterfaceInUseContexts[id] {
                context = current
            } else {
                context = AccountUserInterfaceInUseContext()
                self.accountUserInterfaceInUseContexts[id] = context
            }
            
            subscriber.putNext(!context.tokens.isEmpty)
            let index = context.subscribers.add({ value in
                subscriber.putNext(value)
            })
            
            return ActionDisposable { [weak context] in
                Queue.mainQueue().async {
                    if let current = self.accountUserInterfaceInUseContexts[id], current === context {
                        current.subscribers.remove(index)
                        if current.isEmpty {
                            self.accountUserInterfaceInUseContexts.removeValue(forKey: id)
                        }
                    }
                }
            }
        }
        |> runOn(Queue.mainQueue())
    }
    
    public func setAccountUserInterfaceInUse(_ id: AccountRecordId) -> Disposable {
        assert(Queue.mainQueue().isCurrent())
        let context: AccountUserInterfaceInUseContext
        if let current = self.accountUserInterfaceInUseContexts[id] {
            context = current
        } else {
            context = AccountUserInterfaceInUseContext()
            self.accountUserInterfaceInUseContexts[id] = context
        }
        
        let wasEmpty = context.tokens.isEmpty
        let index = context.tokens.add(Void())
        if wasEmpty {
            for f in context.subscribers.copyItems() {
                f(true)
            }
        }
        
        return ActionDisposable { [weak context] in
            Queue.mainQueue().async {
                if let current = self.accountUserInterfaceInUseContexts[id], current === context {
                    let wasEmpty = current.tokens.isEmpty
                    current.tokens.remove(index)
                    if current.tokens.isEmpty && !wasEmpty {
                        for f in current.subscribers.copyItems() {
                            f(false)
                        }
                    }
                    if current.isEmpty {
                        self.accountUserInterfaceInUseContexts.removeValue(forKey: id)
                    }
                }
            }
        }
    }
    
    public func handleTextLinkAction(context: AccountContext, peerId: PeerId?, navigateDisposable: MetaDisposable, controller: ViewController, action: TextLinkItemActionType, itemLink: TextLinkItem) {
        handleTextLinkActionImpl(context: context, peerId: peerId, navigateDisposable: navigateDisposable, controller: controller, action: action, itemLink: itemLink)
    }
    
    public func makePeerInfoController(context: AccountContext, updatedPresentationData: (initial: PresentationData, signal: Signal<PresentationData, NoError>)?, peer: Peer, mode: PeerInfoControllerMode, avatarInitiallyExpanded: Bool, fromChat: Bool, requestsContext: PeerInvitationImportersContext?) -> ViewController? {
        let controller = peerInfoControllerImpl(context: context, updatedPresentationData: updatedPresentationData, peer: peer, mode: mode, avatarInitiallyExpanded: avatarInitiallyExpanded, isOpenedFromChat: fromChat)
        controller?.navigationPresentation = .modalInLargeLayout
        return controller
    }
    
    public func makeChannelAdminController(context: AccountContext, peerId: PeerId, adminId: PeerId, initialParticipant: ChannelParticipant) -> ViewController? {
        let controller = channelAdminController(context: context, peerId: peerId, adminId: adminId, initialParticipant: initialParticipant, updated: { _ in }, upgradedToSupergroup: { _, _ in }, transferedOwnership: { _ in })
        return controller
    }
    
    public func makeDebugSettingsController(context: AccountContext?) -> ViewController? {
        let controller = debugController(sharedContext: self, context: context)
        return controller
    }
    
    public func openExternalUrl(context: AccountContext, urlContext: OpenURLContext, url: String, forceExternal: Bool, presentationData: PresentationData, navigationController: NavigationController?, dismissInput: @escaping () -> Void) {
        openExternalUrlImpl(context: context, urlContext: urlContext, url: url, forceExternal: forceExternal, presentationData: presentationData, navigationController: navigationController, dismissInput: dismissInput)
    }
    
    public func chatAvailableMessageActions(engine: TelegramEngine, accountPeerId: EnginePeer.Id, messageIds: Set<EngineMessage.Id>) -> Signal<ChatAvailableMessageActions, NoError> {
        return chatAvailableMessageActionsImpl(engine: engine, accountPeerId: accountPeerId, messageIds: messageIds)
    }
    
    public func chatAvailableMessageActions(engine: TelegramEngine, accountPeerId: EnginePeer.Id, messageIds: Set<EngineMessage.Id>, messages: [EngineMessage.Id: EngineMessage] = [:], peers: [EnginePeer.Id: EnginePeer] = [:]) -> Signal<ChatAvailableMessageActions, NoError> {
        return chatAvailableMessageActionsImpl(engine: engine, accountPeerId: accountPeerId, messageIds: messageIds, messages: messages.mapValues({ $0._asMessage() }), peers: peers.mapValues({ $0._asPeer() }))
    }
    
    public func navigateToChatController(_ params: NavigateToChatControllerParams) {
        navigateToChatControllerImpl(params)
    }
    
    public func navigateToForumChannel(context: AccountContext, peerId: EnginePeer.Id, navigationController: NavigationController) {
        navigateToForumChannelImpl(context: context, peerId: peerId, navigationController: navigationController)
    }
    
    public func navigateToForumThread(context: AccountContext, peerId: EnginePeer.Id, threadId: Int64, messageId: EngineMessage.Id?, navigationController: NavigationController, activateInput: ChatControllerActivateInput?, keepStack: NavigateToChatKeepStack) -> Signal<Never, NoError> {
        return navigateToForumThreadImpl(context: context, peerId: peerId, threadId: threadId, messageId: messageId, navigationController: navigationController, activateInput: activateInput, keepStack: keepStack)
    }
    
    public func chatControllerForForumThread(context: AccountContext, peerId: EnginePeer.Id, threadId: Int64) -> Signal<ChatController, NoError> {
        return chatControllerForForumThreadImpl(context: context, peerId: peerId, threadId: threadId)
    }
    
    public func openStorageUsage(context: AccountContext) {
        guard let navigationController = self.mainWindow?.viewController as? NavigationController else {
            return
        }
        let controller = StorageUsageScreen(context: context, makeStorageUsageExceptionsScreen: { category in
            return storageUsageExceptionsScreen(context: context, category: category)
        })
        navigationController.pushViewController(controller)
    }
    
    public func openLocationScreen(context: AccountContext, messageId: MessageId, navigationController: NavigationController) {
        var found = false
        for controller in navigationController.viewControllers.reversed() {
            if let controller = controller as? LocationViewController, controller.subject.id.peerId == messageId.peerId {
                controller.goToUserLocation(visibleRadius: nil)
                found = true
                break
            }
        }
        
        if !found {
            let controllerParams = LocationViewParams(sendLiveLocation: { location in
                //let outMessage: EnqueueMessage = .message(text: "", attributes: [], mediaReference: .standalone(media: location), replyToMessageId: nil, localGroupingKey: nil, correlationId: nil)
//                params.enqueueMessage(outMessage)
            }, stopLiveLocation: { messageId in
                if let messageId = messageId {
                    context.liveLocationManager?.cancelLiveLocation(peerId: messageId.peerId)
                }
            }, openUrl: { _ in }, openPeer: { peer in
//                params.openPeer(peer, .info)
            })
            
            let _ = (context.engine.data.get(TelegramEngine.EngineData.Item.Messages.Message(id: messageId))
            |> deliverOnMainQueue).start(next: { message in
                guard let message = message else {
                    return
                }
                let controller = LocationViewController(context: context, subject: message._asMessage(), params: controllerParams)
                controller.navigationPresentation = .modal
                navigationController.pushViewController(controller)
            })
        }
    }
    
    public func resolveUrl(context: AccountContext, peerId: PeerId?, url: String, skipUrlAuth: Bool) -> Signal<ResolvedUrl, NoError> {
        return resolveUrlImpl(context: context, peerId: peerId, url: url, skipUrlAuth: skipUrlAuth)
    }
    
    public func openResolvedUrl(_ resolvedUrl: ResolvedUrl, context: AccountContext, urlContext: OpenURLContext, navigationController: NavigationController?, forceExternal: Bool, openPeer: @escaping (EnginePeer, ChatControllerInteractionNavigateToPeer) -> Void, sendFile: ((FileMediaReference) -> Void)?, sendSticker: ((FileMediaReference, UIView, CGRect) -> Bool)?, requestMessageActionUrlAuth: ((MessageActionUrlSubject) -> Void)?, joinVoiceChat: ((PeerId, String?, CachedChannelData.ActiveCall) -> Void)?, present: @escaping (ViewController, Any?) -> Void, dismissInput: @escaping () -> Void, contentContext: Any?) {
        openResolvedUrlImpl(resolvedUrl, context: context, urlContext: urlContext, navigationController: navigationController, forceExternal: forceExternal, openPeer: openPeer, sendFile: sendFile, sendSticker: sendSticker, requestMessageActionUrlAuth: requestMessageActionUrlAuth, joinVoiceChat: joinVoiceChat, present: present, dismissInput: dismissInput, contentContext: contentContext)
    }
    
    public func makeDeviceContactInfoController(context: AccountContext, subject: DeviceContactInfoSubject, completed: (() -> Void)?, cancelled: (() -> Void)?) -> ViewController {
        return deviceContactInfoController(context: context, subject: subject, completed: completed, cancelled: cancelled)
    }
    
    public func makePeersNearbyController(context: AccountContext) -> ViewController {
        return peersNearbyController(context: context)
    }
    
    public func makeChatController(context: AccountContext, chatLocation: ChatLocation, subject: ChatControllerSubject?, botStart: ChatControllerInitialBotStart?, mode: ChatControllerPresentationMode) -> ChatController {
        return ChatControllerImpl(context: context, chatLocation: chatLocation, subject: subject, botStart: botStart, mode: mode)
    }
    
    public func makePeerSharedMediaController(context: AccountContext, peerId: PeerId) -> ViewController? {
        return nil
    }
    
    public func makeChatRecentActionsController(context: AccountContext, peer: Peer, adminPeerId: PeerId?) -> ViewController {
        return ChatRecentActionsController(context: context, peer: peer, adminPeerId: adminPeerId)
    }
    
    public func presentContactsWarningSuppression(context: AccountContext, present: (ViewController, Any?) -> Void) {
        presentContactsWarningSuppressionImpl(context: context, present: present)
    }
    
    public func makeContactSelectionController(_ params: ContactSelectionControllerParams) -> ContactSelectionController {
        return ContactSelectionControllerImpl(params)
    }
    
    public func makeContactMultiselectionController(_ params: ContactMultiselectionControllerParams) -> ContactMultiselectionController {
        return ContactMultiselectionControllerImpl(params)
    }
    
    public func makeComposeController(context: AccountContext) -> ViewController {
        return ComposeControllerImpl(context: context)
    }
    
    public func makeProxySettingsController(context: AccountContext) -> ViewController {
        return proxySettingsController(context: context)
    }
    
    public func makeLocalizationListController(context: AccountContext) -> ViewController {
        return LocalizationListController(context: context)
    }
    
    public func openAddContact(context: AccountContext, firstName: String, lastName: String, phoneNumber: String, label: String, present: @escaping (ViewController, Any?) -> Void, pushController: @escaping (ViewController) -> Void, completed: @escaping () -> Void) {
        openAddContactImpl(context: context, firstName: firstName, lastName: lastName, phoneNumber: phoneNumber, label: label, present: present, pushController: pushController, completed: completed)
    }
    
    public func openAddPersonContact(context: AccountContext, peerId: PeerId, pushController: @escaping (ViewController) -> Void, present: @escaping (ViewController, Any?) -> Void) {
        openAddPersonContactImpl(context: context, peerId: peerId, pushController: pushController, present: present)
    }
    
    public func makeCreateGroupController(context: AccountContext, peerIds: [PeerId], initialTitle: String?, mode: CreateGroupMode, completion: ((PeerId, @escaping () -> Void) -> Void)?) -> ViewController {
        return createGroupControllerImpl(context: context, peerIds: peerIds, initialTitle: initialTitle, mode: mode, completion: completion)
    }
    
    public func makeChatListController(context: AccountContext, location: ChatListControllerLocation, controlsHistoryPreload: Bool, hideNetworkActivityStatus: Bool, previewing: Bool, enableDebugActions: Bool) -> ChatListController {
        return ChatListControllerImpl(context: context, location: location, controlsHistoryPreload: controlsHistoryPreload, hideNetworkActivityStatus: hideNetworkActivityStatus, previewing: previewing, enableDebugActions: enableDebugActions)
    }
    
    public func makePeerSelectionController(_ params: PeerSelectionControllerParams) -> PeerSelectionController {
        return PeerSelectionControllerImpl(params)
    }
    
    public func openAddPeerMembers(context: AccountContext, updatedPresentationData: (initial: PresentationData, signal: Signal<PresentationData, NoError>)?, parentController: ViewController, groupPeer: Peer, selectAddMemberDisposable: MetaDisposable, addMemberDisposable: MetaDisposable) {
        return presentAddMembersImpl(context: context, updatedPresentationData: updatedPresentationData, parentController: parentController, groupPeer: groupPeer, selectAddMemberDisposable: selectAddMemberDisposable, addMemberDisposable: addMemberDisposable)
    }
    
    public func makeChatMessagePreviewItem(context: AccountContext, messages: [Message], theme: PresentationTheme, strings: PresentationStrings, wallpaper: TelegramWallpaper, fontSize: PresentationFontSize, chatBubbleCorners: PresentationChatBubbleCorners, dateTimeFormat: PresentationDateTimeFormat, nameOrder: PresentationPersonNameOrder, forcedResourceStatus: FileMediaResourceStatus?, tapMessage: ((Message) -> Void)?, clickThroughMessage: (() -> Void)? = nil, backgroundNode: ASDisplayNode?, availableReactions: AvailableReactions?, isCentered: Bool) -> ListViewItem {
        let controllerInteraction: ChatControllerInteraction

        controllerInteraction = ChatControllerInteraction(openMessage: { _, _ in
            return false }, openPeer: { _, _, _, _ in }, openPeerMention: { _ in }, openMessageContextMenu: { _, _, _, _, _, _ in }, openMessageReactionContextMenu: { _, _, _, _ in
            }, updateMessageReaction: { _, _ in }, activateMessagePinch: { _ in
            }, openMessageContextActions: { _, _, _, _ in }, navigateToMessage: { _, _ in }, navigateToMessageStandalone: { _ in
            }, navigateToThreadMessage: { _, _, _ in
            }, tapMessage: { message in
                tapMessage?(message)
        }, clickThroughMessage: {
            clickThroughMessage?()
        }, toggleMessagesSelection: { _, _ in }, sendCurrentMessage: { _ in }, sendMessage: { _ in }, sendSticker: { _, _, _, _, _, _, _, _, _ in return false }, sendEmoji: { _, _, _ in }, sendGif: { _, _, _, _, _ in return false }, sendBotContextResultAsGif: { _, _, _, _, _, _ in
            return false
        }, requestMessageActionCallback: { _, _, _, _ in }, requestMessageActionUrlAuth: { _, _ in }, activateSwitchInline: { _, _, _ in }, openUrl: { _, _, _, _ in }, shareCurrentLocation: {}, shareAccountContact: {}, sendBotCommand: { _, _ in }, openInstantPage: { _, _ in  }, openWallpaper: { _ in  }, openTheme: { _ in  }, openHashtag: { _, _ in }, updateInputState: { _ in }, updateInputMode: { _ in }, openMessageShareMenu: { _ in
        }, presentController: { _, _ in
        }, presentControllerInCurrent: { _, _ in
        }, navigationController: {
            return nil
        }, chatControllerNode: {
            return nil
        }, presentGlobalOverlayController: { _, _ in }, callPeer: { _, _ in }, longTap: { _, _ in }, openCheckoutOrReceipt: { _ in }, openSearch: { }, setupReply: { _ in
        }, canSetupReply: { _ in
            return .none
        }, navigateToFirstDateMessage: { _, _ in
        }, requestRedeliveryOfFailedMessages: { _ in
        }, addContact: { _ in
        }, rateCall: { _, _, _ in
        }, requestSelectMessagePollOptions: { _, _ in
        }, requestOpenMessagePollResults: { _, _ in
        }, openAppStorePage: {
        }, displayMessageTooltip: { _, _, _, _ in
        }, seekToTimecode: { _, _, _ in
        }, scheduleCurrentMessage: {
        }, sendScheduledMessagesNow: { _ in
        }, editScheduledMessagesTime: { _ in
        }, performTextSelectionAction: { _, _, _ in
        }, displayImportedMessageTooltip: { _ in
        }, displaySwipeToReplyHint: {
        }, dismissReplyMarkupMessage: { _ in
        }, openMessagePollResults: { _, _ in
        }, openPollCreation: { _ in
        }, displayPollSolution: { _, _ in
        }, displayPsa: { _, _ in
        }, displayDiceTooltip: { _ in
        }, animateDiceSuccess: { _, _ in
        }, displayPremiumStickerTooltip: { _, _ in
        }, displayEmojiPackTooltip: { _, _ in
        }, openPeerContextMenu: { _, _, _, _, _ in
        }, openMessageReplies: { _, _, _ in
        }, openReplyThreadOriginalMessage: { _ in
        }, openMessageStats: { _ in
        }, editMessageMedia: { _, _ in
        }, copyText: { _ in
        }, displayUndo: { _ in
        }, isAnimatingMessage: { _ in
            return false
        }, getMessageTransitionNode: {
            return nil
        }, updateChoosingSticker: { _ in
        }, commitEmojiInteraction: { _, _, _, _ in
        }, openLargeEmojiInfo: { _, _, _ in
        }, openJoinLink: { _ in
        }, openWebView: { _, _, _, _ in
        }, activateAdAction: { _ in
        }, openRequestedPeerSelection: { _, _, _ in
        }, requestMessageUpdate: { _, _ in
        }, cancelInteractiveKeyboardGestures: {
        }, dismissTextInput: {
        }, scrollToMessageId: { _ in
        }, automaticMediaDownloadSettings: MediaAutoDownloadSettings.defaultSettings,
        pollActionState: ChatInterfacePollActionState(), stickerSettings: ChatInterfaceStickerSettings(), presentationContext: ChatPresentationContext(context: context, backgroundNode: backgroundNode as? WallpaperBackgroundNode))
        
        var entryAttributes = ChatMessageEntryAttributes()
        entryAttributes.isCentered = isCentered
        
        let content: ChatMessageItemContent
        let chatLocation: ChatLocation
        if messages.count > 1 {
            content = .group(messages: messages.map { ($0, true, .none, entryAttributes, nil) })
            chatLocation = .peer(id: messages.first!.id.peerId)
        } else {
            content = .message(message: messages.first!, read: true, selection: .none, attributes: entryAttributes, location: nil)
            chatLocation = .peer(id: messages.first!.id.peerId)
        }
        
        return ChatMessageItem(presentationData: ChatPresentationData(theme: ChatPresentationThemeData(theme: theme, wallpaper: wallpaper), fontSize: fontSize, strings: strings, dateTimeFormat: dateTimeFormat, nameDisplayOrder: nameOrder, disableAnimations: false, largeEmoji: false, chatBubbleCorners: chatBubbleCorners, animatedEmojiScale: 1.0, isPreview: true), context: context, chatLocation: chatLocation, associatedData: ChatMessageItemAssociatedData(automaticDownloadPeerType: .contact, automaticDownloadPeerId: nil, automaticDownloadNetworkType: .cellular, isRecentActions: false, subject: nil, contactsPeerIds: Set(), animatedEmojiStickers: [:], forcedResourceStatus: forcedResourceStatus, availableReactions: availableReactions, defaultReaction: nil, isPremium: false, accountPeer: nil, forceInlineReactions: true), controllerInteraction: controllerInteraction, content: content, disableDate: true, additionalContent: nil)
    }
    
    public func makeChatMessageDateHeaderItem(context: AccountContext, timestamp: Int32, theme: PresentationTheme, strings: PresentationStrings, wallpaper: TelegramWallpaper, fontSize: PresentationFontSize, chatBubbleCorners: PresentationChatBubbleCorners, dateTimeFormat: PresentationDateTimeFormat, nameOrder: PresentationPersonNameOrder) -> ListViewItemHeader {
        return ChatMessageDateHeader(timestamp: timestamp, scheduled: false, presentationData: ChatPresentationData(theme: ChatPresentationThemeData(theme: theme, wallpaper: wallpaper), fontSize: fontSize, strings: strings, dateTimeFormat: dateTimeFormat, nameDisplayOrder: nameOrder, disableAnimations: false, largeEmoji: false, chatBubbleCorners: chatBubbleCorners, animatedEmojiScale: 1.0, isPreview: true), controllerInteraction: nil, context: context)
    }
    
    public func openImagePicker(context: AccountContext, completion: @escaping (UIImage) -> Void, present: @escaping (ViewController) -> Void) {
        let presentationData = context.sharedContext.currentPresentationData.with { $0 }
        let _ = legacyWallpaperPicker(context: context, presentationData: presentationData).start(next: { generator in
            let legacyController = LegacyController(presentation: .navigation, theme: presentationData.theme)
            legacyController.navigationPresentation = .modal
            legacyController.statusBar.statusBarStyle = presentationData.theme.rootController.statusBarStyle.style
            
            let controller = generator(legacyController.context)
            legacyController.bind(controller: controller)
            legacyController.deferScreenEdgeGestures = [.top]
            controller.selectionBlock = { [weak legacyController] asset, _ in
                if let asset = asset {
                    let _ = (fetchPhotoLibraryImage(localIdentifier: asset.backingAsset.localIdentifier, thumbnail: false)
                    |> deliverOnMainQueue).start(next: { imageAndFlag in
                        if let (image, _) = imageAndFlag {
                            completion(image)
                        }
                    })
                    if let legacyController = legacyController {
                        legacyController.dismiss()
                    }
                }
            }
            controller.dismissalBlock = { [weak legacyController] in
                if let legacyController = legacyController {
                    legacyController.dismiss()
                }
            }
            present(legacyController)
        })
    }
    
    public func makeRecentSessionsController(context: AccountContext, activeSessionsContext: ActiveSessionsContext) -> ViewController & RecentSessionsController {
        return recentSessionsController(context: context, activeSessionsContext: activeSessionsContext, webSessionsContext: context.engine.privacy.webSessions(), websitesOnly: false)
    }
    
    public func makeChatQrCodeScreen(context: AccountContext, peer: Peer, threadId: Int64?) -> ViewController {
        return ChatQrCodeScreen(context: context, subject: .peer(peer: peer, threadId: threadId, temporary: false))
    }
    
    public func makePrivacyAndSecurityController(context: AccountContext) -> ViewController {
        return SettingsUI.makePrivacyAndSecurityController(context: context)
    }
    
    public func makeSetupTwoFactorAuthController(context: AccountContext) -> ViewController {
        return SettingsUI.makeSetupTwoFactorAuthController(context: context)
    }
    
    public func makeStorageManagementController(context: AccountContext) -> ViewController {
        return StorageUsageScreen(context: context, makeStorageUsageExceptionsScreen: { [weak context] category in
            guard let context else {
                return nil
            }
            return storageUsageExceptionsScreen(context: context, category: category)
        })
    }
    
    public func makePremiumIntroController(context: AccountContext, source: PremiumIntroSource) -> ViewController {
        let mappedSource: PremiumSource
        switch source {
        case .settings:
            mappedSource = .settings
        case .stickers:
            mappedSource = .stickers
        case .reactions:
            mappedSource = .reactions
        case .ads:
            mappedSource = .ads
        case .upload:
            mappedSource = .upload
        case .groupsAndChannels:
            mappedSource = .groupsAndChannels
        case .pinnedChats:
            mappedSource = .pinnedChats
        case .publicLinks:
            mappedSource = .publicLinks
        case .savedGifs:
            mappedSource = .savedGifs
        case .savedStickers:
            mappedSource = .savedStickers
        case .folders:
            mappedSource = .folders
        case .chatsPerFolder:
            mappedSource = .chatsPerFolder
        case .appIcons:
            mappedSource = .appIcons
        case .accounts:
            mappedSource = .accounts
        case .about:
            mappedSource = .about
        case let .deeplink(reference):
            mappedSource = .deeplink(reference)
        case let .profile(peerId):
            mappedSource = .profile(peerId)
        case let .emojiStatus(peerId, fileId, file, packTitle):
            mappedSource = .emojiStatus(peerId, fileId, file, packTitle)
        case .voiceToText:
            mappedSource = .voiceToText
        case .fasterDownload:
            mappedSource = .fasterDownload
        case .translation:
            mappedSource = .translation
        }
        return PremiumIntroScreen(context: context, source: mappedSource)
    }
    
    public func makePremiumDemoController(context: AccountContext, subject: PremiumDemoSubject, action: @escaping () -> Void) -> ViewController {
        let mappedSubject: PremiumDemoScreen.Subject
        switch subject {
        case .doubleLimits:
            mappedSubject = .doubleLimits
        case .moreUpload:
            mappedSubject = .moreUpload
        case .fasterDownload:
            mappedSubject = .fasterDownload
        case .voiceToText:
            mappedSubject = .voiceToText
        case .noAds:
            mappedSubject = .noAds
        case .uniqueReactions:
            mappedSubject = .uniqueReactions
        case .premiumStickers:
            mappedSubject = .premiumStickers
        case .advancedChatManagement:
            mappedSubject = .advancedChatManagement
        case .profileBadge:
            mappedSubject = .profileBadge
        case .animatedUserpics:
            mappedSubject = .animatedUserpics
        case .appIcons:
            mappedSubject = .appIcons
        case .animatedEmoji:
            mappedSubject = .animatedEmoji
        case .emojiStatus:
            mappedSubject = .emojiStatus
        case .translation:
            mappedSubject = .translation
        }
        return PremiumDemoScreen(context: context, subject: mappedSubject, action: action)
    }
    
    public func makePremiumLimitController(context: AccountContext, subject: PremiumLimitSubject, count: Int32, action: @escaping () -> Void) -> ViewController {
        let mappedSubject: PremiumLimitScreen.Subject
        switch subject {
        case .folders:
            mappedSubject = .folders
        case .chatsPerFolder:
            mappedSubject =  .chatsPerFolder
        case .pins:
            mappedSubject =  .pins
        case .files:
            mappedSubject =  .files
        case .accounts:
            mappedSubject =  .accounts
        case .linksPerSharedFolder:
            mappedSubject = .linksPerSharedFolder
        case .membershipInSharedFolders:
            mappedSubject = .membershipInSharedFolders
        case .channels:
            mappedSubject = .channels
        }
        return PremiumLimitScreen(context: context, subject: mappedSubject, count: count, action: action)
    }
    
    public func makeStickerPackScreen(context: AccountContext, updatedPresentationData: (initial: PresentationData, signal: Signal<PresentationData, NoError>)?, mainStickerPack: StickerPackReference, stickerPacks: [StickerPackReference], loadedStickerPacks: [LoadedStickerPack], parentNavigationController: NavigationController?, sendSticker: ((FileMediaReference, UIView, CGRect) -> Bool)?) -> ViewController {
        return StickerPackScreen(context: context, updatedPresentationData: updatedPresentationData, mainStickerPack: mainStickerPack, stickerPacks: stickerPacks, loadedStickerPacks: loadedStickerPacks, parentNavigationController: parentNavigationController, sendSticker: sendSticker)
    }
        
    public func makeProxySettingsController(sharedContext: SharedAccountContext, account: UnauthorizedAccount) -> ViewController {
        return proxySettingsController(accountManager: sharedContext.accountManager, postbox: account.postbox, network: account.network, mode: .modal, presentationData: sharedContext.currentPresentationData.with { $0 }, updatedPresentationData: sharedContext.presentationData)
    }
    
    public func makeInstalledStickerPacksController(context: AccountContext, mode: InstalledStickerPacksControllerMode) -> ViewController {
        return installedStickerPacksController(context: context, mode: mode)
    }
    
    private func hideUIOfInactiveSecretChats(peerIds: Set<PeerId>) {
        assert(Queue.mainQueue().isCurrent())
        
        UIView.performWithoutAnimation {
            CATransaction.begin()
            CATransaction.setDisableActions(true)
            CATransaction.setAnimationDuration(0.0)
            
            var insideInactiveSecretChat = false
            var dismissesIfInsideInactiveSecretChat: [() -> Void] = []
            
            self.mainWindow?.forEachViewController({ controller in
                if let controller = controller as? ActionSheetController {
                    controller.dismiss(animated: false)
                }
                
                if let controller = controller as? ContextController {
                    controller.dismissNow()
                }
                
                if let controller = controller as? AlertController {
                    dismissesIfInsideInactiveSecretChat.append { [weak controller] in
                        controller?.dismiss()
                    }
                }
                
                if let controller = controller as? ChatControllerImpl {
                    if let peerId = controller.chatLocation.peerId {
                        if peerIds.contains(peerId) {
                            insideInactiveSecretChat = true
                            controller.hideChat()
                        }
                    }
                }
                
                if let controller = controller as? PeerInfoScreenImpl {
                    if let peerId = controller.chatLocation.peerId {
                        if peerIds.contains(peerId) {
                            insideInactiveSecretChat = true
                            controller.hideChat()
                        }
                    }
                }
                
                if let controller = controller as? OverlayAudioPlayerControllerImpl {
                    if let peerId = controller.chatLocation.peerId {
                        if peerIds.contains(peerId) {
                            controller.dismiss(animated: false)
                        }
                    }
                }
                
                if let controller = controller as? TelegramBaseController {
                    if let (mediaAccessoryPanel, _) = controller.mediaAccessoryPanel, let (state, _, _, _, _, _) = controller.playlistStateAndType, let id = state.id as? PeerMessagesMediaPlaylistItemId {
                        if peerIds.contains(id.messageId.peerId) {
                            mediaAccessoryPanel.close?()
                        }
                    }
                }
                
                if let controller = controller as? TabBarController {
                    for case let node as ChatListSearchListPaneNode in ASDisplayNodeFindAllSubnodesOfClass(controller.displayNode, ChatListSearchListPaneNode.self) {
                        if let (mediaAccessoryPanel, _) = node.mediaAccessoryPanel, let (state, _, _, _, _, _) = node.playlistStateAndType, let id = state.id as? PeerMessagesMediaPlaylistItemId {
                            if peerIds.contains(id.messageId.peerId) {
                                mediaAccessoryPanel.close?()
                            }
                        }
                    }
                    
                    for controller in controller.controllers {
                        if let controller = controller as? ChatListControllerImpl {
                            controller.doneEditing()
                            controller.deactivateSearch(animated: false)
                        }
                        
                        if let controller = controller as? TelegramBaseController {
                            if let (mediaAccessoryPanel, _) = controller.mediaAccessoryPanel, let (state, _, _, _, _, _) = controller.playlistStateAndType, let id = state.id as? PeerMessagesMediaPlaylistItemId {
                                if peerIds.contains(id.messageId.peerId) {
                                    mediaAccessoryPanel.close?()
                                }
                            }
                        }
                    }
                }
                
                if let controller = controller as? GalleryController {
                    let peerId: PeerId
                    switch controller.source {
                    case let .peerMessagesAtId(messageId, chatLocation, _):
                        if case let .peer(id) = chatLocation {
                            peerId = id
                        } else {
                            peerId = messageId.peerId
                        }
                    case let .standaloneMessage(message):
                        peerId = message.id.peerId
                    case let .custom(_, messageId, _):
                        peerId = messageId.peerId
                    }
                    if peerIds.contains(peerId) {
                        (controller.displayNode as! GalleryControllerNode).dismiss?()
                    }
                }
                
                if let controller = controller as? SecretMediaPreviewController {
                    if peerIds.contains(controller.messageId.peerId) {
                        (controller.displayNode as! GalleryControllerNode).dismiss?()
                    }
                }
                
                if let controller = controller as? LegacyController {
                    if let controller = controller.legacyController as? TGModernGalleryController {
                        dismissesIfInsideInactiveSecretChat.append { [weak controller] in
                            controller?.model.dismiss(false, true)
                        }
                    }
                }
                
                if let controller = controller as? ShareController {
                    if !insideInactiveSecretChat {
                        controller.updatePeers()
                    }
                    dismissesIfInsideInactiveSecretChat.append { [weak controller] in
                        controller?.presentingViewController?.dismiss(animated: false, completion: nil)
                    }
                }
                
                if let controller = controller as? OverlayMediaControllerImpl {
                    for case let node as OverlayUniversalVideoNode in ASDisplayNodeFindAllSubnodesOfClass(controller.displayNode, OverlayUniversalVideoNode.self) {
                        if case let .peer(peerId) = node.content.userLocation {
                            if peerIds.contains(peerId) {
                                node.closeVideo()
                            }
                        }
                    }
                }
                
                if let controller = controller as? NotificationContainerController {
                    controller.removeItems { item in
                        if let item = item as? ChatMessageNotificationItem {
                            for message in item.messages {
                                if peerIds.contains(message.id.peerId) {
                                    return true
                                }
                            }
                        }
                        return false
                    }
                }
                
                if let controller = controller as? StorageUsageScreen {
                    // close all, because otherwise we need to call reloadStats(), which may take some time, but we can't wait here for too long
                    (controller.navigationController as? NavigationController)?.popToRoot(animated: false)
                }
                
                if let controller = controller as? ItemListController {
                    var isOldStorageUsage = false
                    controller.forEachItemNode { itemNode in
                        if "\(type(of: itemNode))".contains("StorageUsageItemNode") {
                            isOldStorageUsage = true
                        }
                    }
                    if isOldStorageUsage {
                        (controller.navigationController as? NavigationController)?.popToRoot(animated: false)
                    }
                }
                
                return true
            }, includeAllOverlayControllers: true)
            
            if insideInactiveSecretChat {
                for dismiss in dismissesIfInsideInactiveSecretChat {
                    dismiss()
                }
                
                (self.appLockContext as! AppLockContextImpl).dismissPresentedViewController()
            }
            
            CATransaction.commit()
        }
    }
    
    private func pauseMediaInHidableChats() {
        assert(Queue.mainQueue().isCurrent())
        
        // pause voice messages and instant videos
        // it seems regular videos are already paused by some other code
        
        let _ = (self.mediaManager.globalMediaPlayerState
        |> take(1)
        |> deliverOnMainQueue).start(next: { [weak self] next in
            if let (_, stateOrLoading, _) = next, case let .state(state) = stateOrLoading {
                switch state.status.status {
                case .playing, .buffering(_, true, _, _):
                    if let item = state.item as? MessageMediaPlaylistItem, let strongSelf = self {
                        let peerIds = strongSelf.currentPtgSecretPasscodes.with { $0.allSecretChatPeerIdsForAllAccounts() }
                        if peerIds.contains(item.message.id.peerId) {
                            strongSelf.mediaManager.playlistControl(.playback(.pause), type: nil)
                        }
                    }
                default:
                    break
                }
            }
        })
    }
    
    public var animationsTemporarilyDisabledForCoverUp: Bool {
        return (self.appLockContext as! AppLockContextImpl).animationsTemporarilyDisabledForCoverUp
    }
}

private func peerInfoControllerImpl(context: AccountContext, updatedPresentationData: (PresentationData, Signal<PresentationData, NoError>)?, peer: Peer, mode: PeerInfoControllerMode, avatarInitiallyExpanded: Bool, isOpenedFromChat: Bool, requestsContext: PeerInvitationImportersContext? = nil) -> ViewController? {
    if let _ = peer as? TelegramGroup {
        return PeerInfoScreenImpl(context: context, updatedPresentationData: updatedPresentationData, peerId: peer.id, avatarInitiallyExpanded: avatarInitiallyExpanded, isOpenedFromChat: isOpenedFromChat, nearbyPeerDistance: nil, reactionSourceMessageId: nil, callMessages: [])
    } else if let _ = peer as? TelegramChannel {
        var forumTopicThread: ChatReplyThreadMessage?
        switch mode {
        case let .forumTopic(thread):
            forumTopicThread = thread
        default:
            break
        }
        return PeerInfoScreenImpl(context: context, updatedPresentationData: updatedPresentationData, peerId: peer.id, avatarInitiallyExpanded: avatarInitiallyExpanded, isOpenedFromChat: isOpenedFromChat, nearbyPeerDistance: nil, reactionSourceMessageId: nil, callMessages: [], forumTopicThread: forumTopicThread)
    } else if peer is TelegramUser {
        var nearbyPeerDistance: Int32?
        var reactionSourceMessageId: MessageId?
        var callMessages: [Message] = []
        var hintGroupInCommon: PeerId?
        switch mode {
        case let .nearbyPeer(distance):
            nearbyPeerDistance = distance
        case let .calls(messages):
            callMessages = messages
        case .generic:
            break
        case let .group(id):
            hintGroupInCommon = id
        case let .reaction(messageId):
            reactionSourceMessageId = messageId
        case .forumTopic:
            break
        }
        return PeerInfoScreenImpl(context: context, updatedPresentationData: updatedPresentationData, peerId: peer.id, avatarInitiallyExpanded: avatarInitiallyExpanded, isOpenedFromChat: isOpenedFromChat, nearbyPeerDistance: nearbyPeerDistance, reactionSourceMessageId: reactionSourceMessageId, callMessages: callMessages, hintGroupInCommon: hintGroupInCommon)
    } else if peer is TelegramSecretChat {
        return PeerInfoScreenImpl(context: context, updatedPresentationData: updatedPresentationData, peerId: peer.id, avatarInitiallyExpanded: avatarInitiallyExpanded, isOpenedFromChat: isOpenedFromChat, nearbyPeerDistance: nil, reactionSourceMessageId: nil, callMessages: [])
    }
    return nil
}<|MERGE_RESOLUTION|>--- conflicted
+++ resolved
@@ -84,12 +84,12 @@
     private let voipNotificationToken: Signal<Data?, NoError>
     
     public let firebaseSecretStream: Signal<[String: String], NoError>
-    
+
     private let authorizationPushConfigurationValue = Promise<AuthorizationCodePushNotificationConfiguration?>(nil)
     public var authorizationPushConfiguration: Signal<AuthorizationCodePushNotificationConfiguration?, NoError> {
         return self.authorizationPushConfigurationValue.get()
     }
-    
+
     private var activeAccountsValue: (primary: AccountContext?, accounts: [(AccountRecordId, AccountContext, Int32)], currentAuth: UnauthorizedAccount?)?
     private let activeAccountsPromise = Promise<(primary: AccountContext?, accounts: [(AccountRecordId, AccountContext, Int32)], currentAuth: UnauthorizedAccount?)>()
     public var activeAccountContexts: Signal<(primary: AccountContext?, accounts: [(AccountRecordId, AccountContext, Int32)], currentAuth: UnauthorizedAccount?), NoError> {
@@ -165,7 +165,7 @@
     }
     
     public private(set) var energyUsageSettings: EnergyUsageSettings
-    
+
     public let currentAutodownloadSettings: Atomic<AutodownloadSettings>
     private let _autodownloadSettings = Promise<AutodownloadSettings>()
     private var currentAutodownloadSettingsDisposable = MetaDisposable()
@@ -175,10 +175,10 @@
     
     public let currentMediaDisplaySettings: Atomic<MediaDisplaySettings>
     private var mediaDisplaySettingsDisposable: Disposable?
-    
+
     public let currentStickerSettings: Atomic<StickerSettings>
     private var stickerSettingsDisposable: Disposable?
-    
+
     private let automaticMediaDownloadSettingsDisposable = MetaDisposable()
     
     private var immediateExperimentalUISettingsValue = Atomic<ExperimentalUISettings>(value: ExperimentalUISettings.defaultSettings)
@@ -193,7 +193,7 @@
     }
     public let currentPtgSettings: Atomic<PtgSettings>
     private var ptgSettingsDisposable: Disposable?
-    
+
     private let _ptgSecretPasscodes = Promise<PtgSecretPasscodes>()
     public var ptgSecretPasscodes: Signal<PtgSecretPasscodes, NoError> {
         return self._ptgSecretPasscodes.get()
@@ -201,7 +201,7 @@
     public let currentPtgSecretPasscodes: Atomic<PtgSecretPasscodes>
     private var ptgSecretPasscodesDisposable: Disposable?
     private var applicationInForegroundDisposable: Disposable?
-    
+
     public var presentGlobalController: (ViewController, Any?) -> Void = { _, _ in }
     public var presentCrossfadeController: () -> Void = {}
     
@@ -211,11 +211,11 @@
     private var widgetDataContext: WidgetDataContext?
     
     private weak var appDelegate: AppDelegate?
-    
+
     private var invalidatedApsToken: Data?
-    
+
     private let energyUsageAutomaticDisposable = MetaDisposable()
-    
+
     init(mainWindow: Window1?, sharedContainerPath: String, basePath: String, encryptionParameters: ValueBoxEncryptionParameters, accountManager: AccountManager<TelegramAccountManagerTypes>, appLockContext: AppLockContext, applicationBindings: TelegramApplicationBindings, initialPresentationDataAndSettings: InitialPresentationDataAndSettings, networkArguments: NetworkInitializationArguments, hasInAppPurchases: Bool, rootPath: String, legacyBasePath: String?, apsNotificationToken: Signal<Data?, NoError>, voipNotificationToken: Signal<Data?, NoError>, firebaseSecretStream: Signal<[String: String], NoError>, setNotificationCall: @escaping (PresentationCall?) -> Void, navigateToChat: @escaping (AccountRecordId, PeerId, MessageId?) -> Void, displayUpgradeProgress: @escaping (Float?) -> Void = { _ in }, appDelegate: AppDelegate?) {
         assert(Queue.mainQueue().isCurrent())
         
@@ -239,9 +239,9 @@
         
         self.apsNotificationToken = apsNotificationToken
         self.voipNotificationToken = voipNotificationToken
-        
+
         self.firebaseSecretStream = firebaseSecretStream
-        
+
         self.authorizationPushConfigurationValue.set(apsNotificationToken |> map { data -> AuthorizationCodePushNotificationConfiguration? in
             guard let data else {
                 return nil
@@ -257,7 +257,7 @@
                 isSandbox: sandbox
             )
         })
-                
+
         if applicationBindings.isMainApp {
             self.locationManager = DeviceLocationManager(queue: Queue.mainQueue())
             self.contactDataManager = DeviceContactDataManagerImpl()
@@ -275,13 +275,13 @@
         self.currentInAppNotificationSettings = Atomic(value: initialPresentationDataAndSettings.inAppNotificationSettings)
         self.currentPtgSettings = Atomic(value: initialPresentationDataAndSettings.ptgSettings)
         self.currentPtgSecretPasscodes = Atomic(value: initialPresentationDataAndSettings.ptgSecretPasscodes)
-        
+
         if automaticEnergyUsageShouldBeOnNow(settings: self.currentAutomaticMediaDownloadSettings) {
             self.energyUsageSettings = EnergyUsageSettings.powerSavingDefault
         } else {
             self.energyUsageSettings = self.currentAutomaticMediaDownloadSettings.energyUsageSettings
         }
-        
+
         let presentationData: Signal<PresentationData, NoError> = .single(initialPresentationDataAndSettings.presentationData)
         |> then(
             updatedPresentationData(accountManager: self.accountManager, applicationInForeground: self.applicationBindings.applicationInForeground, systemUserInterfaceStyle: mainWindow?.systemUserInterfaceStyle ?? .single(.light))
@@ -301,7 +301,7 @@
         (self.mediaManager as! MediaManagerImpl).animationsTemporarilyDisabledForCoverUp = { [weak self] in
             return self?.animationsTemporarilyDisabledForCoverUp == true
         }
-        
+
         self.mediaManager.overlayMediaManager.updatePossibleEmbeddingItem = { [weak self] item in
             guard let strongSelf = self else {
                 return
@@ -403,7 +403,7 @@
                 }
             }
         })
-        
+
         self.stickerSettingsDisposable = (self.accountManager.sharedData(keys: [ApplicationSpecificSharedDataKeys.stickerSettings])
         |> deliverOnMainQueue).start(next: { [weak self] sharedData in
             if let strongSelf = self {
@@ -412,7 +412,7 @@
                 }
             }
         })
-        
+
         let immediateExperimentalUISettingsValue = self.immediateExperimentalUISettingsValue
         let _ = immediateExperimentalUISettingsValue.swap(initialPresentationDataAndSettings.experimentalUISettings)
         self.experimentalUISettingsDisposable = (self.accountManager.sharedData(keys: [ApplicationSpecificSharedDataKeys.experimentalUISettings])
@@ -433,7 +433,7 @@
         self.automaticMediaDownloadSettingsDisposable.set(self._automaticMediaDownloadSettings.get().start(next: { [weak self] next in
             if let strongSelf = self {
                 strongSelf.currentAutomaticMediaDownloadSettings = next
-                
+
                 if automaticEnergyUsageShouldBeOnNow(settings: next) {
                     strongSelf.energyUsageSettings = EnergyUsageSettings.powerSavingDefault
                 } else {
@@ -469,7 +469,7 @@
                 let _ = strongSelf.currentPtgSettings.swap(next)
             }
         })
-        
+
         if applicationBindings.isMainApp, initialPresentationDataAndSettings.ptgSettings.isOriginallyInstalledViaTestFlightOrForDevelopment == nil {
             let _ = accountManager.transaction({ transaction in
                 transaction.updateSharedData(ApplicationSpecificSharedDataKeys.ptgSettings, { entry in
@@ -493,16 +493,16 @@
             guard let strongSelf = self else {
                 return
             }
-            
+
             let newlyHiddenPeerIds = next.inactiveSecretChatPeerIdsForAllAccounts().subtracting(strongSelf.currentPtgSecretPasscodes.with { $0.inactiveSecretChatPeerIdsForAllAccounts() })
-            
+
             let _ = strongSelf.currentPtgSecretPasscodes.swap(next)
-            
+
             if !newlyHiddenPeerIds.isEmpty && applicationBindings.isMainApp {
                 strongSelf.hideUIOfInactiveSecretChats(peerIds: newlyHiddenPeerIds)
             }
         })
-        
+
         if applicationBindings.isMainApp {
             // pause all media in hidable secret chats when app enters background
             self.applicationInForegroundDisposable = (applicationBindings.applicationInForeground
@@ -581,11 +581,7 @@
             var addedAuthSignal: Signal<UnauthorizedAccount?, NoError> = .single(nil)
             for (id, attributes) in records {
                 if self.activeAccountsValue?.accounts.firstIndex(where: { $0.0 == id}) == nil {
-<<<<<<< HEAD
-                    addedSignals.append(accountWithId(accountManager: accountManager, networkArguments: networkArguments, id: id, encryptionParameters: encryptionParameters, supplementary: !applicationBindings.isMainApp, rootPath: rootPath, beginWithTestingEnvironment: attributes.isTestingEnvironment, backupData: attributes.backupData, auxiliaryMethods: telegramAccountAuxiliaryMethods, initialPeerIdsExcludedFromUnreadCounters: self.currentPtgSecretPasscodes.with({ $0.inactiveSecretChatPeerIds(accountId: id) }))
-=======
                     addedSignals.append(accountWithId(accountManager: accountManager, networkArguments: networkArguments, id: id, encryptionParameters: encryptionParameters, supplementary: !applicationBindings.isMainApp, rootPath: rootPath, beginWithTestingEnvironment: attributes.isTestingEnvironment, backupData: attributes.backupData, auxiliaryMethods: makeTelegramAccountAuxiliaryMethods(appDelegate: appDelegate))
->>>>>>> 09a60ba5
                     |> mapToSignal { result -> Signal<AddedAccountResult, NoError> in
                         switch result {
                             case let .authorized(account):
@@ -607,11 +603,7 @@
                 }
             }
             if let authRecord = authRecord, authRecord.0 != self.activeAccountsValue?.currentAuth?.id {
-<<<<<<< HEAD
-                addedAuthSignal = accountWithId(accountManager: accountManager, networkArguments: networkArguments, id: authRecord.0, encryptionParameters: encryptionParameters, supplementary: !applicationBindings.isMainApp, rootPath: rootPath, beginWithTestingEnvironment: authRecord.1, backupData: nil, auxiliaryMethods: telegramAccountAuxiliaryMethods, initialPeerIdsExcludedFromUnreadCounters: self.currentPtgSecretPasscodes.with({ $0.inactiveSecretChatPeerIds(accountId: authRecord.0) }))
-=======
                 addedAuthSignal = accountWithId(accountManager: accountManager, networkArguments: networkArguments, id: authRecord.0, encryptionParameters: encryptionParameters, supplementary: !applicationBindings.isMainApp, rootPath: rootPath, beginWithTestingEnvironment: authRecord.1, backupData: nil, auxiliaryMethods: makeTelegramAccountAuxiliaryMethods(appDelegate: appDelegate))
->>>>>>> 09a60ba5
                 |> mapToSignal { result -> Signal<UnauthorizedAccount?, NoError> in
                     switch result {
                         case let .unauthorized(account):
@@ -745,7 +737,7 @@
                 if hadUpdates {
                     self.activeAccountsValue!.accounts.sort(by: { $0.2 < $1.2 })
                     self.activeAccountsPromise.set(.single(self.activeAccountsValue!))
-                    
+
                     self.performAccountSettingsImportIfNecessary()
                 }
                 
@@ -1002,11 +994,8 @@
         self.currentAutodownloadSettingsDisposable.dispose()
         self.inAppNotificationSettingsDisposable?.dispose()
         self.mediaInputSettingsDisposable?.dispose()
-<<<<<<< HEAD
         self.ptgSettingsDisposable?.dispose()
-=======
         self.mediaDisplaySettingsDisposable?.dispose()
->>>>>>> 09a60ba5
         self.callDisposable?.dispose()
         self.groupCallDisposable?.dispose()
         self.callStateDisposable?.dispose()
@@ -1016,7 +1005,7 @@
         self.ptgSecretPasscodesDisposable?.dispose()
         self.applicationInForegroundDisposable?.dispose()
     }
-    
+
     public func updatePtgSecretPasscodesPromise(_ ptgSecretPasscodesSignal: Signal<PtgSecretPasscodes, NoError>) {
         assert(!self.applicationBindings.isMainApp)
         self._ptgSecretPasscodes.set(ptgSecretPasscodesSignal)
@@ -1033,7 +1022,7 @@
         }
         UserDefaults.standard.set(true as NSNumber, forKey: "didPerformAccountSettingsImport")
         UserDefaults.standard.synchronize()
-        
+
         if let primary = self.activeAccountsValue?.primary {
             let _ = (primary.engine.data.get(TelegramEngine.EngineData.Item.Peer.Peer(id: primary.account.peerId))
             |> deliverOnMainQueue).start(next: { [weak self] peer in
@@ -1049,10 +1038,10 @@
                 }
             })
         }
-        
+
         self.didPerformAccountSettingsImport = true
     }
-    
+
     private func updateAccountBackupData(account: Account) -> Signal<Never, NoError> {
         return accountBackupData(postbox: account.postbox)
         |> mapToSignal { backupData -> Signal<Never, NoError> in
@@ -1147,7 +1136,7 @@
                     } else {
                         appliedAps = .single(true)
                     }
-                    
+
                     appliedVoip = self.voipNotificationToken
                     |> distinctUntilChanged(isEqual: { $0 == $1 })
                     |> mapToSignal { token -> Signal<Never, NoError> in
@@ -1172,18 +1161,18 @@
                         |> ignoreValues
                     }
                 }
-                
+
                 appliedApsList.append(Signal<Bool?, NoError>.single(nil) |> then(appliedAps |> map(Optional.init)))
                 appliedVoipList.append(appliedVoip)
             }
-            
+
             let allApsSuccess = combineLatest(appliedApsList)
             |> map { values -> Bool in
                 return !values.contains(false)
             }
-            
+
             let allVoipSuccess = combineLatest(appliedVoipList)
-            
+
             return combineLatest(
                 allApsSuccess,
                 Signal<Void, NoError>.single(Void())
@@ -1205,7 +1194,7 @@
             if !allApsSuccess {
                 if self.invalidatedApsToken != apsToken {
                     self.invalidatedApsToken = apsToken
-                    
+
                     appDelegate.requestNotificationTokenInvalidation()
                 }
             }
@@ -1402,7 +1391,7 @@
         let controller = debugController(sharedContext: self, context: context)
         return controller
     }
-    
+
     public func openExternalUrl(context: AccountContext, urlContext: OpenURLContext, url: String, forceExternal: Bool, presentationData: PresentationData, navigationController: NavigationController?, dismissInput: @escaping () -> Void) {
         openExternalUrlImpl(context: context, urlContext: urlContext, url: url, forceExternal: forceExternal, presentationData: presentationData, navigationController: navigationController, dismissInput: dismissInput)
     }
@@ -1691,7 +1680,7 @@
     public func makeSetupTwoFactorAuthController(context: AccountContext) -> ViewController {
         return SettingsUI.makeSetupTwoFactorAuthController(context: context)
     }
-    
+
     public func makeStorageManagementController(context: AccountContext) -> ViewController {
         return StorageUsageScreen(context: context, makeStorageUsageExceptionsScreen: { [weak context] category in
             guard let context else {
@@ -1700,7 +1689,7 @@
             return storageUsageExceptionsScreen(context: context, category: category)
         })
     }
-    
+
     public func makePremiumIntroController(context: AccountContext, source: PremiumIntroSource) -> ViewController {
         let mappedSource: PremiumSource
         switch source {
@@ -1807,7 +1796,7 @@
         }
         return PremiumLimitScreen(context: context, subject: mappedSubject, count: count, action: action)
     }
-    
+
     public func makeStickerPackScreen(context: AccountContext, updatedPresentationData: (initial: PresentationData, signal: Signal<PresentationData, NoError>)?, mainStickerPack: StickerPackReference, stickerPacks: [StickerPackReference], loadedStickerPacks: [LoadedStickerPack], parentNavigationController: NavigationController?, sendSticker: ((FileMediaReference, UIView, CGRect) -> Bool)?) -> ViewController {
         return StickerPackScreen(context: context, updatedPresentationData: updatedPresentationData, mainStickerPack: mainStickerPack, stickerPacks: stickerPacks, loadedStickerPacks: loadedStickerPacks, parentNavigationController: parentNavigationController, sendSticker: sendSticker)
     }
@@ -1819,33 +1808,33 @@
     public func makeInstalledStickerPacksController(context: AccountContext, mode: InstalledStickerPacksControllerMode) -> ViewController {
         return installedStickerPacksController(context: context, mode: mode)
     }
-    
+
     private func hideUIOfInactiveSecretChats(peerIds: Set<PeerId>) {
         assert(Queue.mainQueue().isCurrent())
-        
+
         UIView.performWithoutAnimation {
             CATransaction.begin()
             CATransaction.setDisableActions(true)
             CATransaction.setAnimationDuration(0.0)
-            
+
             var insideInactiveSecretChat = false
             var dismissesIfInsideInactiveSecretChat: [() -> Void] = []
-            
+
             self.mainWindow?.forEachViewController({ controller in
                 if let controller = controller as? ActionSheetController {
                     controller.dismiss(animated: false)
                 }
-                
+
                 if let controller = controller as? ContextController {
                     controller.dismissNow()
                 }
-                
+
                 if let controller = controller as? AlertController {
                     dismissesIfInsideInactiveSecretChat.append { [weak controller] in
                         controller?.dismiss()
                     }
                 }
-                
+
                 if let controller = controller as? ChatControllerImpl {
                     if let peerId = controller.chatLocation.peerId {
                         if peerIds.contains(peerId) {
@@ -1854,7 +1843,7 @@
                         }
                     }
                 }
-                
+
                 if let controller = controller as? PeerInfoScreenImpl {
                     if let peerId = controller.chatLocation.peerId {
                         if peerIds.contains(peerId) {
@@ -1863,7 +1852,7 @@
                         }
                     }
                 }
-                
+
                 if let controller = controller as? OverlayAudioPlayerControllerImpl {
                     if let peerId = controller.chatLocation.peerId {
                         if peerIds.contains(peerId) {
@@ -1871,7 +1860,7 @@
                         }
                     }
                 }
-                
+
                 if let controller = controller as? TelegramBaseController {
                     if let (mediaAccessoryPanel, _) = controller.mediaAccessoryPanel, let (state, _, _, _, _, _) = controller.playlistStateAndType, let id = state.id as? PeerMessagesMediaPlaylistItemId {
                         if peerIds.contains(id.messageId.peerId) {
@@ -1879,7 +1868,7 @@
                         }
                     }
                 }
-                
+
                 if let controller = controller as? TabBarController {
                     for case let node as ChatListSearchListPaneNode in ASDisplayNodeFindAllSubnodesOfClass(controller.displayNode, ChatListSearchListPaneNode.self) {
                         if let (mediaAccessoryPanel, _) = node.mediaAccessoryPanel, let (state, _, _, _, _, _) = node.playlistStateAndType, let id = state.id as? PeerMessagesMediaPlaylistItemId {
@@ -1888,13 +1877,13 @@
                             }
                         }
                     }
-                    
+
                     for controller in controller.controllers {
                         if let controller = controller as? ChatListControllerImpl {
                             controller.doneEditing()
                             controller.deactivateSearch(animated: false)
                         }
-                        
+
                         if let controller = controller as? TelegramBaseController {
                             if let (mediaAccessoryPanel, _) = controller.mediaAccessoryPanel, let (state, _, _, _, _, _) = controller.playlistStateAndType, let id = state.id as? PeerMessagesMediaPlaylistItemId {
                                 if peerIds.contains(id.messageId.peerId) {
@@ -1904,7 +1893,7 @@
                         }
                     }
                 }
-                
+
                 if let controller = controller as? GalleryController {
                     let peerId: PeerId
                     switch controller.source {
@@ -1923,13 +1912,13 @@
                         (controller.displayNode as! GalleryControllerNode).dismiss?()
                     }
                 }
-                
+
                 if let controller = controller as? SecretMediaPreviewController {
                     if peerIds.contains(controller.messageId.peerId) {
                         (controller.displayNode as! GalleryControllerNode).dismiss?()
                     }
                 }
-                
+
                 if let controller = controller as? LegacyController {
                     if let controller = controller.legacyController as? TGModernGalleryController {
                         dismissesIfInsideInactiveSecretChat.append { [weak controller] in
@@ -1937,7 +1926,7 @@
                         }
                     }
                 }
-                
+
                 if let controller = controller as? ShareController {
                     if !insideInactiveSecretChat {
                         controller.updatePeers()
@@ -1946,7 +1935,7 @@
                         controller?.presentingViewController?.dismiss(animated: false, completion: nil)
                     }
                 }
-                
+
                 if let controller = controller as? OverlayMediaControllerImpl {
                     for case let node as OverlayUniversalVideoNode in ASDisplayNodeFindAllSubnodesOfClass(controller.displayNode, OverlayUniversalVideoNode.self) {
                         if case let .peer(peerId) = node.content.userLocation {
@@ -1956,7 +1945,7 @@
                         }
                     }
                 }
-                
+
                 if let controller = controller as? NotificationContainerController {
                     controller.removeItems { item in
                         if let item = item as? ChatMessageNotificationItem {
@@ -1969,12 +1958,12 @@
                         return false
                     }
                 }
-                
+
                 if let controller = controller as? StorageUsageScreen {
                     // close all, because otherwise we need to call reloadStats(), which may take some time, but we can't wait here for too long
                     (controller.navigationController as? NavigationController)?.popToRoot(animated: false)
                 }
-                
+
                 if let controller = controller as? ItemListController {
                     var isOldStorageUsage = false
                     controller.forEachItemNode { itemNode in
@@ -1986,28 +1975,28 @@
                         (controller.navigationController as? NavigationController)?.popToRoot(animated: false)
                     }
                 }
-                
+
                 return true
             }, includeAllOverlayControllers: true)
-            
+
             if insideInactiveSecretChat {
                 for dismiss in dismissesIfInsideInactiveSecretChat {
                     dismiss()
                 }
-                
+
                 (self.appLockContext as! AppLockContextImpl).dismissPresentedViewController()
             }
-            
+
             CATransaction.commit()
         }
     }
-    
+
     private func pauseMediaInHidableChats() {
         assert(Queue.mainQueue().isCurrent())
-        
+
         // pause voice messages and instant videos
         // it seems regular videos are already paused by some other code
-        
+
         let _ = (self.mediaManager.globalMediaPlayerState
         |> take(1)
         |> deliverOnMainQueue).start(next: { [weak self] next in
@@ -2026,7 +2015,7 @@
             }
         })
     }
-    
+
     public var animationsTemporarilyDisabledForCoverUp: Bool {
         return (self.appLockContext as! AppLockContextImpl).animationsTemporarilyDisabledForCoverUp
     }
