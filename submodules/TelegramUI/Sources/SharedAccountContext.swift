import Foundation
import UIKit
import AsyncDisplayKit
import Postbox
import TelegramCore
import SwiftSignalKit
import Display
import TelegramPresentationData
import TelegramCallsUI
import TelegramUIPreferences
import AccountContext
import DeviceLocationManager
import LegacyUI
import ChatListUI
import PeersNearbyUI
import PeerInfoUI
import SettingsUI
import UrlHandling
import LegacyMediaPickerUI
import LocalMediaResources
import OverlayStatusController
import AlertUI
import PresentationDataUtils
import LocationUI
import AppLock
import WallpaperBackgroundNode
import InAppPurchaseManager
import PremiumUI
import StickerPackPreviewUI
import ChatControllerInteraction
import ChatPresentationInterfaceState
import StorageUsageScreen
import DebugSettingsUI
import MediaPickerUI
import Photos
import TextFormat
import ChatTextLinkEditUI
import AttachmentTextInputPanelNode
import ChatEntityKeyboardInputNode
import HashtagSearchUI
import PeerInfoStoryGridScreen
import TelegramAccountAuxiliaryMethods
import PeerSelectionController
import LegacyMessageInputPanel
import StatisticsUI
import ChatHistoryEntry
import ChatMessageItem
import ChatMessageItemImpl
import ChatRecentActionsController
import PeerInfoScreen
import ChatQrCodeScreen
import UndoUI
import ChatMessageNotificationItem
import ChatbotSetupScreen
import BusinessLocationSetupScreen
import BusinessHoursSetupScreen
import AutomaticBusinessMessageSetupScreen
import CollectibleItemInfoScreen
import StickerPickerScreen
import MediaEditor
import MediaEditorScreen
import BusinessIntroSetupScreen
import TelegramNotices
import BotSettingsScreen
import CameraScreen
import BirthdayPickerScreen
import StarsTransactionsScreen
import StarsPurchaseScreen
import StarsTransferScreen

private final class AccountUserInterfaceInUseContext {
    let subscribers = Bag<(Bool) -> Void>()
    let tokens = Bag<Void>()
    
    var isEmpty: Bool {
        return self.tokens.isEmpty && self.subscribers.isEmpty
    }
}

typealias AccountInitialData = (limitsConfiguration: LimitsConfiguration?, contentSettings: ContentSettings?, appConfiguration: AppConfiguration?, availableReplyColors: EngineAvailableColorOptions, availableProfileColors: EngineAvailableColorOptions)

private struct AccountAttributes: Equatable {
    let sortIndex: Int32
    let isTestingEnvironment: Bool
    let backupData: AccountBackupData?
    let isSupportUser: Bool
}

private enum AddedAccountResult {
    case upgrading(Float)
    case ready(AccountRecordId, Account?, Int32, AccountInitialData)
}

private enum AddedAccountsResult {
    case upgrading(Float)
    case ready([(AccountRecordId, Account?, Int32, AccountInitialData)])
}

private var testHasInstance = false

public final class SharedAccountContextImpl: SharedAccountContext {
    public let mainWindow: Window1?
    public let applicationBindings: TelegramApplicationBindings
    public let sharedContainerPath: String
    public let basePath: String
    public let networkArguments: NetworkInitializationArguments
    public let accountManager: AccountManager<TelegramAccountManagerTypes>
    public let appLockContext: AppLockContext
    public var notificationController: NotificationContainerController? {
        didSet {
            if self.notificationController !== oldValue {
                if let oldValue {
                    oldValue.setBlocking(nil)
                }
            }
        }
    }
    
    private let navigateToChatImpl: (AccountRecordId, PeerId, MessageId?) -> Void
    
    private let apsNotificationToken: Signal<Data?, NoError>
    private let voipNotificationToken: Signal<Data?, NoError>
    
    public let firebaseSecretStream: Signal<[String: String], NoError>
    
    private let authorizationPushConfigurationValue = Promise<AuthorizationCodePushNotificationConfiguration?>(nil)
    public var authorizationPushConfiguration: Signal<AuthorizationCodePushNotificationConfiguration?, NoError> {
        return self.authorizationPushConfigurationValue.get()
    }
    
    private var activeAccountsValue: (primary: AccountContext?, accounts: [(AccountRecordId, AccountContext, Int32)], currentAuth: UnauthorizedAccount?)?
    private let activeAccountsPromise = Promise<(primary: AccountContext?, accounts: [(AccountRecordId, AccountContext, Int32)], currentAuth: UnauthorizedAccount?)>()
    public var activeAccountContexts: Signal<(primary: AccountContext?, accounts: [(AccountRecordId, AccountContext, Int32)], currentAuth: UnauthorizedAccount?), NoError> {
        return self.activeAccountsPromise.get()
    }
    private let managedAccountDisposables = DisposableDict<AccountRecordId>()
    private let activeAccountsWithInfoPromise = Promise<(primary: AccountRecordId?, accounts: [AccountWithInfo])>()
    public var activeAccountsWithInfo: Signal<(primary: AccountRecordId?, accounts: [AccountWithInfo]), NoError> {
        return self.activeAccountsWithInfoPromise.get()
    }
    
    private var activeUnauthorizedAccountValue: UnauthorizedAccount?
    private let activeUnauthorizedAccountPromise = Promise<UnauthorizedAccount?>()
    public var activeUnauthorizedAccount: Signal<UnauthorizedAccount?, NoError> {
        return self.activeUnauthorizedAccountPromise.get()
    }
    
    private let registeredNotificationTokensDisposable = MetaDisposable()
    
    public let mediaManager: MediaManager
    public let contactDataManager: DeviceContactDataManager?
    public let locationManager: DeviceLocationManager?
    public var callManager: PresentationCallManager?
    let hasInAppPurchases: Bool
    
    private var callDisposable: Disposable?
    private var callStateDisposable: Disposable?
    
    private(set) var currentCallStatusBarNode: CallStatusBarNodeImpl?
    
    private var groupCallDisposable: Disposable?
    
    private var callController: CallController?
    private var call: PresentationCall?
    public let hasOngoingCall = ValuePromise<Bool>(false)
    private let callState = Promise<PresentationCallState?>(nil)
    private var awaitingCallConnectionDisposable: Disposable?
    private var callPeerDisposable: Disposable?
    
    private var groupCallController: VoiceChatController?
    public var currentGroupCallController: ViewController? {
        return self.groupCallController
    }
    private let hasGroupCallOnScreenPromise = ValuePromise<Bool>(false, ignoreRepeated: true)
    public var hasGroupCallOnScreen: Signal<Bool, NoError> {
        return self.hasGroupCallOnScreenPromise.get()
    }
    
    private var immediateHasOngoingCallValue = Atomic<Bool>(value: false)
    public var immediateHasOngoingCall: Bool {
        return self.immediateHasOngoingCallValue.with { $0 }
    }
    private var hasOngoingCallDisposable: Disposable?
    
    public let enablePreloads = Promise<Bool>()
    public let hasPreloadBlockingContent = Promise<Bool>(false)
    public let deviceContactPhoneNumbers = Promise<Set<String>>(Set())
    
    private var accountUserInterfaceInUseContexts: [AccountRecordId: AccountUserInterfaceInUseContext] = [:]
    
    var switchingData: (settingsController: (SettingsController & ViewController)?, chatListController: ChatListController?, chatListBadge: String?) = (nil, nil, nil)
    
    private let _currentPresentationData: Atomic<PresentationData>
    public var currentPresentationData: Atomic<PresentationData> {
        return self._currentPresentationData
    }
    private let _presentationData = Promise<PresentationData>()
    public var presentationData: Signal<PresentationData, NoError> {
        return self._presentationData.get()
    }
    private let presentationDataDisposable = MetaDisposable()
    
    public let currentInAppNotificationSettings: Atomic<InAppNotificationSettings>
    private var inAppNotificationSettingsDisposable: Disposable?
    
    public var currentAutomaticMediaDownloadSettings: MediaAutoDownloadSettings
    private let _automaticMediaDownloadSettings = Promise<MediaAutoDownloadSettings>()
    public var automaticMediaDownloadSettings: Signal<MediaAutoDownloadSettings, NoError> {
        return self._automaticMediaDownloadSettings.get()
    }
    
    public private(set) var energyUsageSettings: EnergyUsageSettings
    
    public let currentAutodownloadSettings: Atomic<AutodownloadSettings>
    private let _autodownloadSettings = Promise<AutodownloadSettings>()
    private var currentAutodownloadSettingsDisposable = MetaDisposable()
    
    public let currentMediaInputSettings: Atomic<MediaInputSettings>
    private var mediaInputSettingsDisposable: Disposable?
    
    public let currentMediaDisplaySettings: Atomic<MediaDisplaySettings>
    private var mediaDisplaySettingsDisposable: Disposable?
    
    public let currentStickerSettings: Atomic<StickerSettings>
    private var stickerSettingsDisposable: Disposable?
    
    private let automaticMediaDownloadSettingsDisposable = MetaDisposable()
    
    private var immediateExperimentalUISettingsValue = Atomic<ExperimentalUISettings>(value: ExperimentalUISettings.defaultSettings)
    public var immediateExperimentalUISettings: ExperimentalUISettings {
        return self.immediateExperimentalUISettingsValue.with { $0 }
    }
    private var experimentalUISettingsDisposable: Disposable?
    
    public var presentGlobalController: (ViewController, Any?) -> Void = { _, _ in }
    public var presentCrossfadeController: () -> Void = {}
    
    private let displayUpgradeProgress: (Float?) -> Void
    
    private var spotlightDataContext: SpotlightDataContext?
    private var widgetDataContext: WidgetDataContext?
    
    private weak var appDelegate: AppDelegate?
    
    private var invalidatedApsToken: Data?
    
    private let energyUsageAutomaticDisposable = MetaDisposable()
    
    init(mainWindow: Window1?, sharedContainerPath: String, basePath: String, encryptionParameters: ValueBoxEncryptionParameters, accountManager: AccountManager<TelegramAccountManagerTypes>, appLockContext: AppLockContext, notificationController: NotificationContainerController?, applicationBindings: TelegramApplicationBindings, initialPresentationDataAndSettings: InitialPresentationDataAndSettings, networkArguments: NetworkInitializationArguments, hasInAppPurchases: Bool, rootPath: String, legacyBasePath: String?, apsNotificationToken: Signal<Data?, NoError>, voipNotificationToken: Signal<Data?, NoError>, firebaseSecretStream: Signal<[String: String], NoError>, setNotificationCall: @escaping (PresentationCall?) -> Void, navigateToChat: @escaping (AccountRecordId, PeerId, MessageId?) -> Void, displayUpgradeProgress: @escaping (Float?) -> Void = { _ in }, appDelegate: AppDelegate?) {
        assert(Queue.mainQueue().isCurrent())
        
        precondition(!testHasInstance)
        testHasInstance = true
        
        self.appDelegate = appDelegate
        self.mainWindow = mainWindow
        self.applicationBindings = applicationBindings
        self.sharedContainerPath = sharedContainerPath
        self.basePath = basePath
        self.networkArguments = networkArguments
        self.accountManager = accountManager
        self.navigateToChatImpl = navigateToChat
        self.displayUpgradeProgress = displayUpgradeProgress
        self.appLockContext = appLockContext
        self.notificationController = notificationController
        self.hasInAppPurchases = hasInAppPurchases
        
        self.accountManager.mediaBox.fetchCachedResourceRepresentation = { (resource, representation) -> Signal<CachedMediaResourceRepresentationResult, NoError> in
            return fetchCachedSharedResourceRepresentation(accountManager: accountManager, resource: resource, representation: representation)
        }
        
        self.apsNotificationToken = apsNotificationToken
        self.voipNotificationToken = voipNotificationToken
        
        self.firebaseSecretStream = firebaseSecretStream
        
        self.authorizationPushConfigurationValue.set(apsNotificationToken |> map { data -> AuthorizationCodePushNotificationConfiguration? in
            guard let data else {
                return nil
            }
            let sandbox: Bool
            #if DEBUG
            sandbox = true
            #else
            sandbox = false
            #endif
            return AuthorizationCodePushNotificationConfiguration(
                token: hexString(data),
                isSandbox: sandbox
            )
        })
                
        if applicationBindings.isMainApp {
            self.locationManager = DeviceLocationManager(queue: Queue.mainQueue())
            self.contactDataManager = DeviceContactDataManagerImpl()
        } else {
            self.locationManager = nil
            self.contactDataManager = nil
        }
        
        self._currentPresentationData = Atomic(value: initialPresentationDataAndSettings.presentationData)
        self.currentAutomaticMediaDownloadSettings = initialPresentationDataAndSettings.automaticMediaDownloadSettings
        self.currentAutodownloadSettings = Atomic(value: initialPresentationDataAndSettings.autodownloadSettings)
        self.currentMediaInputSettings = Atomic(value: initialPresentationDataAndSettings.mediaInputSettings)
        self.currentMediaDisplaySettings = Atomic(value: initialPresentationDataAndSettings.mediaDisplaySettings)
        self.currentStickerSettings = Atomic(value: initialPresentationDataAndSettings.stickerSettings)
        self.currentInAppNotificationSettings = Atomic(value: initialPresentationDataAndSettings.inAppNotificationSettings)
        
        if automaticEnergyUsageShouldBeOnNow(settings: self.currentAutomaticMediaDownloadSettings) {
            self.energyUsageSettings = EnergyUsageSettings.powerSavingDefault
        } else {
            self.energyUsageSettings = self.currentAutomaticMediaDownloadSettings.energyUsageSettings
        }
        
        let presentationData: Signal<PresentationData, NoError> = .single(initialPresentationDataAndSettings.presentationData)
        |> then(
            updatedPresentationData(accountManager: self.accountManager, applicationInForeground: self.applicationBindings.applicationInForeground, systemUserInterfaceStyle: mainWindow?.systemUserInterfaceStyle ?? .single(.light))
        )
        self._presentationData.set(presentationData)
        self._automaticMediaDownloadSettings.set(.single(initialPresentationDataAndSettings.automaticMediaDownloadSettings)
        |> then(accountManager.sharedData(keys: [SharedDataKeys.autodownloadSettings, ApplicationSpecificSharedDataKeys.automaticMediaDownloadSettings])
            |> map { sharedData in
                let autodownloadSettings: AutodownloadSettings = sharedData.entries[SharedDataKeys.autodownloadSettings]?.get(AutodownloadSettings.self) ?? .defaultSettings
                let automaticDownloadSettings: MediaAutoDownloadSettings = sharedData.entries[ApplicationSpecificSharedDataKeys.automaticMediaDownloadSettings]?.get(MediaAutoDownloadSettings.self) ?? .defaultSettings
                return automaticDownloadSettings.updatedWithAutodownloadSettings(autodownloadSettings)
            }
        ))
        
        self.mediaManager = MediaManagerImpl(accountManager: accountManager, inForeground: applicationBindings.applicationInForeground, presentationData: presentationData)
        
        self.mediaManager.overlayMediaManager.updatePossibleEmbeddingItem = { [weak self] item in
            guard let strongSelf = self else {
                return
            }
            guard let navigationController = strongSelf.mainWindow?.viewController as? NavigationController else {
                return
            }
            var content: NavigationControllerDropContent?
            if let item = item {
                content = NavigationControllerDropContent(
                    position: item.position,
                    item: VideoNavigationControllerDropContentItem(
                        itemNode: item.itemNode
                    )
                )
            }
            
            navigationController.updatePossibleControllerDropContent(content: content)
        }
        
        self.mediaManager.overlayMediaManager.embedPossibleEmbeddingItem = { [weak self] item in
            guard let strongSelf = self else {
                return false
            }
            guard let navigationController = strongSelf.mainWindow?.viewController as? NavigationController else {
                return false
            }
            let content = NavigationControllerDropContent(
                position: item.position,
                item: VideoNavigationControllerDropContentItem(
                    itemNode: item.itemNode
                )
            )
            
            return navigationController.acceptPossibleControllerDropContent(content: content)
        }
        
        self._autodownloadSettings.set(.single(initialPresentationDataAndSettings.autodownloadSettings)
        |> then(accountManager.sharedData(keys: [SharedDataKeys.autodownloadSettings])
            |> map { sharedData in
                let autodownloadSettings: AutodownloadSettings = sharedData.entries[SharedDataKeys.autodownloadSettings]?.get(AutodownloadSettings.self) ?? .defaultSettings
                return autodownloadSettings
            }
        ))
        
        self.presentationDataDisposable.set((self.presentationData
        |> deliverOnMainQueue).start(next: { [weak self] next in
            if let strongSelf = self {
                var stringsUpdated = false
                var themeUpdated = false
                var themeNameUpdated = false
                let _ = strongSelf.currentPresentationData.modify { current in
                    if next.strings !== current.strings {
                        stringsUpdated = true
                    }
                    if next.theme !== current.theme {
                        themeUpdated = true
                    }
                    if next.theme.name != current.theme.name {
                        themeNameUpdated = true
                    }
                    return next
                }
                if stringsUpdated {
                    updateLegacyLocalization(strings: next.strings)
                }
                if themeUpdated {
                    updateLegacyTheme()
                    
                    /*if #available(iOS 13.0, *) {
                        let userInterfaceStyle: UIUserInterfaceStyle
                        if strongSelf.currentPresentationData.with({ $0 }).theme.overallDarkAppearance {
                            userInterfaceStyle = .dark
                        } else {
                            userInterfaceStyle = .light
                        }
                        if let eventView = strongSelf.mainWindow?.hostView.eventView, eventView.overrideUserInterfaceStyle != userInterfaceStyle {
                            eventView.overrideUserInterfaceStyle = userInterfaceStyle
                        }
                    }*/
                }
                if themeNameUpdated {
                    strongSelf.presentCrossfadeController()
                }
            }
        }))
        
        self.inAppNotificationSettingsDisposable = (self.accountManager.sharedData(keys: [ApplicationSpecificSharedDataKeys.inAppNotificationSettings])
        |> deliverOnMainQueue).start(next: { [weak self] sharedData in
            if let strongSelf = self {
                if let settings = sharedData.entries[ApplicationSpecificSharedDataKeys.inAppNotificationSettings]?.get(InAppNotificationSettings.self) {
                    let _ = strongSelf.currentInAppNotificationSettings.swap(settings)
                }
            }
        })
        
        self.mediaInputSettingsDisposable = (self.accountManager.sharedData(keys: [ApplicationSpecificSharedDataKeys.mediaInputSettings])
        |> deliverOnMainQueue).start(next: { [weak self] sharedData in
            if let strongSelf = self {
                if let settings = sharedData.entries[ApplicationSpecificSharedDataKeys.mediaInputSettings]?.get(MediaInputSettings.self) {
                    let _ = strongSelf.currentMediaInputSettings.swap(settings)
                }
            }
        })
        
        self.mediaDisplaySettingsDisposable = (self.accountManager.sharedData(keys: [ApplicationSpecificSharedDataKeys.mediaDisplaySettings])
        |> deliverOnMainQueue).start(next: { [weak self] sharedData in
            if let strongSelf = self {
                if let settings = sharedData.entries[ApplicationSpecificSharedDataKeys.mediaDisplaySettings]?.get(MediaDisplaySettings.self) {
                    let _ = strongSelf.currentMediaDisplaySettings.swap(settings)
                }
            }
        })
        
        self.stickerSettingsDisposable = (self.accountManager.sharedData(keys: [ApplicationSpecificSharedDataKeys.stickerSettings])
        |> deliverOnMainQueue).start(next: { [weak self] sharedData in
            if let strongSelf = self {
                if let settings = sharedData.entries[ApplicationSpecificSharedDataKeys.stickerSettings]?.get(StickerSettings.self) {
                    let _ = strongSelf.currentStickerSettings.swap(settings)
                }
            }
        })
        
        let immediateExperimentalUISettingsValue = self.immediateExperimentalUISettingsValue
        let _ = immediateExperimentalUISettingsValue.swap(initialPresentationDataAndSettings.experimentalUISettings)
        self.experimentalUISettingsDisposable = (self.accountManager.sharedData(keys: [ApplicationSpecificSharedDataKeys.experimentalUISettings])
        |> deliverOnMainQueue).start(next: { sharedData in
            if let settings = sharedData.entries[ApplicationSpecificSharedDataKeys.experimentalUISettings]?.get(ExperimentalUISettings.self) {
                let _ = immediateExperimentalUISettingsValue.swap(settings)
            }
        })
        
        let _ = self.contactDataManager?.personNameDisplayOrder().start(next: { order in
            let _ = updateContactSettingsInteractively(accountManager: accountManager, { settings in
                var settings = settings
                settings.nameDisplayOrder = order
                return settings
            }).start()
        })
        
        self.automaticMediaDownloadSettingsDisposable.set(self._automaticMediaDownloadSettings.get().start(next: { [weak self] next in
            if let strongSelf = self {
                strongSelf.currentAutomaticMediaDownloadSettings = next
                
                if automaticEnergyUsageShouldBeOnNow(settings: next) {
                    strongSelf.energyUsageSettings = EnergyUsageSettings.powerSavingDefault
                } else {
                    strongSelf.energyUsageSettings = next.energyUsageSettings
                }
                strongSelf.energyUsageAutomaticDisposable.set((automaticEnergyUsageShouldBeOn(settings: next)
                |> deliverOnMainQueue).start(next: { value in
                    if let strongSelf = self {
                        if value {
                            strongSelf.energyUsageSettings = EnergyUsageSettings.powerSavingDefault
                        } else {
                            strongSelf.energyUsageSettings = next.energyUsageSettings
                        }
                    }
                }))
            }
        }))
        
        self.currentAutodownloadSettingsDisposable.set(self._autodownloadSettings.get().start(next: { [weak self] next in
            if let strongSelf = self {
                let _ = strongSelf.currentAutodownloadSettings.swap(next)
            }
        }))
        
        let startTime = CFAbsoluteTimeGetCurrent()
        
        let differenceDisposable = MetaDisposable()
        let _ = (accountManager.accountRecords()
        |> map { view -> (AccountRecordId?, [AccountRecordId: AccountAttributes], (AccountRecordId, Bool)?) in
            print("SharedAccountContextImpl: records appeared in \(CFAbsoluteTimeGetCurrent() - startTime)")
            
            var result: [AccountRecordId: AccountAttributes] = [:]
            for record in view.records {
                let isLoggedOut = record.attributes.contains(where: { attribute in
                    if case .loggedOut = attribute {
                        return true
                    } else {
                        return false
                    }
                })
                if isLoggedOut {
                    continue
                }
                let isTestingEnvironment = record.attributes.contains(where: { attribute in
                    if case let .environment(environment) = attribute, case .test = environment.environment {
                        return true
                    } else {
                        return false
                    }
                })
                var backupData: AccountBackupData?
                var sortIndex: Int32 = 0
                var isSupportUser = false
                for attribute in record.attributes {
                    if case let .sortOrder(sortOrder) = attribute {
                        sortIndex = sortOrder.order
                    } else if case let .backupData(backupDataValue) = attribute {
                        backupData = backupDataValue.data
                    } else if case .supportUserInfo = attribute {
                        isSupportUser = true
                    }
                }
                result[record.id] = AccountAttributes(sortIndex: sortIndex, isTestingEnvironment: isTestingEnvironment, backupData: backupData, isSupportUser: isSupportUser)
            }
            let authRecord: (AccountRecordId, Bool)? = view.currentAuthAccount.flatMap({ authAccount in
                let isTestingEnvironment = authAccount.attributes.contains(where: { attribute in
                    if case let .environment(environment) = attribute, case .test = environment.environment {
                        return true
                    } else {
                        return false
                    }
                })
                return (authAccount.id, isTestingEnvironment)
            })
            return (view.currentRecord?.id, result, authRecord)
        }
        |> distinctUntilChanged(isEqual: { lhs, rhs in
            if lhs.0 != rhs.0 {
                return false
            }
            if lhs.1 != rhs.1 {
                return false
            }
            if lhs.2?.0 != rhs.2?.0 {
                return false
            }
            if lhs.2?.1 != rhs.2?.1 {
                return false
            }
            return true
        })
        |> deliverOnMainQueue).start(next: { primaryId, records, authRecord in
            var addedSignals: [Signal<AddedAccountResult, NoError>] = []
            var addedAuthSignal: Signal<UnauthorizedAccount?, NoError> = .single(nil)
            for (id, attributes) in records {
                if self.activeAccountsValue?.accounts.firstIndex(where: { $0.0 == id}) == nil {
                    addedSignals.append(accountWithId(accountManager: accountManager, networkArguments: networkArguments, id: id, encryptionParameters: encryptionParameters, supplementary: !applicationBindings.isMainApp, isSupportUser: attributes.isSupportUser, rootPath: rootPath, beginWithTestingEnvironment: attributes.isTestingEnvironment, backupData: attributes.backupData, auxiliaryMethods: makeTelegramAccountAuxiliaryMethods(uploadInBackground: appDelegate?.uploadInBackround))
                    |> mapToSignal { result -> Signal<AddedAccountResult, NoError> in
                        switch result {
                            case let .authorized(account):
                                setupAccount(account, fetchCachedResourceRepresentation: fetchCachedResourceRepresentation, transformOutgoingMessageMedia: transformOutgoingMessageMedia)
                                return TelegramEngine(account: account).data.get(
                                    TelegramEngine.EngineData.Item.Configuration.Limits(),
                                    TelegramEngine.EngineData.Item.Configuration.ContentSettings(),
                                    TelegramEngine.EngineData.Item.Configuration.App(),
                                    TelegramEngine.EngineData.Item.Configuration.AvailableColorOptions(scope: .replies),
                                    TelegramEngine.EngineData.Item.Configuration.AvailableColorOptions(scope: .profile)
                                )
                                |> map { limitsConfiguration, contentSettings, appConfiguration, availableReplyColors, availableProfileColors -> AddedAccountResult in
                                    return .ready(id, account, attributes.sortIndex, (limitsConfiguration._asLimits(), contentSettings, appConfiguration, availableReplyColors, availableProfileColors))
                                }
                            case let .upgrading(progress):
                                return .single(.upgrading(progress))
                            default:
                                return .single(.ready(id, nil, attributes.sortIndex, (nil, nil, nil, EngineAvailableColorOptions(hash: 0, options: []), EngineAvailableColorOptions(hash: 0, options: []))))
                        }
                    })
                }
            }
            if let authRecord = authRecord, authRecord.0 != self.activeAccountsValue?.currentAuth?.id {
                addedAuthSignal = accountWithId(accountManager: accountManager, networkArguments: networkArguments, id: authRecord.0, encryptionParameters: encryptionParameters, supplementary: !applicationBindings.isMainApp, isSupportUser: false, rootPath: rootPath, beginWithTestingEnvironment: authRecord.1, backupData: nil, auxiliaryMethods: makeTelegramAccountAuxiliaryMethods(uploadInBackground: appDelegate?.uploadInBackround))
                |> mapToSignal { result -> Signal<UnauthorizedAccount?, NoError> in
                    switch result {
                        case let .unauthorized(account):
                            return .single(account)
                        case .upgrading:
                            return .complete()
                        default:
                            return .single(nil)
                    }
                }
            }
            
            let mappedAddedAccounts = combineLatest(queue: .mainQueue(), addedSignals)
            |> map { results -> AddedAccountsResult in
                var readyAccounts: [(AccountRecordId, Account?, Int32, AccountInitialData)] = []
                var totalProgress: Float = 0.0
                var hasItemsWithProgress = false
                for result in results {
                    switch result {
                        case let .ready(id, account, sortIndex, initialData):
                            readyAccounts.append((id, account, sortIndex, initialData))
                            totalProgress += 1.0
                        case let .upgrading(progress):
                            hasItemsWithProgress = true
                            totalProgress += progress
                    }
                }
                if hasItemsWithProgress, !results.isEmpty {
                    return .upgrading(totalProgress / Float(results.count))
                } else {
                    return .ready(readyAccounts)
                }
            }
            
            differenceDisposable.set((combineLatest(queue: .mainQueue(), mappedAddedAccounts, addedAuthSignal)
            |> deliverOnMainQueue).start(next: { mappedAddedAccounts, authAccount in
                print("SharedAccountContextImpl: accounts processed in \(CFAbsoluteTimeGetCurrent() - startTime)")
                
                var addedAccounts: [(AccountRecordId, Account?, Int32, AccountInitialData)] = []
                switch mappedAddedAccounts {
                    case let .upgrading(progress):
                        self.displayUpgradeProgress(progress)
                        return
                    case let .ready(value):
                        addedAccounts = value
                }
                
                self.displayUpgradeProgress(nil)
                
                var hadUpdates = false
                if self.activeAccountsValue == nil {
                    self.activeAccountsValue = (nil, [], nil)
                    hadUpdates = true
                }
                
                struct AccountPeerKey: Hashable {
                    let peerId: PeerId
                    let isTestingEnvironment: Bool
                }
                
                var existingAccountPeerKeys = Set<AccountPeerKey>()
                for accountRecord in addedAccounts {
                    if let account = accountRecord.1 {
                        if existingAccountPeerKeys.contains(AccountPeerKey(peerId: account.peerId, isTestingEnvironment: account.testingEnvironment)) {
                            let _ = accountManager.transaction({ transaction in
                                transaction.updateRecord(accountRecord.0, { _ in
                                    return nil
                                })
                            }).start()
                        } else {
                            existingAccountPeerKeys.insert(AccountPeerKey(peerId: account.peerId, isTestingEnvironment: account.testingEnvironment))
                            if let index = self.activeAccountsValue?.accounts.firstIndex(where: { $0.0 == account.id }) {
                                self.activeAccountsValue?.accounts.remove(at: index)
                                self.managedAccountDisposables.set(nil, forKey: account.id)
                                assertionFailure()
                            }

                            let context = AccountContextImpl(sharedContext: self, account: account, limitsConfiguration: accountRecord.3.limitsConfiguration ?? .defaultValue, contentSettings: accountRecord.3.contentSettings ?? .default, appConfiguration: accountRecord.3.appConfiguration ?? .defaultValue, availableReplyColors: accountRecord.3.availableReplyColors, availableProfileColors: accountRecord.3.availableProfileColors)

                            self.activeAccountsValue!.accounts.append((account.id, context, accountRecord.2))
                            
                            self.managedAccountDisposables.set(self.updateAccountBackupData(account: account).start(), forKey: account.id)
                            account.resetStateManagement()
                            hadUpdates = true
                        }
                    } else {
                        let _ = accountManager.transaction({ transaction in
                            transaction.updateRecord(accountRecord.0, { _ in
                                return nil
                            })
                        }).start()
                    }
                }
                var removedIds: [AccountRecordId] = []
                for id in self.activeAccountsValue!.accounts.map({ $0.0 }) {
                    if records[id] == nil {
                        removedIds.append(id)
                    }
                }
                for id in removedIds {
                    hadUpdates = true
                    if let index = self.activeAccountsValue?.accounts.firstIndex(where: { $0.0 == id }) {
                        self.activeAccountsValue?.accounts.remove(at: index)
                        self.managedAccountDisposables.set(nil, forKey: id)
                    }
                }
                var primary: AccountContext?
                if let primaryId = primaryId {
                    if let index = self.activeAccountsValue?.accounts.firstIndex(where: { $0.0 == primaryId }) {
                        primary = self.activeAccountsValue?.accounts[index].1
                    }
                }
                if primary == nil && !self.activeAccountsValue!.accounts.isEmpty {
                    primary = self.activeAccountsValue!.accounts.first?.1
                }
                if primary !== self.activeAccountsValue!.primary {
                    hadUpdates = true
                    self.activeAccountsValue!.primary?.account.postbox.clearCaches()
                    self.activeAccountsValue!.primary?.account.resetCachedData()
                    self.activeAccountsValue!.primary = primary
                }
                if self.activeAccountsValue!.currentAuth?.id != authRecord?.0 {
                    hadUpdates = true
                    self.activeAccountsValue!.currentAuth?.postbox.clearCaches()
                    self.activeAccountsValue!.currentAuth = nil
                }
                if let authAccount = authAccount {
                    hadUpdates = true
                    self.activeAccountsValue!.currentAuth = authAccount
                }
                if hadUpdates {
                    self.activeAccountsValue!.accounts.sort(by: { $0.2 < $1.2 })
                    self.activeAccountsPromise.set(.single(self.activeAccountsValue!))
                    
                    self.performAccountSettingsImportIfNecessary()
                }
                
                if self.activeAccountsValue!.primary == nil && self.activeAccountsValue!.currentAuth == nil {
                    self.beginNewAuth(testingEnvironment: false)
                }
            }))
        })
        
        self.activeAccountsWithInfoPromise.set(self.activeAccountContexts
        |> mapToSignal { primary, accounts, _ -> Signal<(primary: AccountRecordId?, accounts: [AccountWithInfo]), NoError> in
            return combineLatest(accounts.map { _, context, _ -> Signal<AccountWithInfo?, NoError> in
                return context.engine.data.subscribe(TelegramEngine.EngineData.Item.Peer.Peer(id: context.account.peerId))
                |> map { peer -> AccountWithInfo? in
                    guard let peer = peer else {
                        return nil
                    }
                    return AccountWithInfo(account: context.account, peer: peer._asPeer())
                }
                |> distinctUntilChanged
            })
            |> map { accountsWithInfo -> (primary: AccountRecordId?, accounts: [AccountWithInfo]) in
                var accountsWithInfoResult: [AccountWithInfo] = []
                for info in accountsWithInfo {
                    if let info = info {
                        accountsWithInfoResult.append(info)
                    }
                }
                return (primary?.account.id, accountsWithInfoResult)
            }
        })
        
        if let mainWindow = mainWindow, applicationBindings.isMainApp {
            let callManager = PresentationCallManagerImpl(accountManager: self.accountManager, getDeviceAccessData: {
                return (self.currentPresentationData.with { $0 }, { [weak self] c, a in
                    self?.presentGlobalController(c, a)
                }, {
                    applicationBindings.openSettings()
                })
            }, isMediaPlaying: { [weak self] in
                guard let strongSelf = self else {
                    return false
                }
                var result = false
                let _ = (strongSelf.mediaManager.globalMediaPlayerState
                |> take(1)
                |> deliverOnMainQueue).start(next: { state in
                    if let (_, playbackState, _) = state, case let .state(value) = playbackState, case .playing = value.status.status {
                        result = true
                    }
                })
                return result
            }, resumeMediaPlayback: { [weak self] in
                guard let strongSelf = self else {
                    return
                }
                strongSelf.mediaManager.playlistControl(.playback(.play), type: nil)
            }, audioSession: self.mediaManager.audioSession, activeAccounts: self.activeAccountContexts |> map { _, accounts, _ in
                return Array(accounts.map({ $0.1 }))
            })
            self.callManager = callManager
            
            self.callDisposable = (callManager.currentCallSignal
            |> deliverOnMainQueue).start(next: { [weak self] call in
                guard let self else {
                    return
                }
                    
                if call !== self.call {
                    self.call = call
                    
                    self.callController?.dismiss()
                    self.callController = nil
                    self.hasOngoingCall.set(false)
                    
                    self.notificationController?.setBlocking(nil)
                    
                    self.callPeerDisposable?.dispose()
                    self.callPeerDisposable = nil
                    
                    if let call {
                        self.callState.set(call.state
                        |> map(Optional.init))
                        self.hasOngoingCall.set(true)
                        setNotificationCall(call)
                        
                        if call.isOutgoing {
                            self.presentControllerWithCurrentCall()
                        } else {
                            if !call.isIntegratedWithCallKit {
                                self.callPeerDisposable?.dispose()
                                self.callPeerDisposable = (call.context.engine.data.get(TelegramEngine.EngineData.Item.Peer.Peer(id: call.peerId))
                                |> deliverOnMainQueue).startStrict(next: { [weak self, weak call] peer in
                                    guard let self, let call, let peer else {
                                        return
                                    }
                                    if self.call !== call {
                                        return
                                    }
                                    
                                    let presentationData = self.currentPresentationData.with { $0 }
                                    self.notificationController?.setBlocking(ChatCallNotificationItem(context: call.context, strings: presentationData.strings, nameDisplayOrder: presentationData.nameDisplayOrder, peer: peer, isVideo: call.isVideo, action: { [weak call] answerAction in
                                        guard let call else {
                                            return
                                        }
                                        if answerAction {
                                            call.answer()
                                        } else {
                                            call.rejectBusy()
                                        }
                                    }))
                                })
                            }
                            
                            self.awaitingCallConnectionDisposable = (call.state
                            |> filter { state in
                                switch state.state {
                                case .ringing:
                                    return false
                                case .terminating, .terminated:
                                    return false
                                default:
                                    return true
                                }
                            }
                            |> take(1)
                            |> deliverOnMainQueue).start(next: { [weak self] _ in
                                guard let self else {
                                    return
                                }
                                self.notificationController?.setBlocking(nil)
                                self.presentControllerWithCurrentCall()
                                
                                self.callPeerDisposable?.dispose()
                                self.callPeerDisposable = nil
                            })
                        }
                    } else {
                        self.callState.set(.single(nil))
                        self.hasOngoingCall.set(false)
                        self.awaitingCallConnectionDisposable?.dispose()
                        self.awaitingCallConnectionDisposable = nil
                        setNotificationCall(nil)
                    }
                }
            })
            
            self.groupCallDisposable = (callManager.currentGroupCallSignal
            |> deliverOnMainQueue).start(next: { [weak self] call in
                if let strongSelf = self {
                    if call !== strongSelf.groupCallController?.call {
                        strongSelf.groupCallController?.dismiss(closing: true, manual: false)
                        strongSelf.groupCallController = nil
                        strongSelf.hasOngoingCall.set(false)
                        
                        if let call = call, let navigationController = mainWindow.viewController as? NavigationController {
                            mainWindow.hostView.containerView.endEditing(true)
                            
                            if call.isStream {
                                strongSelf.hasGroupCallOnScreenPromise.set(true)
                                let groupCallController = MediaStreamComponentController(call: call)
                                groupCallController.onViewDidAppear = { [weak self] in
                                    if let strongSelf = self {
                                        strongSelf.hasGroupCallOnScreenPromise.set(true)
                                    }
                                }
                                groupCallController.onViewDidDisappear = { [weak self] in
                                    if let strongSelf = self {
                                        strongSelf.hasGroupCallOnScreenPromise.set(false)
                                    }
                                }
                                groupCallController.navigationPresentation = .flatModal
                                groupCallController.parentNavigationController = navigationController
                                strongSelf.groupCallController = groupCallController
                                navigationController.pushViewController(groupCallController)
                            } else {
                                strongSelf.hasGroupCallOnScreenPromise.set(true)
                                let groupCallController = VoiceChatControllerImpl(sharedContext: strongSelf, accountContext: call.accountContext, call: call)
                                groupCallController.onViewDidAppear = { [weak self] in
                                    if let strongSelf = self {
                                        strongSelf.hasGroupCallOnScreenPromise.set(true)
                                    }
                                }
                                groupCallController.onViewDidDisappear = { [weak self] in
                                    if let strongSelf = self {
                                        strongSelf.hasGroupCallOnScreenPromise.set(false)
                                    }
                                }
                                groupCallController.navigationPresentation = .flatModal
                                groupCallController.parentNavigationController = navigationController
                                strongSelf.groupCallController = groupCallController
                                navigationController.pushViewController(groupCallController)
                            }
                                
                            strongSelf.hasOngoingCall.set(true)
                        } else {
                            strongSelf.hasOngoingCall.set(false)
                        }
                    }
                }
            })
            
            let callSignal: Signal<PresentationCall?, NoError> = .single(nil)
            |> then(
                callManager.currentCallSignal
                |> deliverOnMainQueue
                |> mapToSignal { call -> Signal<PresentationCall?, NoError> in
                    guard let call else {
                        return .single(nil)
                    }
                    return call.state
                    |> map { [weak call] state -> PresentationCall? in
                        guard let call else {
                            return nil
                        }
                        switch state.state {
                        case .ringing:
                            return nil
                        case .terminating, .terminated:
                            return nil
                        default:
                            return call
                        }
                    }
                }
                |> distinctUntilChanged(isEqual: { lhs, rhs in
                    return lhs === rhs
                })
            )
            let groupCallSignal: Signal<PresentationGroupCall?, NoError> = .single(nil)
            |> then(
                callManager.currentGroupCallSignal
            )
            
            self.callStateDisposable = combineLatest(queue: .mainQueue(),
                callSignal,
                groupCallSignal,
                self.hasGroupCallOnScreenPromise.get()
            ).start(next: { [weak self] call, groupCall, hasGroupCallOnScreen in
                if let strongSelf = self {
                    let statusBarContent: CallStatusBarNodeImpl.Content?
                    if let call = call {
                        statusBarContent = .call(strongSelf, call.context.account, call)
                    } else if let groupCall = groupCall, !hasGroupCallOnScreen {
                        statusBarContent = .groupCall(strongSelf, groupCall.account, groupCall)
                    } else {
                        statusBarContent = nil
                    }
                    
                    var resolvedCallStatusBarNode: CallStatusBarNodeImpl?
                    if let statusBarContent = statusBarContent {
                        if let current = strongSelf.currentCallStatusBarNode {
                            resolvedCallStatusBarNode = current
                        } else {
                            resolvedCallStatusBarNode = CallStatusBarNodeImpl()
                            strongSelf.currentCallStatusBarNode = resolvedCallStatusBarNode
                        }
                        resolvedCallStatusBarNode?.update(content: statusBarContent)
                    } else {
                        strongSelf.currentCallStatusBarNode = nil
                    }
                    
                    if let navigationController = strongSelf.mainWindow?.viewController as? NavigationController {
                        navigationController.setForceInCallStatusBar(resolvedCallStatusBarNode)
                    }
                }
            })
            
            mainWindow.inCallNavigate = { [weak self] in
                guard let strongSelf = self else {
                    return
                }
                if let callController = strongSelf.callController {
                    if callController.isNodeLoaded {
                        mainWindow.hostView.containerView.endEditing(true)
                        if callController.view.superview == nil {
                            mainWindow.present(callController, on: .calls)
                        } else {
                            callController.expandFromPipIfPossible()
                        }
                    }
                } else if let groupCallController = strongSelf.groupCallController {
                    if groupCallController.isNodeLoaded {
                        mainWindow.hostView.containerView.endEditing(true)
                        if groupCallController.view.superview == nil {
                            (mainWindow.viewController as? NavigationController)?.pushViewController(groupCallController)
                        }
                    }
                }
            }
        } else {
            self.callManager = nil
        }
        
        let immediateHasOngoingCallValue = self.immediateHasOngoingCallValue
        self.hasOngoingCallDisposable = self.hasOngoingCall.get().start(next: { value in
            let _ = immediateHasOngoingCallValue.swap(value)
        })
        
        self.enablePreloads.set(combineLatest(
            self.hasOngoingCall.get(),
            self.hasPreloadBlockingContent.get()
        )
        |> map { hasOngoingCall, hasPreloadBlockingContent -> Bool in
            if hasOngoingCall {
                return false
            }
            if hasPreloadBlockingContent {
                return false
            }
            return true
        })
        
        let _ = managedCleanupAccounts(networkArguments: networkArguments, accountManager: self.accountManager, rootPath: rootPath, auxiliaryMethods: makeTelegramAccountAuxiliaryMethods(uploadInBackground: appDelegate?.uploadInBackround), encryptionParameters: encryptionParameters).start()
        
        self.updateNotificationTokensRegistration()
        
        if applicationBindings.isMainApp {
            self.widgetDataContext = WidgetDataContext(basePath: self.basePath, inForeground: self.applicationBindings.applicationInForeground, activeAccounts: self.activeAccountContexts
            |> map { _, accounts, _ in
                return accounts.map { $0.1.account }
            }, presentationData: self.presentationData, appLockContext: self.appLockContext as! AppLockContextImpl)
            
            let enableSpotlight = accountManager.sharedData(keys: Set([ApplicationSpecificSharedDataKeys.intentsSettings]))
            |> map { sharedData -> Bool in
                let intentsSettings: IntentsSettings = sharedData.entries[ApplicationSpecificSharedDataKeys.intentsSettings]?.get(IntentsSettings.self) ?? .defaultSettings
                return intentsSettings.contacts
            }
            |> distinctUntilChanged
            self.spotlightDataContext = SpotlightDataContext(appBasePath: applicationBindings.containerPath, accountManager: accountManager, accounts: combineLatest(enableSpotlight, self.activeAccountContexts
            |> map { _, accounts, _ in
                return accounts.map { _, account, _ in
                    return account.account
                }
            }) |> map { enableSpotlight, accounts in
                if enableSpotlight {
                    return accounts
                } else {
                    return []
                }
            })
        }
        
        /*if #available(iOS 13.0, *) {
            let userInterfaceStyle: UIUserInterfaceStyle
            if self.currentPresentationData.with({ $0 }).theme.overallDarkAppearance {
                userInterfaceStyle = .dark
            } else {
                userInterfaceStyle = .light
            }
            if let eventView = self.mainWindow?.hostView.eventView, eventView.overrideUserInterfaceStyle != userInterfaceStyle {
                eventView.overrideUserInterfaceStyle = userInterfaceStyle
            }
        }*/
    }
    
    deinit {
        assertionFailure("SharedAccountContextImpl is not supposed to be deallocated")
        self.registeredNotificationTokensDisposable.dispose()
        self.presentationDataDisposable.dispose()
        self.automaticMediaDownloadSettingsDisposable.dispose()
        self.currentAutodownloadSettingsDisposable.dispose()
        self.inAppNotificationSettingsDisposable?.dispose()
        self.mediaInputSettingsDisposable?.dispose()
        self.mediaDisplaySettingsDisposable?.dispose()
        self.callDisposable?.dispose()
        self.groupCallDisposable?.dispose()
        self.callStateDisposable?.dispose()
        self.awaitingCallConnectionDisposable?.dispose()
        self.callPeerDisposable?.dispose()
    }
    
    private var didPerformAccountSettingsImport = false
    private func performAccountSettingsImportIfNecessary() {
        if self.didPerformAccountSettingsImport {
            return
        }
        if let _ = UserDefaults.standard.value(forKey: "didPerformAccountSettingsImport") {
            self.didPerformAccountSettingsImport = true
            return
        }
        UserDefaults.standard.set(true as NSNumber, forKey: "didPerformAccountSettingsImport")
        UserDefaults.standard.synchronize()
        
        if let primary = self.activeAccountsValue?.primary {
            let _ = (primary.engine.data.get(TelegramEngine.EngineData.Item.Peer.Peer(id: primary.account.peerId))
            |> deliverOnMainQueue).start(next: { [weak self] peer in
                guard let self, case let .user(user) = peer else {
                    return
                }
                if user.isPremium {
                    let _ = updateMediaDownloadSettingsInteractively(accountManager: self.accountManager, { settings in
                        var settings = settings
                        settings.energyUsageSettings.loopEmoji = true
                        return settings
                    }).start()
                }
            })
        }
        
        self.didPerformAccountSettingsImport = true
    }
    
    private func updateAccountBackupData(account: Account) -> Signal<Never, NoError> {
        return accountBackupData(postbox: account.postbox)
        |> mapToSignal { backupData -> Signal<Never, NoError> in
            guard let backupData = backupData else {
                return .complete()
            }
            return self.accountManager.transaction { transaction -> Void in
                transaction.updateRecord(account.id, { record in
                    guard let record = record else {
                        return nil
                    }
                    var attributes: [TelegramAccountManagerTypes.Attribute] = record.attributes.filter { attribute in
                        if case .backupData = attribute {
                            return false
                        } else {
                            return true
                        }
                    }
                    attributes.append(.backupData(AccountBackupDataAttribute(data: backupData)))
                    return AccountRecord(id: record.id, attributes: attributes, temporarySessionId: record.temporarySessionId)
                })
            }
            |> ignoreValues
        }
    }
    
    private func presentControllerWithCurrentCall() {
        guard let call = self.call else {
            return
        }
        
        if let currentCallController = self.callController {
            if currentCallController.call === call {
                self.navigateToCurrentCall()
                return
            } else {
                self.callController = nil
                currentCallController.dismiss()
            }
        }
        
        self.mainWindow?.hostView.containerView.endEditing(true)
        let callController = CallController(sharedContext: self, account: call.context.account, call: call, easyDebugAccess: !GlobalExperimentalSettings.isAppStoreBuild)
        self.callController = callController
        callController.restoreUIForPictureInPicture = { [weak self, weak callController] completion in
            guard let self, let callController else {
                completion(false)
                return
            }
            if callController.window == nil {
                self.mainWindow?.present(callController, on: .calls)
            }
            completion(true)
        }
        self.mainWindow?.present(callController, on: .calls)
    }
    
    public func updateNotificationTokensRegistration() {
        let sandbox: Bool
        #if DEBUG
        sandbox = true
        #else
        sandbox = false
        #endif
        
        let settings = self.accountManager.sharedData(keys: [ApplicationSpecificSharedDataKeys.inAppNotificationSettings])
        |> map { sharedData -> (allAccounts: Bool, includeMuted: Bool) in
            let settings = sharedData.entries[ApplicationSpecificSharedDataKeys.inAppNotificationSettings]?.get(InAppNotificationSettings.self) ?? InAppNotificationSettings.defaultSettings
            return (settings.displayNotificationsFromAllAccounts, false)
        }
        |> distinctUntilChanged(isEqual: { lhs, rhs in
            if lhs.allAccounts != rhs.allAccounts {
                return false
            }
            if lhs.includeMuted != rhs.includeMuted {
                return false
            }
            return true
        })
        
        let updatedApsToken = self.apsNotificationToken |> distinctUntilChanged(isEqual: { $0 == $1 })
        self.registeredNotificationTokensDisposable.set((combineLatest(
            queue: .mainQueue(),
            settings,
            self.activeAccountContexts,
            updatedApsToken
        )
        |> mapToSignal { settings, activeAccountsAndInfo, apsNotificationToken -> Signal<(Bool, Data?), NoError> in
            let (primary, activeAccounts, _) = activeAccountsAndInfo
            var appliedApsList: [Signal<Bool?, NoError>] = []
            var appliedVoipList: [Signal<Never, NoError>] = []
            var activeProductionUserIds = activeAccounts.map({ $0.1 }).filter({ !$0.account.testingEnvironment }).map({ $0.account.peerId.id })
            var activeTestingUserIds = activeAccounts.map({ $0.1 }).filter({ $0.account.testingEnvironment }).map({ $0.account.peerId.id })
            
            let allProductionUserIds = activeProductionUserIds
            let allTestingUserIds = activeTestingUserIds
            
            if !settings.allAccounts {
                if let primary = primary {
                    if !primary.account.testingEnvironment {
                        activeProductionUserIds = [primary.account.peerId.id]
                        activeTestingUserIds = []
                    } else {
                        activeProductionUserIds = []
                        activeTestingUserIds = [primary.account.peerId.id]
                    }
                } else {
                    activeProductionUserIds = []
                    activeTestingUserIds = []
                }
            }
            
            for (_, account, _) in activeAccounts {
                let appliedAps: Signal<Bool, NoError>
                let appliedVoip: Signal<Never, NoError>
                
                if !activeProductionUserIds.contains(account.account.peerId.id) && !activeTestingUserIds.contains(account.account.peerId.id) {
                    if let apsNotificationToken {
                        appliedAps = account.engine.accountData.unregisterNotificationToken(token: apsNotificationToken, type: .aps(encrypt: false), otherAccountUserIds: (account.account.testingEnvironment ? allTestingUserIds : allProductionUserIds).filter({ $0 != account.account.peerId.id }))
                        |> map { _ -> Bool in
                        }
                        |> then(.single(true))
                    } else {
                        appliedAps = .single(true)
                    }
                    
                    appliedVoip = self.voipNotificationToken
                    |> distinctUntilChanged(isEqual: { $0 == $1 })
                    |> mapToSignal { token -> Signal<Never, NoError> in
                        guard let token = token else {
                            return .complete()
                        }
                        return account.engine.accountData.unregisterNotificationToken(token: token, type: .voip, otherAccountUserIds: (account.account.testingEnvironment ? allTestingUserIds : allProductionUserIds).filter({ $0 != account.account.peerId.id }))
                    }
                } else {
                    if let apsNotificationToken {
                        appliedAps = account.engine.accountData.registerNotificationToken(token: apsNotificationToken, type: .aps(encrypt: true), sandbox: sandbox, otherAccountUserIds: (account.account.testingEnvironment ? activeTestingUserIds : activeProductionUserIds).filter({ $0 != account.account.peerId.id }), excludeMutedChats: !settings.includeMuted)
                    } else {
                        appliedAps = .single(true)
                    }
                    appliedVoip = self.voipNotificationToken
                    |> distinctUntilChanged(isEqual: { $0 == $1 })
                    |> mapToSignal { token -> Signal<Never, NoError> in
                        guard let token = token else {
                            return .complete()
                        }
                        return account.engine.accountData.registerNotificationToken(token: token, type: .voip, sandbox: sandbox, otherAccountUserIds: (account.account.testingEnvironment ? activeTestingUserIds : activeProductionUserIds).filter({ $0 != account.account.peerId.id }), excludeMutedChats: !settings.includeMuted)
                        |> ignoreValues
                    }
                }
                
                appliedApsList.append(Signal<Bool?, NoError>.single(nil) |> then(appliedAps |> map(Optional.init)))
                appliedVoipList.append(appliedVoip)
            }
            
            let allApsSuccess = combineLatest(appliedApsList)
            |> map { values -> Bool in
                return !values.contains(false)
            }
            
            let allVoipSuccess = combineLatest(appliedVoipList)
            
            return combineLatest(
                allApsSuccess,
                Signal<Void, NoError>.single(Void())
                |> then(
                    allVoipSuccess
                    |> map { _ -> Void in
                        return Void()
                    }
                )
            )
            |> map { allApsSuccess, _ -> (Bool, Data?) in
                return (allApsSuccess, apsNotificationToken)
            }
        }
        |> deliverOnMainQueue).start(next: { [weak self] allApsSuccess, apsToken in
            guard let self, let appDelegate = self.appDelegate else {
                return
            }
            if !allApsSuccess {
                if self.invalidatedApsToken != apsToken {
                    self.invalidatedApsToken = apsToken
                    
                    appDelegate.requestNotificationTokenInvalidation()
                }
            }
        }))
    }
    
    public func beginNewAuth(testingEnvironment: Bool) {
        let _ = self.accountManager.transaction({ transaction -> Void in
            let _ = transaction.createAuth([.environment(AccountEnvironmentAttribute(environment: testingEnvironment ? .test : .production))])
        }).start()
    }
    
    public func switchToAccount(id: AccountRecordId, fromSettingsController settingsController: ViewController? = nil, withChatListController chatListController: ViewController? = nil) {
        if self.activeAccountsValue?.primary?.account.id == id {
            return
        }
        
        assert(Queue.mainQueue().isCurrent())
        var chatsBadge: String?
        if let rootController = self.mainWindow?.viewController as? TelegramRootController {
            if let tabsController = rootController.viewControllers.first as? TabBarController {
                for controller in tabsController.controllers {
                    if let controller = controller as? ChatListController {
                        chatsBadge = controller.tabBarItem.badgeValue
                    }
                }
                
                if let chatListController = chatListController {
                    if let index = tabsController.controllers.firstIndex(where: { $0 is ChatListController }) {
                        var controllers = tabsController.controllers
                        controllers[index] = chatListController
                        tabsController.setControllers(controllers, selectedIndex: index)
                    }
                }
            }
        }
        self.switchingData = (settingsController as? (ViewController & SettingsController), chatListController as? ChatListController, chatsBadge)
        
        let _ = self.accountManager.transaction({ transaction -> Bool in
            if transaction.getCurrent()?.0 != id {
                transaction.setCurrentId(id)
                return true
            } else {
                return false
            }
        }).start(next: { value in
            if !value {
                self.switchingData = (nil, nil, nil)
            }
        })
    }
    
    public func openSearch(filter: ChatListSearchFilter, query: String?) {
        if let rootController = self.mainWindow?.viewController as? TelegramRootController {
            rootController.openChatsController(activateSearch: true, filter: filter, query: query)
        }
    }
    
    public func navigateToChat(accountId: AccountRecordId, peerId: PeerId, messageId: MessageId?) {
        self.navigateToChatImpl(accountId, peerId, messageId)
    }
    
    public func messageFromPreloadedChatHistoryViewForLocation(id: MessageId, location: ChatHistoryLocationInput, context: AccountContext, chatLocation: ChatLocation, subject: ChatControllerSubject?, chatLocationContextHolder: Atomic<ChatLocationContextHolder?>, tag: HistoryViewInputTag?) -> Signal<(MessageIndex?, Bool), NoError> {
        let historyView = preloadedChatHistoryViewForLocation(location, context: context, chatLocation: chatLocation, subject: subject, chatLocationContextHolder: chatLocationContextHolder, fixedCombinedReadStates: nil, tag: tag, additionalData: [])
        return historyView
        |> mapToSignal { historyView -> Signal<(MessageIndex?, Bool), NoError> in
            switch historyView {
            case .Loading:
                return .single((nil, true))
            case let .HistoryView(view, _, _, _, _, _, _):
                for entry in view.entries {
                    if entry.message.id == id {
                        return .single((entry.message.index, false))
                    }
                }
                return .single((nil, false))
            }
        }
        |> take(until: { index in
            return SignalTakeAction(passthrough: true, complete: !index.1)
        })
    }
    
    public func makeOverlayAudioPlayerController(context: AccountContext, chatLocation: ChatLocation, type: MediaManagerPlayerType, initialMessageId: MessageId, initialOrder: MusicPlaybackSettingsOrder, playlistLocation: SharedMediaPlaylistLocation?, parentNavigationController: NavigationController?) -> ViewController & OverlayAudioPlayerController {
        return OverlayAudioPlayerControllerImpl(context: context, chatLocation: chatLocation, type: type, initialMessageId: initialMessageId, initialOrder: initialOrder, playlistLocation: playlistLocation, parentNavigationController: parentNavigationController)
    }
    
    public func makeTempAccountContext(account: Account) -> AccountContext {
        return AccountContextImpl(sharedContext: self, account: account, limitsConfiguration: .defaultValue, contentSettings: .default, appConfiguration: .defaultValue, availableReplyColors: EngineAvailableColorOptions(hash: 0, options: []), availableProfileColors: EngineAvailableColorOptions(hash: 0, options: []), temp: true)
    }
    
    public func openChatMessage(_ params: OpenChatMessageParams) -> Bool {
        return openChatMessageImpl(params)
    }
    
    public func navigateToCurrentCall() {
        guard let mainWindow = self.mainWindow else {
            return
        }
        if let callController = self.callController {
            if callController.isNodeLoaded && callController.view.superview == nil {
                mainWindow.hostView.containerView.endEditing(true)
                mainWindow.present(callController, on: .calls)
            }
        } else if let groupCallController = self.groupCallController {
            if groupCallController.isNodeLoaded && groupCallController.view.superview == nil {
                mainWindow.hostView.containerView.endEditing(true)
                (mainWindow.viewController as? NavigationController)?.pushViewController(groupCallController)
            }
        }
    }
    
    public func accountUserInterfaceInUse(_ id: AccountRecordId) -> Signal<Bool, NoError> {
        return Signal { subscriber in
            let context: AccountUserInterfaceInUseContext
            if let current = self.accountUserInterfaceInUseContexts[id] {
                context = current
            } else {
                context = AccountUserInterfaceInUseContext()
                self.accountUserInterfaceInUseContexts[id] = context
            }
            
            subscriber.putNext(!context.tokens.isEmpty)
            let index = context.subscribers.add({ value in
                subscriber.putNext(value)
            })
            
            return ActionDisposable { [weak context] in
                Queue.mainQueue().async {
                    if let current = self.accountUserInterfaceInUseContexts[id], current === context {
                        current.subscribers.remove(index)
                        if current.isEmpty {
                            self.accountUserInterfaceInUseContexts.removeValue(forKey: id)
                        }
                    }
                }
            }
        }
        |> runOn(Queue.mainQueue())
    }
    
    public func setAccountUserInterfaceInUse(_ id: AccountRecordId) -> Disposable {
        assert(Queue.mainQueue().isCurrent())
        let context: AccountUserInterfaceInUseContext
        if let current = self.accountUserInterfaceInUseContexts[id] {
            context = current
        } else {
            context = AccountUserInterfaceInUseContext()
            self.accountUserInterfaceInUseContexts[id] = context
        }
        
        let wasEmpty = context.tokens.isEmpty
        let index = context.tokens.add(Void())
        if wasEmpty {
            for f in context.subscribers.copyItems() {
                f(true)
            }
        }
        
        return ActionDisposable { [weak context] in
            Queue.mainQueue().async {
                if let current = self.accountUserInterfaceInUseContexts[id], current === context {
                    let wasEmpty = current.tokens.isEmpty
                    current.tokens.remove(index)
                    if current.tokens.isEmpty && !wasEmpty {
                        for f in current.subscribers.copyItems() {
                            f(false)
                        }
                    }
                    if current.isEmpty {
                        self.accountUserInterfaceInUseContexts.removeValue(forKey: id)
                    }
                }
            }
        }
    }
    
    public func handleTextLinkAction(context: AccountContext, peerId: PeerId?, navigateDisposable: MetaDisposable, controller: ViewController, action: TextLinkItemActionType, itemLink: TextLinkItem) {
        handleTextLinkActionImpl(context: context, peerId: peerId, navigateDisposable: navigateDisposable, controller: controller, action: action, itemLink: itemLink)
    }
    
    public func makePeerInfoController(context: AccountContext, updatedPresentationData: (initial: PresentationData, signal: Signal<PresentationData, NoError>)?, peer: Peer, mode: PeerInfoControllerMode, avatarInitiallyExpanded: Bool, fromChat: Bool, requestsContext: PeerInvitationImportersContext?) -> ViewController? {
        let controller = peerInfoControllerImpl(context: context, updatedPresentationData: updatedPresentationData, peer: peer, mode: mode, avatarInitiallyExpanded: avatarInitiallyExpanded, isOpenedFromChat: fromChat)
        controller?.navigationPresentation = .modalInLargeLayout
        return controller
    }
    
    public func makeChannelAdminController(context: AccountContext, peerId: PeerId, adminId: PeerId, initialParticipant: ChannelParticipant) -> ViewController? {
        let controller = channelAdminController(context: context, peerId: peerId, adminId: adminId, initialParticipant: initialParticipant, updated: { _ in }, upgradedToSupergroup: { _, _ in }, transferedOwnership: { _ in })
        return controller
    }
    
    public func makeDebugSettingsController(context: AccountContext?) -> ViewController? {
        let controller = debugController(sharedContext: self, context: context)
        return controller
    }
    
    public func openExternalUrl(context: AccountContext, urlContext: OpenURLContext, url: String, forceExternal: Bool, presentationData: PresentationData, navigationController: NavigationController?, dismissInput: @escaping () -> Void) {
        openExternalUrlImpl(context: context, urlContext: urlContext, url: url, forceExternal: forceExternal, presentationData: presentationData, navigationController: navigationController, dismissInput: dismissInput)
    }
    
    public func chatAvailableMessageActions(engine: TelegramEngine, accountPeerId: EnginePeer.Id, messageIds: Set<EngineMessage.Id>, keepUpdated: Bool) -> Signal<ChatAvailableMessageActions, NoError> {
        return chatAvailableMessageActionsImpl(engine: engine, accountPeerId: accountPeerId, messageIds: messageIds, keepUpdated: keepUpdated)
    }
    
    public func chatAvailableMessageActions(engine: TelegramEngine, accountPeerId: EnginePeer.Id, messageIds: Set<EngineMessage.Id>, messages: [EngineMessage.Id: EngineMessage] = [:], peers: [EnginePeer.Id: EnginePeer] = [:]) -> Signal<ChatAvailableMessageActions, NoError> {
        return chatAvailableMessageActionsImpl(engine: engine, accountPeerId: accountPeerId, messageIds: messageIds, messages: messages.mapValues({ $0._asMessage() }), peers: peers.mapValues({ $0._asPeer() }), keepUpdated: false)
    }
    
    public func navigateToChatController(_ params: NavigateToChatControllerParams) {
        navigateToChatControllerImpl(params)
    }
    
    public func navigateToForumChannel(context: AccountContext, peerId: EnginePeer.Id, navigationController: NavigationController) {
        navigateToForumChannelImpl(context: context, peerId: peerId, navigationController: navigationController)
    }
    
    public func navigateToForumThread(context: AccountContext, peerId: EnginePeer.Id, threadId: Int64, messageId: EngineMessage.Id?, navigationController: NavigationController, activateInput: ChatControllerActivateInput?, scrollToEndIfExists: Bool, keepStack: NavigateToChatKeepStack) -> Signal<Never, NoError> {
        return navigateToForumThreadImpl(context: context, peerId: peerId, threadId: threadId, messageId: messageId, navigationController: navigationController, activateInput: activateInput, scrollToEndIfExists: scrollToEndIfExists, keepStack: keepStack)
    }
    
    public func chatControllerForForumThread(context: AccountContext, peerId: EnginePeer.Id, threadId: Int64) -> Signal<ChatController, NoError> {
        return chatControllerForForumThreadImpl(context: context, peerId: peerId, threadId: threadId)
    }
    
    public func openStorageUsage(context: AccountContext) {
        guard let navigationController = self.mainWindow?.viewController as? NavigationController else {
            return
        }
        let controller = StorageUsageScreen(context: context, makeStorageUsageExceptionsScreen: { category in
            return storageUsageExceptionsScreen(context: context, category: category)
        })
        navigationController.pushViewController(controller)
    }
    
    public func openLocationScreen(context: AccountContext, messageId: MessageId, navigationController: NavigationController) {
        var found = false
        for controller in navigationController.viewControllers.reversed() {
            if let controller = controller as? LocationViewController, controller.subject.id.peerId == messageId.peerId {
                controller.goToUserLocation(visibleRadius: nil)
                found = true
                break
            }
        }
        
        if !found {
            let controllerParams = LocationViewParams(sendLiveLocation: { location in
                //let outMessage: EnqueueMessage = .message(text: "", attributes: [], mediaReference: .standalone(media: location), threadId: nil, replyToMessageId: nil, replyToStoryId: nil, localGroupingKey: nil, correlationId: nil)
//                params.enqueueMessage(outMessage)
            }, stopLiveLocation: { messageId in
                if let messageId = messageId {
                    context.liveLocationManager?.cancelLiveLocation(peerId: messageId.peerId)
                }
            }, openUrl: { _ in }, openPeer: { peer in
//                params.openPeer(peer, .info)
            })
            
            let _ = (context.engine.data.get(TelegramEngine.EngineData.Item.Messages.Message(id: messageId))
            |> deliverOnMainQueue).start(next: { message in
                guard let message = message else {
                    return
                }
                let controller = LocationViewController(context: context, subject: message, params: controllerParams)
                controller.navigationPresentation = .modal
                navigationController.pushViewController(controller)
            })
        }
    }
    
    public func resolveUrl(context: AccountContext, peerId: PeerId?, url: String, skipUrlAuth: Bool) -> Signal<ResolvedUrl, NoError> {
        return resolveUrlImpl(context: context, peerId: peerId, url: url, skipUrlAuth: skipUrlAuth)
        |> mapToSignal { result -> Signal<ResolvedUrl, NoError> in
            switch result {
            case .progress:
                return .complete()
            case let .result(value):
                return .single(value)
            }
        }
    }
    
    public func resolveUrlWithProgress(context: AccountContext, peerId: PeerId?, url: String, skipUrlAuth: Bool) -> Signal<ResolveUrlResult, NoError> {
        return resolveUrlImpl(context: context, peerId: peerId, url: url, skipUrlAuth: skipUrlAuth)
    }
    
    public func openResolvedUrl(_ resolvedUrl: ResolvedUrl, context: AccountContext, urlContext: OpenURLContext, navigationController: NavigationController?, forceExternal: Bool, openPeer: @escaping (EnginePeer, ChatControllerInteractionNavigateToPeer) -> Void, sendFile: ((FileMediaReference) -> Void)?, sendSticker: ((FileMediaReference, UIView, CGRect) -> Bool)?, sendEmoji: ((String, ChatTextInputTextCustomEmojiAttribute) -> Void)?, requestMessageActionUrlAuth: ((MessageActionUrlSubject) -> Void)?, joinVoiceChat: ((PeerId, String?, CachedChannelData.ActiveCall) -> Void)?, present: @escaping (ViewController, Any?) -> Void, dismissInput: @escaping () -> Void, contentContext: Any?, progress: Promise<Bool>?, completion: (() -> Void)?) {
        openResolvedUrlImpl(resolvedUrl, context: context, urlContext: urlContext, navigationController: navigationController, forceExternal: forceExternal, openPeer: openPeer, sendFile: sendFile, sendSticker: sendSticker, sendEmoji: sendEmoji, requestMessageActionUrlAuth: requestMessageActionUrlAuth, joinVoiceChat: joinVoiceChat, present: present, dismissInput: dismissInput, contentContext: contentContext, progress: progress, completion: completion)
    }
    
    public func makeDeviceContactInfoController(context: ShareControllerAccountContext, environment: ShareControllerEnvironment, subject: DeviceContactInfoSubject, completed: (() -> Void)?, cancelled: (() -> Void)?) -> ViewController {
        return deviceContactInfoController(context: context, environment: environment, subject: subject, completed: completed, cancelled: cancelled)
    }
    
    public func makePeersNearbyController(context: AccountContext) -> ViewController {
        return peersNearbyController(context: context)
    }
    
    public func makeChatController(context: AccountContext, chatLocation: ChatLocation, subject: ChatControllerSubject?, botStart: ChatControllerInitialBotStart?, mode: ChatControllerPresentationMode) -> ChatController {
        return ChatControllerImpl(context: context, chatLocation: chatLocation, subject: subject, botStart: botStart, mode: mode)
    }
    
    public func makeChatHistoryListNode(
        context: AccountContext,
        updatedPresentationData: (initial: PresentationData, signal: Signal<PresentationData, NoError>),
        chatLocation: ChatLocation,
        chatLocationContextHolder: Atomic<ChatLocationContextHolder?>,
        tag: HistoryViewInputTag?,
        source: ChatHistoryListSource,
        subject: ChatControllerSubject?,
        controllerInteraction: ChatControllerInteractionProtocol,
        selectedMessages: Signal<Set<MessageId>?, NoError>,
        mode: ChatHistoryListMode
    ) -> ChatHistoryListNode {
        return ChatHistoryListNodeImpl(
            context: context,
            updatedPresentationData: updatedPresentationData,
            chatLocation: chatLocation,
            chatLocationContextHolder: chatLocationContextHolder,
            tag: tag,
            source: source,
            subject: subject,
            controllerInteraction: controllerInteraction as! ChatControllerInteraction,
            selectedMessages: selectedMessages,
            mode: mode,
            isChatPreview: false,
            messageTransitionNode: { return nil }
        )
    }
    
    public func makePeerSharedMediaController(context: AccountContext, peerId: PeerId) -> ViewController? {
        return nil
    }
    
    public func makeChatRecentActionsController(context: AccountContext, peer: Peer, adminPeerId: PeerId?) -> ViewController {
        return ChatRecentActionsController(context: context, peer: peer, adminPeerId: adminPeerId)
    }
    
    public func presentContactsWarningSuppression(context: AccountContext, present: (ViewController, Any?) -> Void) {
        presentContactsWarningSuppressionImpl(context: context, present: present)
    }
    
    public func makeContactSelectionController(_ params: ContactSelectionControllerParams) -> ContactSelectionController {
        return ContactSelectionControllerImpl(params)
    }
    
    public func makeContactMultiselectionController(_ params: ContactMultiselectionControllerParams) -> ContactMultiselectionController {
        return ContactMultiselectionControllerImpl(params)
    }
    
    public func makeComposeController(context: AccountContext) -> ViewController {
        return ComposeControllerImpl(context: context)
    }
    
    public func makeProxySettingsController(context: AccountContext) -> ViewController {
        return proxySettingsController(context: context)
    }
    
    public func makeLocalizationListController(context: AccountContext) -> ViewController {
        return LocalizationListController(context: context)
    }
    
    public func openAddContact(context: AccountContext, firstName: String, lastName: String, phoneNumber: String, label: String, present: @escaping (ViewController, Any?) -> Void, pushController: @escaping (ViewController) -> Void, completed: @escaping () -> Void) {
        openAddContactImpl(context: context, firstName: firstName, lastName: lastName, phoneNumber: phoneNumber, label: label, present: present, pushController: pushController, completed: completed)
    }
    
    public func openAddPersonContact(context: AccountContext, peerId: PeerId, pushController: @escaping (ViewController) -> Void, present: @escaping (ViewController, Any?) -> Void) {
        openAddPersonContactImpl(context: context, peerId: peerId, pushController: pushController, present: present)
    }
    
    public func makeCreateGroupController(context: AccountContext, peerIds: [PeerId], initialTitle: String?, mode: CreateGroupMode, completion: ((PeerId, @escaping () -> Void) -> Void)?) -> ViewController {
        return createGroupControllerImpl(context: context, peerIds: peerIds, initialTitle: initialTitle, mode: mode, completion: completion)
    }
    
    public func makeChatListController(context: AccountContext, location: ChatListControllerLocation, controlsHistoryPreload: Bool, hideNetworkActivityStatus: Bool, previewing: Bool, enableDebugActions: Bool) -> ChatListController {
        return ChatListControllerImpl(context: context, location: location, controlsHistoryPreload: controlsHistoryPreload, hideNetworkActivityStatus: hideNetworkActivityStatus, previewing: previewing, enableDebugActions: enableDebugActions)
    }
    
    public func makePeerSelectionController(_ params: PeerSelectionControllerParams) -> PeerSelectionController {
        return PeerSelectionControllerImpl(params)
    }
    
    public func openAddPeerMembers(context: AccountContext, updatedPresentationData: (initial: PresentationData, signal: Signal<PresentationData, NoError>)?, parentController: ViewController, groupPeer: Peer, selectAddMemberDisposable: MetaDisposable, addMemberDisposable: MetaDisposable) {
        return presentAddMembersImpl(context: context, updatedPresentationData: updatedPresentationData, parentController: parentController, groupPeer: groupPeer, selectAddMemberDisposable: selectAddMemberDisposable, addMemberDisposable: addMemberDisposable)
    }
    
    public func makeChatMessagePreviewItem(context: AccountContext, messages: [Message], theme: PresentationTheme, strings: PresentationStrings, wallpaper: TelegramWallpaper, fontSize: PresentationFontSize, chatBubbleCorners: PresentationChatBubbleCorners, dateTimeFormat: PresentationDateTimeFormat, nameOrder: PresentationPersonNameOrder, forcedResourceStatus: FileMediaResourceStatus?, tapMessage: ((Message) -> Void)?, clickThroughMessage: (() -> Void)? = nil, backgroundNode: ASDisplayNode?, availableReactions: AvailableReactions?, accountPeer: Peer?, isCentered: Bool, isPreview: Bool, isStandalone: Bool) -> ListViewItem {
        let controllerInteraction: ChatControllerInteraction

        controllerInteraction = ChatControllerInteraction(openMessage: { _, _ in
            return false }, openPeer: { _, _, _, _ in }, openPeerMention: { _, _ in }, openMessageContextMenu: { _, _, _, _, _, _ in }, openMessageReactionContextMenu: { _, _, _, _ in
            }, updateMessageReaction: { _, _, _, _ in }, activateMessagePinch: { _ in
            }, openMessageContextActions: { _, _, _, _ in }, navigateToMessage: { _, _, _ in }, navigateToMessageStandalone: { _ in
            }, navigateToThreadMessage: { _, _, _ in
            }, tapMessage: { message in
                tapMessage?(message)
        }, clickThroughMessage: {
            clickThroughMessage?()
        }, toggleMessagesSelection: { _, _ in }, sendCurrentMessage: { _, _ in }, sendMessage: { _ in }, sendSticker: { _, _, _, _, _, _, _, _, _ in return false }, sendEmoji: { _, _, _ in }, sendGif: { _, _, _, _, _ in return false }, sendBotContextResultAsGif: { _, _, _, _, _, _ in
            return false
        }, requestMessageActionCallback: { _, _, _, _ in }, requestMessageActionUrlAuth: { _, _ in }, activateSwitchInline: { _, _, _ in }, openUrl: { _ in }, shareCurrentLocation: {}, shareAccountContact: {}, sendBotCommand: { _, _ in }, openInstantPage: { _, _ in  }, openWallpaper: { _ in  }, openTheme: { _ in  }, openHashtag: { _, _ in }, updateInputState: { _ in }, updateInputMode: { _ in }, openMessageShareMenu: { _ in
        }, presentController: { _, _ in
        }, presentControllerInCurrent: { _, _ in
        }, navigationController: {
            return nil
        }, chatControllerNode: {
            return nil
        }, presentGlobalOverlayController: { _, _ in }, callPeer: { _, _ in }, longTap: { _, _ in }, openCheckoutOrReceipt: { _ in }, openSearch: { }, setupReply: { _ in
        }, canSetupReply: { _ in
            return .none
        }, canSendMessages: {
            return false
        }, navigateToFirstDateMessage: { _, _ in
        }, requestRedeliveryOfFailedMessages: { _ in
        }, addContact: { _ in
        }, rateCall: { _, _, _ in
        }, requestSelectMessagePollOptions: { _, _ in
        }, requestOpenMessagePollResults: { _, _ in
        }, openAppStorePage: {
        }, displayMessageTooltip: { _, _, _, _, _ in
        }, seekToTimecode: { _, _, _ in
        }, scheduleCurrentMessage: { _ in
        }, sendScheduledMessagesNow: { _ in
        }, editScheduledMessagesTime: { _ in
        }, performTextSelectionAction: { _, _, _, _ in
        }, displayImportedMessageTooltip: { _ in
        }, displaySwipeToReplyHint: {
        }, dismissReplyMarkupMessage: { _ in
        }, openMessagePollResults: { _, _ in
        }, openPollCreation: { _ in
        }, displayPollSolution: { _, _ in
        }, displayPsa: { _, _ in
        }, displayDiceTooltip: { _ in
        }, animateDiceSuccess: { _, _ in
        }, displayPremiumStickerTooltip: { _, _ in
        }, displayEmojiPackTooltip: { _, _ in
        }, openPeerContextMenu: { _, _, _, _, _ in
        }, openMessageReplies: { _, _, _ in
        }, openReplyThreadOriginalMessage: { _ in
        }, openMessageStats: { _ in
        }, editMessageMedia: { _, _ in
        }, copyText: { _ in
        }, displayUndo: { _ in
        }, isAnimatingMessage: { _ in
            return false
        }, getMessageTransitionNode: {
            return nil
        }, updateChoosingSticker: { _ in
        }, commitEmojiInteraction: { _, _, _, _ in
        }, openLargeEmojiInfo: { _, _, _ in
        }, openJoinLink: { _ in
        }, openWebView: { _, _, _, _ in
        }, activateAdAction: { _, _ in
        }, openRequestedPeerSelection: { _, _, _, _ in
        }, saveMediaToFiles: { _ in
        }, openNoAdsDemo: {
        }, openAdsInfo: {
        }, displayGiveawayParticipationStatus: { _ in
        }, openPremiumStatusInfo: { _, _, _, _ in
        }, openRecommendedChannelContextMenu: { _, _, _ in
        }, openGroupBoostInfo: { _, _ in
        }, openStickerEditor: {
        }, openAgeRestrictedMessageMedia: { _, _ in
        }, playMessageEffect: { _ in
        }, editMessageFactCheck: { _ in
        }, requestMessageUpdate: { _, _ in
        }, cancelInteractiveKeyboardGestures: {
        }, dismissTextInput: {
        }, scrollToMessageId: { _ in
        }, navigateToStory: { _, _ in
        }, attemptedNavigationToPrivateQuote: { _ in
        }, automaticMediaDownloadSettings: MediaAutoDownloadSettings.defaultSettings,
        pollActionState: ChatInterfacePollActionState(), stickerSettings: ChatInterfaceStickerSettings(), presentationContext: ChatPresentationContext(context: context, backgroundNode: backgroundNode as? WallpaperBackgroundNode))
        
        var entryAttributes = ChatMessageEntryAttributes()
        entryAttributes.isCentered = isCentered
        
        let content: ChatMessageItemContent
        let chatLocation: ChatLocation
        if messages.count > 1 {
            content = .group(messages: messages.map { ($0, true, .none, entryAttributes, nil) })
            chatLocation = .peer(id: messages.first!.id.peerId)
        } else {
            content = .message(message: messages.first!, read: true, selection: .none, attributes: entryAttributes, location: nil)
            chatLocation = .peer(id: messages.first!.id.peerId)
        }
        
        return ChatMessageItemImpl(presentationData: ChatPresentationData(theme: ChatPresentationThemeData(theme: theme, wallpaper: wallpaper), fontSize: fontSize, strings: strings, dateTimeFormat: dateTimeFormat, nameDisplayOrder: nameOrder, disableAnimations: false, largeEmoji: false, chatBubbleCorners: chatBubbleCorners, animatedEmojiScale: 1.0, isPreview: isPreview), context: context, chatLocation: chatLocation, associatedData: ChatMessageItemAssociatedData(automaticDownloadPeerType: .contact, automaticDownloadPeerId: nil, automaticDownloadNetworkType: .cellular, isRecentActions: false, subject: nil, contactsPeerIds: Set(), animatedEmojiStickers: [:], forcedResourceStatus: forcedResourceStatus, availableReactions: availableReactions, availableMessageEffects: nil, savedMessageTags: nil, defaultReaction: nil, isPremium: false, accountPeer: accountPeer.flatMap(EnginePeer.init), forceInlineReactions: true, isStandalone: isStandalone), controllerInteraction: controllerInteraction, content: content, disableDate: true, additionalContent: nil)
    }
    
    public func makeChatMessageDateHeaderItem(context: AccountContext, timestamp: Int32, theme: PresentationTheme, strings: PresentationStrings, wallpaper: TelegramWallpaper, fontSize: PresentationFontSize, chatBubbleCorners: PresentationChatBubbleCorners, dateTimeFormat: PresentationDateTimeFormat, nameOrder: PresentationPersonNameOrder) -> ListViewItemHeader {
        return ChatMessageDateHeader(timestamp: timestamp, scheduled: false, presentationData: ChatPresentationData(theme: ChatPresentationThemeData(theme: theme, wallpaper: wallpaper), fontSize: fontSize, strings: strings, dateTimeFormat: dateTimeFormat, nameDisplayOrder: nameOrder, disableAnimations: false, largeEmoji: false, chatBubbleCorners: chatBubbleCorners, animatedEmojiScale: 1.0, isPreview: true), controllerInteraction: nil, context: context)
    }
    
    public func makeChatMessageAvatarHeaderItem(context: AccountContext, timestamp: Int32, peer: Peer, message: Message, theme: PresentationTheme, strings: PresentationStrings, wallpaper: TelegramWallpaper, fontSize: PresentationFontSize, chatBubbleCorners: PresentationChatBubbleCorners, dateTimeFormat: PresentationDateTimeFormat, nameOrder: PresentationPersonNameOrder) -> ListViewItemHeader {
        return ChatMessageAvatarHeader(timestamp: timestamp, peerId: peer.id, peer: peer, messageReference: nil, message: message, presentationData: ChatPresentationData(theme: ChatPresentationThemeData(theme: theme, wallpaper: wallpaper), fontSize: fontSize, strings: strings, dateTimeFormat: dateTimeFormat, nameDisplayOrder: nameOrder, disableAnimations: false, largeEmoji: false, chatBubbleCorners: chatBubbleCorners, animatedEmojiScale: 1.0, isPreview: true), context: context, controllerInteraction: nil, storyStats: nil)
    }
    
    public func openImagePicker(context: AccountContext, completion: @escaping (UIImage) -> Void, present: @escaping (ViewController) -> Void) {
        let presentationData = context.sharedContext.currentPresentationData.with { $0 }
        let _ = legacyWallpaperPicker(context: context, presentationData: presentationData).start(next: { generator in
            let legacyController = LegacyController(presentation: .navigation, theme: presentationData.theme)
            legacyController.navigationPresentation = .modal
            legacyController.statusBar.statusBarStyle = presentationData.theme.rootController.statusBarStyle.style
            
            let controller = generator(legacyController.context)
            legacyController.bind(controller: controller)
            legacyController.deferScreenEdgeGestures = [.top]
            controller.selectionBlock = { [weak legacyController] asset, _ in
                if let asset = asset {
                    let _ = (fetchPhotoLibraryImage(localIdentifier: asset.backingAsset.localIdentifier, thumbnail: false)
                    |> deliverOnMainQueue).start(next: { imageAndFlag in
                        if let (image, _) = imageAndFlag {
                            completion(image)
                        }
                    })
                    if let legacyController = legacyController {
                        legacyController.dismiss()
                    }
                }
            }
            controller.dismissalBlock = { [weak legacyController] in
                if let legacyController = legacyController {
                    legacyController.dismiss()
                }
            }
            present(legacyController)
        })
    }
    
    public func openChatInstantPage(context: AccountContext, message: Message, sourcePeerType: MediaAutoDownloadPeerType?, navigationController: NavigationController) {
        openChatInstantPageImpl(context: context, message: message, sourcePeerType: sourcePeerType, navigationController: navigationController)
    }
    
    public func openChatWallpaper(context: AccountContext, message: Message, present: @escaping (ViewController, Any?) -> Void) {
        openChatWallpaperImpl(context: context, message: message, present: present)
    }
    
    public func makeRecentSessionsController(context: AccountContext, activeSessionsContext: ActiveSessionsContext) -> ViewController & RecentSessionsController {
        return recentSessionsController(context: context, activeSessionsContext: activeSessionsContext, webSessionsContext: context.engine.privacy.webSessions(), websitesOnly: false)
    }
    
    public func makeChatQrCodeScreen(context: AccountContext, peer: Peer, threadId: Int64?, temporary: Bool) -> ViewController {
        return ChatQrCodeScreen(context: context, subject: .peer(peer: peer, threadId: threadId, temporary: temporary))
    }
    
    public func makePrivacyAndSecurityController(context: AccountContext) -> ViewController {
        return SettingsUI.makePrivacyAndSecurityController(context: context)
    }

    public func makeBioPrivacyController(context: AccountContext, settings: Promise<AccountPrivacySettings?>, present: @escaping (ViewController) -> Void) {
        SettingsUI.makeBioPrivacyController(context: context, settings: settings, present: present)
    }
    
    public func makeBirthdayPrivacyController(context: AccountContext, settings: Promise<AccountPrivacySettings?>, openedFromBirthdayScreen: Bool, present: @escaping (ViewController) -> Void) {
        SettingsUI.makeBirthdayPrivacyController(context: context, settings: settings, openedFromBirthdayScreen: openedFromBirthdayScreen, present: present)
    }
    
    public func makeSetupTwoFactorAuthController(context: AccountContext) -> ViewController {
        return SettingsUI.makeSetupTwoFactorAuthController(context: context)
    }
    
    public func makeStorageManagementController(context: AccountContext) -> ViewController {
        return StorageUsageScreen(context: context, makeStorageUsageExceptionsScreen: { [weak context] category in
            guard let context else {
                return nil
            }
            return storageUsageExceptionsScreen(context: context, category: category)
        })
    }
    
    public func makeAttachmentFileController(context: AccountContext, updatedPresentationData: (initial: PresentationData, signal: Signal<PresentationData, NoError>)?, bannedSendMedia: (Int32, Bool)?, presentGallery: @escaping () -> Void, presentFiles: @escaping () -> Void, send: @escaping (AnyMediaReference) -> Void) -> AttachmentFileController {
        return makeAttachmentFileControllerImpl(context: context, updatedPresentationData: updatedPresentationData, bannedSendMedia: bannedSendMedia, presentGallery: presentGallery, presentFiles: presentFiles, send: send)
    }
    
    public func makeGalleryCaptionPanelView(context: AccountContext, chatLocation: ChatLocation, isScheduledMessages: Bool, isFile: Bool, customEmojiAvailable: Bool, present: @escaping (ViewController) -> Void, presentInGlobalOverlay: @escaping (ViewController) -> Void) -> NSObject? {
        let inputPanelNode = LegacyMessageInputPanelNode(
            context: context,
            chatLocation: chatLocation,
            isScheduledMessages: isScheduledMessages,
            isFile: isFile,
            present: present,
            presentInGlobalOverlay: presentInGlobalOverlay,
            makeEntityInputView: {
                return EntityInputView(context: context, isDark: true, areCustomEmojiEnabled: customEmojiAvailable)
            }
        )
        return inputPanelNode
    }
    
    public func makeHashtagSearchController(context: AccountContext, peer: EnginePeer?, query: String, all: Bool) -> ViewController {
        return HashtagSearchController(context: context, peer: peer, query: query, all: all)
    }
    
<<<<<<< HEAD
    public func makeStorySearchController(context: AccountContext, scope: StorySearchControllerScope) -> ViewController {
        return StorySearchGridScreen(context: context, scope: scope)
=======
    public func makeStorySearchController(context: AccountContext, query: String, listContext: SearchStoryListContext?) -> ViewController {
        return StorySearchGridScreen(context: context, searchQuery: query, listContext: listContext)
>>>>>>> 1cc27e2a
    }
    
    public func makeMyStoriesController(context: AccountContext, isArchive: Bool) -> ViewController {
        return PeerInfoStoryGridScreen(context: context, peerId: context.account.peerId, scope: isArchive ? .archive : .saved)
    }
    
    public func makeArchiveSettingsController(context: AccountContext) -> ViewController {
        return archiveSettingsController(context: context)
    }
    
    public func makeFilterSettingsController(context: AccountContext, modal: Bool, scrollToTags: Bool, dismissed: (() -> Void)?) -> ViewController {
        return chatListFilterPresetListController(context: context, mode: modal ? .modal : .default, scrollToTags: scrollToTags, dismissed: dismissed)
    }
    
    public func makeBusinessSetupScreen(context: AccountContext) -> ViewController {
        return PremiumIntroScreen(context: context, mode: .business, source: .settings, modal: false, forceDark: false)
    }
    
    public func makeChatbotSetupScreen(context: AccountContext, initialData: ChatbotSetupScreenInitialData) -> ViewController {
        return ChatbotSetupScreen(context: context, initialData: initialData as! ChatbotSetupScreen.InitialData)
    }
    
    public func makeChatbotSetupScreenInitialData(context: AccountContext) -> Signal<ChatbotSetupScreenInitialData, NoError> {
        return ChatbotSetupScreen.initialData(context: context)
    }
    
    public func makeBusinessLocationSetupScreen(context: AccountContext, initialValue: TelegramBusinessLocation?, completion: @escaping (TelegramBusinessLocation?) -> Void) -> ViewController {
        return BusinessLocationSetupScreen(context: context, initialValue: initialValue, completion: completion)
    }
    
    public func makeBusinessHoursSetupScreen(context: AccountContext, initialValue: TelegramBusinessHours?, completion: @escaping (TelegramBusinessHours?) -> Void) -> ViewController {
        return BusinessHoursSetupScreen(context: context, initialValue: initialValue, completion: completion)
    }
    
    public func makeAutomaticBusinessMessageSetupScreen(context: AccountContext, initialData: AutomaticBusinessMessageSetupScreenInitialData, isAwayMode: Bool) -> ViewController {
        return AutomaticBusinessMessageSetupScreen(context: context, initialData: initialData as! AutomaticBusinessMessageSetupScreen.InitialData, mode: isAwayMode ? .away : .greeting)
    }
    
    public func makeAutomaticBusinessMessageSetupScreenInitialData(context: AccountContext) -> Signal<AutomaticBusinessMessageSetupScreenInitialData, NoError> {
        return AutomaticBusinessMessageSetupScreen.initialData(context: context)
    }
    
    public func makeQuickReplySetupScreen(context: AccountContext, initialData: QuickReplySetupScreenInitialData) -> ViewController {
        return QuickReplySetupScreen(context: context, initialData: initialData as! QuickReplySetupScreen.InitialData, mode: .manage)
    }
    
    public func makeQuickReplySetupScreenInitialData(context: AccountContext) -> Signal<QuickReplySetupScreenInitialData, NoError> {
        return QuickReplySetupScreen.initialData(context: context)
    }
    
    public func makeBusinessIntroSetupScreen(context: AccountContext, initialData: BusinessIntroSetupScreenInitialData) -> ViewController {
        return BusinessIntroSetupScreen(context: context, initialData: initialData as! BusinessIntroSetupScreen.InitialData)
    }
    
    public func makeBusinessIntroSetupScreenInitialData(context: AccountContext) -> Signal<BusinessIntroSetupScreenInitialData, NoError> {
        return BusinessIntroSetupScreen.initialData(context: context)
    }
    
    public func makeBusinessLinksSetupScreen(context: AccountContext, initialData: BusinessLinksSetupScreenInitialData) -> ViewController {
        return BusinessLinksSetupScreen(context: context, initialData: initialData as! BusinessLinksSetupScreen.InitialData)
    }
    
    public func makeBusinessLinksSetupScreenInitialData(context: AccountContext) -> Signal<BusinessLinksSetupScreenInitialData, NoError> {
        return BusinessLinksSetupScreen.makeInitialData(context: context)
    }
    
    public func makeCollectibleItemInfoScreen(context: AccountContext, initialData: CollectibleItemInfoScreenInitialData) -> ViewController {
        return CollectibleItemInfoScreen(context: context, initialData: initialData as! CollectibleItemInfoScreen.InitialData)
    }
    
    public func makeCollectibleItemInfoScreenInitialData(context: AccountContext, peerId: EnginePeer.Id, subject: CollectibleItemInfoScreenSubject) -> Signal<CollectibleItemInfoScreenInitialData?, NoError> {
        return CollectibleItemInfoScreen.initialData(context: context, peerId: peerId, subject: subject)
    }
    
    public func makeBotSettingsScreen(context: AccountContext, peerId: EnginePeer.Id?) -> ViewController {
        if let peerId {
            return botSettingsScreen(context: context, peerId: peerId)
        } else {
            return botListSettingsScreen(context: context)
        }
    }
    
    public func makePremiumIntroController(context: AccountContext, source: PremiumIntroSource, forceDark: Bool, dismissed: (() -> Void)?) -> ViewController {
        var modal = true
        let mappedSource: PremiumSource
        switch source {
        case .settings:
            mappedSource = .settings
            modal = false
        case .stickers:
            mappedSource = .stickers
        case .reactions:
            mappedSource = .reactions
        case .ads:
            mappedSource = .ads
        case .upload:
            mappedSource = .upload
        case .groupsAndChannels:
            mappedSource = .groupsAndChannels
        case .pinnedChats:
            mappedSource = .pinnedChats
        case .publicLinks:
            mappedSource = .publicLinks
        case .savedGifs:
            mappedSource = .savedGifs
        case .savedStickers:
            mappedSource = .savedStickers
        case .folders:
            mappedSource = .folders
        case .chatsPerFolder:
            mappedSource = .chatsPerFolder
        case .appIcons:
            mappedSource = .appIcons
        case .accounts:
            mappedSource = .accounts
        case .about:
            mappedSource = .about
        case let .deeplink(reference):
            mappedSource = .deeplink(reference)
        case let .profile(peerId):
            mappedSource = .profile(peerId)
        case let .emojiStatus(peerId, fileId, file, packTitle):
            mappedSource = .emojiStatus(peerId, fileId, file, packTitle)
        case .voiceToText:
            mappedSource = .voiceToText
        case .fasterDownload:
            mappedSource = .fasterDownload
        case .translation:
            mappedSource = .translation
        case .stories:
            mappedSource = .stories
        case .storiesDownload:
            mappedSource = .storiesDownload
        case .storiesStealthMode:
            mappedSource = .storiesStealthMode
        case .storiesPermanentViews:
            mappedSource = .storiesPermanentViews
        case .storiesFormatting:
            mappedSource = .storiesFormatting
        case .storiesExpirationDurations:
            mappedSource = .storiesExpirationDurations
        case .storiesSuggestedReactions:
            mappedSource = .storiesSuggestedReactions
        case .storiesHigherQuality:
            mappedSource = .storiesHigherQuality
        case let .channelBoost(peerId):
            mappedSource = .channelBoost(peerId)
        case .nameColor:
            mappedSource = .nameColor
        case .similarChannels:
            mappedSource = .similarChannels
        case .wallpapers:
            mappedSource = .wallpapers
        case .presence:
            mappedSource = .presence
        case .readTime:
            mappedSource = .readTime
        case .messageTags:
            mappedSource = .messageTags
        case .folderTags:
            mappedSource = .folderTags
        case .animatedEmoji:
            mappedSource = .animatedEmoji
        }
        let controller = PremiumIntroScreen(context: context, source: mappedSource, modal: modal, forceDark: forceDark)
        controller.wasDismissed = dismissed
        return controller
    }
    
    public func makePremiumDemoController(context: AccountContext, subject: PremiumDemoSubject, forceDark: Bool, action: @escaping () -> Void, dismissed: (() -> Void)?) -> ViewController {
        let presentationData = context.sharedContext.currentPresentationData.with { $0 }
        var buttonText: String = presentationData.strings.Common_OK
        let mappedSubject: PremiumDemoScreen.Subject
        switch subject {
        case .doubleLimits:
            mappedSubject = .doubleLimits
        case .moreUpload:
            mappedSubject = .moreUpload
        case .fasterDownload:
            mappedSubject = .fasterDownload
        case .voiceToText:
            mappedSubject = .voiceToText
        case .noAds:
            mappedSubject = .noAds
        case .uniqueReactions:
            mappedSubject = .uniqueReactions
        case .premiumStickers:
            mappedSubject = .premiumStickers
        case .advancedChatManagement:
            mappedSubject = .advancedChatManagement
        case .profileBadge:
            mappedSubject = .profileBadge
        case .animatedUserpics:
            mappedSubject = .animatedUserpics
        case .appIcons:
            mappedSubject = .appIcons
        case .animatedEmoji:
            mappedSubject = .animatedEmoji
        case .emojiStatus:
            mappedSubject = .emojiStatus
        case .translation:
            mappedSubject = .translation
        case .stories:
            mappedSubject = .stories
            buttonText = presentationData.strings.Story_PremiumUpgradeStoriesButton
        case .colors:
            mappedSubject = .colors
        case .wallpapers:
            mappedSubject = .wallpapers
        case .messageTags:
            mappedSubject = .messageTags
        case .lastSeen:
            mappedSubject = .lastSeen
        case .messagePrivacy:
            mappedSubject = .messagePrivacy
        case .folderTags:
            mappedSubject = .folderTags
        case .business:
            mappedSubject = .business
            buttonText = presentationData.strings.Chat_EmptyStateIntroFooterPremiumActionButton
        default:
            mappedSubject = .doubleLimits
        }
        
        switch mappedSubject {
        case .stories, .business, .doubleLimits:
            let controller = PremiumLimitsListScreen(context: context, subject: mappedSubject, source: .other, order: [mappedSubject.perk], buttonText: buttonText, isPremium: false, forceDark: forceDark)
            controller.action = action
            if let dismissed {
                controller.disposed = dismissed
            }
            return controller
        default:
            return PremiumDemoScreen(context: context, subject: mappedSubject, action: action)
        }
    }
    
    public func makePremiumLimitController(context: AccountContext, subject: PremiumLimitSubject, count: Int32, forceDark: Bool, cancel: @escaping () -> Void, action: @escaping () -> Bool) -> ViewController {
        let mappedSubject: PremiumLimitScreen.Subject
        switch subject {
        case .folders:
            mappedSubject = .folders
        case .chatsPerFolder:
            mappedSubject = .chatsPerFolder
        case .pins:
            mappedSubject = .pins
        case .files:
            mappedSubject = .files
        case .accounts:
            mappedSubject = .accounts
        case .linksPerSharedFolder:
            mappedSubject = .linksPerSharedFolder
        case .membershipInSharedFolders:
            mappedSubject = .membershipInSharedFolders
        case .channels:
            mappedSubject = .channels
        case .expiringStories:
            mappedSubject = .expiringStories
        case .storiesWeekly:
            mappedSubject = .storiesWeekly
        case .storiesMonthly:
            mappedSubject = .storiesMonthly
        case let .storiesChannelBoost(peer, isCurrent, level, currentLevelBoosts, nextLevelBoosts, link, myBoostCount, canBoostAgain):
            mappedSubject = .storiesChannelBoost(peer: peer, boostSubject: .stories, isCurrent: isCurrent, level: level, currentLevelBoosts: currentLevelBoosts, nextLevelBoosts: nextLevelBoosts, link: link, myBoostCount: myBoostCount, canBoostAgain: canBoostAgain)
        }
        return PremiumLimitScreen(context: context, subject: mappedSubject, count: count, forceDark: forceDark, cancel: cancel, action: action)
    }
    
    public func makePremiumGiftController(context: AccountContext, source: PremiumGiftSource, completion: (() -> Void)?) -> ViewController {
        let options = Promise<[PremiumGiftCodeOption]>()
        options.set(context.engine.payments.premiumGiftCodeOptions(peerId: nil))
                
        let presentationData = context.sharedContext.currentPresentationData.with { $0 }

        let limit: Int32 = 10
        var reachedLimitImpl: ((Int32) -> Void)?
        var presentBirthdayPickerImpl: (() -> Void)?
        let mode: ContactMultiselectionControllerMode
        var currentBirthdays: [EnginePeer.Id: TelegramBirthday]?
        if case let .chatList(birthdays) = source, let birthdays, !birthdays.isEmpty {
            mode = .premiumGifting(birthdays: birthdays, selectToday: true)
            currentBirthdays = birthdays
        } else if case let .settings(birthdays) = source, let birthdays, !birthdays.isEmpty {
            mode = .premiumGifting(birthdays: birthdays, selectToday: false)
            currentBirthdays = birthdays
        } else {
            mode = .premiumGifting(birthdays: nil, selectToday: false)
        }
        
        let contactOptions: Signal<[ContactListAdditionalOption], NoError>
        if currentBirthdays != nil || "".isEmpty {
            contactOptions = context.engine.data.subscribe(TelegramEngine.EngineData.Item.Peer.Birthday(id: context.account.peerId))
            |> map { birthday in
                if birthday == nil {
                    return [ContactListAdditionalOption(
                        title: presentationData.strings.Premium_Gift_ContactSelection_AddBirthday,
                        icon: .generic(UIImage(bundleImageName: "Contact List/AddBirthdayIcon")!),
                        action: {
                            presentBirthdayPickerImpl?()
                        },
                        clearHighlightAutomatically: true
                    )]
                } else {
                    return []
                }
            }
            |> deliverOnMainQueue
        } else {
            contactOptions = .single([])
        }
        
        var openProfileImpl: ((EnginePeer) -> Void)?
        var sendMessageImpl: ((EnginePeer) -> Void)?
        
        let controller = context.sharedContext.makeContactMultiselectionController(
            ContactMultiselectionControllerParams(
                context: context,
                mode: mode,
                options: contactOptions,
                isPeerEnabled: { peer in
                    if case let .user(user) = peer, user.botInfo == nil && !peer.isService && !user.flags.contains(.isSupport) {
                        return true
                    } else {
                        return false
                    }
                }, 
                limit: limit,
                reachedLimit: { limit in
                    reachedLimitImpl?(limit)
                },
                openProfile: { peer in
                    openProfileImpl?(peer)
                },
                sendMessage: { peer in
                    sendMessageImpl?(peer)
                }
            )
        )
        
        reachedLimitImpl = { [weak controller] limit in
            guard let controller else {
                return
            }
            HapticFeedback().error()
            controller.present(UndoOverlayController(presentationData: presentationData, content: .info(title: nil, text: presentationData.strings.Premium_Gift_ContactSelection_MaximumReached("\(limit)").string, timeout: nil, customUndoText: nil), elevatedLayout: true, position: .bottom, animateInAsReplacement: false, action: { _ in return false }), in: .current)
        }
    
        let _ = combineLatest(queue: Queue.mainQueue(), controller.result, options.get())
        .startStandalone(next: { [weak controller] result, options in
            guard let controller else {
                return
            }
            var peerIds: [PeerId] = []
            if case let .result(peerIdsValue, _) = result {
                peerIds = peerIdsValue.compactMap({ peerId in
                    if case let .peer(peerId) = peerId {
                        return peerId
                    } else {
                        return nil
                    }
                })
            }
            guard !peerIds.isEmpty else {
                return
            }
            
            let mappedOptions = options.filter { $0.users == 1 }.map { CachedPremiumGiftOption(months: $0.months, currency: $0.currency, amount: $0.amount, botUrl: "", storeProductId: $0.storeProductId) }
            var pushImpl: ((ViewController) -> Void)?
            var filterImpl: (() -> Void)?
            let giftController = PremiumGiftScreen(context: context, peerIds: peerIds, options: mappedOptions, source: source, pushController: { c in
                pushImpl?(c)
            }, completion: {
                filterImpl?()
                completion?()
                
                if case .chatList = source, let _ = currentBirthdays {
                    let _ = context.engine.notices.dismissServerProvidedSuggestion(suggestion: .todayBirthdays).startStandalone()
                }
            })
            pushImpl = { [weak giftController] c in
                giftController?.push(c)
            }
            filterImpl = { [weak giftController] in
                if let navigationController = giftController?.navigationController as? NavigationController {
                    var controllers = navigationController.viewControllers
                    controllers = controllers.filter { !($0 is ContactMultiselectionController) && !($0 is PremiumGiftScreen) }
                    navigationController.setViewControllers(controllers, animated: true)
                }
            }
            controller.push(giftController)
        })
        
        sendMessageImpl = { [weak self, weak controller] peer in
            guard let self, let controller, let navigationController = controller.navigationController as? NavigationController else {
                return
            }
            self.navigateToChatController(
                NavigateToChatControllerParams(
                    navigationController: navigationController,
                    context: context,
                    chatLocation: .peer(peer)
                )
            )
        }
        
        openProfileImpl = { [weak self, weak controller] peer in
            guard let self, let controller else {
                return
            }
            if let infoController = self.makePeerInfoController(
                context: context,
                updatedPresentationData: nil,
                peer: peer._asPeer(),
                mode: .generic,
                avatarInitiallyExpanded: true,
                fromChat: false,
                requestsContext: nil
            ) {
                controller.replace(with: infoController)
            }
        }
        
        presentBirthdayPickerImpl = { [weak controller] in
            guard let controller else {
                return
            }
            let _ = context.engine.notices.dismissServerProvidedSuggestion(suggestion: .setupBirthday).startStandalone()
                    
            let settingsPromise: Promise<AccountPrivacySettings?>
            if let rootController = context.sharedContext.mainWindow?.viewController as? TelegramRootControllerInterface, let current = rootController.getPrivacySettings() {
                settingsPromise = current
            } else {
                settingsPromise = Promise()
                settingsPromise.set(.single(nil) |> then(context.engine.privacy.requestAccountPrivacySettings() |> map(Optional.init)))
            }
            let birthdayController = BirthdayPickerScreen(context: context, settings: settingsPromise.get(), openSettings: {
                context.sharedContext.makeBirthdayPrivacyController(context: context, settings: settingsPromise, openedFromBirthdayScreen: true, present: { [weak controller] c in
                    controller?.push(c)
                })
            }, completion: { [weak controller] value in
                let _ = context.engine.accountData.updateBirthday(birthday: value).startStandalone()
                
                controller?.present(UndoOverlayController(presentationData: presentationData, content: .actionSucceeded(title: nil, text: presentationData.strings.Birthday_Added, cancel: nil, destructive: false), elevatedLayout: false, action: { _ in
                    return true
                }), in: .current)
            })
            controller.push(birthdayController)
        }
        
        return controller
    }
    
    public func makePremiumPrivacyControllerController(context: AccountContext, subject: PremiumPrivacySubject, peerId: EnginePeer.Id) -> ViewController {
        let mappedSubject: PremiumPrivacyScreen.Subject
        let introSource: PremiumIntroSource
        
        switch subject {
        case .presence:
            mappedSubject = .presence
            introSource = .presence
        case .readTime:
            mappedSubject = .readTime
            introSource = .presence
        }
        
        var actionImpl: (() -> Void)?
        var openPremiumIntroImpl: (() -> Void)?
        
        let controller = PremiumPrivacyScreen(
            context: context,
            peerId: peerId,
            subject: mappedSubject,
            action: {
                actionImpl?()
            }, openPremiumIntro: {
                openPremiumIntroImpl?()
            }
        )
        actionImpl = { [weak controller] in
            guard let parentController = controller, let navigationController = parentController.navigationController as? NavigationController else {
                return
            }
            
            let currentPrivacy = Promise<AccountPrivacySettings>()
            currentPrivacy.set(context.engine.privacy.requestAccountPrivacySettings())
            
            let presentationData = context.sharedContext.currentPresentationData.with { $0 }
            let tooltipText: String
            
            switch subject {
            case .presence:
                tooltipText = presentationData.strings.Settings_Privacy_LastSeenRevealedToast
                
                let _ = (currentPrivacy.get()
                |> take(1)
                |> mapToSignal { current in
                    let presence = current.presence
                    var disabledFor: [PeerId: SelectivePrivacyPeer] = [:]
                    switch presence {
                    case let .enableEveryone(disabledForValue), let .enableContacts(_, disabledForValue, _):
                        disabledFor = disabledForValue
                    default:
                        break
                    }
                    disabledFor.removeValue(forKey: peerId)
                    
                    return context.engine.privacy.updateSelectiveAccountPrivacySettings(type: .presence, settings: .enableEveryone(disableFor: disabledFor))
                }
                |> deliverOnMainQueue).startStandalone(completed: { [weak navigationController] in
                    let _ = context.engine.peers.fetchAndUpdateCachedPeerData(peerId: peerId).startStandalone()
                    
                    if let parentController = navigationController?.viewControllers.last as? ViewController {
                        parentController.present(UndoOverlayController(presentationData: presentationData, content: .info(title: nil, text: tooltipText, timeout: 4.0, customUndoText: nil), elevatedLayout: false, action: { _ in
                            return true
                        }), in: .window(.root))
                    }
                })
            case .readTime:
                tooltipText = presentationData.strings.Settings_Privacy_MessageReadTimeRevealedToast
                
                let _ = (currentPrivacy.get()
                |> take(1)
                |> mapToSignal { current in
                    var settings = current.globalSettings
                    settings.hideReadTime = false
                    return context.engine.privacy.updateGlobalPrivacySettings(settings: settings)
                }
                |> deliverOnMainQueue).startStandalone(completed: { [weak navigationController] in
                    if let parentController = navigationController?.viewControllers.last as? ViewController {
                        parentController.present(UndoOverlayController(presentationData: presentationData, content: .info(title: nil, text: tooltipText, timeout: 4.0, customUndoText: nil), elevatedLayout: false, action: { _ in
                            return true
                        }), in: .window(.root))
                    }
                })
            }
        }
        openPremiumIntroImpl = { [weak controller] in
            guard let parentController = controller else {
                return
            }
            let controller = context.sharedContext.makePremiumIntroController(context: context, source: introSource, forceDark: false, dismissed: nil)
            parentController.push(controller)
        }
        
        return controller
    }
    
    public func makePremiumBoostLevelsController(context: AccountContext, peerId: EnginePeer.Id, subject: BoostSubject, boostStatus: ChannelBoostStatus, myBoostStatus: MyBoostStatus, forceDark: Bool, openStats: (() -> Void)?) -> ViewController {
        let premiumConfiguration = PremiumConfiguration.with(appConfiguration: context.currentAppConfiguration.with { $0 })
        
        var pushImpl: ((ViewController) -> Void)?
        var dismissImpl: (() -> Void)?
        let controller = PremiumBoostLevelsScreen(
            context: context,
            peerId: peerId,
            mode: .owner(subject: subject),
            status: boostStatus,
            myBoostStatus: myBoostStatus,
            openStats: openStats,
            openGift: premiumConfiguration.giveawayGiftsPurchaseAvailable ? {
                var updatedPresentationData: (initial: PresentationData, signal: Signal<PresentationData, NoError>)?
                if forceDark {
                    let presentationData = context.sharedContext.currentPresentationData.with { $0 }.withUpdated(theme: defaultDarkColorPresentationTheme)
                    updatedPresentationData = (presentationData, .single(presentationData))
                }
                let controller = createGiveawayController(context: context, updatedPresentationData: updatedPresentationData, peerId: peerId, subject: .generic)
                pushImpl?(controller)
                
                Queue.mainQueue().after(0.4) {
                    dismissImpl?()
                }
            } : nil,
            forceDark: forceDark
        )
        pushImpl = { [weak controller] c in
            controller?.push(c)
        }
        dismissImpl = { [weak controller] in
            if let controller, let navigationController = controller.navigationController as? NavigationController {
                navigationController.setViewControllers(navigationController.viewControllers.filter { !($0 is PremiumBoostLevelsScreen) }, animated: false)
            }
        }
        return controller
    }
    
    public func makeStickerPackScreen(context: AccountContext, updatedPresentationData: (initial: PresentationData, signal: Signal<PresentationData, NoError>)?, mainStickerPack: StickerPackReference, stickerPacks: [StickerPackReference], loadedStickerPacks: [LoadedStickerPack], isEditing: Bool, expandIfNeeded: Bool, parentNavigationController: NavigationController?, sendSticker: ((FileMediaReference, UIView, CGRect) -> Bool)?, actionPerformed: ((Bool) -> Void)?) -> ViewController {
        return StickerPackScreen(context: context, updatedPresentationData: updatedPresentationData, mainStickerPack: mainStickerPack, stickerPacks: stickerPacks, loadedStickerPacks: loadedStickerPacks, isEditing: isEditing, expandIfNeeded: expandIfNeeded, parentNavigationController: parentNavigationController, sendSticker: sendSticker, actionPerformed: { actions in
            if let (_, _, action) = actions.first {
                switch action {
                case .add:
                    actionPerformed?(true)
                case .remove:
                    actionPerformed?(false)
                }
            }
        })
    }
    
    public func makeStickerEditorScreen(context: AccountContext, source: Any?, intro: Bool, transitionArguments: (UIView, CGRect, UIImage?)?, completion: @escaping (TelegramMediaFile, [String], @escaping () -> Void) -> Void, cancelled: @escaping () -> Void) -> ViewController {
        let subject: Signal<MediaEditorScreen.Subject?, NoError>
        var mode: MediaEditorScreen.Mode.StickerEditorMode
        var fromCamera = false
        if let (file, emoji) = source as? (TelegramMediaFile, [String]) {
            subject = .single(.sticker(file, emoji))
            mode = .editing
        } else if let asset = source as? PHAsset {
            subject = .single(.asset(asset))
            mode = .addingToPack
        } else if let image = source as? UIImage {
            subject = .single(.image(image, PixelDimensions(image.size), nil, .bottomRight))
            mode = .addingToPack
        } else if let source = source as? Signal<CameraScreen.Result, NoError> {
            subject = source
            |> map { value -> MediaEditorScreen.Subject? in
                switch value {
                case .pendingImage:
                    return nil
                case let .image(image):
                    return .image(image.image, PixelDimensions(image.image.size), nil, .topLeft)
                default:
                    return nil
                }
            }
            fromCamera = true
            mode = .addingToPack
        } else {
            subject = .single(.empty(PixelDimensions(width: 1080, height: 1920)))
            mode = .addingToPack
        }
        if intro {
            mode = .businessIntro
        }
        let editorController = MediaEditorScreen(
            context: context,
            mode: .stickerEditor(mode: mode),
            subject: subject,
            transitionIn: fromCamera ? .camera : transitionArguments.flatMap { .gallery(
                MediaEditorScreen.TransitionIn.GalleryTransitionIn(
                    sourceView: $0.0,
                    sourceRect: $0.1,
                    sourceImage: $0.2
                )
            ) },
            transitionOut: { finished, isNew in
                if !finished, let transitionArguments {
                    return MediaEditorScreen.TransitionOut(
                        destinationView: transitionArguments.0,
                        destinationRect: transitionArguments.0.bounds,
                        destinationCornerRadius: 0.0
                    )
                }
                return nil
            }, completion: { result, commit in
                if case let .sticker(file, emoji) = result.media {
                    completion(file, emoji, {
                        commit({})
                    })
                }
            } as (MediaEditorScreen.Result, @escaping (@escaping () -> Void) -> Void) -> Void
        )
        editorController.cancelled = { _ in
            cancelled()
        }
        return editorController
    }
    
    public func makeMediaPickerScreen(context: AccountContext, hasSearch: Bool, completion: @escaping (Any) -> Void) -> ViewController {
        return mediaPickerController(context: context, hasSearch: hasSearch, completion: completion)
    }
    
    public func makeStoryMediaPickerScreen(context: AccountContext, getSourceRect: @escaping () -> CGRect, completion: @escaping (Any, UIView, CGRect, UIImage?, @escaping (Bool?) -> (UIView, CGRect)?, @escaping () -> Void) -> Void, dismissed: @escaping () -> Void, groupsPresented: @escaping () -> Void) -> ViewController {
        return storyMediaPickerController(context: context, getSourceRect: getSourceRect, completion: completion, dismissed: dismissed, groupsPresented: groupsPresented)
    }
    
    public func makeStickerMediaPickerScreen(context: AccountContext, getSourceRect: @escaping () -> CGRect?, completion: @escaping (Any?, UIView?, CGRect, UIImage?, Bool, @escaping (Bool?) -> (UIView, CGRect)?, @escaping () -> Void) -> Void, dismissed: @escaping () -> Void) -> ViewController {
        return stickerMediaPickerController(context: context, getSourceRect: getSourceRect, completion: completion, dismissed: dismissed)
    }
    
    public func makeStickerPickerScreen(context: AccountContext, inputData: Promise<StickerPickerInput>, completion: @escaping (FileMediaReference) -> Void) -> ViewController {
        let controller = StickerPickerScreen(context: context, inputData: inputData.get(), expanded: true, hasGifs: false, hasInteractiveStickers: false)
        controller.completion = { content in
            if let content, case let .file(file, _) = content {
                completion(file)
            }
            return true
        }
        return controller
    }
        
    public func makeProxySettingsController(sharedContext: SharedAccountContext, account: UnauthorizedAccount) -> ViewController {
        return proxySettingsController(accountManager: sharedContext.accountManager, sharedContext: sharedContext, postbox: account.postbox, network: account.network, mode: .modal, presentationData: sharedContext.currentPresentationData.with { $0 }, updatedPresentationData: sharedContext.presentationData)
    }
    
    public func makeInstalledStickerPacksController(context: AccountContext, mode: InstalledStickerPacksControllerMode, forceTheme: PresentationTheme?) -> ViewController {
        return installedStickerPacksController(context: context, mode: mode, forceTheme: forceTheme)
    }
    
    public func makeChannelStatsController(context: AccountContext, updatedPresentationData: (initial: PresentationData, signal: Signal<PresentationData, NoError>)?, peerId: EnginePeer.Id, boosts: Bool, boostStatus: ChannelBoostStatus?) -> ViewController {
        return channelStatsController(context: context, updatedPresentationData: updatedPresentationData, peerId: peerId, section: boosts ? .boosts : .stats, boostStatus: boostStatus)
    }
    
    public func makeMessagesStatsController(context: AccountContext, updatedPresentationData: (initial: PresentationData, signal: Signal<PresentationData, NoError>)?, messageId: EngineMessage.Id) -> ViewController {
        return messageStatsController(context: context, updatedPresentationData: updatedPresentationData, subject: .message(id: messageId))
    }
    
    public func makeStoryStatsController(context: AccountContext, updatedPresentationData: (initial: PresentationData, signal: Signal<PresentationData, NoError>)?, peerId: EnginePeer.Id, storyId: Int32, storyItem: EngineStoryItem, fromStory: Bool) -> ViewController {
        return messageStatsController(context: context, updatedPresentationData: updatedPresentationData, subject: .story(peerId: peerId, id: storyId, item: storyItem, fromStory: fromStory))
    }
    
    public func makeStarsTransactionsScreen(context: AccountContext, starsContext: StarsContext) -> ViewController {
        return StarsTransactionsScreen(context: context, starsContext: starsContext)
    }
    
    public func makeStarsPurchaseScreen(context: AccountContext, starsContext: StarsContext, options: [StarsTopUpOption], peerId: EnginePeer.Id?, requiredStars: Int64?, completion: @escaping (Int64) -> Void) -> ViewController {
        return StarsPurchaseScreen(context: context, starsContext: starsContext, options: options, peerId: peerId, requiredStars: requiredStars, modal: true, completion: completion)
    }
    
    public func makeStarsTransferScreen(context: AccountContext, starsContext: StarsContext, invoice: TelegramMediaInvoice, source: BotPaymentInvoiceSource, inputData: Signal<(StarsContext.State, BotPaymentForm, EnginePeer?)?, NoError>, completion: @escaping (Bool) -> Void) -> ViewController {
        return StarsTransferScreen(context: context, starsContext: starsContext, invoice: invoice, source: source, inputData: inputData, completion: completion)
    }
    
    public func makeStarsTransactionScreen(context: AccountContext, transaction: StarsContext.State.Transaction) -> ViewController {
        return StarsTransactionScreen(context: context, subject: .transaction(transaction), action: {})
    }
    
    public func makeStarsReceiptScreen(context: AccountContext, receipt: BotPaymentReceipt) -> ViewController {
        return StarsTransactionScreen(context: context, subject: .receipt(receipt), action: {})
    }
    
    public func makeStarsStatisticsScreen(context: AccountContext, starsContext: StarsContext) -> ViewController {
        return StarsStatisticsScreen(context: context, starsContext: starsContext)
    }
}

private func peerInfoControllerImpl(context: AccountContext, updatedPresentationData: (PresentationData, Signal<PresentationData, NoError>)?, peer: Peer, mode: PeerInfoControllerMode, avatarInitiallyExpanded: Bool, isOpenedFromChat: Bool, requestsContext: PeerInvitationImportersContext? = nil) -> ViewController? {
    if let _ = peer as? TelegramGroup {
        return PeerInfoScreenImpl(context: context, updatedPresentationData: updatedPresentationData, peerId: peer.id, avatarInitiallyExpanded: avatarInitiallyExpanded, isOpenedFromChat: isOpenedFromChat, nearbyPeerDistance: nil, reactionSourceMessageId: nil, callMessages: [])
    } else if let _ = peer as? TelegramChannel {
        var forumTopicThread: ChatReplyThreadMessage?
        var switchToRecommendedChannels = false
        switch mode {
        case let .forumTopic(thread):
            forumTopicThread = thread
        case .recommendedChannels:
            switchToRecommendedChannels = true
        default:
            break
        }
        return PeerInfoScreenImpl(context: context, updatedPresentationData: updatedPresentationData, peerId: peer.id, avatarInitiallyExpanded: avatarInitiallyExpanded, isOpenedFromChat: isOpenedFromChat, nearbyPeerDistance: nil, reactionSourceMessageId: nil, callMessages: [], forumTopicThread: forumTopicThread, switchToRecommendedChannels: switchToRecommendedChannels)
    } else if peer is TelegramUser {
        var nearbyPeerDistance: Int32?
        var reactionSourceMessageId: MessageId?
        var callMessages: [Message] = []
        var hintGroupInCommon: PeerId?
        var forumTopicThread: ChatReplyThreadMessage?
        var isMyProfile = false
        
        switch mode {
        case let .nearbyPeer(distance):
            nearbyPeerDistance = distance
        case let .calls(messages):
            callMessages = messages
        case .generic:
            break
        case let .group(id):
            hintGroupInCommon = id
        case let .reaction(messageId):
            reactionSourceMessageId = messageId
        case let .forumTopic(thread):
            forumTopicThread = thread
        case .myProfile:
            isMyProfile = true
        default:
            break
        }
        return PeerInfoScreenImpl(context: context, updatedPresentationData: updatedPresentationData, peerId: peer.id, avatarInitiallyExpanded: avatarInitiallyExpanded, isOpenedFromChat: isOpenedFromChat, nearbyPeerDistance: nearbyPeerDistance, reactionSourceMessageId: reactionSourceMessageId, callMessages: callMessages, isMyProfile: isMyProfile, hintGroupInCommon: hintGroupInCommon, forumTopicThread: forumTopicThread)
    } else if peer is TelegramSecretChat {
        return PeerInfoScreenImpl(context: context, updatedPresentationData: updatedPresentationData, peerId: peer.id, avatarInitiallyExpanded: avatarInitiallyExpanded, isOpenedFromChat: isOpenedFromChat, nearbyPeerDistance: nil, reactionSourceMessageId: nil, callMessages: [])
    }
    return nil
}<|MERGE_RESOLUTION|>--- conflicted
+++ resolved
@@ -1907,13 +1907,8 @@
         return HashtagSearchController(context: context, peer: peer, query: query, all: all)
     }
     
-<<<<<<< HEAD
-    public func makeStorySearchController(context: AccountContext, scope: StorySearchControllerScope) -> ViewController {
-        return StorySearchGridScreen(context: context, scope: scope)
-=======
-    public func makeStorySearchController(context: AccountContext, query: String, listContext: SearchStoryListContext?) -> ViewController {
-        return StorySearchGridScreen(context: context, searchQuery: query, listContext: listContext)
->>>>>>> 1cc27e2a
+    public func makeStorySearchController(context: AccountContext, scope: StorySearchControllerScope, listContext: SearchStoryListContext?) -> ViewController {
+        return StorySearchGridScreen(context: context, scope: scope, listContext: listContext)
     }
     
     public func makeMyStoriesController(context: AccountContext, isArchive: Bool) -> ViewController {
