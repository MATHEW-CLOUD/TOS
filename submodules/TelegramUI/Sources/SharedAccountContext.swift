import Foundation
import UIKit
import AsyncDisplayKit
import Postbox
import TelegramCore
import SwiftSignalKit
import Display
import TelegramPresentationData
import TelegramCallsUI
import TelegramUIPreferences
import AccountContext
import DeviceLocationManager
import LegacyUI
import ChatListUI
import PeersNearbyUI
import PeerInfoUI
import SettingsUI
import UrlHandling
import LegacyMediaPickerUI
import LocalMediaResources
import OverlayStatusController
import AlertUI
import PresentationDataUtils
import LocationUI
import NGData
import AppLock
import WallpaperBackgroundNode

private final class AccountUserInterfaceInUseContext {
    let subscribers = Bag<(Bool) -> Void>()
    let tokens = Bag<Void>()
    
    var isEmpty: Bool {
        return self.tokens.isEmpty && self.subscribers.isEmpty
    }
}

private struct AccountAttributes: Equatable {
    let sortIndex: Int32
    let isTestingEnvironment: Bool
    let backupData: AccountBackupData?
}

private enum AddedAccountResult {
    case upgrading(Float)
    case ready(AccountRecordId, Account?, Int32, LimitsConfiguration?, ContentSettings?, AppConfiguration?)
}

private enum AddedAccountsResult {
    case upgrading(Float)
    case ready([(AccountRecordId, Account?, Int32, LimitsConfiguration?, ContentSettings?, AppConfiguration?)])
}

private var testHasInstance = false

public final class SharedAccountContextImpl: SharedAccountContext {
    public let mainWindow: Window1?
    public let applicationBindings: TelegramApplicationBindings
    public let sharedContainerPath: String
    public let basePath: String
    public let accountManager: AccountManager
    public let appLockContext: AppLockContext
    
    private let navigateToChatImpl: (AccountRecordId, PeerId, MessageId?) -> Void
    
    private let apsNotificationToken: Signal<Data?, NoError>
    private let voipNotificationToken: Signal<Data?, NoError>
    
    private var activeAccountsValue: (primary: AccountContext?, accounts: [(AccountRecordId, AccountContext, Int32)], currentAuth: UnauthorizedAccount?)?
    private let activeAccountsPromise = Promise<(primary: AccountContext?, accounts: [(AccountRecordId, AccountContext, Int32)], currentAuth: UnauthorizedAccount?)>()
    public var activeAccountContexts: Signal<(primary: AccountContext?, accounts: [(AccountRecordId, AccountContext, Int32)], currentAuth: UnauthorizedAccount?), NoError> {
        return self.activeAccountsPromise.get()
    }
    private let managedAccountDisposables = DisposableDict<AccountRecordId>()
    private let activeAccountsWithInfoPromise = Promise<(primary: AccountRecordId?, accounts: [AccountWithInfo])>()
    public var activeAccountsWithInfo: Signal<(primary: AccountRecordId?, accounts: [AccountWithInfo]), NoError> {
        return self.activeAccountsWithInfoPromise.get()
    }
    
    private var activeUnauthorizedAccountValue: UnauthorizedAccount?
    private let activeUnauthorizedAccountPromise = Promise<UnauthorizedAccount?>()
    public var activeUnauthorizedAccount: Signal<UnauthorizedAccount?, NoError> {
        return self.activeUnauthorizedAccountPromise.get()
    }
    
    private let registeredNotificationTokensDisposable = MetaDisposable()
    
    public let mediaManager: MediaManager
    public let contactDataManager: DeviceContactDataManager?
    public let locationManager: DeviceLocationManager?
    public var callManager: PresentationCallManager?
    
    private var callDisposable: Disposable?
    private var callStateDisposable: Disposable?
    
    private(set) var currentCallStatusBarNode: CallStatusBarNodeImpl?
    
    private var groupCallDisposable: Disposable?
    
    private var callController: CallController?
    public let hasOngoingCall = ValuePromise<Bool>(false)
    private let callState = Promise<PresentationCallState?>(nil)
    
    private var groupCallController: VoiceChatController?
    public var currentGroupCallController: ViewController? {
        return self.groupCallController
    }
    private let hasGroupCallOnScreenPromise = ValuePromise<Bool>(false, ignoreRepeated: true)
    public var hasGroupCallOnScreen: Signal<Bool, NoError> {
        return self.hasGroupCallOnScreenPromise.get()
    }
    
    private var immediateHasOngoingCallValue = Atomic<Bool>(value: false)
    public var immediateHasOngoingCall: Bool {
        return self.immediateHasOngoingCallValue.with { $0 }
    }
    private var hasOngoingCallDisposable: Disposable?
    
    private var accountUserInterfaceInUseContexts: [AccountRecordId: AccountUserInterfaceInUseContext] = [:]
    
    var switchingData: (settingsController: (SettingsController & ViewController)?, chatListController: ChatListController?, chatListBadge: String?) = (nil, nil, nil)
    
    private let _currentPresentationData: Atomic<PresentationData>
    public var currentPresentationData: Atomic<PresentationData> {
        return self._currentPresentationData
    }
    private let _presentationData = Promise<PresentationData>()
    public var presentationData: Signal<PresentationData, NoError> {
        return self._presentationData.get()
    }
    private let presentationDataDisposable = MetaDisposable()
    
    public let currentInAppNotificationSettings: Atomic<InAppNotificationSettings>
    private var inAppNotificationSettingsDisposable: Disposable?
    
    public let currentAutomaticMediaDownloadSettings: Atomic<MediaAutoDownloadSettings>
    private let _automaticMediaDownloadSettings = Promise<MediaAutoDownloadSettings>()
    public var automaticMediaDownloadSettings: Signal<MediaAutoDownloadSettings, NoError> {
        return self._automaticMediaDownloadSettings.get()
    }
    
    public let currentAutodownloadSettings: Atomic<AutodownloadSettings>
    private let _autodownloadSettings = Promise<AutodownloadSettings>()
    private var currentAutodownloadSettingsDisposable = MetaDisposable()
    
    public let currentMediaInputSettings: Atomic<MediaInputSettings>
    private var mediaInputSettingsDisposable: Disposable?
    
    private let automaticMediaDownloadSettingsDisposable = MetaDisposable()
    
    private var immediateExperimentalUISettingsValue = Atomic<ExperimentalUISettings>(value: ExperimentalUISettings.defaultSettings)
    public var immediateExperimentalUISettings: ExperimentalUISettings {
        return self.immediateExperimentalUISettingsValue.with { $0 }
    }
    private var experimentalUISettingsDisposable: Disposable?
    
    public var presentGlobalController: (ViewController, Any?) -> Void = { _, _ in }
    public var presentCrossfadeController: () -> Void = {}
    
    private let displayUpgradeProgress: (Float?) -> Void
    
    private var spotlightDataContext: SpotlightDataContext?
    private var widgetDataContext: WidgetDataContext?
    
    public init(mainWindow: Window1?, sharedContainerPath: String, basePath: String, encryptionParameters: ValueBoxEncryptionParameters, accountManager: AccountManager, appLockContext: AppLockContext, applicationBindings: TelegramApplicationBindings, initialPresentationDataAndSettings: InitialPresentationDataAndSettings, networkArguments: NetworkInitializationArguments, rootPath: String, legacyBasePath: String?, apsNotificationToken: Signal<Data?, NoError>, voipNotificationToken: Signal<Data?, NoError>, setNotificationCall: @escaping (PresentationCall?) -> Void, navigateToChat: @escaping (AccountRecordId, PeerId, MessageId?) -> Void, displayUpgradeProgress: @escaping (Float?) -> Void = { _ in }) {
        assert(Queue.mainQueue().isCurrent())
        
        precondition(!testHasInstance)
        testHasInstance = true
        
        self.mainWindow = mainWindow
        self.applicationBindings = applicationBindings
        self.sharedContainerPath = sharedContainerPath
        self.basePath = basePath
        self.accountManager = accountManager
        self.navigateToChatImpl = navigateToChat
        self.displayUpgradeProgress = displayUpgradeProgress
        self.appLockContext = appLockContext
        
        self.accountManager.mediaBox.fetchCachedResourceRepresentation = { (resource, representation) -> Signal<CachedMediaResourceRepresentationResult, NoError> in
            return fetchCachedSharedResourceRepresentation(accountManager: accountManager, resource: resource, representation: representation)
        }
        
        self.apsNotificationToken = apsNotificationToken
        self.voipNotificationToken = voipNotificationToken
                
        if applicationBindings.isMainApp {
            self.locationManager = DeviceLocationManager(queue: Queue.mainQueue())
            self.contactDataManager = DeviceContactDataManagerImpl()
        } else {
            self.locationManager = nil
            self.contactDataManager = nil
        }
        
        self._currentPresentationData = Atomic(value: initialPresentationDataAndSettings.presentationData)
        self.currentAutomaticMediaDownloadSettings = Atomic(value: initialPresentationDataAndSettings.automaticMediaDownloadSettings)
        self.currentAutodownloadSettings = Atomic(value: initialPresentationDataAndSettings.autodownloadSettings)
        self.currentMediaInputSettings = Atomic(value: initialPresentationDataAndSettings.mediaInputSettings)
        self.currentInAppNotificationSettings = Atomic(value: initialPresentationDataAndSettings.inAppNotificationSettings)
        
        let presentationData: Signal<PresentationData, NoError> = .single(initialPresentationDataAndSettings.presentationData)
        |> then(
            updatedPresentationData(accountManager: self.accountManager, applicationInForeground: self.applicationBindings.applicationInForeground, systemUserInterfaceStyle: mainWindow?.systemUserInterfaceStyle ?? .single(.light))
        )
        self._presentationData.set(presentationData)
        self._automaticMediaDownloadSettings.set(.single(initialPresentationDataAndSettings.automaticMediaDownloadSettings)
        |> then(accountManager.sharedData(keys: [SharedDataKeys.autodownloadSettings, ApplicationSpecificSharedDataKeys.automaticMediaDownloadSettings])
            |> map { sharedData in
                let autodownloadSettings: AutodownloadSettings = sharedData.entries[SharedDataKeys.autodownloadSettings] as? AutodownloadSettings ?? .defaultSettings
                let automaticDownloadSettings: MediaAutoDownloadSettings = sharedData.entries[ApplicationSpecificSharedDataKeys.automaticMediaDownloadSettings] as? MediaAutoDownloadSettings ?? .defaultSettings
                return automaticDownloadSettings.updatedWithAutodownloadSettings(autodownloadSettings)
            }
        ))
        
        self.mediaManager = MediaManagerImpl(accountManager: accountManager, inForeground: applicationBindings.applicationInForeground, presentationData: presentationData)
        
        self.mediaManager.overlayMediaManager.updatePossibleEmbeddingItem = { [weak self] item in
            guard let strongSelf = self else {
                return
            }
            guard let navigationController = strongSelf.mainWindow?.viewController as? NavigationController else {
                return
            }
            var content: NavigationControllerDropContent?
            if let item = item {
                content = NavigationControllerDropContent(
                    position: item.position,
                    item: VideoNavigationControllerDropContentItem(
                        itemNode: item.itemNode
                    )
                )
            }
            
            navigationController.updatePossibleControllerDropContent(content: content)
        }
        
        self.mediaManager.overlayMediaManager.embedPossibleEmbeddingItem = { [weak self] item in
            guard let strongSelf = self else {
                return false
            }
            guard let navigationController = strongSelf.mainWindow?.viewController as? NavigationController else {
                return false
            }
            let content = NavigationControllerDropContent(
                position: item.position,
                item: VideoNavigationControllerDropContentItem(
                    itemNode: item.itemNode
                )
            )
            
            return navigationController.acceptPossibleControllerDropContent(content: content)
        }
        
        self._autodownloadSettings.set(.single(initialPresentationDataAndSettings.autodownloadSettings)
        |> then(accountManager.sharedData(keys: [SharedDataKeys.autodownloadSettings])
            |> map { sharedData in
                let autodownloadSettings: AutodownloadSettings = sharedData.entries[SharedDataKeys.autodownloadSettings] as? AutodownloadSettings ?? .defaultSettings
                return autodownloadSettings
            }
        ))
        
        self.presentationDataDisposable.set((self.presentationData
        |> deliverOnMainQueue).start(next: { [weak self] next in
            if let strongSelf = self {
                var stringsUpdated = false
                var themeUpdated = false
                var themeNameUpdated = false
                let _ = strongSelf.currentPresentationData.modify { current in
                    if next.strings !== current.strings {
                        stringsUpdated = true
                    }
                    if next.theme !== current.theme {
                        themeUpdated = true
                    }
                    if next.theme.name != current.theme.name {
                        themeNameUpdated = true
                    }
                    return next
                }
                if stringsUpdated {
                    updateLegacyLocalization(strings: next.strings)
                }
                if themeUpdated {
                    updateLegacyTheme()
                }
                if themeNameUpdated {
                    strongSelf.presentCrossfadeController()
                }
            }
        }))
        
        self.inAppNotificationSettingsDisposable = (self.accountManager.sharedData(keys: [ApplicationSpecificSharedDataKeys.inAppNotificationSettings])
        |> deliverOnMainQueue).start(next: { [weak self] sharedData in
            if let strongSelf = self {
                if let settings = sharedData.entries[ApplicationSpecificSharedDataKeys.inAppNotificationSettings] as? InAppNotificationSettings {
                    let _ = strongSelf.currentInAppNotificationSettings.swap(settings)
                }
            }
        })
        
        self.mediaInputSettingsDisposable = (self.accountManager.sharedData(keys: [ApplicationSpecificSharedDataKeys.mediaInputSettings])
        |> deliverOnMainQueue).start(next: { [weak self] sharedData in
            if let strongSelf = self {
                if let settings = sharedData.entries[ApplicationSpecificSharedDataKeys.mediaInputSettings] as? MediaInputSettings {
                    let _ = strongSelf.currentMediaInputSettings.swap(settings)
                }
            }
        })
        
        let immediateExperimentalUISettingsValue = self.immediateExperimentalUISettingsValue
        let _ = immediateExperimentalUISettingsValue.swap(initialPresentationDataAndSettings.experimentalUISettings)
        self.experimentalUISettingsDisposable = (self.accountManager.sharedData(keys: [ApplicationSpecificSharedDataKeys.experimentalUISettings])
        |> deliverOnMainQueue).start(next: { sharedData in
            if let settings = sharedData.entries[ApplicationSpecificSharedDataKeys.experimentalUISettings] as? ExperimentalUISettings {
                let _ = immediateExperimentalUISettingsValue.swap(settings)
            }
        })
        
        let _ = self.contactDataManager?.personNameDisplayOrder().start(next: { order in
            let _ = updateContactSettingsInteractively(accountManager: accountManager, { settings in
                var settings = settings
                settings.nameDisplayOrder = order
                return settings
            }).start()
        })
        
        self.automaticMediaDownloadSettingsDisposable.set(self._automaticMediaDownloadSettings.get().start(next: { [weak self] next in
            if let strongSelf = self {
                let _ = strongSelf.currentAutomaticMediaDownloadSettings.swap(next)
            }
        }))
        
        self.currentAutodownloadSettingsDisposable.set(self._autodownloadSettings.get().start(next: { [weak self] next in
            if let strongSelf = self {
                let _ = strongSelf.currentAutodownloadSettings.swap(next)
            }
        }))
        
        let startTime = CFAbsoluteTimeGetCurrent()
        
        let differenceDisposable = MetaDisposable()
        let _ = (accountManager.accountRecords()
        |> map { view -> (AccountRecordId?, [AccountRecordId: AccountAttributes], (AccountRecordId, Bool)?) in
            print("SharedAccountContextImpl: records appeared in \(CFAbsoluteTimeGetCurrent() - startTime)")
            
            var result: [AccountRecordId: AccountAttributes] = [:]
            for record in view.records {
                let isLoggedOut = record.attributes.contains(where: { attribute in
                    return attribute is LoggedOutAccountAttribute
                })
                if isLoggedOut {
                    continue
                }
                let isTestingEnvironment = record.attributes.contains(where: { attribute in
                    if let attribute = attribute as? AccountEnvironmentAttribute, case .test = attribute.environment {
                        return true
                    } else {
                        return false
                    }
                })
                var backupData: AccountBackupData?
                var sortIndex: Int32 = 0
                for attribute in record.attributes {
                    if let attribute = attribute as? AccountSortOrderAttribute {
                        sortIndex = attribute.order
                    } else if let attribute = attribute as? AccountBackupDataAttribute {
                        backupData = attribute.data
                    }
                }
                result[record.id] = AccountAttributes(sortIndex: sortIndex, isTestingEnvironment: isTestingEnvironment, backupData: backupData)
            }
            let authRecord: (AccountRecordId, Bool)? = view.currentAuthAccount.flatMap({ authAccount in
                let isTestingEnvironment = authAccount.attributes.contains(where: { attribute in
                    if let attribute = attribute as? AccountEnvironmentAttribute, case .test = attribute.environment {
                        return true
                    } else {
                        return false
                    }
                })
                return (authAccount.id, isTestingEnvironment)
            })
            return (view.currentRecord?.id, result, authRecord)
        }
        |> distinctUntilChanged(isEqual: { lhs, rhs in
            if lhs.0 != rhs.0 {
                return false
            }
            if lhs.1 != rhs.1 {
                return false
            }
            if lhs.2?.0 != rhs.2?.0 {
                return false
            }
            if lhs.2?.1 != rhs.2?.1 {
                return false
            }
            return true
        })
        |> deliverOnMainQueue).start(next: { primaryId, records, authRecord in
            var addedSignals: [Signal<AddedAccountResult, NoError>] = []
            var addedAuthSignal: Signal<UnauthorizedAccount?, NoError> = .single(nil)
            for (id, attributes) in records {
                if self.activeAccountsValue?.accounts.firstIndex(where: { $0.0 == id}) == nil {
                    addedSignals.append(accountWithId(accountManager: accountManager, networkArguments: networkArguments, id: id, encryptionParameters: encryptionParameters, supplementary: !applicationBindings.isMainApp, rootPath: rootPath, beginWithTestingEnvironment: attributes.isTestingEnvironment, backupData: attributes.backupData, auxiliaryMethods: telegramAccountAuxiliaryMethods)
                    |> mapToSignal { result -> Signal<AddedAccountResult, NoError> in
                        switch result {
                            case let .authorized(account):
                                setupAccount(account, fetchCachedResourceRepresentation: fetchCachedResourceRepresentation, transformOutgoingMessageMedia: transformOutgoingMessageMedia, preFetchedResourcePath: { resource in
                                    return nil
                                })
                                return account.postbox.transaction { transaction -> AddedAccountResult in
                                    let limitsConfiguration = transaction.getPreferencesEntry(key: PreferencesKeys.limitsConfiguration) as? LimitsConfiguration ?? LimitsConfiguration.defaultValue
                                    let contentSettings = getContentSettings(transaction: transaction)
                                    let appConfiguration = getAppConfiguration(transaction: transaction)
                                    return .ready(id, account, attributes.sortIndex, limitsConfiguration, contentSettings, appConfiguration)
                                }
                            case let .upgrading(progress):
                                return .single(.upgrading(progress))
                            default:
                                return .single(.ready(id, nil, attributes.sortIndex, nil, nil, nil))
                        }
                    })
                }
            }
            if let authRecord = authRecord, authRecord.0 != self.activeAccountsValue?.currentAuth?.id {
                addedAuthSignal = accountWithId(accountManager: accountManager, networkArguments: networkArguments, id: authRecord.0, encryptionParameters: encryptionParameters, supplementary: !applicationBindings.isMainApp, rootPath: rootPath, beginWithTestingEnvironment: authRecord.1, backupData: nil, auxiliaryMethods: telegramAccountAuxiliaryMethods)
                |> mapToSignal { result -> Signal<UnauthorizedAccount?, NoError> in
                    switch result {
                        case let .unauthorized(account):
                            return .single(account)
                        case .upgrading:
                            return .complete()
                        default:
                            return .single(nil)
                    }
                }
            }
            
            let mappedAddedAccounts = combineLatest(queue: .mainQueue(), addedSignals)
            |> map { results -> AddedAccountsResult in
                var readyAccounts: [(AccountRecordId, Account?, Int32, LimitsConfiguration?, ContentSettings?, AppConfiguration?)] = []
                var totalProgress: Float = 0.0
                var hasItemsWithProgress = false
                for result in results {
                    switch result {
                        case let .ready(id, account, sortIndex, limitsConfiguration, contentSettings, appConfiguration):
                            readyAccounts.append((id, account, sortIndex, limitsConfiguration, contentSettings, appConfiguration))
                            totalProgress += 1.0
                        case let .upgrading(progress):
                            hasItemsWithProgress = true
                            totalProgress += progress
                    }
                }
                if hasItemsWithProgress, !results.isEmpty {
                    return .upgrading(totalProgress / Float(results.count))
                } else {
                    return .ready(readyAccounts)
                }
            }
            
            differenceDisposable.set((combineLatest(queue: .mainQueue(), mappedAddedAccounts, addedAuthSignal)
            |> deliverOnMainQueue).start(next: { mappedAddedAccounts, authAccount in
                print("SharedAccountContextImpl: accounts processed in \(CFAbsoluteTimeGetCurrent() - startTime)")
                
                var addedAccounts: [(AccountRecordId, Account?, Int32, LimitsConfiguration?, ContentSettings?, AppConfiguration?)] = []
                switch mappedAddedAccounts {
                    case let .upgrading(progress):
                        self.displayUpgradeProgress(progress)
                        return
                    case let .ready(value):
                        addedAccounts = value
                }
                
                self.displayUpgradeProgress(nil)
                
                var hadUpdates = false
                if self.activeAccountsValue == nil {
                    self.activeAccountsValue = (nil, [], nil)
                    hadUpdates = true
                }
                
                struct AccountPeerKey: Hashable {
                    let peerId: PeerId
                    let isTestingEnvironment: Bool
                }
                
                var existingAccountPeerKeys = Set<AccountPeerKey>()
                for accountRecord in addedAccounts {
                    if let account = accountRecord.1 {
                        if existingAccountPeerKeys.contains(AccountPeerKey(peerId: account.peerId, isTestingEnvironment: account.testingEnvironment)) {
                            let _ = accountManager.transaction({ transaction in
                                transaction.updateRecord(accountRecord.0, { _ in
                                    return nil
                                })
                            }).start()
                        } else {
                            existingAccountPeerKeys.insert(AccountPeerKey(peerId: account.peerId, isTestingEnvironment: account.testingEnvironment))
                            if let index = self.activeAccountsValue?.accounts.firstIndex(where: { $0.0 == account.id }) {
                                self.activeAccountsValue?.accounts.remove(at: index)
                                self.managedAccountDisposables.set(nil, forKey: account.id)
                                assertionFailure()
                            }

                            let context = AccountContextImpl(sharedContext: self, account: account, limitsConfiguration: accountRecord.3 ?? .defaultValue, contentSettings: accountRecord.4 ?? .default, appConfiguration: accountRecord.5 ?? .defaultValue)

                            self.activeAccountsValue!.accounts.append((account.id, context, accountRecord.2))
                            
                            self.managedAccountDisposables.set(self.updateAccountBackupData(account: account).start(), forKey: account.id)
                            account.resetStateManagement()
                            hadUpdates = true
                        }
                    } else {
                        let _ = accountManager.transaction({ transaction in
                            transaction.updateRecord(accountRecord.0, { _ in
                                return nil
                            })
                        }).start()
                    }
                }
                var removedIds: [AccountRecordId] = []
                for id in self.activeAccountsValue!.accounts.map({ $0.0 }) {
                    if records[id] == nil {
                        removedIds.append(id)
                    }
                }
                for id in removedIds {
                    hadUpdates = true
                    if let index = self.activeAccountsValue?.accounts.firstIndex(where: { $0.0 == id }) {
                        self.activeAccountsValue?.accounts.remove(at: index)
                        self.managedAccountDisposables.set(nil, forKey: id)
                    }
                }
                var primary: AccountContext?
                if let primaryId = primaryId {
                    if let index = self.activeAccountsValue?.accounts.firstIndex(where: { $0.0 == primaryId }) {
                        primary = self.activeAccountsValue?.accounts[index].1
                    }
                }
                if primary == nil && !self.activeAccountsValue!.accounts.isEmpty {
                    primary = self.activeAccountsValue!.accounts.first?.1
                }
                if primary !== self.activeAccountsValue!.primary {
                    hadUpdates = true
                    self.activeAccountsValue!.primary?.account.postbox.clearCaches()
                    self.activeAccountsValue!.primary?.account.resetCachedData()
                    self.activeAccountsValue!.primary = primary
                }
                if self.activeAccountsValue!.currentAuth?.id != authRecord?.0 {
                    hadUpdates = true
                    self.activeAccountsValue!.currentAuth?.postbox.clearCaches()
                    self.activeAccountsValue!.currentAuth = nil
                }
                if let authAccount = authAccount {
                    hadUpdates = true
                    self.activeAccountsValue!.currentAuth = authAccount
                }
                if hadUpdates {
                    self.activeAccountsValue!.accounts.sort(by: { $0.2 < $1.2 })
                    self.activeAccountsPromise.set(.single(self.activeAccountsValue!))
                }
                
                if self.activeAccountsValue!.primary == nil && self.activeAccountsValue!.currentAuth == nil {
                    self.beginNewAuth(testingEnvironment: false)
                }
            }))
        })
        
        self.activeAccountsWithInfoPromise.set(self.activeAccountContexts
        |> mapToSignal { primary, accounts, _ -> Signal<(primary: AccountRecordId?, accounts: [AccountWithInfo]), NoError> in
            return combineLatest(accounts.map { _, context, _ -> Signal<AccountWithInfo?, NoError> in
                let peerViewKey: PostboxViewKey = .peer(peerId: context.account.peerId, components: [])
                return context.account.postbox.combinedView(keys: [peerViewKey])
                |> map { view -> AccountWithInfo? in
                    guard let peerView = view.views[peerViewKey] as? PeerView, let peer = peerView.peers[peerView.peerId] else {
                        return nil
                    }
                    return AccountWithInfo(account: context.account, peer: peer)
                }
                |> distinctUntilChanged
            })
            |> map { accountsWithInfo -> (primary: AccountRecordId?, accounts: [AccountWithInfo]) in
                var accountsWithInfoResult: [AccountWithInfo] = []
                for info in accountsWithInfo {
                    if let info = info {
                        accountsWithInfoResult.append(info)
                    }
                }
                return (primary?.account.id, accountsWithInfoResult)
            }
        })
        
        if let mainWindow = mainWindow, applicationBindings.isMainApp {
            let callManager = PresentationCallManagerImpl(accountManager: self.accountManager, getDeviceAccessData: {
                return (self.currentPresentationData.with { $0 }, { [weak self] c, a in
                    self?.presentGlobalController(c, a)
                }, {
                    applicationBindings.openSettings()
                })
            }, isMediaPlaying: { [weak self] in
                guard let strongSelf = self else {
                    return false
                }
                var result = false
                let _ = (strongSelf.mediaManager.globalMediaPlayerState
                |> take(1)
                |> deliverOnMainQueue).start(next: { state in
                    if let (_, playbackState, _) = state, case let .state(value) = playbackState, case .playing = value.status.status {
                        result = true
                    }
                })
                return result
            }, resumeMediaPlayback: { [weak self] in
                guard let strongSelf = self else {
                    return
                }
                strongSelf.mediaManager.playlistControl(.playback(.play), type: nil)
            }, audioSession: self.mediaManager.audioSession, activeAccounts: self.activeAccountContexts |> map { _, accounts, _ in
                return Array(accounts.map({ $0.1 }))
            })
            self.callManager = callManager
            
            self.callDisposable = (callManager.currentCallSignal
            |> deliverOnMainQueue).start(next: { [weak self] call in
                if let strongSelf = self {
                    if call !== strongSelf.callController?.call {
                        strongSelf.callController?.dismiss()
                        strongSelf.callController = nil
                        strongSelf.hasOngoingCall.set(false)
                        
                        if let call = call {
                            mainWindow.hostView.containerView.endEditing(true)
                            let callController = CallController(sharedContext: strongSelf, account: call.context.account, call: call, easyDebugAccess: !GlobalExperimentalSettings.isAppStoreBuild)
                            strongSelf.callController = callController
                            strongSelf.mainWindow?.present(callController, on: .calls)
                            strongSelf.callState.set(call.state
                            |> map(Optional.init))
                            strongSelf.hasOngoingCall.set(true)
                            setNotificationCall(call)
                        } else {
                            strongSelf.callState.set(.single(nil))
                            strongSelf.hasOngoingCall.set(false)
                            setNotificationCall(nil)
                        }
                    }
                }
            })
            
            self.groupCallDisposable = (callManager.currentGroupCallSignal
            |> deliverOnMainQueue).start(next: { [weak self] call in
                if let strongSelf = self {
                    if call !== strongSelf.groupCallController?.call {
                        strongSelf.groupCallController?.dismiss(closing: true)
                        strongSelf.groupCallController = nil
                        strongSelf.hasOngoingCall.set(false)
                        
                        if let call = call, let navigationController = mainWindow.viewController as? NavigationController {
                            mainWindow.hostView.containerView.endEditing(true)
                            strongSelf.hasGroupCallOnScreenPromise.set(true)
                            let groupCallController = VoiceChatController(sharedContext: strongSelf, accountContext: call.accountContext, call: call)
                            groupCallController.onViewDidAppear = { [weak self] in
                                if let strongSelf = self {
                                    strongSelf.hasGroupCallOnScreenPromise.set(true)
                                }
                            }
                            groupCallController.onViewDidDisappear = { [weak self] in
                                if let strongSelf = self {
                                    strongSelf.hasGroupCallOnScreenPromise.set(false)
                                }
                            }
                            groupCallController.navigationPresentation = .flatModal
                            groupCallController.parentNavigationController = navigationController
                            strongSelf.groupCallController = groupCallController
                            navigationController.pushViewController(groupCallController)
                            strongSelf.hasOngoingCall.set(true)
                        } else {
                            strongSelf.hasOngoingCall.set(false)
                        }
                    }
                }
            })
            
            let callSignal: Signal<PresentationCall?, NoError> = .single(nil)
            |> then(
                callManager.currentCallSignal
            )
            let groupCallSignal: Signal<PresentationGroupCall?, NoError> = .single(nil)
            |> then(
                callManager.currentGroupCallSignal
            )
            
            self.callStateDisposable = combineLatest(queue: .mainQueue(),
                callSignal,
                groupCallSignal,
                self.hasGroupCallOnScreenPromise.get()
            ).start(next: { [weak self] call, groupCall, hasGroupCallOnScreen in
                if let strongSelf = self {
                    let statusBarContent: CallStatusBarNodeImpl.Content?
                    if let call = call {
                        statusBarContent = .call(strongSelf, call.context.account, call)
                    } else if let groupCall = groupCall, !hasGroupCallOnScreen {
                        statusBarContent = .groupCall(strongSelf, groupCall.account, groupCall)
                    } else {
                        statusBarContent = nil
                    }
                    
                    var resolvedCallStatusBarNode: CallStatusBarNodeImpl?
                    if let statusBarContent = statusBarContent {
                        if let current = strongSelf.currentCallStatusBarNode {
                            resolvedCallStatusBarNode = current
                        } else {
                            resolvedCallStatusBarNode = CallStatusBarNodeImpl()
                            strongSelf.currentCallStatusBarNode = resolvedCallStatusBarNode
                        }
                        resolvedCallStatusBarNode?.update(content: statusBarContent)
                    } else {
                        strongSelf.currentCallStatusBarNode = nil
                    }
                    
                    if let navigationController = strongSelf.mainWindow?.viewController as? NavigationController {
                        navigationController.setForceInCallStatusBar(resolvedCallStatusBarNode)
                    }
                }
            })
            
            mainWindow.inCallNavigate = { [weak self] in
                guard let strongSelf = self else {
                    return
                }
                if let callController = strongSelf.callController {
                    if callController.isNodeLoaded {
                        mainWindow.hostView.containerView.endEditing(true)
                        if callController.view.superview == nil {
                            mainWindow.present(callController, on: .calls)
                        } else {
                            callController.expandFromPipIfPossible()
                        }
                    }
                } else if let groupCallController = strongSelf.groupCallController {
                    if groupCallController.isNodeLoaded {
                        mainWindow.hostView.containerView.endEditing(true)
                        if groupCallController.view.superview == nil {
                            (mainWindow.viewController as? NavigationController)?.pushViewController(groupCallController)
                        }
                    }
                }
            }
        } else {
            self.callManager = nil
        }
        
        let immediateHasOngoingCallValue = self.immediateHasOngoingCallValue
        self.hasOngoingCallDisposable = self.hasOngoingCall.get().start(next: { value in
            let _ = immediateHasOngoingCallValue.swap(value)
        })
        
        let _ = managedCleanupAccounts(networkArguments: networkArguments, accountManager: self.accountManager, rootPath: rootPath, auxiliaryMethods: telegramAccountAuxiliaryMethods, encryptionParameters: encryptionParameters).start()
        
        self.updateNotificationTokensRegistration()
        
        if applicationBindings.isMainApp {
            self.widgetDataContext = WidgetDataContext(basePath: self.basePath, inForeground: self.applicationBindings.applicationInForeground, activeAccounts: self.activeAccountContexts
            |> map { _, accounts, _ in
                return accounts.map { $0.1.account }
            }, presentationData: self.presentationData, appLockContext: self.appLockContext as! AppLockContextImpl)
            
            let enableSpotlight = accountManager.sharedData(keys: Set([ApplicationSpecificSharedDataKeys.intentsSettings]))
            |> map { sharedData -> Bool in
                let intentsSettings: IntentsSettings = sharedData.entries[ApplicationSpecificSharedDataKeys.intentsSettings] as? IntentsSettings ?? .defaultSettings
                return intentsSettings.contacts
            }
            |> distinctUntilChanged
            self.spotlightDataContext = SpotlightDataContext(appBasePath: applicationBindings.containerPath, accountManager: accountManager, accounts: combineLatest(enableSpotlight, self.activeAccountContexts
            |> map { _, accounts, _ in
                return accounts.map { _, account, _ in
                    return account.account
                }
            }) |> map { enableSpotlight, accounts in
                if enableSpotlight {
                    return accounts
                } else {
                    return []
                }
            })
        }
    }
    
    deinit {
        assertionFailure("SharedAccountContextImpl is not supposed to be deallocated")
        self.registeredNotificationTokensDisposable.dispose()
        self.presentationDataDisposable.dispose()
        self.automaticMediaDownloadSettingsDisposable.dispose()
        self.currentAutodownloadSettingsDisposable.dispose()
        self.inAppNotificationSettingsDisposable?.dispose()
        self.mediaInputSettingsDisposable?.dispose()
        self.callDisposable?.dispose()
        self.groupCallDisposable?.dispose()
        self.callStateDisposable?.dispose()
    }
    
    private func updateAccountBackupData(account: Account) -> Signal<Never, NoError> {
        return accountBackupData(postbox: account.postbox)
        |> mapToSignal { backupData -> Signal<Never, NoError> in
            guard let backupData = backupData else {
                return .complete()
            }
            return self.accountManager.transaction { transaction -> Void in
                transaction.updateRecord(account.id, { record in
                    guard let record = record else {
                        return nil
                    }
                    var attributes = record.attributes.filter({ !($0 is AccountBackupDataAttribute) })
                    attributes.append(AccountBackupDataAttribute(data: backupData))
                    return AccountRecord(id: record.id, attributes: attributes, temporarySessionId: record.temporarySessionId)
                })
            }
            |> ignoreValues
        }
    }
    
    public func updateNotificationTokensRegistration() {
        let sandbox: Bool
        #if DEBUG
        sandbox = true
        #else
        sandbox = false
        #endif
        
        let settings = self.accountManager.sharedData(keys: [ApplicationSpecificSharedDataKeys.inAppNotificationSettings])
        |> map { sharedData -> (allAccounts: Bool, includeMuted: Bool) in
            let settings = sharedData.entries[ApplicationSpecificSharedDataKeys.inAppNotificationSettings] as? InAppNotificationSettings ?? InAppNotificationSettings.defaultSettings
            return (settings.displayNotificationsFromAllAccounts, false)
        }
        |> distinctUntilChanged(isEqual: { lhs, rhs in
            if lhs.allAccounts != rhs.allAccounts {
                return false
            }
            if lhs.includeMuted != rhs.includeMuted {
                return false
            }
            return true
        })
        
        self.registeredNotificationTokensDisposable.set((combineLatest(queue: .mainQueue(), settings, self.activeAccountContexts)
        |> mapToSignal { settings, activeAccountsAndInfo -> Signal<Never, NoError> in
            let (primary, activeAccounts, _) = activeAccountsAndInfo
            var applied: [Signal<Never, NoError>] = []
            var activeProductionUserIds = activeAccounts.map({ $0.1 }).filter({ !$0.account.testingEnvironment }).map({ $0.account.peerId.id })
            var activeTestingUserIds = activeAccounts.map({ $0.1 }).filter({ $0.account.testingEnvironment }).map({ $0.account.peerId.id })
            
            let allProductionUserIds = activeProductionUserIds
            let allTestingUserIds = activeTestingUserIds
            
            if !settings.allAccounts {
                if let primary = primary {
                    if !primary.account.testingEnvironment {
                        activeProductionUserIds = [primary.account.peerId.id]
                        activeTestingUserIds = []
                    } else {
                        activeProductionUserIds = []
                        activeTestingUserIds = [primary.account.peerId.id]
                    }
                } else {
                    activeProductionUserIds = []
                    activeTestingUserIds = []
                }
            }
            
            for (_, account, _) in activeAccounts {
                let appliedAps: Signal<Never, NoError>
                let appliedVoip: Signal<Never, NoError>
                
                if !activeProductionUserIds.contains(account.account.peerId.id) && !activeTestingUserIds.contains(account.account.peerId.id) {
                    appliedAps = self.apsNotificationToken
                    |> distinctUntilChanged(isEqual: { $0 == $1 })
                    |> mapToSignal { token -> Signal<Never, NoError> in
                        guard let token = token else {
                            return .complete()
                        }
                        return account.engine.accountData.unregisterNotificationToken(token: token, type: .aps(encrypt: false), otherAccountUserIds: (account.account.testingEnvironment ? allTestingUserIds : allProductionUserIds).filter({ $0 != account.account.peerId.id }))
                    }
                    appliedVoip = self.voipNotificationToken
                    |> distinctUntilChanged(isEqual: { $0 == $1 })
                    |> mapToSignal { token -> Signal<Never, NoError> in
                        guard let token = token else {
                            return .complete()
                        }
                        return account.engine.accountData.unregisterNotificationToken(token: token, type: .voip, otherAccountUserIds: (account.account.testingEnvironment ? allTestingUserIds : allProductionUserIds).filter({ $0 != account.account.peerId.id }))
                    }
                } else {
                    appliedAps = self.apsNotificationToken
                    |> distinctUntilChanged(isEqual: { $0 == $1 })
                    |> mapToSignal { token -> Signal<Never, NoError> in
                        guard let token = token else {
                            return .complete()
                        }
                        let encrypt: Bool
                        if #available(iOS 10.0, *) {
                            encrypt = true
                        } else {
                            encrypt = false
                        }
                        return account.engine.accountData.registerNotificationToken(token: token, type: .aps(encrypt: encrypt), sandbox: sandbox, otherAccountUserIds: (account.account.testingEnvironment ? activeTestingUserIds : activeProductionUserIds).filter({ $0 != account.account.peerId.id }), excludeMutedChats: !settings.includeMuted)
                    }
                    appliedVoip = self.voipNotificationToken
                    |> distinctUntilChanged(isEqual: { $0 == $1 })
                    |> mapToSignal { token -> Signal<Never, NoError> in
                        guard let token = token else {
                            return .complete()
                        }
<<<<<<< HEAD
                        return .complete() // return TelegramEngine(account: account).accountData.registerNotificationToken(token: token, type: .voip, sandbox: sandbox, otherAccountUserIds: (account.testingEnvironment ? activeTestingUserIds : activeProductionUserIds).filter({ $0 != account.peerId.id }), excludeMutedChats: !settings.includeMuted)
=======
                        return account.engine.accountData.registerNotificationToken(token: token, type: .voip, sandbox: sandbox, otherAccountUserIds: (account.account.testingEnvironment ? activeTestingUserIds : activeProductionUserIds).filter({ $0 != account.account.peerId.id }), excludeMutedChats: !settings.includeMuted)
>>>>>>> 1907a30d
                    }
                }
                
                applied.append(appliedAps)
                applied.append(appliedVoip)
            }
            return combineLatest(applied)
            |> ignoreValues
        }).start())
    }
    
    public func beginNewAuth(testingEnvironment: Bool) {
        let _ = self.accountManager.transaction({ transaction -> Void in
            let _ = transaction.createAuth([AccountEnvironmentAttribute(environment: testingEnvironment ? .test : .production)])
        }).start()
    }
    
    public func switchToAccount(id: AccountRecordId, fromSettingsController settingsController: ViewController? = nil, withChatListController chatListController: ViewController? = nil) {
        if self.activeAccountsValue?.primary?.account.id == id {
            return
        }
        
        assert(Queue.mainQueue().isCurrent())
        var chatsBadge: String?
        if let rootController = self.mainWindow?.viewController as? TelegramRootController {
            if let tabsController = rootController.viewControllers.first as? TabBarController {
                for controller in tabsController.controllers {
                    if let controller = controller as? ChatListController {
                        chatsBadge = controller.tabBarItem.badgeValue
                    }
                }
                
                if let chatListController = chatListController {
                    if let index = tabsController.controllers.firstIndex(where: { $0 is ChatListController }) {
                        var controllers = tabsController.controllers
                        controllers[index] = chatListController
                        tabsController.setControllers(controllers, selectedIndex: index)
                    }
                }
            }
        }
        self.switchingData = (settingsController as? (ViewController & SettingsController), chatListController as? ChatListController, chatsBadge)
        
        let _ = self.accountManager.transaction({ transaction -> Bool in
            if transaction.getCurrent()?.0 != id {
                transaction.setCurrentId(id)
                return true
            } else {
                return false
            }
        }).start(next: { value in
            if !value {
                self.switchingData = (nil, nil, nil)
            }
        })
    }
    
    public func openSearch(filter: ChatListSearchFilter, query: String?) {
        if let rootController = self.mainWindow?.viewController as? TelegramRootController {
            rootController.openChatsController(activateSearch: true, filter: filter, query: query)
        }
    }
    
    public func navigateToChat(accountId: AccountRecordId, peerId: PeerId, messageId: MessageId?) {
        self.navigateToChatImpl(accountId, peerId, messageId)
    }
    
    public func messageFromPreloadedChatHistoryViewForLocation(id: MessageId, location: ChatHistoryLocationInput, context: AccountContext, chatLocation: ChatLocation, subject: ChatControllerSubject?, chatLocationContextHolder: Atomic<ChatLocationContextHolder?>, tagMask: MessageTags?) -> Signal<(MessageIndex?, Bool), NoError> {
        let historyView = preloadedChatHistoryViewForLocation(location, context: context, chatLocation: chatLocation, subject: subject, chatLocationContextHolder: chatLocationContextHolder, fixedCombinedReadStates: nil, tagMask: tagMask, additionalData: [])
        return historyView
        |> mapToSignal { historyView -> Signal<(MessageIndex?, Bool), NoError> in
            switch historyView {
            case .Loading:
                return .single((nil, true))
            case let .HistoryView(view, _, _, _, _, _, _):
                for entry in view.entries {
                    if entry.message.id == id {
                        return .single((entry.message.index, false))
                    }
                }
                return .single((nil, false))
            }
        }
        |> take(until: { index in
            return SignalTakeAction(passthrough: true, complete: !index.1)
        })
    }
    
    public func makeOverlayAudioPlayerController(context: AccountContext, peerId: PeerId, type: MediaManagerPlayerType, initialMessageId: MessageId, initialOrder: MusicPlaybackSettingsOrder, playlistLocation: SharedMediaPlaylistLocation?, parentNavigationController: NavigationController?) -> ViewController & OverlayAudioPlayerController {
        return OverlayAudioPlayerControllerImpl(context: context, peerId: peerId, type: type, initialMessageId: initialMessageId, initialOrder: initialOrder, playlistLocation: playlistLocation, parentNavigationController: parentNavigationController)
    }
    
    public func makeTempAccountContext(account: Account) -> AccountContext {
        return AccountContextImpl(sharedContext: self, account: account, limitsConfiguration: .defaultValue, contentSettings: .default, appConfiguration: .defaultValue, temp: true)
    }
    
    public func openChatMessage(_ params: OpenChatMessageParams) -> Bool {
        return openChatMessageImpl(params)
    }
    
    public func navigateToCurrentCall() {
        guard let mainWindow = self.mainWindow else {
            return
        }
        if let callController = self.callController {
            if callController.isNodeLoaded && callController.view.superview == nil {
                mainWindow.hostView.containerView.endEditing(true)
                mainWindow.present(callController, on: .calls)
            }
        } else if let groupCallController = self.groupCallController {
            if groupCallController.isNodeLoaded && groupCallController.view.superview == nil {
                mainWindow.hostView.containerView.endEditing(true)
                (mainWindow.viewController as? NavigationController)?.pushViewController(groupCallController)
            }
        }
    }
    
    public func accountUserInterfaceInUse(_ id: AccountRecordId) -> Signal<Bool, NoError> {
        return Signal { subscriber in
            let context: AccountUserInterfaceInUseContext
            if let current = self.accountUserInterfaceInUseContexts[id] {
                context = current
            } else {
                context = AccountUserInterfaceInUseContext()
                self.accountUserInterfaceInUseContexts[id] = context
            }
            
            subscriber.putNext(!context.tokens.isEmpty)
            let index = context.subscribers.add({ value in
                subscriber.putNext(value)
            })
            
            return ActionDisposable { [weak context] in
                Queue.mainQueue().async {
                    if let current = self.accountUserInterfaceInUseContexts[id], current === context {
                        current.subscribers.remove(index)
                        if current.isEmpty {
                            self.accountUserInterfaceInUseContexts.removeValue(forKey: id)
                        }
                    }
                }
            }
        }
        |> runOn(Queue.mainQueue())
    }
    
    public func setAccountUserInterfaceInUse(_ id: AccountRecordId) -> Disposable {
        assert(Queue.mainQueue().isCurrent())
        let context: AccountUserInterfaceInUseContext
        if let current = self.accountUserInterfaceInUseContexts[id] {
            context = current
        } else {
            context = AccountUserInterfaceInUseContext()
            self.accountUserInterfaceInUseContexts[id] = context
        }
        
        let wasEmpty = context.tokens.isEmpty
        let index = context.tokens.add(Void())
        if wasEmpty {
            for f in context.subscribers.copyItems() {
                f(true)
            }
        }
        
        return ActionDisposable { [weak context] in
            Queue.mainQueue().async {
                if let current = self.accountUserInterfaceInUseContexts[id], current === context {
                    let wasEmpty = current.tokens.isEmpty
                    current.tokens.remove(index)
                    if current.tokens.isEmpty && !wasEmpty {
                        for f in current.subscribers.copyItems() {
                            f(false)
                        }
                    }
                    if current.isEmpty {
                        self.accountUserInterfaceInUseContexts.removeValue(forKey: id)
                    }
                }
            }
        }
    }
    
    public func handleTextLinkAction(context: AccountContext, peerId: PeerId?, navigateDisposable: MetaDisposable, controller: ViewController, action: TextLinkItemActionType, itemLink: TextLinkItem) {
        handleTextLinkActionImpl(context: context, peerId: peerId, navigateDisposable: navigateDisposable, controller: controller, action: action, itemLink: itemLink)
    }
    
    public func makePeerInfoController(context: AccountContext, peer: Peer, mode: PeerInfoControllerMode, avatarInitiallyExpanded: Bool, fromChat: Bool) -> ViewController? {
        let controller = peerInfoControllerImpl(context: context, peer: peer, mode: mode, avatarInitiallyExpanded: avatarInitiallyExpanded, isOpenedFromChat: fromChat)
        controller?.navigationPresentation = .modalInLargeLayout
        return controller
    }
    
    public func makeChannelAdminController(context: AccountContext, peerId: PeerId, adminId: PeerId, initialParticipant: ChannelParticipant) -> ViewController? {
        let controller = channelAdminController(context: context, peerId: peerId, adminId: adminId, initialParticipant: initialParticipant, updated: { _ in }, upgradedToSupergroup: { _, _ in }, transferedOwnership: { _ in })
        return controller
    }
    
    public func openExternalUrl(context: AccountContext, urlContext: OpenURLContext, url: String, forceExternal: Bool, presentationData: PresentationData, navigationController: NavigationController?, dismissInput: @escaping () -> Void) {
        openExternalUrlImpl(context: context, urlContext: urlContext, url: url, forceExternal: forceExternal, presentationData: presentationData, navigationController: navigationController, dismissInput: dismissInput)
    }
    
    public func chatAvailableMessageActions(postbox: Postbox, accountPeerId: PeerId, messageIds: Set<MessageId>) -> Signal<ChatAvailableMessageActions, NoError> {
        return chatAvailableMessageActionsImpl(postbox: postbox, accountPeerId: accountPeerId, messageIds: messageIds)
    }
    
    public func chatAvailableMessageActions(postbox: Postbox, accountPeerId: PeerId, messageIds: Set<MessageId>, messages: [MessageId: Message] = [:], peers: [PeerId: Peer] = [:]) -> Signal<ChatAvailableMessageActions, NoError> {
        return chatAvailableMessageActionsImpl(postbox: postbox, accountPeerId: accountPeerId, messageIds: messageIds, messages: messages, peers: peers)
    }
    
    public func navigateToChatController(_ params: NavigateToChatControllerParams) {
        navigateToChatControllerImpl(params)
    }
    
    public func openLocationScreen(context: AccountContext, messageId: MessageId, navigationController: NavigationController) {
        var found = false
        for controller in navigationController.viewControllers.reversed() {
            if let controller = controller as? LocationViewController, controller.subject.id.peerId == messageId.peerId {
                controller.goToUserLocation(visibleRadius: nil)
                found = true
                break
            }
        }
        
        if !found {
            let controllerParams = LocationViewParams(sendLiveLocation: { location in
                let outMessage: EnqueueMessage = .message(text: "", attributes: [], mediaReference: .standalone(media: location), replyToMessageId: nil, localGroupingKey: nil, correlationId: nil)
//                params.enqueueMessage(outMessage)
            }, stopLiveLocation: { messageId in
                if let messageId = messageId {
                    context.liveLocationManager?.cancelLiveLocation(peerId: messageId.peerId)
                }
            }, openUrl: { _ in }, openPeer: { peer in
//                params.openPeer(peer, .info)
            })
            
            let _ = ((context.account.postbox.transaction { transaction -> Message? in
                return transaction.getMessage(messageId)
            }) |> deliverOnMainQueue).start(next: { message in
                guard let message = message else {
                    return
                }
                let controller = LocationViewController(context: context, subject: message, params: controllerParams)
                controller.navigationPresentation = .modal
                navigationController.pushViewController(controller)
            })
        }
    }
    
    public func resolveUrl(context: AccountContext, peerId: PeerId?, url: String, skipUrlAuth: Bool) -> Signal<ResolvedUrl, NoError> {
        return resolveUrlImpl(context: context, peerId: peerId, url: url, skipUrlAuth: skipUrlAuth)
    }
    
    public func openResolvedUrl(_ resolvedUrl: ResolvedUrl, context: AccountContext, urlContext: OpenURLContext, navigationController: NavigationController?, openPeer: @escaping (PeerId, ChatControllerInteractionNavigateToPeer) -> Void, sendFile: ((FileMediaReference) -> Void)?, sendSticker: ((FileMediaReference, ASDisplayNode, CGRect) -> Bool)?, requestMessageActionUrlAuth: ((MessageActionUrlSubject) -> Void)?, joinVoiceChat: ((PeerId, String?, CachedChannelData.ActiveCall) -> Void)?, present: @escaping (ViewController, Any?) -> Void, dismissInput: @escaping () -> Void, contentContext: Any?) {
        openResolvedUrlImpl(resolvedUrl, context: context, urlContext: urlContext, navigationController: navigationController, openPeer: openPeer, sendFile: sendFile, sendSticker: sendSticker, requestMessageActionUrlAuth: requestMessageActionUrlAuth, joinVoiceChat: joinVoiceChat, present: present, dismissInput: dismissInput, contentContext: contentContext)
    }
    
    public func makeDeviceContactInfoController(context: AccountContext, subject: DeviceContactInfoSubject, completed: (() -> Void)?, cancelled: (() -> Void)?) -> ViewController {
        return deviceContactInfoController(context: context, subject: subject, completed: completed, cancelled: cancelled)
    }
    
    public func makePeersNearbyController(context: AccountContext) -> ViewController {
        return peersNearbyController(context: context)
    }
    
    public func makeChatController(context: AccountContext, chatLocation: ChatLocation, subject: ChatControllerSubject?, botStart: ChatControllerInitialBotStart?, mode: ChatControllerPresentationMode) -> ChatController {
        return ChatControllerImpl(context: context, chatLocation: chatLocation, subject: subject, botStart: botStart, mode: mode)
    }
    
    public func makePeerSharedMediaController(context: AccountContext, peerId: PeerId) -> ViewController? {
        return nil
    }
    
    public func makeChatRecentActionsController(context: AccountContext, peer: Peer, adminPeerId: PeerId?) -> ViewController {
        return ChatRecentActionsController(context: context, peer: peer, adminPeerId: adminPeerId)
    }
    
    public func presentContactsWarningSuppression(context: AccountContext, present: (ViewController, Any?) -> Void) {
        presentContactsWarningSuppressionImpl(context: context, present: present)
    }
    
    public func makeContactSelectionController(_ params: ContactSelectionControllerParams) -> ContactSelectionController {
        return ContactSelectionControllerImpl(params)
    }
    
    public func makeContactMultiselectionController(_ params: ContactMultiselectionControllerParams) -> ContactMultiselectionController {
        return ContactMultiselectionControllerImpl(params)
    }
    
    public func makeComposeController(context: AccountContext) -> ViewController {
        return ComposeControllerImpl(context: context)
    }
    
    public func makeProxySettingsController(context: AccountContext) -> ViewController {
        return proxySettingsController(context: context)
    }
    
    public func makeLocalizationListController(context: AccountContext) -> ViewController {
        return LocalizationListController(context: context)
    }
    
    public func openAddContact(context: AccountContext, firstName: String, lastName: String, phoneNumber: String, label: String, present: @escaping (ViewController, Any?) -> Void, pushController: @escaping (ViewController) -> Void, completed: @escaping () -> Void) {
        openAddContactImpl(context: context, firstName: firstName, lastName: lastName, phoneNumber: phoneNumber, label: label, present: present, pushController: pushController, completed: completed)
    }
    
    public func openAddPersonContact(context: AccountContext, peerId: PeerId, pushController: @escaping (ViewController) -> Void, present: @escaping (ViewController, Any?) -> Void) {
        openAddPersonContactImpl(context: context, peerId: peerId, pushController: pushController, present: present)
    }
    
    public func makeCreateGroupController(context: AccountContext, peerIds: [PeerId], initialTitle: String?, mode: CreateGroupMode, completion: ((PeerId, @escaping () -> Void) -> Void)?) -> ViewController {
        return createGroupControllerImpl(context: context, peerIds: peerIds, initialTitle: initialTitle, mode: mode, completion: completion)
    }
    
    public func makeChatListController(context: AccountContext, groupId: PeerGroupId, controlsHistoryPreload: Bool, hideNetworkActivityStatus: Bool, previewing: Bool, enableDebugActions: Bool) -> ChatListController {
        return ChatListControllerImpl(context: context, groupId: groupId, controlsHistoryPreload: controlsHistoryPreload, hideNetworkActivityStatus: hideNetworkActivityStatus, previewing: previewing, enableDebugActions: enableDebugActions)
    }
    
    public func makePeerSelectionController(_ params: PeerSelectionControllerParams) -> PeerSelectionController {
        return PeerSelectionControllerImpl(params)
    }
    
    public func makeChatMessagePreviewItem(context: AccountContext, messages: [Message], theme: PresentationTheme, strings: PresentationStrings, wallpaper: TelegramWallpaper, fontSize: PresentationFontSize, chatBubbleCorners: PresentationChatBubbleCorners, dateTimeFormat: PresentationDateTimeFormat, nameOrder: PresentationPersonNameOrder, forcedResourceStatus: FileMediaResourceStatus?, tapMessage: ((Message) -> Void)? = nil, clickThroughMessage: (() -> Void)? = nil, backgroundNode: ASDisplayNode?) -> ListViewItem {
        let controllerInteraction: ChatControllerInteraction

        controllerInteraction = ChatControllerInteraction(openMessage: { _, _ in
            return false }, openPeer: { _, _, _ in }, openPeerMention: { _ in }, openMessageContextMenu: { _, _, _, _, _ in }, activateMessagePinch: { _ in
            }, openMessageContextActions: { _, _, _, _ in }, navigateToMessage: { _, _ in }, navigateToMessageStandalone: { _ in
            }, tapMessage: { message in
                tapMessage?(message)
        }, clickThroughMessage: {
            clickThroughMessage?()
        }, toggleMessagesSelection: { _, _ in }, sendCurrentMessage: { _ in }, sendMessage: { _ in }, sendSticker: { _, _, _, _, _, _, _ in return false }, sendGif: { _, _, _, _, _ in return false }, sendBotContextResultAsGif: { _, _, _, _, _ in
            return false
        }, requestMessageActionCallback: { _, _, _, _ in }, requestMessageActionUrlAuth: { _, _ in }, activateSwitchInline: { _, _ in }, openUrl: { _, _, _, _ in }, shareCurrentLocation: {}, shareAccountContact: {}, sendBotCommand: { _, _ in }, openInstantPage: { _, _ in  }, openWallpaper: { _ in  }, openTheme: { _ in  }, openHashtag: { _, _ in }, updateInputState: { _ in }, updateInputMode: { _ in }, openMessageShareMenu: { _ in
        }, presentController: { _, _ in }, navigationController: {
            return nil
        }, chatControllerNode: {
            return nil
        }, reactionContainerNode: {
            return nil
        }, presentGlobalOverlayController: { _, _ in }, callPeer: { _, _ in }, longTap: { _, _ in }, openCheckoutOrReceipt: { _ in }, openSearch: { }, setupReply: { _ in
        }, canSetupReply: { _ in
            return .none
        }, navigateToFirstDateMessage: { _ in
        }, requestRedeliveryOfFailedMessages: { _ in
        }, addContact: { _ in
        }, rateCall: { _, _, _ in
        }, requestSelectMessagePollOptions: { _, _ in
        }, requestOpenMessagePollResults: { _, _ in
        }, openAppStorePage: {
        }, displayMessageTooltip: { _, _, _, _ in
        }, seekToTimecode: { _, _, _ in
        }, scheduleCurrentMessage: {
        }, sendScheduledMessagesNow: { _ in
        }, editScheduledMessagesTime: { _ in
        }, performTextSelectionAction: { _, _, _ in
        }, updateMessageLike: { _, _ in
        }, openMessageReactions: { _ in
        }, displayImportedMessageTooltip: { _ in
        }, displaySwipeToReplyHint: {
        }, dismissReplyMarkupMessage: { _ in
        }, openMessagePollResults: { _, _ in
        }, openPollCreation: { _ in
        }, displayPollSolution: { _, _ in
        }, displayPsa: { _, _ in
        }, displayDiceTooltip: { _ in
        }, animateDiceSuccess: { _ in
        }, openPeerContextMenu: { _, _, _, _, _ in
        }, openMessageReplies: { _, _, _ in
        }, openReplyThreadOriginalMessage: { _ in
        }, openMessageStats: { _ in
        }, editMessageMedia: { _, _ in
        }, copyText: { _ in
        }, displayUndo: { _ in
        }, isAnimatingMessage: { _ in
            return false
        }, requestMessageUpdate: { _ in
        }, cancelInteractiveKeyboardGestures: {
        }, automaticMediaDownloadSettings: MediaAutoDownloadSettings.defaultSettings,
           pollActionState: ChatInterfacePollActionState(), stickerSettings: ChatInterfaceStickerSettings(loopAnimatedStickers: false), presentationContext: ChatPresentationContext(backgroundNode: backgroundNode as? WallpaperBackgroundNode))
        
        let content: ChatMessageItemContent
        let chatLocation: ChatLocation
        if messages.count > 1 {
            content = .group(messages: messages.map { ($0, true, .none, ChatMessageEntryAttributes()) })
            chatLocation = .peer(messages.first!.id.peerId)
        } else {
            content = .message(message: messages.first!, read: true, selection: .none, attributes: ChatMessageEntryAttributes())
            chatLocation = .peer(messages.first!.id.peerId)
        }
        
        return ChatMessageItem(presentationData: ChatPresentationData(theme: ChatPresentationThemeData(theme: theme, wallpaper: wallpaper), fontSize: fontSize, strings: strings, dateTimeFormat: dateTimeFormat, nameDisplayOrder: nameOrder, disableAnimations: false, largeEmoji: false, chatBubbleCorners: chatBubbleCorners, animatedEmojiScale: 1.0, isPreview: true), context: context, chatLocation: chatLocation, associatedData: ChatMessageItemAssociatedData(automaticDownloadPeerType: .contact, automaticDownloadNetworkType: .cellular, isRecentActions: false, subject: nil, contactsPeerIds: Set(), animatedEmojiStickers: [:], forcedResourceStatus: forcedResourceStatus), controllerInteraction: controllerInteraction, content: content, disableDate: true, additionalContent: nil)
    }
    
    public func makeChatMessageDateHeaderItem(context: AccountContext, timestamp: Int32, theme: PresentationTheme, strings: PresentationStrings, wallpaper: TelegramWallpaper, fontSize: PresentationFontSize, chatBubbleCorners: PresentationChatBubbleCorners, dateTimeFormat: PresentationDateTimeFormat, nameOrder: PresentationPersonNameOrder) -> ListViewItemHeader {
        return ChatMessageDateHeader(timestamp: timestamp, scheduled: false, presentationData: ChatPresentationData(theme: ChatPresentationThemeData(theme: theme, wallpaper: wallpaper), fontSize: fontSize, strings: strings, dateTimeFormat: dateTimeFormat, nameDisplayOrder: nameOrder, disableAnimations: false, largeEmoji: false, chatBubbleCorners: chatBubbleCorners, animatedEmojiScale: 1.0, isPreview: true), context: context)
    }
    
    #if ENABLE_WALLET
    public func openWallet(context: AccountContext, walletContext: OpenWalletContext, present: @escaping (ViewController) -> Void) {
        guard let storedContext = context.tonContext else {
            return
        }
        let _ = (combineLatest(queue: .mainQueue(),
            WalletStorageInterfaceImpl(postbox: context.account.postbox).getWalletRecords(),
            storedContext.keychain.encryptionPublicKey(),
            context.account.postbox.preferencesView(keys: [PreferencesKeys.appConfiguration])
        )
        |> deliverOnMainQueue).start(next: { wallets, currentPublicKey, preferences in
            let appConfiguration = preferences.values[PreferencesKeys.appConfiguration] as? AppConfiguration ?? .defaultValue
            let walletConfiguration = WalletConfiguration.with(appConfiguration: appConfiguration)
            guard let config = walletConfiguration.config, let blockchainName = walletConfiguration.blockchainName else {
                return
            }
            let tonContext = storedContext.context(config: config, blockchainName: blockchainName, enableProxy: !walletConfiguration.disableProxy)
            
            if wallets.isEmpty {
                if case .send = walletContext {
                    let presentationData = context.sharedContext.currentPresentationData.with { $0 }
                    let controller = textAlertController(context: context, title: presentationData.strings.Conversation_WalletRequiredTitle, text: presentationData.strings.Conversation_WalletRequiredText, actions: [TextAlertAction(type: .genericAction, title: presentationData.strings.Conversation_WalletRequiredNotNow, action: {}), TextAlertAction(type: .defaultAction, title: presentationData.strings.Conversation_WalletRequiredSetup, action: { [weak self] in
                        self?.openWallet(context: context, walletContext: .generic, present: present)
                    })])
                    present(controller)
                } else {
                    if let _ = currentPublicKey {
                        present(WalletSplashScreen(context: WalletContextImpl(context: context, tonContext: tonContext), mode: .intro, walletCreatedPreloadState: nil))
                    } else {
                        present(WalletSplashScreen(context: WalletContextImpl(context: context, tonContext: tonContext), mode: .secureStorageNotAvailable, walletCreatedPreloadState: nil))
                    }
                }
            } else {
                let walletInfo = wallets[0].info
                let exportCompleted = wallets[0].exportCompleted
                if let currentPublicKey = currentPublicKey {
                    if currentPublicKey == walletInfo.encryptedSecret.publicKey {
                        let _ = (walletAddress(publicKey: walletInfo.publicKey, tonInstance: tonContext.instance)
                        |> deliverOnMainQueue).start(next: { address in
                            switch walletContext {
                            case .generic:
                                if exportCompleted {
                                    present(WalletInfoScreen(context: WalletContextImpl(context: context, tonContext: tonContext), walletInfo: walletInfo, address: address, enableDebugActions: !GlobalExperimentalSettings.isAppStoreBuild))
                                } else {
                                    present(WalletSplashScreen(context: WalletContextImpl(context: context, tonContext: tonContext), mode: .created(walletInfo, nil), walletCreatedPreloadState: nil))
                                }
                            case let .send(address, amount, comment):
                                present(walletSendScreen(context: WalletContextImpl(context: context, tonContext: tonContext), randomId: Int64.random(in: Int64.min ... Int64.max), walletInfo: walletInfo, address: address, amount: amount, comment: comment))
                            }
                            
                        })
                    } else {
                        present(WalletSplashScreen(context: WalletContextImpl(context: context, tonContext: tonContext), mode: .secureStorageReset(.changed), walletCreatedPreloadState: nil))
                    }
                } else {
                    present(WalletSplashScreen(context: WalletContextImpl(context: context, tonContext: tonContext), mode: .secureStorageReset(.notAvailable), walletCreatedPreloadState: nil))
                }
            }
        })
    }
    #endif
    
    public func openImagePicker(context: AccountContext, completion: @escaping (UIImage) -> Void, present: @escaping (ViewController) -> Void) {
        let presentationData = context.sharedContext.currentPresentationData.with { $0 }
        let _ = legacyWallpaperPicker(context: context, presentationData: presentationData).start(next: { generator in
            let legacyController = LegacyController(presentation: .navigation, theme: presentationData.theme)
            legacyController.navigationPresentation = .modal
            legacyController.statusBar.statusBarStyle = presentationData.theme.rootController.statusBarStyle.style
            
            let controller = generator(legacyController.context)
            legacyController.bind(controller: controller)
            legacyController.deferScreenEdgeGestures = [.top]
            controller.selectionBlock = { [weak legacyController, weak controller] asset, _ in
                if let asset = asset {
                    let _ = (fetchPhotoLibraryImage(localIdentifier: asset.backingAsset.localIdentifier, thumbnail: false)
                    |> deliverOnMainQueue).start(next: { imageAndFlag in
                        if let (image, _) = imageAndFlag {
                            completion(image)
                        }
                    })
                    if let legacyController = legacyController {
                        legacyController.dismiss()
                    }
                }
            }
            controller.dismissalBlock = { [weak legacyController] in
                if let legacyController = legacyController {
                    legacyController.dismiss()
                }
            }
            present(legacyController)
        })
    }
    
    public func makeRecentSessionsController(context: AccountContext, activeSessionsContext: ActiveSessionsContext) -> ViewController & RecentSessionsController {
        return recentSessionsController(context: context, activeSessionsContext: activeSessionsContext, webSessionsContext: context.engine.privacy.webSessions(), websitesOnly: false)
    }
    
    public func makePrivacyAndSecurityController(context: AccountContext) -> ViewController {
        return SettingsUI.makePrivacyAndSecurityController(context: context)
    }
}

private let defaultChatControllerInteraction = ChatControllerInteraction.default

private func peerInfoControllerImpl(context: AccountContext, peer: Peer, mode: PeerInfoControllerMode, avatarInitiallyExpanded: Bool, isOpenedFromChat: Bool) -> ViewController? {
    let useClassicUi = NGSettings.classicProfileUI
    if let _ = peer as? TelegramGroup {
        return PeerInfoScreenImpl(context: context, peerId: peer.id, avatarInitiallyExpanded: avatarInitiallyExpanded, isOpenedFromChat: isOpenedFromChat, nearbyPeerDistance: nil, callMessages: [])
    } else if let channel = peer as? TelegramChannel {
        switch channel.info {
        case .broadcast:
            if useClassicUi {
                return channelInfoController(context: context, peerId: peer.id)
            }
        default:
            break
        }
        return PeerInfoScreenImpl(context: context, peerId: peer.id, avatarInitiallyExpanded: avatarInitiallyExpanded, isOpenedFromChat: isOpenedFromChat, nearbyPeerDistance: nil, callMessages: [])
    } else if peer is TelegramUser {
        var nearbyPeerDistance: Int32?
        var callMessages: [Message] = []
        var ignoreGroupInCommon: PeerId?
        switch mode {
        case let .nearbyPeer(distance):
            nearbyPeerDistance = distance
        case let .calls(messages):
            callMessages = messages
        case .generic:
            break
        case let .group(id):
            ignoreGroupInCommon = id
        }
        return PeerInfoScreenImpl(context: context, peerId: peer.id, avatarInitiallyExpanded: avatarInitiallyExpanded, isOpenedFromChat: isOpenedFromChat, nearbyPeerDistance: nearbyPeerDistance, callMessages: callMessages, ignoreGroupInCommon: ignoreGroupInCommon)
    } else if peer is TelegramSecretChat {
        return PeerInfoScreenImpl(context: context, peerId: peer.id, avatarInitiallyExpanded: avatarInitiallyExpanded, isOpenedFromChat: isOpenedFromChat, nearbyPeerDistance: nil, callMessages: [])
    }
    return nil
}<|MERGE_RESOLUTION|>--- conflicted
+++ resolved
@@ -907,11 +907,7 @@
                         guard let token = token else {
                             return .complete()
                         }
-<<<<<<< HEAD
-                        return .complete() // return TelegramEngine(account: account).accountData.registerNotificationToken(token: token, type: .voip, sandbox: sandbox, otherAccountUserIds: (account.testingEnvironment ? activeTestingUserIds : activeProductionUserIds).filter({ $0 != account.peerId.id }), excludeMutedChats: !settings.includeMuted)
-=======
-                        return account.engine.accountData.registerNotificationToken(token: token, type: .voip, sandbox: sandbox, otherAccountUserIds: (account.account.testingEnvironment ? activeTestingUserIds : activeProductionUserIds).filter({ $0 != account.account.peerId.id }), excludeMutedChats: !settings.includeMuted)
->>>>>>> 1907a30d
+                        return .complete() // account.engine.accountData.registerNotificationToken(token: token, type: .voip, sandbox: sandbox, otherAccountUserIds: (account.account.testingEnvironment ? activeTestingUserIds : activeProductionUserIds).filter({ $0 != account.account.peerId.id }), excludeMutedChats: !settings.includeMuted)
                     }
                 }
                 
