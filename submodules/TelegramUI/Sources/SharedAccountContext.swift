--- conflicted
+++ resolved
@@ -23,11 +23,8 @@
 import AlertUI
 import PresentationDataUtils
 import LocationUI
-<<<<<<< HEAD
 import NGData
-=======
 import AppLock
->>>>>>> f275ed0c
 
 private final class AccountUserInterfaceInUseContext {
     let subscribers = Bag<(Bool) -> Void>()
@@ -1400,8 +1397,7 @@
 private func peerInfoControllerImpl(context: AccountContext, peer: Peer, mode: PeerInfoControllerMode, avatarInitiallyExpanded: Bool, isOpenedFromChat: Bool) -> ViewController? {
     let useClassicUi = NGSettings.classicProfileUI
     if let _ = peer as? TelegramGroup {
-<<<<<<< HEAD
-        return PeerInfoScreen(context: context, peerId: peer.id, avatarInitiallyExpanded: avatarInitiallyExpanded, isOpenedFromChat: isOpenedFromChat, nearbyPeerDistance: nil, callMessages: [])
+        return PeerInfoScreenImpl(context: context, peerId: peer.id, avatarInitiallyExpanded: avatarInitiallyExpanded, isOpenedFromChat: isOpenedFromChat, nearbyPeerDistance: nil, callMessages: [])
     } else if let channel = peer as? TelegramChannel {
         switch channel.info {
         case .broadcast:
@@ -1411,12 +1407,7 @@
         default:
             break
         }
-        return PeerInfoScreen(context: context, peerId: peer.id, avatarInitiallyExpanded: avatarInitiallyExpanded, isOpenedFromChat: isOpenedFromChat, nearbyPeerDistance: nil, callMessages: [])
-=======
         return PeerInfoScreenImpl(context: context, peerId: peer.id, avatarInitiallyExpanded: avatarInitiallyExpanded, isOpenedFromChat: isOpenedFromChat, nearbyPeerDistance: nil, callMessages: [])
-    } else if let _ = peer as? TelegramChannel {
-        return PeerInfoScreenImpl(context: context, peerId: peer.id, avatarInitiallyExpanded: avatarInitiallyExpanded, isOpenedFromChat: isOpenedFromChat, nearbyPeerDistance: nil, callMessages: [])
->>>>>>> f275ed0c
     } else if peer is TelegramUser {
         var nearbyPeerDistance: Int32?
         var callMessages: [Message] = []
@@ -1431,21 +1422,15 @@
         case let .group(id):
             ignoreGroupInCommon = id
         }
-<<<<<<< HEAD
         if useClassicUi && nearbyPeerDistance == nil {
             return userInfoController(context: context, peerId: peer.id)
         }
-        return PeerInfoScreen(context: context, peerId: peer.id, avatarInitiallyExpanded: avatarInitiallyExpanded, isOpenedFromChat: isOpenedFromChat, nearbyPeerDistance: nearbyPeerDistance, callMessages: callMessages, ignoreGroupInCommon: ignoreGroupInCommon)
+        return PeerInfoScreenImpl(context: context, peerId: peer.id, avatarInitiallyExpanded: avatarInitiallyExpanded, isOpenedFromChat: isOpenedFromChat, nearbyPeerDistance: nearbyPeerDistance, callMessages: callMessages, ignoreGroupInCommon: ignoreGroupInCommon)
     } else if peer is TelegramSecretChat {
         if useClassicUi {
             return userInfoController(context: context, peerId: peer.id)
         }
-        return PeerInfoScreen(context: context, peerId: peer.id, avatarInitiallyExpanded: avatarInitiallyExpanded, isOpenedFromChat: isOpenedFromChat, nearbyPeerDistance: nil, callMessages: [])
-=======
-        return PeerInfoScreenImpl(context: context, peerId: peer.id, avatarInitiallyExpanded: avatarInitiallyExpanded, isOpenedFromChat: isOpenedFromChat, nearbyPeerDistance: nearbyPeerDistance, callMessages: callMessages, ignoreGroupInCommon: ignoreGroupInCommon)
-    } else if peer is TelegramSecretChat {
         return PeerInfoScreenImpl(context: context, peerId: peer.id, avatarInitiallyExpanded: avatarInitiallyExpanded, isOpenedFromChat: isOpenedFromChat, nearbyPeerDistance: nil, callMessages: [])
->>>>>>> f275ed0c
     }
     return nil
 }