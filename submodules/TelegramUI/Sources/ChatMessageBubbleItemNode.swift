import Foundation
import UIKit
import AsyncDisplayKit
import Display
import Postbox
import TelegramCore
import SyncCore
import TelegramPresentationData
import TelegramUIPreferences
import TextFormat
import AccountContext
import TemporaryCachedPeerDataManager
import LocalizedPeerData
import ContextUI
import TelegramUniversalVideoContent
import MosaicLayout
import TextSelectionNode
import PlatformRestrictionMatching
import Emoji
import ReactionSelectionNode
import PersistentStringHash
import GridMessageSelectionNode
import AppBundle
import Markdown
import WallpaperBackgroundNode
import SwiftSignalKit






// MARK: Nicegram Imports
import OverlayStatusController
import PresentationDataUtils
import NGData
import NGTranslate
import NGStrings
import NGUI
import NGWebUtils
import SettingsUI
import TelegramCore
import SwiftSignalKit


import NaturalLanguage
//

@available(iOS 12.0, *)
func detectedLanguage(for string: String) -> String? {
    let recognizer = NLLanguageRecognizer()
    recognizer.processString(string)
    guard let languageCode = recognizer.dominantLanguage?.rawValue else { return nil }
    return languageCode
}

enum InternalBubbleTapAction {
    case action(() -> Void)
    case optionalAction(() -> Void)
    case openContextMenu(tapMessage: Message, selectAll: Bool, subFrame: CGRect)
}

private struct BubbleItemAttributes {
    var isAttachment: Bool
    var neighborType: ChatMessageBubbleRelativePosition.NeighbourType
    var neighborSpacing: ChatMessageBubbleRelativePosition.NeighbourSpacing
}

private final class ChatMessageBubbleClippingNode: ASDisplayNode {
    override func hitTest(_ point: CGPoint, with event: UIEvent?) -> UIView? {
        let result = self.view.hitTest(point, with: event)
        if result === self.view {
            return nil
        } else {
            return result
        }
    }
}

private func contentNodeMessagesAndClassesForItem(_ item: ChatMessageItem) -> ([(Message, AnyClass, ChatMessageEntryAttributes, BubbleItemAttributes)], Bool) {
    var result: [(Message, AnyClass, ChatMessageEntryAttributes, BubbleItemAttributes)] = []
    var skipText = false
    var messageWithCaptionToAdd: (Message, ChatMessageEntryAttributes)?
    var isUnsupportedMedia = false
    var isAction = false
    
    var previousItemIsFile = false
    var hasFiles = false
    
    outer: for (message, itemAttributes) in item.content {
        for attribute in message.attributes {
            if let attribute = attribute as? RestrictedContentMessageAttribute, attribute.platformText(platform: "ios", contentSettings: item.context.currentContentSettings.with { $0 }) != nil {
                if isAllowedMessage(restrictionReason: attribute.platformText(platform: "ios", contentSettings: item.context.currentContentSettings.with { $0 },  extractReason: true), contentSettings: item.context.currentContentSettings.with { $0 }) {
                } else {
                    result.append((message, ChatMessageRestrictedBubbleContentNode.self, itemAttributes, BubbleItemAttributes(isAttachment: false, neighborType: .freeform, neighborSpacing: .default)))
                    break outer
                }
            }
        }
        
        var isFile = false
        inner: for media in message.media {
            if let _ = media as? TelegramMediaImage {
                if let forwardInfo = message.forwardInfo, forwardInfo.flags.contains(.isImported), message.text.isEmpty {
                    messageWithCaptionToAdd = (message, itemAttributes)
                }
                result.append((message, ChatMessageMediaBubbleContentNode.self, itemAttributes, BubbleItemAttributes(isAttachment: false, neighborType: .media, neighborSpacing: .default)))
            } else if let file = media as? TelegramMediaFile {
                let isVideo = file.isVideo || (file.isAnimated && file.dimensions != nil)
                if isVideo {
                    if let forwardInfo = message.forwardInfo, forwardInfo.flags.contains(.isImported), message.text.isEmpty {
                        messageWithCaptionToAdd = (message, itemAttributes)
                    }
                    result.append((message, ChatMessageMediaBubbleContentNode.self, itemAttributes, BubbleItemAttributes(isAttachment: false, neighborType: .media, neighborSpacing: .default)))
                } else {
                    var neighborSpacing: ChatMessageBubbleRelativePosition.NeighbourSpacing = .default
                    if previousItemIsFile {
                        neighborSpacing = .overlap(file.isMusic ? 14.0 : 4.0)
                    }
                    isFile = true
                    hasFiles = true
                    result.append((message, ChatMessageFileBubbleContentNode.self, itemAttributes, BubbleItemAttributes(isAttachment: false, neighborType: .freeform, neighborSpacing: neighborSpacing)))
                }
            } else if let action = media as? TelegramMediaAction {
                isAction = true
                if case .phoneCall = action.action {
                    result.append((message, ChatMessageCallBubbleContentNode.self, itemAttributes, BubbleItemAttributes(isAttachment: false, neighborType: .freeform, neighborSpacing: .default)))
                } else {
                    result.append((message, ChatMessageActionBubbleContentNode.self, itemAttributes, BubbleItemAttributes(isAttachment: false, neighborType: .freeform, neighborSpacing: .default)))
                }
            } else if let _ = media as? TelegramMediaMap {
                result.append((message, ChatMessageMapBubbleContentNode.self, itemAttributes, BubbleItemAttributes(isAttachment: false, neighborType: .freeform, neighborSpacing: .default)))
            } else if let _ = media as? TelegramMediaGame {
                skipText = true
                result.append((message, ChatMessageGameBubbleContentNode.self, itemAttributes, BubbleItemAttributes(isAttachment: false, neighborType: .freeform, neighborSpacing: .default)))
                break inner
            } else if let _ = media as? TelegramMediaInvoice {
                skipText = true
                result.append((message, ChatMessageInvoiceBubbleContentNode.self, itemAttributes, BubbleItemAttributes(isAttachment: false, neighborType: .freeform, neighborSpacing: .default)))
                break inner
            } else if let _ = media as? TelegramMediaContact {
                result.append((message, ChatMessageContactBubbleContentNode.self, itemAttributes, BubbleItemAttributes(isAttachment: false, neighborType: .freeform, neighborSpacing: .default)))
            } else if let _ = media as? TelegramMediaExpiredContent {
                result.removeAll()
                result.append((message, ChatMessageActionBubbleContentNode.self, itemAttributes, BubbleItemAttributes(isAttachment: false, neighborType: .freeform, neighborSpacing: .default)))
                return (result, false)
            } else if let _ = media as? TelegramMediaPoll {
                result.append((message, ChatMessagePollBubbleContentNode.self, itemAttributes, BubbleItemAttributes(isAttachment: false, neighborType: .freeform, neighborSpacing: .default)))
            } else if let _ = media as? TelegramMediaUnsupported {
                isUnsupportedMedia = true
            }
            previousItemIsFile = isFile
        }
        
        var messageText = message.text
        if let updatingMedia = itemAttributes.updatingMedia {
            messageText = updatingMedia.text
        }
        
        if !messageText.isEmpty || isUnsupportedMedia {
            if !skipText {
                if case .group = item.content, !isFile {
                    messageWithCaptionToAdd = (message, itemAttributes)
                    skipText = true
                } else {
                    result.append((message, ChatMessageTextBubbleContentNode.self, itemAttributes, BubbleItemAttributes(isAttachment: false, neighborType: .freeform, neighborSpacing: isFile ? .condensed : .default)))
                }
            } else {
                if case .group = item.content {
                    messageWithCaptionToAdd = nil
                }
            }
        }
        
        inner: for media in message.media {
            if let webpage = media as? TelegramMediaWebpage {
                if case .Loaded = webpage.content {
                    result.append((message, ChatMessageWebpageBubbleContentNode.self, itemAttributes, BubbleItemAttributes(isAttachment: false, neighborType: .freeform, neighborSpacing: .default)))
                }
                break inner
            }
        }
        
        if isUnsupportedMedia {
            result.append((message, ChatMessageUnsupportedBubbleContentNode.self, itemAttributes, BubbleItemAttributes(isAttachment: false, neighborType: .freeform, neighborSpacing: .default)))
        }
    }
    
    if let (messageWithCaptionToAdd, itemAttributes) = messageWithCaptionToAdd {
        result.append((messageWithCaptionToAdd, ChatMessageTextBubbleContentNode.self, itemAttributes, BubbleItemAttributes(isAttachment: false, neighborType: .freeform, neighborSpacing: .default)))
    }
    
    if let additionalContent = item.additionalContent {
        switch additionalContent {
            case let .eventLogPreviousMessage(previousMessage):
                result.append((previousMessage, ChatMessageEventLogPreviousMessageContentNode.self, ChatMessageEntryAttributes(), BubbleItemAttributes(isAttachment: false, neighborType: .freeform, neighborSpacing: .default)))
            case let .eventLogPreviousDescription(previousMessage):
                result.append((previousMessage, ChatMessageEventLogPreviousDescriptionContentNode.self, ChatMessageEntryAttributes(), BubbleItemAttributes(isAttachment: false, neighborType: .freeform, neighborSpacing: .default)))
            case let .eventLogPreviousLink(previousMessage):
                result.append((previousMessage, ChatMessageEventLogPreviousLinkContentNode.self, ChatMessageEntryAttributes(), BubbleItemAttributes(isAttachment: false, neighborType: .freeform, neighborSpacing: .default)))
        }
    }
    
    let firstMessage = item.content.firstMessage
    if !isAction && !Namespaces.Message.allScheduled.contains(firstMessage.id.namespace) {
        var hasDiscussion = false
        if let channel = firstMessage.peers[firstMessage.id.peerId] as? TelegramChannel, case let .broadcast(info) = channel.info, info.flags.contains(.hasDiscussionGroup) {
            hasDiscussion = true
        }
        if case let .replyThread(replyThreadMessage) = item.chatLocation, replyThreadMessage.effectiveTopId == firstMessage.id {
            hasDiscussion = false
        }
        
        if hasDiscussion {
            var canComment = false
            if case .pinnedMessages = item.associatedData.subject {
                canComment = false
            } else if firstMessage.id.namespace == Namespaces.Message.Local {
                canComment = true
            } else {
                for attribute in firstMessage.attributes {
                    if let attribute = attribute as? ReplyThreadMessageAttribute, let commentsPeerId = attribute.commentsPeerId {
                        switch item.associatedData.channelDiscussionGroup {
                        case .unknown:
                            canComment = true
                        case let .known(groupId):
                            canComment = groupId == commentsPeerId
                        }
                        break
                    }
                }
            }
            
            if canComment {
                result.append((firstMessage, ChatMessageCommentFooterContentNode.self, ChatMessageEntryAttributes(), BubbleItemAttributes(isAttachment: true, neighborType: .freeform, neighborSpacing: .default)))
            }
        } else if firstMessage.id.peerId.isReplies {
            result.append((firstMessage, ChatMessageCommentFooterContentNode.self, ChatMessageEntryAttributes(), BubbleItemAttributes(isAttachment: true, neighborType: .freeform, neighborSpacing: .default)))
        }
    }
    
    var needSeparateContainers = false
    if case .group = item.content, hasFiles {
        needSeparateContainers = true
    }
    
    return (result, needSeparateContainers)
}

private let chatMessagePeerIdColors: [UIColor] = [
    UIColor(rgb: 0xfc5c51),
    UIColor(rgb: 0xfa790f),
    UIColor(rgb: 0x895dd5),
    UIColor(rgb: 0x0fb297),
    UIColor(rgb: 0x00c0c2),
    UIColor(rgb: 0x3ca5ec),
    UIColor(rgb: 0x3d72ed)
]

private enum ContentNodeOperation {
    case remove(index: Int)
    case insert(index: Int, node: ChatMessageBubbleContentNode)
}

class ChatPresentationContext {
    weak var backgroundNode: WallpaperBackgroundNode?

    init(backgroundNode: WallpaperBackgroundNode?) {
        self.backgroundNode = backgroundNode
    }
}

class ChatMessageBubbleItemNode: ChatMessageItemView, ChatMessagePreviewItemNode {
    class ContentContainer {
        let contentMessageStableId: UInt32
        let sourceNode: ContextExtractedContentContainingNode
        let containerNode: ContextControllerSourceNode
        var backgroundWallpaperNode: ChatMessageBubbleBackdrop?
        var backgroundNode: ChatMessageBackground?
        var selectionBackgroundNode: ASDisplayNode?
        
        private var currentParams: (size: CGSize, contentOrigin: CGPoint, presentationData: ChatPresentationData, graphics: PrincipalThemeEssentialGraphics, backgroundType: ChatMessageBackgroundType, presentationContext: ChatPresentationContext, mediaBox: MediaBox, messageSelection: Bool?, selectionInsets: UIEdgeInsets)?
        
        init(contentMessageStableId: UInt32) {
            self.contentMessageStableId = contentMessageStableId
            
            self.sourceNode = ContextExtractedContentContainingNode()
            self.containerNode = ContextControllerSourceNode()
        }
        
        private var absoluteRect: (CGRect, CGSize)?
        fileprivate func updateAbsoluteRect(_ rect: CGRect, within containerSize: CGSize) {
            self.absoluteRect = (rect, containerSize)
            guard let backgroundWallpaperNode = self.backgroundWallpaperNode else {
                return
            }
            let mappedRect = CGRect(origin: CGPoint(x: rect.minX + backgroundWallpaperNode.frame.minX, y: rect.minY + backgroundWallpaperNode.frame.minY), size: rect.size)
            backgroundWallpaperNode.update(rect: mappedRect, within: containerSize)
        }
        
        fileprivate func applyAbsoluteOffset(value: CGPoint, animationCurve: ContainedViewLayoutTransitionCurve, duration: Double) {
            guard let backgroundWallpaperNode = self.backgroundWallpaperNode else {
                return
            }
            backgroundWallpaperNode.offset(value: value, animationCurve: animationCurve, duration: duration)
        }
        
        fileprivate func applyAbsoluteOffsetSpring(value: CGFloat, duration: Double, damping: CGFloat) {
            guard let backgroundWallpaperNode = self.backgroundWallpaperNode else {
                return
            }
            backgroundWallpaperNode.offsetSpring(value: value, duration: duration, damping: damping)
        }
        
        fileprivate func willUpdateIsExtractedToContextPreview(isExtractedToContextPreview: Bool, transition: ContainedViewLayoutTransition) {
            if isExtractedToContextPreview {
                var offset: CGFloat = 0.0
                var inset: CGFloat = 0.0
                var type: ChatMessageBackgroundType
                if let currentParams = self.currentParams, case .incoming = currentParams.backgroundType {
                    type = .incoming(.Extracted)
                    offset = -5.0
                    inset = 5.0
                } else {
                    type = .outgoing(.Extracted)
                    inset = 5.0
                }
                
                if let _ = self.backgroundNode {
                } else if let currentParams = self.currentParams {
                    let backgroundWallpaperNode = ChatMessageBubbleBackdrop()
                    backgroundWallpaperNode.alpha = 0.0
                    
                    let backgroundNode = ChatMessageBackground()
                    backgroundNode.alpha = 0.0
                                        
                    self.sourceNode.contentNode.insertSubnode(backgroundNode, at: 0)
                    self.sourceNode.contentNode.insertSubnode(backgroundWallpaperNode, at: 0)
                    
                    self.backgroundWallpaperNode = backgroundWallpaperNode
                    self.backgroundNode = backgroundNode
                    
                    transition.updateAlpha(node: backgroundNode, alpha: 1.0)
                    transition.updateAlpha(node: backgroundWallpaperNode, alpha: 1.0)
                    
                    backgroundNode.setType(type: type, highlighted: false, graphics: currentParams.graphics, maskMode: true, hasWallpaper: currentParams.presentationData.theme.wallpaper.hasWallpaper, transition: .immediate, backgroundNode: currentParams.presentationContext.backgroundNode)
                    backgroundWallpaperNode.setType(type: type, theme: currentParams.presentationData.theme, essentialGraphics: currentParams.graphics, maskMode: true, backgroundNode: currentParams.presentationContext.backgroundNode)
                }
                
                if let currentParams = self.currentParams {
                    let backgroundFrame = CGRect(x: currentParams.contentOrigin.x + offset, y: 0.0, width: currentParams.size.width + inset, height: currentParams.size.height)
                    self.backgroundNode?.updateLayout(size: backgroundFrame.size, transition: .immediate)
                    self.backgroundNode?.frame = backgroundFrame
                    self.backgroundWallpaperNode?.frame = backgroundFrame
                    
                    if let (rect, containerSize) = self.absoluteRect {
                        let mappedRect = CGRect(origin: CGPoint(x: rect.minX + backgroundFrame.minX, y: rect.minY + backgroundFrame.minY), size: rect.size)
                        self.backgroundWallpaperNode?.update(rect: mappedRect, within: containerSize)
                    }
                }
            } else {
                if let backgroundNode = self.backgroundNode {
                    self.backgroundNode = nil
                    transition.updateAlpha(node: backgroundNode, alpha: 0.0, completion: { [weak backgroundNode] _ in
                        backgroundNode?.removeFromSupernode()
                    })
                }
                if let backgroundWallpaperNode = self.backgroundWallpaperNode {
                    self.backgroundWallpaperNode = nil
                    transition.updateAlpha(node: backgroundWallpaperNode, alpha: 0.0, completion: { [weak backgroundWallpaperNode] _ in
                        backgroundWallpaperNode?.removeFromSupernode()
                    })
                }
            }
        }
        
        fileprivate func isExtractedToContextPreviewUpdated(_ isExtractedToContextPreview: Bool) {
        }
        
        fileprivate func update(size: CGSize, contentOrigin: CGPoint, selectionInsets: UIEdgeInsets, index: Int, presentationData: ChatPresentationData, graphics: PrincipalThemeEssentialGraphics, backgroundType: ChatMessageBackgroundType, presentationContext: ChatPresentationContext, mediaBox: MediaBox, messageSelection: Bool?) {
            self.currentParams = (size, contentOrigin, presentationData, graphics, backgroundType, presentationContext, mediaBox, messageSelection, selectionInsets)
            let bounds = CGRect(origin: CGPoint(), size: size)
            
            var incoming: Bool = false
            if case .incoming = backgroundType {
                incoming = true
            }
            
            let messageTheme = incoming ? presentationData.theme.theme.chat.message.incoming : presentationData.theme.theme.chat.message.outgoing
            
            if let messageSelection = messageSelection, messageSelection {
                if let _ = self.selectionBackgroundNode {
                } else {
                    let selectionBackgroundNode = ASDisplayNode()
                    self.containerNode.insertSubnode(selectionBackgroundNode, at: 0)
                    self.selectionBackgroundNode = selectionBackgroundNode
                }
                
                var selectionBackgroundFrame = bounds.offsetBy(dx: contentOrigin.x, dy: 0.0)
                if index == 0 && contentOrigin.y > 0.0 {
                    selectionBackgroundFrame.origin.y -= contentOrigin.y
                    selectionBackgroundFrame.size.height += contentOrigin.y
                }
                selectionBackgroundFrame = selectionBackgroundFrame.inset(by: selectionInsets)
                
                let bubbleColor = graphics.hasWallpaper ? messageTheme.bubble.withWallpaper.fill : messageTheme.bubble.withoutWallpaper.fill
                let selectionColor = bubbleColor.withAlphaComponent(1.0).mixedWith(messageTheme.accentTextColor.withAlphaComponent(1.0), alpha: 0.08)
                
                self.selectionBackgroundNode?.backgroundColor = selectionColor
                self.selectionBackgroundNode?.frame = selectionBackgroundFrame
            } else if let selectionBackgroundNode = self.selectionBackgroundNode {
                self.selectionBackgroundNode = nil
                selectionBackgroundNode.removeFromSupernode()
            }
        }
    }
     
    let mainContextSourceNode: ContextExtractedContentContainingNode
    private let mainContainerNode: ContextControllerSourceNode
    private let backgroundWallpaperNode: ChatMessageBubbleBackdrop
    private let backgroundNode: ChatMessageBackground
    private let shadowNode: ChatMessageShadowNode
    private var clippingNode: ChatMessageBubbleClippingNode
    
    override var extractedBackgroundNode: ASDisplayNode? {
        return self.shadowNode
    }
    
    private var selectionNode: ChatMessageSelectionNode?
    private var deliveryFailedNode: ChatMessageDeliveryFailedNode?
    private var swipeToReplyNode: ChatMessageSwipeToReplyNode?
    private var swipeToReplyFeedback: HapticFeedback?
    
    private var nameNode: TextNode?
    private var adminBadgeNode: TextNode?
    private var credibilityIconNode: ASImageNode?
    private var forwardInfoNode: ChatMessageForwardInfoNode?
    var forwardInfoReferenceNode: ASDisplayNode? {
        return self.forwardInfoNode
    }
    private var replyInfoNode: ChatMessageReplyInfoNode?
    
    private var contentContainersWrapperNode: ASDisplayNode
    private var contentContainers: [ContentContainer] = []
    private(set) var contentNodes: [ChatMessageBubbleContentNode] = []
    private var mosaicStatusNode: ChatMessageDateAndStatusNode?
    private var actionButtonsNode: ChatMessageActionButtonsNode?
    
<<<<<<< HEAD
    private var shareButtonNode: HighlightableButtonNode?
    private var trButtonNode: HighlightableButtonNode?
=======
    private var shareButtonNode: ChatMessageShareButton?
>>>>>>> 9131d607
    
    private let messageAccessibilityArea: AccessibilityAreaNode

    private var backgroundType: ChatMessageBackgroundType?
    private var highlightedState: Bool = false
    
    private var backgroundFrameTransition: (CGRect, CGRect)?
    
    private var currentSwipeToReplyTranslation: CGFloat = 0.0
    
    private var appliedItem: ChatMessageItem?
    private var appliedForwardInfo: (Peer?, String?)?
    
    private var tapRecognizer: TapLongTapOrDoubleTapGestureRecognizer?
    private var reactionRecognizer: ReactionSwipeGestureRecognizer?
    
    private var currentSwipeAction: ChatControllerInteractionSwipeAction?
    
    override var visibility: ListViewItemNodeVisibility {
        didSet {
            if self.visibility != oldValue {
                for contentNode in self.contentNodes {
                    contentNode.visibility = self.visibility
                }
            }
        }
    }
    
    required init() {
        self.mainContextSourceNode = ContextExtractedContentContainingNode()
        self.mainContainerNode = ContextControllerSourceNode()
        self.backgroundWallpaperNode = ChatMessageBubbleBackdrop()
        self.contentContainersWrapperNode = ASDisplayNode()
        
        self.backgroundNode = ChatMessageBackground()
        self.shadowNode = ChatMessageShadowNode()

        self.clippingNode = ChatMessageBubbleClippingNode()
        self.clippingNode.clipsToBounds = true

        self.messageAccessibilityArea = AccessibilityAreaNode()
        
        super.init(layerBacked: false)
        
        self.mainContainerNode.shouldBegin = { [weak self] location in
            guard let strongSelf = self else {
                return false
            }
            if !strongSelf.backgroundNode.frame.contains(location) {
                return false
            }
            if strongSelf.selectionNode != nil {
                return false
            }
            if let action = strongSelf.gestureRecognized(gesture: .tap, location: location, recognizer: nil) {
                if case .action = action {
                    return false
                }
            }
            if let action = strongSelf.gestureRecognized(gesture: .longTap, location: location, recognizer: nil) {
                switch action {
                case .action, .optionalAction:
                    return false
                case let .openContextMenu(_, selectAll, _):
                    return selectAll || strongSelf.contentContainers.count < 2
                }
            }
            return true
        }
        
        self.mainContainerNode.activated = { [weak self] gesture, location in
            guard let strongSelf = self, let item = strongSelf.item else {
                return
            }
            
            if let action = strongSelf.gestureRecognized(gesture: .longTap, location: location, recognizer: nil) {
                switch action {
                case .action, .optionalAction:
                    break
                case let .openContextMenu(tapMessage, selectAll, subFrame):
                    item.controllerInteraction.openMessageContextMenu(tapMessage, selectAll, strongSelf, subFrame, gesture)
                }
            }
        }
        
        self.mainContainerNode.addSubnode(self.mainContextSourceNode)
        self.mainContainerNode.targetNodeForActivationProgress = self.mainContextSourceNode.contentNode
        self.addSubnode(self.mainContainerNode)
        
        self.mainContextSourceNode.contentNode.addSubnode(self.backgroundWallpaperNode)
        self.mainContextSourceNode.contentNode.addSubnode(self.backgroundNode)
        self.mainContextSourceNode.contentNode.addSubnode(self.clippingNode)
        self.clippingNode.addSubnode(self.contentContainersWrapperNode)
        self.addSubnode(self.messageAccessibilityArea)
        
        self.messageAccessibilityArea.activate = { [weak self] in
            guard let strongSelf = self, let accessibilityData = strongSelf.accessibilityData else {
                return false
            }
            
            for node in strongSelf.contentNodes {
                if node.accessibilityActivate() {
                    return true
                }
            }
            
            if let singleUrl = accessibilityData.singleUrl {
                strongSelf.item?.controllerInteraction.openUrl(singleUrl, false, false, strongSelf.item?.content.firstMessage)
                return true
            }
            
            return false
        }
        
        self.messageAccessibilityArea.focused = { [weak self] in
            self?.accessibilityElementDidBecomeFocused()
        }
        
        self.mainContextSourceNode.willUpdateIsExtractedToContextPreview = { [weak self] isExtractedToContextPreview, _ in
            guard let strongSelf = self, let _ = strongSelf.item else {
                return
            }
            for contentNode in strongSelf.contentNodes {
                contentNode.willUpdateIsExtractedToContextPreview(isExtractedToContextPreview)
            }
        }
        self.mainContextSourceNode.isExtractedToContextPreviewUpdated = { [weak self] isExtractedToContextPreview in
            guard let strongSelf = self, let item = strongSelf.item else {
                return
            }
            strongSelf.backgroundWallpaperNode.setMaskMode(strongSelf.backgroundMaskMode, mediaBox: item.context.account.postbox.mediaBox)
            strongSelf.backgroundNode.setMaskMode(strongSelf.backgroundMaskMode)
            if !isExtractedToContextPreview, let (rect, size) = strongSelf.absoluteRect {
                strongSelf.updateAbsoluteRect(rect, within: size)
            }
            
            for contentNode in strongSelf.contentNodes {
                contentNode.updateIsExtractedToContextPreview(isExtractedToContextPreview)
            }
        }
        
        self.mainContextSourceNode.updateAbsoluteRect = { [weak self] rect, size in
            guard let strongSelf = self, strongSelf.mainContextSourceNode.isExtractedToContextPreview else {
                return
            }
            strongSelf.updateAbsoluteRectInternal(rect, within: size)
        }
        self.mainContextSourceNode.applyAbsoluteOffset = { [weak self] value, animationCurve, duration in
            guard let strongSelf = self, strongSelf.mainContextSourceNode.isExtractedToContextPreview else {
                return
            }
            strongSelf.applyAbsoluteOffsetInternal(value: value, animationCurve: animationCurve, duration: duration)
        }
        self.mainContextSourceNode.applyAbsoluteOffsetSpring = { [weak self] value, duration, damping in
            guard let strongSelf = self, strongSelf.mainContextSourceNode.isExtractedToContextPreview else {
                return
            }
            strongSelf.applyAbsoluteOffsetSpringInternal(value: value, duration: duration, damping: damping)
        }
    }
    
    required init?(coder aDecoder: NSCoder) {
        fatalError("init(coder:) has not been implemented")
    }

    override func cancelInsertionAnimations() {
        self.shadowNode.layer.removeAllAnimations()

        func process(node: ASDisplayNode) {
            if node === self.accessoryItemNode {
                return
            }

            if node !== self {
                switch node {
                case let node as ContextExtractedContentContainingNode:
                    process(node: node.contentNode)
                    return
                case _ as ContextControllerSourceNode, _ as ContextExtractedContentNode:
                    break
                default:
                    node.layer.removeAllAnimations()
                    node.layer.allowsGroupOpacity = false
                    return
                }
            }

            guard let subnodes = node.subnodes else {
                return
            }

            for subnode in subnodes {
                process(node: subnode)
            }
        }

        process(node: self)
    }
    
    override func animateInsertion(_ currentTimestamp: Double, duration: Double, short: Bool) {
        super.animateInsertion(currentTimestamp, duration: duration, short: short)
        
        self.shadowNode.layer.animateAlpha(from: 0.0, to: 1.0, duration: 0.2)
        
        func process(node: ASDisplayNode) {
            if node === self.accessoryItemNode {
                return
            }
            
            if node !== self {
                switch node {
                case _ as ContextExtractedContentContainingNode, _ as ContextControllerSourceNode, _ as ContextExtractedContentNode:
                    break
                default:
                    node.layer.allowsGroupOpacity = true
                    node.layer.animateAlpha(from: 0.0, to: 1.0, duration: 0.2, completion: { [weak node] _ in
                        node?.layer.allowsGroupOpacity = false
                    })
                    return
                }
            }
            
            guard let subnodes = node.subnodes else {
                return
            }
            
            for subnode in subnodes {
                process(node: subnode)
            }
        }
        
        process(node: self)
    }
    
    override func animateRemoved(_ currentTimestamp: Double, duration: Double) {
        super.animateRemoved(currentTimestamp, duration: duration)
        
        self.allowsGroupOpacity = true
        self.layer.animateAlpha(from: 1.0, to: 0.0, duration: 0.15, removeOnCompletion: false, completion: { [weak self] _ in
            self?.allowsGroupOpacity = false
        })
        self.shadowNode.layer.animateAlpha(from: 1.0, to: 0.0, duration: 0.15, removeOnCompletion: false)
        self.layer.animateScale(from: 1.0, to: 0.1, duration: 0.15, removeOnCompletion: false)
        self.layer.animatePosition(from: CGPoint(), to: CGPoint(x: self.bounds.width / 2.0 - self.backgroundNode.frame.midX, y: self.backgroundNode.frame.midY), duration: 0.15, timingFunction: CAMediaTimingFunctionName.easeInEaseOut.rawValue, removeOnCompletion: false, additive: true)
    }
    
    override func animateAdded(_ currentTimestamp: Double, duration: Double) {
        super.animateAdded(currentTimestamp, duration: duration)
        
        if let subnodes = self.subnodes {
            for subnode in subnodes {
                let layer = subnode.layer
                layer.allowsGroupOpacity = true
                layer.animateAlpha(from: 0.0, to: 1.0, duration: 0.2, completion: { [weak layer] _ in
                    layer?.allowsGroupOpacity = false
                })
            }
        }
    }

    func animateContentFromTextInputField(textInput: ChatMessageTransitionNode.Source.TextInput, transition: CombinedTransition) {
        guard let item = self.item else {
            return
        }
        let widthDifference = self.backgroundNode.frame.width - textInput.backgroundView.frame.width
        let heightDifference = self.backgroundNode.frame.height - textInput.backgroundView.frame.height

        transition.animateFrame(layer: self.clippingNode.layer, from: CGRect(origin: CGPoint(x: self.clippingNode.frame.minX, y: textInput.backgroundView.frame.minY), size: textInput.backgroundView.frame.size))

        transition.vertical.animateOffsetAdditive(layer: self.clippingNode.layer, offset: textInput.backgroundView.frame.minY - self.clippingNode.frame.minY)

        self.backgroundWallpaperNode.animateFrom(sourceView: textInput.backgroundView, mediaBox: item.context.account.postbox.mediaBox, transition: transition)
        self.backgroundNode.animateFrom(sourceView: textInput.backgroundView, transition: transition)

        for contentNode in self.contentNodes {
            if let contentNode = contentNode as? ChatMessageTextBubbleContentNode {
                let localSourceContentFrame = self.mainContextSourceNode.contentNode.view.convert(textInput.contentView.frame.offsetBy(dx: self.mainContextSourceNode.contentRect.minX, dy: self.mainContextSourceNode.contentRect.minY), to: contentNode.view)
                textInput.contentView.frame = localSourceContentFrame
                contentNode.animateFrom(sourceView: textInput.contentView, scrollOffset: textInput.scrollOffset, widthDifference: widthDifference, transition: transition)
            } else if let contentNode = contentNode as? ChatMessageWebpageBubbleContentNode {
                transition.vertical.animatePositionAdditive(node: contentNode, offset: CGPoint(x: 0.0, y: heightDifference))
            }
        }
    }

    func animateReplyPanel(sourceReplyPanel: ChatMessageTransitionNode.ReplyPanel, transition: CombinedTransition) {
        if let replyInfoNode = self.replyInfoNode {
            let localRect = self.mainContextSourceNode.contentNode.view.convert(sourceReplyPanel.relativeSourceRect, to: replyInfoNode.view)
            let _ = replyInfoNode.animateFromInputPanel(sourceReplyPanel: sourceReplyPanel, unclippedTransitionNode: self.mainContextSourceNode.contentNode, localRect: localRect, transition: transition)
        }
    }

    func animateFromMicInput(micInputNode: UIView, transition: CombinedTransition) -> ContextExtractedContentContainingNode? {
        for contentNode in self.contentNodes {
            if let contentNode = contentNode as? ChatMessageFileBubbleContentNode {
                if let statusContainerNode = contentNode.interactiveFileNode.statusContainerNode {
                    let scale = statusContainerNode.contentRect.height / 100.0
                    micInputNode.transform = CGAffineTransform(scaleX: scale, y: scale)
                    micInputNode.center = CGPoint(x: statusContainerNode.contentRect.midX, y: statusContainerNode.contentRect.midY)
                    statusContainerNode.contentNode.view.addSubview(micInputNode)

                    transition.horizontal.updateAlpha(layer: micInputNode.layer, alpha: 0.0, completion: { [weak micInputNode] _ in
                        micInputNode?.removeFromSuperview()
                    })

                    transition.horizontal.animateTransformScale(node: statusContainerNode.contentNode, from: 1.0 / scale)

                    return statusContainerNode
                }
            }
        }
        return nil
    }

    func animateContentFromMediaInput(snapshotView: UIView, transition: CombinedTransition) {
        self.mainContextSourceNode.contentNode.layer.animateAlpha(from: 0.0, to: 1.0, duration: 0.1)
    }
    
    override func didLoad() {
        super.didLoad()
        
        let recognizer = TapLongTapOrDoubleTapGestureRecognizer(target: self, action: #selector(self.tapLongTapOrDoubleTapGesture(_:)))
        recognizer.tapActionAtPoint = { [weak self] point in
            if let strongSelf = self {
                if let shareButtonNode = strongSelf.shareButtonNode, shareButtonNode.frame.contains(point) {
                    return .fail
                }
                
                if let trButtonNode = strongSelf.trButtonNode, trButtonNode.frame.contains(point) {
                    return .fail
                }
                
                if let avatarNode = strongSelf.accessoryItemNode as? ChatMessageAvatarAccessoryItemNode, avatarNode.frame.contains(point) {
                    return .waitForSingleTap
                }
                
                if let nameNode = strongSelf.nameNode, nameNode.frame.contains(point) {
                    if let item = strongSelf.item {
                        for attribute in item.message.attributes {
                            if let _ = attribute as? InlineBotMessageAttribute {
                                return .waitForSingleTap
                            }
                        }
                    }
                }
                if let replyInfoNode = strongSelf.replyInfoNode, replyInfoNode.frame.contains(point) {
                    return .waitForSingleTap
                }
                if let forwardInfoNode = strongSelf.forwardInfoNode, forwardInfoNode.frame.contains(point) {
                    return .waitForSingleTap
                }
                for contentNode in strongSelf.contentNodes {
                    let tapAction = contentNode.tapActionAtPoint(CGPoint(x: point.x - contentNode.frame.minX, y: point.y - contentNode.frame.minY), gesture: .tap, isEstimating: true)
                    switch tapAction {
                        case .none:
                            if let _ = strongSelf.item?.controllerInteraction.tapMessage {
                                return .waitForSingleTap
                            }
                            break
                        case .ignore:
                            return .fail
                        case .url, .peerMention, .textMention, .botCommand, .hashtag, .instantPage, .wallpaper, .theme, .call, .openMessage, .timecode, .bankCard, .tooltip, .openPollResults, .copy:
                            return .waitForSingleTap
                    }
                }
                if !strongSelf.backgroundNode.frame.contains(point) {
                    return .waitForSingleTap
                }
            }
            
            return .waitForDoubleTap
        }
        recognizer.longTap = { [weak self] point, recognizer in
            guard let strongSelf = self else {
                return
            }
            strongSelf.reactionRecognizer?.cancel()
            if let action = strongSelf.gestureRecognized(gesture: .longTap, location: point, recognizer: recognizer) {
                switch action {
                case let .action(f):
                    f()
                    recognizer.cancel()
                case let .optionalAction(f):
                    f()
                    recognizer.cancel()
                case .openContextMenu:
                    break
                }
            }
        }
        recognizer.highlight = { [weak self] point in
            if let strongSelf = self {
                for contentNode in strongSelf.contentNodes {
                    var translatedPoint: CGPoint?
                    let convertedNodeFrame = contentNode.view.convert(contentNode.bounds, to: strongSelf.view)
                    if let point = point, convertedNodeFrame.insetBy(dx: -4.0, dy: -4.0).contains(point) {
                        translatedPoint = strongSelf.view.convert(point, to: contentNode.view)
                    }
                    contentNode.updateTouchesAtPoint(translatedPoint)
                }
            }
        }
        self.tapRecognizer = recognizer
        self.view.addGestureRecognizer(recognizer)
        self.view.isExclusiveTouch = true
        
        if true {
            let replyRecognizer = ChatSwipeToReplyRecognizer(target: self, action: #selector(self.swipeToReplyGesture(_:)))
            replyRecognizer.shouldBegin = { [weak self] in
                if let strongSelf = self, let item = strongSelf.item {
                    if strongSelf.selectionNode != nil {
                        return false
                    }
                    for media in item.content.firstMessage.media {
                        if let _ = media as? TelegramMediaExpiredContent {
                            return false
                        }
                        else if let media = media as? TelegramMediaAction {
                            if case .phoneCall(_, _, _, _) = media.action {
                            } else {
                                return false
                            }
                        }
                    }
                    let action = item.controllerInteraction.canSetupReply(item.message)
                    strongSelf.currentSwipeAction = action
                    if case .none = action {
                        return false
                    } else {
                        return true
                    }
                }
                return false
            }
            self.view.addGestureRecognizer(replyRecognizer)
        } else {
            /*let reactionRecognizer = ReactionSwipeGestureRecognizer(target: nil, action: nil)
            self.reactionRecognizer = reactionRecognizer
            reactionRecognizer.availableReactions = { [weak self] in
                guard let strongSelf = self, let item = strongSelf.item, !item.presentationData.isPreview && !Namespaces.Message.allScheduled.contains(item.message.id.namespace) else {
                    return []
                }
                if strongSelf.selectionNode != nil {
                    return []
                }
                for media in item.content.firstMessage.media {
                    if let _ = media as? TelegramMediaExpiredContent {
                        return []
                    }
                    else if let media = media as? TelegramMediaAction {
                        if case .phoneCall = media.action {
                        } else {
                            return []
                        }
                    }
                }
                
                let reactions: [(String, String, String)] = [
                    ("😔", "Sad", "sad"),
                    ("😳", "Surprised", "surprised"),
                    ("😂", "Fun", "lol"),
                    ("👍", "Like", "thumbsup"),
                    ("❤", "Love", "heart"),
                ]
                
                var reactionItems: [ReactionGestureItem] = []
                for (value, text, name) in reactions.reversed() {
                    if let path = getAppBundle().path(forResource: name, ofType: "tgs") {
                        reactionItems.append(.reaction(value: value, text: text, path: path))
                    }
                }
                if item.controllerInteraction.canSetupReply(item.message) {
                    //reactionItems.append(.reply)
                }
                return reactionItems
            }
            reactionRecognizer.getReactionContainer = { [weak self] in
                return self?.item?.controllerInteraction.reactionContainerNode()
            }
            reactionRecognizer.getAnchorPoint = { [weak self] in
                guard let strongSelf = self else {
                    return nil
                }
                return CGPoint(x: strongSelf.backgroundNode.frame.maxX, y: strongSelf.backgroundNode.frame.minY)
            }
            reactionRecognizer.shouldElevateAnchorPoint = { [weak self] in
                guard let strongSelf = self, let item = strongSelf.item else {
                    return false
                }
                return item.controllerInteraction.canSetupReply(item.message)
            }
            reactionRecognizer.began = { [weak self] in
                guard let strongSelf = self, let item = strongSelf.item else {
                    return
                }
                item.controllerInteraction.cancelInteractiveKeyboardGestures()
            }
            reactionRecognizer.updateOffset = { [weak self] offset, animated in
                guard let strongSelf = self else {
                    return
                }
                var bounds = strongSelf.bounds
                bounds.origin.x = offset
                strongSelf.bounds = bounds
                
                var shadowBounds = strongSelf.shadowNode.bounds
                shadowBounds.origin.x = offset
                strongSelf.shadowNode.bounds = shadowBounds
                
                if animated {
                    strongSelf.layer.animateBoundsOriginXAdditive(from: -offset, to: 0.0, duration: 0.1, mediaTimingFunction: CAMediaTimingFunction(name: .easeOut))
                    strongSelf.shadowNode.layer.animateBoundsOriginXAdditive(from: -offset, to: 0.0, duration: 0.1, mediaTimingFunction: CAMediaTimingFunction(name: .easeOut))
                }
                if let swipeToReplyNode = strongSelf.swipeToReplyNode {
                    swipeToReplyNode.alpha = max(0.0, min(1.0, abs(offset / 40.0)))
                }
            }
            reactionRecognizer.activateReply = { [weak self] in
                guard let strongSelf = self, let item = strongSelf.item else {
                    return
                }
                var bounds = strongSelf.bounds
                let offset = bounds.origin.x
                bounds.origin.x = 0.0
                strongSelf.bounds = bounds
                
                var shadowBounds = strongSelf.shadowNode.bounds
                let shadowOffset = shadowBounds.origin.x
                shadowBounds.origin.x = 0.0
                strongSelf.shadowNode.bounds = shadowBounds
                
                if !offset.isZero {
                    strongSelf.layer.animateBoundsOriginXAdditive(from: offset, to: 0.0, duration: 0.2, timingFunction: kCAMediaTimingFunctionSpring)
                }
                if !shadowOffset.isZero {
                    strongSelf.shadowNode.layer.animateBoundsOriginXAdditive(from: shadowOffset, to: 0.0, duration: 0.2, timingFunction: kCAMediaTimingFunctionSpring)
                }
                if let swipeToReplyNode = strongSelf.swipeToReplyNode {
                    strongSelf.swipeToReplyNode = nil
                    swipeToReplyNode.layer.animateAlpha(from: 1.0, to: 0.0, duration: 0.3, removeOnCompletion: false, completion: { [weak swipeToReplyNode] _ in
                        swipeToReplyNode?.removeFromSupernode()
                    })
                    swipeToReplyNode.layer.animateScale(from: 1.0, to: 0.2, duration: 0.3, timingFunction: kCAMediaTimingFunctionSpring, removeOnCompletion: false)
                }
                item.controllerInteraction.setupReply(item.message.id)
            }
            reactionRecognizer.displayReply = { [weak self] offset in
                guard let strongSelf = self, let item = strongSelf.item else {
                    return
                }
                if !item.controllerInteraction.canSetupReply(item.message) {
                    return
                }
                if strongSelf.swipeToReplyFeedback == nil {
                    strongSelf.swipeToReplyFeedback = HapticFeedback()
                }
                strongSelf.swipeToReplyFeedback?.tap()
                if strongSelf.swipeToReplyNode == nil {
                    let swipeToReplyNode = ChatMessageSwipeToReplyNode(fillColor: bubbleVariableColor(variableColor: item.presentationData.theme.theme.chat.message.shareButtonFillColor, wallpaper: item.presentationData.theme.wallpaper), strokeColor: bubbleVariableColor(variableColor: item.presentationData.theme.theme.chat.message.shareButtonStrokeColor, wallpaper: item.presentationData.theme.wallpaper), foregroundColor: bubbleVariableColor(variableColor: item.presentationData.theme.theme.chat.message.shareButtonForegroundColor, wallpaper: item.presentationData.theme.wallpaper))
                    strongSelf.swipeToReplyNode = swipeToReplyNode
                    strongSelf.insertSubnode(swipeToReplyNode, belowSubnode: strongSelf.messageAccessibilityArea)
                    swipeToReplyNode.frame = CGRect(origin: CGPoint(x: strongSelf.bounds.size.width, y: floor((strongSelf.contentSize.height - 33.0) / 2.0)), size: CGSize(width: 33.0, height: 33.0))
                    swipeToReplyNode.layer.animateAlpha(from: 0.0, to: 1.0, duration: 0.12)
                    swipeToReplyNode.layer.animateSpring(from: 0.1 as NSNumber, to: 1.0 as NSNumber, keyPath: "transform.scale", duration: 0.4)
                }
            }
            reactionRecognizer.completed = { [weak self] reaction in
                guard let strongSelf = self else {
                    return
                }
                if let item = strongSelf.item, let reaction = reaction {
                    switch reaction {
                    case let .reaction(value, _, _):
                        var resolvedValue: String?
                        if let reactionsAttribute = mergedMessageReactions(attributes: item.message.attributes), reactionsAttribute.reactions.contains(where: { $0.value == value }) {
                            resolvedValue = nil
                        } else {
                            resolvedValue = value
                        }
                        strongSelf.awaitingAppliedReaction = (resolvedValue, {})
                        item.controllerInteraction.updateMessageReaction(item.message.id, resolvedValue)
                    case .reply:
                        strongSelf.reactionRecognizer?.complete(into: nil, hideTarget: false)
                        var bounds = strongSelf.bounds
                        let offset = bounds.origin.x
                        bounds.origin.x = 0.0
                        strongSelf.bounds = bounds
                        var shadowBounds = strongSelf.shadowNode.bounds
                        let shadowOffset = shadowBounds.origin.x
                        shadowBounds.origin.x = 0.0
                        strongSelf.shadowNode.bounds = shadowBounds
                        if !offset.isZero {
                            strongSelf.layer.animateBoundsOriginXAdditive(from: offset, to: 0.0, duration: 0.2, timingFunction: kCAMediaTimingFunctionSpring)
                        }
                        if !shadowOffset.isZero {
                            strongSelf.shadowNode.layer.animateBoundsOriginXAdditive(from: shadowOffset, to: 0.0, duration: 0.2, timingFunction: kCAMediaTimingFunctionSpring)
                        }
                        if let swipeToReplyNode = strongSelf.swipeToReplyNode {
                            strongSelf.swipeToReplyNode = nil
                            swipeToReplyNode.layer.animateAlpha(from: 1.0, to: 0.0, duration: 0.3, removeOnCompletion: false, completion: { [weak swipeToReplyNode] _ in
                                swipeToReplyNode?.removeFromSupernode()
                            })
                            swipeToReplyNode.layer.animateScale(from: 1.0, to: 0.2, duration: 0.3, timingFunction: kCAMediaTimingFunctionSpring, removeOnCompletion: false)
                        }
                        item.controllerInteraction.setupReply(item.message.id)
                    }
                } else {
                    strongSelf.reactionRecognizer?.complete(into: nil, hideTarget: false)
                    var bounds = strongSelf.bounds
                    let offset = bounds.origin.x
                    bounds.origin.x = 0.0
                    strongSelf.bounds = bounds
                    var shadowBounds = strongSelf.shadowNode.bounds
                    let shadowOffset = shadowBounds.origin.x
                    shadowBounds.origin.x = 0.0
                    strongSelf.shadowNode.bounds = shadowBounds
                    if !offset.isZero {
                        strongSelf.layer.animateBoundsOriginXAdditive(from: offset, to: 0.0, duration: 0.2, timingFunction: kCAMediaTimingFunctionSpring)
                    }
                    if !shadowOffset.isZero {
                        strongSelf.shadowNode.layer.animateBoundsOriginXAdditive(from: shadowOffset, to: 0.0, duration: 0.2, timingFunction: kCAMediaTimingFunctionSpring)
                    }
                    if let swipeToReplyNode = strongSelf.swipeToReplyNode {
                        strongSelf.swipeToReplyNode = nil
                        swipeToReplyNode.layer.animateAlpha(from: 1.0, to: 0.0, duration: 0.3, removeOnCompletion: false, completion: { [weak swipeToReplyNode] _ in
                            swipeToReplyNode?.removeFromSupernode()
                        })
                        swipeToReplyNode.layer.animateScale(from: 1.0, to: 0.2, duration: 0.3, timingFunction: kCAMediaTimingFunctionSpring, removeOnCompletion: false)
                    }
                }
            }
            self.view.addGestureRecognizer(reactionRecognizer)*/
        }
    }
    
    override func asyncLayout() -> (_ item: ChatMessageItem, _ params: ListViewItemLayoutParams, _ mergedTop: ChatMessageMerge, _ mergedBottom: ChatMessageMerge, _ dateHeaderAtBottom: Bool) -> (ListViewItemNodeLayout, (ListViewItemUpdateAnimation, Bool) -> Void) {
        var currentContentClassesPropertiesAndLayouts: [(Message, AnyClass, Bool, (_ item: ChatMessageBubbleContentItem, _ layoutConstants: ChatMessageItemLayoutConstants, _ preparePosition: ChatMessageBubblePreparePosition, _ messageSelection: Bool?, _ constrainedSize: CGSize) -> (ChatMessageBubbleContentProperties, CGSize?, CGFloat, (CGSize, ChatMessageBubbleContentPosition) -> (CGFloat, (CGFloat) -> (CGSize, (ListViewItemUpdateAnimation, Bool) -> Void))))] = []
        for contentNode in self.contentNodes {
            if let message = contentNode.item?.message {
                currentContentClassesPropertiesAndLayouts.append((message, type(of: contentNode) as AnyClass, contentNode.supportsMosaic, contentNode.asyncLayoutContent()))
            } else {
                assertionFailure()
            }
        }
        
        let authorNameLayout = TextNode.asyncLayout(self.nameNode)
        let adminBadgeLayout = TextNode.asyncLayout(self.adminBadgeNode)
        let forwardInfoLayout = ChatMessageForwardInfoNode.asyncLayout(self.forwardInfoNode)
        let replyInfoLayout = ChatMessageReplyInfoNode.asyncLayout(self.replyInfoNode)
        let actionButtonsLayout = ChatMessageActionButtonsNode.asyncLayout(self.actionButtonsNode)
        
        let mosaicStatusLayout = ChatMessageDateAndStatusNode.asyncLayout(self.mosaicStatusNode)
        
<<<<<<< HEAD
        let currentShareButtonNode = self.shareButtonNode
        let currentTrButtonNode = self.trButtonNode
        
=======
>>>>>>> 9131d607
        let layoutConstants = self.layoutConstants
        
        let currentItem = self.appliedItem
        let currentForwardInfo = self.appliedForwardInfo
        
        let isSelected = self.selectionNode?.selected
        
        let weakSelf = Weak(self)
        
        return { item, params, mergedTop, mergedBottom, dateHeaderAtBottom in
            let layoutConstants = chatMessageItemLayoutConstants(layoutConstants, params: params, presentationData: item.presentationData)
            return ChatMessageBubbleItemNode.beginLayout(selfReference: weakSelf, item, params, mergedTop, mergedBottom, dateHeaderAtBottom,
                currentContentClassesPropertiesAndLayouts: currentContentClassesPropertiesAndLayouts,
                authorNameLayout: authorNameLayout,
                adminBadgeLayout: adminBadgeLayout,
                forwardInfoLayout: forwardInfoLayout,
                replyInfoLayout: replyInfoLayout,
                actionButtonsLayout: actionButtonsLayout,
                mosaicStatusLayout: mosaicStatusLayout,
<<<<<<< HEAD
                currentShareButtonNode: currentShareButtonNode,
                currentTrButtonNode: currentTrButtonNode,
                wantTrButton: self.wantTrButton,
=======
>>>>>>> 9131d607
                layoutConstants: layoutConstants,
                currentItem: currentItem,
                currentForwardInfo: currentForwardInfo,
                isSelected: isSelected
            )
        }
    }
    
    private static func beginLayout(selfReference: Weak<ChatMessageBubbleItemNode>, _ item: ChatMessageItem, _ params: ListViewItemLayoutParams, _ mergedTop: ChatMessageMerge, _ mergedBottom: ChatMessageMerge, _ dateHeaderAtBottom: Bool,
        currentContentClassesPropertiesAndLayouts: [(Message, AnyClass, Bool, (_ item: ChatMessageBubbleContentItem, _ layoutConstants: ChatMessageItemLayoutConstants, _ preparePosition: ChatMessageBubblePreparePosition, _ messageSelection: Bool?, _ constrainedSize: CGSize) -> (ChatMessageBubbleContentProperties, CGSize?, CGFloat, (CGSize, ChatMessageBubbleContentPosition) -> (CGFloat, (CGFloat) -> (CGSize, (ListViewItemUpdateAnimation, Bool) -> Void))))],
        authorNameLayout: (TextNodeLayoutArguments) -> (TextNodeLayout, () -> TextNode),
        adminBadgeLayout: (TextNodeLayoutArguments) -> (TextNodeLayout, () -> TextNode),
        forwardInfoLayout: (ChatPresentationData, PresentationStrings, ChatMessageForwardInfoType, Peer?, String?, String?, CGSize) -> (CGSize, (CGFloat) -> ChatMessageForwardInfoNode),
        replyInfoLayout: (ChatPresentationData, PresentationStrings, AccountContext, ChatMessageReplyInfoType, Message, CGSize) -> (CGSize, () -> ChatMessageReplyInfoNode),
        actionButtonsLayout: (AccountContext, ChatPresentationThemeData, PresentationChatBubbleCorners, PresentationStrings, ReplyMarkupMessageAttribute, Message, CGFloat) -> (minWidth: CGFloat, layout: (CGFloat) -> (CGSize, (Bool) -> ChatMessageActionButtonsNode)),
        mosaicStatusLayout: (AccountContext, ChatPresentationData, Bool, Int?, String, ChatMessageDateAndStatusType, CGSize, [MessageReaction], Int, Bool, Bool) -> (CGSize, (Bool) -> ChatMessageDateAndStatusNode),
<<<<<<< HEAD
        currentShareButtonNode: HighlightableButtonNode?,
        currentTrButtonNode: HighlightableButtonNode?,
        wantTrButton: [(Bool, [String])],
=======
>>>>>>> 9131d607
        layoutConstants: ChatMessageItemLayoutConstants,
        currentItem: ChatMessageItem?,
        currentForwardInfo: (Peer?, String?)?,
        isSelected: Bool?
    ) -> (ListViewItemNodeLayout, (ListViewItemUpdateAnimation, Bool) -> Void) {
        let isPreview = item.presentationData.isPreview
        let accessibilityData = ChatMessageAccessibilityData(item: item, isSelected: isSelected)
        
        let fontSize = floor(item.presentationData.fontSize.baseDisplaySize * 14.0 / 17.0)
        let nameFont = Font.medium(fontSize)

        let inlineBotPrefixFont = Font.regular(fontSize)
        
        let baseWidth = params.width - params.leftInset - params.rightInset
        
        let content = item.content
        let firstMessage = content.firstMessage
        let incoming = item.content.effectivelyIncoming(item.context.account.peerId)
        let messageTheme = incoming ? item.presentationData.theme.theme.chat.message.incoming : item.presentationData.theme.theme.chat.message.outgoing
        
        var sourceReference: SourceReferenceMessageAttribute?
        for attribute in item.content.firstMessage.attributes {
            if let attribute = attribute as? SourceReferenceMessageAttribute {
                sourceReference = attribute
                break
            }
        }
        
        var isCrosspostFromChannel = false
        if let _ = sourceReference {
            if !firstMessage.id.peerId.isRepliesOrSavedMessages(accountPeerId: item.context.account.peerId) {
                isCrosspostFromChannel = true
            }
        }
        
        var effectiveAuthor: Peer?
        var ignoreForward = false
        var displayAuthorInfo: Bool
        
        let avatarInset: CGFloat
        var hasAvatar = false
        
        var allowFullWidth = false
        let chatLocationPeerId: PeerId = item.chatLocation.peerId
        
        do {
            let peerId = chatLocationPeerId
            if item.message.id.peerId.isRepliesOrSavedMessages(accountPeerId: item.context.account.peerId) {
                if let forwardInfo = item.content.firstMessage.forwardInfo {
                    ignoreForward = true
                    effectiveAuthor = forwardInfo.author
                    if effectiveAuthor == nil, let authorSignature = forwardInfo.authorSignature  {
                        effectiveAuthor = TelegramUser(id: PeerId(namespace: Namespaces.Peer.Empty, id: PeerId.Id._internalFromInt32Value(Int32(clamping: authorSignature.persistentHashValue))), accessHash: nil, firstName: authorSignature, lastName: nil, username: nil, phone: nil, photo: [], botInfo: nil, restrictionInfo: nil, flags: UserInfoFlags())
                    }
                }
                displayAuthorInfo = !mergedTop.merged && incoming && effectiveAuthor != nil
            } else if isCrosspostFromChannel, let sourceReference = sourceReference, let source = firstMessage.peers[sourceReference.messageId.peerId] {
                if firstMessage.forwardInfo?.author?.id == source.id {
                    ignoreForward = true
                }
                effectiveAuthor = source
                displayAuthorInfo = !mergedTop.merged && incoming && effectiveAuthor != nil
            } else if let forwardInfo = item.content.firstMessage.forwardInfo, forwardInfo.flags.contains(.isImported), let author = forwardInfo.author {
                ignoreForward = true
                effectiveAuthor = author
                displayAuthorInfo = !mergedTop.merged && incoming
            } else if let forwardInfo = item.content.firstMessage.forwardInfo, forwardInfo.flags.contains(.isImported), let authorSignature = forwardInfo.authorSignature {
                ignoreForward = true
                effectiveAuthor = TelegramUser(id: PeerId(namespace: Namespaces.Peer.Empty, id: PeerId.Id._internalFromInt32Value(Int32(clamping: authorSignature.persistentHashValue))), accessHash: nil, firstName: authorSignature, lastName: nil, username: nil, phone: nil, photo: [], botInfo: nil, restrictionInfo: nil, flags: UserInfoFlags())
                displayAuthorInfo = !mergedTop.merged && incoming
            } else {
                effectiveAuthor = firstMessage.author
                
                var allowAuthor = incoming
                
                if let author = firstMessage.author, author is TelegramChannel, author.id == firstMessage.id.peerId, !incoming {
                    allowAuthor = true
                }
                
                displayAuthorInfo = !mergedTop.merged && allowAuthor && peerId.isGroupOrChannel && effectiveAuthor != nil
                if let forwardInfo = firstMessage.forwardInfo, forwardInfo.psaType != nil {
                    displayAuthorInfo = false
                }
            }
        
            if !peerId.isRepliesOrSavedMessages(accountPeerId: item.context.account.peerId) {
                if peerId.isGroupOrChannel && effectiveAuthor != nil {
                    var isBroadcastChannel = false
                    if let peer = firstMessage.peers[firstMessage.id.peerId] as? TelegramChannel, case .broadcast = peer.info {
                        isBroadcastChannel = true
                        allowFullWidth = true
                    }
                    
                    if case let .replyThread(replyThreadMessage) = item.chatLocation, replyThreadMessage.isChannelPost, replyThreadMessage.effectiveTopId == firstMessage.id {
                        isBroadcastChannel = true
                    }
                    
                    if !isBroadcastChannel {
                        hasAvatar = item.content.firstMessage.effectivelyIncoming(item.context.account.peerId)
                    }
                }
            } else if incoming {
                hasAvatar = true
            }
        }
        
        if let forwardInfo = item.content.firstMessage.forwardInfo, forwardInfo.source == nil, forwardInfo.author?.id.namespace == Namespaces.Peer.CloudUser {
            for media in item.content.firstMessage.media {
                if let file = media as? TelegramMediaFile, file.isMusic {
                    ignoreForward = true
                    break
                }
            }
        }
        
        avatarInset = hasAvatar ? layoutConstants.avatarDiameter : 0.0
        
        let isFailed = item.content.firstMessage.effectivelyFailed(timestamp: item.context.account.network.getApproximateRemoteTimestamp())


        var needTrButton = false
        
        if !isFailed || Namespaces.Message.allScheduled.contains(item.message.id.namespace) {
            if wantTrButton[0].0 {
                if item.message.id.peerId != item.context.account.peerId {
                    if !item.message.text.isEmpty {
                        needTrButton = true
                        if #available(iOS 12.0, *) {
                            if let msgLang = detectedLanguage(for: item.message.text) {
                                var lang = item.presentationData.strings.baseLanguageCode
                                let rawSuffix = "-raw"
                                if lang.hasSuffix(rawSuffix) {
                                    lang = String(lang.dropLast(rawSuffix.count))
                                }
                                for ignoreLang in wantTrButton[0].1 {
                                    if ignoreLang.lowercased() == msgLang.lowercased() {
                                        needTrButton = false
                                        break
                                    }
                                }
                                if needTrButton {
                                    // print("Msg Lang \(msgLang.lowercased())")
                                }
                            }
                        } else {
                            // Fallback on earlier versions
                        }
                        if !needTrButton && item.message.text.contains(gTranslateSeparator) {
                            needTrButton = true
                        }
                    }
                }
            }
        }



        var needShareButton = false

        if case .pinnedMessages = item.associatedData.subject {
            needShareButton = true
            for media in item.message.media {
                if let _ = media as? TelegramMediaExpiredContent {
                    needShareButton = false
                    break
                }
            }
        } else if case let .replyThread(replyThreadMessage) = item.chatLocation, replyThreadMessage.effectiveTopId == item.message.id {
            needShareButton = false
            if !needTrButton {
                allowFullWidth = true
            }
        } else if isFailed || Namespaces.Message.allScheduled.contains(item.message.id.namespace) {
            needShareButton = false
        } else if item.message.id.peerId == item.context.account.peerId {
            if let _ = sourceReference {
                needShareButton = true
            }
        } else if item.message.id.peerId.isReplies {
            needShareButton = false
        } else if item.message.effectivelyIncoming(item.context.account.peerId) {
            if let _ = sourceReference {
                needShareButton = true
            }
            
            if let peer = item.message.peers[item.message.id.peerId] {
                if let channel = peer as? TelegramChannel {
                    if case .broadcast = channel.info {
                        needShareButton = true
                    }
                }
            }
            
            if let info = item.message.forwardInfo {
                if let author = info.author as? TelegramUser, let _ = author.botInfo, !item.message.media.isEmpty && !(item.message.media.first is TelegramMediaAction) {
                    needShareButton = true
                } else if let author = info.author as? TelegramChannel, case .broadcast = author.info {
                    needShareButton = true
                }
            }
            
            if !needShareButton, let author = item.message.author as? TelegramUser, let _ = author.botInfo, !item.message.media.isEmpty && !(item.message.media.first is TelegramMediaAction) {
                needShareButton = true
            }
            if !needShareButton {
                loop: for media in item.message.media {
                    if media is TelegramMediaGame || media is TelegramMediaInvoice {
                        needShareButton = true
                        break loop
                    } else if let media = media as? TelegramMediaWebpage, case .Loaded = media.content {
                        needShareButton = true
                        break loop
                    }
                }
            } else {
                loop: for media in item.message.media {
                    if media is TelegramMediaAction {
                        needShareButton = false
                        break loop
                    }
                }
            }
        }
        
        if isPreview {
            needShareButton = false
        }
        
        var tmpWidth: CGFloat
        if allowFullWidth {
            tmpWidth = baseWidth
            if (needShareButton || needTrButton) {
                tmpWidth -= 38.0
            }
        } else {
            tmpWidth = layoutConstants.bubble.maximumWidthFill.widthFor(baseWidth)
            if (needShareButton || needTrButton) && tmpWidth + 32.0 > baseWidth {
                tmpWidth = baseWidth - 32.0
            }
        }
        
        if needTrButton {
            if avatarInset != 0.0 {
                tmpWidth -= 7.0 // Fix reply in chats
            }
        }
        
        var deliveryFailedInset: CGFloat = 0.0
        if isFailed {
            deliveryFailedInset += 24.0
        }
        
        tmpWidth -= deliveryFailedInset
        
        let maximumContentWidth = floor(tmpWidth - layoutConstants.bubble.edgeInset - layoutConstants.bubble.edgeInset - layoutConstants.bubble.contentInsets.left - layoutConstants.bubble.contentInsets.right - avatarInset)
        
        var contentPropertiesAndPrepareLayouts: [(Message, Bool, ChatMessageEntryAttributes, BubbleItemAttributes, (_ item: ChatMessageBubbleContentItem, _ layoutConstants: ChatMessageItemLayoutConstants, _ preparePosition: ChatMessageBubblePreparePosition, _ messageSelection: Bool?, _ constrainedSize: CGSize) -> (ChatMessageBubbleContentProperties, CGSize?, CGFloat, (CGSize, ChatMessageBubbleContentPosition) -> (CGFloat, (CGFloat) -> (CGSize, (ListViewItemUpdateAnimation, Bool) -> Void))))] = []
        var addedContentNodes: [(Message, Bool, ChatMessageBubbleContentNode)]?
        
        let (contentNodeMessagesAndClasses, needSeparateContainers) = contentNodeMessagesAndClassesForItem(item)
        for (contentNodeMessage, contentNodeClass, attributes, bubbleAttributes) in contentNodeMessagesAndClasses {
            var found = false
            for (currentMessage, currentClass, supportsMosaic, currentLayout) in currentContentClassesPropertiesAndLayouts {
                if currentClass == contentNodeClass && currentMessage.stableId == contentNodeMessage.stableId {
                    contentPropertiesAndPrepareLayouts.append((contentNodeMessage, supportsMosaic, attributes, bubbleAttributes, currentLayout))
                    found = true
                    break
                }
            }
            if !found {
                let contentNode = (contentNodeClass as! ChatMessageBubbleContentNode.Type).init()
                contentPropertiesAndPrepareLayouts.append((contentNodeMessage, contentNode.supportsMosaic, attributes, bubbleAttributes, contentNode.asyncLayoutContent()))
                if addedContentNodes == nil {
                    addedContentNodes = []
                }
                addedContentNodes!.append((contentNodeMessage, bubbleAttributes.isAttachment, contentNode))
            }
        }
        
        var authorNameString: String?
        var authorRank: CachedChannelAdminRank?
        var authorIsChannel: Bool = false
        switch content {
            case let .message(message, _, _, attributes):
                if let peer = message.peers[message.id.peerId] as? TelegramChannel {
                    if case .broadcast = peer.info {
                    } else {
                        if isCrosspostFromChannel, let sourceReference = sourceReference, let _ = firstMessage.peers[sourceReference.messageId.peerId] as? TelegramChannel {
                            authorIsChannel = true
                        }
                        authorRank = attributes.rank
                    }
                } else {
                    if isCrosspostFromChannel, let _ = firstMessage.forwardInfo?.source as? TelegramChannel {
                        authorIsChannel = true
                    }
                    authorRank = attributes.rank
                }
            case .group:
                break
        }
        
        var inlineBotNameString: String?
        var replyMessage: Message?
        var replyMarkup: ReplyMarkupMessageAttribute?
        var authorNameColor: UIColor?
        
        for attribute in firstMessage.attributes {
            if let attribute = attribute as? InlineBotMessageAttribute {
                if let peerId = attribute.peerId, let bot = firstMessage.peers[peerId] as? TelegramUser {
                    inlineBotNameString = bot.username
                } else {
                    inlineBotNameString = attribute.title
                }
            } else if let attribute = attribute as? ReplyMessageAttribute {
                if case let .replyThread(replyThreadMessage) = item.chatLocation, replyThreadMessage.messageId == attribute.messageId {
                } else {
                    replyMessage = firstMessage.associatedMessages[attribute.messageId]
                }
            } else if let attribute = attribute as? ReplyMarkupMessageAttribute, attribute.flags.contains(.inline), !attribute.rows.isEmpty && !isPreview {
                replyMarkup = attribute
            } else if let attribute = attribute as? AuthorSignatureMessageAttribute {
                if let chatPeer = firstMessage.peers[firstMessage.id.peerId] as? TelegramChannel, case .group = chatPeer.info, firstMessage.author is TelegramChannel, !attribute.signature.isEmpty {
                    authorRank = .custom(attribute.signature)
                }
            }
        }
        
        if let forwardInfo = firstMessage.forwardInfo, forwardInfo.psaType != nil {
            inlineBotNameString = nil
        }
        
        var contentPropertiesAndLayouts: [(CGSize?, ChatMessageBubbleContentProperties, ChatMessageBubblePreparePosition, BubbleItemAttributes, (CGSize, ChatMessageBubbleContentPosition) -> (CGFloat, (CGFloat) -> (CGSize, (ListViewItemUpdateAnimation, Bool) -> Void)), UInt32?, Bool?)] = []
        
        let topNodeMergeStatus: ChatMessageBubbleMergeStatus = mergedTop.merged ? (incoming ? .Left : .Right) : .None(incoming ? .Incoming : .Outgoing)
        let bottomNodeMergeStatus: ChatMessageBubbleMergeStatus = mergedBottom.merged ? (incoming ? .Left : .Right) : .None(incoming ? .Incoming : .Outgoing)
        
        var backgroundHiding: ChatMessageBubbleContentBackgroundHiding?
        var hasSolidWallpaper = false
        switch item.presentationData.theme.wallpaper {
        case .color:
            hasSolidWallpaper = true
        case let .gradient(_, colors, _):
            hasSolidWallpaper = colors.count <= 2
        default:
            break
        }
        var alignment: ChatMessageBubbleContentAlignment = .none
        
        var maximumNodeWidth = maximumContentWidth
        
        let contentNodeCount = contentPropertiesAndPrepareLayouts.count
        
        let read: Bool
        var isItemPinned = false
        var isItemEdited = false
        
        switch item.content {
            case let .message(message, value, _, _):
                read = value
                isItemPinned = message.tags.contains(.pinned)
            case let .group(messages):
                read = messages[0].1
                for message in messages {
                    if message.0.tags.contains(.pinned) {
                        isItemPinned = true
                    }
                    for attribute in message.0.attributes {
                        if let attribute = attribute as? EditedMessageAttribute {
                            isItemEdited = !attribute.isHidden
                            break
                        }
                    }
                }
        }
        
        if case .replyThread = item.chatLocation {
            isItemPinned = false
        }
        
        var mosaicStartIndex: Int?
        var mosaicRange: Range<Int>?
        for i in 0 ..< contentPropertiesAndPrepareLayouts.count {
            if contentPropertiesAndPrepareLayouts[i].1 {
                if mosaicStartIndex == nil {
                    mosaicStartIndex = i
                }
            } else if let mosaicStartIndexValue = mosaicStartIndex {
                if mosaicStartIndexValue < i - 1 {
                    mosaicRange = mosaicStartIndexValue ..< i
                }
                mosaicStartIndex = nil
            }
        }
        if let mosaicStartIndex = mosaicStartIndex {
            if mosaicStartIndex < contentPropertiesAndPrepareLayouts.count - 1 {
                mosaicRange = mosaicStartIndex ..< contentPropertiesAndPrepareLayouts.count
            }
        }
        
        var index = 0
        for (message, _, attributes, bubbleAttributes, prepareLayout) in contentPropertiesAndPrepareLayouts {
            let topPosition: ChatMessageBubbleRelativePosition
            let bottomPosition: ChatMessageBubbleRelativePosition
            
            var topBubbleAttributes = BubbleItemAttributes(isAttachment: false, neighborType: .freeform, neighborSpacing: .default)
            var bottomBubbleAttributes = BubbleItemAttributes(isAttachment: false, neighborType: .freeform, neighborSpacing: .default)
            if index != 0 {
                topBubbleAttributes = contentPropertiesAndPrepareLayouts[index - 1].3
            }
            if index != contentPropertiesAndPrepareLayouts.count - 1 {
                bottomBubbleAttributes = contentPropertiesAndPrepareLayouts[index + 1].3
            }
            
            topPosition = .Neighbour(topBubbleAttributes.isAttachment, topBubbleAttributes.neighborType, topBubbleAttributes.neighborSpacing)
            bottomPosition = .Neighbour(bottomBubbleAttributes.isAttachment, bottomBubbleAttributes.neighborType, bottomBubbleAttributes.neighborSpacing)
            
            let prepareContentPosition: ChatMessageBubblePreparePosition
            if let mosaicRange = mosaicRange, mosaicRange.contains(index) {
                prepareContentPosition = .mosaic(top: .None(.None(.Incoming)), bottom: index == (mosaicRange.upperBound - 1) ? bottomPosition : .None(.None(.Incoming)))
            } else {
                let refinedBottomPosition: ChatMessageBubbleRelativePosition
                if index == contentPropertiesAndPrepareLayouts.count - 1 {
                    refinedBottomPosition = .None(.Left)
                } else if index == contentPropertiesAndPrepareLayouts.count - 2 && contentPropertiesAndPrepareLayouts[contentPropertiesAndPrepareLayouts.count - 1].3.isAttachment {
                    refinedBottomPosition = .None(.Left)
                } else {
                    refinedBottomPosition = bottomPosition
                }
                prepareContentPosition = .linear(top: topPosition, bottom: refinedBottomPosition)
            }
            
            let contentItem = ChatMessageBubbleContentItem(context: item.context, controllerInteraction: item.controllerInteraction, message: message, read: read, chatLocation: item.chatLocation, presentationData: item.presentationData, associatedData: item.associatedData, attributes: attributes, isItemPinned: isItemPinned, isItemEdited: isItemEdited)
            
            var itemSelection: Bool?
            switch content {
                case .message:
                    break
                case let .group(messages):
                    for (m, _, selection, _) in messages {
                        if m.id == message.id {
                            switch selection {
                                case .none:
                                    break
                                case let .selectable(selected):
                                    itemSelection = selected
                            }
                            break
                        }
                    }
            }
            
            let (properties, unboundSize, maxNodeWidth, nodeLayout) = prepareLayout(contentItem, layoutConstants, prepareContentPosition, itemSelection, CGSize(width: maximumContentWidth, height: CGFloat.greatestFiniteMagnitude))
            maximumNodeWidth = min(maximumNodeWidth, maxNodeWidth)
            
            contentPropertiesAndLayouts.append((unboundSize, properties, prepareContentPosition, bubbleAttributes, nodeLayout, needSeparateContainers && !bubbleAttributes.isAttachment ? message.stableId : nil, itemSelection))
            
            switch properties.hidesBackground {
                case .never:
                    backgroundHiding = .never
                case .emptyWallpaper:
                    if backgroundHiding == nil {
                        backgroundHiding = properties.hidesBackground
                    }
                case .always:
                    backgroundHiding = .always
            }
            
            switch properties.forceAlignment {
                case .none:
                    break
                case .center:
                    alignment = .center
            }
            
            index += 1
        }
        
        var currentCredibilityIconImage: UIImage?
        
        var initialDisplayHeader = true
        if let backgroundHiding = backgroundHiding, case .always = backgroundHiding {
            initialDisplayHeader = false
        } else {
            if inlineBotNameString == nil && (ignoreForward || firstMessage.forwardInfo == nil) && replyMessage == nil {
                if let first = contentPropertiesAndLayouts.first, first.1.hidesSimpleAuthorHeader {
                    if let author = firstMessage.author as? TelegramChannel, case .group = author.info, author.id == firstMessage.id.peerId, !incoming {
                    } else {
                        initialDisplayHeader = false
                    }
                }
            }
        }
        
        if initialDisplayHeader && displayAuthorInfo {
            if let peer = firstMessage.peers[firstMessage.id.peerId] as? TelegramChannel, case .broadcast = peer.info {
                authorNameString = peer.displayTitle(strings: item.presentationData.strings, displayOrder: item.presentationData.nameDisplayOrder)
                authorNameColor = chatMessagePeerIdColors[Int(peer.id.id._internalGetInt32Value() % 7)]
            } else if let effectiveAuthor = effectiveAuthor {
                authorNameString = effectiveAuthor.displayTitle(strings: item.presentationData.strings, displayOrder: item.presentationData.nameDisplayOrder)
                
                if incoming {
                    authorNameColor = chatMessagePeerIdColors[Int(effectiveAuthor.id.id._internalGetInt32Value() % 7)]
                } else {
                    authorNameColor = item.presentationData.theme.theme.chat.message.outgoing.accentTextColor
                }
                
                var isScam = effectiveAuthor.isScam
                if case let .peer(peerId) = item.chatLocation, let authorPeerId = item.message.author?.id, authorPeerId == peerId {
                    
                } else if effectiveAuthor.isScam {
                    currentCredibilityIconImage = PresentationResourcesChatList.scamIcon(item.presentationData.theme.theme, strings: item.presentationData.strings, type: incoming ? .regular : .outgoing)
                } else if effectiveAuthor.isFake {
                    currentCredibilityIconImage = PresentationResourcesChatList.fakeIcon(item.presentationData.theme.theme, strings: item.presentationData.strings, type: incoming ? .regular : .outgoing)
                }
                
            }
            if let rawAuthorNameColor = authorNameColor {
                var dimColors = false
                switch item.presentationData.theme.theme.name {
                    case .builtin(.nightAccent), .builtin(.night):
                        dimColors = true
                    default:
                        break
                }
                if dimColors {
                    var hue: CGFloat = 0.0
                    var saturation: CGFloat = 0.0
                    var brightness: CGFloat = 0.0
                    rawAuthorNameColor.getHue(&hue, saturation: &saturation, brightness: &brightness, alpha: nil)
                    authorNameColor = UIColor(hue: hue, saturation: saturation * 0.7, brightness: min(1.0, brightness * 1.2), alpha: 1.0)
                }
            }
        }
        
        var displayHeader = false
        if initialDisplayHeader {
            if authorNameString != nil {
                displayHeader = true
            }
            if inlineBotNameString != nil {
                displayHeader = true
            }
            if firstMessage.forwardInfo != nil {
                displayHeader = true
            }
            if replyMessage != nil {
                displayHeader = true
            }
        }
        
        let firstNodeTopPosition: ChatMessageBubbleRelativePosition
        if displayHeader {
            firstNodeTopPosition = .Neighbour(false, .freeform, .default)
        } else {
            firstNodeTopPosition = .None(topNodeMergeStatus)
        }
        let lastNodeTopPosition: ChatMessageBubbleRelativePosition = .None(bottomNodeMergeStatus)
        
        var calculatedGroupFramesAndSize: ([(CGRect, MosaicItemPosition)], CGSize)?
        var mosaicStatusSizeAndApply: (CGSize, (Bool) -> ChatMessageDateAndStatusNode)?
        
        if let mosaicRange = mosaicRange {
            let maxSize = layoutConstants.image.maxDimensions.fittedToWidthOrSmaller(maximumContentWidth - layoutConstants.image.bubbleInsets.left - layoutConstants.image.bubbleInsets.right)
            let (innerFramesAndPositions, innerSize) = chatMessageBubbleMosaicLayout(maxSize: maxSize, itemSizes: contentPropertiesAndLayouts[mosaicRange].map { item in
                guard let size = item.0, size.width > 0.0, size.height > 0 else {
                    return CGSize(width: 256.0, height: 256.0)
                }
                return size
            })
            
            let framesAndPositions = innerFramesAndPositions.map { ($0.0.offsetBy(dx: layoutConstants.image.bubbleInsets.left, dy: layoutConstants.image.bubbleInsets.top), $0.1) }
            
            let size = CGSize(width: innerSize.width + layoutConstants.image.bubbleInsets.left + layoutConstants.image.bubbleInsets.right, height: innerSize.height + layoutConstants.image.bubbleInsets.top + layoutConstants.image.bubbleInsets.bottom)
            
            calculatedGroupFramesAndSize = (framesAndPositions, size)
            
            maximumNodeWidth = size.width
            
            if mosaicRange.upperBound == contentPropertiesAndLayouts.count || contentPropertiesAndLayouts[contentPropertiesAndLayouts.count - 1].3.isAttachment {
                let message = item.content.firstMessage
                
                var edited = false
                if item.content.firstMessageAttributes.updatingMedia != nil {
                    edited = true
                }
                var viewCount: Int?
                var dateReplies = 0
                for attribute in message.attributes {
                    if let attribute = attribute as? EditedMessageAttribute {
                        edited = !attribute.isHidden
                    } else if let attribute = attribute as? ViewCountMessageAttribute {
                        viewCount = attribute.count
                    } else if let attribute = attribute as? ReplyThreadMessageAttribute, case .peer = item.chatLocation {
                        if let channel = message.peers[message.id.peerId] as? TelegramChannel, case .group = channel.info {
                            dateReplies = Int(attribute.count)
                        }
                    }
                }
                
                var dateReactions: [MessageReaction] = []
                var dateReactionCount = 0
                if let reactionsAttribute = mergedMessageReactions(attributes: item.message.attributes), !reactionsAttribute.reactions.isEmpty {
                    for reaction in reactionsAttribute.reactions {
                        if reaction.isSelected {
                            dateReactions.insert(reaction, at: 0)
                        } else {
                            dateReactions.append(reaction)
                        }
                        dateReactionCount += Int(reaction.count)
                    }
                }
                
                let dateText = stringForMessageTimestampStatus(accountPeerId: item.context.account.peerId, message: message, dateTimeFormat: item.presentationData.dateTimeFormat, nameDisplayOrder: item.presentationData.nameDisplayOrder, strings: item.presentationData.strings, reactionCount: dateReactionCount)
                
                let statusType: ChatMessageDateAndStatusType
                if message.effectivelyIncoming(item.context.account.peerId) {
                    statusType = .ImageIncoming
                } else {
                    if isFailed {
                        statusType = .ImageOutgoing(.Failed)
                    } else if (message.flags.isSending && !message.isSentOrAcknowledged) || item.content.firstMessageAttributes.updatingMedia != nil {
                        statusType = .ImageOutgoing(.Sending)
                    } else {
                        statusType = .ImageOutgoing(.Sent(read: item.read))
                    }
                }
                
                var isReplyThread = false
                if case .replyThread = item.chatLocation {
                    isReplyThread = true
                }
                
                mosaicStatusSizeAndApply = mosaicStatusLayout(item.context, item.presentationData, edited, viewCount, dateText, statusType, CGSize(width: 200.0, height: CGFloat.greatestFiniteMagnitude), dateReactions, dateReplies, message.tags.contains(.pinned) && !item.associatedData.isInPinnedListMode && !isReplyThread, message.isSelfExpiring)
            }
        }
        
        var headerSize = CGSize()
        
        var nameNodeOriginY: CGFloat = 0.0
        var nameNodeSizeApply: (CGSize, () -> TextNode?) = (CGSize(), { nil })
        var adminNodeSizeApply: (CGSize, () -> TextNode?) = (CGSize(), { nil })
        
        var replyInfoOriginY: CGFloat = 0.0
        var replyInfoSizeApply: (CGSize, () -> ChatMessageReplyInfoNode?) = (CGSize(), { nil })
        
        var forwardInfoOriginY: CGFloat = 0.0
        var forwardInfoSizeApply: (CGSize, (CGFloat) -> ChatMessageForwardInfoNode?) = (CGSize(), { _ in nil })
        
        var forwardSource: Peer?
        var forwardAuthorSignature: String?
        
        if displayHeader {
            if authorNameString != nil || inlineBotNameString != nil {
                if headerSize.height.isZero {
                    headerSize.height += 5.0
                }
                
                let inlineBotNameColor = messageTheme.accentTextColor
                
                let attributedString: NSAttributedString
                var adminBadgeString: NSAttributedString?
                if let authorRank = authorRank {
                    let string: String
                    switch authorRank {
                        case .owner:
                            string = item.presentationData.strings.Conversation_Owner
                        case .admin:
                            string = item.presentationData.strings.Conversation_Admin
                        case let .custom(rank):
                            string = rank.trimmingEmojis
                    }
                    adminBadgeString = NSAttributedString(string: " \(string)", font: inlineBotPrefixFont, textColor: messageTheme.secondaryTextColor)
                } else if authorIsChannel, case .peer = item.chatLocation {
                    adminBadgeString = NSAttributedString(string: " \(item.presentationData.strings.Channel_Status)", font: inlineBotPrefixFont, textColor: messageTheme.secondaryTextColor)
                }
                if let authorNameString = authorNameString, let authorNameColor = authorNameColor, let inlineBotNameString = inlineBotNameString {
                    let mutableString = NSMutableAttributedString(string: "\(authorNameString) ", attributes: [NSAttributedString.Key.font: nameFont, NSAttributedString.Key.foregroundColor: authorNameColor])
                    let bodyAttributes = MarkdownAttributeSet(font: nameFont, textColor: inlineBotNameColor)
                    let boldAttributes = MarkdownAttributeSet(font: inlineBotPrefixFont, textColor: inlineBotNameColor)
                    let botString = addAttributesToStringWithRanges(item.presentationData.strings.Conversation_MessageViaUser("@\(inlineBotNameString)"), body: bodyAttributes, argumentAttributes: [0: boldAttributes])
                    mutableString.append(botString)
                    attributedString = mutableString
                } else if let authorNameString = authorNameString, let authorNameColor = authorNameColor {
                    attributedString = NSAttributedString(string: authorNameString, font: nameFont, textColor: authorNameColor)
                } else if let inlineBotNameString = inlineBotNameString {
                    let bodyAttributes = MarkdownAttributeSet(font: inlineBotPrefixFont, textColor: inlineBotNameColor)
                    let boldAttributes = MarkdownAttributeSet(font: nameFont, textColor: inlineBotNameColor)
                    attributedString = addAttributesToStringWithRanges(item.presentationData.strings.Conversation_MessageViaUser("@\(inlineBotNameString)"), body: bodyAttributes, argumentAttributes: [0: boldAttributes])
                } else {
                    attributedString = NSAttributedString(string: "", font: nameFont, textColor: inlineBotNameColor)
                }
                
                var credibilityIconWidth: CGFloat = 0.0
                if let credibilityIconImage = currentCredibilityIconImage {
                    credibilityIconWidth += credibilityIconImage.size.width + 4.0
                }
                let adminBadgeSizeAndApply = adminBadgeLayout(TextNodeLayoutArguments(attributedString: adminBadgeString, backgroundColor: nil, maximumNumberOfLines: 1, truncationType: .end, constrainedSize: CGSize(width: max(0, maximumNodeWidth - layoutConstants.text.bubbleInsets.left - layoutConstants.text.bubbleInsets.right), height: CGFloat.greatestFiniteMagnitude), alignment: .natural, cutout: nil, insets: UIEdgeInsets()))
                adminNodeSizeApply = (adminBadgeSizeAndApply.0.size, {
                    return adminBadgeSizeAndApply.1()
                })
                
                let sizeAndApply = authorNameLayout(TextNodeLayoutArguments(attributedString: attributedString, backgroundColor: nil, maximumNumberOfLines: 1, truncationType: .end, constrainedSize: CGSize(width: max(0, maximumNodeWidth - layoutConstants.text.bubbleInsets.left - layoutConstants.text.bubbleInsets.right - credibilityIconWidth - adminBadgeSizeAndApply.0.size.width), height: CGFloat.greatestFiniteMagnitude), alignment: .natural, cutout: nil, insets: UIEdgeInsets()))
                nameNodeSizeApply = (sizeAndApply.0.size, {
                    return sizeAndApply.1()
                })

                nameNodeOriginY = headerSize.height
                headerSize.width = max(headerSize.width, nameNodeSizeApply.0.width + adminBadgeSizeAndApply.0.size.width + layoutConstants.text.bubbleInsets.left + layoutConstants.text.bubbleInsets.right + credibilityIconWidth)
                headerSize.height += nameNodeSizeApply.0.height
            }

            if !ignoreForward, let forwardInfo = firstMessage.forwardInfo {
                if headerSize.height.isZero {
                    headerSize.height += 5.0
                }
                
                let forwardPsaType: String? = forwardInfo.psaType
                
                if let source = forwardInfo.source {
                    forwardSource = source
                    if let authorSignature = forwardInfo.authorSignature {
                        forwardAuthorSignature = authorSignature
                    } else if let forwardInfoAuthor = forwardInfo.author, forwardInfoAuthor.id != source.id {
                        forwardAuthorSignature = forwardInfoAuthor.displayTitle(strings: item.presentationData.strings, displayOrder: item.presentationData.nameDisplayOrder)
                    } else {
                        forwardAuthorSignature = nil
                    }
                } else {
                    if let currentForwardInfo = currentForwardInfo, forwardInfo.author == nil && currentForwardInfo.0 != nil {
                        forwardSource = nil
                        forwardAuthorSignature = currentForwardInfo.0?.displayTitle(strings: item.presentationData.strings, displayOrder: item.presentationData.nameDisplayOrder)
                    } else {
                        forwardSource = forwardInfo.author
                        forwardAuthorSignature = forwardInfo.authorSignature
                    }
                }
                let sizeAndApply = forwardInfoLayout(item.presentationData, item.presentationData.strings, .bubble(incoming: incoming), forwardSource, forwardAuthorSignature, forwardPsaType, CGSize(width: maximumNodeWidth - layoutConstants.text.bubbleInsets.left - layoutConstants.text.bubbleInsets.right, height: CGFloat.greatestFiniteMagnitude))
                forwardInfoSizeApply = (sizeAndApply.0, { width in sizeAndApply.1(width) })
                
                forwardInfoOriginY = headerSize.height
                headerSize.width = max(headerSize.width, forwardInfoSizeApply.0.width + layoutConstants.text.bubbleInsets.left + layoutConstants.text.bubbleInsets.right)
                headerSize.height += forwardInfoSizeApply.0.height
            }
            
            if let replyMessage = replyMessage {
                if headerSize.height.isZero {
                    headerSize.height += 6.0
                } else {
                    headerSize.height += 2.0
                }
                let sizeAndApply = replyInfoLayout(item.presentationData, item.presentationData.strings, item.context, .bubble(incoming: incoming), replyMessage, CGSize(width: maximumNodeWidth - layoutConstants.text.bubbleInsets.left - layoutConstants.text.bubbleInsets.right, height: CGFloat.greatestFiniteMagnitude))
                replyInfoSizeApply = (sizeAndApply.0, { sizeAndApply.1() })
                
                replyInfoOriginY = headerSize.height
                headerSize.width = max(headerSize.width, replyInfoSizeApply.0.width + layoutConstants.text.bubbleInsets.left + layoutConstants.text.bubbleInsets.right)
                headerSize.height += replyInfoSizeApply.0.height + 2.0
            }
            
            if !headerSize.height.isZero {
                headerSize.height -= 5.0
            }
        }
        
        let hideBackground: Bool
        if let backgroundHiding = backgroundHiding {
            switch backgroundHiding {
                case .never:
                    hideBackground = false
                case .emptyWallpaper:
                    hideBackground = hasSolidWallpaper && !displayHeader
                case .always:
                    hideBackground = true
            }
        } else {
            hideBackground = false
        }
        
        var removedContentNodeIndices: [Int]?
        findRemoved: for i in 0 ..< currentContentClassesPropertiesAndLayouts.count {
            let currentMessage = currentContentClassesPropertiesAndLayouts[i].0
            let currentClass: AnyClass = currentContentClassesPropertiesAndLayouts[i].1
            for (contentNodeMessage, contentNodeClass, _, _) in contentNodeMessagesAndClasses {
                if currentClass == contentNodeClass && currentMessage.stableId == contentNodeMessage.stableId {
                    continue findRemoved
                }
            }
            if removedContentNodeIndices == nil {
                removedContentNodeIndices = [i]
            } else {
                removedContentNodeIndices!.append(i)
            }
        }
        
        var contentNodePropertiesAndFinalize: [(ChatMessageBubbleContentProperties, ChatMessageBubbleContentPosition?, (CGFloat) -> (CGSize, (ListViewItemUpdateAnimation, Bool) -> Void), UInt32?, Bool?)] = []
        
        var maxContentWidth: CGFloat = headerSize.width
        
        var actionButtonsFinalize: ((CGFloat) -> (CGSize, (_ animated: Bool) -> ChatMessageActionButtonsNode))?
        if let replyMarkup = replyMarkup {
            let (minWidth, buttonsLayout) = actionButtonsLayout(item.context, item.presentationData.theme, item.presentationData.chatBubbleCorners, item.presentationData.strings, replyMarkup, item.message, maximumNodeWidth)
            maxContentWidth = max(maxContentWidth, minWidth)
            actionButtonsFinalize = buttonsLayout
        }
        
        for i in 0 ..< contentPropertiesAndLayouts.count {
            let (_, contentNodeProperties, preparePosition, attributes, contentNodeLayout, contentGroupId, itemSelection) = contentPropertiesAndLayouts[i]
            
            if let mosaicRange = mosaicRange, mosaicRange.contains(i), let (framesAndPositions, size) = calculatedGroupFramesAndSize {
                let mosaicIndex = i - mosaicRange.lowerBound
                
                let position = framesAndPositions[mosaicIndex].1
                
                let topLeft: ChatMessageBubbleContentMosaicNeighbor
                let topRight: ChatMessageBubbleContentMosaicNeighbor
                let bottomLeft: ChatMessageBubbleContentMosaicNeighbor
                let bottomRight: ChatMessageBubbleContentMosaicNeighbor
                
                switch firstNodeTopPosition {
                    case .Neighbour:
                        topLeft = .merged
                        topRight = .merged
                    case .BubbleNeighbour:
                        topLeft = .mergedBubble
                        topRight = .mergedBubble
                    case let .None(status):
                        if position.contains(.top) && position.contains(.left) {
                            switch status {
                            case .Left:
                                topLeft = .mergedBubble
                            case .Right:
                                topLeft = .none(tail: false)
                            case .None:
                                topLeft = .none(tail: false)
                            }
                        } else {
                            topLeft = .merged
                        }
                        
                        if position.contains(.top) && position.contains(.right) {
                            switch status {
                            case .Left:
                                topRight = .none(tail: false)
                            case .Right:
                                topRight = .mergedBubble
                            case .None:
                                topRight = .none(tail: false)
                            }
                        } else {
                            topRight = .merged
                        }
                }
                
                let lastMosaicBottomPosition: ChatMessageBubbleRelativePosition
                if mosaicRange.upperBound - 1 == contentNodeCount - 1 {
                    lastMosaicBottomPosition = lastNodeTopPosition
                } else {
                    lastMosaicBottomPosition = .Neighbour(false, .freeform, .default)
                }
                
                if position.contains(.bottom), case .Neighbour = lastMosaicBottomPosition {
                    bottomLeft = .merged
                    bottomRight = .merged
                } else {
                    switch lastNodeTopPosition {
                        case .Neighbour:
                            bottomLeft = .merged
                            bottomRight = .merged
                        case .BubbleNeighbour:
                            bottomLeft = .mergedBubble
                            bottomRight = .mergedBubble
                        case let .None(status):
                            if position.contains(.bottom) && position.contains(.left) {
                                switch status {
                                case .Left:
                                    bottomLeft = .mergedBubble
                                case .Right:
                                    bottomLeft = .none(tail: false)
                                case let .None(tailStatus):
                                    if case .Incoming = tailStatus {
                                        bottomLeft = .none(tail: true)
                                    } else {
                                        bottomLeft = .none(tail: false)
                                    }
                                }
                            } else {
                                bottomLeft = .merged
                            }
                            
                            if position.contains(.bottom) && position.contains(.right) {
                                switch status {
                                case .Left:
                                    bottomRight = .none(tail: false)
                                case .Right:
                                    bottomRight = .mergedBubble
                                case let .None(tailStatus):
                                    if case .Outgoing = tailStatus {
                                        bottomRight = .none(tail: true)
                                    } else {
                                        bottomRight = .none(tail: false)
                                    }
                                }
                            } else {
                                bottomRight = .merged
                            }
                    }
                }
                
                let (_, contentNodeFinalize) = contentNodeLayout(framesAndPositions[mosaicIndex].0.size, .mosaic(position: ChatMessageBubbleContentMosaicPosition(topLeft: topLeft, topRight: topRight, bottomLeft: bottomLeft, bottomRight: bottomRight), wide: position.isWide))
                
                contentNodePropertiesAndFinalize.append((contentNodeProperties, nil, contentNodeFinalize, contentGroupId, itemSelection))
                
                maxContentWidth = max(maxContentWidth, size.width)
            } else {
                let contentPosition: ChatMessageBubbleContentPosition
                switch preparePosition {
                    case .linear:
                        let topPosition: ChatMessageBubbleRelativePosition
                        let bottomPosition: ChatMessageBubbleRelativePosition
                        
                        var topBubbleAttributes = BubbleItemAttributes(isAttachment: false, neighborType: .freeform, neighborSpacing: .default)
                        var bottomBubbleAttributes = BubbleItemAttributes(isAttachment: false, neighborType: .freeform, neighborSpacing: .default)
                        if i != 0 {
                            topBubbleAttributes = contentPropertiesAndLayouts[i - 1].3
                        }
                        if i != contentPropertiesAndLayouts.count - 1 {
                            bottomBubbleAttributes = contentPropertiesAndLayouts[i + 1].3
                        }

                        if i == 0 {
                            topPosition = firstNodeTopPosition
                        } else {
                            topPosition = .Neighbour(topBubbleAttributes.isAttachment, topBubbleAttributes.neighborType, topBubbleAttributes.neighborSpacing)
                        }
                        
                        if i == contentNodeCount - 1 {
                            bottomPosition = lastNodeTopPosition
                        } else {
                            bottomPosition = .Neighbour(bottomBubbleAttributes.isAttachment, bottomBubbleAttributes.neighborType, bottomBubbleAttributes.neighborSpacing)
                        }
                    
                        contentPosition = .linear(top: topPosition, bottom: bottomPosition)
                    case .mosaic:
                        assertionFailure()
                        contentPosition = .linear(top: .Neighbour(false, .freeform, .default), bottom: .Neighbour(false, .freeform, .default))
                }
                let (contentNodeWidth, contentNodeFinalize) = contentNodeLayout(CGSize(width: maximumNodeWidth, height: CGFloat.greatestFiniteMagnitude), contentPosition)
                #if DEBUG
                if contentNodeWidth > maximumNodeWidth {
                    print("contentNodeWidth \(contentNodeWidth) > \(maximumNodeWidth)")
                }
                #endif
                maxContentWidth = max(maxContentWidth, contentNodeWidth)
                
                contentNodePropertiesAndFinalize.append((contentNodeProperties, contentPosition, contentNodeFinalize, contentGroupId, itemSelection))
            }
        }
        
        var contentSize = CGSize(width: maxContentWidth, height: 0.0)
        var contentNodeFramesPropertiesAndApply: [(CGRect, ChatMessageBubbleContentProperties, Bool, (ListViewItemUpdateAnimation, Bool) -> Void)] = []
        var contentContainerNodeFrames: [(UInt32, CGRect, Bool?, CGFloat)] = []
        var currentContainerGroupId: UInt32?
        var currentItemSelection: Bool?
        
        var contentNodesHeight: CGFloat = 0.0
        var totalContentNodesHeight: CGFloat = 0.0
        var currentContainerGroupOverlap: CGFloat = 0.0
        
        var mosaicStatusOrigin: CGPoint?
        for i in 0 ..< contentNodePropertiesAndFinalize.count {
            let (properties, position, finalize, contentGroupId, itemSelection) = contentNodePropertiesAndFinalize[i]
            
            if let position = position, case let .linear(top, bottom) = position {
                if case let .Neighbour(_, _, spacing) = top, case let .overlap(overlap) = spacing {
                    currentContainerGroupOverlap = overlap
                }
                if case let .Neighbour(_, _, spacing) = bottom, case let .overlap(overlap) = spacing {
                    currentContainerGroupOverlap = overlap
                }
            }
            
            if let mosaicRange = mosaicRange, mosaicRange.contains(i), let (framesAndPositions, size) = calculatedGroupFramesAndSize {
                let mosaicIndex = i - mosaicRange.lowerBound
                
                if mosaicIndex == 0 {
                    if !headerSize.height.isZero {
                        contentNodesHeight += 7.0
                        totalContentNodesHeight += 7.0
                    }
                }
                
                let (_, apply) = finalize(maxContentWidth)
                let contentNodeFrame = framesAndPositions[mosaicIndex].0.offsetBy(dx: 0.0, dy: contentNodesHeight)
                contentNodeFramesPropertiesAndApply.append((contentNodeFrame, properties, true, apply))
                
                if mosaicIndex == mosaicRange.upperBound - 1 {
                    contentNodesHeight += size.height
                    totalContentNodesHeight += size.height
                    
                    mosaicStatusOrigin = contentNodeFrame.bottomRight
                }
            } else {
                if i == 0 && !headerSize.height.isZero {
                    if contentGroupId == nil {
                        contentNodesHeight += properties.headerSpacing
                    }
                    totalContentNodesHeight += properties.headerSpacing
                }
                
                if currentContainerGroupId != contentGroupId {
                    if let containerGroupId = currentContainerGroupId {
                        var overlapOffset: CGFloat = 0.0
                        if !contentContainerNodeFrames.isEmpty {
                            overlapOffset = currentContainerGroupOverlap
                        }
                        contentContainerNodeFrames.append((containerGroupId, CGRect(x: 0.0, y: headerSize.height + totalContentNodesHeight - contentNodesHeight - overlapOffset, width: maxContentWidth, height: contentNodesHeight), currentItemSelection, currentContainerGroupOverlap))
                        if !overlapOffset.isZero {
                            totalContentNodesHeight -= currentContainerGroupOverlap
                        }
                        if contentGroupId == nil {
                            totalContentNodesHeight += 3.0
                        }
                    }
                    contentNodesHeight = contentGroupId == nil ? totalContentNodesHeight : 0.0
                    currentContainerGroupId = contentGroupId
                    currentItemSelection = itemSelection
                }
                
                let (size, apply) = finalize(maxContentWidth)
                contentNodeFramesPropertiesAndApply.append((CGRect(origin: CGPoint(x: 0.0, y: contentNodesHeight), size: size), properties, contentGroupId == nil, apply))
                
                contentNodesHeight += size.height
                totalContentNodesHeight += size.height
            }
        }
        
        if let containerGroupId = currentContainerGroupId {
            var overlapOffset: CGFloat = 0.0
            if !contentContainerNodeFrames.isEmpty {
                overlapOffset = currentContainerGroupOverlap
            }
            contentContainerNodeFrames.append((containerGroupId, CGRect(x: 0.0, y: headerSize.height + totalContentNodesHeight - contentNodesHeight - overlapOffset, width: maxContentWidth, height: contentNodesHeight), currentItemSelection, currentContainerGroupOverlap))
            if !overlapOffset.isZero {
                totalContentNodesHeight -= currentContainerGroupOverlap
            }
        }
        
        contentSize.height += totalContentNodesHeight
        
        var actionButtonsSizeAndApply: (CGSize, (Bool) -> ChatMessageActionButtonsNode)?
        if let actionButtonsFinalize = actionButtonsFinalize {
            actionButtonsSizeAndApply = actionButtonsFinalize(maxContentWidth)
        }
        
        let minimalContentSize: CGSize
        if hideBackground {
            minimalContentSize = CGSize(width: 1.0, height: 1.0)
        } else {
            minimalContentSize = layoutConstants.bubble.minimumSize
        }
        let calculatedBubbleHeight = headerSize.height + contentSize.height + layoutConstants.bubble.contentInsets.top + layoutConstants.bubble.contentInsets.bottom
        let layoutBubbleSize = CGSize(width: max(contentSize.width, headerSize.width) + layoutConstants.bubble.contentInsets.left + layoutConstants.bubble.contentInsets.right, height: max(minimalContentSize.height, calculatedBubbleHeight))
        
        var contentVerticalOffset: CGFloat = 0.0
        if minimalContentSize.height > calculatedBubbleHeight + 2.0 {
            contentVerticalOffset = floorToScreenPixels((minimalContentSize.height - calculatedBubbleHeight) / 2.0)
        }
        
        let backgroundFrame: CGRect
        let contentOrigin: CGPoint
        let contentUpperRightCorner: CGPoint
        switch alignment {
            case .none:
                backgroundFrame = CGRect(origin: CGPoint(x: incoming ? (params.leftInset + layoutConstants.bubble.edgeInset + avatarInset) : (params.width - params.rightInset - layoutBubbleSize.width - layoutConstants.bubble.edgeInset - deliveryFailedInset), y: 0.0), size: layoutBubbleSize)
                contentOrigin = CGPoint(x: backgroundFrame.origin.x + (incoming ? layoutConstants.bubble.contentInsets.left : layoutConstants.bubble.contentInsets.right), y: backgroundFrame.origin.y + layoutConstants.bubble.contentInsets.top + headerSize.height + contentVerticalOffset)
                contentUpperRightCorner = CGPoint(x: backgroundFrame.maxX - (incoming ? layoutConstants.bubble.contentInsets.right : layoutConstants.bubble.contentInsets.left), y: backgroundFrame.origin.y + layoutConstants.bubble.contentInsets.top + headerSize.height)
            case .center:
                let availableWidth = params.width - params.leftInset - params.rightInset
                backgroundFrame = CGRect(origin: CGPoint(x: params.leftInset + floor((availableWidth - layoutBubbleSize.width) / 2.0), y: 0.0), size: layoutBubbleSize)
                contentOrigin = CGPoint(x: backgroundFrame.minX + floor(layoutConstants.bubble.contentInsets.right + layoutConstants.bubble.contentInsets.left) / 2.0, y: backgroundFrame.minY + layoutConstants.bubble.contentInsets.top + headerSize.height + contentVerticalOffset)
                contentUpperRightCorner = CGPoint(x: backgroundFrame.maxX - (incoming ? layoutConstants.bubble.contentInsets.right : layoutConstants.bubble.contentInsets.left), y: backgroundFrame.origin.y + layoutConstants.bubble.contentInsets.top + headerSize.height)
        }
        
        let bubbleContentWidth = maxContentWidth - layoutConstants.bubble.edgeInset * 2.0 - (layoutConstants.bubble.contentInsets.right + layoutConstants.bubble.contentInsets.left)

        var layoutSize = CGSize(width: params.width, height: layoutBubbleSize.height)
        if let actionButtonsSizeAndApply = actionButtonsSizeAndApply {
            layoutSize.height += actionButtonsSizeAndApply.0.height
        }
        
        var layoutInsets = UIEdgeInsets(top: mergedTop.merged ? layoutConstants.bubble.mergedSpacing : layoutConstants.bubble.defaultSpacing, left: 0.0, bottom: mergedBottom.merged ? layoutConstants.bubble.mergedSpacing : layoutConstants.bubble.defaultSpacing, right: 0.0)
        if dateHeaderAtBottom {
            layoutInsets.top += layoutConstants.timestampHeaderHeight
        }
        
<<<<<<< HEAD
        var updatedShareButtonBackground: UIImage?
        var updatedTrButtonBackground: UIImage?
        
        var updatedShareButtonNode: HighlightableButtonNode?
        if needShareButton {
            if currentShareButtonNode != nil {
                updatedShareButtonNode = currentShareButtonNode
                if item.presentationData.theme !== currentItem?.presentationData.theme {
                    let graphics = PresentationResourcesChat.additionalGraphics(item.presentationData.theme.theme, wallpaper: item.presentationData.theme.wallpaper, bubbleCorners: item.presentationData.chatBubbleCorners)
                    if case .pinnedMessages = item.associatedData.subject {
                        updatedShareButtonBackground = graphics.chatBubbleNavigateButtonImage
                    } else if item.message.id.peerId.isRepliesOrSavedMessages(accountPeerId: item.context.account.peerId) {
                        updatedShareButtonBackground = graphics.chatBubbleNavigateButtonImage
                    } else {
                        updatedShareButtonBackground = graphics.chatBubbleShareButtonImage
                    }
                }
            } else {
                let buttonNode = HighlightableButtonNode()
                let buttonIcon: UIImage?
                let graphics = PresentationResourcesChat.additionalGraphics(item.presentationData.theme.theme, wallpaper: item.presentationData.theme.wallpaper, bubbleCorners: item.presentationData.chatBubbleCorners)
                if case .pinnedMessages = item.associatedData.subject {
                    buttonIcon = graphics.chatBubbleNavigateButtonImage
                } else if item.message.id.peerId.isRepliesOrSavedMessages(accountPeerId: item.context.account.peerId) {
                    buttonIcon = graphics.chatBubbleNavigateButtonImage
                } else {
                    buttonIcon = graphics.chatBubbleShareButtonImage
                }
                buttonNode.setBackgroundImage(buttonIcon, for: [.normal])
                updatedShareButtonNode = buttonNode
            }
        }
        
        var updatedTrButtonNode: HighlightableButtonNode?
        if needTrButton {
            if currentTrButtonNode != nil {
                updatedTrButtonNode = currentTrButtonNode
                if item.presentationData.theme !== currentItem?.presentationData.theme {
                    let graphics = PresentationResourcesChat.additionalGraphics(item.presentationData.theme.theme, wallpaper: item.presentationData.theme.wallpaper, bubbleCorners: item.presentationData.chatBubbleCorners)
                    updatedTrButtonBackground = graphics.chatBubbleTrButtonImage
                }
            } else {
                let buttonNode = HighlightableButtonNode()
                let buttonIcon: UIImage?
                let graphics = PresentationResourcesChat.additionalGraphics(item.presentationData.theme.theme, wallpaper: item.presentationData.theme.wallpaper, bubbleCorners: item.presentationData.chatBubbleCorners)
                buttonIcon = graphics.chatBubbleTrButtonImage

                buttonNode.setBackgroundImage(buttonIcon, for: [.normal])
                updatedTrButtonNode = buttonNode
            }
        }
        
=======
>>>>>>> 9131d607
        let layout = ListViewItemNodeLayout(contentSize: layoutSize, insets: layoutInsets)
        
        let graphics = PresentationResourcesChat.principalGraphics(theme: item.presentationData.theme.theme, wallpaper: item.presentationData.theme.wallpaper, bubbleCorners: item.presentationData.chatBubbleCorners)
        
        var updatedMergedTop = mergedBottom
        var updatedMergedBottom = mergedTop
        if mosaicRange == nil {
            if contentNodePropertiesAndFinalize.first?.0.forceFullCorners ?? false {
                updatedMergedTop = .semanticallyMerged
            }
            if headerSize.height.isZero && contentNodePropertiesAndFinalize.first?.0.forceFullCorners ?? false {
                updatedMergedBottom = .none
            }
            if actionButtonsSizeAndApply != nil {
                updatedMergedTop = .fullyMerged
            }
        }
        
        return (layout, { animation, synchronousLoads in
            return ChatMessageBubbleItemNode.applyLayout(selfReference: selfReference, animation, synchronousLoads,
                params: params,
                layout: layout,
                item: item,
                forwardSource: forwardSource,
                forwardAuthorSignature: forwardAuthorSignature,
                accessibilityData: accessibilityData,
                actionButtonsSizeAndApply: actionButtonsSizeAndApply,
                updatedMergedTop: updatedMergedTop,
                updatedMergedBottom: updatedMergedBottom,
                hideBackground: hideBackground,
                incoming: incoming,
                graphics: graphics,
                presentationContext: item.controllerInteraction.presentationContext,
                bubbleContentWidth: bubbleContentWidth,
                backgroundFrame: backgroundFrame,
                deliveryFailedInset: deliveryFailedInset,
                nameNodeSizeApply: nameNodeSizeApply,
                contentOrigin: contentOrigin,
                nameNodeOriginY: nameNodeOriginY,
                layoutConstants: layoutConstants,
                currentCredibilityIconImage: currentCredibilityIconImage,
                adminNodeSizeApply: adminNodeSizeApply,
                contentUpperRightCorner: contentUpperRightCorner,
                forwardInfoSizeApply: forwardInfoSizeApply,
                forwardInfoOriginY: forwardInfoOriginY,
                replyInfoSizeApply: replyInfoSizeApply,
                replyInfoOriginY: replyInfoOriginY,
                removedContentNodeIndices: removedContentNodeIndices,
                addedContentNodes: addedContentNodes,
                contentNodeMessagesAndClasses: contentNodeMessagesAndClasses,
                contentNodeFramesPropertiesAndApply: contentNodeFramesPropertiesAndApply,
                contentContainerNodeFrames: contentContainerNodeFrames,
                mosaicStatusOrigin: mosaicStatusOrigin,
                mosaicStatusSizeAndApply: mosaicStatusSizeAndApply,
<<<<<<< HEAD
                updatedShareButtonNode: updatedShareButtonNode,
                updatedShareButtonBackground: updatedShareButtonBackground,
                updatedTrButtonNode: updatedTrButtonNode,
                updatedTrButtonBackground: updatedTrButtonBackground
=======
                needsShareButton: needShareButton
>>>>>>> 9131d607
            )
        })
    }
    
    private static func applyLayout(selfReference: Weak<ChatMessageBubbleItemNode>, _ animation: ListViewItemUpdateAnimation, _ synchronousLoads: Bool,
        params: ListViewItemLayoutParams,
        layout: ListViewItemNodeLayout,
        item: ChatMessageItem,
        forwardSource: Peer?,
        forwardAuthorSignature: String?,
        accessibilityData: ChatMessageAccessibilityData,
        actionButtonsSizeAndApply: (CGSize, (Bool) -> ChatMessageActionButtonsNode)?,
        updatedMergedTop: ChatMessageMerge,
        updatedMergedBottom: ChatMessageMerge,
        hideBackground: Bool,
        incoming: Bool,
        graphics: PrincipalThemeEssentialGraphics,
        presentationContext: ChatPresentationContext,
        bubbleContentWidth: CGFloat,
        backgroundFrame: CGRect,
        deliveryFailedInset: CGFloat,
        nameNodeSizeApply: (CGSize, () -> TextNode?),
        contentOrigin: CGPoint,
        nameNodeOriginY: CGFloat,
        layoutConstants: ChatMessageItemLayoutConstants,
        currentCredibilityIconImage: UIImage?,
        adminNodeSizeApply: (CGSize, () -> TextNode?),
        contentUpperRightCorner: CGPoint,
        forwardInfoSizeApply: (CGSize, (CGFloat) -> ChatMessageForwardInfoNode?),
        forwardInfoOriginY: CGFloat,
        replyInfoSizeApply: (CGSize, () -> ChatMessageReplyInfoNode?),
        replyInfoOriginY: CGFloat,
        removedContentNodeIndices: [Int]?,
        addedContentNodes: [(Message, Bool, ChatMessageBubbleContentNode)]?,
        contentNodeMessagesAndClasses: [(Message, AnyClass, ChatMessageEntryAttributes, BubbleItemAttributes)],
        contentNodeFramesPropertiesAndApply: [(CGRect, ChatMessageBubbleContentProperties, Bool, (ListViewItemUpdateAnimation, Bool) -> Void)],
        contentContainerNodeFrames: [(UInt32, CGRect, Bool?, CGFloat)],
        mosaicStatusOrigin: CGPoint?,
        mosaicStatusSizeAndApply: (CGSize, (Bool) -> ChatMessageDateAndStatusNode)?,
<<<<<<< HEAD
        updatedShareButtonNode: HighlightableButtonNode?,
        updatedShareButtonBackground: UIImage?,
        updatedTrButtonNode: HighlightableButtonNode?,
        updatedTrButtonBackground: UIImage?
=======
        needsShareButton: Bool
>>>>>>> 9131d607
    ) -> Void {
        guard let strongSelf = selfReference.value else {
            return
        }
        let previousContextFrame = strongSelf.mainContainerNode.frame
        strongSelf.mainContainerNode.frame = CGRect(origin: CGPoint(), size: layout.contentSize)
        strongSelf.mainContextSourceNode.frame = CGRect(origin: CGPoint(), size: layout.contentSize)
        strongSelf.mainContextSourceNode.contentNode.frame = CGRect(origin: CGPoint(), size: layout.contentSize)
        strongSelf.contentContainersWrapperNode.frame = CGRect(origin: CGPoint(), size: layout.contentSize)
        
        strongSelf.appliedItem = item
        strongSelf.appliedForwardInfo = (forwardSource, forwardAuthorSignature)
        strongSelf.updateAccessibilityData(accessibilityData)
        
        var transition: ContainedViewLayoutTransition = .immediate
        if case let .System(duration) = animation {
            transition = .animated(duration: duration, curve: .spring)
        }
        
        var forceBackgroundSide = false
        if actionButtonsSizeAndApply != nil {
            forceBackgroundSide = true
        } else if case .semanticallyMerged = updatedMergedTop {
            forceBackgroundSide = true
        }
        let mergeType = ChatMessageBackgroundMergeType(top: updatedMergedTop == .fullyMerged, bottom: updatedMergedBottom == .fullyMerged, side: forceBackgroundSide)
        let backgroundType: ChatMessageBackgroundType
        if hideBackground {
            backgroundType = .none
        } else if !incoming {
            backgroundType = .outgoing(mergeType)
        } else {
            backgroundType = .incoming(mergeType)
        }
        let hasWallpaper = item.presentationData.theme.wallpaper.hasWallpaper
        strongSelf.backgroundNode.setType(type: backgroundType, highlighted: strongSelf.highlightedState, graphics: graphics, maskMode: strongSelf.backgroundMaskMode, hasWallpaper: hasWallpaper, transition: transition, backgroundNode: presentationContext.backgroundNode)
        strongSelf.backgroundWallpaperNode.setType(type: backgroundType, theme: item.presentationData.theme, essentialGraphics: graphics, maskMode: strongSelf.backgroundMaskMode, backgroundNode: presentationContext.backgroundNode)
        strongSelf.shadowNode.setType(type: backgroundType, hasWallpaper: hasWallpaper, graphics: graphics)
        if case .none = backgroundType {
            strongSelf.clippingNode.clipsToBounds = false
        } else {
            strongSelf.clippingNode.clipsToBounds = true
        }
        
        strongSelf.backgroundType = backgroundType
        
        let isFailed = item.content.firstMessage.effectivelyFailed(timestamp: item.context.account.network.getApproximateRemoteTimestamp())
        if isFailed {
            let deliveryFailedNode: ChatMessageDeliveryFailedNode
            var isAppearing = false
            if let current = strongSelf.deliveryFailedNode {
                deliveryFailedNode = current
            } else {
                isAppearing = true
                deliveryFailedNode = ChatMessageDeliveryFailedNode(tapped: { [weak strongSelf] in
                    if let item = strongSelf?.item {
                        item.controllerInteraction.requestRedeliveryOfFailedMessages(item.content.firstMessage.id)
                    }
                })
                strongSelf.deliveryFailedNode = deliveryFailedNode
                strongSelf.insertSubnode(deliveryFailedNode, belowSubnode: strongSelf.messageAccessibilityArea)
            }
            let deliveryFailedSize = deliveryFailedNode.updateLayout(theme: item.presentationData.theme.theme)
            let deliveryFailedFrame = CGRect(origin: CGPoint(x: backgroundFrame.maxX + deliveryFailedInset - deliveryFailedSize.width, y: backgroundFrame.maxY - deliveryFailedSize.height), size: deliveryFailedSize)
            if isAppearing {
                deliveryFailedNode.frame = deliveryFailedFrame
                transition.animatePositionAdditive(node: deliveryFailedNode, offset: CGPoint(x: deliveryFailedInset, y: 0.0))
            } else {
                transition.updateFrame(node: deliveryFailedNode, frame: deliveryFailedFrame)
            }
        } else if let deliveryFailedNode = strongSelf.deliveryFailedNode {
            strongSelf.deliveryFailedNode = nil
            transition.updateAlpha(node: deliveryFailedNode, alpha: 0.0)
            transition.updateFrame(node: deliveryFailedNode, frame: deliveryFailedNode.frame.offsetBy(dx: 24.0, dy: 0.0), completion: { [weak deliveryFailedNode] _ in
                deliveryFailedNode?.removeFromSupernode()
            })
        }
        
        if let nameNode = nameNodeSizeApply.1() {
            strongSelf.nameNode = nameNode
            if nameNode.supernode == nil {
                if !nameNode.isNodeLoaded {
                    nameNode.isUserInteractionEnabled = false
                }
                strongSelf.clippingNode.addSubnode(nameNode)
            }
            nameNode.frame = CGRect(origin: CGPoint(x: contentOrigin.x + layoutConstants.text.bubbleInsets.left, y: layoutConstants.bubble.contentInsets.top + nameNodeOriginY), size: nameNodeSizeApply.0)
            nameNode.displaysAsynchronously = !item.presentationData.isPreview
            
            if let credibilityIconImage = currentCredibilityIconImage {
                let credibilityIconNode: ASImageNode
                if let node = strongSelf.credibilityIconNode {
                    credibilityIconNode = node
                } else {
                    credibilityIconNode = ASImageNode()
                    strongSelf.credibilityIconNode = credibilityIconNode
                    strongSelf.clippingNode.addSubnode(credibilityIconNode)
                }
                credibilityIconNode.frame = CGRect(origin: CGPoint(x: nameNode.frame.maxX + 4.0, y: nameNode.frame.minY), size: credibilityIconImage.size)
                credibilityIconNode.image = credibilityIconImage
            } else {
                strongSelf.credibilityIconNode?.removeFromSupernode()
                strongSelf.credibilityIconNode = nil
            }
            
            if let adminBadgeNode = adminNodeSizeApply.1() {
                strongSelf.adminBadgeNode = adminBadgeNode
                let adminBadgeFrame = CGRect(origin: CGPoint(x: contentUpperRightCorner.x - layoutConstants.text.bubbleInsets.left - adminNodeSizeApply.0.width, y: layoutConstants.bubble.contentInsets.top + nameNodeOriginY), size: adminNodeSizeApply.0)
                if adminBadgeNode.supernode == nil {
                    if !adminBadgeNode.isNodeLoaded {
                        adminBadgeNode.isUserInteractionEnabled = false
                    }
                    strongSelf.clippingNode.addSubnode(adminBadgeNode)
                    adminBadgeNode.frame = adminBadgeFrame
                } else {
                    let previousAdminBadgeFrame = adminBadgeNode.frame
                    adminBadgeNode.frame = adminBadgeFrame
                    transition.animatePositionAdditive(node: adminBadgeNode, offset: CGPoint(x: previousAdminBadgeFrame.maxX - adminBadgeFrame.maxX, y: 0.0))
                }
            } else {
                strongSelf.adminBadgeNode?.removeFromSupernode()
                strongSelf.adminBadgeNode = nil
            }
        } else {
            strongSelf.nameNode?.removeFromSupernode()
            strongSelf.nameNode = nil
            strongSelf.adminBadgeNode?.removeFromSupernode()
            strongSelf.adminBadgeNode = nil
        }
        
        if let forwardInfoNode = forwardInfoSizeApply.1(bubbleContentWidth) {
            strongSelf.forwardInfoNode = forwardInfoNode
            var animateFrame = true
            if forwardInfoNode.supernode == nil {
                strongSelf.clippingNode.addSubnode(forwardInfoNode)
                animateFrame = false
                forwardInfoNode.openPsa = { [weak strongSelf] type, sourceNode in
                    guard let strongSelf = strongSelf, let item = strongSelf.item else {
                        return
                    }
                    item.controllerInteraction.displayPsa(type, sourceNode)
                }
            }
            let previousForwardInfoNodeFrame = forwardInfoNode.frame
            forwardInfoNode.frame = CGRect(origin: CGPoint(x: contentOrigin.x + layoutConstants.text.bubbleInsets.left, y: layoutConstants.bubble.contentInsets.top + forwardInfoOriginY), size: CGSize(width: bubbleContentWidth, height: forwardInfoSizeApply.0.height))
            if case let .System(duration) = animation {
                if animateFrame {
                    forwardInfoNode.layer.animateFrame(from: previousForwardInfoNodeFrame, to: forwardInfoNode.frame, duration: duration, timingFunction: kCAMediaTimingFunctionSpring)
                }
            }
        } else {
            strongSelf.forwardInfoNode?.removeFromSupernode()
            strongSelf.forwardInfoNode = nil
        }
        
        if let replyInfoNode = replyInfoSizeApply.1() {
            strongSelf.replyInfoNode = replyInfoNode
            var animateFrame = true
            if replyInfoNode.supernode == nil {
                strongSelf.clippingNode.addSubnode(replyInfoNode)
                animateFrame = false
            }
            let previousReplyInfoNodeFrame = replyInfoNode.frame
            replyInfoNode.frame = CGRect(origin: CGPoint(x: contentOrigin.x + layoutConstants.text.bubbleInsets.left, y: layoutConstants.bubble.contentInsets.top + replyInfoOriginY), size: replyInfoSizeApply.0)
            if case let .System(duration) = animation {
                if animateFrame {
                    replyInfoNode.layer.animateFrame(from: previousReplyInfoNodeFrame, to: replyInfoNode.frame, duration: duration, timingFunction: kCAMediaTimingFunctionSpring)
                }
            }
        } else {
            strongSelf.replyInfoNode?.removeFromSupernode()
            strongSelf.replyInfoNode = nil
        }
        
        var incomingOffset: CGFloat = 0.0
        switch backgroundType {
        case .incoming:
            incomingOffset = 5.0
        default:
            break
        }
        
        var index = 0
        var hasSelection = false
        for (stableId, relativeFrame, itemSelection, groupOverlap) in contentContainerNodeFrames {
            if let itemSelection = itemSelection, itemSelection {
                hasSelection = true
            }
            var contentContainer: ContentContainer? = strongSelf.contentContainers.first(where: { $0.contentMessageStableId == stableId })
            
            let previousContextFrame = contentContainer?.containerNode.frame
            let previousContextContentFrame = contentContainer?.sourceNode.contentRect
            
            if contentContainer == nil {
                let container = ContentContainer(contentMessageStableId: stableId)
                let contextSourceNode = container.sourceNode
                let containerNode = container.containerNode
                
                container.containerNode.shouldBegin = { [weak strongSelf, weak containerNode] location in
                    guard let strongSelf = strongSelf, let strongContainerNode = containerNode else {
                        return false
                    }
                    
                    if strongSelf.contentContainers.count < 2 {
                        return false
                    }
                    
                    let location = location.offsetBy(dx: 0.0, dy: strongContainerNode.frame.minY)
                    if !strongSelf.backgroundNode.frame.contains(location) {
                        return false
                    }
                    if strongSelf.selectionNode != nil {
                        return false
                    }
                    if let action = strongSelf.gestureRecognized(gesture: .tap, location: location, recognizer: nil) {
                        if case .action = action {
                            return false
                        }
                    }
                    if let action = strongSelf.gestureRecognized(gesture: .longTap, location: location, recognizer: nil) {
                        switch action {
                        case .action, .optionalAction:
                            return false
                        case let .openContextMenu(_, selectAll, _):
                            return !selectAll
                        }
                    }
                    return true
                }
                containerNode.activated = { [weak strongSelf, weak containerNode] gesture, location in
                    guard let strongSelf = strongSelf, let strongContainerNode = containerNode else {
                        return
                    }
                    
                    let location = location.offsetBy(dx: 0.0, dy: strongContainerNode.frame.minY)
                    strongSelf.mainContainerNode.activated?(gesture, location)
                }
            
                containerNode.addSubnode(contextSourceNode)
                containerNode.targetNodeForActivationProgress = contextSourceNode.contentNode
                strongSelf.contentContainersWrapperNode.addSubnode(containerNode)
                
                contextSourceNode.willUpdateIsExtractedToContextPreview = { [weak strongSelf, weak container, weak contextSourceNode] isExtractedToContextPreview, transition in
                    guard let strongSelf = strongSelf, let strongContextSourceNode = contextSourceNode else {
                        return
                    }
                    container?.willUpdateIsExtractedToContextPreview(isExtractedToContextPreview: isExtractedToContextPreview, transition: transition)
                    for contentNode in strongSelf.contentNodes {
                        if contentNode.supernode === strongContextSourceNode.contentNode {
                            contentNode.willUpdateIsExtractedToContextPreview(isExtractedToContextPreview)
                        }
                    }
                }
                contextSourceNode.isExtractedToContextPreviewUpdated = { [weak strongSelf, weak container, weak contextSourceNode] isExtractedToContextPreview in
                    guard let strongSelf = strongSelf, let strongContextSourceNode = contextSourceNode else {
                        return
                    }
                    
                    container?.isExtractedToContextPreviewUpdated(isExtractedToContextPreview)

                    if !isExtractedToContextPreview, let (rect, size) = strongSelf.absoluteRect {
                        container?.updateAbsoluteRect(relativeFrame.offsetBy(dx: rect.minX, dy: rect.minY), within: size)
                    }
                    
                    for contentNode in strongSelf.contentNodes {
                        if contentNode.supernode === strongContextSourceNode.contentNode {
                            contentNode.updateIsExtractedToContextPreview(isExtractedToContextPreview)
                        }
                    }
                }
                
                contextSourceNode.updateAbsoluteRect = { [weak strongSelf, weak container, weak contextSourceNode] rect, size in
                    guard let strongSelf = strongSelf, let strongContextSourceNode = contextSourceNode, strongContextSourceNode.isExtractedToContextPreview else {
                        return
                    }
                    container?.updateAbsoluteRect(relativeFrame.offsetBy(dx: rect.minX, dy: rect.minY), within: size)
                }
                contextSourceNode.applyAbsoluteOffset = { [weak strongSelf, weak container, weak contextSourceNode] value, animationCurve, duration in
                    guard let strongSelf = strongSelf, let strongContextSourceNode = contextSourceNode, strongContextSourceNode.isExtractedToContextPreview else {
                        return
                    }
                    container?.applyAbsoluteOffset(value: value, animationCurve: animationCurve, duration: duration)
                }
                contextSourceNode.applyAbsoluteOffsetSpring = { [weak strongSelf, weak container, weak contextSourceNode] value, duration, damping in
                    guard let strongSelf = strongSelf, let strongContextSourceNode = contextSourceNode, strongContextSourceNode.isExtractedToContextPreview else {
                        return
                    }
                    container?.applyAbsoluteOffsetSpring(value: value, duration: duration, damping: damping)
                }
                
                strongSelf.contentContainers.append(container)
                contentContainer = container
            }
            
            let containerFrame = CGRect(origin: relativeFrame.origin, size: CGSize(width: params.width, height: relativeFrame.size.height))
            contentContainer?.sourceNode.frame = CGRect(origin: CGPoint(), size: containerFrame.size)
            contentContainer?.sourceNode.contentNode.frame = CGRect(origin: CGPoint(), size: containerFrame.size)
            
            contentContainer?.containerNode.frame = containerFrame
            
            contentContainer?.sourceNode.contentRect = CGRect(origin: CGPoint(x: backgroundFrame.minX + incomingOffset, y: 0.0), size: relativeFrame.size)
            contentContainer?.containerNode.targetNodeForActivationProgressContentRect = CGRect(origin: CGPoint(x: backgroundFrame.minX + incomingOffset, y: 0.0), size: relativeFrame.size)
            
            if previousContextFrame?.size != contentContainer?.containerNode.bounds.size || previousContextContentFrame != contentContainer?.sourceNode.contentRect {
                contentContainer?.sourceNode.layoutUpdated?(relativeFrame.size)
            }
            
            var selectionInsets = UIEdgeInsets()
            if index == 0 {
                selectionInsets.bottom = groupOverlap / 2.0
            } else if index == contentContainerNodeFrames.count - 1 {
                selectionInsets.top = groupOverlap / 2.0
            } else {
                selectionInsets.top = groupOverlap / 2.0
                selectionInsets.bottom = groupOverlap / 2.0
            }
            
            contentContainer?.update(size: relativeFrame.size, contentOrigin: contentOrigin, selectionInsets: selectionInsets, index: index, presentationData: item.presentationData, graphics: graphics, backgroundType: backgroundType, presentationContext: item.controllerInteraction.presentationContext, mediaBox: item.context.account.postbox.mediaBox, messageSelection: itemSelection)
                        
            index += 1
        }
        
        if hasSelection {
            var currentMaskView: UIImageView?
            if let maskView = strongSelf.contentContainersWrapperNode.view.mask as? UIImageView {
                currentMaskView = maskView
            } else {
                currentMaskView = UIImageView()
                strongSelf.contentContainersWrapperNode.view.mask = currentMaskView
            }
            
            currentMaskView?.frame = CGRect(origin: CGPoint(x: backgroundFrame.minX, y: 0.0), size: backgroundFrame.size).insetBy(dx: -1.0, dy: -1.0)
            currentMaskView?.image = bubbleMaskForType(backgroundType, graphics: graphics)
        } else {
            strongSelf.contentContainersWrapperNode.view.mask = nil
        }
        
        if removedContentNodeIndices?.count ?? 0 != 0 || addedContentNodes?.count ?? 0 != 0 {
            var updatedContentNodes = strongSelf.contentNodes
            
            if let removedContentNodeIndices = removedContentNodeIndices {
                for index in removedContentNodeIndices.reversed() {
                    if index >= 0 && index < updatedContentNodes.count {
                        let node = updatedContentNodes[index]
                        if animation.isAnimated {
                            node.animateRemovalFromBubble(0.2, completion: { [weak node] in
                                node?.removeFromSupernode()
                            })
                        } else {
                            node.removeFromSupernode()
                        }
                        let _ = updatedContentNodes.remove(at: index)
                    }
                }
            }
            
            if let addedContentNodes = addedContentNodes {
                for (contentNodeMessage, isAttachent, contentNode) in addedContentNodes {
                    updatedContentNodes.append(contentNode)
                    
                    let contextSourceNode: ContextExtractedContentContainingNode
                    let containerSupernode: ASDisplayNode
                    if isAttachent {
                        contextSourceNode = strongSelf.mainContextSourceNode
                        containerSupernode = strongSelf.clippingNode
                    } else {
                        contextSourceNode = strongSelf.contentContainers.first(where: { $0.contentMessageStableId == contentNodeMessage.stableId })?.sourceNode ?? strongSelf.mainContextSourceNode
                        containerSupernode = strongSelf.contentContainers.first(where: { $0.contentMessageStableId == contentNodeMessage.stableId })?.sourceNode.contentNode ?? strongSelf.clippingNode
                    }
                    containerSupernode.addSubnode(contentNode)
                    
                    contentNode.visibility = strongSelf.visibility
                    contentNode.updateIsTextSelectionActive = { [weak contextSourceNode] value in
                        contextSourceNode?.updateDistractionFreeMode?(value)
                    }
                    contentNode.updateIsExtractedToContextPreview(contextSourceNode.isExtractedToContextPreview)
                }
            }
            
            var sortedContentNodes: [ChatMessageBubbleContentNode] = []
            outer: for (message, nodeClass, _, _) in contentNodeMessagesAndClasses {
                if let addedContentNodes = addedContentNodes {
                    for (contentNodeMessage, _, contentNode) in addedContentNodes {
                        if type(of: contentNode) == nodeClass && contentNodeMessage.stableId == message.stableId {
                            sortedContentNodes.append(contentNode)
                            continue outer
                        }
                    }
                }
                for contentNode in updatedContentNodes {
                    if type(of: contentNode) == nodeClass && contentNode.item?.message.stableId == message.stableId {
                        sortedContentNodes.append(contentNode)
                        continue outer
                    }
                }
            }
            
            assert(sortedContentNodes.count == updatedContentNodes.count)
            
            strongSelf.contentNodes = sortedContentNodes
        }
        
        var contentNodeIndex = 0
        for (relativeFrame, _, useContentOrigin, apply) in contentNodeFramesPropertiesAndApply {
            apply(animation, synchronousLoads)
            
            if contentNodeIndex >= strongSelf.contentNodes.count {
                break
            }
            
            let contentNode = strongSelf.contentNodes[contentNodeIndex]
            let contentNodeFrame = relativeFrame.offsetBy(dx: contentOrigin.x, dy: useContentOrigin ? contentOrigin.y : 0.0)
            let previousContentNodeFrame = contentNode.frame
            contentNode.frame = contentNodeFrame
                        
            if case let .System(duration) = animation {
                var animateFrame = false
                var animateAlpha = false
                if let addedContentNodes = addedContentNodes {
                    if !addedContentNodes.contains(where: { $0.2 === contentNode }) {
                        animateFrame = true
                    } else {
                        animateAlpha = true
                    }
                } else {
                    animateFrame = true
                }
                
                if animateFrame {
                    contentNode.layer.animateFrame(from: previousContentNodeFrame, to: contentNodeFrame, duration: duration, timingFunction: kCAMediaTimingFunctionSpring)
                } else if animateAlpha {
                    contentNode.animateInsertionIntoBubble(duration)
                    var previousAlignedContentNodeFrame = contentNodeFrame
                    previousAlignedContentNodeFrame.origin.x += backgroundFrame.size.width - strongSelf.backgroundNode.frame.size.width
                    contentNode.layer.animateFrame(from: previousAlignedContentNodeFrame, to: contentNodeFrame, duration: duration, timingFunction: kCAMediaTimingFunctionSpring)
                }
            }
            contentNodeIndex += 1
        }
        
        if let mosaicStatusOrigin = mosaicStatusOrigin, let (size, apply) = mosaicStatusSizeAndApply {
            let mosaicStatusNode = apply(transition.isAnimated)
            if mosaicStatusNode !== strongSelf.mosaicStatusNode {
                strongSelf.mosaicStatusNode?.removeFromSupernode()
                strongSelf.mosaicStatusNode = mosaicStatusNode
                strongSelf.clippingNode.addSubnode(mosaicStatusNode)
            }
            let absoluteOrigin = mosaicStatusOrigin.offsetBy(dx: contentOrigin.x, dy: contentOrigin.y)
            mosaicStatusNode.frame = CGRect(origin: CGPoint(x: absoluteOrigin.x - layoutConstants.image.statusInsets.right - size.width, y: absoluteOrigin.y - layoutConstants.image.statusInsets.bottom - size.height), size: size)
        } else if let mosaicStatusNode = strongSelf.mosaicStatusNode {
            strongSelf.mosaicStatusNode = nil
            mosaicStatusNode.removeFromSupernode()
        }

        if needsShareButton {
            if strongSelf.shareButtonNode == nil {
                let shareButtonNode = ChatMessageShareButton()
                strongSelf.shareButtonNode = shareButtonNode
                strongSelf.insertSubnode(shareButtonNode, belowSubnode: strongSelf.messageAccessibilityArea)
                shareButtonNode.addTarget(strongSelf, action: #selector(strongSelf.shareButtonPressed), forControlEvents: .touchUpInside)
            }

        } else if let shareButtonNode = strongSelf.shareButtonNode {
            strongSelf.shareButtonNode = nil
            shareButtonNode.removeFromSupernode()
        }
        
        if let updatedTrButtonNode = updatedTrButtonNode {
            if updatedTrButtonNode !== strongSelf.trButtonNode {
                if let trButtonNode = strongSelf.trButtonNode {
                    trButtonNode.removeFromSupernode()
                }
                strongSelf.trButtonNode = updatedTrButtonNode
                strongSelf.insertSubnode(updatedTrButtonNode, belowSubnode: strongSelf.messageAccessibilityArea)
                updatedTrButtonNode.addTarget(strongSelf, action: #selector(strongSelf.trButtonPressed), forControlEvents: .touchUpInside)
            }
            if let updatedTrButtonBackground = updatedTrButtonBackground {
                strongSelf.trButtonNode?.setBackgroundImage(updatedTrButtonBackground, for: [.normal])
            }
        } else if let trButtonNode = strongSelf.trButtonNode {
            trButtonNode.removeFromSupernode()
            strongSelf.trButtonNode = nil
        }
        
        if case .System = animation, !strongSelf.mainContextSourceNode.isExtractedToContextPreview {
            if !strongSelf.backgroundNode.frame.equalTo(backgroundFrame) {
                strongSelf.backgroundFrameTransition = (strongSelf.backgroundNode.frame, backgroundFrame)
            }
            var hasShareButton = false
            if let shareButtonNode = strongSelf.shareButtonNode {
                hasShareButton = true
                let currentBackgroundFrame = strongSelf.backgroundNode.frame
                let buttonSize = shareButtonNode.update(presentationData: item.presentationData, chatLocation: item.chatLocation, subject: item.associatedData.subject, message: item.message, account: item.context.account, disableComments: true)
                shareButtonNode.frame = CGRect(origin: CGPoint(x: currentBackgroundFrame.maxX + 8.0, y: currentBackgroundFrame.maxY - buttonSize.width - 1.0), size: buttonSize)
            }
            
            if let trButtonNode = strongSelf.trButtonNode {
                let currentBackgroundFrame = strongSelf.backgroundNode.frame
                
                var shareButtonSize: CGFloat = 0.0
                if hasShareButton {
                    shareButtonSize = 29.0 + 4.0
                }
                trButtonNode.frame = CGRect(origin: CGPoint(x: currentBackgroundFrame.maxX + 8.0, y: currentBackgroundFrame.maxY - 30.0 - shareButtonSize), size: CGSize(width: 29.0, height: 29.0))
            }
        } else {
            if let _ = strongSelf.backgroundFrameTransition {
                strongSelf.animateFrameTransition(1.0, backgroundFrame.size.height)
                strongSelf.backgroundFrameTransition = nil
            }
            strongSelf.messageAccessibilityArea.frame = backgroundFrame
            var hasShareButton = false
            if let shareButtonNode = strongSelf.shareButtonNode {
<<<<<<< HEAD
                hasShareButton = true
                shareButtonNode.frame = CGRect(origin: CGPoint(x: backgroundFrame.maxX + 8.0, y: backgroundFrame.maxY - 30.0), size: CGSize(width: 29.0, height: 29.0))
            }
            if let trButtonNode = strongSelf.trButtonNode {
                var shareButtonSize: CGFloat = 0.0
                if hasShareButton {
                    shareButtonSize = 29.0 + 4.0
                }
                trButtonNode.frame = CGRect(origin: CGPoint(x: backgroundFrame.maxX + 8.0, y: backgroundFrame.maxY - 30.0 - shareButtonSize), size: CGSize(width: 29.0, height: 29.0))
            }
            
            strongSelf.disableTransitionClippingNode()
=======
                let buttonSize = shareButtonNode.update(presentationData: item.presentationData, chatLocation: item.chatLocation, subject: item.associatedData.subject, message: item.message, account: item.context.account, disableComments: true)
                shareButtonNode.frame = CGRect(origin: CGPoint(x: backgroundFrame.maxX + 8.0, y: backgroundFrame.maxY - buttonSize.width - 1.0), size: buttonSize)
            }
>>>>>>> 9131d607
            
            if case .System = animation, strongSelf.mainContextSourceNode.isExtractedToContextPreview {
                transition.updateFrame(node: strongSelf.backgroundNode, frame: backgroundFrame)

                transition.updateFrame(node: strongSelf.clippingNode, frame: backgroundFrame)
                transition.updateBounds(node: strongSelf.clippingNode, bounds: CGRect(origin: CGPoint(x: backgroundFrame.minX, y: backgroundFrame.minY), size: backgroundFrame.size))

                strongSelf.backgroundNode.updateLayout(size: backgroundFrame.size, transition: transition)
                strongSelf.backgroundWallpaperNode.updateFrame(backgroundFrame, transition: transition)
                strongSelf.shadowNode.updateLayout(backgroundFrame: backgroundFrame, transition: transition)
            } else {
                strongSelf.backgroundNode.frame = backgroundFrame
                strongSelf.clippingNode.frame = backgroundFrame
                strongSelf.clippingNode.bounds = CGRect(origin: CGPoint(x: backgroundFrame.minX, y: backgroundFrame.minY), size: backgroundFrame.size)
                strongSelf.backgroundNode.updateLayout(size: backgroundFrame.size, transition: .immediate)
                strongSelf.backgroundWallpaperNode.frame = backgroundFrame
                strongSelf.shadowNode.updateLayout(backgroundFrame: backgroundFrame, transition: .immediate)
            }
            if let (rect, size) = strongSelf.absoluteRect {
                strongSelf.updateAbsoluteRect(rect, within: size)
            }
        }
        let offset: CGFloat = params.leftInset + (incoming ? 42.0 : 0.0)
        let selectionFrame = CGRect(origin: CGPoint(x: -offset, y: 0.0), size: CGSize(width: params.width, height: layout.contentSize.height))
        strongSelf.selectionNode?.frame = selectionFrame
        strongSelf.selectionNode?.updateLayout(size: selectionFrame.size, leftInset: params.leftInset)
        
        if let actionButtonsSizeAndApply = actionButtonsSizeAndApply {
            var animated = false
            if let _ = strongSelf.actionButtonsNode {
                if case .System = animation {
                    animated = true
                }
            }
            let actionButtonsNode = actionButtonsSizeAndApply.1(animated)
            let previousFrame = actionButtonsNode.frame
            let actionButtonsFrame = CGRect(origin: CGPoint(x: backgroundFrame.minX + (incoming ? layoutConstants.bubble.contentInsets.left : layoutConstants.bubble.contentInsets.right), y: backgroundFrame.maxY), size: actionButtonsSizeAndApply.0)
            actionButtonsNode.frame = actionButtonsFrame
            if actionButtonsNode !== strongSelf.actionButtonsNode {
                strongSelf.actionButtonsNode = actionButtonsNode
                actionButtonsNode.buttonPressed = { [weak strongSelf] button in
                    if let strongSelf = strongSelf {
                        strongSelf.performMessageButtonAction(button: button)
                    }
                }
                actionButtonsNode.buttonLongTapped = { [weak strongSelf] button in
                    if let strongSelf = strongSelf {
                        strongSelf.presentMessageButtonContextMenu(button: button)
                    }
                }
                strongSelf.insertSubnode(actionButtonsNode, belowSubnode: strongSelf.messageAccessibilityArea)
            } else {
                if case let .System(duration) = animation {
                    actionButtonsNode.layer.animateFrame(from: previousFrame, to: actionButtonsFrame, duration: duration, timingFunction: kCAMediaTimingFunctionSpring)
                }
            }
        } else if let actionButtonsNode = strongSelf.actionButtonsNode {
            actionButtonsNode.removeFromSupernode()
            strongSelf.actionButtonsNode = nil
        }
        
        let previousContextContentFrame = strongSelf.mainContextSourceNode.contentRect
        strongSelf.mainContextSourceNode.contentRect = backgroundFrame.offsetBy(dx: incomingOffset, dy: 0.0)
        strongSelf.mainContainerNode.targetNodeForActivationProgressContentRect = strongSelf.mainContextSourceNode.contentRect
        
        if previousContextFrame.size != strongSelf.mainContextSourceNode.bounds.size || previousContextContentFrame != strongSelf.mainContextSourceNode.contentRect {
            strongSelf.mainContextSourceNode.layoutUpdated?(strongSelf.mainContextSourceNode.bounds.size)
        }
        
        strongSelf.updateSearchTextHighlightState()
        
        /*if let (awaitingAppliedReaction, f) = strongSelf.awaitingAppliedReaction {
            var bounds = strongSelf.bounds
            let offset = bounds.origin.x
            bounds.origin.x = 0.0
            strongSelf.bounds = bounds
            var shadowBounds = strongSelf.shadowNode.bounds
            let shadowOffset = shadowBounds.origin.x
            shadowBounds.origin.x = 0.0
            strongSelf.shadowNode.bounds = shadowBounds
            if !offset.isZero {
                strongSelf.layer.animateBoundsOriginXAdditive(from: offset, to: 0.0, duration: 0.2, timingFunction: kCAMediaTimingFunctionSpring)
            }
            if !shadowOffset.isZero {
                strongSelf.shadowNode.layer.animateBoundsOriginXAdditive(from: shadowOffset, to: 0.0, duration: 0.2, timingFunction: kCAMediaTimingFunctionSpring)
            }
            if let swipeToReplyNode = strongSelf.swipeToReplyNode {
                strongSelf.swipeToReplyNode = nil
                swipeToReplyNode.layer.animateAlpha(from: 1.0, to: 0.0, duration: 0.3, removeOnCompletion: false, completion: { [weak swipeToReplyNode] _ in
                    swipeToReplyNode?.removeFromSupernode()
                })
                swipeToReplyNode.layer.animateScale(from: 1.0, to: 0.2, duration: 0.3, timingFunction: kCAMediaTimingFunctionSpring, removeOnCompletion: false)
            }
            
            strongSelf.awaitingAppliedReaction = nil
            /*var targetNode: ASDisplayNode?
            var hideTarget = false
            if let awaitingAppliedReaction = awaitingAppliedReaction {
                for contentNode in strongSelf.contentNodes {
                    if let (reactionNode, count) = contentNode.reactionTargetNode(value: awaitingAppliedReaction) {
                        targetNode = reactionNode
                        hideTarget = count == 1
                        break
                    }
                }
            }
            strongSelf.reactionRecognizer?.complete(into: targetNode, hideTarget: hideTarget)*/
            f()
        }*/
    }
    
    override func updateAccessibilityData(_ accessibilityData: ChatMessageAccessibilityData) {
        super.updateAccessibilityData(accessibilityData)
        
        self.messageAccessibilityArea.accessibilityLabel = accessibilityData.label
        self.messageAccessibilityArea.accessibilityValue = accessibilityData.value
        self.messageAccessibilityArea.accessibilityHint = accessibilityData.hint
        self.messageAccessibilityArea.accessibilityTraits = accessibilityData.traits
        if let customActions = accessibilityData.customActions {
            self.messageAccessibilityArea.accessibilityCustomActions = customActions.map({ action -> UIAccessibilityCustomAction in
                return ChatMessageAccessibilityCustomAction(name: action.name, target: self, selector: #selector(self.performLocalAccessibilityCustomAction(_:)), action: action.action)
            })
        } else {
            self.messageAccessibilityArea.accessibilityCustomActions = nil
        }
    }
    
    @objc private func performLocalAccessibilityCustomAction(_ action: UIAccessibilityCustomAction) {
        if let action = action as? ChatMessageAccessibilityCustomAction {
            switch action.action {
                case .reply:
                    if let item = self.item {
                        item.controllerInteraction.setupReply(item.message.id)
                    }
                case .options:
                    if let item = self.item {
                        var subFrame = self.backgroundNode.frame
                        if case .group = item.content {
                            for contentNode in self.contentNodes {
                                if contentNode.item?.message.stableId == item.message.stableId {
                                    subFrame = contentNode.frame.insetBy(dx: 0.0, dy: -4.0)
                                    break
                                }
                            }
                        }
                        item.controllerInteraction.openMessageContextMenu(item.message, false, self, subFrame, nil)
                    }
            }
        }
    }
    
    override func shouldAnimateHorizontalFrameTransition() -> Bool {
        if let _ = self.backgroundFrameTransition {
            return true
        } else {
            return false
        }
    }
    
    override func animateFrameTransition(_ progress: CGFloat, _ currentValue: CGFloat) {
        super.animateFrameTransition(progress, currentValue)
        
        if let backgroundFrameTransition = self.backgroundFrameTransition {
            let backgroundFrame = CGRect.interpolator()(backgroundFrameTransition.0, backgroundFrameTransition.1, progress) as! CGRect
            self.backgroundNode.frame = backgroundFrame

            self.clippingNode.frame = backgroundFrame
            self.clippingNode.bounds = CGRect(origin: CGPoint(x: backgroundFrame.minX, y: backgroundFrame.minY), size: backgroundFrame.size)

            self.backgroundNode.updateLayout(size: backgroundFrame.size, transition: .immediate)
            self.backgroundWallpaperNode.frame = backgroundFrame
            self.shadowNode.updateLayout(backgroundFrame: backgroundFrame, transition: .immediate)
            
            if let type = self.backgroundNode.type {
                var incomingOffset: CGFloat = 0.0
                switch type {
                case .incoming:
                    incomingOffset = 5.0
                default:
                    break
                }
                self.mainContextSourceNode.contentRect = backgroundFrame.offsetBy(dx: incomingOffset, dy: 0.0)
                self.mainContainerNode.targetNodeForActivationProgressContentRect = self.mainContextSourceNode.contentRect
                if !self.mainContextSourceNode.isExtractedToContextPreview {
                    if let (rect, size) = self.absoluteRect {
                        self.updateAbsoluteRect(rect, within: size)
                    }
                }
            }
            self.messageAccessibilityArea.frame = backgroundFrame
            
<<<<<<< HEAD
            var hasShareButton = false
            if let shareButtonNode = self.shareButtonNode {
                hasShareButton = true
                shareButtonNode.frame = CGRect(origin: CGPoint(x: backgroundFrame.maxX + 8.0, y: backgroundFrame.maxY - 30.0), size: CGSize(width: 29.0, height: 29.0))
            }
            
            if let trButtonNode = self.trButtonNode {
                var shareButtonSize: CGFloat = 0.0
                if hasShareButton {
                    shareButtonSize = 29.0 + 4.0
                }
                trButtonNode.frame = CGRect(origin: CGPoint(x: backgroundFrame.maxX + 8.0, y: backgroundFrame.maxY - 30.0 - shareButtonSize), size: CGSize(width: 29.0, height: 29.0))
            }
            
            if let transitionClippingNode = self.transitionClippingNode {
                var fixedBackgroundFrame = backgroundFrame
                fixedBackgroundFrame = fixedBackgroundFrame.insetBy(dx: 0.0, dy: self.backgroundNode.type == ChatMessageBackgroundType.none ? 0.0 : 1.0)
                
                transitionClippingNode.frame = fixedBackgroundFrame
                transitionClippingNode.bounds = CGRect(origin: CGPoint(x: fixedBackgroundFrame.origin.x, y: fixedBackgroundFrame.origin.y), size: fixedBackgroundFrame.size)
                
                if progress >= 1.0 - CGFloat.ulpOfOne {
                    self.disableTransitionClippingNode()
                }
=======
            if let item = self.item, let shareButtonNode = self.shareButtonNode {
                let buttonSize = shareButtonNode.update(presentationData: item.presentationData, chatLocation: item.chatLocation, subject: item.associatedData.subject, message: item.message, account: item.context.account, disableComments: true)
                shareButtonNode.frame = CGRect(origin: CGPoint(x: backgroundFrame.maxX + 8.0, y: backgroundFrame.maxY - buttonSize.width - 1.0), size: buttonSize)
>>>>>>> 9131d607
            }
            
            if CGFloat(1.0).isLessThanOrEqualTo(progress) {
                self.backgroundFrameTransition = nil
            }
        }
    }
    
    @objc func tapLongTapOrDoubleTapGesture(_ recognizer: TapLongTapOrDoubleTapGestureRecognizer) {
        switch recognizer.state {
        case .ended:
            if let (gesture, location) = recognizer.lastRecognizedGestureAndLocation {
                if let action = self.gestureRecognized(gesture: gesture, location: location, recognizer: nil) {
                    if case .doubleTap = gesture {
                        self.mainContainerNode.cancelGesture()
                    }
                    switch action {
                    case let .action(f):
                        f()
                    case let .optionalAction(f):
                        f()
                    case let .openContextMenu(tapMessage, selectAll, subFrame):
                        self.item?.controllerInteraction.openMessageContextMenu(tapMessage, selectAll, self, subFrame, nil)
                    }
                } else if case .tap = gesture {
                    self.item?.controllerInteraction.clickThroughMessage()
                }
            }
        default:
            break
        }
    }
    
    private func gestureRecognized(gesture: TapLongTapOrDoubleTapGesture, location: CGPoint, recognizer: TapLongTapOrDoubleTapGestureRecognizer?) -> InternalBubbleTapAction? {
        var mediaMessage: Message?
        var forceOpen = false
        if let item = self.item {
            for media in item.message.media {
                if let file = media as? TelegramMediaFile, file.duration != nil {
                    mediaMessage = item.message
                }
            }
            if mediaMessage == nil {
                for attribute in item.message.attributes {
                    if let attribute = attribute as? ReplyMessageAttribute {
                        if let replyMessage = item.message.associatedMessages[attribute.messageId] {
                            for media in replyMessage.media {
                                if let file = media as? TelegramMediaFile, file.duration != nil {
                                    mediaMessage = replyMessage
                                    forceOpen = true
                                    break
                                }
                                if let webpage = media as? TelegramMediaWebpage, case let .Loaded(content) = webpage.content, webEmbedType(content: content).supportsSeeking {
                                    mediaMessage = replyMessage
                                    forceOpen = true
                                    break
                                }
                            }
                        }
                    }
                }
            }
            if mediaMessage == nil {
                mediaMessage = item.message
            }
        }
        
        switch gesture {
            case .tap:
                if let avatarNode = self.accessoryItemNode as? ChatMessageAvatarAccessoryItemNode, avatarNode.frame.contains(location) {
                    return .action({
                        if let item = self.item, let author = item.content.firstMessage.author {
                            var openPeerId = item.effectiveAuthorId ?? author.id
                            var navigate: ChatControllerInteractionNavigateToPeer
                            
                            if item.content.firstMessage.id.peerId.isRepliesOrSavedMessages(accountPeerId: item.context.account.peerId) {
                                navigate = .chat(textInputState: nil, subject: nil, peekData: nil)
                            } else if openPeerId.namespace == Namespaces.Peer.CloudUser {
                                navigate = .info
                            } else {
                                navigate = .chat(textInputState: nil, subject: nil, peekData: nil)
                            }
                            
                            for attribute in item.content.firstMessage.attributes {
                                if let attribute = attribute as? SourceReferenceMessageAttribute {
                                    openPeerId = attribute.messageId.peerId
                                    navigate = .chat(textInputState: nil, subject: .message(id: attribute.messageId, highlight: true), peekData: nil)
                                }
                            }
                            
                            if item.effectiveAuthorId?.namespace == Namespaces.Peer.Empty {
                                item.controllerInteraction.displayMessageTooltip(item.content.firstMessage.id,  item.presentationData.strings.Conversation_ForwardAuthorHiddenTooltip, self, avatarNode.frame)
                            } else if let forwardInfo = item.content.firstMessage.forwardInfo, forwardInfo.flags.contains(.isImported), forwardInfo.author == nil {
                                item.controllerInteraction.displayImportedMessageTooltip(avatarNode)
                            } else {
                                if item.message.id.peerId.isRepliesOrSavedMessages(accountPeerId: item.context.account.peerId), let channel = item.content.firstMessage.forwardInfo?.author as? TelegramChannel, channel.username == nil {
                                    if case let .broadcast(info) = channel.info, info.flags.contains(.hasDiscussionGroup) {
                                    } else if case .member = channel.participationStatus {
                                    } else if !item.message.id.peerId.isReplies {
                                        item.controllerInteraction.displayMessageTooltip(item.message.id, item.presentationData.strings.Conversation_PrivateChannelTooltip, self, avatarNode.frame)
                                        return
                                    }
                                }
                                item.controllerInteraction.openPeer(openPeerId, navigate, item.message)
                            }
                        }
                    })
                }
                
                if let nameNode = self.nameNode, nameNode.frame.contains(location) {
                    if let item = self.item {
                        for attribute in item.message.attributes {
                            if let attribute = attribute as? InlineBotMessageAttribute {
                                var botAddressName: String?
                                if let peerId = attribute.peerId, let botPeer = item.message.peers[peerId], let addressName = botPeer.addressName {
                                    botAddressName = addressName
                                } else {
                                    botAddressName = attribute.title
                                }
                                
                                return .optionalAction({
                                    if let botAddressName = botAddressName {
                                        item.controllerInteraction.updateInputState { textInputState in
                                            return ChatTextInputState(inputText: NSAttributedString(string: "@" + botAddressName + " "))
                                        }
                                        item.controllerInteraction.updateInputMode { _ in
                                            return .text
                                        }
                                    }
                                })
                            }
                        }
                    }
                } else if let replyInfoNode = self.replyInfoNode, self.item?.controllerInteraction.tapMessage == nil, replyInfoNode.frame.contains(location) {
                    if let item = self.item {
                        for attribute in item.message.attributes {
                            if let attribute = attribute as? ReplyMessageAttribute {
                                return .optionalAction({
                                    item.controllerInteraction.navigateToMessage(item.message.id, attribute.messageId)
                                })
                            }
                        }
                    }
                }
                // NG_TODO: Fix code/pre copy
                if let forwardInfoNode = self.forwardInfoNode, forwardInfoNode.frame.contains(location) {
                    if let item = self.item, let forwardInfo = item.message.forwardInfo {
                        let performAction: () -> Void = {
                            if let sourceMessageId = forwardInfo.sourceMessageId {
                                if let channel = forwardInfo.author as? TelegramChannel, channel.username == nil {
                                    if case let .broadcast(info) = channel.info, info.flags.contains(.hasDiscussionGroup) {
                                    } else if case .member = channel.participationStatus {
                                    } else if !item.message.id.peerId.isReplies {
                                        item.controllerInteraction.displayMessageTooltip(item.message.id, item.presentationData.strings.Conversation_PrivateChannelTooltip, forwardInfoNode, nil)
                                        return
                                    }
                                }
                                item.controllerInteraction.navigateToMessage(item.message.id, sourceMessageId)
                            } else if let peer = forwardInfo.source ?? forwardInfo.author {
                                item.controllerInteraction.openPeer(peer.id, peer is TelegramUser ? .info : .chat(textInputState: nil, subject: nil, peekData: nil), nil)
                            } else if let _ = forwardInfo.authorSignature {
                                item.controllerInteraction.displayMessageTooltip(item.message.id, item.presentationData.strings.Conversation_ForwardAuthorHiddenTooltip, forwardInfoNode, nil)
                            }
                        }
                        
                        if forwardInfoNode.hasAction(at: self.view.convert(location, to: forwardInfoNode.view)) {
                            return .action({})
                        } else {
                            return .optionalAction(performAction)
                        }
                    }
                }
                loop: for contentNode in self.contentNodes {
                    let convertedLocation = self.view.convert(location, to: contentNode.view)

                    let tapAction = contentNode.tapActionAtPoint(convertedLocation, gesture: gesture, isEstimating: false)
                    switch tapAction {
                    case .none:
                        if let item = self.item, self.backgroundNode.frame.contains(CGPoint(x: self.frame.width - location.x, y: location.y)), let tapMessage = self.item?.controllerInteraction.tapMessage {
                            return .action({
                                tapMessage(item.message)
                            })
                        }
                    case .ignore:
                        if let item = self.item, self.backgroundNode.frame.contains(CGPoint(x: self.frame.width - location.x, y: location.y)), let tapMessage = self.item?.controllerInteraction.tapMessage {
                            return .action({
                                tapMessage(item.message)
                            })
                        } else {
                            return .action({
                            })
                        }
                    case let .url(url, concealed):
                        return .action({
                            self.item?.controllerInteraction.openUrl(url, concealed, nil, self.item?.content.firstMessage)
                        })
                    case let .peerMention(peerId, _):
                        return .action({
                            self.item?.controllerInteraction.openPeer(peerId, .chat(textInputState: nil, subject: nil, peekData: nil), nil)
                        })
                    case let .textMention(name):
                        return .action({
                            self.item?.controllerInteraction.openPeerMention(name)
                        })
                    case let .botCommand(command):
                        if let item = self.item {
                            return .action({
                                item.controllerInteraction.sendBotCommand(item.message.id, command)
                            })
                        }
                    case let .hashtag(peerName, hashtag):
                        return .action({
                            self.item?.controllerInteraction.openHashtag(peerName, hashtag)
                        })
                    case .instantPage:
                        if let item = self.item {
                            return .optionalAction({
                                item.controllerInteraction.openInstantPage(item.message, item.associatedData)
                            })
                        }
                    case .wallpaper:
                        if let item = self.item {
                            return .action({
                                item.controllerInteraction.openWallpaper(item.message)
                            })
                        }
                    case .theme:
                        if let item = self.item {
                            return .action({
                                item.controllerInteraction.openTheme(item.message)
                            })
                        }
                    case let .call(peerId, isVideo):
                        return .optionalAction({
                            self.item?.controllerInteraction.callPeer(peerId, isVideo)
                        })
                    case .openMessage:
                        if let item = self.item {
                            if let type = self.backgroundNode.type, case .none = type {
                                return .optionalAction({
                                    let _ = item.controllerInteraction.openMessage(item.message, .default)
                                })
                            } else {
                                return .action({
                                    let _ = item.controllerInteraction.openMessage(item.message, .default)
                                })
                            }
                        }
                    case let .timecode(timecode, _):
                        if let item = self.item, let mediaMessage = mediaMessage {
                            return .action({
                                item.controllerInteraction.seekToTimecode(mediaMessage, timecode, forceOpen)
                            })
                        }
                    case let .bankCard(number):
                        if let item = self.item {
                            return .action({
                                item.controllerInteraction.longTap(.bankCard(number), item.message)
                            })
                        }
                    case let .tooltip(text, node, rect):
                        if let item = self.item {
                            return .optionalAction({
                                let _ = item.controllerInteraction.displayMessageTooltip(item.message.id, text, node, rect)
                            })
                        }
                    case let .openPollResults(option):
                        if let item = self.item {
                            return .optionalAction({
                                item.controllerInteraction.openMessagePollResults(item.message.id, option)
                            })
                        }
                    case let .copy(text):
                        if let item = self.item {
                            return .optionalAction({
                                item.controllerInteraction.copyText(text)
                            })
                        }
                    }
                }
                return nil
            case .longTap, .doubleTap:
                if let item = self.item, self.backgroundNode.frame.contains(location) {
                    let message = item.message
                    
                    var tapMessage: Message? = item.content.firstMessage
                    var selectAll = true
                    var hasFiles = false
                    loop: for contentNode in self.contentNodes {
                        let convertedLocation = self.view.convert(location, to: contentNode.view)
                        
                        if contentNode is ChatMessageFileBubbleContentNode {
                            hasFiles = true
                        }
                        
                        let convertedNodeFrame = contentNode.view.convert(contentNode.bounds, to: self.view)
                        if !convertedNodeFrame.contains(location) {
                            continue loop
                        } else if contentNode is ChatMessageMediaBubbleContentNode {
                            selectAll = false
                        } else if contentNode is ChatMessageFileBubbleContentNode {
                            selectAll = false
                        } else if contentNode is ChatMessageTextBubbleContentNode, hasFiles {
                            selectAll = false
                        }
                        tapMessage = contentNode.item?.message
                        let tapAction = contentNode.tapActionAtPoint(convertedLocation, gesture: gesture, isEstimating: false)
                        switch tapAction {
                        case .none, .ignore:
                            break
                        case let .url(url, _):
                            return .action({
                                item.controllerInteraction.longTap(.url(url), message)
                            })
                        case let .peerMention(peerId, mention):
                            return .action({
                                item.controllerInteraction.longTap(.peerMention(peerId, mention), message)
                            })
                        case let .textMention(name):
                            return .action({
                                item.controllerInteraction.longTap(.mention(name), message)
                            })
                        case let .botCommand(command):
                            return .action({
                                item.controllerInteraction.longTap(.command(command), message)
                            })
                        case let .hashtag(_, hashtag):
                            return .action({
                                item.controllerInteraction.longTap(.hashtag(hashtag), message)
                            })
                        case .instantPage:
                            break
                        case .wallpaper:
                            break
                        case .theme:
                            break
                        case .call:
                            break
                        case .openMessage:
                            break
                        case let .timecode(timecode, text):
                            if let mediaMessage = mediaMessage {
                                return .action({
                                    item.controllerInteraction.longTap(.timecode(timecode, text), mediaMessage)
                                })
                            }
                        case let .bankCard(number):
                            return .action({
                                item.controllerInteraction.longTap(.bankCard(number), message)
                            })
                        case .tooltip:
                            break
                        case .openPollResults:
                            break
                        case .copy:
                            break
                        }
                    }
                    if let tapMessage = tapMessage {
                        var subFrame = self.backgroundNode.frame
                        if case .group = item.content {
                            for contentNode in self.contentNodes {
                                if contentNode.item?.message.stableId == tapMessage.stableId {
                                    subFrame = contentNode.frame.insetBy(dx: 0.0, dy: -4.0)
                                    break
                                }
                            }
                        }
                        return .openContextMenu(tapMessage: tapMessage, selectAll: selectAll, subFrame: subFrame)
                    }
                }
            default:
                break
        }
        return nil
    }
    
    private func traceSelectionNodes(parent: ASDisplayNode, point: CGPoint) -> ASDisplayNode? {
        if let parent = parent as? FileMessageSelectionNode, parent.bounds.contains(point) {
            return parent
        } else if let parent = parent as? GridMessageSelectionNode, parent.bounds.contains(point) {
            return parent
        } else {
            if let parentSubnodes = parent.subnodes {
                for subnode in parentSubnodes {
                    let subnodeFrame = subnode.frame
                    if let result = traceSelectionNodes(parent: subnode, point: point.offsetBy(dx: -subnodeFrame.minX, dy: -subnodeFrame.minY)) {
                        return result
                    }
                }
            }
            return nil
        }
    }
    
    override func hitTest(_ point: CGPoint, with event: UIEvent?) -> UIView? {
        if !self.bounds.contains(point) {
            return nil
        }
        
        if self.mainContextSourceNode.isExtractedToContextPreview {
            if let result = super.hitTest(point, with: event) as? TextSelectionNodeView {
                return result
            }
            return nil
        }
        
        if let shareButtonNode = self.shareButtonNode, shareButtonNode.frame.contains(point) {
            return shareButtonNode.view
        }
        
        if let trButtonNode = self.trButtonNode, trButtonNode.frame.contains(point) {
            return trButtonNode.view
        }
        
        if let selectionNode = self.selectionNode {
            if let result = self.traceSelectionNodes(parent: self, point: point.offsetBy(dx: -42.0, dy: 0.0)) {
                return result.view
            }
            
            var selectionNodeFrame = selectionNode.frame
            selectionNodeFrame.origin.x -= 42.0
            selectionNodeFrame.size.width += 42.0 * 2.0
            if selectionNodeFrame.contains(point) {
                return selectionNode.view
            } else {
                return nil
            }
        }
        
        if let avatarNode = self.accessoryItemNode as? ChatMessageAvatarAccessoryItemNode, avatarNode.frame.contains(point) {
            return avatarNode.containerNode.view
        }
        
        if !self.backgroundNode.frame.contains(point) {
            if self.actionButtonsNode == nil || !self.actionButtonsNode!.frame.contains(point) {
            }
        }
        
        return super.hitTest(point, with: event)
    }
    
    override func transitionNode(id: MessageId, media: Media) -> (ASDisplayNode, CGRect, () -> (UIView?, UIView?))? {
        for contentNode in self.contentNodes {
            if let result = contentNode.transitionNode(messageId: id, media: media) {
                if self.contentNodes.count == 1 && self.contentNodes.first is ChatMessageMediaBubbleContentNode && self.nameNode == nil && self.adminBadgeNode == nil && self.forwardInfoNode == nil && self.replyInfoNode == nil {
                    return (result.0, result.1, { [weak self] in
                        guard let strongSelf = self, let resultView = result.2().0 else {
                            return (nil, nil)
                        }
                        if strongSelf.backgroundNode.supernode != nil, let backgroundView = strongSelf.backgroundNode.view.snapshotContentTree(unhide: true) {
                            let backgroundContainer = UIView()
                            
                            let backdropView = strongSelf.backgroundWallpaperNode.view.snapshotContentTree(unhide: true)
                            if let backdropView = backdropView {
                                let backdropFrame = strongSelf.backgroundWallpaperNode.layer.convert(strongSelf.backgroundWallpaperNode.bounds, to: strongSelf.backgroundNode.layer)
                                backdropView.frame = backdropFrame
                            }
                            
                            if let backdropView = backdropView {
                                backgroundContainer.addSubview(backdropView)
                            }
                            
                            backgroundContainer.addSubview(backgroundView)
                            
                            let backgroundFrame = strongSelf.backgroundNode.layer.convert(strongSelf.backgroundNode.bounds, to: result.0.layer)
                            backgroundView.frame = CGRect(origin: CGPoint(), size: backgroundFrame.size)
                            backgroundContainer.frame = backgroundFrame
                            let viewWithBackground = UIView()
                            viewWithBackground.addSubview(backgroundContainer)
                            viewWithBackground.frame = resultView.frame
                            resultView.frame = CGRect(origin: CGPoint(), size: resultView.frame.size)
                            viewWithBackground.addSubview(resultView)
                            return (viewWithBackground, backgroundContainer)
                        }
                        return (resultView, nil)
                    })
                }
                return result
            }
        }
        return nil
    }
    
    override func peekPreviewContent(at point: CGPoint) -> (Message, ChatMessagePeekPreviewContent)? {
        for contentNode in self.contentNodes {
            let frame = contentNode.frame
            if let result = contentNode.peekPreviewContent(at: point.offsetBy(dx: -frame.minX, dy: -frame.minY)) {
                return result
            }
        }
        return nil
    }
    
    override func updateHiddenMedia() {
        var hasHiddenMosaicStatus = false
        var hasHiddenBackground = false
        if let item = self.item {
            for contentNode in self.contentNodes {
                if let contentItem = contentNode.item {
                    if contentNode.updateHiddenMedia(item.controllerInteraction.hiddenMedia[contentItem.message.id]) {
                        if self.contentNodes.count == 1 && self.contentNodes.first is ChatMessageMediaBubbleContentNode && self.nameNode == nil && self.adminBadgeNode == nil && self.forwardInfoNode == nil && self.replyInfoNode == nil {
                            hasHiddenBackground = true
                        }
                        if let mosaicStatusNode = self.mosaicStatusNode, mosaicStatusNode.frame.intersects(contentNode.frame) {
                            hasHiddenMosaicStatus = true
                        }
                    }
                }
            }
        }
        
        if let mosaicStatusNode = self.mosaicStatusNode {
            if mosaicStatusNode.alpha.isZero != hasHiddenMosaicStatus {
                if hasHiddenMosaicStatus {
                    mosaicStatusNode.alpha = 0.0
                } else {
                    mosaicStatusNode.alpha = 1.0
                    mosaicStatusNode.layer.animateAlpha(from: 0.0, to: 1.0, duration: 0.2)
                }
            }
        }
        
        self.backgroundNode.isHidden = hasHiddenBackground
        self.backgroundWallpaperNode.isHidden = hasHiddenBackground
    }
    
    override func updateAutomaticMediaDownloadSettings() {
        if let item = self.item {
            for contentNode in self.contentNodes {
                contentNode.updateAutomaticMediaDownloadSettings(item.controllerInteraction.automaticMediaDownloadSettings)
            }
        }
    }
    
    override func playMediaWithSound() -> ((Double?) -> Void, Bool, Bool, Bool, ASDisplayNode?)? {
        for contentNode in self.contentNodes {
            if let playMediaWithSound = contentNode.playMediaWithSound() {
                return playMediaWithSound
            }
        }
        return nil
    }
    
    override func updateSelectionState(animated: Bool) {
        guard let item = self.item else {
            return
        }
        
        let wasSelected = self.selectionNode?.selected
        
        var canHaveSelection = true
        switch item.content {
            case let .message(message, _, _, _):
                for media in message.media {
                    if let action = media as? TelegramMediaAction {
                        if case .phoneCall = action.action { } else {
                            canHaveSelection = false
                            break
                        }
                    }
                }
            default:
                break
        }
        if case let .replyThread(replyThreadMessage) = item.chatLocation, replyThreadMessage.effectiveTopId == item.message.id {
            canHaveSelection = false
        }
        
        if let selectionState = item.controllerInteraction.selectionState, canHaveSelection {
            var selected = false
            var incoming = true
            
            switch item.content {
                case let .message(message, _, _, _):
                    selected = selectionState.selectedIds.contains(message.id)
                case let .group(messages: messages):
                    var allSelected = !messages.isEmpty
                    for (message, _, _, _) in messages {
                        if !selectionState.selectedIds.contains(message.id) {
                            allSelected = false
                            break
                        }
                    }
                    selected = allSelected
            }
            
            incoming = item.message.effectivelyIncoming(item.context.account.peerId)
            
            let offset: CGFloat = incoming ? 42.0 : 0.0
            
            if let selectionNode = self.selectionNode {
                selectionNode.updateSelected(selected, animated: animated)
                let selectionFrame = CGRect(origin: CGPoint(x: -offset, y: 0.0), size: CGSize(width: self.contentSize.width, height: self.contentSize.height))
                selectionNode.frame = selectionFrame
                selectionNode.updateLayout(size: selectionFrame.size, leftInset: self.safeInsets.left)
                self.subnodeTransform = CATransform3DMakeTranslation(offset, 0.0, 0.0);
            } else {
                let selectionNode = ChatMessageSelectionNode(wallpaper: item.presentationData.theme.wallpaper, theme: item.presentationData.theme.theme, toggle: { [weak self] value in
                    if let strongSelf = self, let item = strongSelf.item {
                        switch item.content {
                            case let .message(message, _, _, _):
                            item.controllerInteraction.toggleMessagesSelection([message.id], value)
                            case let .group(messages):
                                item.controllerInteraction.toggleMessagesSelection(messages.map { $0.0.id }, value)
                        }
                    }
                })
                
                let selectionFrame = CGRect(origin: CGPoint(x: -offset, y: 0.0), size: CGSize(width: self.contentSize.width, height: self.contentSize.height))
                selectionNode.frame = selectionFrame
                selectionNode.updateLayout(size: selectionFrame.size, leftInset: self.safeInsets.left)
                self.insertSubnode(selectionNode, belowSubnode: self.messageAccessibilityArea)
                self.selectionNode = selectionNode
                selectionNode.updateSelected(selected, animated: false)
                let previousSubnodeTransform = self.subnodeTransform
                self.subnodeTransform = CATransform3DMakeTranslation(offset, 0.0, 0.0);
                if animated {
                    selectionNode.layer.animateAlpha(from: 0.0, to: 1.0, duration: 0.2)
                    self.layer.animate(from: NSValue(caTransform3D: previousSubnodeTransform), to: NSValue(caTransform3D: self.subnodeTransform), keyPath: "sublayerTransform", timingFunction: CAMediaTimingFunctionName.easeOut.rawValue, duration: 0.2)
                    
                    if !incoming {
                        let position = selectionNode.layer.position
                        selectionNode.layer.animatePosition(from: CGPoint(x: position.x - 42.0, y: position.y), to: position, duration: 0.2, timingFunction: CAMediaTimingFunctionName.easeOut.rawValue)
                    }
                }
            }
        } else {
            if let selectionNode = self.selectionNode {
                self.selectionNode = nil
                let previousSubnodeTransform = self.subnodeTransform
                self.subnodeTransform = CATransform3DIdentity
                if animated {
                    self.layer.animate(from: NSValue(caTransform3D: previousSubnodeTransform), to: NSValue(caTransform3D: self.subnodeTransform), keyPath: "sublayerTransform", timingFunction: CAMediaTimingFunctionName.easeOut.rawValue, duration: 0.2, completion: { [weak selectionNode]_ in
                        selectionNode?.removeFromSupernode()
                    })
                    selectionNode.layer.animateAlpha(from: 1.0, to: 0.0, duration: 0.2, removeOnCompletion: false)
                    if CGFloat(0.0).isLessThanOrEqualTo(selectionNode.frame.origin.x) {
                        let position = selectionNode.layer.position
                        selectionNode.layer.animatePosition(from: position, to: CGPoint(x: position.x - 42.0, y: position.y), duration: 0.2, timingFunction: CAMediaTimingFunctionName.easeOut.rawValue, removeOnCompletion: false)
                    }
                } else {
                    selectionNode.removeFromSupernode()
                }
            }
        }
        
        let isSelected = self.selectionNode?.selected
        if wasSelected != isSelected {
            self.updateAccessibilityData(ChatMessageAccessibilityData(item: item, isSelected: isSelected))
        }
    }
    
    override func updateSearchTextHighlightState() {
        for contentNode in self.contentNodes {
            contentNode.updateSearchTextHighlightState(text: self.item?.controllerInteraction.searchTextHighightState?.0, messages: self.item?.controllerInteraction.searchTextHighightState?.1)
        }
    }
    
    override func updateHighlightedState(animated: Bool) {
        super.updateHighlightedState(animated: animated)
        
        guard let item = self.item, let _ = self.backgroundType else {
            return
        }
        
        var highlighted = false
        
        for contentNode in self.contentNodes {
            let _ = contentNode.updateHighlightedState(animated: animated)
        }
        
        if let highlightedState = item.controllerInteraction.highlightedState {
            for (message, _) in item.content {
                if highlightedState.messageStableId == message.stableId {
                    highlighted = true
                    break
                }
            }
        }
        
        if self.highlightedState != highlighted {
            self.highlightedState = highlighted
            if let backgroundType = self.backgroundType {
                let graphics = PresentationResourcesChat.principalGraphics(theme: item.presentationData.theme.theme, wallpaper: item.presentationData.theme.wallpaper, bubbleCorners: item.presentationData.chatBubbleCorners)
                
                let hasWallpaper = item.presentationData.theme.wallpaper.hasWallpaper
                self.backgroundNode.setType(type: backgroundType, highlighted: highlighted, graphics: graphics, maskMode: self.mainContextSourceNode.isExtractedToContextPreview, hasWallpaper: hasWallpaper, transition: animated ? .animated(duration: 0.3, curve: .easeInOut) : .immediate, backgroundNode: item.controllerInteraction.presentationContext.backgroundNode)
            }
        }
    }
    
    @objc func shareButtonPressed() {
        if let item = self.item {
            if case .pinnedMessages = item.associatedData.subject {
                item.controllerInteraction.navigateToMessageStandalone(item.content.firstMessage.id)
            } else if item.content.firstMessage.id.peerId.isRepliesOrSavedMessages(accountPeerId: item.context.account.peerId) {
                for attribute in item.content.firstMessage.attributes {
                    if let attribute = attribute as? SourceReferenceMessageAttribute {
                        item.controllerInteraction.navigateToMessage(item.content.firstMessage.id, attribute.messageId)
                        break
                    }
                }
            } else {
                item.controllerInteraction.openMessageShareMenu(item.message.id)
            }
        }
    }
    
    @objc func trButtonPressed() {
        if let item = self.item {
            let context = item.context
            var message = item.message
            var presentationData = context.sharedContext.currentPresentationData.with { $0 }
            let locale = presentationData.strings.baseLanguageCode
            var title = l("Messages.Translate", locale)
            var mode = "translate"
            if message.text.contains(gTranslateSeparator) {
                title = l("Messages.UndoTranslate", locale)
                mode = "undo-translate"
            }
            if mode == "undo-translate" {
                var newMessageText = message.text
                if let dotRange = newMessageText.range(of: "\n\n" + gTranslateSeparator) {
                    newMessageText.removeSubrange(dotRange.lowerBound..<newMessageText.endIndex)
                }
                let _ = (context.account.postbox.transaction { transaction -> Void in
                    transaction.updateMessage(message.id, update: { currentMessage in
                        var storeForwardInfo: StoreMessageForwardInfo?
                        if let forwardInfo = currentMessage.forwardInfo {
                            storeForwardInfo = StoreMessageForwardInfo(authorId: forwardInfo.author?.id, sourceId: forwardInfo.source?.id, sourceMessageId: forwardInfo.sourceMessageId, date: forwardInfo.date, authorSignature: forwardInfo.authorSignature, psaType: forwardInfo.psaType, flags: forwardInfo.flags)
                        }
                        
                        return .update(StoreMessage(id: currentMessage.id, globallyUniqueId: currentMessage.globallyUniqueId, groupingKey: currentMessage.groupingKey, threadId: currentMessage.threadId, timestamp: currentMessage.timestamp, flags: StoreMessageFlags(currentMessage.flags), tags: currentMessage.tags, globalTags: currentMessage.globalTags, localTags: currentMessage.localTags, forwardInfo: storeForwardInfo, authorId: currentMessage.author?.id, text: newMessageText, attributes: currentMessage.attributes, media: currentMessage.media))
                    })
                }).start()
            } else {
                let _ = (gtranslate(message.text, presentationData.strings.baseLanguageCode)  |> deliverOnMainQueue).start(next: { translated in
                    let newMessageText = message.text + "\n\n\(gTranslateSeparator)\n" + translated
                    let _ = (context.account.postbox.transaction { transaction -> Void in
                        transaction.updateMessage(message.id, update: { currentMessage in
                            var storeForwardInfo: StoreMessageForwardInfo?
                            if let forwardInfo = currentMessage.forwardInfo {
                                storeForwardInfo = StoreMessageForwardInfo(authorId: forwardInfo.author?.id, sourceId: forwardInfo.source?.id, sourceMessageId: forwardInfo.sourceMessageId, date: forwardInfo.date, authorSignature: forwardInfo.authorSignature, psaType: forwardInfo.psaType, flags: forwardInfo.flags)
                            }

                            return .update(StoreMessage(id: currentMessage.id, globallyUniqueId: currentMessage.globallyUniqueId, groupingKey: currentMessage.groupingKey, threadId:  currentMessage.threadId, timestamp: currentMessage.timestamp, flags: StoreMessageFlags(currentMessage.flags), tags: currentMessage.tags, globalTags: currentMessage.globalTags, localTags: currentMessage.localTags, forwardInfo: storeForwardInfo, authorId: currentMessage.author?.id, text: newMessageText, attributes: currentMessage.attributes, media: currentMessage.media))
                        })
                    }).start()
                }, error: {_ in
                    print("error translating")
                    let c = getIAPErrorController(context: context, "Messages.TranslateError", presentationData)
                    self.item?.controllerInteraction.presentController(c, nil)
                })
            }
        }
    }
    
    @objc func swipeToReplyGesture(_ recognizer: ChatSwipeToReplyRecognizer) {
        switch recognizer.state {
            case .began:
                self.currentSwipeToReplyTranslation = 0.0
                if self.swipeToReplyFeedback == nil {
                    self.swipeToReplyFeedback = HapticFeedback()
                    self.swipeToReplyFeedback?.prepareImpact()
                }
                self.item?.controllerInteraction.cancelInteractiveKeyboardGestures()
            case .changed:
                var translation = recognizer.translation(in: self.view)
                translation.x = max(-80.0, min(0.0, translation.x))
                var animateReplyNodeIn = false
                if (translation.x < -45.0) != (self.currentSwipeToReplyTranslation < -45.0) {
                    if translation.x < -45.0, self.swipeToReplyNode == nil, let item = self.item {
                        self.swipeToReplyFeedback?.impact()

                        let swipeToReplyNode = ChatMessageSwipeToReplyNode(fillColor: selectDateFillStaticColor(theme: item.presentationData.theme.theme, wallpaper: item.presentationData.theme.wallpaper), enableBlur: dateFillNeedsBlur(theme: item.presentationData.theme.theme, wallpaper: item.presentationData.theme.wallpaper), foregroundColor: bubbleVariableColor(variableColor: item.presentationData.theme.theme.chat.message.shareButtonForegroundColor, wallpaper: item.presentationData.theme.wallpaper), action: ChatMessageSwipeToReplyNode.Action(self.currentSwipeAction))
                        self.swipeToReplyNode = swipeToReplyNode
                        self.insertSubnode(swipeToReplyNode, belowSubnode: self.messageAccessibilityArea)
                        animateReplyNodeIn = true
                    }
                }
                self.currentSwipeToReplyTranslation = translation.x
                var bounds = self.bounds
                bounds.origin.x = -translation.x
                self.bounds = bounds
                var shadowBounds = self.shadowNode.bounds
                shadowBounds.origin.x = -translation.x
                self.shadowNode.bounds = shadowBounds
            
                if let swipeToReplyNode = self.swipeToReplyNode {
                    swipeToReplyNode.frame = CGRect(origin: CGPoint(x: bounds.size.width, y: floor((self.contentSize.height - 33.0) / 2.0)), size: CGSize(width: 33.0, height: 33.0))
                    if animateReplyNodeIn {
                        swipeToReplyNode.layer.animateAlpha(from: 0.0, to: 1.0, duration: 0.12)
                        swipeToReplyNode.layer.animateSpring(from: 0.1 as NSNumber, to: 1.0 as NSNumber, keyPath: "transform.scale", duration: 0.4)
                    } else {
                        swipeToReplyNode.alpha = min(1.0, abs(translation.x / 45.0))
                    }
                }
            case .cancelled, .ended:
                self.swipeToReplyFeedback = nil
                
                let translation = recognizer.translation(in: self.view)
                if case .ended = recognizer.state, translation.x < -45.0 {
                    if let item = self.item {
                        if let currentSwipeAction = currentSwipeAction {
                            switch currentSwipeAction {
                            case .none:
                                break
                            case .reply:
                                item.controllerInteraction.setupReply(item.message.id)
                            case .like:
                                item.controllerInteraction.updateMessageLike(item.message.id, true)
                            case .unlike:
                                item.controllerInteraction.updateMessageLike(item.message.id, false)
                            }
                        }
                    }
                }
                var bounds = self.bounds
                let previousBounds = bounds
                bounds.origin.x = 0.0
                self.bounds = bounds
                var shadowBounds = self.shadowNode.bounds
                let previousShadowBounds = shadowBounds
                shadowBounds.origin.x = 0.0
                self.shadowNode.bounds = shadowBounds
                self.layer.animateBounds(from: previousBounds, to: bounds, duration: 0.3, timingFunction: kCAMediaTimingFunctionSpring)
                self.shadowNode.layer.animateBounds(from: previousShadowBounds, to: shadowBounds, duration: 0.3, timingFunction: kCAMediaTimingFunctionSpring)
                if let swipeToReplyNode = self.swipeToReplyNode {
                    self.swipeToReplyNode = nil
                    swipeToReplyNode.layer.animateAlpha(from: 1.0, to: 0.0, duration: 0.3, removeOnCompletion: false, completion: { [weak swipeToReplyNode] _ in
                        swipeToReplyNode?.removeFromSupernode()
                    })
                    swipeToReplyNode.layer.animateScale(from: 1.0, to: 0.2, duration: 0.3, timingFunction: kCAMediaTimingFunctionSpring, removeOnCompletion: false)
                }
            default:
                break
        }
    }
    
    private var absoluteRect: (CGRect, CGSize)?
    
    override func updateAbsoluteRect(_ rect: CGRect, within containerSize: CGSize) {
        self.absoluteRect = (rect, containerSize)
        if !self.mainContextSourceNode.isExtractedToContextPreview {
            var rect = rect
            rect.origin.y = containerSize.height - rect.maxY + self.insets.top
            self.updateAbsoluteRectInternal(rect, within: containerSize)
        }
    }
    
    private func updateAbsoluteRectInternal(_ rect: CGRect, within containerSize: CGSize) {
        var backgroundWallpaperFrame = self.backgroundWallpaperNode.frame
        backgroundWallpaperFrame.origin.x += rect.minX
        backgroundWallpaperFrame.origin.y += rect.minY
        self.backgroundWallpaperNode.update(rect: backgroundWallpaperFrame, within: containerSize)
        for contentNode in self.contentNodes {
            contentNode.updateAbsoluteRect(CGRect(origin: CGPoint(x: rect.minX + contentNode.frame.minX, y: rect.minY + contentNode.frame.minY), size: rect.size), within: containerSize)
        }
    }
    
    override func applyAbsoluteOffset(value: CGPoint, animationCurve: ContainedViewLayoutTransitionCurve, duration: Double) {
        if !self.mainContextSourceNode.isExtractedToContextPreview {
            self.applyAbsoluteOffsetInternal(value: CGPoint(x: -value.x, y: -value.y), animationCurve: animationCurve, duration: duration)
        }
    }
    
    private func applyAbsoluteOffsetInternal(value: CGPoint, animationCurve: ContainedViewLayoutTransitionCurve, duration: Double) {
        self.backgroundWallpaperNode.offset(value: value, animationCurve: animationCurve, duration: duration)

        for contentNode in self.contentNodes {
            contentNode.applyAbsoluteOffset(value: value, animationCurve: animationCurve, duration: duration)
        }
    }
    
    private func applyAbsoluteOffsetSpringInternal(value: CGFloat, duration: Double, damping: CGFloat) {
        self.backgroundWallpaperNode.offsetSpring(value: value, duration: duration, damping: damping)

        for contentNode in self.contentNodes {
            contentNode.applyAbsoluteOffsetSpring(value: value, duration: duration, damping: damping)
        }
    }
    
    override func getMessageContextSourceNode(stableId: UInt32?) -> ContextExtractedContentContainingNode? {
        if self.contentContainers.count > 1 {
            return self.contentContainers.first(where: { $0.contentMessageStableId == stableId })?.sourceNode ?? self.mainContextSourceNode
        } else {
            return self.mainContextSourceNode
        }
    }
    
    override func addAccessoryItemNode(_ accessoryItemNode: ListViewAccessoryItemNode) {
        self.mainContextSourceNode.contentNode.addSubnode(accessoryItemNode)
    }
    
    override func targetReactionNode(value: String) -> (ASDisplayNode, ASDisplayNode)? {
        for contentNode in self.contentNodes {
            if let (emptyNode, filledNode) = contentNode.reactionTargetNode(value: value) {
                return (emptyNode, filledNode)
            }
        }
        return nil
    }
    
    private var backgroundMaskMode: Bool {
        let hasWallpaper = self.item?.presentationData.theme.wallpaper.hasWallpaper ?? false
        let isPreview = self.item?.presentationData.isPreview ?? false
        return self.mainContextSourceNode.isExtractedToContextPreview || hasWallpaper || isPreview
    }
    
    func animateQuizInvalidOptionSelected() {
        if let supernode = self.supernode, let subnodes = supernode.subnodes {
            for i in 0 ..< subnodes.count {
                if subnodes[i] === self {
                    break
                }
            }
        }
        
        let duration: Double = 0.5
        let minScale: CGFloat = -0.03
        let scaleAnimation0 = self.layer.makeAnimation(from: 0.0 as NSNumber, to: minScale as NSNumber, keyPath: "transform.scale", timingFunction: CAMediaTimingFunctionName.linear.rawValue, duration: duration / 2.0, removeOnCompletion: false, additive: true, completion: { [weak self] _ in
            guard let strongSelf = self else {
                return
            }
            let scaleAnimation1 = strongSelf.layer.makeAnimation(from: minScale as NSNumber, to: 0.0 as NSNumber, keyPath: "transform.scale", timingFunction: CAMediaTimingFunctionName.linear.rawValue, duration: duration / 2.0, additive: true)
            strongSelf.layer.add(scaleAnimation1, forKey: "quizInvalidScale")
        })
        self.layer.add(scaleAnimation0, forKey: "quizInvalidScale")
        
        let k = Float(UIView.animationDurationFactor())
        var speed: Float = 1.0
        if k != 0 && k != 1 {
            speed = Float(1.0) / k
        }
        
        let count = 4
                
        let animation = CAKeyframeAnimation(keyPath: "transform.rotation.z")
        var values: [CGFloat] = []
        values.append(0.0)
        let rotationAmplitude: CGFloat = CGFloat.pi / 180.0 * 3.0
        for i in 0 ..< count {
            let sign: CGFloat = (i % 2 == 0) ? 1.0 : -1.0
            let amplitude: CGFloat = rotationAmplitude
            values.append(amplitude * sign)
        }
        values.append(0.0)
        animation.values = values.map { ($0 as NSNumber) as AnyObject }
        var keyTimes: [NSNumber] = []
        for i in 0 ..< values.count {
            if i == 0 {
                keyTimes.append(0.0)
            } else if i == values.count - 1 {
                keyTimes.append(1.0)
            } else {
                keyTimes.append((Double(i) / Double(values.count - 1)) as NSNumber)
            }
        }
        animation.keyTimes = keyTimes
        animation.speed = speed
        animation.duration = duration
        animation.isAdditive = true
        
        self.layer.add(animation, forKey: "quizInvalidRotation")
    }
    
    func updatePsaTooltipMessageState(animated: Bool) {
        guard let item = self.item else {
            return
        }
        if let forwardInfoNode = self.forwardInfoNode {
            forwardInfoNode.updatePsaButtonDisplay(isVisible: item.controllerInteraction.currentPsaMessageWithTooltip != item.message.id, animated: animated)
        }
    }
    
    override func getStatusNode() -> ASDisplayNode? {
        for contentNode in self.contentNodes {
            if let statusNode = contentNode.getStatusNode() {
                return statusNode
            }
        }
        if let statusNode = self.mosaicStatusNode {
            return statusNode
        }
        return nil
    }
}<|MERGE_RESOLUTION|>--- conflicted
+++ resolved
@@ -446,12 +446,8 @@
     private var mosaicStatusNode: ChatMessageDateAndStatusNode?
     private var actionButtonsNode: ChatMessageActionButtonsNode?
     
-<<<<<<< HEAD
-    private var shareButtonNode: HighlightableButtonNode?
+    private var shareButtonNode: ChatMessageShareButton?
     private var trButtonNode: HighlightableButtonNode?
-=======
-    private var shareButtonNode: ChatMessageShareButton?
->>>>>>> 9131d607
     
     private let messageAccessibilityArea: AccessibilityAreaNode
 
@@ -1105,12 +1101,9 @@
         
         let mosaicStatusLayout = ChatMessageDateAndStatusNode.asyncLayout(self.mosaicStatusNode)
         
-<<<<<<< HEAD
         let currentShareButtonNode = self.shareButtonNode
         let currentTrButtonNode = self.trButtonNode
         
-=======
->>>>>>> 9131d607
         let layoutConstants = self.layoutConstants
         
         let currentItem = self.appliedItem
@@ -1130,12 +1123,9 @@
                 replyInfoLayout: replyInfoLayout,
                 actionButtonsLayout: actionButtonsLayout,
                 mosaicStatusLayout: mosaicStatusLayout,
-<<<<<<< HEAD
                 currentShareButtonNode: currentShareButtonNode,
                 currentTrButtonNode: currentTrButtonNode,
                 wantTrButton: self.wantTrButton,
-=======
->>>>>>> 9131d607
                 layoutConstants: layoutConstants,
                 currentItem: currentItem,
                 currentForwardInfo: currentForwardInfo,
@@ -1152,12 +1142,9 @@
         replyInfoLayout: (ChatPresentationData, PresentationStrings, AccountContext, ChatMessageReplyInfoType, Message, CGSize) -> (CGSize, () -> ChatMessageReplyInfoNode),
         actionButtonsLayout: (AccountContext, ChatPresentationThemeData, PresentationChatBubbleCorners, PresentationStrings, ReplyMarkupMessageAttribute, Message, CGFloat) -> (minWidth: CGFloat, layout: (CGFloat) -> (CGSize, (Bool) -> ChatMessageActionButtonsNode)),
         mosaicStatusLayout: (AccountContext, ChatPresentationData, Bool, Int?, String, ChatMessageDateAndStatusType, CGSize, [MessageReaction], Int, Bool, Bool) -> (CGSize, (Bool) -> ChatMessageDateAndStatusNode),
-<<<<<<< HEAD
         currentShareButtonNode: HighlightableButtonNode?,
         currentTrButtonNode: HighlightableButtonNode?,
         wantTrButton: [(Bool, [String])],
-=======
->>>>>>> 9131d607
         layoutConstants: ChatMessageItemLayoutConstants,
         currentItem: ChatMessageItem?,
         currentForwardInfo: (Peer?, String?)?,
@@ -2253,7 +2240,6 @@
             layoutInsets.top += layoutConstants.timestampHeaderHeight
         }
         
-<<<<<<< HEAD
         var updatedShareButtonBackground: UIImage?
         var updatedTrButtonBackground: UIImage?
         
@@ -2306,8 +2292,6 @@
             }
         }
         
-=======
->>>>>>> 9131d607
         let layout = ListViewItemNodeLayout(contentSize: layoutSize, insets: layoutInsets)
         
         let graphics = PresentationResourcesChat.principalGraphics(theme: item.presentationData.theme.theme, wallpaper: item.presentationData.theme.wallpaper, bubbleCorners: item.presentationData.chatBubbleCorners)
@@ -2362,14 +2346,7 @@
                 contentContainerNodeFrames: contentContainerNodeFrames,
                 mosaicStatusOrigin: mosaicStatusOrigin,
                 mosaicStatusSizeAndApply: mosaicStatusSizeAndApply,
-<<<<<<< HEAD
-                updatedShareButtonNode: updatedShareButtonNode,
-                updatedShareButtonBackground: updatedShareButtonBackground,
-                updatedTrButtonNode: updatedTrButtonNode,
-                updatedTrButtonBackground: updatedTrButtonBackground
-=======
                 needsShareButton: needShareButton
->>>>>>> 9131d607
             )
         })
     }
@@ -2409,14 +2386,7 @@
         contentContainerNodeFrames: [(UInt32, CGRect, Bool?, CGFloat)],
         mosaicStatusOrigin: CGPoint?,
         mosaicStatusSizeAndApply: (CGSize, (Bool) -> ChatMessageDateAndStatusNode)?,
-<<<<<<< HEAD
-        updatedShareButtonNode: HighlightableButtonNode?,
-        updatedShareButtonBackground: UIImage?,
-        updatedTrButtonNode: HighlightableButtonNode?,
-        updatedTrButtonBackground: UIImage?
-=======
         needsShareButton: Bool
->>>>>>> 9131d607
     ) -> Void {
         guard let strongSelf = selfReference.value else {
             return
@@ -2930,10 +2900,9 @@
             strongSelf.messageAccessibilityArea.frame = backgroundFrame
             var hasShareButton = false
             if let shareButtonNode = strongSelf.shareButtonNode {
-<<<<<<< HEAD
-                hasShareButton = true
-                shareButtonNode.frame = CGRect(origin: CGPoint(x: backgroundFrame.maxX + 8.0, y: backgroundFrame.maxY - 30.0), size: CGSize(width: 29.0, height: 29.0))
-            }
+                let buttonSize = shareButtonNode.update(presentationData: item.presentationData, chatLocation: item.chatLocation, subject: item.associatedData.subject, message: item.message, account: item.context.account, disableComments: true)
+                shareButtonNode.frame = CGRect(origin: CGPoint(x: backgroundFrame.maxX + 8.0, y: backgroundFrame.maxY - buttonSize.width - 1.0), size: buttonSize)
+            
             if let trButtonNode = strongSelf.trButtonNode {
                 var shareButtonSize: CGFloat = 0.0
                 if hasShareButton {
@@ -2942,12 +2911,7 @@
                 trButtonNode.frame = CGRect(origin: CGPoint(x: backgroundFrame.maxX + 8.0, y: backgroundFrame.maxY - 30.0 - shareButtonSize), size: CGSize(width: 29.0, height: 29.0))
             }
             
-            strongSelf.disableTransitionClippingNode()
-=======
-                let buttonSize = shareButtonNode.update(presentationData: item.presentationData, chatLocation: item.chatLocation, subject: item.associatedData.subject, message: item.message, account: item.context.account, disableComments: true)
-                shareButtonNode.frame = CGRect(origin: CGPoint(x: backgroundFrame.maxX + 8.0, y: backgroundFrame.maxY - buttonSize.width - 1.0), size: buttonSize)
-            }
->>>>>>> 9131d607
+            }
             
             if case .System = animation, strongSelf.mainContextSourceNode.isExtractedToContextPreview {
                 transition.updateFrame(node: strongSelf.backgroundNode, frame: backgroundFrame)
@@ -3139,36 +3103,9 @@
             }
             self.messageAccessibilityArea.frame = backgroundFrame
             
-<<<<<<< HEAD
-            var hasShareButton = false
-            if let shareButtonNode = self.shareButtonNode {
-                hasShareButton = true
-                shareButtonNode.frame = CGRect(origin: CGPoint(x: backgroundFrame.maxX + 8.0, y: backgroundFrame.maxY - 30.0), size: CGSize(width: 29.0, height: 29.0))
-            }
-            
-            if let trButtonNode = self.trButtonNode {
-                var shareButtonSize: CGFloat = 0.0
-                if hasShareButton {
-                    shareButtonSize = 29.0 + 4.0
-                }
-                trButtonNode.frame = CGRect(origin: CGPoint(x: backgroundFrame.maxX + 8.0, y: backgroundFrame.maxY - 30.0 - shareButtonSize), size: CGSize(width: 29.0, height: 29.0))
-            }
-            
-            if let transitionClippingNode = self.transitionClippingNode {
-                var fixedBackgroundFrame = backgroundFrame
-                fixedBackgroundFrame = fixedBackgroundFrame.insetBy(dx: 0.0, dy: self.backgroundNode.type == ChatMessageBackgroundType.none ? 0.0 : 1.0)
-                
-                transitionClippingNode.frame = fixedBackgroundFrame
-                transitionClippingNode.bounds = CGRect(origin: CGPoint(x: fixedBackgroundFrame.origin.x, y: fixedBackgroundFrame.origin.y), size: fixedBackgroundFrame.size)
-                
-                if progress >= 1.0 - CGFloat.ulpOfOne {
-                    self.disableTransitionClippingNode()
-                }
-=======
             if let item = self.item, let shareButtonNode = self.shareButtonNode {
                 let buttonSize = shareButtonNode.update(presentationData: item.presentationData, chatLocation: item.chatLocation, subject: item.associatedData.subject, message: item.message, account: item.context.account, disableComments: true)
                 shareButtonNode.frame = CGRect(origin: CGPoint(x: backgroundFrame.maxX + 8.0, y: backgroundFrame.maxY - buttonSize.width - 1.0), size: buttonSize)
->>>>>>> 9131d607
             }
             
             if CGFloat(1.0).isLessThanOrEqualTo(progress) {
