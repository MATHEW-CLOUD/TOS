import Foundation
import UIKit
import AsyncDisplayKit
import Display
import Postbox
import TelegramCore
import TelegramPresentationData
import TelegramUIPreferences
import TextFormat
import AccountContext
import TemporaryCachedPeerDataManager
import LocalizedPeerData
import ContextUI
import TelegramUniversalVideoContent
import MosaicLayout
import TextSelectionNode
import PlatformRestrictionMatching
import Emoji
import PersistentStringHash
import GridMessageSelectionNode
import AppBundle
import Markdown
import WallpaperBackgroundNode
import SwiftSignalKit






// MARK: Nicegram Imports
import OverlayStatusController
import PresentationDataUtils
import NGData
import NGTranslate
import NGStrings
import NGUI
import NGWebUtils
import SettingsUI
import TelegramCore
import SwiftSignalKit


import NaturalLanguage
//

@available(iOS 12.0, *)
func detectedLanguage(for string: String) -> String? {
    let recognizer = NLLanguageRecognizer()
    recognizer.processString(string)
    guard let languageCode = recognizer.dominantLanguage?.rawValue else { return nil }
    return languageCode
}

enum InternalBubbleTapAction {
    case action(() -> Void)
    case optionalAction(() -> Void)
    case openContextMenu(tapMessage: Message, selectAll: Bool, subFrame: CGRect)
}

private struct BubbleItemAttributes {
    var isAttachment: Bool
    var neighborType: ChatMessageBubbleRelativePosition.NeighbourType
    var neighborSpacing: ChatMessageBubbleRelativePosition.NeighbourSpacing
}

private final class ChatMessageBubbleClippingNode: ASDisplayNode {
    override func hitTest(_ point: CGPoint, with event: UIEvent?) -> UIView? {
        let result = self.view.hitTest(point, with: event)
        if result === self.view {
            return nil
        } else {
            return result
        }
    }
}

private func contentNodeMessagesAndClassesForItem(_ item: ChatMessageItem) -> ([(Message, AnyClass, ChatMessageEntryAttributes, BubbleItemAttributes)], Bool, Bool) {
    var result: [(Message, AnyClass, ChatMessageEntryAttributes, BubbleItemAttributes)] = []
    var skipText = false
    var messageWithCaptionToAdd: (Message, ChatMessageEntryAttributes)?
    var isUnsupportedMedia = false
    var isAction = false
    
    var previousItemIsFile = false
    var hasFiles = false
    
    var needReactions = true
    
    outer: for (message, itemAttributes) in item.content {
        for attribute in message.attributes {
            if let attribute = attribute as? RestrictedContentMessageAttribute, attribute.platformText(platform: "ios", contentSettings: item.context.currentContentSettings.with { $0 }) != nil {
<<<<<<< HEAD
                if isAllowedMessage(restrictionReason: attribute.platformText(platform: "ios", contentSettings: item.context.currentContentSettings.with { $0 },  extractReason: true), contentSettings: item.context.currentContentSettings.with { $0 }) {
                } else {
                    result.append((message, ChatMessageRestrictedBubbleContentNode.self, itemAttributes, BubbleItemAttributes(isAttachment: false, neighborType: .freeform, neighborSpacing: .default)))
                    break outer
                }
=======
                result.append((message, ChatMessageRestrictedBubbleContentNode.self, itemAttributes, BubbleItemAttributes(isAttachment: false, neighborType: .freeform, neighborSpacing: .default)))
                needReactions = false
                break outer
>>>>>>> 8f74c6be
            }
        }
        
        var isFile = false
        inner: for media in message.media {
            if let _ = media as? TelegramMediaImage {
                if let forwardInfo = message.forwardInfo, forwardInfo.flags.contains(.isImported), message.text.isEmpty {
                    messageWithCaptionToAdd = (message, itemAttributes)
                }
                result.append((message, ChatMessageMediaBubbleContentNode.self, itemAttributes, BubbleItemAttributes(isAttachment: false, neighborType: .media, neighborSpacing: .default)))
            } else if let file = media as? TelegramMediaFile {
                let isVideo = file.isVideo || (file.isAnimated && file.dimensions != nil)
                if isVideo {
                    if let forwardInfo = message.forwardInfo, forwardInfo.flags.contains(.isImported), message.text.isEmpty {
                        messageWithCaptionToAdd = (message, itemAttributes)
                    }
                    result.append((message, ChatMessageMediaBubbleContentNode.self, itemAttributes, BubbleItemAttributes(isAttachment: false, neighborType: .media, neighborSpacing: .default)))
                } else {
                    var neighborSpacing: ChatMessageBubbleRelativePosition.NeighbourSpacing = .default
                    if previousItemIsFile {
                        neighborSpacing = .overlap(file.isMusic ? 14.0 : 4.0)
                    }
                    isFile = true
                    hasFiles = true
                    result.append((message, ChatMessageFileBubbleContentNode.self, itemAttributes, BubbleItemAttributes(isAttachment: false, neighborType: .freeform, neighborSpacing: neighborSpacing)))
                    needReactions = false
                }
            } else if let action = media as? TelegramMediaAction {
                isAction = true
                if case .phoneCall = action.action {
                    result.append((message, ChatMessageCallBubbleContentNode.self, itemAttributes, BubbleItemAttributes(isAttachment: false, neighborType: .freeform, neighborSpacing: .default)))
                } else {
                    result.append((message, ChatMessageActionBubbleContentNode.self, itemAttributes, BubbleItemAttributes(isAttachment: false, neighborType: .freeform, neighborSpacing: .default)))
                }
                needReactions = false
            } else if let _ = media as? TelegramMediaMap {
                result.append((message, ChatMessageMapBubbleContentNode.self, itemAttributes, BubbleItemAttributes(isAttachment: false, neighborType: .freeform, neighborSpacing: .default)))
            } else if let _ = media as? TelegramMediaGame {
                skipText = true
                result.append((message, ChatMessageGameBubbleContentNode.self, itemAttributes, BubbleItemAttributes(isAttachment: false, neighborType: .freeform, neighborSpacing: .default)))
                needReactions = false
                break inner
            } else if let _ = media as? TelegramMediaInvoice {
                skipText = true
                result.append((message, ChatMessageInvoiceBubbleContentNode.self, itemAttributes, BubbleItemAttributes(isAttachment: false, neighborType: .freeform, neighborSpacing: .default)))
                needReactions = false
                break inner
            } else if let _ = media as? TelegramMediaContact {
                result.append((message, ChatMessageContactBubbleContentNode.self, itemAttributes, BubbleItemAttributes(isAttachment: false, neighborType: .freeform, neighborSpacing: .default)))
                needReactions = false
            } else if let _ = media as? TelegramMediaExpiredContent {
                result.removeAll()
                result.append((message, ChatMessageActionBubbleContentNode.self, itemAttributes, BubbleItemAttributes(isAttachment: false, neighborType: .freeform, neighborSpacing: .default)))
                needReactions = false
                return (result, false, false)
            } else if let _ = media as? TelegramMediaPoll {
                result.append((message, ChatMessagePollBubbleContentNode.self, itemAttributes, BubbleItemAttributes(isAttachment: false, neighborType: .freeform, neighborSpacing: .default)))
                needReactions = false
            } else if let _ = media as? TelegramMediaUnsupported {
                isUnsupportedMedia = true
                needReactions = false
            }
            previousItemIsFile = isFile
        }
        
        var messageText = message.text
        if let updatingMedia = itemAttributes.updatingMedia {
            messageText = updatingMedia.text
        }
        
        if !messageText.isEmpty || isUnsupportedMedia {
            if !skipText {
                if case .group = item.content, !isFile {
                    messageWithCaptionToAdd = (message, itemAttributes)
                    skipText = true
                } else {
                    result.append((message, ChatMessageTextBubbleContentNode.self, itemAttributes, BubbleItemAttributes(isAttachment: false, neighborType: .freeform, neighborSpacing: isFile ? .condensed : .default)))
                    needReactions = false
                }
            } else {
                if case .group = item.content {
                    messageWithCaptionToAdd = nil
                }
            }
        }
        
        inner: for media in message.media {
            if let webpage = media as? TelegramMediaWebpage {
                if case .Loaded = webpage.content {
                    result.append((message, ChatMessageWebpageBubbleContentNode.self, itemAttributes, BubbleItemAttributes(isAttachment: false, neighborType: .freeform, neighborSpacing: .default)))
                    needReactions = false
                }
                break inner
            }
        }

        if message.adAttribute != nil {
            result.removeAll()

            result.append((message, ChatMessageWebpageBubbleContentNode.self, itemAttributes, BubbleItemAttributes(isAttachment: false, neighborType: .freeform, neighborSpacing: .default)))
            needReactions = false
        }
        
        if isUnsupportedMedia {
            result.append((message, ChatMessageUnsupportedBubbleContentNode.self, itemAttributes, BubbleItemAttributes(isAttachment: false, neighborType: .freeform, neighborSpacing: .default)))
            needReactions = false
        }
    }
    
    if let (messageWithCaptionToAdd, itemAttributes) = messageWithCaptionToAdd {
        result.append((messageWithCaptionToAdd, ChatMessageTextBubbleContentNode.self, itemAttributes, BubbleItemAttributes(isAttachment: false, neighborType: .freeform, neighborSpacing: .default)))
        needReactions = false
    }
    
    if let additionalContent = item.additionalContent {
        switch additionalContent {
            case let .eventLogPreviousMessage(previousMessage):
                result.append((previousMessage, ChatMessageEventLogPreviousMessageContentNode.self, ChatMessageEntryAttributes(), BubbleItemAttributes(isAttachment: false, neighborType: .freeform, neighborSpacing: .default)))
                needReactions = false
            case let .eventLogPreviousDescription(previousMessage):
                result.append((previousMessage, ChatMessageEventLogPreviousDescriptionContentNode.self, ChatMessageEntryAttributes(), BubbleItemAttributes(isAttachment: false, neighborType: .freeform, neighborSpacing: .default)))
                needReactions = false
            case let .eventLogPreviousLink(previousMessage):
                result.append((previousMessage, ChatMessageEventLogPreviousLinkContentNode.self, ChatMessageEntryAttributes(), BubbleItemAttributes(isAttachment: false, neighborType: .freeform, neighborSpacing: .default)))
                needReactions = false
        }
    }
    
    let firstMessage = item.content.firstMessage
    
    let reactionsAreInline = shouldDisplayInlineDateReactions(message: firstMessage)
    if reactionsAreInline {
        needReactions = false
    }
    
    if !isAction && !Namespaces.Message.allScheduled.contains(firstMessage.id.namespace) {
        var hasDiscussion = false
        if let channel = firstMessage.peers[firstMessage.id.peerId] as? TelegramChannel, case let .broadcast(info) = channel.info, info.flags.contains(.hasDiscussionGroup) {
            hasDiscussion = true
        }
        if case let .replyThread(replyThreadMessage) = item.chatLocation, replyThreadMessage.effectiveTopId == firstMessage.id {
            hasDiscussion = false
        }

        if firstMessage.adAttribute != nil {
            hasDiscussion = false
        }
        
        if hasDiscussion {
            var canComment = false
            if case .pinnedMessages = item.associatedData.subject {
                canComment = false
            } else if firstMessage.id.namespace == Namespaces.Message.Local {
                canComment = true
            } else {
                for attribute in firstMessage.attributes {
                    if let attribute = attribute as? ReplyThreadMessageAttribute, let commentsPeerId = attribute.commentsPeerId {
                        switch item.associatedData.channelDiscussionGroup {
                        case .unknown:
                            canComment = true
                        case let .known(groupId):
                            canComment = groupId == commentsPeerId
                        }
                        break
                    }
                }
            }
            
            if canComment {
                result.append((firstMessage, ChatMessageCommentFooterContentNode.self, ChatMessageEntryAttributes(), BubbleItemAttributes(isAttachment: true, neighborType: .freeform, neighborSpacing: .default)))
            }
        } else if firstMessage.id.peerId.isReplies {
            result.append((firstMessage, ChatMessageCommentFooterContentNode.self, ChatMessageEntryAttributes(), BubbleItemAttributes(isAttachment: true, neighborType: .freeform, neighborSpacing: .default)))
        }
    }
    
    if !reactionsAreInline, let reactionsAttribute = mergedMessageReactions(attributes: firstMessage.attributes), !reactionsAttribute.reactions.isEmpty {
        if result.last?.1 == ChatMessageTextBubbleContentNode.self {
        } else {
            if result.last?.1 == ChatMessageWebpageBubbleContentNode.self ||
               result.last?.1 == ChatMessagePollBubbleContentNode.self ||
               result.last?.1 == ChatMessageContactBubbleContentNode.self ||
               result.last?.1 == ChatMessageGameBubbleContentNode.self ||
               result.last?.1 == ChatMessageInvoiceBubbleContentNode.self {
                result.append((firstMessage, ChatMessageReactionsFooterContentNode.self, ChatMessageEntryAttributes(), BubbleItemAttributes(isAttachment: true, neighborType: .freeform, neighborSpacing: .default)))
                needReactions = false
            } else if result.last?.1 == ChatMessageCommentFooterContentNode.self {
                if result[result.count - 2].1 == ChatMessageWebpageBubbleContentNode.self ||
                    result[result.count - 2].1 == ChatMessagePollBubbleContentNode.self ||
                    result[result.count - 2].1 == ChatMessageContactBubbleContentNode.self {
                    result.insert((firstMessage, ChatMessageReactionsFooterContentNode.self, ChatMessageEntryAttributes(), BubbleItemAttributes(isAttachment: true, neighborType: .freeform, neighborSpacing: .default)), at: result.count - 1)
                }
            }
        }
    }
    
    var needSeparateContainers = false
    if case .group = item.content, hasFiles {
        needSeparateContainers = true
        needReactions = false
    }
    
    return (result, needSeparateContainers, needReactions)
}

private let chatMessagePeerIdColors: [UIColor] = [
    UIColor(rgb: 0xfc5c51),
    UIColor(rgb: 0xfa790f),
    UIColor(rgb: 0x895dd5),
    UIColor(rgb: 0x0fb297),
    UIColor(rgb: 0x00c0c2),
    UIColor(rgb: 0x3ca5ec),
    UIColor(rgb: 0x3d72ed)
]

private enum ContentNodeOperation {
    case remove(index: Int)
    case insert(index: Int, node: ChatMessageBubbleContentNode)
}

class ChatPresentationContext {
    weak var backgroundNode: WallpaperBackgroundNode?

    init(backgroundNode: WallpaperBackgroundNode?) {
        self.backgroundNode = backgroundNode
    }
}

class ChatMessageBubbleItemNode: ChatMessageItemView, ChatMessagePreviewItemNode {
    class ContentContainer {
        let contentMessageStableId: UInt32
        let sourceNode: ContextExtractedContentContainingNode
        let containerNode: ContextControllerSourceNode
        var backgroundWallpaperNode: ChatMessageBubbleBackdrop?
        var backgroundNode: ChatMessageBackground?
        var selectionBackgroundNode: ASDisplayNode?
        
        private var currentParams: (size: CGSize, contentOrigin: CGPoint, presentationData: ChatPresentationData, graphics: PrincipalThemeEssentialGraphics, backgroundType: ChatMessageBackgroundType, presentationContext: ChatPresentationContext, mediaBox: MediaBox, messageSelection: Bool?, selectionInsets: UIEdgeInsets)?
        
        init(contentMessageStableId: UInt32) {
            self.contentMessageStableId = contentMessageStableId
            
            self.sourceNode = ContextExtractedContentContainingNode()
            self.containerNode = ContextControllerSourceNode()
        }
        
        private var absoluteRect: (CGRect, CGSize)?
        fileprivate func updateAbsoluteRect(_ rect: CGRect, within containerSize: CGSize) {
            self.absoluteRect = (rect, containerSize)
            guard let backgroundWallpaperNode = self.backgroundWallpaperNode else {
                return
            }
            let mappedRect = CGRect(origin: CGPoint(x: rect.minX + backgroundWallpaperNode.frame.minX, y: rect.minY + backgroundWallpaperNode.frame.minY), size: rect.size)
            backgroundWallpaperNode.update(rect: mappedRect, within: containerSize)
        }
        
        fileprivate func applyAbsoluteOffset(value: CGPoint, animationCurve: ContainedViewLayoutTransitionCurve, duration: Double) {
            guard let backgroundWallpaperNode = self.backgroundWallpaperNode else {
                return
            }
            backgroundWallpaperNode.offset(value: value, animationCurve: animationCurve, duration: duration)
        }
        
        fileprivate func applyAbsoluteOffsetSpring(value: CGFloat, duration: Double, damping: CGFloat) {
            guard let backgroundWallpaperNode = self.backgroundWallpaperNode else {
                return
            }
            backgroundWallpaperNode.offsetSpring(value: value, duration: duration, damping: damping)
        }
        
        fileprivate func willUpdateIsExtractedToContextPreview(isExtractedToContextPreview: Bool, transition: ContainedViewLayoutTransition) {
            if isExtractedToContextPreview {
                var offset: CGFloat = 0.0
                var inset: CGFloat = 0.0
                var type: ChatMessageBackgroundType
                if let currentParams = self.currentParams, case .incoming = currentParams.backgroundType {
                    type = .incoming(.Extracted)
                    offset = -5.0
                    inset = 5.0
                } else {
                    type = .outgoing(.Extracted)
                    inset = 5.0
                }
                
                if let _ = self.backgroundNode {
                } else if let currentParams = self.currentParams {
                    let backgroundWallpaperNode = ChatMessageBubbleBackdrop()
                    backgroundWallpaperNode.alpha = 0.0
                    
                    let backgroundNode = ChatMessageBackground()
                    backgroundNode.alpha = 0.0
                                        
                    self.sourceNode.contentNode.insertSubnode(backgroundNode, at: 0)
                    self.sourceNode.contentNode.insertSubnode(backgroundWallpaperNode, at: 0)
                    
                    self.backgroundWallpaperNode = backgroundWallpaperNode
                    self.backgroundNode = backgroundNode
                    
                    transition.updateAlpha(node: backgroundNode, alpha: 1.0)
                    transition.updateAlpha(node: backgroundWallpaperNode, alpha: 1.0)
                    
                    backgroundNode.setType(type: type, highlighted: false, graphics: currentParams.graphics, maskMode: true, hasWallpaper: currentParams.presentationData.theme.wallpaper.hasWallpaper, transition: .immediate, backgroundNode: currentParams.presentationContext.backgroundNode)
                    backgroundWallpaperNode.setType(type: type, theme: currentParams.presentationData.theme, essentialGraphics: currentParams.graphics, maskMode: true, backgroundNode: currentParams.presentationContext.backgroundNode)
                }
                
                if let currentParams = self.currentParams {
                    let backgroundFrame = CGRect(x: currentParams.contentOrigin.x + offset, y: 0.0, width: currentParams.size.width + inset, height: currentParams.size.height)
                    self.backgroundNode?.updateLayout(size: backgroundFrame.size, transition: .immediate)
                    self.backgroundNode?.frame = backgroundFrame
                    self.backgroundWallpaperNode?.frame = backgroundFrame
                    
                    if let (rect, containerSize) = self.absoluteRect {
                        let mappedRect = CGRect(origin: CGPoint(x: rect.minX + backgroundFrame.minX, y: rect.minY + backgroundFrame.minY), size: rect.size)
                        self.backgroundWallpaperNode?.update(rect: mappedRect, within: containerSize)
                    }
                }
            } else {
                if let backgroundNode = self.backgroundNode {
                    self.backgroundNode = nil
                    transition.updateAlpha(node: backgroundNode, alpha: 0.0, completion: { [weak backgroundNode] _ in
                        backgroundNode?.removeFromSupernode()
                    })
                }
                if let backgroundWallpaperNode = self.backgroundWallpaperNode {
                    self.backgroundWallpaperNode = nil
                    transition.updateAlpha(node: backgroundWallpaperNode, alpha: 0.0, completion: { [weak backgroundWallpaperNode] _ in
                        backgroundWallpaperNode?.removeFromSupernode()
                    })
                }
            }
        }
        
        fileprivate func isExtractedToContextPreviewUpdated(_ isExtractedToContextPreview: Bool) {
        }
        
        fileprivate func update(size: CGSize, contentOrigin: CGPoint, selectionInsets: UIEdgeInsets, index: Int, presentationData: ChatPresentationData, graphics: PrincipalThemeEssentialGraphics, backgroundType: ChatMessageBackgroundType, presentationContext: ChatPresentationContext, mediaBox: MediaBox, messageSelection: Bool?) {
            self.currentParams = (size, contentOrigin, presentationData, graphics, backgroundType, presentationContext, mediaBox, messageSelection, selectionInsets)
            let bounds = CGRect(origin: CGPoint(), size: size)
            
            var incoming: Bool = false
            if case .incoming = backgroundType {
                incoming = true
            }
            
            let messageTheme = incoming ? presentationData.theme.theme.chat.message.incoming : presentationData.theme.theme.chat.message.outgoing
            
            if let messageSelection = messageSelection, messageSelection {
                if let _ = self.selectionBackgroundNode {
                } else {
                    let selectionBackgroundNode = ASDisplayNode()
                    self.containerNode.insertSubnode(selectionBackgroundNode, at: 0)
                    self.selectionBackgroundNode = selectionBackgroundNode
                }
                
                var selectionBackgroundFrame = bounds.offsetBy(dx: contentOrigin.x, dy: 0.0)
                if index == 0 && contentOrigin.y > 0.0 {
                    selectionBackgroundFrame.origin.y -= contentOrigin.y
                    selectionBackgroundFrame.size.height += contentOrigin.y
                }
                selectionBackgroundFrame = selectionBackgroundFrame.inset(by: selectionInsets)
                
                let bubbleColor = graphics.hasWallpaper ? messageTheme.bubble.withWallpaper.fill : messageTheme.bubble.withoutWallpaper.fill
                let selectionColor = bubbleColor[0].withAlphaComponent(1.0).mixedWith(messageTheme.accentTextColor.withAlphaComponent(1.0), alpha: 0.08)
                
                self.selectionBackgroundNode?.backgroundColor = selectionColor
                self.selectionBackgroundNode?.frame = selectionBackgroundFrame
            } else if let selectionBackgroundNode = self.selectionBackgroundNode {
                self.selectionBackgroundNode = nil
                selectionBackgroundNode.removeFromSupernode()
            }
        }
    }
     
    let mainContextSourceNode: ContextExtractedContentContainingNode
    private let mainContainerNode: ContextControllerSourceNode
    private let backgroundWallpaperNode: ChatMessageBubbleBackdrop
    private let backgroundNode: ChatMessageBackground
    private let shadowNode: ChatMessageShadowNode
    private var clippingNode: ChatMessageBubbleClippingNode
    
    override var extractedBackgroundNode: ASDisplayNode? {
        return self.shadowNode
    }
    
    private var selectionNode: ChatMessageSelectionNode?
    private var deliveryFailedNode: ChatMessageDeliveryFailedNode?
    private var swipeToReplyNode: ChatMessageSwipeToReplyNode?
    private var swipeToReplyFeedback: HapticFeedback?
    
    private var nameNode: TextNode?
    private var adminBadgeNode: TextNode?
    private var credibilityIconNode: ASImageNode?
    private var forwardInfoNode: ChatMessageForwardInfoNode?
    var forwardInfoReferenceNode: ASDisplayNode? {
        return self.forwardInfoNode
    }
    private var replyInfoNode: ChatMessageReplyInfoNode?
    
    private var contentContainersWrapperNode: ASDisplayNode
    private var contentContainers: [ContentContainer] = []
    private(set) var contentNodes: [ChatMessageBubbleContentNode] = []
    private var mosaicStatusNode: ChatMessageDateAndStatusNode?
    private var actionButtonsNode: ChatMessageActionButtonsNode?
    private var reactionButtonsNode: ChatMessageReactionButtonsNode?
    
    private var shareButtonNode: ChatMessageShareButton?
    private var trButtonNode: ChatMessageShareButton?
    
    private let messageAccessibilityArea: AccessibilityAreaNode

    private var backgroundType: ChatMessageBackgroundType?
    private var highlightedState: Bool = false
    
    private var backgroundFrameTransition: (CGRect, CGRect)?
    
    private var currentSwipeToReplyTranslation: CGFloat = 0.0
    
    private var appliedItem: ChatMessageItem?
    private var appliedForwardInfo: (Peer?, String?)?
    
    private var tapRecognizer: TapLongTapOrDoubleTapGestureRecognizer?
    
    private var currentSwipeAction: ChatControllerInteractionSwipeAction?
    
    override var visibility: ListViewItemNodeVisibility {
        didSet {
            if self.visibility != oldValue {
                for contentNode in self.contentNodes {
                    contentNode.visibility = self.visibility
                }
            }
        }
    }
    
    required init() {
        self.mainContextSourceNode = ContextExtractedContentContainingNode()
        self.mainContainerNode = ContextControllerSourceNode()
        self.backgroundWallpaperNode = ChatMessageBubbleBackdrop()
        self.contentContainersWrapperNode = ASDisplayNode()
        
        self.backgroundNode = ChatMessageBackground()
        self.shadowNode = ChatMessageShadowNode()

        self.clippingNode = ChatMessageBubbleClippingNode()
        self.clippingNode.clipsToBounds = false

        self.messageAccessibilityArea = AccessibilityAreaNode()
        
        super.init(layerBacked: false)
        
        self.mainContainerNode.shouldBegin = { [weak self] location in
            guard let strongSelf = self else {
                return false
            }
            if !strongSelf.backgroundNode.frame.contains(location) {
                return false
            }
            if strongSelf.selectionNode != nil {
                return false
            }
            if let action = strongSelf.gestureRecognized(gesture: .tap, location: location, recognizer: nil) {
                if case .action = action {
                    return false
                }
            }
            if let action = strongSelf.gestureRecognized(gesture: .longTap, location: location, recognizer: nil) {
                switch action {
                case .action, .optionalAction:
                    return false
                case let .openContextMenu(_, selectAll, _):
                    return selectAll || strongSelf.contentContainers.count < 2
                }
            }
            return true
        }
        
        self.mainContainerNode.activated = { [weak self] gesture, location in
            guard let strongSelf = self, let item = strongSelf.item else {
                return
            }
            
            if let action = strongSelf.gestureRecognized(gesture: .longTap, location: location, recognizer: nil) {
                switch action {
                case .action, .optionalAction:
                    break
                case let .openContextMenu(tapMessage, selectAll, subFrame):
                    item.controllerInteraction.openMessageContextMenu(tapMessage, selectAll, strongSelf, subFrame, gesture)
                }
            }
        }
        
        self.mainContainerNode.addSubnode(self.mainContextSourceNode)
        self.mainContainerNode.targetNodeForActivationProgress = self.mainContextSourceNode.contentNode
        self.addSubnode(self.mainContainerNode)
        
        self.mainContextSourceNode.contentNode.addSubnode(self.backgroundWallpaperNode)
        self.mainContextSourceNode.contentNode.addSubnode(self.backgroundNode)
        self.mainContextSourceNode.contentNode.addSubnode(self.clippingNode)
        self.clippingNode.addSubnode(self.contentContainersWrapperNode)
        self.addSubnode(self.messageAccessibilityArea)
        
        self.messageAccessibilityArea.activate = { [weak self] in
            guard let strongSelf = self, let accessibilityData = strongSelf.accessibilityData else {
                return false
            }
            
            for node in strongSelf.contentNodes {
                if node.accessibilityActivate() {
                    return true
                }
            }
            
            if let singleUrl = accessibilityData.singleUrl {
                strongSelf.item?.controllerInteraction.openUrl(singleUrl, false, false, strongSelf.item?.content.firstMessage)
                return true
            }
            
            return false
        }
        
        self.messageAccessibilityArea.focused = { [weak self] in
            self?.accessibilityElementDidBecomeFocused()
        }
        
        self.mainContextSourceNode.willUpdateIsExtractedToContextPreview = { [weak self] isExtractedToContextPreview, _ in
            guard let strongSelf = self, let _ = strongSelf.item else {
                return
            }
            for contentNode in strongSelf.contentNodes {
                contentNode.willUpdateIsExtractedToContextPreview(isExtractedToContextPreview)
            }
        }
        self.mainContextSourceNode.isExtractedToContextPreviewUpdated = { [weak self] isExtractedToContextPreview in
            guard let strongSelf = self, let item = strongSelf.item else {
                return
            }
            strongSelf.backgroundWallpaperNode.setMaskMode(strongSelf.backgroundMaskMode, mediaBox: item.context.account.postbox.mediaBox)
            strongSelf.backgroundNode.setMaskMode(strongSelf.backgroundMaskMode)
            if !isExtractedToContextPreview, let (rect, size) = strongSelf.absoluteRect {
                strongSelf.updateAbsoluteRect(rect, within: size)
            }
            
            for contentNode in strongSelf.contentNodes {
                contentNode.updateIsExtractedToContextPreview(isExtractedToContextPreview)
            }
        }
        
        self.mainContextSourceNode.updateAbsoluteRect = { [weak self] rect, size in
            guard let strongSelf = self, strongSelf.mainContextSourceNode.isExtractedToContextPreview else {
                return
            }
            strongSelf.updateAbsoluteRectInternal(rect, within: size)
        }
        self.mainContextSourceNode.applyAbsoluteOffset = { [weak self] value, animationCurve, duration in
            guard let strongSelf = self, strongSelf.mainContextSourceNode.isExtractedToContextPreview else {
                return
            }
            strongSelf.applyAbsoluteOffsetInternal(value: value, animationCurve: animationCurve, duration: duration)
        }
        self.mainContextSourceNode.applyAbsoluteOffsetSpring = { [weak self] value, duration, damping in
            guard let strongSelf = self, strongSelf.mainContextSourceNode.isExtractedToContextPreview else {
                return
            }
            strongSelf.applyAbsoluteOffsetSpringInternal(value: value, duration: duration, damping: damping)
        }
    }
    
    required init?(coder aDecoder: NSCoder) {
        fatalError("init(coder:) has not been implemented")
    }

    override func cancelInsertionAnimations() {
        self.shadowNode.layer.removeAllAnimations()

        func process(node: ASDisplayNode) {
            if node === self.accessoryItemNode {
                return
            }

            if node !== self {
                switch node {
                case let node as ContextExtractedContentContainingNode:
                    process(node: node.contentNode)
                    return
                case _ as ContextControllerSourceNode, _ as ContextExtractedContentNode:
                    break
                default:
                    node.layer.removeAllAnimations()
                    node.layer.allowsGroupOpacity = false
                    return
                }
            }

            guard let subnodes = node.subnodes else {
                return
            }

            for subnode in subnodes {
                process(node: subnode)
            }
        }

        process(node: self)
    }
    
    override func animateInsertion(_ currentTimestamp: Double, duration: Double, short: Bool) {
        super.animateInsertion(currentTimestamp, duration: duration, short: short)
        
        self.shadowNode.layer.animateAlpha(from: 0.0, to: 1.0, duration: 0.2)
        
        func process(node: ASDisplayNode) {
            if node === self.accessoryItemNode {
                return
            }
            
            if node !== self {
                switch node {
                case _ as ContextExtractedContentContainingNode, _ as ContextControllerSourceNode, _ as ContextExtractedContentNode:
                    break
                default:
                    node.layer.allowsGroupOpacity = true
                    node.layer.animateAlpha(from: 0.0, to: 1.0, duration: 0.2, completion: { [weak node] _ in
                        node?.layer.allowsGroupOpacity = false
                    })
                    return
                }
            }
            
            guard let subnodes = node.subnodes else {
                return
            }
            
            for subnode in subnodes {
                process(node: subnode)
            }
        }
        
        process(node: self)
    }
    
    override func animateRemoved(_ currentTimestamp: Double, duration: Double) {
        super.animateRemoved(currentTimestamp, duration: duration)
        
        self.allowsGroupOpacity = true
        self.layer.animateAlpha(from: 1.0, to: 0.0, duration: 0.15, removeOnCompletion: false, completion: { [weak self] _ in
            self?.allowsGroupOpacity = false
        })
        self.shadowNode.layer.animateAlpha(from: 1.0, to: 0.0, duration: 0.15, removeOnCompletion: false)
        self.layer.animateScale(from: 1.0, to: 0.1, duration: 0.15, removeOnCompletion: false)
        self.layer.animatePosition(from: CGPoint(), to: CGPoint(x: self.bounds.width / 2.0 - self.backgroundNode.frame.midX, y: self.backgroundNode.frame.midY), duration: 0.15, timingFunction: CAMediaTimingFunctionName.easeInEaseOut.rawValue, removeOnCompletion: false, additive: true)
    }
    
    override func animateAdded(_ currentTimestamp: Double, duration: Double) {
        super.animateAdded(currentTimestamp, duration: duration)
        
        if let subnodes = self.subnodes {
            for subnode in subnodes {
                let layer = subnode.layer
                layer.allowsGroupOpacity = true
                layer.animateAlpha(from: 0.0, to: 1.0, duration: 0.2, completion: { [weak layer] _ in
                    layer?.allowsGroupOpacity = false
                })
            }
        }
    }

    func animateContentFromTextInputField(textInput: ChatMessageTransitionNode.Source.TextInput, transition: CombinedTransition) {
        guard let item = self.item else {
            return
        }
        let widthDifference = self.backgroundNode.frame.width - textInput.backgroundView.frame.width
        let heightDifference = self.backgroundNode.frame.height - textInput.backgroundView.frame.height

        if let type = self.backgroundNode.type {
            if case .none = type {
            } else {
                self.clippingNode.clipsToBounds = true
            }
        }
        transition.animateFrame(layer: self.clippingNode.layer, from: CGRect(origin: CGPoint(x: self.clippingNode.frame.minX, y: textInput.backgroundView.frame.minY), size: textInput.backgroundView.frame.size), completion: { [weak self] _ in
            guard let strongSelf = self else {
                return
            }
            strongSelf.clippingNode.clipsToBounds = false
        })

        transition.vertical.animateOffsetAdditive(layer: self.clippingNode.layer, offset: textInput.backgroundView.frame.minY - self.clippingNode.frame.minY)

        self.backgroundWallpaperNode.animateFrom(sourceView: textInput.backgroundView, mediaBox: item.context.account.postbox.mediaBox, transition: transition)
        self.backgroundNode.animateFrom(sourceView: textInput.backgroundView, transition: transition)

        for contentNode in self.contentNodes {
            if let contentNode = contentNode as? ChatMessageTextBubbleContentNode {
                let localSourceContentFrame = self.mainContextSourceNode.contentNode.view.convert(textInput.contentView.frame.offsetBy(dx: self.mainContextSourceNode.contentRect.minX, dy: self.mainContextSourceNode.contentRect.minY), to: contentNode.view)
                textInput.contentView.frame = localSourceContentFrame
                contentNode.animateFrom(sourceView: textInput.contentView, scrollOffset: textInput.scrollOffset, widthDifference: widthDifference, transition: transition)
            } else if let contentNode = contentNode as? ChatMessageWebpageBubbleContentNode {
                transition.vertical.animatePositionAdditive(node: contentNode, offset: CGPoint(x: 0.0, y: heightDifference))
            }
        }
    }

    func animateReplyPanel(sourceReplyPanel: ChatMessageTransitionNode.ReplyPanel, transition: CombinedTransition) {
        if let replyInfoNode = self.replyInfoNode {
            let localRect = self.mainContextSourceNode.contentNode.view.convert(sourceReplyPanel.relativeSourceRect, to: replyInfoNode.view)
            let _ = replyInfoNode.animateFromInputPanel(sourceReplyPanel: sourceReplyPanel, unclippedTransitionNode: self.mainContextSourceNode.contentNode, localRect: localRect, transition: transition)
        }
    }

    func animateFromMicInput(micInputNode: UIView, transition: CombinedTransition) -> ContextExtractedContentContainingNode? {
        for contentNode in self.contentNodes {
            if let contentNode = contentNode as? ChatMessageFileBubbleContentNode {
                let statusContainerNode = contentNode.interactiveFileNode.statusContainerNode
                let scale = statusContainerNode.contentRect.height / 100.0
                micInputNode.transform = CGAffineTransform(scaleX: scale, y: scale)
                micInputNode.center = CGPoint(x: statusContainerNode.contentRect.midX, y: statusContainerNode.contentRect.midY)
                statusContainerNode.contentNode.view.addSubview(micInputNode)

                transition.horizontal.updateAlpha(layer: micInputNode.layer, alpha: 0.0, completion: { [weak micInputNode] _ in
                    micInputNode?.removeFromSuperview()
                })

                transition.horizontal.animateTransformScale(node: statusContainerNode.contentNode, from: 1.0 / scale)

                return statusContainerNode
            }
        }
        return nil
    }

    func animateContentFromMediaInput(snapshotView: UIView, transition: CombinedTransition) {
        self.mainContextSourceNode.contentNode.layer.animateAlpha(from: 0.0, to: 1.0, duration: 0.1)
    }
    
    override func didLoad() {
        super.didLoad()
        
        let recognizer = TapLongTapOrDoubleTapGestureRecognizer(target: self, action: #selector(self.tapLongTapOrDoubleTapGesture(_:)))
        recognizer.tapActionAtPoint = { [weak self] point in
            if let strongSelf = self {
                if let shareButtonNode = strongSelf.shareButtonNode, shareButtonNode.frame.contains(point) {
                    return .fail
                }
                
<<<<<<< HEAD
                if let trButtonNode = strongSelf.trButtonNode, trButtonNode.frame.contains(point) {
                    return .fail
=======
                if let actionButtonsNode = strongSelf.actionButtonsNode {
                    if let _ = actionButtonsNode.hitTest(strongSelf.view.convert(point, to: actionButtonsNode.view), with: nil) {
                        return .fail
                    }
                }
                
                if let reactionButtonsNode = strongSelf.reactionButtonsNode {
                    if let _ = reactionButtonsNode.hitTest(strongSelf.view.convert(point, to: reactionButtonsNode.view), with: nil) {
                        return .fail
                    }
>>>>>>> 8f74c6be
                }
                
                if let avatarNode = strongSelf.accessoryItemNode as? ChatMessageAvatarAccessoryItemNode, avatarNode.frame.contains(point) {
                    return .waitForSingleTap
                }
                
                if let nameNode = strongSelf.nameNode, nameNode.frame.contains(point) {
                    if let item = strongSelf.item {
                        for attribute in item.message.attributes {
                            if let _ = attribute as? InlineBotMessageAttribute {
                                return .waitForSingleTap
                            }
                        }
                    }
                }
                if let replyInfoNode = strongSelf.replyInfoNode, replyInfoNode.frame.contains(point) {
                    return .waitForSingleTap
                }
                if let forwardInfoNode = strongSelf.forwardInfoNode, forwardInfoNode.frame.contains(point) {
                    return .waitForSingleTap
                }
                for contentNode in strongSelf.contentNodes {
                    let contentNodePoint = strongSelf.view.convert(point, to: contentNode.view)
                    let tapAction = contentNode.tapActionAtPoint(contentNodePoint, gesture: .tap, isEstimating: true)
                    switch tapAction {
                        case .none:
                            if let _ = strongSelf.item?.controllerInteraction.tapMessage {
                                return .waitForSingleTap
                            }
                            break
                        case .ignore:
                            return .fail
                        case .url, .peerMention, .textMention, .botCommand, .hashtag, .instantPage, .wallpaper, .theme, .call, .openMessage, .timecode, .bankCard, .tooltip, .openPollResults, .copy, .largeEmoji:
                            return .waitForSingleTap
                    }
                }
                if !strongSelf.backgroundNode.frame.contains(point) {
                    return .waitForDoubleTap
                }
            }
            
            return .waitForDoubleTap
        }
        recognizer.longTap = { [weak self] point, recognizer in
            guard let strongSelf = self else {
                return
            }

            if let action = strongSelf.gestureRecognized(gesture: .longTap, location: point, recognizer: recognizer) {
                switch action {
                case let .action(f):
                    f()
                    recognizer.cancel()
                case let .optionalAction(f):
                    f()
                    recognizer.cancel()
                case .openContextMenu:
                    break
                }
            }
        }
        recognizer.highlight = { [weak self] point in
            if let strongSelf = self {
                for contentNode in strongSelf.contentNodes {
                    var translatedPoint: CGPoint?
                    let convertedNodeFrame = contentNode.view.convert(contentNode.bounds, to: strongSelf.view)
                    if let point = point, convertedNodeFrame.insetBy(dx: -4.0, dy: -4.0).contains(point) {
                        translatedPoint = strongSelf.view.convert(point, to: contentNode.view)
                    }
                    contentNode.updateTouchesAtPoint(translatedPoint)
                }
            }
        }
        self.tapRecognizer = recognizer
        self.view.addGestureRecognizer(recognizer)
        self.view.isExclusiveTouch = true

        let replyRecognizer = ChatSwipeToReplyRecognizer(target: self, action: #selector(self.swipeToReplyGesture(_:)))
        replyRecognizer.shouldBegin = { [weak self] in
            if let strongSelf = self, let item = strongSelf.item {
                if strongSelf.selectionNode != nil {
                    return false
                }
                for media in item.content.firstMessage.media {
                    if let _ = media as? TelegramMediaExpiredContent {
                        return false
                    }
                    else if let media = media as? TelegramMediaAction {
                        if case .phoneCall(_, _, _, _) = media.action {
                        } else {
                            return false
                        }
                    }
                }
                let action = item.controllerInteraction.canSetupReply(item.message)
                strongSelf.currentSwipeAction = action
                if case .none = action {
                    return false
                } else {
                    return true
                }
            }
            return false
        }
        self.view.addGestureRecognizer(replyRecognizer)
    }
    
    override func asyncLayout() -> (_ item: ChatMessageItem, _ params: ListViewItemLayoutParams, _ mergedTop: ChatMessageMerge, _ mergedBottom: ChatMessageMerge, _ dateHeaderAtBottom: Bool) -> (ListViewItemNodeLayout, (ListViewItemUpdateAnimation, ListViewItemApply, Bool) -> Void) {
        var currentContentClassesPropertiesAndLayouts: [(Message, AnyClass, Bool, (_ item: ChatMessageBubbleContentItem, _ layoutConstants: ChatMessageItemLayoutConstants, _ preparePosition: ChatMessageBubblePreparePosition, _ messageSelection: Bool?, _ constrainedSize: CGSize) -> (ChatMessageBubbleContentProperties, CGSize?, CGFloat, (CGSize, ChatMessageBubbleContentPosition) -> (CGFloat, (CGFloat) -> (CGSize, (ListViewItemUpdateAnimation, Bool) -> Void))))] = []
        for contentNode in self.contentNodes {
            if let message = contentNode.item?.message {
                currentContentClassesPropertiesAndLayouts.append((message, type(of: contentNode) as AnyClass, contentNode.supportsMosaic, contentNode.asyncLayoutContent()))
            } else {
                assertionFailure()
            }
        }
        
        let authorNameLayout = TextNode.asyncLayout(self.nameNode)
        let adminBadgeLayout = TextNode.asyncLayout(self.adminBadgeNode)
        let forwardInfoLayout = ChatMessageForwardInfoNode.asyncLayout(self.forwardInfoNode)
        let replyInfoLayout = ChatMessageReplyInfoNode.asyncLayout(self.replyInfoNode)
        let actionButtonsLayout = ChatMessageActionButtonsNode.asyncLayout(self.actionButtonsNode)
        let reactionButtonsLayout = ChatMessageReactionButtonsNode.asyncLayout(self.reactionButtonsNode)
        
        let mosaicStatusLayout = ChatMessageDateAndStatusNode.asyncLayout(self.mosaicStatusNode)
        
        let currentShareButtonNode = self.shareButtonNode
        let currentTrButtonNode = self.trButtonNode
        
        let layoutConstants = self.layoutConstants
        
        let currentItem = self.appliedItem
        let currentForwardInfo = self.appliedForwardInfo
        
        let isSelected = self.selectionNode?.selected
        
        let weakSelf = Weak(self)
        
        return { item, params, mergedTop, mergedBottom, dateHeaderAtBottom in
            let layoutConstants = chatMessageItemLayoutConstants(layoutConstants, params: params, presentationData: item.presentationData)
            return ChatMessageBubbleItemNode.beginLayout(selfReference: weakSelf, item, params, mergedTop, mergedBottom, dateHeaderAtBottom,
                currentContentClassesPropertiesAndLayouts: currentContentClassesPropertiesAndLayouts,
                authorNameLayout: authorNameLayout,
                adminBadgeLayout: adminBadgeLayout,
                forwardInfoLayout: forwardInfoLayout,
                replyInfoLayout: replyInfoLayout,
                actionButtonsLayout: actionButtonsLayout,
                reactionButtonsLayout: reactionButtonsLayout,
                mosaicStatusLayout: mosaicStatusLayout,
                currentShareButtonNode: currentShareButtonNode,
                currentTrButtonNode: currentTrButtonNode,
                wantTrButton: self.wantTrButton,
                layoutConstants: layoutConstants,
                currentItem: currentItem,
                currentForwardInfo: currentForwardInfo,
                isSelected: isSelected
            )
        }
    }
    
    private static func beginLayout(selfReference: Weak<ChatMessageBubbleItemNode>, _ item: ChatMessageItem, _ params: ListViewItemLayoutParams, _ mergedTop: ChatMessageMerge, _ mergedBottom: ChatMessageMerge, _ dateHeaderAtBottom: Bool,
        currentContentClassesPropertiesAndLayouts: [(Message, AnyClass, Bool, (_ item: ChatMessageBubbleContentItem, _ layoutConstants: ChatMessageItemLayoutConstants, _ preparePosition: ChatMessageBubblePreparePosition, _ messageSelection: Bool?, _ constrainedSize: CGSize) -> (ChatMessageBubbleContentProperties, CGSize?, CGFloat, (CGSize, ChatMessageBubbleContentPosition) -> (CGFloat, (CGFloat) -> (CGSize, (ListViewItemUpdateAnimation, Bool) -> Void))))],
        authorNameLayout: (TextNodeLayoutArguments) -> (TextNodeLayout, () -> TextNode),
        adminBadgeLayout: (TextNodeLayoutArguments) -> (TextNodeLayout, () -> TextNode),
        forwardInfoLayout: (ChatPresentationData, PresentationStrings, ChatMessageForwardInfoType, Peer?, String?, String?, CGSize) -> (CGSize, (CGFloat) -> ChatMessageForwardInfoNode),
        replyInfoLayout: (ChatPresentationData, PresentationStrings, AccountContext, ChatMessageReplyInfoType, Message, CGSize) -> (CGSize, () -> ChatMessageReplyInfoNode),
<<<<<<< HEAD
        actionButtonsLayout: (AccountContext, ChatPresentationThemeData, PresentationChatBubbleCorners, PresentationStrings, ReplyMarkupMessageAttribute, Message, CGFloat) -> (minWidth: CGFloat, layout: (CGFloat) -> (CGSize, (Bool) -> ChatMessageActionButtonsNode)),
        mosaicStatusLayout: (AccountContext, ChatPresentationData, Bool, Int?, String, ChatMessageDateAndStatusType, CGSize, [MessageReaction], Int, Bool, Bool) -> (CGSize, (Bool) -> ChatMessageDateAndStatusNode),
        currentShareButtonNode: HighlightableButtonNode?,
        currentTrButtonNode: HighlightableButtonNode?,
        wantTrButton: [(Bool, [String])],
=======
        actionButtonsLayout: (AccountContext, ChatPresentationThemeData, PresentationChatBubbleCorners, PresentationStrings, ReplyMarkupMessageAttribute, Message, CGFloat) -> (minWidth: CGFloat, layout: (CGFloat) -> (CGSize, (ListViewItemUpdateAnimation) -> ChatMessageActionButtonsNode)),
        reactionButtonsLayout: (ChatMessageReactionButtonsNode.Arguments) -> (minWidth: CGFloat, layout: (CGFloat) -> (size: CGSize, apply: (ListViewItemUpdateAnimation) -> ChatMessageReactionButtonsNode)),
        mosaicStatusLayout: (ChatMessageDateAndStatusNode.Arguments) -> (CGFloat, (CGFloat) -> (CGSize, (ListViewItemUpdateAnimation) -> ChatMessageDateAndStatusNode)),
>>>>>>> 8f74c6be
        layoutConstants: ChatMessageItemLayoutConstants,
        currentItem: ChatMessageItem?,
        currentForwardInfo: (Peer?, String?)?,
        isSelected: Bool?
    ) -> (ListViewItemNodeLayout, (ListViewItemUpdateAnimation, ListViewItemApply, Bool) -> Void) {
        let isPreview = item.presentationData.isPreview
        let accessibilityData = ChatMessageAccessibilityData(item: item, isSelected: isSelected)
        
        let fontSize = floor(item.presentationData.fontSize.baseDisplaySize * 14.0 / 17.0)
        let nameFont = Font.medium(fontSize)

        let inlineBotPrefixFont = Font.regular(fontSize)
        
        let baseWidth = params.width - params.leftInset - params.rightInset
        
        let content = item.content
        let firstMessage = content.firstMessage
        let incoming = item.content.effectivelyIncoming(item.context.account.peerId, associatedData: item.associatedData)
        
        let messageTheme = incoming ? item.presentationData.theme.theme.chat.message.incoming : item.presentationData.theme.theme.chat.message.outgoing
        
        var sourceReference: SourceReferenceMessageAttribute?
        for attribute in item.content.firstMessage.attributes {
            if let attribute = attribute as? SourceReferenceMessageAttribute {
                sourceReference = attribute
                break
            }
        }
        
        var isCrosspostFromChannel = false
        if let _ = sourceReference {
            if !firstMessage.id.peerId.isRepliesOrSavedMessages(accountPeerId: item.context.account.peerId) {
                isCrosspostFromChannel = true
            }
        }
        
        var effectiveAuthor: Peer?
        var ignoreForward = false
        var displayAuthorInfo: Bool
        var ignoreNameHiding = false
        
        let avatarInset: CGFloat
        var hasAvatar = false
        
        var allowFullWidth = false
        let chatLocationPeerId: PeerId = item.chatLocation.peerId
        
        do {
            let peerId = chatLocationPeerId
            
            if let subject = item.associatedData.subject, case .forwardedMessages = subject {
                displayAuthorInfo = false
            } else if item.message.id.peerId.isRepliesOrSavedMessages(accountPeerId: item.context.account.peerId) {
                if let forwardInfo = item.content.firstMessage.forwardInfo {
                    ignoreForward = true
                    effectiveAuthor = forwardInfo.author
                    if effectiveAuthor == nil, let authorSignature = forwardInfo.authorSignature  {
                        effectiveAuthor = TelegramUser(id: PeerId(namespace: Namespaces.Peer.Empty, id: PeerId.Id._internalFromInt64Value(Int64(authorSignature.persistentHashValue % 32))), accessHash: nil, firstName: authorSignature, lastName: nil, username: nil, phone: nil, photo: [], botInfo: nil, restrictionInfo: nil, flags: UserInfoFlags())
                    }
                }
                displayAuthorInfo = !mergedTop.merged && incoming && effectiveAuthor != nil
            } else if isCrosspostFromChannel, let sourceReference = sourceReference, let source = firstMessage.peers[sourceReference.messageId.peerId] {
                if firstMessage.forwardInfo?.author?.id == source.id {
                    ignoreForward = true
                }
                effectiveAuthor = source
                displayAuthorInfo = !mergedTop.merged && incoming && effectiveAuthor != nil
            } else if let forwardInfo = item.content.firstMessage.forwardInfo, forwardInfo.flags.contains(.isImported), let author = forwardInfo.author {
                ignoreForward = true
                effectiveAuthor = author
                displayAuthorInfo = !mergedTop.merged && incoming
            } else if let forwardInfo = item.content.firstMessage.forwardInfo, forwardInfo.flags.contains(.isImported), let authorSignature = forwardInfo.authorSignature {
                ignoreForward = true
                effectiveAuthor = TelegramUser(id: PeerId(namespace: Namespaces.Peer.Empty, id: PeerId.Id._internalFromInt64Value(Int64(authorSignature.persistentHashValue % 32))), accessHash: nil, firstName: authorSignature, lastName: nil, username: nil, phone: nil, photo: [], botInfo: nil, restrictionInfo: nil, flags: UserInfoFlags())
                displayAuthorInfo = !mergedTop.merged && incoming
            } else if let _ = item.content.firstMessage.adAttribute, let author = item.content.firstMessage.author {
                ignoreForward = true
                effectiveAuthor = author
                displayAuthorInfo = !mergedTop.merged && incoming
            } else {
                effectiveAuthor = firstMessage.author
                
                var allowAuthor = incoming
                
                if let author = firstMessage.author, author is TelegramChannel, !incoming {
                    allowAuthor = true
                    ignoreNameHiding = true
                }
                
                displayAuthorInfo = !mergedTop.merged && allowAuthor && peerId.isGroupOrChannel && effectiveAuthor != nil
                if let forwardInfo = firstMessage.forwardInfo, forwardInfo.psaType != nil {
                    displayAuthorInfo = false
                }
            }
        
            if !peerId.isRepliesOrSavedMessages(accountPeerId: item.context.account.peerId) {
                if peerId.isGroupOrChannel && effectiveAuthor != nil {
                    var isBroadcastChannel = false
                    if let peer = firstMessage.peers[firstMessage.id.peerId] as? TelegramChannel, case .broadcast = peer.info {
                        isBroadcastChannel = true
                        allowFullWidth = true
                    }
                    
                    if case let .replyThread(replyThreadMessage) = item.chatLocation, replyThreadMessage.isChannelPost, replyThreadMessage.effectiveTopId == firstMessage.id {
                        isBroadcastChannel = true
                    }
                    
                    if !isBroadcastChannel {
                        hasAvatar = item.content.firstMessage.effectivelyIncoming(item.context.account.peerId)
                    }
                }
            } else if incoming {
                hasAvatar = true
            }
        }
        
        if let forwardInfo = item.content.firstMessage.forwardInfo, forwardInfo.source == nil, forwardInfo.author?.id.namespace == Namespaces.Peer.CloudUser {
            for media in item.content.firstMessage.media {
                if let file = media as? TelegramMediaFile, file.isMusic {
                    ignoreForward = true
                    break
                }
            }
        }
        
        avatarInset = hasAvatar ? layoutConstants.avatarDiameter : 0.0
        
        let isFailed = item.content.firstMessage.effectivelyFailed(timestamp: item.context.account.network.getApproximateRemoteTimestamp())


        var needTrButton = false
        
        if !isFailed || Namespaces.Message.allScheduled.contains(item.message.id.namespace) {
            if wantTrButton[0].0 {
                if item.message.id.peerId != item.context.account.peerId {
                    if !item.message.text.isEmpty {
                        needTrButton = true
                        if #available(iOS 12.0, *) {
                            if let msgLang = detectedLanguage(for: item.message.text) {
                                var lang = item.presentationData.strings.baseLanguageCode
                                let rawSuffix = "-raw"
                                if lang.hasSuffix(rawSuffix) {
                                    lang = String(lang.dropLast(rawSuffix.count))
                                }
                                for ignoreLang in wantTrButton[0].1 {
                                    if ignoreLang.lowercased() == msgLang.lowercased() {
                                        needTrButton = false
                                        break
                                    }
                                }
                                if needTrButton {
                                    // print("Msg Lang \(msgLang.lowercased())")
                                }
                            }
                        } else {
                            // Fallback on earlier versions
                        }
                        if !needTrButton && item.message.text.contains(gTranslateSeparator) {
                            needTrButton = true
                        }
                    }
                }
            }
        }



        var needsShareButton = false

        if case .pinnedMessages = item.associatedData.subject {
            needsShareButton = true
            for media in item.message.media {
                if let _ = media as? TelegramMediaExpiredContent {
                    needsShareButton = false
                    break
                }
            }
        } else if case let .replyThread(replyThreadMessage) = item.chatLocation, replyThreadMessage.effectiveTopId == item.message.id {
            needsShareButton = false
            if !needTrButton {
                allowFullWidth = true
            }
        } else if isFailed || Namespaces.Message.allScheduled.contains(item.message.id.namespace) {
            needsShareButton = false
        } else if item.message.id.peerId == item.context.account.peerId {
            if let _ = sourceReference {
                needsShareButton = true
            }
        } else if item.message.id.peerId.isReplies {
            needsShareButton = false
        } else if item.message.effectivelyIncoming(item.context.account.peerId) {
            if let _ = sourceReference {
                needsShareButton = true
            }
            
            if let peer = item.message.peers[item.message.id.peerId] {
                if let channel = peer as? TelegramChannel {
                    if case .broadcast = channel.info {
                        needsShareButton = true
                    }
                }
            }
            
            if let info = item.message.forwardInfo {
                if let author = info.author as? TelegramUser, let _ = author.botInfo, !item.message.media.isEmpty && !(item.message.media.first is TelegramMediaAction) {
                    needsShareButton = true
                } else if let author = info.author as? TelegramChannel, case .broadcast = author.info {
                    needsShareButton = true
                }
            }
            
            if !needsShareButton, let author = item.message.author as? TelegramUser, let _ = author.botInfo, !item.message.media.isEmpty && !(item.message.media.first is TelegramMediaAction) {
                needsShareButton = true
            }
            if !needsShareButton {
                loop: for media in item.message.media {
                    if media is TelegramMediaGame || media is TelegramMediaInvoice {
                        needsShareButton = true
                        break loop
                    } else if let media = media as? TelegramMediaWebpage, case .Loaded = media.content {
                        needsShareButton = true
                        break loop
                    }
                }
            } else {
                loop: for media in item.message.media {
                    if media is TelegramMediaAction {
                        needsShareButton = false
                        break loop
                    }
                }
            }
            
            if item.associatedData.isCopyProtectionEnabled || item.message.isCopyProtected() {
                needsShareButton = false
            }
        }
        
        if isPreview {
            needsShareButton = false
        }
        let isAd = item.content.firstMessage.adAttribute != nil
        if isAd {
            needsShareButton = false
        }
        for attribute in item.content.firstMessage.attributes {
            if let attribute = attribute as? RestrictedContentMessageAttribute, attribute.platformText(platform: "ios", contentSettings: item.context.currentContentSettings.with { $0 }) != nil {
                needsShareButton = false
            }
        }
        
        var tmpWidth: CGFloat
        if allowFullWidth {
            tmpWidth = baseWidth
            if needsShareButton || isAd || needTrButton {
                tmpWidth -= 45.0
            } else {
                tmpWidth -= 4.0
            }
        } else {
            tmpWidth = layoutConstants.bubble.maximumWidthFill.widthFor(baseWidth)
            if (needsShareButton || isAd || needTrButton) && tmpWidth + 32.0 > baseWidth {
                tmpWidth = baseWidth - 32.0
            }
        }
        
        if needTrButton {
            if avatarInset != 0.0 {
                tmpWidth -= 7.0 // Fix reply in chats
            }
        }
        
        var deliveryFailedInset: CGFloat = 0.0
        if isFailed {
            deliveryFailedInset += 24.0
        }
        
        tmpWidth -= deliveryFailedInset
        
        let maximumContentWidth = floor(tmpWidth - layoutConstants.bubble.edgeInset - layoutConstants.bubble.edgeInset - layoutConstants.bubble.contentInsets.left - layoutConstants.bubble.contentInsets.right - avatarInset)
        
        var contentPropertiesAndPrepareLayouts: [(Message, Bool, ChatMessageEntryAttributes, BubbleItemAttributes, (_ item: ChatMessageBubbleContentItem, _ layoutConstants: ChatMessageItemLayoutConstants, _ preparePosition: ChatMessageBubblePreparePosition, _ messageSelection: Bool?, _ constrainedSize: CGSize) -> (ChatMessageBubbleContentProperties, CGSize?, CGFloat, (CGSize, ChatMessageBubbleContentPosition) -> (CGFloat, (CGFloat) -> (CGSize, (ListViewItemUpdateAnimation, Bool) -> Void))))] = []
        var addedContentNodes: [(Message, Bool, ChatMessageBubbleContentNode)]?
        
        let (contentNodeMessagesAndClasses, needSeparateContainers, needReactions) = contentNodeMessagesAndClassesForItem(item)
        for contentNodeItemValue in contentNodeMessagesAndClasses {
            let contentNodeItem = contentNodeItemValue as (message: Message, type: AnyClass, attributes: ChatMessageEntryAttributes, bubbleAttributes: BubbleItemAttributes)

            var found = false
            for currentNodeItemValue in currentContentClassesPropertiesAndLayouts {
                let currentNodeItem = currentNodeItemValue as (message: Message, type: AnyClass, supportsMosaic: Bool, currentLayout: (ChatMessageBubbleContentItem, ChatMessageItemLayoutConstants, ChatMessageBubblePreparePosition, Bool?, CGSize) -> (ChatMessageBubbleContentProperties, CGSize?, CGFloat, (CGSize, ChatMessageBubbleContentPosition) -> (CGFloat, (CGFloat) -> (CGSize, (ListViewItemUpdateAnimation, Bool) -> Void))))

                if currentNodeItem.type == contentNodeItem.type && currentNodeItem.message.stableId == contentNodeItem.message.stableId {
                    contentPropertiesAndPrepareLayouts.append((contentNodeItem.message, currentNodeItem.supportsMosaic, contentNodeItem.attributes, contentNodeItem.bubbleAttributes, currentNodeItem.currentLayout))
                    found = true
                    break
                }
            }
            if !found {
                let contentNode = (contentNodeItem.type as! ChatMessageBubbleContentNode.Type).init()
                contentPropertiesAndPrepareLayouts.append((contentNodeItem.message, contentNode.supportsMosaic, contentNodeItem.attributes, contentNodeItem.bubbleAttributes, contentNode.asyncLayoutContent()))
                if addedContentNodes == nil {
                    addedContentNodes = []
                }
                addedContentNodes!.append((contentNodeItem.message, contentNodeItem.bubbleAttributes.isAttachment, contentNode))
            }
        }
        
        var authorNameString: String?
        var authorRank: CachedChannelAdminRank?
        var authorIsChannel: Bool = false
        switch content {
            case let .message(message, _, _, attributes, _):
                if let peer = message.peers[message.id.peerId] as? TelegramChannel {
                    if case .broadcast = peer.info {
                    } else {
                        if isCrosspostFromChannel, let sourceReference = sourceReference, let _ = firstMessage.peers[sourceReference.messageId.peerId] as? TelegramChannel {
                            authorIsChannel = true
                        }
                        authorRank = attributes.rank
                    }
                } else {
                    if isCrosspostFromChannel, let _ = firstMessage.forwardInfo?.source as? TelegramChannel {
                        authorIsChannel = true
                    }
                    authorRank = attributes.rank
                }
            case .group:
                break
        }
        
        var inlineBotNameString: String?
        var replyMessage: Message?
        var replyMarkup: ReplyMarkupMessageAttribute?
        var authorNameColor: UIColor?
        
        for attribute in firstMessage.attributes {
            if let attribute = attribute as? InlineBotMessageAttribute {
                if let peerId = attribute.peerId, let bot = firstMessage.peers[peerId] as? TelegramUser {
                    inlineBotNameString = bot.username
                } else {
                    inlineBotNameString = attribute.title
                }
            } else if let attribute = attribute as? ReplyMessageAttribute {
                if case let .replyThread(replyThreadMessage) = item.chatLocation, replyThreadMessage.messageId == attribute.messageId {
                } else {
                    replyMessage = firstMessage.associatedMessages[attribute.messageId]
                }
            } else if let attribute = attribute as? ReplyMarkupMessageAttribute, attribute.flags.contains(.inline), !attribute.rows.isEmpty && !isPreview {
                replyMarkup = attribute
            } else if let attribute = attribute as? AuthorSignatureMessageAttribute {
                if let chatPeer = firstMessage.peers[firstMessage.id.peerId] as? TelegramChannel, case .group = chatPeer.info, firstMessage.author is TelegramChannel, !attribute.signature.isEmpty {
                    authorRank = .custom(attribute.signature)
                }
            }
        }
        
        if let forwardInfo = firstMessage.forwardInfo, forwardInfo.psaType != nil {
            inlineBotNameString = nil
        }
        
        var contentPropertiesAndLayouts: [(CGSize?, ChatMessageBubbleContentProperties, ChatMessageBubblePreparePosition, BubbleItemAttributes, (CGSize, ChatMessageBubbleContentPosition) -> (CGFloat, (CGFloat) -> (CGSize, (ListViewItemUpdateAnimation, Bool) -> Void)), UInt32?, Bool?)] = []
        
        var backgroundHiding: ChatMessageBubbleContentBackgroundHiding?
        var hasSolidWallpaper = false
        switch item.presentationData.theme.wallpaper {
        case .color:
            hasSolidWallpaper = true
        case let .gradient(gradient):
            hasSolidWallpaper = gradient.colors.count <= 2
        default:
            break
        }
        var alignment: ChatMessageBubbleContentAlignment = .none
        
        var maximumNodeWidth = maximumContentWidth
        
        let contentNodeCount = contentPropertiesAndPrepareLayouts.count
        
        let read: Bool
        var isItemPinned = false
        var isItemEdited = false
        
        switch item.content {
            case let .message(message, value, _, attributes, _):
                read = value
                isItemPinned = message.tags.contains(.pinned)
                if attributes.isCentered {
                    alignment = .center
                }
            case let .group(messages):
                read = messages[0].1
                for message in messages {
                    if message.0.tags.contains(.pinned) {
                        isItemPinned = true
                    }
                    for attribute in message.0.attributes {
                        if let attribute = attribute as? EditedMessageAttribute {
                            isItemEdited = !attribute.isHidden
                            break
                        }
                    }
                }
        }
        
        if case .replyThread = item.chatLocation {
            isItemPinned = false
        }
        
        var mosaicStartIndex: Int?
        var mosaicRange: Range<Int>?
        for i in 0 ..< contentPropertiesAndPrepareLayouts.count {
            if contentPropertiesAndPrepareLayouts[i].1 {
                if mosaicStartIndex == nil {
                    mosaicStartIndex = i
                }
            } else if let mosaicStartIndexValue = mosaicStartIndex {
                if mosaicStartIndexValue < i - 1 {
                    mosaicRange = mosaicStartIndexValue ..< i
                }
                mosaicStartIndex = nil
            }
        }
        if let mosaicStartIndex = mosaicStartIndex {
            if mosaicStartIndex < contentPropertiesAndPrepareLayouts.count - 1 {
                mosaicRange = mosaicStartIndex ..< contentPropertiesAndPrepareLayouts.count
            }
        }
        
        var index = 0
        for (message, _, attributes, bubbleAttributes, prepareLayout) in contentPropertiesAndPrepareLayouts {
            let topPosition: ChatMessageBubbleRelativePosition
            let bottomPosition: ChatMessageBubbleRelativePosition
            
            var topBubbleAttributes = BubbleItemAttributes(isAttachment: false, neighborType: .freeform, neighborSpacing: .default)
            var bottomBubbleAttributes = BubbleItemAttributes(isAttachment: false, neighborType: .freeform, neighborSpacing: .default)
            if index != 0 {
                topBubbleAttributes = contentPropertiesAndPrepareLayouts[index - 1].3
            }
            if index != contentPropertiesAndPrepareLayouts.count - 1 {
                bottomBubbleAttributes = contentPropertiesAndPrepareLayouts[index + 1].3
            }
            
            topPosition = .Neighbour(topBubbleAttributes.isAttachment, topBubbleAttributes.neighborType, topBubbleAttributes.neighborSpacing)
            bottomPosition = .Neighbour(bottomBubbleAttributes.isAttachment, bottomBubbleAttributes.neighborType, bottomBubbleAttributes.neighborSpacing)
            
            let prepareContentPosition: ChatMessageBubblePreparePosition
            if let mosaicRange = mosaicRange, mosaicRange.contains(index) {
                prepareContentPosition = .mosaic(top: .None(.None(.Incoming)), bottom: index == (mosaicRange.upperBound - 1) ? bottomPosition : .None(.None(.Incoming)))
            } else {
                let refinedBottomPosition: ChatMessageBubbleRelativePosition
                if index == contentPropertiesAndPrepareLayouts.count - 1 {
                    refinedBottomPosition = .None(.Left)
                } else if index == contentPropertiesAndPrepareLayouts.count - 2 && contentPropertiesAndPrepareLayouts[contentPropertiesAndPrepareLayouts.count - 1].3.isAttachment {
                    refinedBottomPosition = .None(.Left)
                } else {
                    refinedBottomPosition = bottomPosition
                }
                prepareContentPosition = .linear(top: topPosition, bottom: refinedBottomPosition)
            }
            
            let contentItem = ChatMessageBubbleContentItem(context: item.context, controllerInteraction: item.controllerInteraction, message: message, topMessage: item.content.firstMessage, read: read, chatLocation: item.chatLocation, presentationData: item.presentationData, associatedData: item.associatedData, attributes: attributes, isItemPinned: isItemPinned, isItemEdited: isItemEdited)
            
            var itemSelection: Bool?
            switch content {
                case .message:
                    break
                case let .group(messages):
                    for (m, _, selection, _, _) in messages {
                        if m.id == message.id {
                            switch selection {
                                case .none:
                                    break
                                case let .selectable(selected):
                                    itemSelection = selected
                            }
                            break
                        }
                    }
            }
            
            let (properties, unboundSize, maxNodeWidth, nodeLayout) = prepareLayout(contentItem, layoutConstants, prepareContentPosition, itemSelection, CGSize(width: maximumContentWidth, height: CGFloat.greatestFiniteMagnitude))
            maximumNodeWidth = min(maximumNodeWidth, maxNodeWidth)
            
            contentPropertiesAndLayouts.append((unboundSize, properties, prepareContentPosition, bubbleAttributes, nodeLayout, needSeparateContainers && !bubbleAttributes.isAttachment ? message.stableId : nil, itemSelection))
            
            switch properties.hidesBackground {
                case .never:
                    backgroundHiding = .never
                case .emptyWallpaper:
                    if backgroundHiding == nil {
                        backgroundHiding = properties.hidesBackground
                    }
                case .always:
                    backgroundHiding = .always
            }
            
            switch properties.forceAlignment {
                case .none:
                    break
                case .center:
                    alignment = .center
            }
            
            index += 1
        }
        
        let topNodeMergeStatus: ChatMessageBubbleMergeStatus = mergedTop.merged ? (incoming ? .Left : .Right) : .None(incoming ? .Incoming : .Outgoing)
        var bottomNodeMergeStatus: ChatMessageBubbleMergeStatus = mergedBottom.merged ? (incoming ? .Left : .Right) : .None(incoming ? .Incoming : .Outgoing)
        
        let bubbleReactions: ReactionsMessageAttribute
        if needReactions {
            bubbleReactions = mergedMessageReactions(attributes: item.message.attributes) ?? ReactionsMessageAttribute(canViewList: false, reactions: [], recentPeers: [])
        } else {
            bubbleReactions = ReactionsMessageAttribute(canViewList: false, reactions: [], recentPeers: [])
        }
        if !bubbleReactions.reactions.isEmpty {
            bottomNodeMergeStatus = .Both
        }
        
        var currentCredibilityIconImage: UIImage?
        
        var initialDisplayHeader = true
        if let backgroundHiding = backgroundHiding, case .always = backgroundHiding {
            initialDisplayHeader = false
        } else {
            if inlineBotNameString == nil && (ignoreForward || firstMessage.forwardInfo == nil) && replyMessage == nil {
                if let first = contentPropertiesAndLayouts.first, first.1.hidesSimpleAuthorHeader && !ignoreNameHiding {
                    if let author = firstMessage.author as? TelegramChannel, case .group = author.info, author.id == firstMessage.id.peerId, !incoming {
                    } else {
                        initialDisplayHeader = false
                    }
                }
            }
        }
        
        if initialDisplayHeader && displayAuthorInfo {
            if let peer = firstMessage.peers[firstMessage.id.peerId] as? TelegramChannel, case .broadcast = peer.info, item.content.firstMessage.adAttribute == nil {
                authorNameString = EnginePeer(peer).displayTitle(strings: item.presentationData.strings, displayOrder: item.presentationData.nameDisplayOrder)
                authorNameColor = chatMessagePeerIdColors[Int(clamping: peer.id.id._internalGetInt64Value() % 7)]
            } else if let effectiveAuthor = effectiveAuthor {
                authorNameString = EnginePeer(effectiveAuthor).displayTitle(strings: item.presentationData.strings, displayOrder: item.presentationData.nameDisplayOrder)
                
                if incoming {
                    authorNameColor = chatMessagePeerIdColors[Int(clamping: effectiveAuthor.id.id._internalGetInt64Value() % 7)]
                } else {
                    authorNameColor = item.presentationData.theme.theme.chat.message.outgoing.accentTextColor
                }

                if case let .peer(peerId) = item.chatLocation, let authorPeerId = item.message.author?.id, authorPeerId == peerId {
                    
                } else if effectiveAuthor.isScam {
                    currentCredibilityIconImage = PresentationResourcesChatList.scamIcon(item.presentationData.theme.theme, strings: item.presentationData.strings, type: incoming ? .regular : .outgoing)
                } else if effectiveAuthor.isFake {
                    currentCredibilityIconImage = PresentationResourcesChatList.fakeIcon(item.presentationData.theme.theme, strings: item.presentationData.strings, type: incoming ? .regular : .outgoing)
                }
                
            }
            if let rawAuthorNameColor = authorNameColor {
                var dimColors = false
                switch item.presentationData.theme.theme.name {
                    case .builtin(.nightAccent), .builtin(.night):
                        dimColors = true
                    default:
                        break
                }
                if dimColors {
                    var hue: CGFloat = 0.0
                    var saturation: CGFloat = 0.0
                    var brightness: CGFloat = 0.0
                    rawAuthorNameColor.getHue(&hue, saturation: &saturation, brightness: &brightness, alpha: nil)
                    authorNameColor = UIColor(hue: hue, saturation: saturation * 0.7, brightness: min(1.0, brightness * 1.2), alpha: 1.0)
                }
            }
        }
        
        var displayHeader = false
        if initialDisplayHeader {
            if authorNameString != nil {
                displayHeader = true
            }
            if inlineBotNameString != nil {
                displayHeader = true
            }
            if firstMessage.forwardInfo != nil {
                displayHeader = true
            }
            if replyMessage != nil {
                displayHeader = true
            }
        }
        
        let firstNodeTopPosition: ChatMessageBubbleRelativePosition
        if displayHeader {
            firstNodeTopPosition = .Neighbour(false, .freeform, .default)
        } else {
            firstNodeTopPosition = .None(topNodeMergeStatus)
        }
        let lastNodeTopPosition: ChatMessageBubbleRelativePosition = .None(bottomNodeMergeStatus)
        
        var calculatedGroupFramesAndSize: ([(CGRect, MosaicItemPosition)], CGSize)?
        var mosaicStatusSizeAndApply: (CGSize, (ListViewItemUpdateAnimation) -> ChatMessageDateAndStatusNode)?
        
        if let mosaicRange = mosaicRange {
            let maxSize = layoutConstants.image.maxDimensions.fittedToWidthOrSmaller(maximumContentWidth - layoutConstants.image.bubbleInsets.left - layoutConstants.image.bubbleInsets.right)
            let (innerFramesAndPositions, innerSize) = chatMessageBubbleMosaicLayout(maxSize: maxSize, itemSizes: contentPropertiesAndLayouts[mosaicRange].map { item in
                guard let size = item.0, size.width > 0.0, size.height > 0 else {
                    return CGSize(width: 256.0, height: 256.0)
                }
                return size
            })
            
            let framesAndPositions = innerFramesAndPositions.map { ($0.0.offsetBy(dx: layoutConstants.image.bubbleInsets.left, dy: layoutConstants.image.bubbleInsets.top), $0.1) }
            
            let size = CGSize(width: innerSize.width + layoutConstants.image.bubbleInsets.left + layoutConstants.image.bubbleInsets.right, height: innerSize.height + layoutConstants.image.bubbleInsets.top + layoutConstants.image.bubbleInsets.bottom)
            
            calculatedGroupFramesAndSize = (framesAndPositions, size)
            
            maximumNodeWidth = size.width
            
            if mosaicRange.upperBound == contentPropertiesAndLayouts.count || contentPropertiesAndLayouts[contentPropertiesAndLayouts.count - 1].3.isAttachment {
                let message = item.content.firstMessage
                
                var edited = false
                if item.content.firstMessageAttributes.updatingMedia != nil {
                    edited = true
                }
                var viewCount: Int?
                var dateReplies = 0
                let dateReactionsAndPeers = mergedMessageReactionsAndPeers(message: message)
                for attribute in message.attributes {
                    if let attribute = attribute as? EditedMessageAttribute {
                        edited = !attribute.isHidden
                    } else if let attribute = attribute as? ViewCountMessageAttribute {
                        viewCount = attribute.count
                    } else if let attribute = attribute as? ReplyThreadMessageAttribute, case .peer = item.chatLocation {
                        if let channel = message.peers[message.id.peerId] as? TelegramChannel, case .group = channel.info {
                            dateReplies = Int(attribute.count)
                        }
                    }
                }
                
                let dateFormat: MessageTimestampStatusFormat
                if let subject = item.associatedData.subject, case .forwardedMessages = subject {
                    dateFormat = .minimal
                } else {
                    dateFormat = .regular
                }
                let dateText = stringForMessageTimestampStatus(accountPeerId: item.context.account.peerId, message: message, dateTimeFormat: item.presentationData.dateTimeFormat, nameDisplayOrder: item.presentationData.nameDisplayOrder, strings: item.presentationData.strings, format: dateFormat)
                
                let statusType: ChatMessageDateAndStatusType
                if message.effectivelyIncoming(item.context.account.peerId) {
                    statusType = .ImageIncoming
                } else {
                    if isFailed {
                        statusType = .ImageOutgoing(.Failed)
                    } else if (message.flags.isSending && !message.isSentOrAcknowledged) || item.content.firstMessageAttributes.updatingMedia != nil {
                        statusType = .ImageOutgoing(.Sending)
                    } else {
                        statusType = .ImageOutgoing(.Sent(read: item.read))
                    }
                }
                
                var isReplyThread = false
                if case .replyThread = item.chatLocation {
                    isReplyThread = true
                }
                
                let statusSuggestedWidthAndContinue = mosaicStatusLayout(ChatMessageDateAndStatusNode.Arguments(
                    context: item.context,
                    presentationData: item.presentationData,
                    edited: edited,
                    impressionCount: viewCount,
                    dateText: dateText,
                    type: statusType,
                    layoutInput: .standalone(reactionSettings: shouldDisplayInlineDateReactions(message: item.message) ? ChatMessageDateAndStatusNode.StandaloneReactionSettings() : nil),
                    constrainedSize: CGSize(width: 200.0, height: CGFloat.greatestFiniteMagnitude),
                    availableReactions: item.associatedData.availableReactions,
                    reactions: dateReactionsAndPeers.reactions,
                    reactionPeers: dateReactionsAndPeers.peers,
                    replyCount: dateReplies,
                    isPinned: message.tags.contains(.pinned) && !item.associatedData.isInPinnedListMode && !isReplyThread,
                    hasAutoremove: message.isSelfExpiring,
                    canViewReactionList: canViewMessageReactionList(message: message)
                ))
                
                mosaicStatusSizeAndApply = statusSuggestedWidthAndContinue.1(statusSuggestedWidthAndContinue.0)
            }
        }
        
        var headerSize = CGSize()
        
        var nameNodeOriginY: CGFloat = 0.0
        var nameNodeSizeApply: (CGSize, () -> TextNode?) = (CGSize(), { nil })
        var adminNodeSizeApply: (CGSize, () -> TextNode?) = (CGSize(), { nil })
        
        var replyInfoOriginY: CGFloat = 0.0
        var replyInfoSizeApply: (CGSize, () -> ChatMessageReplyInfoNode?) = (CGSize(), { nil })
        
        var forwardInfoOriginY: CGFloat = 0.0
        var forwardInfoSizeApply: (CGSize, (CGFloat) -> ChatMessageForwardInfoNode?) = (CGSize(), { _ in nil })
        
        var forwardSource: Peer?
        var forwardAuthorSignature: String?
        
        if displayHeader {
            if authorNameString != nil || inlineBotNameString != nil {
                if headerSize.height.isZero {
                    headerSize.height += 5.0
                }
                
                let inlineBotNameColor = messageTheme.accentTextColor
                
                let attributedString: NSAttributedString
                var adminBadgeString: NSAttributedString?
                if let authorRank = authorRank {
                    let string: String
                    switch authorRank {
                        case .owner:
                            string = item.presentationData.strings.Conversation_Owner
                        case .admin:
                            string = item.presentationData.strings.Conversation_Admin
                        case let .custom(rank):
                            string = rank.trimmingEmojis
                    }
                    adminBadgeString = NSAttributedString(string: " \(string)", font: inlineBotPrefixFont, textColor: messageTheme.secondaryTextColor)
                } else if authorIsChannel, case .peer = item.chatLocation {
                    adminBadgeString = NSAttributedString(string: " \(item.presentationData.strings.Channel_Status)", font: inlineBotPrefixFont, textColor: messageTheme.secondaryTextColor)
                }
                if let authorNameString = authorNameString, let authorNameColor = authorNameColor, let inlineBotNameString = inlineBotNameString {
                    let mutableString = NSMutableAttributedString(string: "\(authorNameString) ", attributes: [NSAttributedString.Key.font: nameFont, NSAttributedString.Key.foregroundColor: authorNameColor])
                    let bodyAttributes = MarkdownAttributeSet(font: nameFont, textColor: inlineBotNameColor)
                    let boldAttributes = MarkdownAttributeSet(font: inlineBotPrefixFont, textColor: inlineBotNameColor)
                    let botString = addAttributesToStringWithRanges(item.presentationData.strings.Conversation_MessageViaUser("@\(inlineBotNameString)")._tuple, body: bodyAttributes, argumentAttributes: [0: boldAttributes])
                    mutableString.append(botString)
                    attributedString = mutableString
                } else if let authorNameString = authorNameString, let authorNameColor = authorNameColor {
                    attributedString = NSAttributedString(string: authorNameString, font: nameFont, textColor: authorNameColor)
                } else if let inlineBotNameString = inlineBotNameString {
                    let bodyAttributes = MarkdownAttributeSet(font: inlineBotPrefixFont, textColor: inlineBotNameColor)
                    let boldAttributes = MarkdownAttributeSet(font: nameFont, textColor: inlineBotNameColor)
                    attributedString = addAttributesToStringWithRanges(item.presentationData.strings.Conversation_MessageViaUser("@\(inlineBotNameString)")._tuple, body: bodyAttributes, argumentAttributes: [0: boldAttributes])
                } else {
                    attributedString = NSAttributedString(string: "", font: nameFont, textColor: inlineBotNameColor)
                }
                
                var credibilityIconWidth: CGFloat = 0.0
                if let credibilityIconImage = currentCredibilityIconImage {
                    credibilityIconWidth += credibilityIconImage.size.width + 4.0
                }
                let adminBadgeSizeAndApply = adminBadgeLayout(TextNodeLayoutArguments(attributedString: adminBadgeString, backgroundColor: nil, maximumNumberOfLines: 1, truncationType: .end, constrainedSize: CGSize(width: max(0, maximumNodeWidth - layoutConstants.text.bubbleInsets.left - layoutConstants.text.bubbleInsets.right), height: CGFloat.greatestFiniteMagnitude), alignment: .natural, cutout: nil, insets: UIEdgeInsets()))
                adminNodeSizeApply = (adminBadgeSizeAndApply.0.size, {
                    return adminBadgeSizeAndApply.1()
                })
                
                let sizeAndApply = authorNameLayout(TextNodeLayoutArguments(attributedString: attributedString, backgroundColor: nil, maximumNumberOfLines: 1, truncationType: .end, constrainedSize: CGSize(width: max(0, maximumNodeWidth - layoutConstants.text.bubbleInsets.left - layoutConstants.text.bubbleInsets.right - credibilityIconWidth - adminBadgeSizeAndApply.0.size.width), height: CGFloat.greatestFiniteMagnitude), alignment: .natural, cutout: nil, insets: UIEdgeInsets()))
                nameNodeSizeApply = (sizeAndApply.0.size, {
                    return sizeAndApply.1()
                })

                nameNodeOriginY = headerSize.height
                headerSize.width = max(headerSize.width, nameNodeSizeApply.0.width + adminBadgeSizeAndApply.0.size.width + layoutConstants.text.bubbleInsets.left + layoutConstants.text.bubbleInsets.right + credibilityIconWidth)
                headerSize.height += nameNodeSizeApply.0.height
            }

            if !ignoreForward, let forwardInfo = firstMessage.forwardInfo {
                if headerSize.height.isZero {
                    headerSize.height += 5.0
                }
                
                let forwardPsaType: String? = forwardInfo.psaType
                
                if let source = forwardInfo.source {
                    forwardSource = source
                    if let authorSignature = forwardInfo.authorSignature {
                        forwardAuthorSignature = authorSignature
                    } else if let forwardInfoAuthor = forwardInfo.author, forwardInfoAuthor.id != source.id {
                        forwardAuthorSignature = EnginePeer(forwardInfoAuthor).displayTitle(strings: item.presentationData.strings, displayOrder: item.presentationData.nameDisplayOrder)
                    } else {
                        forwardAuthorSignature = nil
                    }
                } else {
                    if let currentForwardInfo = currentForwardInfo, forwardInfo.author == nil && currentForwardInfo.0 != nil {
                        forwardSource = nil
                        forwardAuthorSignature = currentForwardInfo.0.flatMap(EnginePeer.init)?.displayTitle(strings: item.presentationData.strings, displayOrder: item.presentationData.nameDisplayOrder)
                    } else {
                        forwardSource = forwardInfo.author
                        forwardAuthorSignature = forwardInfo.authorSignature
                    }
                }
                let sizeAndApply = forwardInfoLayout(item.presentationData, item.presentationData.strings, .bubble(incoming: incoming), forwardSource, forwardAuthorSignature, forwardPsaType, CGSize(width: maximumNodeWidth - layoutConstants.text.bubbleInsets.left - layoutConstants.text.bubbleInsets.right, height: CGFloat.greatestFiniteMagnitude))
                forwardInfoSizeApply = (sizeAndApply.0, { width in sizeAndApply.1(width) })
                
                forwardInfoOriginY = headerSize.height
                headerSize.width = max(headerSize.width, forwardInfoSizeApply.0.width + layoutConstants.text.bubbleInsets.left + layoutConstants.text.bubbleInsets.right)
                headerSize.height += forwardInfoSizeApply.0.height
            }
            
            if let replyMessage = replyMessage {
                if headerSize.height.isZero {
                    headerSize.height += 6.0
                } else {
                    headerSize.height += 2.0
                }
                let sizeAndApply = replyInfoLayout(item.presentationData, item.presentationData.strings, item.context, .bubble(incoming: incoming), replyMessage, CGSize(width: maximumNodeWidth - layoutConstants.text.bubbleInsets.left - layoutConstants.text.bubbleInsets.right, height: CGFloat.greatestFiniteMagnitude))
                replyInfoSizeApply = (sizeAndApply.0, { sizeAndApply.1() })
                
                replyInfoOriginY = headerSize.height
                headerSize.width = max(headerSize.width, replyInfoSizeApply.0.width + layoutConstants.text.bubbleInsets.left + layoutConstants.text.bubbleInsets.right)
                headerSize.height += replyInfoSizeApply.0.height + 2.0
            }
            
            if !headerSize.height.isZero {
                headerSize.height -= 5.0
            }
        }
        
        let hideBackground: Bool
        if let backgroundHiding = backgroundHiding {
            switch backgroundHiding {
                case .never:
                    hideBackground = false
                case .emptyWallpaper:
                    hideBackground = hasSolidWallpaper && !displayHeader
                case .always:
                    hideBackground = true
            }
        } else {
            hideBackground = false
        }
        
        var removedContentNodeIndices: [Int]?
        findRemoved: for i in 0 ..< currentContentClassesPropertiesAndLayouts.count {
            let currentMessage = currentContentClassesPropertiesAndLayouts[i].0
            let currentClass: AnyClass = currentContentClassesPropertiesAndLayouts[i].1
            for contentItemValue in contentNodeMessagesAndClasses {
                let contentItem = contentItemValue as (message: Message, type: AnyClass, ChatMessageEntryAttributes, BubbleItemAttributes)

                if currentClass == contentItem.type && currentMessage.stableId == contentItem.message.stableId {
                    continue findRemoved
                }
            }
            if removedContentNodeIndices == nil {
                removedContentNodeIndices = [i]
            } else {
                removedContentNodeIndices!.append(i)
            }
        }
        
        var contentNodePropertiesAndFinalize: [(ChatMessageBubbleContentProperties, ChatMessageBubbleContentPosition?, (CGFloat) -> (CGSize, (ListViewItemUpdateAnimation, Bool) -> Void), UInt32?, Bool?)] = []
        
        var maxContentWidth: CGFloat = headerSize.width
        
        var actionButtonsFinalize: ((CGFloat) -> (CGSize, (_ animation: ListViewItemUpdateAnimation) -> ChatMessageActionButtonsNode))?
        if let replyMarkup = replyMarkup {
            let (minWidth, buttonsLayout) = actionButtonsLayout(item.context, item.presentationData.theme, item.presentationData.chatBubbleCorners, item.presentationData.strings, replyMarkup, item.message, maximumNodeWidth)
            maxContentWidth = max(maxContentWidth, minWidth)
            actionButtonsFinalize = buttonsLayout
        }
        
        var reactionButtonsFinalize: ((CGFloat) -> (CGSize, (_ animation: ListViewItemUpdateAnimation) -> ChatMessageReactionButtonsNode))?
        if !bubbleReactions.reactions.isEmpty {
            let (minWidth, buttonsLayout) = reactionButtonsLayout(ChatMessageReactionButtonsNode.Arguments(
                context: item.context,
                presentationData: item.presentationData,
                presentationContext: item.controllerInteraction.presentationContext,
                availableReactions: item.associatedData.availableReactions,
                reactions: bubbleReactions,
                message: item.message,
                isIncoming: item.message.effectivelyIncoming(item.context.account.peerId),
                constrainedWidth: maximumNodeWidth
            ))
            maxContentWidth = max(maxContentWidth, minWidth)
            reactionButtonsFinalize = buttonsLayout
        }
        
        for i in 0 ..< contentPropertiesAndLayouts.count {
            let (_, contentNodeProperties, preparePosition, _, contentNodeLayout, contentGroupId, itemSelection) = contentPropertiesAndLayouts[i]
            
            if let mosaicRange = mosaicRange, mosaicRange.contains(i), let (framesAndPositions, size) = calculatedGroupFramesAndSize {
                let mosaicIndex = i - mosaicRange.lowerBound
                
                let position = framesAndPositions[mosaicIndex].1
                
                let topLeft: ChatMessageBubbleContentMosaicNeighbor
                let topRight: ChatMessageBubbleContentMosaicNeighbor
                let bottomLeft: ChatMessageBubbleContentMosaicNeighbor
                let bottomRight: ChatMessageBubbleContentMosaicNeighbor
                
                switch firstNodeTopPosition {
                    case .Neighbour:
                        topLeft = .merged
                        topRight = .merged
                    case .BubbleNeighbour:
                        topLeft = .mergedBubble
                        topRight = .mergedBubble
                    case let .None(status):
                        if position.contains(.top) && position.contains(.left) {
                            switch status {
                            case .Left, .Both:
                                topLeft = .mergedBubble
                            case .Right:
                                topLeft = .none(tail: false)
                            case .None:
                                topLeft = .none(tail: false)
                            }
                        } else {
                            topLeft = .merged
                        }
                        
                        if position.contains(.top) && position.contains(.right) {
                            switch status {
                            case .Left:
                                topRight = .none(tail: false)
                            case .Right, .Both:
                                topRight = .mergedBubble
                            case .None:
                                topRight = .none(tail: false)
                            }
                        } else {
                            topRight = .merged
                        }
                }
                
                let lastMosaicBottomPosition: ChatMessageBubbleRelativePosition
                if mosaicRange.upperBound - 1 == contentNodeCount - 1 {
                    lastMosaicBottomPosition = lastNodeTopPosition
                } else {
                    lastMosaicBottomPosition = .Neighbour(false, .freeform, .default)
                }
                
                if position.contains(.bottom), case .Neighbour = lastMosaicBottomPosition {
                    bottomLeft = .merged
                    bottomRight = .merged
                } else {
                    var switchValue = lastNodeTopPosition
                    if !"".isEmpty {
                        switchValue = .BubbleNeighbour
                    }

                    switch switchValue {
                        case .Neighbour:
                            bottomLeft = .merged
                            bottomRight = .merged
                        case .BubbleNeighbour:
                            bottomLeft = .mergedBubble
                            bottomRight = .mergedBubble
                        case let .None(status):
                            if position.contains(.bottom) && position.contains(.left) {
                                switch status {
                                case .Left, .Both:
                                    bottomLeft = .mergedBubble
                                case .Right:
                                    bottomLeft = .none(tail: false)
                                case let .None(tailStatus):
                                    if case .Incoming = tailStatus {
                                        bottomLeft = .none(tail: true)
                                    } else {
                                        bottomLeft = .none(tail: false)
                                    }
                                }
                            } else {
                                bottomLeft = .merged
                            }
                            
                            if position.contains(.bottom) && position.contains(.right) {
                                switch status {
                                case .Left:
                                    bottomRight = .none(tail: false)
                                case .Right, .Both:
                                    bottomRight = .mergedBubble
                                case let .None(tailStatus):
                                    if case .Outgoing = tailStatus {
                                        bottomRight = .none(tail: true)
                                    } else {
                                        bottomRight = .none(tail: false)
                                    }
                                }
                            } else {
                                bottomRight = .merged
                            }
                    }
                }
                
                let (_, contentNodeFinalize) = contentNodeLayout(framesAndPositions[mosaicIndex].0.size, .mosaic(position: ChatMessageBubbleContentMosaicPosition(topLeft: topLeft, topRight: topRight, bottomLeft: bottomLeft, bottomRight: bottomRight), wide: position.isWide))
                
                contentNodePropertiesAndFinalize.append((contentNodeProperties, nil, contentNodeFinalize, contentGroupId, itemSelection))
                
                maxContentWidth = max(maxContentWidth, size.width)
            } else {
                let contentPosition: ChatMessageBubbleContentPosition
                switch preparePosition {
                    case .linear:
                        let topPosition: ChatMessageBubbleRelativePosition
                        let bottomPosition: ChatMessageBubbleRelativePosition
                        
                        var topBubbleAttributes = BubbleItemAttributes(isAttachment: false, neighborType: .freeform, neighborSpacing: .default)
                        var bottomBubbleAttributes = BubbleItemAttributes(isAttachment: false, neighborType: .freeform, neighborSpacing: .default)
                        if i != 0 {
                            topBubbleAttributes = contentPropertiesAndLayouts[i - 1].3
                        }
                        if i != contentPropertiesAndLayouts.count - 1 {
                            bottomBubbleAttributes = contentPropertiesAndLayouts[i + 1].3
                        }

                        if i == 0 {
                            topPosition = firstNodeTopPosition
                        } else {
                            topPosition = .Neighbour(topBubbleAttributes.isAttachment, topBubbleAttributes.neighborType, topBubbleAttributes.neighborSpacing)
                        }
                        
                        if i == contentNodeCount - 1 {
                            bottomPosition = lastNodeTopPosition
                        } else {
                            bottomPosition = .Neighbour(bottomBubbleAttributes.isAttachment, bottomBubbleAttributes.neighborType, bottomBubbleAttributes.neighborSpacing)
                        }
                    
                        contentPosition = .linear(top: topPosition, bottom: bottomPosition)
                    case .mosaic:
                        assertionFailure()
                        contentPosition = .linear(top: .Neighbour(false, .freeform, .default), bottom: .Neighbour(false, .freeform, .default))
                }
                let (contentNodeWidth, contentNodeFinalize) = contentNodeLayout(CGSize(width: maximumNodeWidth, height: CGFloat.greatestFiniteMagnitude), contentPosition)
                #if DEBUG
                if contentNodeWidth > maximumNodeWidth {
                    print("contentNodeWidth \(contentNodeWidth) > \(maximumNodeWidth)")
                }
                #endif
                maxContentWidth = max(maxContentWidth, contentNodeWidth)
                
                contentNodePropertiesAndFinalize.append((contentNodeProperties, contentPosition, contentNodeFinalize, contentGroupId, itemSelection))
            }
        }
        
        var contentSize = CGSize(width: maxContentWidth, height: 0.0)
        var contentNodeFramesPropertiesAndApply: [(CGRect, ChatMessageBubbleContentProperties, Bool, (ListViewItemUpdateAnimation, Bool) -> Void)] = []
        var contentContainerNodeFrames: [(UInt32, CGRect, Bool?, CGFloat)] = []
        var currentContainerGroupId: UInt32?
        var currentItemSelection: Bool?
        
        var contentNodesHeight: CGFloat = 0.0
        var totalContentNodesHeight: CGFloat = 0.0
        var currentContainerGroupOverlap: CGFloat = 0.0
        
        var mosaicStatusOrigin: CGPoint?
        for i in 0 ..< contentNodePropertiesAndFinalize.count {
            let (properties, position, finalize, contentGroupId, itemSelection) = contentNodePropertiesAndFinalize[i]
            
            if let position = position, case let .linear(top, bottom) = position {
                if case let .Neighbour(_, _, spacing) = top, case let .overlap(overlap) = spacing {
                    currentContainerGroupOverlap = overlap
                }
                if case let .Neighbour(_, _, spacing) = bottom, case let .overlap(overlap) = spacing {
                    currentContainerGroupOverlap = overlap
                }
            }
            
            if let mosaicRange = mosaicRange, mosaicRange.contains(i), let (framesAndPositions, size) = calculatedGroupFramesAndSize {
                let mosaicIndex = i - mosaicRange.lowerBound
                
                if mosaicIndex == 0 {
                    if !headerSize.height.isZero {
                        contentNodesHeight += 7.0
                        totalContentNodesHeight += 7.0
                    }
                }
                
                let (_, apply) = finalize(maxContentWidth)
                let contentNodeFrame = framesAndPositions[mosaicIndex].0.offsetBy(dx: 0.0, dy: contentNodesHeight)
                contentNodeFramesPropertiesAndApply.append((contentNodeFrame, properties, true, apply))
                
                if mosaicIndex == mosaicRange.upperBound - 1 {
                    contentNodesHeight += size.height
                    totalContentNodesHeight += size.height
                    
                    mosaicStatusOrigin = contentNodeFrame.bottomRight
                }
            } else {
                if i == 0 && !headerSize.height.isZero {
                    if contentGroupId == nil {
                        contentNodesHeight += properties.headerSpacing
                    }
                    totalContentNodesHeight += properties.headerSpacing
                }
                
                if currentContainerGroupId != contentGroupId {
                    if let containerGroupId = currentContainerGroupId {
                        var overlapOffset: CGFloat = 0.0
                        if !contentContainerNodeFrames.isEmpty {
                            overlapOffset = currentContainerGroupOverlap
                        }
                        contentContainerNodeFrames.append((containerGroupId, CGRect(x: 0.0, y: headerSize.height + totalContentNodesHeight - contentNodesHeight - overlapOffset, width: maxContentWidth, height: contentNodesHeight), currentItemSelection, currentContainerGroupOverlap))
                        if !overlapOffset.isZero {
                            totalContentNodesHeight -= currentContainerGroupOverlap
                        }
                        if contentGroupId == nil {
                            totalContentNodesHeight += 3.0
                        }
                    }
                    contentNodesHeight = contentGroupId == nil ? totalContentNodesHeight : 0.0
                    currentContainerGroupId = contentGroupId
                    currentItemSelection = itemSelection
                }
                
                let (size, apply) = finalize(maxContentWidth)
                contentNodeFramesPropertiesAndApply.append((CGRect(origin: CGPoint(x: 0.0, y: contentNodesHeight), size: size), properties, contentGroupId == nil, apply))
                
                contentNodesHeight += size.height
                totalContentNodesHeight += size.height
            }
        }
        
        if let containerGroupId = currentContainerGroupId {
            var overlapOffset: CGFloat = 0.0
            if !contentContainerNodeFrames.isEmpty {
                overlapOffset = currentContainerGroupOverlap
            }
            contentContainerNodeFrames.append((containerGroupId, CGRect(x: 0.0, y: headerSize.height + totalContentNodesHeight - contentNodesHeight - overlapOffset, width: maxContentWidth, height: contentNodesHeight), currentItemSelection, currentContainerGroupOverlap))
            if !overlapOffset.isZero {
                totalContentNodesHeight -= currentContainerGroupOverlap
            }
        }
        
        contentSize.height += totalContentNodesHeight
        
        var actionButtonsSizeAndApply: (CGSize, (ListViewItemUpdateAnimation) -> ChatMessageActionButtonsNode)?
        if let actionButtonsFinalize = actionButtonsFinalize {
            actionButtonsSizeAndApply = actionButtonsFinalize(maxContentWidth)
        }
        
        var reactionButtonsSizeAndApply: (CGSize, (ListViewItemUpdateAnimation) -> ChatMessageReactionButtonsNode)?
        if let reactionButtonsFinalize = reactionButtonsFinalize {
            reactionButtonsSizeAndApply = reactionButtonsFinalize(maxContentWidth)
        }
        
        let minimalContentSize: CGSize
        if hideBackground {
            minimalContentSize = CGSize(width: 1.0, height: 1.0)
        } else {
            minimalContentSize = layoutConstants.bubble.minimumSize
        }
        let calculatedBubbleHeight = headerSize.height + contentSize.height + layoutConstants.bubble.contentInsets.top + layoutConstants.bubble.contentInsets.bottom
        let layoutBubbleSize = CGSize(width: max(contentSize.width, headerSize.width) + layoutConstants.bubble.contentInsets.left + layoutConstants.bubble.contentInsets.right, height: max(minimalContentSize.height, calculatedBubbleHeight))
        
        var contentVerticalOffset: CGFloat = 0.0
        if minimalContentSize.height > calculatedBubbleHeight + 2.0 {
            contentVerticalOffset = floorToScreenPixels((minimalContentSize.height - calculatedBubbleHeight) / 2.0)
        }
        
        let backgroundFrame: CGRect
        let contentOrigin: CGPoint
        let contentUpperRightCorner: CGPoint
        switch alignment {
            case .none:
                backgroundFrame = CGRect(origin: CGPoint(x: incoming ? (params.leftInset + layoutConstants.bubble.edgeInset + avatarInset) : (params.width - params.rightInset - layoutBubbleSize.width - layoutConstants.bubble.edgeInset - deliveryFailedInset), y: 0.0), size: layoutBubbleSize)
                contentOrigin = CGPoint(x: backgroundFrame.origin.x + (incoming ? layoutConstants.bubble.contentInsets.left : layoutConstants.bubble.contentInsets.right), y: backgroundFrame.origin.y + layoutConstants.bubble.contentInsets.top + headerSize.height + contentVerticalOffset)
                contentUpperRightCorner = CGPoint(x: backgroundFrame.maxX - (incoming ? layoutConstants.bubble.contentInsets.right : layoutConstants.bubble.contentInsets.left), y: backgroundFrame.origin.y + layoutConstants.bubble.contentInsets.top + headerSize.height)
            case .center:
                let availableWidth = params.width - params.leftInset - params.rightInset
                backgroundFrame = CGRect(origin: CGPoint(x: params.leftInset + floor((availableWidth - layoutBubbleSize.width) / 2.0), y: 0.0), size: layoutBubbleSize)
                let contentOriginX: CGFloat
                if !hideBackground {
                    contentOriginX = (incoming ? layoutConstants.bubble.contentInsets.left : layoutConstants.bubble.contentInsets.right)
                } else {
                    contentOriginX = floor(layoutConstants.bubble.contentInsets.right + layoutConstants.bubble.contentInsets.left) / 2.0
                }
                contentOrigin = CGPoint(x: backgroundFrame.minX + contentOriginX, y: backgroundFrame.minY + layoutConstants.bubble.contentInsets.top + headerSize.height + contentVerticalOffset)
                contentUpperRightCorner = CGPoint(x: backgroundFrame.maxX - (incoming ? layoutConstants.bubble.contentInsets.right : layoutConstants.bubble.contentInsets.left), y: backgroundFrame.origin.y + layoutConstants.bubble.contentInsets.top + headerSize.height)
        }
        
        let bubbleContentWidth = maxContentWidth - layoutConstants.bubble.edgeInset * 2.0 - (layoutConstants.bubble.contentInsets.right + layoutConstants.bubble.contentInsets.left)

        var layoutSize = CGSize(width: params.width, height: layoutBubbleSize.height)
        if let reactionButtonsSizeAndApply = reactionButtonsSizeAndApply {
            layoutSize.height += 4.0 + reactionButtonsSizeAndApply.0.height
        }
        if let actionButtonsSizeAndApply = actionButtonsSizeAndApply {
            layoutSize.height += actionButtonsSizeAndApply.0.height
        }
        
        var layoutInsets = UIEdgeInsets(top: mergedTop.merged ? layoutConstants.bubble.mergedSpacing : layoutConstants.bubble.defaultSpacing, left: 0.0, bottom: mergedBottom.merged ? layoutConstants.bubble.mergedSpacing : layoutConstants.bubble.defaultSpacing, right: 0.0)
        if dateHeaderAtBottom {
            layoutInsets.top += layoutConstants.timestampHeaderHeight
        }
        if isAd {
            layoutInsets.top += 4.0
        }
        
        var updatedShareButtonBackground: UIImage?
        var updatedTrButtonBackground: UIImage?
        
        var updatedShareButtonNode: HighlightableButtonNode?
        if needsShareButton {
            if currentShareButtonNode != nil {
                updatedShareButtonNode = currentShareButtonNode
                if item.presentationData.theme !== currentItem?.presentationData.theme {
                    let graphics = PresentationResourcesChat.additionalGraphics(item.presentationData.theme.theme, wallpaper: item.presentationData.theme.wallpaper, bubbleCorners: item.presentationData.chatBubbleCorners)
                    if case .pinnedMessages = item.associatedData.subject {
                        updatedShareButtonBackground = graphics.chatBubbleNavigateButtonImage
                    } else if item.message.id.peerId.isRepliesOrSavedMessages(accountPeerId: item.context.account.peerId) {
                        updatedShareButtonBackground = graphics.chatBubbleNavigateButtonImage
                    } else {
                        updatedShareButtonBackground = graphics.chatBubbleShareButtonImage
                    }
                }
            } else {
                let buttonNode = HighlightableButtonNode()
                let buttonIcon: UIImage?
                let graphics = PresentationResourcesChat.additionalGraphics(item.presentationData.theme.theme, wallpaper: item.presentationData.theme.wallpaper, bubbleCorners: item.presentationData.chatBubbleCorners)
                if case .pinnedMessages = item.associatedData.subject {
                    buttonIcon = graphics.chatBubbleNavigateButtonImage
                } else if item.message.id.peerId.isRepliesOrSavedMessages(accountPeerId: item.context.account.peerId) {
                    buttonIcon = graphics.chatBubbleNavigateButtonImage
                } else {
                    buttonIcon = graphics.chatBubbleShareButtonImage
                }
                buttonNode.setBackgroundImage(buttonIcon, for: [.normal])
                updatedShareButtonNode = buttonNode
            }
        }
        
        var updatedTrButtonNode: HighlightableButtonNode?
        if needTrButton {
            if currentTrButtonNode != nil {
                updatedTrButtonNode = currentTrButtonNode
                if item.presentationData.theme !== currentItem?.presentationData.theme {
                    let graphics = PresentationResourcesChat.additionalGraphics(item.presentationData.theme.theme, wallpaper: item.presentationData.theme.wallpaper, bubbleCorners: item.presentationData.chatBubbleCorners)
                    updatedTrButtonBackground = graphics.chatBubbleTrButtonImage
                }
            } else {
                let buttonNode = HighlightableButtonNode()
                let buttonIcon: UIImage?
                let graphics = PresentationResourcesChat.additionalGraphics(item.presentationData.theme.theme, wallpaper: item.presentationData.theme.wallpaper, bubbleCorners: item.presentationData.chatBubbleCorners)
                buttonIcon = graphics.chatBubbleTrButtonImage

                buttonNode.setBackgroundImage(buttonIcon, for: [.normal])
                updatedTrButtonNode = buttonNode
            }
        }
        
        // Suppress warnings
        if updatedShareButtonBackground != nil && updatedTrButtonBackground != nil && updatedShareButtonNode != nil && updatedTrButtonNode != nil {}
        
        let layout = ListViewItemNodeLayout(contentSize: layoutSize, insets: layoutInsets)
        
        let graphics = PresentationResourcesChat.principalGraphics(theme: item.presentationData.theme.theme, wallpaper: item.presentationData.theme.wallpaper, bubbleCorners: item.presentationData.chatBubbleCorners)
        
        var updatedMergedTop = mergedBottom
        var updatedMergedBottom = mergedTop
        if mosaicRange == nil {
            if contentNodePropertiesAndFinalize.first?.0.forceFullCorners ?? false {
                updatedMergedTop = .semanticallyMerged
            }
            if headerSize.height.isZero && contentNodePropertiesAndFinalize.first?.0.forceFullCorners ?? false {
                updatedMergedBottom = .none
            }
            if actionButtonsSizeAndApply != nil || reactionButtonsSizeAndApply != nil {
                updatedMergedTop = .fullyMerged
            }
        }
        
        return (layout, { animation, applyInfo, synchronousLoads in
            return ChatMessageBubbleItemNode.applyLayout(selfReference: selfReference, animation, synchronousLoads,
                params: params,
                applyInfo: applyInfo,
                layout: layout,
                item: item,
                forwardSource: forwardSource,
                forwardAuthorSignature: forwardAuthorSignature,
                accessibilityData: accessibilityData,
                actionButtonsSizeAndApply: actionButtonsSizeAndApply,
                reactionButtonsSizeAndApply: reactionButtonsSizeAndApply,
                updatedMergedTop: updatedMergedTop,
                updatedMergedBottom: updatedMergedBottom,
                hideBackground: hideBackground,
                incoming: incoming,
                graphics: graphics,
                presentationContext: item.controllerInteraction.presentationContext,
                bubbleContentWidth: bubbleContentWidth,
                backgroundFrame: backgroundFrame,
                deliveryFailedInset: deliveryFailedInset,
                nameNodeSizeApply: nameNodeSizeApply,
                contentOrigin: contentOrigin,
                nameNodeOriginY: nameNodeOriginY,
                layoutConstants: layoutConstants,
                currentCredibilityIconImage: currentCredibilityIconImage,
                adminNodeSizeApply: adminNodeSizeApply,
                contentUpperRightCorner: contentUpperRightCorner,
                forwardInfoSizeApply: forwardInfoSizeApply,
                forwardInfoOriginY: forwardInfoOriginY,
                replyInfoSizeApply: replyInfoSizeApply,
                replyInfoOriginY: replyInfoOriginY,
                removedContentNodeIndices: removedContentNodeIndices,
                addedContentNodes: addedContentNodes,
                contentNodeMessagesAndClasses: contentNodeMessagesAndClasses,
                contentNodeFramesPropertiesAndApply: contentNodeFramesPropertiesAndApply,
                contentContainerNodeFrames: contentContainerNodeFrames,
                mosaicStatusOrigin: mosaicStatusOrigin,
                mosaicStatusSizeAndApply: mosaicStatusSizeAndApply,
                needsShareButton: needsShareButton,
                needsTrButton: needTrButton
            )
        })
    }
    
    private static func applyLayout(selfReference: Weak<ChatMessageBubbleItemNode>, _ animation: ListViewItemUpdateAnimation, _ synchronousLoads: Bool,
        params: ListViewItemLayoutParams,
        applyInfo: ListViewItemApply,
        layout: ListViewItemNodeLayout,
        item: ChatMessageItem,
        forwardSource: Peer?,
        forwardAuthorSignature: String?,
        accessibilityData: ChatMessageAccessibilityData,
        actionButtonsSizeAndApply: (CGSize, (ListViewItemUpdateAnimation) -> ChatMessageActionButtonsNode)?,
        reactionButtonsSizeAndApply: (CGSize, (ListViewItemUpdateAnimation) -> ChatMessageReactionButtonsNode)?,
        updatedMergedTop: ChatMessageMerge,
        updatedMergedBottom: ChatMessageMerge,
        hideBackground: Bool,
        incoming: Bool,
        graphics: PrincipalThemeEssentialGraphics,
        presentationContext: ChatPresentationContext,
        bubbleContentWidth: CGFloat,
        backgroundFrame: CGRect,
        deliveryFailedInset: CGFloat,
        nameNodeSizeApply: (CGSize, () -> TextNode?),
        contentOrigin: CGPoint,
        nameNodeOriginY: CGFloat,
        layoutConstants: ChatMessageItemLayoutConstants,
        currentCredibilityIconImage: UIImage?,
        adminNodeSizeApply: (CGSize, () -> TextNode?),
        contentUpperRightCorner: CGPoint,
        forwardInfoSizeApply: (CGSize, (CGFloat) -> ChatMessageForwardInfoNode?),
        forwardInfoOriginY: CGFloat,
        replyInfoSizeApply: (CGSize, () -> ChatMessageReplyInfoNode?),
        replyInfoOriginY: CGFloat,
        removedContentNodeIndices: [Int]?,
        addedContentNodes: [(Message, Bool, ChatMessageBubbleContentNode)]?,
        contentNodeMessagesAndClasses: [(Message, AnyClass, ChatMessageEntryAttributes, BubbleItemAttributes)],
        contentNodeFramesPropertiesAndApply: [(CGRect, ChatMessageBubbleContentProperties, Bool, (ListViewItemUpdateAnimation, Bool) -> Void)],
        contentContainerNodeFrames: [(UInt32, CGRect, Bool?, CGFloat)],
        mosaicStatusOrigin: CGPoint?,
<<<<<<< HEAD
        mosaicStatusSizeAndApply: (CGSize, (Bool) -> ChatMessageDateAndStatusNode)?,
        needsShareButton: Bool,
        needsTrButton: Bool
=======
        mosaicStatusSizeAndApply: (CGSize, (ListViewItemUpdateAnimation) -> ChatMessageDateAndStatusNode)?,
        needsShareButton: Bool
>>>>>>> 8f74c6be
    ) -> Void {
        guard let strongSelf = selfReference.value else {
            return
        }
        
        let previousContextFrame = strongSelf.mainContainerNode.frame
        strongSelf.mainContainerNode.frame = CGRect(origin: CGPoint(), size: layout.contentSize)
        strongSelf.mainContextSourceNode.frame = CGRect(origin: CGPoint(), size: layout.contentSize)
        strongSelf.mainContextSourceNode.contentNode.frame = CGRect(origin: CGPoint(), size: layout.contentSize)
        strongSelf.contentContainersWrapperNode.frame = CGRect(origin: CGPoint(), size: layout.contentSize)
        
        strongSelf.appliedItem = item
        strongSelf.appliedForwardInfo = (forwardSource, forwardAuthorSignature)
        strongSelf.updateAccessibilityData(accessibilityData)
        
        var animation = animation
        if strongSelf.mainContextSourceNode.isExtractedToContextPreview {
            animation = .System(duration: 0.25, transition: ControlledTransition(duration: 0.25, curve: .easeInOut, interactive: false))
        }
        
        var legacyTransition: ContainedViewLayoutTransition = .immediate
        var useDisplayLinkAnimations = false
        if case let .System(duration, _) = animation {
            legacyTransition = .animated(duration: duration, curve: .spring)
            
            if let subject = item.associatedData.subject, case .forwardedMessages = subject {
                useDisplayLinkAnimations = true
            }
        }
        
        var forceBackgroundSide = false
        if actionButtonsSizeAndApply != nil || reactionButtonsSizeAndApply != nil {
            forceBackgroundSide = true
        } else if case .semanticallyMerged = updatedMergedTop {
            forceBackgroundSide = true
        }
        let mergeType = ChatMessageBackgroundMergeType(top: updatedMergedTop == .fullyMerged, bottom: updatedMergedBottom == .fullyMerged, side: forceBackgroundSide)
        let backgroundType: ChatMessageBackgroundType
        if hideBackground {
            backgroundType = .none
        } else if !incoming {
            backgroundType = .outgoing(mergeType)
        } else {
            backgroundType = .incoming(mergeType)
        }
        let hasWallpaper = item.presentationData.theme.wallpaper.hasWallpaper
        if item.presentationData.theme.theme.forceSync {
            legacyTransition = .immediate
        }
        strongSelf.backgroundNode.setType(type: backgroundType, highlighted: strongSelf.highlightedState, graphics: graphics, maskMode: strongSelf.backgroundMaskMode, hasWallpaper: hasWallpaper, transition: legacyTransition, backgroundNode: presentationContext.backgroundNode)
        strongSelf.backgroundWallpaperNode.setType(type: backgroundType, theme: item.presentationData.theme, essentialGraphics: graphics, maskMode: strongSelf.backgroundMaskMode, backgroundNode: presentationContext.backgroundNode)
        strongSelf.shadowNode.setType(type: backgroundType, hasWallpaper: hasWallpaper, graphics: graphics)
        
        strongSelf.backgroundType = backgroundType
        
        let isFailed = item.content.firstMessage.effectivelyFailed(timestamp: item.context.account.network.getApproximateRemoteTimestamp())
        if isFailed {
            let deliveryFailedNode: ChatMessageDeliveryFailedNode
            var isAppearing = false
            if let current = strongSelf.deliveryFailedNode {
                deliveryFailedNode = current
            } else {
                isAppearing = true
                deliveryFailedNode = ChatMessageDeliveryFailedNode(tapped: { [weak strongSelf] in
                    if let item = strongSelf?.item {
                        item.controllerInteraction.requestRedeliveryOfFailedMessages(item.content.firstMessage.id)
                    }
                })
                strongSelf.deliveryFailedNode = deliveryFailedNode
                strongSelf.insertSubnode(deliveryFailedNode, belowSubnode: strongSelf.messageAccessibilityArea)
            }
            let deliveryFailedSize = deliveryFailedNode.updateLayout(theme: item.presentationData.theme.theme)
            let deliveryFailedFrame = CGRect(origin: CGPoint(x: backgroundFrame.maxX + deliveryFailedInset - deliveryFailedSize.width, y: backgroundFrame.maxY - deliveryFailedSize.height), size: deliveryFailedSize)
            if isAppearing {
                deliveryFailedNode.frame = deliveryFailedFrame
                legacyTransition.animatePositionAdditive(node: deliveryFailedNode, offset: CGPoint(x: deliveryFailedInset, y: 0.0))
            } else {
                animation.animator.updateFrame(layer: deliveryFailedNode.layer, frame: deliveryFailedFrame, completion: nil)
            }
        } else if let deliveryFailedNode = strongSelf.deliveryFailedNode {
            strongSelf.deliveryFailedNode = nil
            animation.animator.updateAlpha(layer: deliveryFailedNode.layer, alpha: 0.0, completion: nil)
            animation.animator.updateFrame(layer: deliveryFailedNode.layer, frame: deliveryFailedNode.frame.offsetBy(dx: 24.0, dy: 0.0), completion: { [weak deliveryFailedNode] _ in
                deliveryFailedNode?.removeFromSupernode()
            })
        }
        
        if let nameNode = nameNodeSizeApply.1() {
            strongSelf.nameNode = nameNode
            nameNode.displaysAsynchronously = !item.presentationData.isPreview && !item.presentationData.theme.theme.forceSync
            
            //let previousNameNodeFrame = nameNode.frame
            let nameNodeFrame = CGRect(origin: CGPoint(x: contentOrigin.x + layoutConstants.text.bubbleInsets.left, y: layoutConstants.bubble.contentInsets.top + nameNodeOriginY), size: nameNodeSizeApply.0)
            if nameNode.supernode == nil {
                if !nameNode.isNodeLoaded {
                    nameNode.isUserInteractionEnabled = false
                }
                strongSelf.clippingNode.addSubnode(nameNode)
                nameNode.frame = nameNodeFrame
            } else {
                animation.animator.updateFrame(layer: nameNode.layer, frame: nameNodeFrame, completion: nil)
            }
            
            if let credibilityIconImage = currentCredibilityIconImage {
                let credibilityIconNode: ASImageNode
                if let node = strongSelf.credibilityIconNode {
                    credibilityIconNode = node
                } else {
                    credibilityIconNode = ASImageNode()
                    strongSelf.credibilityIconNode = credibilityIconNode
                    strongSelf.clippingNode.addSubnode(credibilityIconNode)
                }
                credibilityIconNode.frame = CGRect(origin: CGPoint(x: nameNode.frame.maxX + 4.0, y: nameNode.frame.minY), size: credibilityIconImage.size)
                credibilityIconNode.image = credibilityIconImage
            } else {
                strongSelf.credibilityIconNode?.removeFromSupernode()
                strongSelf.credibilityIconNode = nil
            }
            
            if let adminBadgeNode = adminNodeSizeApply.1() {
                strongSelf.adminBadgeNode = adminBadgeNode
                let adminBadgeFrame = CGRect(origin: CGPoint(x: contentUpperRightCorner.x - layoutConstants.text.bubbleInsets.left - adminNodeSizeApply.0.width, y: layoutConstants.bubble.contentInsets.top + nameNodeOriginY), size: adminNodeSizeApply.0)
                if adminBadgeNode.supernode == nil {
                    if !adminBadgeNode.isNodeLoaded {
                        adminBadgeNode.isUserInteractionEnabled = false
                    }
                    strongSelf.clippingNode.addSubnode(adminBadgeNode)
                    adminBadgeNode.frame = adminBadgeFrame
                } else {
                    //let previousAdminBadgeFrame = adminBadgeNode.frame
                    animation.animator.updateFrame(layer: adminBadgeNode.layer, frame: adminBadgeFrame, completion: nil)
                }
            } else {
                strongSelf.adminBadgeNode?.removeFromSupernode()
                strongSelf.adminBadgeNode = nil
            }
        } else {
            strongSelf.nameNode?.removeFromSupernode()
            strongSelf.nameNode = nil
            strongSelf.adminBadgeNode?.removeFromSupernode()
            strongSelf.adminBadgeNode = nil
        }
        
        let beginAt = applyInfo.timestamp ?? CACurrentMediaTime()
    
        let timingFunction = kCAMediaTimingFunctionSpring        
        if let forwardInfoNode = forwardInfoSizeApply.1(bubbleContentWidth) {
            strongSelf.forwardInfoNode = forwardInfoNode
            var animateFrame = true
            if forwardInfoNode.supernode == nil {
                strongSelf.clippingNode.addSubnode(forwardInfoNode)
                animateFrame = false
                forwardInfoNode.openPsa = { [weak strongSelf] type, sourceNode in
                    guard let strongSelf = strongSelf, let item = strongSelf.item else {
                        return
                    }
                    item.controllerInteraction.displayPsa(type, sourceNode)
                }
                
                if animation.isAnimated {
                    forwardInfoNode.layer.animateAlpha(from: 0.0, to: 1.0, duration: 0.2)
                }
            }
            let previousForwardInfoNodeFrame = forwardInfoNode.frame
            let forwardInfoFrame = CGRect(origin: CGPoint(x: contentOrigin.x + layoutConstants.text.bubbleInsets.left, y: layoutConstants.bubble.contentInsets.top + forwardInfoOriginY), size: CGSize(width: bubbleContentWidth, height: forwardInfoSizeApply.0.height))
            if case let .System(duration, _) = animation {
                if animateFrame {
                    if useDisplayLinkAnimations {
                        let animation = ListViewAnimation(from: previousForwardInfoNodeFrame, to: forwardInfoFrame, duration: duration * UIView.animationDurationFactor(), curve: strongSelf.preferredAnimationCurve, beginAt: beginAt, update: { _, frame in
                            forwardInfoNode.frame = frame
                        })
                        strongSelf.setAnimationForKey("forwardFrame", animation: animation)
                    } else {
                        forwardInfoNode.frame = forwardInfoFrame
                        forwardInfoNode.layer.animateFrame(from: previousForwardInfoNodeFrame, to: forwardInfoFrame, duration: duration, timingFunction: timingFunction)
                    }
                } else {
                    forwardInfoNode.frame = forwardInfoFrame
                }
            } else {
                forwardInfoNode.frame = forwardInfoFrame
            }
        } else {
            if animation.isAnimated {
                if let forwardInfoNode = strongSelf.forwardInfoNode {
                    strongSelf.forwardInfoNode = nil
                    forwardInfoNode.layer.animateAlpha(from: 1.0, to: 0.0, duration: 0.1, removeOnCompletion: false, completion: { [weak forwardInfoNode] _ in
                        forwardInfoNode?.removeFromSupernode()
                    })
                }
            } else {
                strongSelf.forwardInfoNode?.removeFromSupernode()
                strongSelf.forwardInfoNode = nil
            }
        }
        
        if let replyInfoNode = replyInfoSizeApply.1() {
            strongSelf.replyInfoNode = replyInfoNode
            var animateFrame = true
            if replyInfoNode.supernode == nil {
                strongSelf.clippingNode.addSubnode(replyInfoNode)
                animateFrame = false
            }
            let previousReplyInfoNodeFrame = replyInfoNode.frame
            replyInfoNode.frame = CGRect(origin: CGPoint(x: contentOrigin.x + layoutConstants.text.bubbleInsets.left, y: layoutConstants.bubble.contentInsets.top + replyInfoOriginY), size: replyInfoSizeApply.0)
            if case let .System(duration, _) = animation {
                if animateFrame {
                    replyInfoNode.layer.animateFrame(from: previousReplyInfoNodeFrame, to: replyInfoNode.frame, duration: duration, timingFunction: timingFunction)
                }
            }
        } else {
            strongSelf.replyInfoNode?.removeFromSupernode()
            strongSelf.replyInfoNode = nil
        }
        
        var incomingOffset: CGFloat = 0.0
        switch backgroundType {
        case .incoming:
            incomingOffset = 5.0
        default:
            break
        }
        
        var index = 0
        var hasSelection = false
        for (stableId, relativeFrame, itemSelection, groupOverlap) in contentContainerNodeFrames {
            if let itemSelection = itemSelection, itemSelection {
                hasSelection = true
            }
            var contentContainer: ContentContainer? = strongSelf.contentContainers.first(where: { $0.contentMessageStableId == stableId })
            
            let previousContextFrame = contentContainer?.containerNode.frame
            let previousContextContentFrame = contentContainer?.sourceNode.contentRect
            
            if contentContainer == nil {
                let container = ContentContainer(contentMessageStableId: stableId)
                let contextSourceNode = container.sourceNode
                let containerNode = container.containerNode
                
                container.containerNode.shouldBegin = { [weak strongSelf, weak containerNode] location in
                    guard let strongSelf = strongSelf, let strongContainerNode = containerNode else {
                        return false
                    }
                    
                    if strongSelf.contentContainers.count < 2 {
                        return false
                    }
                    
                    let location = location.offsetBy(dx: 0.0, dy: strongContainerNode.frame.minY)
                    if !strongSelf.backgroundNode.frame.contains(location) {
                        return false
                    }
                    if strongSelf.selectionNode != nil {
                        return false
                    }
                    if let action = strongSelf.gestureRecognized(gesture: .tap, location: location, recognizer: nil) {
                        if case .action = action {
                            return false
                        }
                    }
                    if let action = strongSelf.gestureRecognized(gesture: .longTap, location: location, recognizer: nil) {
                        switch action {
                        case .action, .optionalAction:
                            return false
                        case let .openContextMenu(_, selectAll, _):
                            return !selectAll
                        }
                    }
                    return true
                }
                containerNode.activated = { [weak strongSelf, weak containerNode] gesture, location in
                    guard let strongSelf = strongSelf, let strongContainerNode = containerNode else {
                        return
                    }
                    
                    let location = location.offsetBy(dx: 0.0, dy: strongContainerNode.frame.minY)
                    strongSelf.mainContainerNode.activated?(gesture, location)
                }
            
                containerNode.addSubnode(contextSourceNode)
                containerNode.targetNodeForActivationProgress = contextSourceNode.contentNode
                strongSelf.contentContainersWrapperNode.addSubnode(containerNode)
                
                contextSourceNode.willUpdateIsExtractedToContextPreview = { [weak strongSelf, weak container, weak contextSourceNode] isExtractedToContextPreview, transition in
                    guard let strongSelf = strongSelf, let strongContextSourceNode = contextSourceNode else {
                        return
                    }
                    container?.willUpdateIsExtractedToContextPreview(isExtractedToContextPreview: isExtractedToContextPreview, transition: transition)
                    for contentNode in strongSelf.contentNodes {
                        if contentNode.supernode === strongContextSourceNode.contentNode {
                            contentNode.willUpdateIsExtractedToContextPreview(isExtractedToContextPreview)
                        }
                    }
                }
                contextSourceNode.isExtractedToContextPreviewUpdated = { [weak strongSelf, weak container, weak contextSourceNode] isExtractedToContextPreview in
                    guard let strongSelf = strongSelf, let strongContextSourceNode = contextSourceNode else {
                        return
                    }
                    
                    container?.isExtractedToContextPreviewUpdated(isExtractedToContextPreview)

                    if !isExtractedToContextPreview, let (rect, size) = strongSelf.absoluteRect {
                        container?.updateAbsoluteRect(relativeFrame.offsetBy(dx: rect.minX, dy: rect.minY), within: size)
                    }
                    
                    for contentNode in strongSelf.contentNodes {
                        if contentNode.supernode === strongContextSourceNode.contentNode {
                            contentNode.updateIsExtractedToContextPreview(isExtractedToContextPreview)
                        }
                    }
                }
                
                contextSourceNode.updateAbsoluteRect = { [weak strongSelf, weak container, weak contextSourceNode] rect, size in
                    guard let _ = strongSelf, let strongContextSourceNode = contextSourceNode, strongContextSourceNode.isExtractedToContextPreview else {
                        return
                    }
                    container?.updateAbsoluteRect(relativeFrame.offsetBy(dx: rect.minX, dy: rect.minY), within: size)
                }
                contextSourceNode.applyAbsoluteOffset = { [weak strongSelf, weak container, weak contextSourceNode] value, animationCurve, duration in
                    guard let _ = strongSelf, let strongContextSourceNode = contextSourceNode, strongContextSourceNode.isExtractedToContextPreview else {
                        return
                    }
                    container?.applyAbsoluteOffset(value: value, animationCurve: animationCurve, duration: duration)
                }
                contextSourceNode.applyAbsoluteOffsetSpring = { [weak strongSelf, weak container, weak contextSourceNode] value, duration, damping in
                    guard let _ = strongSelf, let strongContextSourceNode = contextSourceNode, strongContextSourceNode.isExtractedToContextPreview else {
                        return
                    }
                    container?.applyAbsoluteOffsetSpring(value: value, duration: duration, damping: damping)
                }
                
                strongSelf.contentContainers.append(container)
                contentContainer = container
            }
            
            let containerFrame = CGRect(origin: relativeFrame.origin, size: CGSize(width: params.width, height: relativeFrame.size.height))
            contentContainer?.sourceNode.frame = CGRect(origin: CGPoint(), size: containerFrame.size)
            contentContainer?.sourceNode.contentNode.frame = CGRect(origin: CGPoint(), size: containerFrame.size)
            
            contentContainer?.containerNode.frame = containerFrame
            
            contentContainer?.sourceNode.contentRect = CGRect(origin: CGPoint(x: backgroundFrame.minX + incomingOffset, y: 0.0), size: relativeFrame.size)
            contentContainer?.containerNode.targetNodeForActivationProgressContentRect = CGRect(origin: CGPoint(x: backgroundFrame.minX + incomingOffset, y: 0.0), size: relativeFrame.size)
            
            if previousContextFrame?.size != contentContainer?.containerNode.bounds.size || previousContextContentFrame != contentContainer?.sourceNode.contentRect {
                contentContainer?.sourceNode.layoutUpdated?(relativeFrame.size, animation)
            }
            
            var selectionInsets = UIEdgeInsets()
            if index == 0 {
                selectionInsets.bottom = groupOverlap / 2.0
            } else if index == contentContainerNodeFrames.count - 1 {
                selectionInsets.top = groupOverlap / 2.0
            } else {
                selectionInsets.top = groupOverlap / 2.0
                selectionInsets.bottom = groupOverlap / 2.0
            }
            
            contentContainer?.update(size: relativeFrame.size, contentOrigin: contentOrigin, selectionInsets: selectionInsets, index: index, presentationData: item.presentationData, graphics: graphics, backgroundType: backgroundType, presentationContext: item.controllerInteraction.presentationContext, mediaBox: item.context.account.postbox.mediaBox, messageSelection: itemSelection)
                        
            index += 1
        }
        
        if hasSelection {
            var currentMaskView: UIImageView?
            if let maskView = strongSelf.contentContainersWrapperNode.view.mask as? UIImageView {
                currentMaskView = maskView
            } else {
                currentMaskView = UIImageView()
                strongSelf.contentContainersWrapperNode.view.mask = currentMaskView
            }
            
            currentMaskView?.frame = CGRect(origin: CGPoint(x: backgroundFrame.minX, y: 0.0), size: backgroundFrame.size).insetBy(dx: -1.0, dy: -1.0)
            currentMaskView?.image = bubbleMaskForType(backgroundType, graphics: graphics)
        } else {
            strongSelf.contentContainersWrapperNode.view.mask = nil
        }
        
        if removedContentNodeIndices?.count ?? 0 != 0 || addedContentNodes?.count ?? 0 != 0 {
            var updatedContentNodes = strongSelf.contentNodes
            
            if let removedContentNodeIndices = removedContentNodeIndices {
                for index in removedContentNodeIndices.reversed() {
                    if index >= 0 && index < updatedContentNodes.count {
                        let node = updatedContentNodes[index]
                        if animation.isAnimated {
                            node.animateRemovalFromBubble(0.2, completion: { [weak node] in
                                node?.removeFromSupernode()
                            })
                        } else {
                            node.removeFromSupernode()
                        }
                        let _ = updatedContentNodes.remove(at: index)
                    }
                }
            }
            
            if let addedContentNodes = addedContentNodes {
                for (contentNodeMessage, isAttachment, contentNode) in addedContentNodes {
                    updatedContentNodes.append(contentNode)
                    
                    let contextSourceNode: ContextExtractedContentContainingNode
                    let containerSupernode: ASDisplayNode
                    if isAttachment {
                        contextSourceNode = strongSelf.mainContextSourceNode
                        containerSupernode = strongSelf.clippingNode
                    } else {
                        contextSourceNode = strongSelf.contentContainers.first(where: { $0.contentMessageStableId == contentNodeMessage.stableId })?.sourceNode ?? strongSelf.mainContextSourceNode
                        containerSupernode = strongSelf.contentContainers.first(where: { $0.contentMessageStableId == contentNodeMessage.stableId })?.sourceNode.contentNode ?? strongSelf.clippingNode
                    }
                    containerSupernode.addSubnode(contentNode)
                    
                    contentNode.visibility = strongSelf.visibility
                    contentNode.updateIsTextSelectionActive = { [weak contextSourceNode] value in
                        contextSourceNode?.updateDistractionFreeMode?(value)
                    }
                    contentNode.updateIsExtractedToContextPreview(contextSourceNode.isExtractedToContextPreview)
                }
            }
            
            var sortedContentNodes: [ChatMessageBubbleContentNode] = []
            outer: for contentItemValue in contentNodeMessagesAndClasses {
                let contentItem = contentItemValue as (message: Message, type: AnyClass, ChatMessageEntryAttributes, BubbleItemAttributes)

                if let addedContentNodes = addedContentNodes {
                    for (contentNodeMessage, _, contentNode) in addedContentNodes {
                        if type(of: contentNode) == contentItem.type && contentNodeMessage.stableId == contentItem.message.stableId {
                            sortedContentNodes.append(contentNode)
                            continue outer
                        }
                    }
                }
                for contentNode in updatedContentNodes {
                    if type(of: contentNode) == contentItem.type && contentNode.item?.message.stableId == contentItem.message.stableId {
                        sortedContentNodes.append(contentNode)
                        continue outer
                    }
                }
            }
            
            assert(sortedContentNodes.count == updatedContentNodes.count)
            
            strongSelf.contentNodes = sortedContentNodes
        }
        
        var contentNodeIndex = 0
        for (relativeFrame, _, useContentOrigin, apply) in contentNodeFramesPropertiesAndApply {
            apply(animation, synchronousLoads)
            
            if contentNodeIndex >= strongSelf.contentNodes.count {
                break
            }
            
            let contentNode = strongSelf.contentNodes[contentNodeIndex]
            let contentNodeFrame = relativeFrame.offsetBy(dx: contentOrigin.x, dy: useContentOrigin ? contentOrigin.y : 0.0)
            let previousContentNodeFrame = contentNode.frame
                        
            if case let .System(duration, _) = animation {
                var animateFrame = false
                var animateAlpha = false
                if let addedContentNodes = addedContentNodes {
                    if !addedContentNodes.contains(where: { $0.2 === contentNode }) {
                        animateFrame = true
                    } else {
                        animateAlpha = true
                    }
                } else {
                    animateFrame = true
                }
                
                if animateFrame {
                    if useDisplayLinkAnimations {
                        let animation = ListViewAnimation(from: previousContentNodeFrame, to: contentNodeFrame, duration: duration * UIView.animationDurationFactor(), curve: strongSelf.preferredAnimationCurve, beginAt: beginAt, update: { _, frame in
                            contentNode.frame = frame
                        })
                        strongSelf.setAnimationForKey("contentNode\(contentNodeIndex)Frame", animation: animation)
                    } else {
                        animation.animator.updateFrame(layer: contentNode.layer, frame: contentNodeFrame, completion: nil)
                    }
                } else if animateAlpha {
                    contentNode.frame = contentNodeFrame
                    contentNode.animateInsertionIntoBubble(duration)
                    var previousAlignedContentNodeFrame = contentNodeFrame
                    previousAlignedContentNodeFrame.origin.x += backgroundFrame.size.width - strongSelf.backgroundNode.frame.size.width
                    contentNode.layer.animateFrame(from: previousAlignedContentNodeFrame, to: contentNodeFrame, duration: duration, timingFunction: timingFunction)
                } else {
                    contentNode.frame = contentNodeFrame
                }
            } else {
                contentNode.frame = contentNodeFrame
            }
            contentNodeIndex += 1
        }
        
        if let mosaicStatusOrigin = mosaicStatusOrigin, let (size, apply) = mosaicStatusSizeAndApply {
            var statusNodeAnimation = animation
            if strongSelf.mosaicStatusNode == nil {
                statusNodeAnimation = .None
            }
            let mosaicStatusNode = apply(statusNodeAnimation)
            if mosaicStatusNode !== strongSelf.mosaicStatusNode {
                strongSelf.mosaicStatusNode?.removeFromSupernode()
                strongSelf.mosaicStatusNode = mosaicStatusNode
                strongSelf.clippingNode.addSubnode(mosaicStatusNode)
            }
            let absoluteOrigin = mosaicStatusOrigin.offsetBy(dx: contentOrigin.x, dy: contentOrigin.y)
            statusNodeAnimation.animator.updateFrame(layer: mosaicStatusNode.layer, frame: CGRect(origin: CGPoint(x: absoluteOrigin.x - layoutConstants.image.statusInsets.right - size.width, y: absoluteOrigin.y - layoutConstants.image.statusInsets.bottom - size.height), size: size), completion: nil)
        } else if let mosaicStatusNode = strongSelf.mosaicStatusNode {
            strongSelf.mosaicStatusNode = nil
            mosaicStatusNode.removeFromSupernode()
        }

        if needsShareButton {
            if strongSelf.shareButtonNode == nil {
                let shareButtonNode = ChatMessageShareButton()
                strongSelf.shareButtonNode = shareButtonNode
                strongSelf.insertSubnode(shareButtonNode, belowSubnode: strongSelf.messageAccessibilityArea)
                shareButtonNode.addTarget(strongSelf, action: #selector(strongSelf.shareButtonPressed), forControlEvents: .touchUpInside)
            }
        } else if let shareButtonNode = strongSelf.shareButtonNode {
            strongSelf.shareButtonNode = nil
            shareButtonNode.removeFromSupernode()
        }
        
<<<<<<< HEAD
        if needsTrButton {
            if strongSelf.trButtonNode == nil {
                let trButtonNode = ChatMessageShareButton()
                strongSelf.trButtonNode = trButtonNode
                strongSelf.insertSubnode(trButtonNode, belowSubnode: strongSelf.messageAccessibilityArea)
                trButtonNode.addTarget(strongSelf, action: #selector(strongSelf.trButtonPressed), forControlEvents: .touchUpInside)
            }
            
        } else if let trButtonNode = strongSelf.trButtonNode {
            strongSelf.trButtonNode = nil
            trButtonNode.removeFromSupernode()
        }
        
        
        if case .System = animation, !strongSelf.mainContextSourceNode.isExtractedToContextPreview {
=======
        if case .System = animation/*, !strongSelf.mainContextSourceNode.isExtractedToContextPreview*/ {
>>>>>>> 8f74c6be
            if !strongSelf.backgroundNode.frame.equalTo(backgroundFrame) {
                animation.animator.updateFrame(layer: strongSelf.backgroundNode.layer, frame: backgroundFrame, completion: nil)
                animation.animator.updatePosition(layer: strongSelf.clippingNode.layer, position: backgroundFrame.center, completion: nil)
                strongSelf.clippingNode.clipsToBounds = true
                animation.animator.updateBounds(layer: strongSelf.clippingNode.layer, bounds: CGRect(origin: CGPoint(x: backgroundFrame.minX, y: backgroundFrame.minY), size: backgroundFrame.size), completion: { [weak strongSelf] _ in
                    let _ = strongSelf
                    //strongSelf?.clippingNode.clipsToBounds = false
                })

                strongSelf.backgroundNode.updateLayout(size: backgroundFrame.size, transition: animation)
                animation.animator.updateFrame(layer: strongSelf.backgroundWallpaperNode.layer, frame: backgroundFrame, completion: nil)
                strongSelf.shadowNode.updateLayout(backgroundFrame: backgroundFrame, transition: animation.transition)
                strongSelf.backgroundWallpaperNode.updateFrame(backgroundFrame, transition: animation.transition)
                
                if let _ = strongSelf.backgroundNode.type {
                    /*var incomingOffset: CGFloat = 0.0
                    switch type {
                    case .incoming:
                        incomingOffset = 5.0
                    default:
                        break
                    }*/
                    //strongSelf.mainContextSourceNode.contentRect = backgroundFrame.offsetBy(dx: incomingOffset, dy: 0.0)
                    //strongSelf.mainContainerNode.targetNodeForActivationProgressContentRect = strongSelf.mainContextSourceNode.contentRect
                    if !strongSelf.mainContextSourceNode.isExtractedToContextPreview {
                        if let (rect, size) = strongSelf.absoluteRect {
                            strongSelf.updateAbsoluteRect(rect, within: size)
                        }
                    }
                }
                strongSelf.messageAccessibilityArea.frame = backgroundFrame
            }
            var hasShareButton = false
            var shareButtonWidth: CGFloat = 0.0
            let shareButtonOffset: CGFloat = 4.0
            if let shareButtonNode = strongSelf.shareButtonNode {
                hasShareButton = true
                let currentBackgroundFrame = strongSelf.backgroundNode.frame
                let buttonSize = shareButtonNode.update(presentationData: item.presentationData, chatLocation: item.chatLocation, subject: item.associatedData.subject, message: item.message, account: item.context.account, disableComments: true)
<<<<<<< HEAD
                shareButtonNode.frame = CGRect(origin: CGPoint(x: currentBackgroundFrame.maxX + 8.0, y: currentBackgroundFrame.maxY - buttonSize.width - 1.0), size: buttonSize)
                shareButtonWidth = buttonSize.width
            }
            
            if let trButtonNode = strongSelf.trButtonNode {
                let currentBackgroundFrame = strongSelf.backgroundNode.frame
                let buttonSize = trButtonNode.update(presentationData: item.presentationData, chatLocation: item.chatLocation, subject: item.associatedData.subject, message: item.message, account: item.context.account, disableComments: true, translateButton: true)
                
                var totalShareButtonOffset: CGFloat = 0.0
                if hasShareButton {
                    totalShareButtonOffset = shareButtonWidth + shareButtonOffset
                }
                
                trButtonNode.frame = CGRect(origin: CGPoint(x: currentBackgroundFrame.maxX + 8.0, y: currentBackgroundFrame.maxY - buttonSize.width - 1.0 - totalShareButtonOffset), size: buttonSize)
                
=======
                animation.animator.updateFrame(layer: shareButtonNode.layer, frame: CGRect(origin: CGPoint(x: currentBackgroundFrame.maxX + 8.0, y: currentBackgroundFrame.maxY - buttonSize.width - 1.0), size: buttonSize), completion: nil)
>>>>>>> 8f74c6be
            }
        } else {
            /*if let _ = strongSelf.backgroundFrameTransition {
                strongSelf.animateFrameTransition(1.0, backgroundFrame.size.height)
                strongSelf.backgroundFrameTransition = nil
            }*/
            strongSelf.messageAccessibilityArea.frame = backgroundFrame
            
            var hasShareButton = false
            var shareButtonWidth: CGFloat = 0.0
            let shareButtonOffset: CGFloat = 4.0

            if let shareButtonNode = strongSelf.shareButtonNode {
                hasShareButton = true
                let buttonSize = shareButtonNode.update(presentationData: item.presentationData, chatLocation: item.chatLocation, subject: item.associatedData.subject, message: item.message, account: item.context.account, disableComments: true)
                shareButtonNode.frame = CGRect(origin: CGPoint(x: backgroundFrame.maxX + 8.0, y: backgroundFrame.maxY - buttonSize.width - 1.0), size: buttonSize)
                shareButtonWidth = buttonSize.width
            }
            
            if let trButtonNode = strongSelf.trButtonNode {
                let buttonSize = trButtonNode.update(presentationData: item.presentationData, chatLocation: item.chatLocation, subject: item.associatedData.subject, message: item.message, account: item.context.account, disableComments: true, translateButton: true)
                
                var totalShareButtonOffset: CGFloat = 0.0
                if hasShareButton {
                    totalShareButtonOffset = shareButtonWidth + shareButtonOffset
                }

                trButtonNode.frame = CGRect(origin: CGPoint(x: backgroundFrame.maxX + 8.0, y: backgroundFrame.maxY - buttonSize.width - 1.0 - totalShareButtonOffset), size: buttonSize)
            }
            
            if case .System = animation, strongSelf.mainContextSourceNode.isExtractedToContextPreview {
                legacyTransition.updateFrame(node: strongSelf.backgroundNode, frame: backgroundFrame)

                legacyTransition.updateFrame(node: strongSelf.clippingNode, frame: backgroundFrame)
                legacyTransition.updateBounds(node: strongSelf.clippingNode, bounds: CGRect(origin: CGPoint(x: backgroundFrame.minX, y: backgroundFrame.minY), size: backgroundFrame.size))

                strongSelf.backgroundNode.updateLayout(size: backgroundFrame.size, transition: legacyTransition)
                strongSelf.backgroundWallpaperNode.updateFrame(backgroundFrame, transition: legacyTransition)
                strongSelf.shadowNode.updateLayout(backgroundFrame: backgroundFrame, transition: legacyTransition)
            } else {
                strongSelf.backgroundNode.frame = backgroundFrame
                strongSelf.clippingNode.frame = backgroundFrame
                strongSelf.clippingNode.bounds = CGRect(origin: CGPoint(x: backgroundFrame.minX, y: backgroundFrame.minY), size: backgroundFrame.size)
                strongSelf.backgroundNode.updateLayout(size: backgroundFrame.size, transition: .immediate)
                strongSelf.backgroundWallpaperNode.frame = backgroundFrame
                strongSelf.shadowNode.updateLayout(backgroundFrame: backgroundFrame, transition: .immediate)
            }
            if let (rect, size) = strongSelf.absoluteRect {
                strongSelf.updateAbsoluteRect(rect, within: size)
            }
        }
        let offset: CGFloat = params.leftInset + (incoming ? 42.0 : 0.0)
        let selectionFrame = CGRect(origin: CGPoint(x: -offset, y: 0.0), size: CGSize(width: params.width, height: layout.contentSize.height))
        strongSelf.selectionNode?.frame = selectionFrame
        strongSelf.selectionNode?.updateLayout(size: selectionFrame.size, leftInset: params.leftInset)
        
        var reactionButtonsOffset: CGFloat = 0.0
        
        if let actionButtonsSizeAndApply = actionButtonsSizeAndApply {
            let actionButtonsNode = actionButtonsSizeAndApply.1(animation)
            let actionButtonsFrame = CGRect(origin: CGPoint(x: backgroundFrame.minX + (incoming ? layoutConstants.bubble.contentInsets.left : layoutConstants.bubble.contentInsets.right), y: backgroundFrame.maxY), size: actionButtonsSizeAndApply.0)
            if actionButtonsNode !== strongSelf.actionButtonsNode {
                strongSelf.actionButtonsNode = actionButtonsNode
                actionButtonsNode.buttonPressed = { [weak strongSelf] button in
                    if let strongSelf = strongSelf {
                        strongSelf.performMessageButtonAction(button: button)
                    }
                }
                actionButtonsNode.buttonLongTapped = { [weak strongSelf] button in
                    if let strongSelf = strongSelf {
                        strongSelf.presentMessageButtonContextMenu(button: button)
                    }
                }
                strongSelf.insertSubnode(actionButtonsNode, belowSubnode: strongSelf.messageAccessibilityArea)
                actionButtonsNode.frame = actionButtonsFrame
            } else {
                animation.animator.updateFrame(layer: actionButtonsNode.layer, frame: actionButtonsFrame, completion: nil)
            }
            
            reactionButtonsOffset += actionButtonsSizeAndApply.0.height
        } else if let actionButtonsNode = strongSelf.actionButtonsNode {
            actionButtonsNode.removeFromSupernode()
            strongSelf.actionButtonsNode = nil
        }
        
        if let reactionButtonsSizeAndApply = reactionButtonsSizeAndApply {
            let reactionButtonsNode = reactionButtonsSizeAndApply.1(animation)
            let reactionButtonsFrame = CGRect(origin: CGPoint(x: backgroundFrame.minX + (incoming ? layoutConstants.bubble.contentInsets.left : layoutConstants.bubble.contentInsets.right), y: backgroundFrame.maxY + reactionButtonsOffset + 4.0), size: reactionButtonsSizeAndApply.0)
            if reactionButtonsNode !== strongSelf.reactionButtonsNode {
                strongSelf.reactionButtonsNode = reactionButtonsNode
                reactionButtonsNode.reactionSelected = { [weak strongSelf] value in
                    guard let strongSelf = strongSelf, let item = strongSelf.item else {
                        return
                    }
                    item.controllerInteraction.updateMessageReaction(item.message, .reaction(value))
                }
                reactionButtonsNode.openReactionPreview = { [weak strongSelf] gesture, sourceNode, value in
                    guard let strongSelf = strongSelf, let item = strongSelf.item else {
                        gesture?.cancel()
                        return
                    }
                    
                    item.controllerInteraction.openMessageReactionContextMenu(item.message, sourceNode, gesture, value)
                }
                reactionButtonsNode.frame = reactionButtonsFrame
                strongSelf.addSubnode(reactionButtonsNode)
                if animation.isAnimated {
                    reactionButtonsNode.animateIn(animation: animation)
                }
                
                if let (rect, containerSize) = strongSelf.absoluteRect {
                    var rect = rect
                    rect.origin.y = containerSize.height - rect.maxY + strongSelf.insets.top
                    
                    var reactionButtonsNodeFrame = reactionButtonsFrame
                    reactionButtonsNodeFrame.origin.x += rect.minX
                    reactionButtonsNodeFrame.origin.y += rect.minY
                    
                    reactionButtonsNode.update(rect: rect, within: containerSize, transition: .immediate)
                }
            } else {
                animation.animator.updateFrame(layer: reactionButtonsNode.layer, frame: reactionButtonsFrame, completion: nil)
                
                if let (rect, containerSize) = strongSelf.absoluteRect {
                    var rect = rect
                    rect.origin.y = containerSize.height - rect.maxY + strongSelf.insets.top
                    
                    var reactionButtonsNodeFrame = reactionButtonsFrame
                    reactionButtonsNodeFrame.origin.x += rect.minX
                    reactionButtonsNodeFrame.origin.y += rect.minY
                    
                    reactionButtonsNode.update(rect: rect, within: containerSize, transition: animation.transition)
                }
            }
        } else if let reactionButtonsNode = strongSelf.reactionButtonsNode {
            strongSelf.reactionButtonsNode = nil
            if animation.isAnimated {
                reactionButtonsNode.animateOut(animation: animation, completion: { [weak reactionButtonsNode] in
                    reactionButtonsNode?.removeFromSupernode()
                })
            } else {
                reactionButtonsNode.removeFromSupernode()
            }
        }
        
        let previousContextContentFrame = strongSelf.mainContextSourceNode.contentRect
        strongSelf.mainContextSourceNode.contentRect = backgroundFrame.offsetBy(dx: incomingOffset, dy: 0.0)
        strongSelf.mainContainerNode.targetNodeForActivationProgressContentRect = strongSelf.mainContextSourceNode.contentRect
        
        if previousContextFrame.size != strongSelf.mainContextSourceNode.bounds.size || previousContextContentFrame != strongSelf.mainContextSourceNode.contentRect {
            strongSelf.mainContextSourceNode.layoutUpdated?(strongSelf.mainContextSourceNode.bounds.size, animation)
        }
        
        strongSelf.updateSearchTextHighlightState()
        
        if let (_, f) = strongSelf.awaitingAppliedReaction {
            strongSelf.awaitingAppliedReaction = nil
            
            f()
        }

    }
    
    override func updateAccessibilityData(_ accessibilityData: ChatMessageAccessibilityData) {
        super.updateAccessibilityData(accessibilityData)
        
        self.messageAccessibilityArea.accessibilityLabel = accessibilityData.label
        self.messageAccessibilityArea.accessibilityValue = accessibilityData.value
        self.messageAccessibilityArea.accessibilityHint = accessibilityData.hint
        self.messageAccessibilityArea.accessibilityTraits = accessibilityData.traits
        if let customActions = accessibilityData.customActions {
            self.messageAccessibilityArea.accessibilityCustomActions = customActions.map({ action -> UIAccessibilityCustomAction in
                return ChatMessageAccessibilityCustomAction(name: action.name, target: self, selector: #selector(self.performLocalAccessibilityCustomAction(_:)), action: action.action)
            })
        } else {
            self.messageAccessibilityArea.accessibilityCustomActions = nil
        }
    }
    
    @objc private func performLocalAccessibilityCustomAction(_ action: UIAccessibilityCustomAction) {
        if let action = action as? ChatMessageAccessibilityCustomAction {
            switch action.action {
                case .reply:
                    if let item = self.item {
                        item.controllerInteraction.setupReply(item.message.id)
                    }
                case .options:
                    if let item = self.item {
                        var subFrame = self.backgroundNode.frame
                        if case .group = item.content {
                            for contentNode in self.contentNodes {
                                if contentNode.item?.message.stableId == item.message.stableId {
                                    subFrame = contentNode.frame.insetBy(dx: 0.0, dy: -4.0)
                                    break
                                }
                            }
                        }
                        item.controllerInteraction.openMessageContextMenu(item.message, false, self, subFrame, nil)
                    }
            }
        }
    }
    
    override func shouldAnimateHorizontalFrameTransition() -> Bool {
        return false
        /*if let _ = self.backgroundFrameTransition {
            return true
        } else {
            return false
        }*/
    }
    
    override func animateFrameTransition(_ progress: CGFloat, _ currentValue: CGFloat) {
        super.animateFrameTransition(progress, currentValue)
        
        /*if let backgroundFrameTransition = self.backgroundFrameTransition {
            let backgroundFrame = CGRect.interpolator()(backgroundFrameTransition.0, backgroundFrameTransition.1, progress) as! CGRect
            self.backgroundNode.frame = backgroundFrame

            self.clippingNode.frame = backgroundFrame
            self.clippingNode.bounds = CGRect(origin: CGPoint(x: backgroundFrame.minX, y: backgroundFrame.minY), size: backgroundFrame.size)

            self.backgroundNode.updateLayout(size: backgroundFrame.size, transition: .immediate)
            self.backgroundWallpaperNode.frame = backgroundFrame
            self.shadowNode.updateLayout(backgroundFrame: backgroundFrame, transition: .immediate)
            
            if let type = self.backgroundNode.type {
                var incomingOffset: CGFloat = 0.0
                switch type {
                case .incoming:
                    incomingOffset = 5.0
                default:
                    break
                }
                self.mainContextSourceNode.contentRect = backgroundFrame.offsetBy(dx: incomingOffset, dy: 0.0)
                self.mainContainerNode.targetNodeForActivationProgressContentRect = self.mainContextSourceNode.contentRect
                if !self.mainContextSourceNode.isExtractedToContextPreview {
                    if let (rect, size) = self.absoluteRect {
                        self.updateAbsoluteRect(rect, within: size)
                    }
                }
            }
            self.messageAccessibilityArea.frame = backgroundFrame
            
            var hasShareButton = false
            var shareButtonWidth: CGFloat = 0.0
            let shareButtonOffset: CGFloat = 4.0

            if let item = self.item, let shareButtonNode = self.shareButtonNode {
                hasShareButton = true
                let buttonSize = shareButtonNode.update(presentationData: item.presentationData, chatLocation: item.chatLocation, subject: item.associatedData.subject, message: item.message, account: item.context.account, disableComments: true)
                shareButtonNode.frame = CGRect(origin: CGPoint(x: backgroundFrame.maxX + 8.0, y: backgroundFrame.maxY - buttonSize.width - 1.0), size: buttonSize)
                shareButtonWidth = buttonSize.width
            }
            
            
            if let item = self.item, let trButtonNode = self.trButtonNode {
                let buttonSize = trButtonNode.update(presentationData: item.presentationData, chatLocation: item.chatLocation, subject: item.associatedData.subject, message: item.message, account: item.context.account, disableComments: true, translateButton: true)

                var totalShareButtonOffset: CGFloat = 0.0
                if hasShareButton {
                    totalShareButtonOffset = shareButtonWidth + shareButtonOffset
                }

                trButtonNode.frame = CGRect(origin: CGPoint(x: backgroundFrame.maxX + 8.0, y: backgroundFrame.maxY - buttonSize.width - 1.0 - totalShareButtonOffset), size: buttonSize)
            }
            
            if CGFloat(1.0).isLessThanOrEqualTo(progress) {
                self.backgroundFrameTransition = nil
                
                self.clippingNode.clipsToBounds = false
            }
        }*/
    }
    
    @objc func tapLongTapOrDoubleTapGesture(_ recognizer: TapLongTapOrDoubleTapGestureRecognizer) {
        switch recognizer.state {
        case .ended:
            if let (gesture, location) = recognizer.lastRecognizedGestureAndLocation, let item = self.item {
                if let action = self.gestureRecognized(gesture: gesture, location: location, recognizer: nil) {
                    if case .doubleTap = gesture {
                        self.mainContainerNode.cancelGesture()
                    }
                    switch action {
                    case let .action(f):
                        f()
                    case let .optionalAction(f):
                        f()
                    case let .openContextMenu(tapMessage, selectAll, subFrame):
                        if canAddMessageReactions(message: tapMessage) {
                            item.controllerInteraction.updateMessageReaction(tapMessage, .default)
                        } else {
                            item.controllerInteraction.openMessageContextMenu(tapMessage, selectAll, self, subFrame, nil)
                        }
                    }
                } else if case .tap = gesture {
                    item.controllerInteraction.clickThroughMessage()
                } else if case .doubleTap = gesture {
                    if canAddMessageReactions(message: item.message) {
                        item.controllerInteraction.updateMessageReaction(item.message, .default)
                    }
                }
            }
        default:
            break
        }
    }
    
    private func gestureRecognized(gesture: TapLongTapOrDoubleTapGesture, location: CGPoint, recognizer: TapLongTapOrDoubleTapGestureRecognizer?) -> InternalBubbleTapAction? {
        var mediaMessage: Message?
        var forceOpen = false
        if let item = self.item {
            for media in item.message.media {
                if let file = media as? TelegramMediaFile, file.duration != nil {
                    mediaMessage = item.message
                }
            }
            if mediaMessage == nil {
                for attribute in item.message.attributes {
                    if let attribute = attribute as? ReplyMessageAttribute {
                        if let replyMessage = item.message.associatedMessages[attribute.messageId] {
                            for media in replyMessage.media {
                                if let file = media as? TelegramMediaFile, file.duration != nil {
                                    mediaMessage = replyMessage
                                    forceOpen = true
                                    break
                                }
                                if let webpage = media as? TelegramMediaWebpage, case let .Loaded(content) = webpage.content, webEmbedType(content: content).supportsSeeking {
                                    mediaMessage = replyMessage
                                    forceOpen = true
                                    break
                                }
                            }
                        }
                    }
                }
            }
            if mediaMessage == nil {
                mediaMessage = item.message
            }
        }
        
        switch gesture {
            case .tap:
                if let avatarNode = self.accessoryItemNode as? ChatMessageAvatarAccessoryItemNode, avatarNode.frame.contains(location) {
                    return .action({
                        if let item = self.item, let author = item.content.firstMessage.author {
                            var openPeerId = item.effectiveAuthorId ?? author.id
                            var navigate: ChatControllerInteractionNavigateToPeer
                            
                            if item.content.firstMessage.id.peerId.isRepliesOrSavedMessages(accountPeerId: item.context.account.peerId) {
                                navigate = .chat(textInputState: nil, subject: nil, peekData: nil)
                            } else if openPeerId.namespace == Namespaces.Peer.CloudUser {
                                navigate = .info
                            } else {
                                navigate = .chat(textInputState: nil, subject: nil, peekData: nil)
                            }
                            
                            for attribute in item.content.firstMessage.attributes {
                                if let attribute = attribute as? SourceReferenceMessageAttribute {
                                    openPeerId = attribute.messageId.peerId
                                    navigate = .chat(textInputState: nil, subject: .message(id: .id(attribute.messageId), highlight: true, timecode: nil), peekData: nil)
                                }
                            }
                            
                            if item.effectiveAuthorId?.namespace == Namespaces.Peer.Empty {
                                item.controllerInteraction.displayMessageTooltip(item.content.firstMessage.id,  item.presentationData.strings.Conversation_ForwardAuthorHiddenTooltip, self, avatarNode.frame)
                            } else if let forwardInfo = item.content.firstMessage.forwardInfo, forwardInfo.flags.contains(.isImported), forwardInfo.author == nil {
                                item.controllerInteraction.displayImportedMessageTooltip(avatarNode)
                            } else {
                                if item.message.id.peerId.isRepliesOrSavedMessages(accountPeerId: item.context.account.peerId), let channel = item.content.firstMessage.forwardInfo?.author as? TelegramChannel, channel.username == nil {
                                    if case let .broadcast(info) = channel.info, info.flags.contains(.hasDiscussionGroup) {
                                    } else if case .member = channel.participationStatus {
                                    } else if !item.message.id.peerId.isReplies {
                                        item.controllerInteraction.displayMessageTooltip(item.message.id, item.presentationData.strings.Conversation_PrivateChannelTooltip, self, avatarNode.frame)
                                        return
                                    }
                                }
                                item.controllerInteraction.openPeer(openPeerId, navigate, MessageReference(item.message), item.message.peers[openPeerId])
                            }
                        }
                    })
                }
                
                if let nameNode = self.nameNode, nameNode.frame.contains(location) {
                    if let item = self.item {
                        for attribute in item.message.attributes {
                            if let attribute = attribute as? InlineBotMessageAttribute {
                                var botAddressName: String?
                                if let peerId = attribute.peerId, let botPeer = item.message.peers[peerId], let addressName = botPeer.addressName {
                                    botAddressName = addressName
                                } else {
                                    botAddressName = attribute.title
                                }
                                
                                return .optionalAction({
                                    if let botAddressName = botAddressName {
                                        item.controllerInteraction.updateInputState { textInputState in
                                            return ChatTextInputState(inputText: NSAttributedString(string: "@" + botAddressName + " "))
                                        }
                                        item.controllerInteraction.updateInputMode { _ in
                                            return .text
                                        }
                                    }
                                })
                            }
                        }
                    }
                } else if let replyInfoNode = self.replyInfoNode, self.item?.controllerInteraction.tapMessage == nil, replyInfoNode.frame.contains(location) {
                    if let item = self.item {
                        for attribute in item.message.attributes {
                            if let attribute = attribute as? ReplyMessageAttribute {
                                return .optionalAction({
                                    item.controllerInteraction.navigateToMessage(item.message.id, attribute.messageId)
                                })
                            }
                        }
                    }
                }
                // NG_TODO: Fix code/pre copy
                if let forwardInfoNode = self.forwardInfoNode, forwardInfoNode.frame.contains(location) {
                    if let item = self.item, let forwardInfo = item.message.forwardInfo {
                        let performAction: () -> Void = {
                            if let sourceMessageId = forwardInfo.sourceMessageId {
                                if let channel = forwardInfo.author as? TelegramChannel, channel.username == nil {
                                    if case let .broadcast(info) = channel.info, info.flags.contains(.hasDiscussionGroup) {
                                    } else if case .member = channel.participationStatus {
                                    } else if !item.message.id.peerId.isReplies {
                                        item.controllerInteraction.displayMessageTooltip(item.message.id, item.presentationData.strings.Conversation_PrivateChannelTooltip, forwardInfoNode, nil)
                                        return
                                    }
                                }
                                item.controllerInteraction.navigateToMessage(item.message.id, sourceMessageId)
                            } else if let peer = forwardInfo.source ?? forwardInfo.author {
                                item.controllerInteraction.openPeer(peer.id, peer is TelegramUser ? .info : .chat(textInputState: nil, subject: nil, peekData: nil), nil, nil)
                            } else if let _ = forwardInfo.authorSignature {
                                item.controllerInteraction.displayMessageTooltip(item.message.id, item.presentationData.strings.Conversation_ForwardAuthorHiddenTooltip, forwardInfoNode, nil)
                            }
                        }
                        
                        if forwardInfoNode.hasAction(at: self.view.convert(location, to: forwardInfoNode.view)) {
                            return .action({})
                        } else {
                            return .optionalAction(performAction)
                        }
                    }
                }
                loop: for contentNode in self.contentNodes {
                    let convertedLocation = self.view.convert(location, to: contentNode.view)

                    let tapAction = contentNode.tapActionAtPoint(convertedLocation, gesture: gesture, isEstimating: false)
                    switch tapAction {
                    case .none:
                        if let item = self.item, self.backgroundNode.frame.contains(CGPoint(x: self.frame.width - location.x, y: location.y)), let tapMessage = self.item?.controllerInteraction.tapMessage {
                            return .action({
                                tapMessage(item.message)
                            })
                        }
                    case .ignore:
                        if let item = self.item, self.backgroundNode.frame.contains(CGPoint(x: self.frame.width - location.x, y: location.y)), let tapMessage = self.item?.controllerInteraction.tapMessage {
                            return .action({
                                tapMessage(item.message)
                            })
                        } else {
                            return .action({
                            })
                        }
                    case let .url(url, concealed):
                        return .action({
                            self.item?.controllerInteraction.openUrl(url, concealed, nil, self.item?.content.firstMessage)
                        })
                    case let .peerMention(peerId, _):
                        return .action({
                            self.item?.controllerInteraction.openPeer(peerId, .chat(textInputState: nil, subject: nil, peekData: nil), nil, nil)
                        })
                    case let .textMention(name):
                        return .action({
                            self.item?.controllerInteraction.openPeerMention(name)
                        })
                    case let .botCommand(command):
                        if let item = self.item {
                            return .action({
                                item.controllerInteraction.sendBotCommand(item.message.id, command)
                            })
                        }
                    case let .hashtag(peerName, hashtag):
                        return .action({
                            self.item?.controllerInteraction.openHashtag(peerName, hashtag)
                        })
                    case .instantPage:
                        if let item = self.item {
                            return .optionalAction({
                                item.controllerInteraction.openInstantPage(item.message, item.associatedData)
                            })
                        }
                    case .wallpaper:
                        if let item = self.item {
                            return .action({
                                item.controllerInteraction.openWallpaper(item.message)
                            })
                        }
                    case .theme:
                        if let item = self.item {
                            return .action({
                                item.controllerInteraction.openTheme(item.message)
                            })
                        }
                    case let .call(peerId, isVideo):
                        return .optionalAction({
                            self.item?.controllerInteraction.callPeer(peerId, isVideo)
                        })
                    case .openMessage:
                        if let item = self.item {
                            if let type = self.backgroundNode.type, case .none = type {
                                return .optionalAction({
                                    let _ = item.controllerInteraction.openMessage(item.message, .default)
                                })
                            } else {
                                return .action({
                                    let _ = item.controllerInteraction.openMessage(item.message, .default)
                                })
                            }
                        }
                    case let .timecode(timecode, _):
                        if let item = self.item, let mediaMessage = mediaMessage {
                            return .action({
                                item.controllerInteraction.seekToTimecode(mediaMessage, timecode, forceOpen)
                            })
                        }
                    case let .bankCard(number):
                        if let item = self.item {
                            return .action({
                                item.controllerInteraction.longTap(.bankCard(number), item.message)
                            })
                        }
                    case let .tooltip(text, node, rect):
                        if let item = self.item {
                            return .optionalAction({
                                let _ = item.controllerInteraction.displayMessageTooltip(item.message.id, text, node, rect)
                            })
                        }
                    case let .openPollResults(option):
                        if let item = self.item {
                            return .optionalAction({
                                item.controllerInteraction.openMessagePollResults(item.message.id, option)
                            })
                        }
                    case let .copy(text):
                        if let item = self.item {
                            return .optionalAction({
                                item.controllerInteraction.copyText(text)
                            })
                        }
                    case let .largeEmoji(emoji, fitz, file):
                        if let item = self.item {
                            return .optionalAction({
                                item.controllerInteraction.openLargeEmojiInfo(emoji, fitz, file)
                            })
                        }
                    }
                }
                return nil
            case .longTap, .doubleTap:
                if let item = self.item, self.backgroundNode.frame.contains(location) {
                    let message = item.message
                    
                    var tapMessage: Message? = item.content.firstMessage
                    var selectAll = true
                    var hasFiles = false
                    loop: for contentNode in self.contentNodes {
                        let convertedLocation = self.view.convert(location, to: contentNode.view)
                        
                        if contentNode is ChatMessageFileBubbleContentNode {
                            hasFiles = true
                        }
                        
                        let convertedNodeFrame = contentNode.view.convert(contentNode.bounds, to: self.view)
                        if !convertedNodeFrame.contains(location) {
                            continue loop
                        } else if contentNode is ChatMessageMediaBubbleContentNode {
                            selectAll = false
                        } else if contentNode is ChatMessageFileBubbleContentNode {
                            selectAll = false
                        } else if contentNode is ChatMessageTextBubbleContentNode, hasFiles {
                            selectAll = false
                        }
                        tapMessage = contentNode.item?.message
                        let tapAction = contentNode.tapActionAtPoint(convertedLocation, gesture: gesture, isEstimating: false)
                        switch tapAction {
                        case .none, .ignore:
                            break
                        case let .url(url, _):
                            return .action({
                                item.controllerInteraction.longTap(.url(url), message)
                            })
                        case let .peerMention(peerId, mention):
                            return .action({
                                item.controllerInteraction.longTap(.peerMention(peerId, mention), message)
                            })
                        case let .textMention(name):
                            return .action({
                                item.controllerInteraction.longTap(.mention(name), message)
                            })
                        case let .botCommand(command):
                            return .action({
                                item.controllerInteraction.longTap(.command(command), message)
                            })
                        case let .hashtag(_, hashtag):
                            return .action({
                                item.controllerInteraction.longTap(.hashtag(hashtag), message)
                            })
                        case .instantPage:
                            break
                        case .wallpaper:
                            break
                        case .theme:
                            break
                        case .call:
                            break
                        case .openMessage:
                            break
                        case let .timecode(timecode, text):
                            if let mediaMessage = mediaMessage {
                                return .action({
                                    item.controllerInteraction.longTap(.timecode(timecode, text), mediaMessage)
                                })
                            }
                        case let .bankCard(number):
                            return .action({
                                item.controllerInteraction.longTap(.bankCard(number), message)
                            })
                        case .tooltip:
                            break
                        case .openPollResults:
                            break
                        case .copy:
                            break
                        case .largeEmoji:
                            break
                        }
                    }
                    if let tapMessage = tapMessage {
                        var subFrame = self.backgroundNode.frame
                        if case .group = item.content {
                            for contentNode in self.contentNodes {
                                if contentNode.item?.message.stableId == tapMessage.stableId {
                                    subFrame = contentNode.frame.insetBy(dx: 0.0, dy: -4.0)
                                    break
                                }
                            }
                        }
                        return .openContextMenu(tapMessage: tapMessage, selectAll: selectAll, subFrame: subFrame)
                    }
                }
            default:
                break
        }
        return nil
    }
    
    private func traceSelectionNodes(parent: ASDisplayNode, point: CGPoint) -> ASDisplayNode? {
        if let parent = parent as? FileMessageSelectionNode, parent.bounds.contains(point) {
            return parent
        } else if let parent = parent as? GridMessageSelectionNode, parent.bounds.contains(point) {
            return parent
        } else if let parentSubnodes = parent.subnodes {
            for subnode in parentSubnodes {
                if let result = traceSelectionNodes(parent: subnode, point: point.offsetBy(dx: -subnode.frame.minX + subnode.bounds.minX, dy: -subnode.frame.minY + subnode.bounds.minY)) {
                    return result
                }
            }
        }
        return nil
    }
    
    override func hitTest(_ point: CGPoint, with event: UIEvent?) -> UIView? {
        if !self.bounds.contains(point) {
            return nil
        }
        
        if self.mainContextSourceNode.isExtractedToContextPreview {
            if let result = super.hitTest(point, with: event) as? TextSelectionNodeView {
                return result
            }
            return nil
        }
        
        if let shareButtonNode = self.shareButtonNode, shareButtonNode.frame.contains(point) {
            return shareButtonNode.view
        }
        
        if let trButtonNode = self.trButtonNode, trButtonNode.frame.contains(point) {
            return trButtonNode.view
        }
        
        if let selectionNode = self.selectionNode {
            if let result = self.traceSelectionNodes(parent: self, point: point.offsetBy(dx: -42.0, dy: 0.0)) {
                return result.view
            }
            
            var selectionNodeFrame = selectionNode.frame
            selectionNodeFrame.origin.x -= 42.0
            selectionNodeFrame.size.width += 42.0 * 2.0
            if selectionNodeFrame.contains(point) {
                return selectionNode.view
            } else {
                return nil
            }
        }
        
        if let avatarNode = self.accessoryItemNode as? ChatMessageAvatarAccessoryItemNode, avatarNode.frame.contains(point) {
            return avatarNode.containerNode.view
        }
        
        if !self.backgroundNode.frame.contains(point) {
            if let actionButtonsNode = self.actionButtonsNode, let result = actionButtonsNode.hitTest(self.view.convert(point, to: actionButtonsNode.view), with: event) {
                return result
            }
        }
        
        return super.hitTest(point, with: event)
    }
    
    override func transitionNode(id: MessageId, media: Media) -> (ASDisplayNode, CGRect, () -> (UIView?, UIView?))? {
        for contentNode in self.contentNodes {
            if let result = contentNode.transitionNode(messageId: id, media: media) {
                if self.contentNodes.count == 1 && self.contentNodes.first is ChatMessageMediaBubbleContentNode && self.nameNode == nil && self.adminBadgeNode == nil && self.forwardInfoNode == nil && self.replyInfoNode == nil {
                    return (result.0, result.1, { [weak self] in
                        guard let strongSelf = self, let resultView = result.2().0 else {
                            return (nil, nil)
                        }
                        if strongSelf.backgroundNode.supernode != nil, let backgroundView = strongSelf.backgroundNode.view.snapshotContentTree(unhide: true) {
                            let backgroundContainer = UIView()
                            
                            let backdropView = strongSelf.backgroundWallpaperNode.view.snapshotContentTree(unhide: true)
                            if let backdropView = backdropView {
                                let backdropFrame = strongSelf.backgroundWallpaperNode.layer.convert(strongSelf.backgroundWallpaperNode.bounds, to: strongSelf.backgroundNode.layer)
                                backdropView.frame = backdropFrame
                            }
                            
                            if let backdropView = backdropView {
                                backgroundContainer.addSubview(backdropView)
                            }
                            
                            backgroundContainer.addSubview(backgroundView)
                            
                            let backgroundFrame = strongSelf.backgroundNode.layer.convert(strongSelf.backgroundNode.bounds, to: result.0.layer)
                            backgroundView.frame = CGRect(origin: CGPoint(), size: backgroundFrame.size)
                            backgroundContainer.frame = backgroundFrame
                            let viewWithBackground = UIView()
                            viewWithBackground.addSubview(backgroundContainer)
                            viewWithBackground.frame = resultView.frame
                            resultView.frame = CGRect(origin: CGPoint(), size: resultView.frame.size)
                            viewWithBackground.addSubview(resultView)
                            return (viewWithBackground, backgroundContainer)
                        }
                        return (resultView, nil)
                    })
                }
                return result
            }
        }
        return nil
    }
    
    override func peekPreviewContent(at point: CGPoint) -> (Message, ChatMessagePeekPreviewContent)? {
        for contentNode in self.contentNodes {
            let frame = contentNode.frame
            if let result = contentNode.peekPreviewContent(at: point.offsetBy(dx: -frame.minX, dy: -frame.minY)) {
                return result
            }
        }
        return nil
    }
    
    override func updateHiddenMedia() {
        var hasHiddenMosaicStatus = false
        var hasHiddenBackground = false
        if let item = self.item {
            for contentNode in self.contentNodes {
                if let contentItem = contentNode.item {
                    if contentNode.updateHiddenMedia(item.controllerInteraction.hiddenMedia[contentItem.message.id]) {
                        if self.contentNodes.count == 1 && self.contentNodes.first is ChatMessageMediaBubbleContentNode && self.nameNode == nil && self.adminBadgeNode == nil && self.forwardInfoNode == nil && self.replyInfoNode == nil {
                            hasHiddenBackground = true
                        }
                        if let mosaicStatusNode = self.mosaicStatusNode, mosaicStatusNode.frame.intersects(contentNode.frame) {
                            hasHiddenMosaicStatus = true
                        }
                    }
                }
            }
        }
        
        if let mosaicStatusNode = self.mosaicStatusNode {
            if mosaicStatusNode.alpha.isZero != hasHiddenMosaicStatus {
                if hasHiddenMosaicStatus {
                    mosaicStatusNode.alpha = 0.0
                } else {
                    mosaicStatusNode.alpha = 1.0
                    mosaicStatusNode.layer.animateAlpha(from: 0.0, to: 1.0, duration: 0.2)
                }
            }
        }
        
        self.backgroundNode.isHidden = hasHiddenBackground
        self.backgroundWallpaperNode.isHidden = hasHiddenBackground
    }
    
    override func updateAutomaticMediaDownloadSettings() {
        if let item = self.item {
            for contentNode in self.contentNodes {
                contentNode.updateAutomaticMediaDownloadSettings(item.controllerInteraction.automaticMediaDownloadSettings)
            }
        }
    }
    
    override func playMediaWithSound() -> ((Double?) -> Void, Bool, Bool, Bool, ASDisplayNode?)? {
        for contentNode in self.contentNodes {
            if let playMediaWithSound = contentNode.playMediaWithSound() {
                return playMediaWithSound
            }
        }
        return nil
    }
    
    override func updateSelectionState(animated: Bool) {
        guard let item = self.item else {
            return
        }
        
        let wasSelected = self.selectionNode?.selected
        
        var canHaveSelection = true
        switch item.content {
            case let .message(message, _, _, _, _):
                for media in message.media {
                    if let action = media as? TelegramMediaAction {
                        if case .phoneCall = action.action { } else {
                            canHaveSelection = false
                            break
                        }
                    }
                }
                if message.adAttribute != nil {
                    canHaveSelection = false
                }
            default:
                break
        }
        if case let .replyThread(replyThreadMessage) = item.chatLocation, replyThreadMessage.effectiveTopId == item.message.id {
            canHaveSelection = false
        }
        
        if let selectionState = item.controllerInteraction.selectionState, canHaveSelection {
            var selected = false
            let incoming = item.content.effectivelyIncoming(item.context.account.peerId, associatedData: item.associatedData)
            
            switch item.content {
                case let .message(message, _, _, _, _):
                    selected = selectionState.selectedIds.contains(message.id)
                case let .group(messages: messages):
                    var allSelected = !messages.isEmpty
                    for (message, _, _, _, _) in messages {
                        if !selectionState.selectedIds.contains(message.id) {
                            allSelected = false
                            break
                        }
                    }
                    selected = allSelected
            }
            
            let offset: CGFloat = incoming ? 42.0 : 0.0
            
            if let selectionNode = self.selectionNode {
                selectionNode.updateSelected(selected, animated: animated)
                let selectionFrame = CGRect(origin: CGPoint(x: -offset, y: 0.0), size: CGSize(width: self.contentSize.width, height: self.contentSize.height))
                selectionNode.frame = selectionFrame
                selectionNode.updateLayout(size: selectionFrame.size, leftInset: self.safeInsets.left)
                self.subnodeTransform = CATransform3DMakeTranslation(offset, 0.0, 0.0);
            } else {
                let selectionNode = ChatMessageSelectionNode(wallpaper: item.presentationData.theme.wallpaper, theme: item.presentationData.theme.theme, toggle: { [weak self] value in
                    if let strongSelf = self, let item = strongSelf.item {
                        switch item.content {
                            case let .message(message, _, _, _, _):
                            item.controllerInteraction.toggleMessagesSelection([message.id], value)
                            case let .group(messages):
                                item.controllerInteraction.toggleMessagesSelection(messages.map { $0.0.id }, value)
                        }
                    }
                })
                
                let selectionFrame = CGRect(origin: CGPoint(x: -offset, y: 0.0), size: CGSize(width: self.contentSize.width, height: self.contentSize.height))
                selectionNode.frame = selectionFrame
                selectionNode.updateLayout(size: selectionFrame.size, leftInset: self.safeInsets.left)
                self.insertSubnode(selectionNode, belowSubnode: self.messageAccessibilityArea)
                self.selectionNode = selectionNode
                selectionNode.updateSelected(selected, animated: false)
                let previousSubnodeTransform = self.subnodeTransform
                self.subnodeTransform = CATransform3DMakeTranslation(offset, 0.0, 0.0);
                if animated {
                    selectionNode.layer.animateAlpha(from: 0.0, to: 1.0, duration: 0.2)
                    self.layer.animate(from: NSValue(caTransform3D: previousSubnodeTransform), to: NSValue(caTransform3D: self.subnodeTransform), keyPath: "sublayerTransform", timingFunction: CAMediaTimingFunctionName.easeOut.rawValue, duration: 0.2)
                    
                    if !incoming {
                        let position = selectionNode.layer.position
                        selectionNode.layer.animatePosition(from: CGPoint(x: position.x - 42.0, y: position.y), to: position, duration: 0.2, timingFunction: CAMediaTimingFunctionName.easeOut.rawValue)
                    }
                }
            }
        } else {
            if let selectionNode = self.selectionNode {
                self.selectionNode = nil
                let previousSubnodeTransform = self.subnodeTransform
                self.subnodeTransform = CATransform3DIdentity
                if animated {
                    self.layer.animate(from: NSValue(caTransform3D: previousSubnodeTransform), to: NSValue(caTransform3D: self.subnodeTransform), keyPath: "sublayerTransform", timingFunction: CAMediaTimingFunctionName.easeOut.rawValue, duration: 0.2, completion: { [weak selectionNode]_ in
                        selectionNode?.removeFromSupernode()
                    })
                    selectionNode.layer.animateAlpha(from: 1.0, to: 0.0, duration: 0.2, removeOnCompletion: false)
                    if CGFloat(0.0).isLessThanOrEqualTo(selectionNode.frame.origin.x) {
                        let position = selectionNode.layer.position
                        selectionNode.layer.animatePosition(from: position, to: CGPoint(x: position.x - 42.0, y: position.y), duration: 0.2, timingFunction: CAMediaTimingFunctionName.easeOut.rawValue, removeOnCompletion: false)
                    }
                } else {
                    selectionNode.removeFromSupernode()
                }
            }
        }
        
        let isSelected = self.selectionNode?.selected
        if wasSelected != isSelected {
            self.updateAccessibilityData(ChatMessageAccessibilityData(item: item, isSelected: isSelected))
        }
    }
    
    override func updateSearchTextHighlightState() {
        for contentNode in self.contentNodes {
            contentNode.updateSearchTextHighlightState(text: self.item?.controllerInteraction.searchTextHighightState?.0, messages: self.item?.controllerInteraction.searchTextHighightState?.1)
        }
    }
    
    override func updateHighlightedState(animated: Bool) {
        super.updateHighlightedState(animated: animated)
        
        guard let item = self.item, let _ = self.backgroundType else {
            return
        }
        
        var highlighted = false
        
        for contentNode in self.contentNodes {
            let _ = contentNode.updateHighlightedState(animated: animated)
        }
        
        if let highlightedState = item.controllerInteraction.highlightedState {
            for (message, _) in item.content {
                if highlightedState.messageStableId == message.stableId {
                    highlighted = true
                    break
                }
            }
        }
        
        if self.highlightedState != highlighted {
            self.highlightedState = highlighted
            if let backgroundType = self.backgroundType {
                let graphics = PresentationResourcesChat.principalGraphics(theme: item.presentationData.theme.theme, wallpaper: item.presentationData.theme.wallpaper, bubbleCorners: item.presentationData.chatBubbleCorners)
                
                let hasWallpaper = item.presentationData.theme.wallpaper.hasWallpaper
                self.backgroundNode.setType(type: backgroundType, highlighted: highlighted, graphics: graphics, maskMode: self.mainContextSourceNode.isExtractedToContextPreview, hasWallpaper: hasWallpaper, transition: animated ? .animated(duration: 0.3, curve: .easeInOut) : .immediate, backgroundNode: item.controllerInteraction.presentationContext.backgroundNode)
            }
        }
    }
    
    @objc func shareButtonPressed() {
        if let item = self.item {
            if case .pinnedMessages = item.associatedData.subject {
                item.controllerInteraction.navigateToMessageStandalone(item.content.firstMessage.id)
            } else if item.content.firstMessage.id.peerId.isRepliesOrSavedMessages(accountPeerId: item.context.account.peerId) {
                for attribute in item.content.firstMessage.attributes {
                    if let attribute = attribute as? SourceReferenceMessageAttribute {
                        item.controllerInteraction.navigateToMessage(item.content.firstMessage.id, attribute.messageId)
                        break
                    }
                }
            } else {
                item.controllerInteraction.openMessageShareMenu(item.message.id)
            }
        }
    }
    
    @objc func trButtonPressed() {
        if let item = self.item {
            let context = item.context
            let message = item.message
            let presentationData = context.sharedContext.currentPresentationData.with { $0 }
//            let locale = presentationData.strings.baseLanguageCode
//            var title = l("Messages.Translate", locale)
            var mode = "translate"
            if message.text.contains(gTranslateSeparator) {
//                title = l("Messages.UndoTranslate", locale)
                mode = "undo-translate"
            }
            if mode == "undo-translate" {
                var newMessageText = message.text
                if let dotRange = newMessageText.range(of: "\n\n" + gTranslateSeparator) {
                    newMessageText.removeSubrange(dotRange.lowerBound..<newMessageText.endIndex)
                }
                let _ = (context.account.postbox.transaction { transaction -> Void in
                    transaction.updateMessage(message.id, update: { currentMessage in
                        var storeForwardInfo: StoreMessageForwardInfo?
                        if let forwardInfo = currentMessage.forwardInfo {
                            storeForwardInfo = StoreMessageForwardInfo(authorId: forwardInfo.author?.id, sourceId: forwardInfo.source?.id, sourceMessageId: forwardInfo.sourceMessageId, date: forwardInfo.date, authorSignature: forwardInfo.authorSignature, psaType: forwardInfo.psaType, flags: forwardInfo.flags)
                        }
                        
                        return .update(StoreMessage(id: currentMessage.id, globallyUniqueId: currentMessage.globallyUniqueId, groupingKey: currentMessage.groupingKey, threadId: currentMessage.threadId, timestamp: currentMessage.timestamp, flags: StoreMessageFlags(currentMessage.flags), tags: currentMessage.tags, globalTags: currentMessage.globalTags, localTags: currentMessage.localTags, forwardInfo: storeForwardInfo, authorId: currentMessage.author?.id, text: newMessageText, attributes: currentMessage.attributes, media: currentMessage.media))
                    })
                }).start()
            } else {
                let _ = (gtranslate(message.text, presentationData.strings.baseLanguageCode)  |> deliverOnMainQueue).start(next: { translated in
                    let newMessageText = message.text + "\n\n\(gTranslateSeparator)\n" + translated
                    let _ = (context.account.postbox.transaction { transaction -> Void in
                        transaction.updateMessage(message.id, update: { currentMessage in
                            var storeForwardInfo: StoreMessageForwardInfo?
                            if let forwardInfo = currentMessage.forwardInfo {
                                storeForwardInfo = StoreMessageForwardInfo(authorId: forwardInfo.author?.id, sourceId: forwardInfo.source?.id, sourceMessageId: forwardInfo.sourceMessageId, date: forwardInfo.date, authorSignature: forwardInfo.authorSignature, psaType: forwardInfo.psaType, flags: forwardInfo.flags)
                            }

                            return .update(StoreMessage(id: currentMessage.id, globallyUniqueId: currentMessage.globallyUniqueId, groupingKey: currentMessage.groupingKey, threadId:  currentMessage.threadId, timestamp: currentMessage.timestamp, flags: StoreMessageFlags(currentMessage.flags), tags: currentMessage.tags, globalTags: currentMessage.globalTags, localTags: currentMessage.localTags, forwardInfo: storeForwardInfo, authorId: currentMessage.author?.id, text: newMessageText, attributes: currentMessage.attributes, media: currentMessage.media))
                        })
                    }).start()
                }, error: {_ in
                    print("error translating")
                    let c = getIAPErrorController(context: context, "Messages.TranslateError", presentationData)
                    self.item?.controllerInteraction.presentController(c, nil)
                })
            }
        }
    }
    
    @objc func swipeToReplyGesture(_ recognizer: ChatSwipeToReplyRecognizer) {
        switch recognizer.state {
            case .began:
                self.currentSwipeToReplyTranslation = 0.0
                if self.swipeToReplyFeedback == nil {
                    self.swipeToReplyFeedback = HapticFeedback()
                    self.swipeToReplyFeedback?.prepareImpact()
                }
                self.item?.controllerInteraction.cancelInteractiveKeyboardGestures()
            case .changed:
                var translation = recognizer.translation(in: self.view)
                translation.x = max(-80.0, min(0.0, translation.x))
                var animateReplyNodeIn = false
                if (translation.x < -45.0) != (self.currentSwipeToReplyTranslation < -45.0) {
                    if translation.x < -45.0, self.swipeToReplyNode == nil, let item = self.item {
                        self.swipeToReplyFeedback?.impact()

                        let swipeToReplyNode = ChatMessageSwipeToReplyNode(fillColor: selectDateFillStaticColor(theme: item.presentationData.theme.theme, wallpaper: item.presentationData.theme.wallpaper), enableBlur: dateFillNeedsBlur(theme: item.presentationData.theme.theme, wallpaper: item.presentationData.theme.wallpaper), foregroundColor: bubbleVariableColor(variableColor: item.presentationData.theme.theme.chat.message.shareButtonForegroundColor, wallpaper: item.presentationData.theme.wallpaper), action: ChatMessageSwipeToReplyNode.Action(self.currentSwipeAction))
                        self.swipeToReplyNode = swipeToReplyNode
                        self.insertSubnode(swipeToReplyNode, belowSubnode: self.messageAccessibilityArea)
                        animateReplyNodeIn = true
                    }
                }
                self.currentSwipeToReplyTranslation = translation.x
                var bounds = self.bounds
                bounds.origin.x = -translation.x
                self.bounds = bounds
                var shadowBounds = self.shadowNode.bounds
                shadowBounds.origin.x = -translation.x
                self.shadowNode.bounds = shadowBounds

                self.updateAttachedAvatarNodeOffset(offset: translation.x, transition: .immediate)
            
                if let swipeToReplyNode = self.swipeToReplyNode {
                    swipeToReplyNode.frame = CGRect(origin: CGPoint(x: bounds.size.width, y: floor((self.contentSize.height - 33.0) / 2.0)), size: CGSize(width: 33.0, height: 33.0))
                    if animateReplyNodeIn {
                        swipeToReplyNode.layer.animateAlpha(from: 0.0, to: 1.0, duration: 0.12)
                        swipeToReplyNode.layer.animateSpring(from: 0.1 as NSNumber, to: 1.0 as NSNumber, keyPath: "transform.scale", duration: 0.4)
                    } else {
                        swipeToReplyNode.alpha = min(1.0, abs(translation.x / 45.0))
                    }
                }
            case .cancelled, .ended:
                self.swipeToReplyFeedback = nil
                
                let translation = recognizer.translation(in: self.view)
                if case .ended = recognizer.state, translation.x < -45.0 {
                    if let item = self.item {
                        if let currentSwipeAction = currentSwipeAction {
                            switch currentSwipeAction {
                            case .none:
                                break
                            case .reply:
                                item.controllerInteraction.setupReply(item.message.id)
                            }
                        }
                    }
                }
                var bounds = self.bounds
                let previousBounds = bounds
                bounds.origin.x = 0.0
                self.bounds = bounds
                var shadowBounds = self.shadowNode.bounds
                let previousShadowBounds = shadowBounds
                shadowBounds.origin.x = 0.0
                self.shadowNode.bounds = shadowBounds
                self.layer.animateBounds(from: previousBounds, to: bounds, duration: 0.3, timingFunction: kCAMediaTimingFunctionSpring)

                self.updateAttachedAvatarNodeOffset(offset: 0.0, transition: .animated(duration: 0.3, curve: .spring))

                self.shadowNode.layer.animateBounds(from: previousShadowBounds, to: shadowBounds, duration: 0.3, timingFunction: kCAMediaTimingFunctionSpring)
                if let swipeToReplyNode = self.swipeToReplyNode {
                    self.swipeToReplyNode = nil
                    swipeToReplyNode.layer.animateAlpha(from: 1.0, to: 0.0, duration: 0.3, removeOnCompletion: false, completion: { [weak swipeToReplyNode] _ in
                        swipeToReplyNode?.removeFromSupernode()
                    })
                    swipeToReplyNode.layer.animateScale(from: 1.0, to: 0.2, duration: 0.3, timingFunction: kCAMediaTimingFunctionSpring, removeOnCompletion: false)
                }
            default:
                break
        }
    }
    
    private var absoluteRect: (CGRect, CGSize)?
    
    override func updateAbsoluteRect(_ rect: CGRect, within containerSize: CGSize) {
        self.absoluteRect = (rect, containerSize)
        if !self.mainContextSourceNode.isExtractedToContextPreview {
            var rect = rect
            rect.origin.y = containerSize.height - rect.maxY + self.insets.top
            self.updateAbsoluteRectInternal(rect, within: containerSize)
        }
    }
    
    private func updateAbsoluteRectInternal(_ rect: CGRect, within containerSize: CGSize) {
        var backgroundWallpaperFrame = self.backgroundWallpaperNode.frame
        backgroundWallpaperFrame.origin.x += rect.minX
        backgroundWallpaperFrame.origin.y += rect.minY
        self.backgroundWallpaperNode.update(rect: backgroundWallpaperFrame, within: containerSize)
        for contentNode in self.contentNodes {
            contentNode.updateAbsoluteRect(CGRect(origin: CGPoint(x: rect.minX + contentNode.frame.minX, y: rect.minY + contentNode.frame.minY), size: rect.size), within: containerSize)
        }
        
        if let reactionButtonsNode = self.reactionButtonsNode {
            var reactionButtonsNodeFrame = reactionButtonsNode.frame
            reactionButtonsNodeFrame.origin.x += rect.minX
            reactionButtonsNodeFrame.origin.y += rect.minY
            
            reactionButtonsNode.update(rect: rect, within: containerSize, transition: .immediate)
        }
    }
    
    override func applyAbsoluteOffset(value: CGPoint, animationCurve: ContainedViewLayoutTransitionCurve, duration: Double) {
        if !self.mainContextSourceNode.isExtractedToContextPreview {
            self.applyAbsoluteOffsetInternal(value: CGPoint(x: -value.x, y: -value.y), animationCurve: animationCurve, duration: duration)
        }
    }
    
    private func applyAbsoluteOffsetInternal(value: CGPoint, animationCurve: ContainedViewLayoutTransitionCurve, duration: Double) {
        self.backgroundWallpaperNode.offset(value: value, animationCurve: animationCurve, duration: duration)

        for contentNode in self.contentNodes {
            contentNode.applyAbsoluteOffset(value: value, animationCurve: animationCurve, duration: duration)
        }
        
        if let reactionButtonsNode = self.reactionButtonsNode {
            reactionButtonsNode.offset(value: value, animationCurve: animationCurve, duration: duration)
        }
    }
    
    private func applyAbsoluteOffsetSpringInternal(value: CGFloat, duration: Double, damping: CGFloat) {
        self.backgroundWallpaperNode.offsetSpring(value: value, duration: duration, damping: damping)

        for contentNode in self.contentNodes {
            contentNode.applyAbsoluteOffsetSpring(value: value, duration: duration, damping: damping)
        }
        
        if let reactionButtonsNode = self.reactionButtonsNode {
            reactionButtonsNode.offsetSpring(value: value, duration: duration, damping: damping)
        }
    }
    
    override func getMessageContextSourceNode(stableId: UInt32?) -> ContextExtractedContentContainingNode? {
        if self.contentContainers.count > 1 {
            return self.contentContainers.first(where: { $0.contentMessageStableId == stableId })?.sourceNode ?? self.mainContextSourceNode
        } else {
            return self.mainContextSourceNode
        }
    }
    
    override func addAccessoryItemNode(_ accessoryItemNode: ListViewAccessoryItemNode) {
        self.mainContextSourceNode.contentNode.addSubnode(accessoryItemNode)
    }
    
    private var backgroundMaskMode: Bool {
        let hasWallpaper = self.item?.presentationData.theme.wallpaper.hasWallpaper ?? false
        let isPreview = self.item?.presentationData.isPreview ?? false
        return self.mainContextSourceNode.isExtractedToContextPreview || hasWallpaper || isPreview
    }
    
    override func openMessageContextMenu() {
        guard let item = self.item else {
            return
        }
        let subFrame = self.backgroundNode.frame
        item.controllerInteraction.openMessageContextMenu(item.message, true, self, subFrame, nil)
    }
    
    override func targetReactionView(value: String) -> UIView? {
        if let result = self.reactionButtonsNode?.reactionTargetView(value: value) {
            return result
        }
        for contentNode in self.contentNodes {
            if let result = contentNode.reactionTargetView(value: value) {
                return result
            }
        }
        if let mosaicStatusNode = self.mosaicStatusNode, let result = mosaicStatusNode.reactionView(value: value) {
            return result
        }
        return nil
    }
    
    func animateQuizInvalidOptionSelected() {
        if let supernode = self.supernode, let subnodes = supernode.subnodes {
            for i in 0 ..< subnodes.count {
                if subnodes[i] === self {
                    break
                }
            }
        }
        
        let duration: Double = 0.5
        let minScale: CGFloat = -0.03
        let scaleAnimation0 = self.layer.makeAnimation(from: 0.0 as NSNumber, to: minScale as NSNumber, keyPath: "transform.scale", timingFunction: CAMediaTimingFunctionName.linear.rawValue, duration: duration / 2.0, removeOnCompletion: false, additive: true, completion: { [weak self] _ in
            guard let strongSelf = self else {
                return
            }
            let scaleAnimation1 = strongSelf.layer.makeAnimation(from: minScale as NSNumber, to: 0.0 as NSNumber, keyPath: "transform.scale", timingFunction: CAMediaTimingFunctionName.linear.rawValue, duration: duration / 2.0, additive: true)
            strongSelf.layer.add(scaleAnimation1, forKey: "quizInvalidScale")
        })
        self.layer.add(scaleAnimation0, forKey: "quizInvalidScale")
        
        let k = Float(UIView.animationDurationFactor())
        var speed: Float = 1.0
        if k != 0 && k != 1 {
            speed = Float(1.0) / k
        }
        
        let count = 4
                
        let animation = CAKeyframeAnimation(keyPath: "transform.rotation.z")
        var values: [CGFloat] = []
        values.append(0.0)
        let rotationAmplitude: CGFloat = CGFloat.pi / 180.0 * 3.0
        for i in 0 ..< count {
            let sign: CGFloat = (i % 2 == 0) ? 1.0 : -1.0
            let amplitude: CGFloat = rotationAmplitude
            values.append(amplitude * sign)
        }
        values.append(0.0)
        animation.values = values.map { ($0 as NSNumber) as AnyObject }
        var keyTimes: [NSNumber] = []
        for i in 0 ..< values.count {
            if i == 0 {
                keyTimes.append(0.0)
            } else if i == values.count - 1 {
                keyTimes.append(1.0)
            } else {
                keyTimes.append((Double(i) / Double(values.count - 1)) as NSNumber)
            }
        }
        animation.keyTimes = keyTimes
        animation.speed = speed
        animation.duration = duration
        animation.isAdditive = true
        
        self.layer.add(animation, forKey: "quizInvalidRotation")
    }
    
    func updatePsaTooltipMessageState(animated: Bool) {
        guard let item = self.item else {
            return
        }
        if let forwardInfoNode = self.forwardInfoNode {
            forwardInfoNode.updatePsaButtonDisplay(isVisible: item.controllerInteraction.currentPsaMessageWithTooltip != item.message.id, animated: animated)
        }
    }
    
    override func getStatusNode() -> ASDisplayNode? {
        for contentNode in self.contentNodes {
            if let statusNode = contentNode.getStatusNode() {
                return statusNode
            }
        }
        if let statusNode = self.mosaicStatusNode {
            return statusNode
        }
        return nil
    }
}<|MERGE_RESOLUTION|>--- conflicted
+++ resolved
@@ -90,17 +90,12 @@
     outer: for (message, itemAttributes) in item.content {
         for attribute in message.attributes {
             if let attribute = attribute as? RestrictedContentMessageAttribute, attribute.platformText(platform: "ios", contentSettings: item.context.currentContentSettings.with { $0 }) != nil {
-<<<<<<< HEAD
                 if isAllowedMessage(restrictionReason: attribute.platformText(platform: "ios", contentSettings: item.context.currentContentSettings.with { $0 },  extractReason: true), contentSettings: item.context.currentContentSettings.with { $0 }) {
                 } else {
                     result.append((message, ChatMessageRestrictedBubbleContentNode.self, itemAttributes, BubbleItemAttributes(isAttachment: false, neighborType: .freeform, neighborSpacing: .default)))
+                    needReactions = false
                     break outer
                 }
-=======
-                result.append((message, ChatMessageRestrictedBubbleContentNode.self, itemAttributes, BubbleItemAttributes(isAttachment: false, neighborType: .freeform, neighborSpacing: .default)))
-                needReactions = false
-                break outer
->>>>>>> 8f74c6be
             }
         }
         
@@ -845,10 +840,12 @@
                     return .fail
                 }
                 
-<<<<<<< HEAD
-                if let trButtonNode = strongSelf.trButtonNode, trButtonNode.frame.contains(point) {
-                    return .fail
-=======
+                if let trButtonNode = strongSelf.trButtonNode {
+                    if let _ = trButtonNode.hitTest(strongSelf.view.convert(point, to: trButtonNode.view), with: nil) {
+                        return .fail
+                    }
+                }
+                
                 if let actionButtonsNode = strongSelf.actionButtonsNode {
                     if let _ = actionButtonsNode.hitTest(strongSelf.view.convert(point, to: actionButtonsNode.view), with: nil) {
                         return .fail
@@ -859,7 +856,6 @@
                     if let _ = reactionButtonsNode.hitTest(strongSelf.view.convert(point, to: reactionButtonsNode.view), with: nil) {
                         return .fail
                     }
->>>>>>> 8f74c6be
                 }
                 
                 if let avatarNode = strongSelf.accessoryItemNode as? ChatMessageAvatarAccessoryItemNode, avatarNode.frame.contains(point) {
@@ -1026,17 +1022,10 @@
         adminBadgeLayout: (TextNodeLayoutArguments) -> (TextNodeLayout, () -> TextNode),
         forwardInfoLayout: (ChatPresentationData, PresentationStrings, ChatMessageForwardInfoType, Peer?, String?, String?, CGSize) -> (CGSize, (CGFloat) -> ChatMessageForwardInfoNode),
         replyInfoLayout: (ChatPresentationData, PresentationStrings, AccountContext, ChatMessageReplyInfoType, Message, CGSize) -> (CGSize, () -> ChatMessageReplyInfoNode),
-<<<<<<< HEAD
-        actionButtonsLayout: (AccountContext, ChatPresentationThemeData, PresentationChatBubbleCorners, PresentationStrings, ReplyMarkupMessageAttribute, Message, CGFloat) -> (minWidth: CGFloat, layout: (CGFloat) -> (CGSize, (Bool) -> ChatMessageActionButtonsNode)),
-        mosaicStatusLayout: (AccountContext, ChatPresentationData, Bool, Int?, String, ChatMessageDateAndStatusType, CGSize, [MessageReaction], Int, Bool, Bool) -> (CGSize, (Bool) -> ChatMessageDateAndStatusNode),
-        currentShareButtonNode: HighlightableButtonNode?,
-        currentTrButtonNode: HighlightableButtonNode?,
-        wantTrButton: [(Bool, [String])],
-=======
         actionButtonsLayout: (AccountContext, ChatPresentationThemeData, PresentationChatBubbleCorners, PresentationStrings, ReplyMarkupMessageAttribute, Message, CGFloat) -> (minWidth: CGFloat, layout: (CGFloat) -> (CGSize, (ListViewItemUpdateAnimation) -> ChatMessageActionButtonsNode)),
         reactionButtonsLayout: (ChatMessageReactionButtonsNode.Arguments) -> (minWidth: CGFloat, layout: (CGFloat) -> (size: CGSize, apply: (ListViewItemUpdateAnimation) -> ChatMessageReactionButtonsNode)),
         mosaicStatusLayout: (ChatMessageDateAndStatusNode.Arguments) -> (CGFloat, (CGFloat) -> (CGSize, (ListViewItemUpdateAnimation) -> ChatMessageDateAndStatusNode)),
->>>>>>> 8f74c6be
+        wantTrButton: [(Bool, [String])],
         layoutConstants: ChatMessageItemLayoutConstants,
         currentItem: ChatMessageItem?,
         currentForwardInfo: (Peer?, String?)?,
@@ -2378,14 +2367,9 @@
         contentNodeFramesPropertiesAndApply: [(CGRect, ChatMessageBubbleContentProperties, Bool, (ListViewItemUpdateAnimation, Bool) -> Void)],
         contentContainerNodeFrames: [(UInt32, CGRect, Bool?, CGFloat)],
         mosaicStatusOrigin: CGPoint?,
-<<<<<<< HEAD
-        mosaicStatusSizeAndApply: (CGSize, (Bool) -> ChatMessageDateAndStatusNode)?,
+        mosaicStatusSizeAndApply: (CGSize, (ListViewItemUpdateAnimation) -> ChatMessageDateAndStatusNode)?,
         needsShareButton: Bool,
         needsTrButton: Bool
-=======
-        mosaicStatusSizeAndApply: (CGSize, (ListViewItemUpdateAnimation) -> ChatMessageDateAndStatusNode)?,
-        needsShareButton: Bool
->>>>>>> 8f74c6be
     ) -> Void {
         guard let strongSelf = selfReference.value else {
             return
@@ -2910,7 +2894,6 @@
             shareButtonNode.removeFromSupernode()
         }
         
-<<<<<<< HEAD
         if needsTrButton {
             if strongSelf.trButtonNode == nil {
                 let trButtonNode = ChatMessageShareButton()
@@ -2925,10 +2908,7 @@
         }
         
         
-        if case .System = animation, !strongSelf.mainContextSourceNode.isExtractedToContextPreview {
-=======
         if case .System = animation/*, !strongSelf.mainContextSourceNode.isExtractedToContextPreview*/ {
->>>>>>> 8f74c6be
             if !strongSelf.backgroundNode.frame.equalTo(backgroundFrame) {
                 animation.animator.updateFrame(layer: strongSelf.backgroundNode.layer, frame: backgroundFrame, completion: nil)
                 animation.animator.updatePosition(layer: strongSelf.clippingNode.layer, position: backgroundFrame.center, completion: nil)
@@ -2968,8 +2948,7 @@
                 hasShareButton = true
                 let currentBackgroundFrame = strongSelf.backgroundNode.frame
                 let buttonSize = shareButtonNode.update(presentationData: item.presentationData, chatLocation: item.chatLocation, subject: item.associatedData.subject, message: item.message, account: item.context.account, disableComments: true)
-<<<<<<< HEAD
-                shareButtonNode.frame = CGRect(origin: CGPoint(x: currentBackgroundFrame.maxX + 8.0, y: currentBackgroundFrame.maxY - buttonSize.width - 1.0), size: buttonSize)
+                animation.animator.updateFrame(layer: shareButtonNode.layer, frame: CGRect(origin: CGPoint(x: currentBackgroundFrame.maxX + 8.0, y: currentBackgroundFrame.maxY - buttonSize.width - 1.0), size: buttonSize), completion: nil)
                 shareButtonWidth = buttonSize.width
             }
             
@@ -2982,11 +2961,8 @@
                     totalShareButtonOffset = shareButtonWidth + shareButtonOffset
                 }
                 
-                trButtonNode.frame = CGRect(origin: CGPoint(x: currentBackgroundFrame.maxX + 8.0, y: currentBackgroundFrame.maxY - buttonSize.width - 1.0 - totalShareButtonOffset), size: buttonSize)
-                
-=======
-                animation.animator.updateFrame(layer: shareButtonNode.layer, frame: CGRect(origin: CGPoint(x: currentBackgroundFrame.maxX + 8.0, y: currentBackgroundFrame.maxY - buttonSize.width - 1.0), size: buttonSize), completion: nil)
->>>>>>> 8f74c6be
+                animation.animator.updateFrame(layer: shareButtonNode.layer, frame: CGRect(origin: CGPoint(x: currentBackgroundFrame.maxX + 8.0, y: currentBackgroundFrame.maxY - buttonSize.width - 1.0 - totalShareButtonOffset), size: buttonSize), completion: nil)
+                
             }
         } else {
             /*if let _ = strongSelf.backgroundFrameTransition {
