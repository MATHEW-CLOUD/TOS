import Foundation
import UIKit
import AsyncDisplayKit
import Display
import Postbox
import TelegramCore
import TelegramPresentationData
import TelegramUIPreferences
import TextFormat
import AccountContext
import TemporaryCachedPeerDataManager
import LocalizedPeerData
import ContextUI
import TelegramUniversalVideoContent
import MosaicLayout
import TextSelectionNode
import PlatformRestrictionMatching
import Emoji
import PersistentStringHash
import GridMessageSelectionNode
import AppBundle
import Markdown
import WallpaperBackgroundNode
import SwiftSignalKit






// MARK: Nicegram Imports
import OverlayStatusController
import PresentationDataUtils
import NGData
import NGTranslate
import NGStrings
import NGUI
import NGWebUtils
import SettingsUI
import TelegramCore
import SwiftSignalKit


import NaturalLanguage
//

@available(iOS 12.0, *)
func detectedLanguage(for string: String) -> String? {
    let recognizer = NLLanguageRecognizer()
    recognizer.processString(string)
    guard let languageCode = recognizer.dominantLanguage?.rawValue else { return nil }
    return languageCode
}

enum InternalBubbleTapAction {
    case action(() -> Void)
    case optionalAction(() -> Void)
    case openContextMenu(tapMessage: Message, selectAll: Bool, subFrame: CGRect)
}

private struct BubbleItemAttributes {
    var isAttachment: Bool
    var neighborType: ChatMessageBubbleRelativePosition.NeighbourType
    var neighborSpacing: ChatMessageBubbleRelativePosition.NeighbourSpacing
}

private final class ChatMessageBubbleClippingNode: ASDisplayNode {
    override func hitTest(_ point: CGPoint, with event: UIEvent?) -> UIView? {
        let result = self.view.hitTest(point, with: event)
        if result === self.view {
            return nil
        } else {
            return result
        }
    }
}

private func contentNodeMessagesAndClassesForItem(_ item: ChatMessageItem) -> ([(Message, AnyClass, ChatMessageEntryAttributes, BubbleItemAttributes)], Bool) {
    var result: [(Message, AnyClass, ChatMessageEntryAttributes, BubbleItemAttributes)] = []
    var skipText = false
    var messageWithCaptionToAdd: (Message, ChatMessageEntryAttributes)?
    var isUnsupportedMedia = false
    var isAction = false
    
    var previousItemIsFile = false
    var hasFiles = false
    
    outer: for (message, itemAttributes) in item.content {
        for attribute in message.attributes {
            if let attribute = attribute as? RestrictedContentMessageAttribute, attribute.platformText(platform: "ios", contentSettings: item.context.currentContentSettings.with { $0 }) != nil {
                if isAllowedMessage(restrictionReason: attribute.platformText(platform: "ios", contentSettings: item.context.currentContentSettings.with { $0 },  extractReason: true), contentSettings: item.context.currentContentSettings.with { $0 }) {
                } else {
                    result.append((message, ChatMessageRestrictedBubbleContentNode.self, itemAttributes, BubbleItemAttributes(isAttachment: false, neighborType: .freeform, neighborSpacing: .default)))
                    break outer
                }
            }
        }
        
        var isFile = false
        inner: for media in message.media {
            if let _ = media as? TelegramMediaImage {
                if let forwardInfo = message.forwardInfo, forwardInfo.flags.contains(.isImported), message.text.isEmpty {
                    messageWithCaptionToAdd = (message, itemAttributes)
                }
                result.append((message, ChatMessageMediaBubbleContentNode.self, itemAttributes, BubbleItemAttributes(isAttachment: false, neighborType: .media, neighborSpacing: .default)))
            } else if let file = media as? TelegramMediaFile {
                let isVideo = file.isVideo || (file.isAnimated && file.dimensions != nil)
                if isVideo {
                    if let forwardInfo = message.forwardInfo, forwardInfo.flags.contains(.isImported), message.text.isEmpty {
                        messageWithCaptionToAdd = (message, itemAttributes)
                    }
                    result.append((message, ChatMessageMediaBubbleContentNode.self, itemAttributes, BubbleItemAttributes(isAttachment: false, neighborType: .media, neighborSpacing: .default)))
                } else {
                    var neighborSpacing: ChatMessageBubbleRelativePosition.NeighbourSpacing = .default
                    if previousItemIsFile {
                        neighborSpacing = .overlap(file.isMusic ? 14.0 : 4.0)
                    }
                    isFile = true
                    hasFiles = true
                    result.append((message, ChatMessageFileBubbleContentNode.self, itemAttributes, BubbleItemAttributes(isAttachment: false, neighborType: .freeform, neighborSpacing: neighborSpacing)))
                }
            } else if let action = media as? TelegramMediaAction {
                isAction = true
                if case .phoneCall = action.action {
                    result.append((message, ChatMessageCallBubbleContentNode.self, itemAttributes, BubbleItemAttributes(isAttachment: false, neighborType: .freeform, neighborSpacing: .default)))
                } else {
                    result.append((message, ChatMessageActionBubbleContentNode.self, itemAttributes, BubbleItemAttributes(isAttachment: false, neighborType: .freeform, neighborSpacing: .default)))
                }
            } else if let _ = media as? TelegramMediaMap {
                result.append((message, ChatMessageMapBubbleContentNode.self, itemAttributes, BubbleItemAttributes(isAttachment: false, neighborType: .freeform, neighborSpacing: .default)))
            } else if let _ = media as? TelegramMediaGame {
                skipText = true
                result.append((message, ChatMessageGameBubbleContentNode.self, itemAttributes, BubbleItemAttributes(isAttachment: false, neighborType: .freeform, neighborSpacing: .default)))
                break inner
            } else if let _ = media as? TelegramMediaInvoice {
                skipText = true
                result.append((message, ChatMessageInvoiceBubbleContentNode.self, itemAttributes, BubbleItemAttributes(isAttachment: false, neighborType: .freeform, neighborSpacing: .default)))
                break inner
            } else if let _ = media as? TelegramMediaContact {
                result.append((message, ChatMessageContactBubbleContentNode.self, itemAttributes, BubbleItemAttributes(isAttachment: false, neighborType: .freeform, neighborSpacing: .default)))
            } else if let _ = media as? TelegramMediaExpiredContent {
                result.removeAll()
                result.append((message, ChatMessageActionBubbleContentNode.self, itemAttributes, BubbleItemAttributes(isAttachment: false, neighborType: .freeform, neighborSpacing: .default)))
                return (result, false)
            } else if let _ = media as? TelegramMediaPoll {
                result.append((message, ChatMessagePollBubbleContentNode.self, itemAttributes, BubbleItemAttributes(isAttachment: false, neighborType: .freeform, neighborSpacing: .default)))
            } else if let _ = media as? TelegramMediaUnsupported {
                isUnsupportedMedia = true
            }
            previousItemIsFile = isFile
        }
        
        var messageText = message.text
        if let updatingMedia = itemAttributes.updatingMedia {
            messageText = updatingMedia.text
        }
        
        if !messageText.isEmpty || isUnsupportedMedia {
            if !skipText {
                if case .group = item.content, !isFile {
                    messageWithCaptionToAdd = (message, itemAttributes)
                    skipText = true
                } else {
                    result.append((message, ChatMessageTextBubbleContentNode.self, itemAttributes, BubbleItemAttributes(isAttachment: false, neighborType: .freeform, neighborSpacing: isFile ? .condensed : .default)))
                }
            } else {
                if case .group = item.content {
                    messageWithCaptionToAdd = nil
                }
            }
        }
        
        inner: for media in message.media {
            if let webpage = media as? TelegramMediaWebpage {
                if case .Loaded = webpage.content {
                    result.append((message, ChatMessageWebpageBubbleContentNode.self, itemAttributes, BubbleItemAttributes(isAttachment: false, neighborType: .freeform, neighborSpacing: .default)))
                }
                break inner
            }
        }

        if message.adAttribute != nil {
            result.removeAll()

            result.append((message, ChatMessageWebpageBubbleContentNode.self, itemAttributes, BubbleItemAttributes(isAttachment: false, neighborType: .freeform, neighborSpacing: .default)))
        }
        
        if isUnsupportedMedia {
            result.append((message, ChatMessageUnsupportedBubbleContentNode.self, itemAttributes, BubbleItemAttributes(isAttachment: false, neighborType: .freeform, neighborSpacing: .default)))
        }
    }
    
    if let (messageWithCaptionToAdd, itemAttributes) = messageWithCaptionToAdd {
        result.append((messageWithCaptionToAdd, ChatMessageTextBubbleContentNode.self, itemAttributes, BubbleItemAttributes(isAttachment: false, neighborType: .freeform, neighborSpacing: .default)))
    }
    
    if let additionalContent = item.additionalContent {
        switch additionalContent {
            case let .eventLogPreviousMessage(previousMessage):
                result.append((previousMessage, ChatMessageEventLogPreviousMessageContentNode.self, ChatMessageEntryAttributes(), BubbleItemAttributes(isAttachment: false, neighborType: .freeform, neighborSpacing: .default)))
            case let .eventLogPreviousDescription(previousMessage):
                result.append((previousMessage, ChatMessageEventLogPreviousDescriptionContentNode.self, ChatMessageEntryAttributes(), BubbleItemAttributes(isAttachment: false, neighborType: .freeform, neighborSpacing: .default)))
            case let .eventLogPreviousLink(previousMessage):
                result.append((previousMessage, ChatMessageEventLogPreviousLinkContentNode.self, ChatMessageEntryAttributes(), BubbleItemAttributes(isAttachment: false, neighborType: .freeform, neighborSpacing: .default)))
        }
    }
    
    let firstMessage = item.content.firstMessage
    if !isAction && !Namespaces.Message.allScheduled.contains(firstMessage.id.namespace) {
        var hasDiscussion = false
        if let channel = firstMessage.peers[firstMessage.id.peerId] as? TelegramChannel, case let .broadcast(info) = channel.info, info.flags.contains(.hasDiscussionGroup) {
            hasDiscussion = true
        }
        if case let .replyThread(replyThreadMessage) = item.chatLocation, replyThreadMessage.effectiveTopId == firstMessage.id {
            hasDiscussion = false
        }

        if firstMessage.adAttribute != nil {
            hasDiscussion = false
        }
        
        if hasDiscussion {
            var canComment = false
            if case .pinnedMessages = item.associatedData.subject {
                canComment = false
            } else if firstMessage.id.namespace == Namespaces.Message.Local {
                canComment = true
            } else {
                for attribute in firstMessage.attributes {
                    if let attribute = attribute as? ReplyThreadMessageAttribute, let commentsPeerId = attribute.commentsPeerId {
                        switch item.associatedData.channelDiscussionGroup {
                        case .unknown:
                            canComment = true
                        case let .known(groupId):
                            canComment = groupId == commentsPeerId
                        }
                        break
                    }
                }
            }
            
            if canComment {
                result.append((firstMessage, ChatMessageCommentFooterContentNode.self, ChatMessageEntryAttributes(), BubbleItemAttributes(isAttachment: true, neighborType: .freeform, neighborSpacing: .default)))
            }
        } else if firstMessage.id.peerId.isReplies {
            result.append((firstMessage, ChatMessageCommentFooterContentNode.self, ChatMessageEntryAttributes(), BubbleItemAttributes(isAttachment: true, neighborType: .freeform, neighborSpacing: .default)))
        }
    }
    
    var needSeparateContainers = false
    if case .group = item.content, hasFiles {
        needSeparateContainers = true
    }
    
    return (result, needSeparateContainers)
}

private let chatMessagePeerIdColors: [UIColor] = [
    UIColor(rgb: 0xfc5c51),
    UIColor(rgb: 0xfa790f),
    UIColor(rgb: 0x895dd5),
    UIColor(rgb: 0x0fb297),
    UIColor(rgb: 0x00c0c2),
    UIColor(rgb: 0x3ca5ec),
    UIColor(rgb: 0x3d72ed)
]

private enum ContentNodeOperation {
    case remove(index: Int)
    case insert(index: Int, node: ChatMessageBubbleContentNode)
}

class ChatPresentationContext {
    weak var backgroundNode: WallpaperBackgroundNode?

    init(backgroundNode: WallpaperBackgroundNode?) {
        self.backgroundNode = backgroundNode
    }
}

class ChatMessageBubbleItemNode: ChatMessageItemView, ChatMessagePreviewItemNode {
    class ContentContainer {
        let contentMessageStableId: UInt32
        let sourceNode: ContextExtractedContentContainingNode
        let containerNode: ContextControllerSourceNode
        var backgroundWallpaperNode: ChatMessageBubbleBackdrop?
        var backgroundNode: ChatMessageBackground?
        var selectionBackgroundNode: ASDisplayNode?
        
        private var currentParams: (size: CGSize, contentOrigin: CGPoint, presentationData: ChatPresentationData, graphics: PrincipalThemeEssentialGraphics, backgroundType: ChatMessageBackgroundType, presentationContext: ChatPresentationContext, mediaBox: MediaBox, messageSelection: Bool?, selectionInsets: UIEdgeInsets)?
        
        init(contentMessageStableId: UInt32) {
            self.contentMessageStableId = contentMessageStableId
            
            self.sourceNode = ContextExtractedContentContainingNode()
            self.containerNode = ContextControllerSourceNode()
        }
        
        private var absoluteRect: (CGRect, CGSize)?
        fileprivate func updateAbsoluteRect(_ rect: CGRect, within containerSize: CGSize) {
            self.absoluteRect = (rect, containerSize)
            guard let backgroundWallpaperNode = self.backgroundWallpaperNode else {
                return
            }
            let mappedRect = CGRect(origin: CGPoint(x: rect.minX + backgroundWallpaperNode.frame.minX, y: rect.minY + backgroundWallpaperNode.frame.minY), size: rect.size)
            backgroundWallpaperNode.update(rect: mappedRect, within: containerSize)
        }
        
        fileprivate func applyAbsoluteOffset(value: CGPoint, animationCurve: ContainedViewLayoutTransitionCurve, duration: Double) {
            guard let backgroundWallpaperNode = self.backgroundWallpaperNode else {
                return
            }
            backgroundWallpaperNode.offset(value: value, animationCurve: animationCurve, duration: duration)
        }
        
        fileprivate func applyAbsoluteOffsetSpring(value: CGFloat, duration: Double, damping: CGFloat) {
            guard let backgroundWallpaperNode = self.backgroundWallpaperNode else {
                return
            }
            backgroundWallpaperNode.offsetSpring(value: value, duration: duration, damping: damping)
        }
        
        fileprivate func willUpdateIsExtractedToContextPreview(isExtractedToContextPreview: Bool, transition: ContainedViewLayoutTransition) {
            if isExtractedToContextPreview {
                var offset: CGFloat = 0.0
                var inset: CGFloat = 0.0
                var type: ChatMessageBackgroundType
                if let currentParams = self.currentParams, case .incoming = currentParams.backgroundType {
                    type = .incoming(.Extracted)
                    offset = -5.0
                    inset = 5.0
                } else {
                    type = .outgoing(.Extracted)
                    inset = 5.0
                }
                
                if let _ = self.backgroundNode {
                } else if let currentParams = self.currentParams {
                    let backgroundWallpaperNode = ChatMessageBubbleBackdrop()
                    backgroundWallpaperNode.alpha = 0.0
                    
                    let backgroundNode = ChatMessageBackground()
                    backgroundNode.alpha = 0.0
                                        
                    self.sourceNode.contentNode.insertSubnode(backgroundNode, at: 0)
                    self.sourceNode.contentNode.insertSubnode(backgroundWallpaperNode, at: 0)
                    
                    self.backgroundWallpaperNode = backgroundWallpaperNode
                    self.backgroundNode = backgroundNode
                    
                    transition.updateAlpha(node: backgroundNode, alpha: 1.0)
                    transition.updateAlpha(node: backgroundWallpaperNode, alpha: 1.0)
                    
                    backgroundNode.setType(type: type, highlighted: false, graphics: currentParams.graphics, maskMode: true, hasWallpaper: currentParams.presentationData.theme.wallpaper.hasWallpaper, transition: .immediate, backgroundNode: currentParams.presentationContext.backgroundNode)
                    backgroundWallpaperNode.setType(type: type, theme: currentParams.presentationData.theme, essentialGraphics: currentParams.graphics, maskMode: true, backgroundNode: currentParams.presentationContext.backgroundNode)
                }
                
                if let currentParams = self.currentParams {
                    let backgroundFrame = CGRect(x: currentParams.contentOrigin.x + offset, y: 0.0, width: currentParams.size.width + inset, height: currentParams.size.height)
                    self.backgroundNode?.updateLayout(size: backgroundFrame.size, transition: .immediate)
                    self.backgroundNode?.frame = backgroundFrame
                    self.backgroundWallpaperNode?.frame = backgroundFrame
                    
                    if let (rect, containerSize) = self.absoluteRect {
                        let mappedRect = CGRect(origin: CGPoint(x: rect.minX + backgroundFrame.minX, y: rect.minY + backgroundFrame.minY), size: rect.size)
                        self.backgroundWallpaperNode?.update(rect: mappedRect, within: containerSize)
                    }
                }
            } else {
                if let backgroundNode = self.backgroundNode {
                    self.backgroundNode = nil
                    transition.updateAlpha(node: backgroundNode, alpha: 0.0, completion: { [weak backgroundNode] _ in
                        backgroundNode?.removeFromSupernode()
                    })
                }
                if let backgroundWallpaperNode = self.backgroundWallpaperNode {
                    self.backgroundWallpaperNode = nil
                    transition.updateAlpha(node: backgroundWallpaperNode, alpha: 0.0, completion: { [weak backgroundWallpaperNode] _ in
                        backgroundWallpaperNode?.removeFromSupernode()
                    })
                }
            }
        }
        
        fileprivate func isExtractedToContextPreviewUpdated(_ isExtractedToContextPreview: Bool) {
        }
        
        fileprivate func update(size: CGSize, contentOrigin: CGPoint, selectionInsets: UIEdgeInsets, index: Int, presentationData: ChatPresentationData, graphics: PrincipalThemeEssentialGraphics, backgroundType: ChatMessageBackgroundType, presentationContext: ChatPresentationContext, mediaBox: MediaBox, messageSelection: Bool?) {
            self.currentParams = (size, contentOrigin, presentationData, graphics, backgroundType, presentationContext, mediaBox, messageSelection, selectionInsets)
            let bounds = CGRect(origin: CGPoint(), size: size)
            
            var incoming: Bool = false
            if case .incoming = backgroundType {
                incoming = true
            }
            
            let messageTheme = incoming ? presentationData.theme.theme.chat.message.incoming : presentationData.theme.theme.chat.message.outgoing
            
            if let messageSelection = messageSelection, messageSelection {
                if let _ = self.selectionBackgroundNode {
                } else {
                    let selectionBackgroundNode = ASDisplayNode()
                    self.containerNode.insertSubnode(selectionBackgroundNode, at: 0)
                    self.selectionBackgroundNode = selectionBackgroundNode
                }
                
                var selectionBackgroundFrame = bounds.offsetBy(dx: contentOrigin.x, dy: 0.0)
                if index == 0 && contentOrigin.y > 0.0 {
                    selectionBackgroundFrame.origin.y -= contentOrigin.y
                    selectionBackgroundFrame.size.height += contentOrigin.y
                }
                selectionBackgroundFrame = selectionBackgroundFrame.inset(by: selectionInsets)
                
                let bubbleColor = graphics.hasWallpaper ? messageTheme.bubble.withWallpaper.fill : messageTheme.bubble.withoutWallpaper.fill
                let selectionColor = bubbleColor[0].withAlphaComponent(1.0).mixedWith(messageTheme.accentTextColor.withAlphaComponent(1.0), alpha: 0.08)
                
                self.selectionBackgroundNode?.backgroundColor = selectionColor
                self.selectionBackgroundNode?.frame = selectionBackgroundFrame
            } else if let selectionBackgroundNode = self.selectionBackgroundNode {
                self.selectionBackgroundNode = nil
                selectionBackgroundNode.removeFromSupernode()
            }
        }
    }
     
    let mainContextSourceNode: ContextExtractedContentContainingNode
    private let mainContainerNode: ContextControllerSourceNode
    private let backgroundWallpaperNode: ChatMessageBubbleBackdrop
    private let backgroundNode: ChatMessageBackground
    private let shadowNode: ChatMessageShadowNode
    private var clippingNode: ChatMessageBubbleClippingNode
    
    override var extractedBackgroundNode: ASDisplayNode? {
        return self.shadowNode
    }
    
    private var selectionNode: ChatMessageSelectionNode?
    private var deliveryFailedNode: ChatMessageDeliveryFailedNode?
    private var swipeToReplyNode: ChatMessageSwipeToReplyNode?
    private var swipeToReplyFeedback: HapticFeedback?
    
    private var nameNode: TextNode?
    private var adminBadgeNode: TextNode?
    private var credibilityIconNode: ASImageNode?
    private var forwardInfoNode: ChatMessageForwardInfoNode?
    var forwardInfoReferenceNode: ASDisplayNode? {
        return self.forwardInfoNode
    }
    private var replyInfoNode: ChatMessageReplyInfoNode?
    
    private var contentContainersWrapperNode: ASDisplayNode
    private var contentContainers: [ContentContainer] = []
    private(set) var contentNodes: [ChatMessageBubbleContentNode] = []
    private var mosaicStatusNode: ChatMessageDateAndStatusNode?
    private var actionButtonsNode: ChatMessageActionButtonsNode?
    
    private var shareButtonNode: ChatMessageShareButton?
    private var trButtonNode: ChatMessageShareButton?
    
    private let messageAccessibilityArea: AccessibilityAreaNode

    private var backgroundType: ChatMessageBackgroundType?
    private var highlightedState: Bool = false
    
    private var backgroundFrameTransition: (CGRect, CGRect)?
    
    private var currentSwipeToReplyTranslation: CGFloat = 0.0
    
    private var appliedItem: ChatMessageItem?
    private var appliedForwardInfo: (Peer?, String?)?
    
    private var tapRecognizer: TapLongTapOrDoubleTapGestureRecognizer?
    
    private var currentSwipeAction: ChatControllerInteractionSwipeAction?
    
    override var visibility: ListViewItemNodeVisibility {
        didSet {
            if self.visibility != oldValue {
                for contentNode in self.contentNodes {
                    contentNode.visibility = self.visibility
                }
            }
        }
    }
    
    required init() {
        self.mainContextSourceNode = ContextExtractedContentContainingNode()
        self.mainContainerNode = ContextControllerSourceNode()
        self.backgroundWallpaperNode = ChatMessageBubbleBackdrop()
        self.contentContainersWrapperNode = ASDisplayNode()
        
        self.backgroundNode = ChatMessageBackground()
        self.shadowNode = ChatMessageShadowNode()

        self.clippingNode = ChatMessageBubbleClippingNode()
        self.clippingNode.clipsToBounds = true

        self.messageAccessibilityArea = AccessibilityAreaNode()
        
        super.init(layerBacked: false)
        
        self.mainContainerNode.shouldBegin = { [weak self] location in
            guard let strongSelf = self else {
                return false
            }
            if !strongSelf.backgroundNode.frame.contains(location) {
                return false
            }
            if strongSelf.selectionNode != nil {
                return false
            }
            if let action = strongSelf.gestureRecognized(gesture: .tap, location: location, recognizer: nil) {
                if case .action = action {
                    return false
                }
            }
            if let action = strongSelf.gestureRecognized(gesture: .longTap, location: location, recognizer: nil) {
                switch action {
                case .action, .optionalAction:
                    return false
                case let .openContextMenu(_, selectAll, _):
                    return selectAll || strongSelf.contentContainers.count < 2
                }
            }
            return true
        }
        
        self.mainContainerNode.activated = { [weak self] gesture, location in
            guard let strongSelf = self, let item = strongSelf.item else {
                return
            }
            
            if let action = strongSelf.gestureRecognized(gesture: .longTap, location: location, recognizer: nil) {
                switch action {
                case .action, .optionalAction:
                    break
                case let .openContextMenu(tapMessage, selectAll, subFrame):
                    item.controllerInteraction.openMessageContextMenu(tapMessage, selectAll, strongSelf, subFrame, gesture)
                }
            }
        }
        
        self.mainContainerNode.addSubnode(self.mainContextSourceNode)
        self.mainContainerNode.targetNodeForActivationProgress = self.mainContextSourceNode.contentNode
        self.addSubnode(self.mainContainerNode)
        
        self.mainContextSourceNode.contentNode.addSubnode(self.backgroundWallpaperNode)
        self.mainContextSourceNode.contentNode.addSubnode(self.backgroundNode)
        self.mainContextSourceNode.contentNode.addSubnode(self.clippingNode)
        self.clippingNode.addSubnode(self.contentContainersWrapperNode)
        self.addSubnode(self.messageAccessibilityArea)
        
        self.messageAccessibilityArea.activate = { [weak self] in
            guard let strongSelf = self, let accessibilityData = strongSelf.accessibilityData else {
                return false
            }
            
            for node in strongSelf.contentNodes {
                if node.accessibilityActivate() {
                    return true
                }
            }
            
            if let singleUrl = accessibilityData.singleUrl {
                strongSelf.item?.controllerInteraction.openUrl(singleUrl, false, false, strongSelf.item?.content.firstMessage)
                return true
            }
            
            return false
        }
        
        self.messageAccessibilityArea.focused = { [weak self] in
            self?.accessibilityElementDidBecomeFocused()
        }
        
        self.mainContextSourceNode.willUpdateIsExtractedToContextPreview = { [weak self] isExtractedToContextPreview, _ in
            guard let strongSelf = self, let _ = strongSelf.item else {
                return
            }
            for contentNode in strongSelf.contentNodes {
                contentNode.willUpdateIsExtractedToContextPreview(isExtractedToContextPreview)
            }
        }
        self.mainContextSourceNode.isExtractedToContextPreviewUpdated = { [weak self] isExtractedToContextPreview in
            guard let strongSelf = self, let item = strongSelf.item else {
                return
            }
            strongSelf.backgroundWallpaperNode.setMaskMode(strongSelf.backgroundMaskMode, mediaBox: item.context.account.postbox.mediaBox)
            strongSelf.backgroundNode.setMaskMode(strongSelf.backgroundMaskMode)
            if !isExtractedToContextPreview, let (rect, size) = strongSelf.absoluteRect {
                strongSelf.updateAbsoluteRect(rect, within: size)
            }
            
            for contentNode in strongSelf.contentNodes {
                contentNode.updateIsExtractedToContextPreview(isExtractedToContextPreview)
            }
        }
        
        self.mainContextSourceNode.updateAbsoluteRect = { [weak self] rect, size in
            guard let strongSelf = self, strongSelf.mainContextSourceNode.isExtractedToContextPreview else {
                return
            }
            strongSelf.updateAbsoluteRectInternal(rect, within: size)
        }
        self.mainContextSourceNode.applyAbsoluteOffset = { [weak self] value, animationCurve, duration in
            guard let strongSelf = self, strongSelf.mainContextSourceNode.isExtractedToContextPreview else {
                return
            }
            strongSelf.applyAbsoluteOffsetInternal(value: value, animationCurve: animationCurve, duration: duration)
        }
        self.mainContextSourceNode.applyAbsoluteOffsetSpring = { [weak self] value, duration, damping in
            guard let strongSelf = self, strongSelf.mainContextSourceNode.isExtractedToContextPreview else {
                return
            }
            strongSelf.applyAbsoluteOffsetSpringInternal(value: value, duration: duration, damping: damping)
        }
    }
    
    required init?(coder aDecoder: NSCoder) {
        fatalError("init(coder:) has not been implemented")
    }

    override func cancelInsertionAnimations() {
        self.shadowNode.layer.removeAllAnimations()

        func process(node: ASDisplayNode) {
            if node === self.accessoryItemNode {
                return
            }

            if node !== self {
                switch node {
                case let node as ContextExtractedContentContainingNode:
                    process(node: node.contentNode)
                    return
                case _ as ContextControllerSourceNode, _ as ContextExtractedContentNode:
                    break
                default:
                    node.layer.removeAllAnimations()
                    node.layer.allowsGroupOpacity = false
                    return
                }
            }

            guard let subnodes = node.subnodes else {
                return
            }

            for subnode in subnodes {
                process(node: subnode)
            }
        }

        process(node: self)
    }
    
    override func animateInsertion(_ currentTimestamp: Double, duration: Double, short: Bool) {
        super.animateInsertion(currentTimestamp, duration: duration, short: short)
        
        self.shadowNode.layer.animateAlpha(from: 0.0, to: 1.0, duration: 0.2)
        
        func process(node: ASDisplayNode) {
            if node === self.accessoryItemNode {
                return
            }
            
            if node !== self {
                switch node {
                case _ as ContextExtractedContentContainingNode, _ as ContextControllerSourceNode, _ as ContextExtractedContentNode:
                    break
                default:
                    node.layer.allowsGroupOpacity = true
                    node.layer.animateAlpha(from: 0.0, to: 1.0, duration: 0.2, completion: { [weak node] _ in
                        node?.layer.allowsGroupOpacity = false
                    })
                    return
                }
            }
            
            guard let subnodes = node.subnodes else {
                return
            }
            
            for subnode in subnodes {
                process(node: subnode)
            }
        }
        
        process(node: self)
    }
    
    override func animateRemoved(_ currentTimestamp: Double, duration: Double) {
        super.animateRemoved(currentTimestamp, duration: duration)
        
        self.allowsGroupOpacity = true
        self.layer.animateAlpha(from: 1.0, to: 0.0, duration: 0.15, removeOnCompletion: false, completion: { [weak self] _ in
            self?.allowsGroupOpacity = false
        })
        self.shadowNode.layer.animateAlpha(from: 1.0, to: 0.0, duration: 0.15, removeOnCompletion: false)
        self.layer.animateScale(from: 1.0, to: 0.1, duration: 0.15, removeOnCompletion: false)
        self.layer.animatePosition(from: CGPoint(), to: CGPoint(x: self.bounds.width / 2.0 - self.backgroundNode.frame.midX, y: self.backgroundNode.frame.midY), duration: 0.15, timingFunction: CAMediaTimingFunctionName.easeInEaseOut.rawValue, removeOnCompletion: false, additive: true)
    }
    
    override func animateAdded(_ currentTimestamp: Double, duration: Double) {
        super.animateAdded(currentTimestamp, duration: duration)
        
        if let subnodes = self.subnodes {
            for subnode in subnodes {
                let layer = subnode.layer
                layer.allowsGroupOpacity = true
                layer.animateAlpha(from: 0.0, to: 1.0, duration: 0.2, completion: { [weak layer] _ in
                    layer?.allowsGroupOpacity = false
                })
            }
        }
    }

    func animateContentFromTextInputField(textInput: ChatMessageTransitionNode.Source.TextInput, transition: CombinedTransition) {
        guard let item = self.item else {
            return
        }
        let widthDifference = self.backgroundNode.frame.width - textInput.backgroundView.frame.width
        let heightDifference = self.backgroundNode.frame.height - textInput.backgroundView.frame.height

        transition.animateFrame(layer: self.clippingNode.layer, from: CGRect(origin: CGPoint(x: self.clippingNode.frame.minX, y: textInput.backgroundView.frame.minY), size: textInput.backgroundView.frame.size))

        transition.vertical.animateOffsetAdditive(layer: self.clippingNode.layer, offset: textInput.backgroundView.frame.minY - self.clippingNode.frame.minY)

        self.backgroundWallpaperNode.animateFrom(sourceView: textInput.backgroundView, mediaBox: item.context.account.postbox.mediaBox, transition: transition)
        self.backgroundNode.animateFrom(sourceView: textInput.backgroundView, transition: transition)

        for contentNode in self.contentNodes {
            if let contentNode = contentNode as? ChatMessageTextBubbleContentNode {
                let localSourceContentFrame = self.mainContextSourceNode.contentNode.view.convert(textInput.contentView.frame.offsetBy(dx: self.mainContextSourceNode.contentRect.minX, dy: self.mainContextSourceNode.contentRect.minY), to: contentNode.view)
                textInput.contentView.frame = localSourceContentFrame
                contentNode.animateFrom(sourceView: textInput.contentView, scrollOffset: textInput.scrollOffset, widthDifference: widthDifference, transition: transition)
            } else if let contentNode = contentNode as? ChatMessageWebpageBubbleContentNode {
                transition.vertical.animatePositionAdditive(node: contentNode, offset: CGPoint(x: 0.0, y: heightDifference))
            }
        }
    }

    func animateReplyPanel(sourceReplyPanel: ChatMessageTransitionNode.ReplyPanel, transition: CombinedTransition) {
        if let replyInfoNode = self.replyInfoNode {
            let localRect = self.mainContextSourceNode.contentNode.view.convert(sourceReplyPanel.relativeSourceRect, to: replyInfoNode.view)
            let _ = replyInfoNode.animateFromInputPanel(sourceReplyPanel: sourceReplyPanel, unclippedTransitionNode: self.mainContextSourceNode.contentNode, localRect: localRect, transition: transition)
        }
    }

    func animateFromMicInput(micInputNode: UIView, transition: CombinedTransition) -> ContextExtractedContentContainingNode? {
        for contentNode in self.contentNodes {
            if let contentNode = contentNode as? ChatMessageFileBubbleContentNode {
                let statusContainerNode = contentNode.interactiveFileNode.statusContainerNode
                let scale = statusContainerNode.contentRect.height / 100.0
                micInputNode.transform = CGAffineTransform(scaleX: scale, y: scale)
                micInputNode.center = CGPoint(x: statusContainerNode.contentRect.midX, y: statusContainerNode.contentRect.midY)
                statusContainerNode.contentNode.view.addSubview(micInputNode)

                transition.horizontal.updateAlpha(layer: micInputNode.layer, alpha: 0.0, completion: { [weak micInputNode] _ in
                    micInputNode?.removeFromSuperview()
                })

                transition.horizontal.animateTransformScale(node: statusContainerNode.contentNode, from: 1.0 / scale)

                return statusContainerNode
            }
        }
        return nil
    }

    func animateContentFromMediaInput(snapshotView: UIView, transition: CombinedTransition) {
        self.mainContextSourceNode.contentNode.layer.animateAlpha(from: 0.0, to: 1.0, duration: 0.1)
    }
    
    override func didLoad() {
        super.didLoad()
        
        let recognizer = TapLongTapOrDoubleTapGestureRecognizer(target: self, action: #selector(self.tapLongTapOrDoubleTapGesture(_:)))
        recognizer.tapActionAtPoint = { [weak self] point in
            if let strongSelf = self {
                if let shareButtonNode = strongSelf.shareButtonNode, shareButtonNode.frame.contains(point) {
                    return .fail
                }
                
                if let trButtonNode = strongSelf.trButtonNode, trButtonNode.frame.contains(point) {
                    return .fail
                }
                
                if let avatarNode = strongSelf.accessoryItemNode as? ChatMessageAvatarAccessoryItemNode, avatarNode.frame.contains(point) {
                    return .waitForSingleTap
                }
                
                if let nameNode = strongSelf.nameNode, nameNode.frame.contains(point) {
                    if let item = strongSelf.item {
                        for attribute in item.message.attributes {
                            if let _ = attribute as? InlineBotMessageAttribute {
                                return .waitForSingleTap
                            }
                        }
                    }
                }
                if let replyInfoNode = strongSelf.replyInfoNode, replyInfoNode.frame.contains(point) {
                    return .waitForSingleTap
                }
                if let forwardInfoNode = strongSelf.forwardInfoNode, forwardInfoNode.frame.contains(point) {
                    return .waitForSingleTap
                }
                for contentNode in strongSelf.contentNodes {
                    let tapAction = contentNode.tapActionAtPoint(CGPoint(x: point.x - contentNode.frame.minX, y: point.y - contentNode.frame.minY), gesture: .tap, isEstimating: true)
                    switch tapAction {
                        case .none:
                            if let _ = strongSelf.item?.controllerInteraction.tapMessage {
                                return .waitForSingleTap
                            }
                            break
                        case .ignore:
                            return .fail
                        case .url, .peerMention, .textMention, .botCommand, .hashtag, .instantPage, .wallpaper, .theme, .call, .openMessage, .timecode, .bankCard, .tooltip, .openPollResults, .copy:
                            return .waitForSingleTap
                    }
                }
                if !strongSelf.backgroundNode.frame.contains(point) {
                    return .waitForSingleTap
                }
            }
            
            return .waitForDoubleTap
        }
        recognizer.longTap = { [weak self] point, recognizer in
            guard let strongSelf = self else {
                return
            }

            if let action = strongSelf.gestureRecognized(gesture: .longTap, location: point, recognizer: recognizer) {
                switch action {
                case let .action(f):
                    f()
                    recognizer.cancel()
                case let .optionalAction(f):
                    f()
                    recognizer.cancel()
                case .openContextMenu:
                    break
                }
            }
        }
        recognizer.highlight = { [weak self] point in
            if let strongSelf = self {
                for contentNode in strongSelf.contentNodes {
                    var translatedPoint: CGPoint?
                    let convertedNodeFrame = contentNode.view.convert(contentNode.bounds, to: strongSelf.view)
                    if let point = point, convertedNodeFrame.insetBy(dx: -4.0, dy: -4.0).contains(point) {
                        translatedPoint = strongSelf.view.convert(point, to: contentNode.view)
                    }
                    contentNode.updateTouchesAtPoint(translatedPoint)
                }
            }
        }
        self.tapRecognizer = recognizer
        self.view.addGestureRecognizer(recognizer)
        self.view.isExclusiveTouch = true

        let replyRecognizer = ChatSwipeToReplyRecognizer(target: self, action: #selector(self.swipeToReplyGesture(_:)))
        replyRecognizer.shouldBegin = { [weak self] in
            if let strongSelf = self, let item = strongSelf.item {
                if strongSelf.selectionNode != nil {
                    return false
                }
                for media in item.content.firstMessage.media {
                    if let _ = media as? TelegramMediaExpiredContent {
                        return false
                    }
                    else if let media = media as? TelegramMediaAction {
                        if case .phoneCall(_, _, _, _) = media.action {
                        } else {
                            return false
                        }
                    }
                }
                let action = item.controllerInteraction.canSetupReply(item.message)
                strongSelf.currentSwipeAction = action
                if case .none = action {
                    return false
                } else {
                    return true
                }
            }
            return false
        }
        self.view.addGestureRecognizer(replyRecognizer)
    }
    
    override func asyncLayout() -> (_ item: ChatMessageItem, _ params: ListViewItemLayoutParams, _ mergedTop: ChatMessageMerge, _ mergedBottom: ChatMessageMerge, _ dateHeaderAtBottom: Bool) -> (ListViewItemNodeLayout, (ListViewItemUpdateAnimation, ListViewItemApply, Bool) -> Void) {
        var currentContentClassesPropertiesAndLayouts: [(Message, AnyClass, Bool, (_ item: ChatMessageBubbleContentItem, _ layoutConstants: ChatMessageItemLayoutConstants, _ preparePosition: ChatMessageBubblePreparePosition, _ messageSelection: Bool?, _ constrainedSize: CGSize) -> (ChatMessageBubbleContentProperties, CGSize?, CGFloat, (CGSize, ChatMessageBubbleContentPosition) -> (CGFloat, (CGFloat) -> (CGSize, (ListViewItemUpdateAnimation, Bool) -> Void))))] = []
        for contentNode in self.contentNodes {
            if let message = contentNode.item?.message {
                currentContentClassesPropertiesAndLayouts.append((message, type(of: contentNode) as AnyClass, contentNode.supportsMosaic, contentNode.asyncLayoutContent()))
            } else {
                assertionFailure()
            }
        }
        
        let authorNameLayout = TextNode.asyncLayout(self.nameNode)
        let adminBadgeLayout = TextNode.asyncLayout(self.adminBadgeNode)
        let forwardInfoLayout = ChatMessageForwardInfoNode.asyncLayout(self.forwardInfoNode)
        let replyInfoLayout = ChatMessageReplyInfoNode.asyncLayout(self.replyInfoNode)
        let actionButtonsLayout = ChatMessageActionButtonsNode.asyncLayout(self.actionButtonsNode)
        
        let mosaicStatusLayout = ChatMessageDateAndStatusNode.asyncLayout(self.mosaicStatusNode)
        
        let currentShareButtonNode = self.shareButtonNode
        let currentTrButtonNode = self.trButtonNode
        
        let layoutConstants = self.layoutConstants
        
        let currentItem = self.appliedItem
        let currentForwardInfo = self.appliedForwardInfo
        
        let isSelected = self.selectionNode?.selected
        
        let weakSelf = Weak(self)
        
        return { item, params, mergedTop, mergedBottom, dateHeaderAtBottom in
            let layoutConstants = chatMessageItemLayoutConstants(layoutConstants, params: params, presentationData: item.presentationData)
            return ChatMessageBubbleItemNode.beginLayout(selfReference: weakSelf, item, params, mergedTop, mergedBottom, dateHeaderAtBottom,
                currentContentClassesPropertiesAndLayouts: currentContentClassesPropertiesAndLayouts,
                authorNameLayout: authorNameLayout,
                adminBadgeLayout: adminBadgeLayout,
                forwardInfoLayout: forwardInfoLayout,
                replyInfoLayout: replyInfoLayout,
                actionButtonsLayout: actionButtonsLayout,
                mosaicStatusLayout: mosaicStatusLayout,
                currentShareButtonNode: currentShareButtonNode,
                currentTrButtonNode: currentTrButtonNode,
                wantTrButton: self.wantTrButton,
                layoutConstants: layoutConstants,
                currentItem: currentItem,
                currentForwardInfo: currentForwardInfo,
                isSelected: isSelected
            )
        }
    }
    
    private static func beginLayout(selfReference: Weak<ChatMessageBubbleItemNode>, _ item: ChatMessageItem, _ params: ListViewItemLayoutParams, _ mergedTop: ChatMessageMerge, _ mergedBottom: ChatMessageMerge, _ dateHeaderAtBottom: Bool,
        currentContentClassesPropertiesAndLayouts: [(Message, AnyClass, Bool, (_ item: ChatMessageBubbleContentItem, _ layoutConstants: ChatMessageItemLayoutConstants, _ preparePosition: ChatMessageBubblePreparePosition, _ messageSelection: Bool?, _ constrainedSize: CGSize) -> (ChatMessageBubbleContentProperties, CGSize?, CGFloat, (CGSize, ChatMessageBubbleContentPosition) -> (CGFloat, (CGFloat) -> (CGSize, (ListViewItemUpdateAnimation, Bool) -> Void))))],
        authorNameLayout: (TextNodeLayoutArguments) -> (TextNodeLayout, () -> TextNode),
        adminBadgeLayout: (TextNodeLayoutArguments) -> (TextNodeLayout, () -> TextNode),
        forwardInfoLayout: (ChatPresentationData, PresentationStrings, ChatMessageForwardInfoType, Peer?, String?, String?, CGSize) -> (CGSize, (CGFloat) -> ChatMessageForwardInfoNode),
        replyInfoLayout: (ChatPresentationData, PresentationStrings, AccountContext, ChatMessageReplyInfoType, Message, CGSize) -> (CGSize, () -> ChatMessageReplyInfoNode),
        actionButtonsLayout: (AccountContext, ChatPresentationThemeData, PresentationChatBubbleCorners, PresentationStrings, ReplyMarkupMessageAttribute, Message, CGFloat) -> (minWidth: CGFloat, layout: (CGFloat) -> (CGSize, (Bool) -> ChatMessageActionButtonsNode)),
<<<<<<< HEAD
        mosaicStatusLayout: (AccountContext, ChatPresentationData, Bool, Int?, String, ChatMessageDateAndStatusType, CGSize, [MessageReaction], Int, Bool, Bool) -> (CGSize, (Bool) -> ChatMessageDateAndStatusNode),
        currentShareButtonNode: HighlightableButtonNode?,
        currentTrButtonNode: HighlightableButtonNode?,
        wantTrButton: [(Bool, [String])],
=======
        mosaicStatusLayout: (AccountContext, ChatPresentationData, Bool, Int?, String, ChatMessageDateAndStatusType, CGSize, Int, Bool, Bool) -> (CGSize, (Bool) -> ChatMessageDateAndStatusNode),
>>>>>>> 2b2d14f5
        layoutConstants: ChatMessageItemLayoutConstants,
        currentItem: ChatMessageItem?,
        currentForwardInfo: (Peer?, String?)?,
        isSelected: Bool?
    ) -> (ListViewItemNodeLayout, (ListViewItemUpdateAnimation, ListViewItemApply, Bool) -> Void) {
        let isPreview = item.presentationData.isPreview
        let accessibilityData = ChatMessageAccessibilityData(item: item, isSelected: isSelected)
        
        let fontSize = floor(item.presentationData.fontSize.baseDisplaySize * 14.0 / 17.0)
        let nameFont = Font.medium(fontSize)

        let inlineBotPrefixFont = Font.regular(fontSize)
        
        let baseWidth = params.width - params.leftInset - params.rightInset
        
        let content = item.content
        let firstMessage = content.firstMessage
        let incoming = item.content.effectivelyIncoming(item.context.account.peerId, associatedData: item.associatedData)
        
        let messageTheme = incoming ? item.presentationData.theme.theme.chat.message.incoming : item.presentationData.theme.theme.chat.message.outgoing
        
        var sourceReference: SourceReferenceMessageAttribute?
        for attribute in item.content.firstMessage.attributes {
            if let attribute = attribute as? SourceReferenceMessageAttribute {
                sourceReference = attribute
                break
            }
        }
        
        var isCrosspostFromChannel = false
        if let _ = sourceReference {
            if !firstMessage.id.peerId.isRepliesOrSavedMessages(accountPeerId: item.context.account.peerId) {
                isCrosspostFromChannel = true
            }
        }
        
        var effectiveAuthor: Peer?
        var ignoreForward = false
        var displayAuthorInfo: Bool
        
        let avatarInset: CGFloat
        var hasAvatar = false
        
        var allowFullWidth = false
        let chatLocationPeerId: PeerId = item.chatLocation.peerId
        
        do {
            let peerId = chatLocationPeerId
            
            if let subject = item.associatedData.subject, case .forwardedMessages = subject {
                displayAuthorInfo = false
            } else if item.message.id.peerId.isRepliesOrSavedMessages(accountPeerId: item.context.account.peerId) {
                if let forwardInfo = item.content.firstMessage.forwardInfo {
                    ignoreForward = true
                    effectiveAuthor = forwardInfo.author
                    if effectiveAuthor == nil, let authorSignature = forwardInfo.authorSignature  {
                        effectiveAuthor = TelegramUser(id: PeerId(namespace: Namespaces.Peer.Empty, id: PeerId.Id._internalFromInt64Value(Int64(authorSignature.persistentHashValue % 32))), accessHash: nil, firstName: authorSignature, lastName: nil, username: nil, phone: nil, photo: [], botInfo: nil, restrictionInfo: nil, flags: UserInfoFlags())
                    }
                }
                displayAuthorInfo = !mergedTop.merged && incoming && effectiveAuthor != nil
            } else if isCrosspostFromChannel, let sourceReference = sourceReference, let source = firstMessage.peers[sourceReference.messageId.peerId] {
                if firstMessage.forwardInfo?.author?.id == source.id {
                    ignoreForward = true
                }
                effectiveAuthor = source
                displayAuthorInfo = !mergedTop.merged && incoming && effectiveAuthor != nil
            } else if let forwardInfo = item.content.firstMessage.forwardInfo, forwardInfo.flags.contains(.isImported), let author = forwardInfo.author {
                ignoreForward = true
                effectiveAuthor = author
                displayAuthorInfo = !mergedTop.merged && incoming
            } else if let forwardInfo = item.content.firstMessage.forwardInfo, forwardInfo.flags.contains(.isImported), let authorSignature = forwardInfo.authorSignature {
                ignoreForward = true
                effectiveAuthor = TelegramUser(id: PeerId(namespace: Namespaces.Peer.Empty, id: PeerId.Id._internalFromInt64Value(Int64(authorSignature.persistentHashValue % 32))), accessHash: nil, firstName: authorSignature, lastName: nil, username: nil, phone: nil, photo: [], botInfo: nil, restrictionInfo: nil, flags: UserInfoFlags())
                displayAuthorInfo = !mergedTop.merged && incoming
            } else if let _ = item.content.firstMessage.adAttribute, let author = item.content.firstMessage.author {
                ignoreForward = true
                effectiveAuthor = author
                displayAuthorInfo = !mergedTop.merged && incoming
            } else {
                effectiveAuthor = firstMessage.author
                
                var allowAuthor = incoming
                
                if let author = firstMessage.author, author is TelegramChannel, author.id == firstMessage.id.peerId, !incoming {
                    allowAuthor = true
                }
                
                displayAuthorInfo = !mergedTop.merged && allowAuthor && peerId.isGroupOrChannel && effectiveAuthor != nil
                if let forwardInfo = firstMessage.forwardInfo, forwardInfo.psaType != nil {
                    displayAuthorInfo = false
                }
            }
        
            if !peerId.isRepliesOrSavedMessages(accountPeerId: item.context.account.peerId) {
                if peerId.isGroupOrChannel && effectiveAuthor != nil {
                    var isBroadcastChannel = false
                    if let peer = firstMessage.peers[firstMessage.id.peerId] as? TelegramChannel, case .broadcast = peer.info {
                        isBroadcastChannel = true
                        allowFullWidth = true
                    }
                    
                    if case let .replyThread(replyThreadMessage) = item.chatLocation, replyThreadMessage.isChannelPost, replyThreadMessage.effectiveTopId == firstMessage.id {
                        isBroadcastChannel = true
                    }
                    
                    if !isBroadcastChannel {
                        hasAvatar = item.content.firstMessage.effectivelyIncoming(item.context.account.peerId)
                    }
                }
            } else if incoming {
                hasAvatar = true
            }
        }
        
        if let forwardInfo = item.content.firstMessage.forwardInfo, forwardInfo.source == nil, forwardInfo.author?.id.namespace == Namespaces.Peer.CloudUser {
            for media in item.content.firstMessage.media {
                if let file = media as? TelegramMediaFile, file.isMusic {
                    ignoreForward = true
                    break
                }
            }
        }
        
        avatarInset = hasAvatar ? layoutConstants.avatarDiameter : 0.0
        
        let isFailed = item.content.firstMessage.effectivelyFailed(timestamp: item.context.account.network.getApproximateRemoteTimestamp())


        var needTrButton = false
        
        if !isFailed || Namespaces.Message.allScheduled.contains(item.message.id.namespace) {
            if wantTrButton[0].0 {
                if item.message.id.peerId != item.context.account.peerId {
                    if !item.message.text.isEmpty {
                        needTrButton = true
                        if #available(iOS 12.0, *) {
                            if let msgLang = detectedLanguage(for: item.message.text) {
                                var lang = item.presentationData.strings.baseLanguageCode
                                let rawSuffix = "-raw"
                                if lang.hasSuffix(rawSuffix) {
                                    lang = String(lang.dropLast(rawSuffix.count))
                                }
                                for ignoreLang in wantTrButton[0].1 {
                                    if ignoreLang.lowercased() == msgLang.lowercased() {
                                        needTrButton = false
                                        break
                                    }
                                }
                                if needTrButton {
                                    // print("Msg Lang \(msgLang.lowercased())")
                                }
                            }
                        } else {
                            // Fallback on earlier versions
                        }
                        if !needTrButton && item.message.text.contains(gTranslateSeparator) {
                            needTrButton = true
                        }
                    }
                }
            }
        }



        var needShareButton = false

        if case .pinnedMessages = item.associatedData.subject {
            needShareButton = true
            for media in item.message.media {
                if let _ = media as? TelegramMediaExpiredContent {
                    needShareButton = false
                    break
                }
            }
        } else if case let .replyThread(replyThreadMessage) = item.chatLocation, replyThreadMessage.effectiveTopId == item.message.id {
            needShareButton = false
            if !needTrButton {
                allowFullWidth = true
            }
        } else if isFailed || Namespaces.Message.allScheduled.contains(item.message.id.namespace) {
            needShareButton = false
        } else if item.message.id.peerId == item.context.account.peerId {
            if let _ = sourceReference {
                needShareButton = true
            }
        } else if item.message.id.peerId.isReplies {
            needShareButton = false
        } else if item.message.effectivelyIncoming(item.context.account.peerId) {
            if let _ = sourceReference {
                needShareButton = true
            }
            
            if let peer = item.message.peers[item.message.id.peerId] {
                if let channel = peer as? TelegramChannel {
                    if case .broadcast = channel.info {
                        needShareButton = true
                    }
                }
            }
            
            if let info = item.message.forwardInfo {
                if let author = info.author as? TelegramUser, let _ = author.botInfo, !item.message.media.isEmpty && !(item.message.media.first is TelegramMediaAction) {
                    needShareButton = true
                } else if let author = info.author as? TelegramChannel, case .broadcast = author.info {
                    needShareButton = true
                }
            }
            
            if !needShareButton, let author = item.message.author as? TelegramUser, let _ = author.botInfo, !item.message.media.isEmpty && !(item.message.media.first is TelegramMediaAction) {
                needShareButton = true
            }
            if !needShareButton {
                loop: for media in item.message.media {
                    if media is TelegramMediaGame || media is TelegramMediaInvoice {
                        needShareButton = true
                        break loop
                    } else if let media = media as? TelegramMediaWebpage, case .Loaded = media.content {
                        needShareButton = true
                        break loop
                    }
                }
            } else {
                loop: for media in item.message.media {
                    if media is TelegramMediaAction {
                        needShareButton = false
                        break loop
                    }
                }
            }
        }
        
        if isPreview {
            needShareButton = false
        }
        let isAd = item.content.firstMessage.adAttribute != nil
        if isAd {
            needShareButton = false
        }
        
        var tmpWidth: CGFloat
        if allowFullWidth {
            tmpWidth = baseWidth
<<<<<<< HEAD
            if (needShareButton || needTrButton) {
=======
            if needShareButton || isAd {
>>>>>>> 2b2d14f5
                tmpWidth -= 38.0
            }
        } else {
            tmpWidth = layoutConstants.bubble.maximumWidthFill.widthFor(baseWidth)
<<<<<<< HEAD
            if (needShareButton || needTrButton) && tmpWidth + 32.0 > baseWidth {
=======
            if (needShareButton || isAd) && tmpWidth + 32.0 > baseWidth {
>>>>>>> 2b2d14f5
                tmpWidth = baseWidth - 32.0
            }
        }
        
        if needTrButton {
            if avatarInset != 0.0 {
                tmpWidth -= 7.0 // Fix reply in chats
            }
        }
        
        var deliveryFailedInset: CGFloat = 0.0
        if isFailed {
            deliveryFailedInset += 24.0
        }
        
        tmpWidth -= deliveryFailedInset
        
        let maximumContentWidth = floor(tmpWidth - layoutConstants.bubble.edgeInset - layoutConstants.bubble.edgeInset - layoutConstants.bubble.contentInsets.left - layoutConstants.bubble.contentInsets.right - avatarInset)
        
        var contentPropertiesAndPrepareLayouts: [(Message, Bool, ChatMessageEntryAttributes, BubbleItemAttributes, (_ item: ChatMessageBubbleContentItem, _ layoutConstants: ChatMessageItemLayoutConstants, _ preparePosition: ChatMessageBubblePreparePosition, _ messageSelection: Bool?, _ constrainedSize: CGSize) -> (ChatMessageBubbleContentProperties, CGSize?, CGFloat, (CGSize, ChatMessageBubbleContentPosition) -> (CGFloat, (CGFloat) -> (CGSize, (ListViewItemUpdateAnimation, Bool) -> Void))))] = []
        var addedContentNodes: [(Message, Bool, ChatMessageBubbleContentNode)]?
        
        let (contentNodeMessagesAndClasses, needSeparateContainers) = contentNodeMessagesAndClassesForItem(item)
        for contentNodeItemValue in contentNodeMessagesAndClasses {
            let contentNodeItem = contentNodeItemValue as (message: Message, type: AnyClass, attributes: ChatMessageEntryAttributes, bubbleAttributes: BubbleItemAttributes)

            var found = false
            for currentNodeItemValue in currentContentClassesPropertiesAndLayouts {
                let currentNodeItem = currentNodeItemValue as (message: Message, type: AnyClass, supportsMosaic: Bool, currentLayout: (ChatMessageBubbleContentItem, ChatMessageItemLayoutConstants, ChatMessageBubblePreparePosition, Bool?, CGSize) -> (ChatMessageBubbleContentProperties, CGSize?, CGFloat, (CGSize, ChatMessageBubbleContentPosition) -> (CGFloat, (CGFloat) -> (CGSize, (ListViewItemUpdateAnimation, Bool) -> Void))))

                if currentNodeItem.type == contentNodeItem.type && currentNodeItem.message.stableId == contentNodeItem.message.stableId {
                    contentPropertiesAndPrepareLayouts.append((contentNodeItem.message, currentNodeItem.supportsMosaic, contentNodeItem.attributes, contentNodeItem.bubbleAttributes, currentNodeItem.currentLayout))
                    found = true
                    break
                }
            }
            if !found {
                let contentNode = (contentNodeItem.type as! ChatMessageBubbleContentNode.Type).init()
                contentPropertiesAndPrepareLayouts.append((contentNodeItem.message, contentNode.supportsMosaic, contentNodeItem.attributes, contentNodeItem.bubbleAttributes, contentNode.asyncLayoutContent()))
                if addedContentNodes == nil {
                    addedContentNodes = []
                }
                addedContentNodes!.append((contentNodeItem.message, contentNodeItem.bubbleAttributes.isAttachment, contentNode))
            }
        }
        
        var authorNameString: String?
        var authorRank: CachedChannelAdminRank?
        var authorIsChannel: Bool = false
        switch content {
            case let .message(message, _, _, attributes):
                if let peer = message.peers[message.id.peerId] as? TelegramChannel {
                    if case .broadcast = peer.info {
                    } else {
                        if isCrosspostFromChannel, let sourceReference = sourceReference, let _ = firstMessage.peers[sourceReference.messageId.peerId] as? TelegramChannel {
                            authorIsChannel = true
                        }
                        authorRank = attributes.rank
                    }
                } else {
                    if isCrosspostFromChannel, let _ = firstMessage.forwardInfo?.source as? TelegramChannel {
                        authorIsChannel = true
                    }
                    authorRank = attributes.rank
                }
            case .group:
                break
        }
        
        var inlineBotNameString: String?
        var replyMessage: Message?
        var replyMarkup: ReplyMarkupMessageAttribute?
        var authorNameColor: UIColor?
        
        for attribute in firstMessage.attributes {
            if let attribute = attribute as? InlineBotMessageAttribute {
                if let peerId = attribute.peerId, let bot = firstMessage.peers[peerId] as? TelegramUser {
                    inlineBotNameString = bot.username
                } else {
                    inlineBotNameString = attribute.title
                }
            } else if let attribute = attribute as? ReplyMessageAttribute {
                if case let .replyThread(replyThreadMessage) = item.chatLocation, replyThreadMessage.messageId == attribute.messageId {
                } else {
                    replyMessage = firstMessage.associatedMessages[attribute.messageId]
                }
            } else if let attribute = attribute as? ReplyMarkupMessageAttribute, attribute.flags.contains(.inline), !attribute.rows.isEmpty && !isPreview {
                replyMarkup = attribute
            } else if let attribute = attribute as? AuthorSignatureMessageAttribute {
                if let chatPeer = firstMessage.peers[firstMessage.id.peerId] as? TelegramChannel, case .group = chatPeer.info, firstMessage.author is TelegramChannel, !attribute.signature.isEmpty {
                    authorRank = .custom(attribute.signature)
                }
            }
        }
        
        if let forwardInfo = firstMessage.forwardInfo, forwardInfo.psaType != nil {
            inlineBotNameString = nil
        }
        
        var contentPropertiesAndLayouts: [(CGSize?, ChatMessageBubbleContentProperties, ChatMessageBubblePreparePosition, BubbleItemAttributes, (CGSize, ChatMessageBubbleContentPosition) -> (CGFloat, (CGFloat) -> (CGSize, (ListViewItemUpdateAnimation, Bool) -> Void)), UInt32?, Bool?)] = []
        
        let topNodeMergeStatus: ChatMessageBubbleMergeStatus = mergedTop.merged ? (incoming ? .Left : .Right) : .None(incoming ? .Incoming : .Outgoing)
        let bottomNodeMergeStatus: ChatMessageBubbleMergeStatus = mergedBottom.merged ? (incoming ? .Left : .Right) : .None(incoming ? .Incoming : .Outgoing)
        
        var backgroundHiding: ChatMessageBubbleContentBackgroundHiding?
        var hasSolidWallpaper = false
        switch item.presentationData.theme.wallpaper {
        case .color:
            hasSolidWallpaper = true
        case let .gradient(gradient):
            hasSolidWallpaper = gradient.colors.count <= 2
        default:
            break
        }
        var alignment: ChatMessageBubbleContentAlignment = .none
        
        var maximumNodeWidth = maximumContentWidth
        
        let contentNodeCount = contentPropertiesAndPrepareLayouts.count
        
        let read: Bool
        var isItemPinned = false
        var isItemEdited = false
        
        switch item.content {
            case let .message(message, value, _, _):
                read = value
                isItemPinned = message.tags.contains(.pinned)
            case let .group(messages):
                read = messages[0].1
                for message in messages {
                    if message.0.tags.contains(.pinned) {
                        isItemPinned = true
                    }
                    for attribute in message.0.attributes {
                        if let attribute = attribute as? EditedMessageAttribute {
                            isItemEdited = !attribute.isHidden
                            break
                        }
                    }
                }
        }
        
        if case .replyThread = item.chatLocation {
            isItemPinned = false
        }
        
        var mosaicStartIndex: Int?
        var mosaicRange: Range<Int>?
        for i in 0 ..< contentPropertiesAndPrepareLayouts.count {
            if contentPropertiesAndPrepareLayouts[i].1 {
                if mosaicStartIndex == nil {
                    mosaicStartIndex = i
                }
            } else if let mosaicStartIndexValue = mosaicStartIndex {
                if mosaicStartIndexValue < i - 1 {
                    mosaicRange = mosaicStartIndexValue ..< i
                }
                mosaicStartIndex = nil
            }
        }
        if let mosaicStartIndex = mosaicStartIndex {
            if mosaicStartIndex < contentPropertiesAndPrepareLayouts.count - 1 {
                mosaicRange = mosaicStartIndex ..< contentPropertiesAndPrepareLayouts.count
            }
        }
        
        var index = 0
        for (message, _, attributes, bubbleAttributes, prepareLayout) in contentPropertiesAndPrepareLayouts {
            let topPosition: ChatMessageBubbleRelativePosition
            let bottomPosition: ChatMessageBubbleRelativePosition
            
            var topBubbleAttributes = BubbleItemAttributes(isAttachment: false, neighborType: .freeform, neighborSpacing: .default)
            var bottomBubbleAttributes = BubbleItemAttributes(isAttachment: false, neighborType: .freeform, neighborSpacing: .default)
            if index != 0 {
                topBubbleAttributes = contentPropertiesAndPrepareLayouts[index - 1].3
            }
            if index != contentPropertiesAndPrepareLayouts.count - 1 {
                bottomBubbleAttributes = contentPropertiesAndPrepareLayouts[index + 1].3
            }
            
            topPosition = .Neighbour(topBubbleAttributes.isAttachment, topBubbleAttributes.neighborType, topBubbleAttributes.neighborSpacing)
            bottomPosition = .Neighbour(bottomBubbleAttributes.isAttachment, bottomBubbleAttributes.neighborType, bottomBubbleAttributes.neighborSpacing)
            
            let prepareContentPosition: ChatMessageBubblePreparePosition
            if let mosaicRange = mosaicRange, mosaicRange.contains(index) {
                prepareContentPosition = .mosaic(top: .None(.None(.Incoming)), bottom: index == (mosaicRange.upperBound - 1) ? bottomPosition : .None(.None(.Incoming)))
            } else {
                let refinedBottomPosition: ChatMessageBubbleRelativePosition
                if index == contentPropertiesAndPrepareLayouts.count - 1 {
                    refinedBottomPosition = .None(.Left)
                } else if index == contentPropertiesAndPrepareLayouts.count - 2 && contentPropertiesAndPrepareLayouts[contentPropertiesAndPrepareLayouts.count - 1].3.isAttachment {
                    refinedBottomPosition = .None(.Left)
                } else {
                    refinedBottomPosition = bottomPosition
                }
                prepareContentPosition = .linear(top: topPosition, bottom: refinedBottomPosition)
            }
            
            let contentItem = ChatMessageBubbleContentItem(context: item.context, controllerInteraction: item.controllerInteraction, message: message, read: read, chatLocation: item.chatLocation, presentationData: item.presentationData, associatedData: item.associatedData, attributes: attributes, isItemPinned: isItemPinned, isItemEdited: isItemEdited)
            
            var itemSelection: Bool?
            switch content {
                case .message:
                    break
                case let .group(messages):
                    for (m, _, selection, _) in messages {
                        if m.id == message.id {
                            switch selection {
                                case .none:
                                    break
                                case let .selectable(selected):
                                    itemSelection = selected
                            }
                            break
                        }
                    }
            }
            
            let (properties, unboundSize, maxNodeWidth, nodeLayout) = prepareLayout(contentItem, layoutConstants, prepareContentPosition, itemSelection, CGSize(width: maximumContentWidth, height: CGFloat.greatestFiniteMagnitude))
            maximumNodeWidth = min(maximumNodeWidth, maxNodeWidth)
            
            contentPropertiesAndLayouts.append((unboundSize, properties, prepareContentPosition, bubbleAttributes, nodeLayout, needSeparateContainers && !bubbleAttributes.isAttachment ? message.stableId : nil, itemSelection))
            
            switch properties.hidesBackground {
                case .never:
                    backgroundHiding = .never
                case .emptyWallpaper:
                    if backgroundHiding == nil {
                        backgroundHiding = properties.hidesBackground
                    }
                case .always:
                    backgroundHiding = .always
            }
            
            switch properties.forceAlignment {
                case .none:
                    break
                case .center:
                    alignment = .center
            }
            
            index += 1
        }
        
        var currentCredibilityIconImage: UIImage?
        
        var initialDisplayHeader = true
        if let backgroundHiding = backgroundHiding, case .always = backgroundHiding {
            initialDisplayHeader = false
        } else {
            if inlineBotNameString == nil && (ignoreForward || firstMessage.forwardInfo == nil) && replyMessage == nil {
                if let first = contentPropertiesAndLayouts.first, first.1.hidesSimpleAuthorHeader {
                    if let author = firstMessage.author as? TelegramChannel, case .group = author.info, author.id == firstMessage.id.peerId, !incoming {
                    } else {
                        initialDisplayHeader = false
                    }
                }
            }
        }
        
        if initialDisplayHeader && displayAuthorInfo {
            if let peer = firstMessage.peers[firstMessage.id.peerId] as? TelegramChannel, case .broadcast = peer.info, item.content.firstMessage.adAttribute == nil {
                authorNameString = EnginePeer(peer).displayTitle(strings: item.presentationData.strings, displayOrder: item.presentationData.nameDisplayOrder)
                authorNameColor = chatMessagePeerIdColors[Int(clamping: peer.id.id._internalGetInt64Value() % 7)]
            } else if let effectiveAuthor = effectiveAuthor {
                authorNameString = EnginePeer(effectiveAuthor).displayTitle(strings: item.presentationData.strings, displayOrder: item.presentationData.nameDisplayOrder)
                
                if incoming {
                    authorNameColor = chatMessagePeerIdColors[Int(clamping: effectiveAuthor.id.id._internalGetInt64Value() % 7)]
                } else {
                    authorNameColor = item.presentationData.theme.theme.chat.message.outgoing.accentTextColor
                }

                if case let .peer(peerId) = item.chatLocation, let authorPeerId = item.message.author?.id, authorPeerId == peerId {
                    
                } else if effectiveAuthor.isScam {
                    currentCredibilityIconImage = PresentationResourcesChatList.scamIcon(item.presentationData.theme.theme, strings: item.presentationData.strings, type: incoming ? .regular : .outgoing)
                } else if effectiveAuthor.isFake {
                    currentCredibilityIconImage = PresentationResourcesChatList.fakeIcon(item.presentationData.theme.theme, strings: item.presentationData.strings, type: incoming ? .regular : .outgoing)
                }
                
            }
            if let rawAuthorNameColor = authorNameColor {
                var dimColors = false
                switch item.presentationData.theme.theme.name {
                    case .builtin(.nightAccent), .builtin(.night):
                        dimColors = true
                    default:
                        break
                }
                if dimColors {
                    var hue: CGFloat = 0.0
                    var saturation: CGFloat = 0.0
                    var brightness: CGFloat = 0.0
                    rawAuthorNameColor.getHue(&hue, saturation: &saturation, brightness: &brightness, alpha: nil)
                    authorNameColor = UIColor(hue: hue, saturation: saturation * 0.7, brightness: min(1.0, brightness * 1.2), alpha: 1.0)
                }
            }
        }
        
        var displayHeader = false
        if initialDisplayHeader {
            if authorNameString != nil {
                displayHeader = true
            }
            if inlineBotNameString != nil {
                displayHeader = true
            }
            if firstMessage.forwardInfo != nil {
                displayHeader = true
            }
            if replyMessage != nil {
                displayHeader = true
            }
        }
        
        let firstNodeTopPosition: ChatMessageBubbleRelativePosition
        if displayHeader {
            firstNodeTopPosition = .Neighbour(false, .freeform, .default)
        } else {
            firstNodeTopPosition = .None(topNodeMergeStatus)
        }
        let lastNodeTopPosition: ChatMessageBubbleRelativePosition = .None(bottomNodeMergeStatus)
        
        var calculatedGroupFramesAndSize: ([(CGRect, MosaicItemPosition)], CGSize)?
        var mosaicStatusSizeAndApply: (CGSize, (Bool) -> ChatMessageDateAndStatusNode)?
        
        if let mosaicRange = mosaicRange {
            let maxSize = layoutConstants.image.maxDimensions.fittedToWidthOrSmaller(maximumContentWidth - layoutConstants.image.bubbleInsets.left - layoutConstants.image.bubbleInsets.right)
            let (innerFramesAndPositions, innerSize) = chatMessageBubbleMosaicLayout(maxSize: maxSize, itemSizes: contentPropertiesAndLayouts[mosaicRange].map { item in
                guard let size = item.0, size.width > 0.0, size.height > 0 else {
                    return CGSize(width: 256.0, height: 256.0)
                }
                return size
            })
            
            let framesAndPositions = innerFramesAndPositions.map { ($0.0.offsetBy(dx: layoutConstants.image.bubbleInsets.left, dy: layoutConstants.image.bubbleInsets.top), $0.1) }
            
            let size = CGSize(width: innerSize.width + layoutConstants.image.bubbleInsets.left + layoutConstants.image.bubbleInsets.right, height: innerSize.height + layoutConstants.image.bubbleInsets.top + layoutConstants.image.bubbleInsets.bottom)
            
            calculatedGroupFramesAndSize = (framesAndPositions, size)
            
            maximumNodeWidth = size.width
            
            if mosaicRange.upperBound == contentPropertiesAndLayouts.count || contentPropertiesAndLayouts[contentPropertiesAndLayouts.count - 1].3.isAttachment {
                let message = item.content.firstMessage
                
                var edited = false
                if item.content.firstMessageAttributes.updatingMedia != nil {
                    edited = true
                }
                var viewCount: Int?
                var dateReplies = 0
                for attribute in message.attributes {
                    if let attribute = attribute as? EditedMessageAttribute {
                        edited = !attribute.isHidden
                    } else if let attribute = attribute as? ViewCountMessageAttribute {
                        viewCount = attribute.count
                    } else if let attribute = attribute as? ReplyThreadMessageAttribute, case .peer = item.chatLocation {
                        if let channel = message.peers[message.id.peerId] as? TelegramChannel, case .group = channel.info {
                            dateReplies = Int(attribute.count)
                        }
                    }
                }
                
                let dateFormat: MessageTimestampStatusFormat
                if let subject = item.associatedData.subject, case .forwardedMessages = subject {
                    dateFormat = .minimal
                } else {
                    dateFormat = .regular
                }
                let dateText = stringForMessageTimestampStatus(accountPeerId: item.context.account.peerId, message: message, dateTimeFormat: item.presentationData.dateTimeFormat, nameDisplayOrder: item.presentationData.nameDisplayOrder, strings: item.presentationData.strings, format: dateFormat)
                
                let statusType: ChatMessageDateAndStatusType
                if message.effectivelyIncoming(item.context.account.peerId) {
                    statusType = .ImageIncoming
                } else {
                    if isFailed {
                        statusType = .ImageOutgoing(.Failed)
                    } else if (message.flags.isSending && !message.isSentOrAcknowledged) || item.content.firstMessageAttributes.updatingMedia != nil {
                        statusType = .ImageOutgoing(.Sending)
                    } else {
                        statusType = .ImageOutgoing(.Sent(read: item.read))
                    }
                }
                
                var isReplyThread = false
                if case .replyThread = item.chatLocation {
                    isReplyThread = true
                }
                
                mosaicStatusSizeAndApply = mosaicStatusLayout(item.context, item.presentationData, edited, viewCount, dateText, statusType, CGSize(width: 200.0, height: CGFloat.greatestFiniteMagnitude), dateReplies, message.tags.contains(.pinned) && !item.associatedData.isInPinnedListMode && !isReplyThread, message.isSelfExpiring)
            }
        }
        
        var headerSize = CGSize()
        
        var nameNodeOriginY: CGFloat = 0.0
        var nameNodeSizeApply: (CGSize, () -> TextNode?) = (CGSize(), { nil })
        var adminNodeSizeApply: (CGSize, () -> TextNode?) = (CGSize(), { nil })
        
        var replyInfoOriginY: CGFloat = 0.0
        var replyInfoSizeApply: (CGSize, () -> ChatMessageReplyInfoNode?) = (CGSize(), { nil })
        
        var forwardInfoOriginY: CGFloat = 0.0
        var forwardInfoSizeApply: (CGSize, (CGFloat) -> ChatMessageForwardInfoNode?) = (CGSize(), { _ in nil })
        
        var forwardSource: Peer?
        var forwardAuthorSignature: String?
        
        if displayHeader {
            if authorNameString != nil || inlineBotNameString != nil {
                if headerSize.height.isZero {
                    headerSize.height += 5.0
                }
                
                let inlineBotNameColor = messageTheme.accentTextColor
                
                let attributedString: NSAttributedString
                var adminBadgeString: NSAttributedString?
                if let authorRank = authorRank {
                    let string: String
                    switch authorRank {
                        case .owner:
                            string = item.presentationData.strings.Conversation_Owner
                        case .admin:
                            string = item.presentationData.strings.Conversation_Admin
                        case let .custom(rank):
                            string = rank.trimmingEmojis
                    }
                    adminBadgeString = NSAttributedString(string: " \(string)", font: inlineBotPrefixFont, textColor: messageTheme.secondaryTextColor)
                } else if authorIsChannel, case .peer = item.chatLocation {
                    adminBadgeString = NSAttributedString(string: " \(item.presentationData.strings.Channel_Status)", font: inlineBotPrefixFont, textColor: messageTheme.secondaryTextColor)
                }
                if let authorNameString = authorNameString, let authorNameColor = authorNameColor, let inlineBotNameString = inlineBotNameString {
                    let mutableString = NSMutableAttributedString(string: "\(authorNameString) ", attributes: [NSAttributedString.Key.font: nameFont, NSAttributedString.Key.foregroundColor: authorNameColor])
                    let bodyAttributes = MarkdownAttributeSet(font: nameFont, textColor: inlineBotNameColor)
                    let boldAttributes = MarkdownAttributeSet(font: inlineBotPrefixFont, textColor: inlineBotNameColor)
                    let botString = addAttributesToStringWithRanges(item.presentationData.strings.Conversation_MessageViaUser("@\(inlineBotNameString)")._tuple, body: bodyAttributes, argumentAttributes: [0: boldAttributes])
                    mutableString.append(botString)
                    attributedString = mutableString
                } else if let authorNameString = authorNameString, let authorNameColor = authorNameColor {
                    attributedString = NSAttributedString(string: authorNameString, font: nameFont, textColor: authorNameColor)
                } else if let inlineBotNameString = inlineBotNameString {
                    let bodyAttributes = MarkdownAttributeSet(font: inlineBotPrefixFont, textColor: inlineBotNameColor)
                    let boldAttributes = MarkdownAttributeSet(font: nameFont, textColor: inlineBotNameColor)
                    attributedString = addAttributesToStringWithRanges(item.presentationData.strings.Conversation_MessageViaUser("@\(inlineBotNameString)")._tuple, body: bodyAttributes, argumentAttributes: [0: boldAttributes])
                } else {
                    attributedString = NSAttributedString(string: "", font: nameFont, textColor: inlineBotNameColor)
                }
                
                var credibilityIconWidth: CGFloat = 0.0
                if let credibilityIconImage = currentCredibilityIconImage {
                    credibilityIconWidth += credibilityIconImage.size.width + 4.0
                }
                let adminBadgeSizeAndApply = adminBadgeLayout(TextNodeLayoutArguments(attributedString: adminBadgeString, backgroundColor: nil, maximumNumberOfLines: 1, truncationType: .end, constrainedSize: CGSize(width: max(0, maximumNodeWidth - layoutConstants.text.bubbleInsets.left - layoutConstants.text.bubbleInsets.right), height: CGFloat.greatestFiniteMagnitude), alignment: .natural, cutout: nil, insets: UIEdgeInsets()))
                adminNodeSizeApply = (adminBadgeSizeAndApply.0.size, {
                    return adminBadgeSizeAndApply.1()
                })
                
                let sizeAndApply = authorNameLayout(TextNodeLayoutArguments(attributedString: attributedString, backgroundColor: nil, maximumNumberOfLines: 1, truncationType: .end, constrainedSize: CGSize(width: max(0, maximumNodeWidth - layoutConstants.text.bubbleInsets.left - layoutConstants.text.bubbleInsets.right - credibilityIconWidth - adminBadgeSizeAndApply.0.size.width), height: CGFloat.greatestFiniteMagnitude), alignment: .natural, cutout: nil, insets: UIEdgeInsets()))
                nameNodeSizeApply = (sizeAndApply.0.size, {
                    return sizeAndApply.1()
                })

                nameNodeOriginY = headerSize.height
                headerSize.width = max(headerSize.width, nameNodeSizeApply.0.width + adminBadgeSizeAndApply.0.size.width + layoutConstants.text.bubbleInsets.left + layoutConstants.text.bubbleInsets.right + credibilityIconWidth)
                headerSize.height += nameNodeSizeApply.0.height
            }

            if !ignoreForward, let forwardInfo = firstMessage.forwardInfo {
                if headerSize.height.isZero {
                    headerSize.height += 5.0
                }
                
                let forwardPsaType: String? = forwardInfo.psaType
                
                if let source = forwardInfo.source {
                    forwardSource = source
                    if let authorSignature = forwardInfo.authorSignature {
                        forwardAuthorSignature = authorSignature
                    } else if let forwardInfoAuthor = forwardInfo.author, forwardInfoAuthor.id != source.id {
                        forwardAuthorSignature = EnginePeer(forwardInfoAuthor).displayTitle(strings: item.presentationData.strings, displayOrder: item.presentationData.nameDisplayOrder)
                    } else {
                        forwardAuthorSignature = nil
                    }
                } else {
                    if let currentForwardInfo = currentForwardInfo, forwardInfo.author == nil && currentForwardInfo.0 != nil {
                        forwardSource = nil
                        forwardAuthorSignature = currentForwardInfo.0.flatMap(EnginePeer.init)?.displayTitle(strings: item.presentationData.strings, displayOrder: item.presentationData.nameDisplayOrder)
                    } else {
                        forwardSource = forwardInfo.author
                        forwardAuthorSignature = forwardInfo.authorSignature
                    }
                }
                let sizeAndApply = forwardInfoLayout(item.presentationData, item.presentationData.strings, .bubble(incoming: incoming), forwardSource, forwardAuthorSignature, forwardPsaType, CGSize(width: maximumNodeWidth - layoutConstants.text.bubbleInsets.left - layoutConstants.text.bubbleInsets.right, height: CGFloat.greatestFiniteMagnitude))
                forwardInfoSizeApply = (sizeAndApply.0, { width in sizeAndApply.1(width) })
                
                forwardInfoOriginY = headerSize.height
                headerSize.width = max(headerSize.width, forwardInfoSizeApply.0.width + layoutConstants.text.bubbleInsets.left + layoutConstants.text.bubbleInsets.right)
                headerSize.height += forwardInfoSizeApply.0.height
            }
            
            if let replyMessage = replyMessage {
                if headerSize.height.isZero {
                    headerSize.height += 6.0
                } else {
                    headerSize.height += 2.0
                }
                let sizeAndApply = replyInfoLayout(item.presentationData, item.presentationData.strings, item.context, .bubble(incoming: incoming), replyMessage, CGSize(width: maximumNodeWidth - layoutConstants.text.bubbleInsets.left - layoutConstants.text.bubbleInsets.right, height: CGFloat.greatestFiniteMagnitude))
                replyInfoSizeApply = (sizeAndApply.0, { sizeAndApply.1() })
                
                replyInfoOriginY = headerSize.height
                headerSize.width = max(headerSize.width, replyInfoSizeApply.0.width + layoutConstants.text.bubbleInsets.left + layoutConstants.text.bubbleInsets.right)
                headerSize.height += replyInfoSizeApply.0.height + 2.0
            }
            
            if !headerSize.height.isZero {
                headerSize.height -= 5.0
            }
        }
        
        let hideBackground: Bool
        if let backgroundHiding = backgroundHiding {
            switch backgroundHiding {
                case .never:
                    hideBackground = false
                case .emptyWallpaper:
                    hideBackground = hasSolidWallpaper && !displayHeader
                case .always:
                    hideBackground = true
            }
        } else {
            hideBackground = false
        }
        
        var removedContentNodeIndices: [Int]?
        findRemoved: for i in 0 ..< currentContentClassesPropertiesAndLayouts.count {
            let currentMessage = currentContentClassesPropertiesAndLayouts[i].0
            let currentClass: AnyClass = currentContentClassesPropertiesAndLayouts[i].1
            for contentItemValue in contentNodeMessagesAndClasses {
                let contentItem = contentItemValue as (message: Message, type: AnyClass, ChatMessageEntryAttributes, BubbleItemAttributes)

                if currentClass == contentItem.type && currentMessage.stableId == contentItem.message.stableId {
                    continue findRemoved
                }
            }
            if removedContentNodeIndices == nil {
                removedContentNodeIndices = [i]
            } else {
                removedContentNodeIndices!.append(i)
            }
        }
        
        var contentNodePropertiesAndFinalize: [(ChatMessageBubbleContentProperties, ChatMessageBubbleContentPosition?, (CGFloat) -> (CGSize, (ListViewItemUpdateAnimation, Bool) -> Void), UInt32?, Bool?)] = []
        
        var maxContentWidth: CGFloat = headerSize.width
        
        var actionButtonsFinalize: ((CGFloat) -> (CGSize, (_ animated: Bool) -> ChatMessageActionButtonsNode))?
        if let replyMarkup = replyMarkup {
            let (minWidth, buttonsLayout) = actionButtonsLayout(item.context, item.presentationData.theme, item.presentationData.chatBubbleCorners, item.presentationData.strings, replyMarkup, item.message, maximumNodeWidth)
            maxContentWidth = max(maxContentWidth, minWidth)
            actionButtonsFinalize = buttonsLayout
        }
        
        for i in 0 ..< contentPropertiesAndLayouts.count {
            let (_, contentNodeProperties, preparePosition, _, contentNodeLayout, contentGroupId, itemSelection) = contentPropertiesAndLayouts[i]
            
            if let mosaicRange = mosaicRange, mosaicRange.contains(i), let (framesAndPositions, size) = calculatedGroupFramesAndSize {
                let mosaicIndex = i - mosaicRange.lowerBound
                
                let position = framesAndPositions[mosaicIndex].1
                
                let topLeft: ChatMessageBubbleContentMosaicNeighbor
                let topRight: ChatMessageBubbleContentMosaicNeighbor
                let bottomLeft: ChatMessageBubbleContentMosaicNeighbor
                let bottomRight: ChatMessageBubbleContentMosaicNeighbor
                
                switch firstNodeTopPosition {
                    case .Neighbour:
                        topLeft = .merged
                        topRight = .merged
                    case .BubbleNeighbour:
                        topLeft = .mergedBubble
                        topRight = .mergedBubble
                    case let .None(status):
                        if position.contains(.top) && position.contains(.left) {
                            switch status {
                            case .Left:
                                topLeft = .mergedBubble
                            case .Right:
                                topLeft = .none(tail: false)
                            case .None:
                                topLeft = .none(tail: false)
                            }
                        } else {
                            topLeft = .merged
                        }
                        
                        if position.contains(.top) && position.contains(.right) {
                            switch status {
                            case .Left:
                                topRight = .none(tail: false)
                            case .Right:
                                topRight = .mergedBubble
                            case .None:
                                topRight = .none(tail: false)
                            }
                        } else {
                            topRight = .merged
                        }
                }
                
                let lastMosaicBottomPosition: ChatMessageBubbleRelativePosition
                if mosaicRange.upperBound - 1 == contentNodeCount - 1 {
                    lastMosaicBottomPosition = lastNodeTopPosition
                } else {
                    lastMosaicBottomPosition = .Neighbour(false, .freeform, .default)
                }
                
                if position.contains(.bottom), case .Neighbour = lastMosaicBottomPosition {
                    bottomLeft = .merged
                    bottomRight = .merged
                } else {
                    var switchValue = lastNodeTopPosition
                    if !"".isEmpty {
                        switchValue = .BubbleNeighbour
                    }

                    switch switchValue {
                        case .Neighbour:
                            bottomLeft = .merged
                            bottomRight = .merged
                        case .BubbleNeighbour:
                            bottomLeft = .mergedBubble
                            bottomRight = .mergedBubble
                        case let .None(status):
                            if position.contains(.bottom) && position.contains(.left) {
                                switch status {
                                case .Left:
                                    bottomLeft = .mergedBubble
                                case .Right:
                                    bottomLeft = .none(tail: false)
                                case let .None(tailStatus):
                                    if case .Incoming = tailStatus {
                                        bottomLeft = .none(tail: true)
                                    } else {
                                        bottomLeft = .none(tail: false)
                                    }
                                }
                            } else {
                                bottomLeft = .merged
                            }
                            
                            if position.contains(.bottom) && position.contains(.right) {
                                switch status {
                                case .Left:
                                    bottomRight = .none(tail: false)
                                case .Right:
                                    bottomRight = .mergedBubble
                                case let .None(tailStatus):
                                    if case .Outgoing = tailStatus {
                                        bottomRight = .none(tail: true)
                                    } else {
                                        bottomRight = .none(tail: false)
                                    }
                                }
                            } else {
                                bottomRight = .merged
                            }
                    }
                }
                
                let (_, contentNodeFinalize) = contentNodeLayout(framesAndPositions[mosaicIndex].0.size, .mosaic(position: ChatMessageBubbleContentMosaicPosition(topLeft: topLeft, topRight: topRight, bottomLeft: bottomLeft, bottomRight: bottomRight), wide: position.isWide))
                
                contentNodePropertiesAndFinalize.append((contentNodeProperties, nil, contentNodeFinalize, contentGroupId, itemSelection))
                
                maxContentWidth = max(maxContentWidth, size.width)
            } else {
                let contentPosition: ChatMessageBubbleContentPosition
                switch preparePosition {
                    case .linear:
                        let topPosition: ChatMessageBubbleRelativePosition
                        let bottomPosition: ChatMessageBubbleRelativePosition
                        
                        var topBubbleAttributes = BubbleItemAttributes(isAttachment: false, neighborType: .freeform, neighborSpacing: .default)
                        var bottomBubbleAttributes = BubbleItemAttributes(isAttachment: false, neighborType: .freeform, neighborSpacing: .default)
                        if i != 0 {
                            topBubbleAttributes = contentPropertiesAndLayouts[i - 1].3
                        }
                        if i != contentPropertiesAndLayouts.count - 1 {
                            bottomBubbleAttributes = contentPropertiesAndLayouts[i + 1].3
                        }

                        if i == 0 {
                            topPosition = firstNodeTopPosition
                        } else {
                            topPosition = .Neighbour(topBubbleAttributes.isAttachment, topBubbleAttributes.neighborType, topBubbleAttributes.neighborSpacing)
                        }
                        
                        if i == contentNodeCount - 1 {
                            bottomPosition = lastNodeTopPosition
                        } else {
                            bottomPosition = .Neighbour(bottomBubbleAttributes.isAttachment, bottomBubbleAttributes.neighborType, bottomBubbleAttributes.neighborSpacing)
                        }
                    
                        contentPosition = .linear(top: topPosition, bottom: bottomPosition)
                    case .mosaic:
                        assertionFailure()
                        contentPosition = .linear(top: .Neighbour(false, .freeform, .default), bottom: .Neighbour(false, .freeform, .default))
                }
                let (contentNodeWidth, contentNodeFinalize) = contentNodeLayout(CGSize(width: maximumNodeWidth, height: CGFloat.greatestFiniteMagnitude), contentPosition)
                #if DEBUG
                if contentNodeWidth > maximumNodeWidth {
                    print("contentNodeWidth \(contentNodeWidth) > \(maximumNodeWidth)")
                }
                #endif
                maxContentWidth = max(maxContentWidth, contentNodeWidth)
                
                contentNodePropertiesAndFinalize.append((contentNodeProperties, contentPosition, contentNodeFinalize, contentGroupId, itemSelection))
            }
        }
        
        var contentSize = CGSize(width: maxContentWidth, height: 0.0)
        var contentNodeFramesPropertiesAndApply: [(CGRect, ChatMessageBubbleContentProperties, Bool, (ListViewItemUpdateAnimation, Bool) -> Void)] = []
        var contentContainerNodeFrames: [(UInt32, CGRect, Bool?, CGFloat)] = []
        var currentContainerGroupId: UInt32?
        var currentItemSelection: Bool?
        
        var contentNodesHeight: CGFloat = 0.0
        var totalContentNodesHeight: CGFloat = 0.0
        var currentContainerGroupOverlap: CGFloat = 0.0
        
        var mosaicStatusOrigin: CGPoint?
        for i in 0 ..< contentNodePropertiesAndFinalize.count {
            let (properties, position, finalize, contentGroupId, itemSelection) = contentNodePropertiesAndFinalize[i]
            
            if let position = position, case let .linear(top, bottom) = position {
                if case let .Neighbour(_, _, spacing) = top, case let .overlap(overlap) = spacing {
                    currentContainerGroupOverlap = overlap
                }
                if case let .Neighbour(_, _, spacing) = bottom, case let .overlap(overlap) = spacing {
                    currentContainerGroupOverlap = overlap
                }
            }
            
            if let mosaicRange = mosaicRange, mosaicRange.contains(i), let (framesAndPositions, size) = calculatedGroupFramesAndSize {
                let mosaicIndex = i - mosaicRange.lowerBound
                
                if mosaicIndex == 0 {
                    if !headerSize.height.isZero {
                        contentNodesHeight += 7.0
                        totalContentNodesHeight += 7.0
                    }
                }
                
                let (_, apply) = finalize(maxContentWidth)
                let contentNodeFrame = framesAndPositions[mosaicIndex].0.offsetBy(dx: 0.0, dy: contentNodesHeight)
                contentNodeFramesPropertiesAndApply.append((contentNodeFrame, properties, true, apply))
                
                if mosaicIndex == mosaicRange.upperBound - 1 {
                    contentNodesHeight += size.height
                    totalContentNodesHeight += size.height
                    
                    mosaicStatusOrigin = contentNodeFrame.bottomRight
                }
            } else {
                if i == 0 && !headerSize.height.isZero {
                    if contentGroupId == nil {
                        contentNodesHeight += properties.headerSpacing
                    }
                    totalContentNodesHeight += properties.headerSpacing
                }
                
                if currentContainerGroupId != contentGroupId {
                    if let containerGroupId = currentContainerGroupId {
                        var overlapOffset: CGFloat = 0.0
                        if !contentContainerNodeFrames.isEmpty {
                            overlapOffset = currentContainerGroupOverlap
                        }
                        contentContainerNodeFrames.append((containerGroupId, CGRect(x: 0.0, y: headerSize.height + totalContentNodesHeight - contentNodesHeight - overlapOffset, width: maxContentWidth, height: contentNodesHeight), currentItemSelection, currentContainerGroupOverlap))
                        if !overlapOffset.isZero {
                            totalContentNodesHeight -= currentContainerGroupOverlap
                        }
                        if contentGroupId == nil {
                            totalContentNodesHeight += 3.0
                        }
                    }
                    contentNodesHeight = contentGroupId == nil ? totalContentNodesHeight : 0.0
                    currentContainerGroupId = contentGroupId
                    currentItemSelection = itemSelection
                }
                
                let (size, apply) = finalize(maxContentWidth)
                contentNodeFramesPropertiesAndApply.append((CGRect(origin: CGPoint(x: 0.0, y: contentNodesHeight), size: size), properties, contentGroupId == nil, apply))
                
                contentNodesHeight += size.height
                totalContentNodesHeight += size.height
            }
        }
        
        if let containerGroupId = currentContainerGroupId {
            var overlapOffset: CGFloat = 0.0
            if !contentContainerNodeFrames.isEmpty {
                overlapOffset = currentContainerGroupOverlap
            }
            contentContainerNodeFrames.append((containerGroupId, CGRect(x: 0.0, y: headerSize.height + totalContentNodesHeight - contentNodesHeight - overlapOffset, width: maxContentWidth, height: contentNodesHeight), currentItemSelection, currentContainerGroupOverlap))
            if !overlapOffset.isZero {
                totalContentNodesHeight -= currentContainerGroupOverlap
            }
        }
        
        contentSize.height += totalContentNodesHeight
        
        var actionButtonsSizeAndApply: (CGSize, (Bool) -> ChatMessageActionButtonsNode)?
        if let actionButtonsFinalize = actionButtonsFinalize {
            actionButtonsSizeAndApply = actionButtonsFinalize(maxContentWidth)
        }
        
        let minimalContentSize: CGSize
        if hideBackground {
            minimalContentSize = CGSize(width: 1.0, height: 1.0)
        } else {
            minimalContentSize = layoutConstants.bubble.minimumSize
        }
        let calculatedBubbleHeight = headerSize.height + contentSize.height + layoutConstants.bubble.contentInsets.top + layoutConstants.bubble.contentInsets.bottom
        let layoutBubbleSize = CGSize(width: max(contentSize.width, headerSize.width) + layoutConstants.bubble.contentInsets.left + layoutConstants.bubble.contentInsets.right, height: max(minimalContentSize.height, calculatedBubbleHeight))
        
        var contentVerticalOffset: CGFloat = 0.0
        if minimalContentSize.height > calculatedBubbleHeight + 2.0 {
            contentVerticalOffset = floorToScreenPixels((minimalContentSize.height - calculatedBubbleHeight) / 2.0)
        }
        
        let backgroundFrame: CGRect
        let contentOrigin: CGPoint
        let contentUpperRightCorner: CGPoint
        switch alignment {
            case .none:
                backgroundFrame = CGRect(origin: CGPoint(x: incoming ? (params.leftInset + layoutConstants.bubble.edgeInset + avatarInset) : (params.width - params.rightInset - layoutBubbleSize.width - layoutConstants.bubble.edgeInset - deliveryFailedInset), y: 0.0), size: layoutBubbleSize)
                contentOrigin = CGPoint(x: backgroundFrame.origin.x + (incoming ? layoutConstants.bubble.contentInsets.left : layoutConstants.bubble.contentInsets.right), y: backgroundFrame.origin.y + layoutConstants.bubble.contentInsets.top + headerSize.height + contentVerticalOffset)
                contentUpperRightCorner = CGPoint(x: backgroundFrame.maxX - (incoming ? layoutConstants.bubble.contentInsets.right : layoutConstants.bubble.contentInsets.left), y: backgroundFrame.origin.y + layoutConstants.bubble.contentInsets.top + headerSize.height)
            case .center:
                let availableWidth = params.width - params.leftInset - params.rightInset
                backgroundFrame = CGRect(origin: CGPoint(x: params.leftInset + floor((availableWidth - layoutBubbleSize.width) / 2.0), y: 0.0), size: layoutBubbleSize)
                contentOrigin = CGPoint(x: backgroundFrame.minX + floor(layoutConstants.bubble.contentInsets.right + layoutConstants.bubble.contentInsets.left) / 2.0, y: backgroundFrame.minY + layoutConstants.bubble.contentInsets.top + headerSize.height + contentVerticalOffset)
                contentUpperRightCorner = CGPoint(x: backgroundFrame.maxX - (incoming ? layoutConstants.bubble.contentInsets.right : layoutConstants.bubble.contentInsets.left), y: backgroundFrame.origin.y + layoutConstants.bubble.contentInsets.top + headerSize.height)
        }
        
        let bubbleContentWidth = maxContentWidth - layoutConstants.bubble.edgeInset * 2.0 - (layoutConstants.bubble.contentInsets.right + layoutConstants.bubble.contentInsets.left)

        var layoutSize = CGSize(width: params.width, height: layoutBubbleSize.height)
        if let actionButtonsSizeAndApply = actionButtonsSizeAndApply {
            layoutSize.height += actionButtonsSizeAndApply.0.height
        }
        
        var layoutInsets = UIEdgeInsets(top: mergedTop.merged ? layoutConstants.bubble.mergedSpacing : layoutConstants.bubble.defaultSpacing, left: 0.0, bottom: mergedBottom.merged ? layoutConstants.bubble.mergedSpacing : layoutConstants.bubble.defaultSpacing, right: 0.0)
        if dateHeaderAtBottom {
            layoutInsets.top += layoutConstants.timestampHeaderHeight
        }
        if isAd {
            layoutInsets.top += 4.0
        }
        
        var updatedShareButtonBackground: UIImage?
        var updatedTrButtonBackground: UIImage?
        
        var updatedShareButtonNode: HighlightableButtonNode?
        if needShareButton {
            if currentShareButtonNode != nil {
                updatedShareButtonNode = currentShareButtonNode
                if item.presentationData.theme !== currentItem?.presentationData.theme {
                    let graphics = PresentationResourcesChat.additionalGraphics(item.presentationData.theme.theme, wallpaper: item.presentationData.theme.wallpaper, bubbleCorners: item.presentationData.chatBubbleCorners)
                    if case .pinnedMessages = item.associatedData.subject {
                        updatedShareButtonBackground = graphics.chatBubbleNavigateButtonImage
                    } else if item.message.id.peerId.isRepliesOrSavedMessages(accountPeerId: item.context.account.peerId) {
                        updatedShareButtonBackground = graphics.chatBubbleNavigateButtonImage
                    } else {
                        updatedShareButtonBackground = graphics.chatBubbleShareButtonImage
                    }
                }
            } else {
                let buttonNode = HighlightableButtonNode()
                let buttonIcon: UIImage?
                let graphics = PresentationResourcesChat.additionalGraphics(item.presentationData.theme.theme, wallpaper: item.presentationData.theme.wallpaper, bubbleCorners: item.presentationData.chatBubbleCorners)
                if case .pinnedMessages = item.associatedData.subject {
                    buttonIcon = graphics.chatBubbleNavigateButtonImage
                } else if item.message.id.peerId.isRepliesOrSavedMessages(accountPeerId: item.context.account.peerId) {
                    buttonIcon = graphics.chatBubbleNavigateButtonImage
                } else {
                    buttonIcon = graphics.chatBubbleShareButtonImage
                }
                buttonNode.setBackgroundImage(buttonIcon, for: [.normal])
                updatedShareButtonNode = buttonNode
            }
        }
        
        var updatedTrButtonNode: HighlightableButtonNode?
        if needTrButton {
            if currentTrButtonNode != nil {
                updatedTrButtonNode = currentTrButtonNode
                if item.presentationData.theme !== currentItem?.presentationData.theme {
                    let graphics = PresentationResourcesChat.additionalGraphics(item.presentationData.theme.theme, wallpaper: item.presentationData.theme.wallpaper, bubbleCorners: item.presentationData.chatBubbleCorners)
                    updatedTrButtonBackground = graphics.chatBubbleTrButtonImage
                }
            } else {
                let buttonNode = HighlightableButtonNode()
                let buttonIcon: UIImage?
                let graphics = PresentationResourcesChat.additionalGraphics(item.presentationData.theme.theme, wallpaper: item.presentationData.theme.wallpaper, bubbleCorners: item.presentationData.chatBubbleCorners)
                buttonIcon = graphics.chatBubbleTrButtonImage

                buttonNode.setBackgroundImage(buttonIcon, for: [.normal])
                updatedTrButtonNode = buttonNode
            }
        }
        
        let layout = ListViewItemNodeLayout(contentSize: layoutSize, insets: layoutInsets)
        
        let graphics = PresentationResourcesChat.principalGraphics(theme: item.presentationData.theme.theme, wallpaper: item.presentationData.theme.wallpaper, bubbleCorners: item.presentationData.chatBubbleCorners)
        
        var updatedMergedTop = mergedBottom
        var updatedMergedBottom = mergedTop
        if mosaicRange == nil {
            if contentNodePropertiesAndFinalize.first?.0.forceFullCorners ?? false {
                updatedMergedTop = .semanticallyMerged
            }
            if headerSize.height.isZero && contentNodePropertiesAndFinalize.first?.0.forceFullCorners ?? false {
                updatedMergedBottom = .none
            }
            if actionButtonsSizeAndApply != nil {
                updatedMergedTop = .fullyMerged
            }
        }
        
        return (layout, { animation, applyInfo, synchronousLoads in
            return ChatMessageBubbleItemNode.applyLayout(selfReference: selfReference, animation, synchronousLoads,
                params: params,
                applyInfo: applyInfo,
                layout: layout,
                item: item,
                forwardSource: forwardSource,
                forwardAuthorSignature: forwardAuthorSignature,
                accessibilityData: accessibilityData,
                actionButtonsSizeAndApply: actionButtonsSizeAndApply,
                updatedMergedTop: updatedMergedTop,
                updatedMergedBottom: updatedMergedBottom,
                hideBackground: hideBackground,
                incoming: incoming,
                graphics: graphics,
                presentationContext: item.controllerInteraction.presentationContext,
                bubbleContentWidth: bubbleContentWidth,
                backgroundFrame: backgroundFrame,
                deliveryFailedInset: deliveryFailedInset,
                nameNodeSizeApply: nameNodeSizeApply,
                contentOrigin: contentOrigin,
                nameNodeOriginY: nameNodeOriginY,
                layoutConstants: layoutConstants,
                currentCredibilityIconImage: currentCredibilityIconImage,
                adminNodeSizeApply: adminNodeSizeApply,
                contentUpperRightCorner: contentUpperRightCorner,
                forwardInfoSizeApply: forwardInfoSizeApply,
                forwardInfoOriginY: forwardInfoOriginY,
                replyInfoSizeApply: replyInfoSizeApply,
                replyInfoOriginY: replyInfoOriginY,
                removedContentNodeIndices: removedContentNodeIndices,
                addedContentNodes: addedContentNodes,
                contentNodeMessagesAndClasses: contentNodeMessagesAndClasses,
                contentNodeFramesPropertiesAndApply: contentNodeFramesPropertiesAndApply,
                contentContainerNodeFrames: contentContainerNodeFrames,
                mosaicStatusOrigin: mosaicStatusOrigin,
                mosaicStatusSizeAndApply: mosaicStatusSizeAndApply,
                needsShareButton: needShareButton,
                needsTrButton: needTrButton
            )
        })
    }
    
    private static func applyLayout(selfReference: Weak<ChatMessageBubbleItemNode>, _ animation: ListViewItemUpdateAnimation, _ synchronousLoads: Bool,
        params: ListViewItemLayoutParams,
        applyInfo: ListViewItemApply,
        layout: ListViewItemNodeLayout,
        item: ChatMessageItem,
        forwardSource: Peer?,
        forwardAuthorSignature: String?,
        accessibilityData: ChatMessageAccessibilityData,
        actionButtonsSizeAndApply: (CGSize, (Bool) -> ChatMessageActionButtonsNode)?,
        updatedMergedTop: ChatMessageMerge,
        updatedMergedBottom: ChatMessageMerge,
        hideBackground: Bool,
        incoming: Bool,
        graphics: PrincipalThemeEssentialGraphics,
        presentationContext: ChatPresentationContext,
        bubbleContentWidth: CGFloat,
        backgroundFrame: CGRect,
        deliveryFailedInset: CGFloat,
        nameNodeSizeApply: (CGSize, () -> TextNode?),
        contentOrigin: CGPoint,
        nameNodeOriginY: CGFloat,
        layoutConstants: ChatMessageItemLayoutConstants,
        currentCredibilityIconImage: UIImage?,
        adminNodeSizeApply: (CGSize, () -> TextNode?),
        contentUpperRightCorner: CGPoint,
        forwardInfoSizeApply: (CGSize, (CGFloat) -> ChatMessageForwardInfoNode?),
        forwardInfoOriginY: CGFloat,
        replyInfoSizeApply: (CGSize, () -> ChatMessageReplyInfoNode?),
        replyInfoOriginY: CGFloat,
        removedContentNodeIndices: [Int]?,
        addedContentNodes: [(Message, Bool, ChatMessageBubbleContentNode)]?,
        contentNodeMessagesAndClasses: [(Message, AnyClass, ChatMessageEntryAttributes, BubbleItemAttributes)],
        contentNodeFramesPropertiesAndApply: [(CGRect, ChatMessageBubbleContentProperties, Bool, (ListViewItemUpdateAnimation, Bool) -> Void)],
        contentContainerNodeFrames: [(UInt32, CGRect, Bool?, CGFloat)],
        mosaicStatusOrigin: CGPoint?,
        mosaicStatusSizeAndApply: (CGSize, (Bool) -> ChatMessageDateAndStatusNode)?,
        needsShareButton: Bool,
        needsTrButton: Bool
    ) -> Void {
        guard let strongSelf = selfReference.value else {
            return
        }
        let previousContextFrame = strongSelf.mainContainerNode.frame
        strongSelf.mainContainerNode.frame = CGRect(origin: CGPoint(), size: layout.contentSize)
        strongSelf.mainContextSourceNode.frame = CGRect(origin: CGPoint(), size: layout.contentSize)
        strongSelf.mainContextSourceNode.contentNode.frame = CGRect(origin: CGPoint(), size: layout.contentSize)
        strongSelf.contentContainersWrapperNode.frame = CGRect(origin: CGPoint(), size: layout.contentSize)
        
        strongSelf.appliedItem = item
        strongSelf.appliedForwardInfo = (forwardSource, forwardAuthorSignature)
        strongSelf.updateAccessibilityData(accessibilityData)
        
        var transition: ContainedViewLayoutTransition = .immediate
        var useDisplayLinkAnimations = false
        if case let .System(duration) = animation {
            transition = .animated(duration: duration, curve: .spring)
            
            if let subject = item.associatedData.subject, case .forwardedMessages = subject {
                useDisplayLinkAnimations = true
            }
        }
        
        var forceBackgroundSide = false
        if actionButtonsSizeAndApply != nil {
            forceBackgroundSide = true
        } else if case .semanticallyMerged = updatedMergedTop {
            forceBackgroundSide = true
        }
        let mergeType = ChatMessageBackgroundMergeType(top: updatedMergedTop == .fullyMerged, bottom: updatedMergedBottom == .fullyMerged, side: forceBackgroundSide)
        let backgroundType: ChatMessageBackgroundType
        if hideBackground {
            backgroundType = .none
        } else if !incoming {
            backgroundType = .outgoing(mergeType)
        } else {
            backgroundType = .incoming(mergeType)
        }
        let hasWallpaper = item.presentationData.theme.wallpaper.hasWallpaper
        if item.presentationData.theme.theme.forceSync {
            transition = .immediate
        }
        strongSelf.backgroundNode.setType(type: backgroundType, highlighted: strongSelf.highlightedState, graphics: graphics, maskMode: strongSelf.backgroundMaskMode, hasWallpaper: hasWallpaper, transition: transition, backgroundNode: presentationContext.backgroundNode)
        strongSelf.backgroundWallpaperNode.setType(type: backgroundType, theme: item.presentationData.theme, essentialGraphics: graphics, maskMode: strongSelf.backgroundMaskMode, backgroundNode: presentationContext.backgroundNode)
        strongSelf.shadowNode.setType(type: backgroundType, hasWallpaper: hasWallpaper, graphics: graphics)
        if case .none = backgroundType {
            strongSelf.clippingNode.clipsToBounds = false
        } else {
            strongSelf.clippingNode.clipsToBounds = true
        }
        
        strongSelf.backgroundType = backgroundType
        
        let isFailed = item.content.firstMessage.effectivelyFailed(timestamp: item.context.account.network.getApproximateRemoteTimestamp())
        if isFailed {
            let deliveryFailedNode: ChatMessageDeliveryFailedNode
            var isAppearing = false
            if let current = strongSelf.deliveryFailedNode {
                deliveryFailedNode = current
            } else {
                isAppearing = true
                deliveryFailedNode = ChatMessageDeliveryFailedNode(tapped: { [weak strongSelf] in
                    if let item = strongSelf?.item {
                        item.controllerInteraction.requestRedeliveryOfFailedMessages(item.content.firstMessage.id)
                    }
                })
                strongSelf.deliveryFailedNode = deliveryFailedNode
                strongSelf.insertSubnode(deliveryFailedNode, belowSubnode: strongSelf.messageAccessibilityArea)
            }
            let deliveryFailedSize = deliveryFailedNode.updateLayout(theme: item.presentationData.theme.theme)
            let deliveryFailedFrame = CGRect(origin: CGPoint(x: backgroundFrame.maxX + deliveryFailedInset - deliveryFailedSize.width, y: backgroundFrame.maxY - deliveryFailedSize.height), size: deliveryFailedSize)
            if isAppearing {
                deliveryFailedNode.frame = deliveryFailedFrame
                transition.animatePositionAdditive(node: deliveryFailedNode, offset: CGPoint(x: deliveryFailedInset, y: 0.0))
            } else {
                transition.updateFrame(node: deliveryFailedNode, frame: deliveryFailedFrame)
            }
        } else if let deliveryFailedNode = strongSelf.deliveryFailedNode {
            strongSelf.deliveryFailedNode = nil
            transition.updateAlpha(node: deliveryFailedNode, alpha: 0.0)
            transition.updateFrame(node: deliveryFailedNode, frame: deliveryFailedNode.frame.offsetBy(dx: 24.0, dy: 0.0), completion: { [weak deliveryFailedNode] _ in
                deliveryFailedNode?.removeFromSupernode()
            })
        }
        
        if let nameNode = nameNodeSizeApply.1() {
            strongSelf.nameNode = nameNode
            if nameNode.supernode == nil {
                if !nameNode.isNodeLoaded {
                    nameNode.isUserInteractionEnabled = false
                }
                strongSelf.clippingNode.addSubnode(nameNode)
            }
            nameNode.frame = CGRect(origin: CGPoint(x: contentOrigin.x + layoutConstants.text.bubbleInsets.left, y: layoutConstants.bubble.contentInsets.top + nameNodeOriginY), size: nameNodeSizeApply.0)
            nameNode.displaysAsynchronously = !item.presentationData.isPreview && !item.presentationData.theme.theme.forceSync
            
            if let credibilityIconImage = currentCredibilityIconImage {
                let credibilityIconNode: ASImageNode
                if let node = strongSelf.credibilityIconNode {
                    credibilityIconNode = node
                } else {
                    credibilityIconNode = ASImageNode()
                    strongSelf.credibilityIconNode = credibilityIconNode
                    strongSelf.clippingNode.addSubnode(credibilityIconNode)
                }
                credibilityIconNode.frame = CGRect(origin: CGPoint(x: nameNode.frame.maxX + 4.0, y: nameNode.frame.minY), size: credibilityIconImage.size)
                credibilityIconNode.image = credibilityIconImage
            } else {
                strongSelf.credibilityIconNode?.removeFromSupernode()
                strongSelf.credibilityIconNode = nil
            }
            
            if let adminBadgeNode = adminNodeSizeApply.1() {
                strongSelf.adminBadgeNode = adminBadgeNode
                let adminBadgeFrame = CGRect(origin: CGPoint(x: contentUpperRightCorner.x - layoutConstants.text.bubbleInsets.left - adminNodeSizeApply.0.width, y: layoutConstants.bubble.contentInsets.top + nameNodeOriginY), size: adminNodeSizeApply.0)
                if adminBadgeNode.supernode == nil {
                    if !adminBadgeNode.isNodeLoaded {
                        adminBadgeNode.isUserInteractionEnabled = false
                    }
                    strongSelf.clippingNode.addSubnode(adminBadgeNode)
                    adminBadgeNode.frame = adminBadgeFrame
                } else {
                    let previousAdminBadgeFrame = adminBadgeNode.frame
                    adminBadgeNode.frame = adminBadgeFrame
                    transition.animatePositionAdditive(node: adminBadgeNode, offset: CGPoint(x: previousAdminBadgeFrame.maxX - adminBadgeFrame.maxX, y: 0.0))
                }
            } else {
                strongSelf.adminBadgeNode?.removeFromSupernode()
                strongSelf.adminBadgeNode = nil
            }
        } else {
            strongSelf.nameNode?.removeFromSupernode()
            strongSelf.nameNode = nil
            strongSelf.adminBadgeNode?.removeFromSupernode()
            strongSelf.adminBadgeNode = nil
        }
        
        let beginAt = applyInfo.timestamp ?? CACurrentMediaTime()
    
        let timingFunction = kCAMediaTimingFunctionSpring        
        if let forwardInfoNode = forwardInfoSizeApply.1(bubbleContentWidth) {
            strongSelf.forwardInfoNode = forwardInfoNode
            var animateFrame = true
            if forwardInfoNode.supernode == nil {
                strongSelf.clippingNode.addSubnode(forwardInfoNode)
                animateFrame = false
                forwardInfoNode.openPsa = { [weak strongSelf] type, sourceNode in
                    guard let strongSelf = strongSelf, let item = strongSelf.item else {
                        return
                    }
                    item.controllerInteraction.displayPsa(type, sourceNode)
                }
                
                if animation.isAnimated {
                    forwardInfoNode.layer.animateAlpha(from: 0.0, to: 1.0, duration: 0.2)
                }
            }
            let previousForwardInfoNodeFrame = forwardInfoNode.frame
            let forwardInfoFrame = CGRect(origin: CGPoint(x: contentOrigin.x + layoutConstants.text.bubbleInsets.left, y: layoutConstants.bubble.contentInsets.top + forwardInfoOriginY), size: CGSize(width: bubbleContentWidth, height: forwardInfoSizeApply.0.height))
            if case let .System(duration) = animation {
                if animateFrame {
                    if useDisplayLinkAnimations {
                        let animation = ListViewAnimation(from: previousForwardInfoNodeFrame, to: forwardInfoFrame, duration: duration * UIView.animationDurationFactor(), curve: strongSelf.preferredAnimationCurve, beginAt: beginAt, update: { _, frame in
                            forwardInfoNode.frame = frame
                        })
                        strongSelf.setAnimationForKey("forwardFrame", animation: animation)
                    } else {
                        forwardInfoNode.frame = forwardInfoFrame
                        forwardInfoNode.layer.animateFrame(from: previousForwardInfoNodeFrame, to: forwardInfoFrame, duration: duration, timingFunction: timingFunction)
                    }
                } else {
                    forwardInfoNode.frame = forwardInfoFrame
                }
            } else {
                forwardInfoNode.frame = forwardInfoFrame
            }
        } else {
            if animation.isAnimated {
                if let forwardInfoNode = strongSelf.forwardInfoNode {
                    strongSelf.forwardInfoNode = nil
                    forwardInfoNode.layer.animateAlpha(from: 1.0, to: 0.0, duration: 0.1, removeOnCompletion: false, completion: { [weak forwardInfoNode] _ in
                        forwardInfoNode?.removeFromSupernode()
                    })
                }
            } else {
                strongSelf.forwardInfoNode?.removeFromSupernode()
                strongSelf.forwardInfoNode = nil
            }
        }
        
        if let replyInfoNode = replyInfoSizeApply.1() {
            strongSelf.replyInfoNode = replyInfoNode
            var animateFrame = true
            if replyInfoNode.supernode == nil {
                strongSelf.clippingNode.addSubnode(replyInfoNode)
                animateFrame = false
            }
            let previousReplyInfoNodeFrame = replyInfoNode.frame
            replyInfoNode.frame = CGRect(origin: CGPoint(x: contentOrigin.x + layoutConstants.text.bubbleInsets.left, y: layoutConstants.bubble.contentInsets.top + replyInfoOriginY), size: replyInfoSizeApply.0)
            if case let .System(duration) = animation {
                if animateFrame {
                    replyInfoNode.layer.animateFrame(from: previousReplyInfoNodeFrame, to: replyInfoNode.frame, duration: duration, timingFunction: timingFunction)
                }
            }
        } else {
            strongSelf.replyInfoNode?.removeFromSupernode()
            strongSelf.replyInfoNode = nil
        }
        
        var incomingOffset: CGFloat = 0.0
        switch backgroundType {
        case .incoming:
            incomingOffset = 5.0
        default:
            break
        }
        
        var index = 0
        var hasSelection = false
        for (stableId, relativeFrame, itemSelection, groupOverlap) in contentContainerNodeFrames {
            if let itemSelection = itemSelection, itemSelection {
                hasSelection = true
            }
            var contentContainer: ContentContainer? = strongSelf.contentContainers.first(where: { $0.contentMessageStableId == stableId })
            
            let previousContextFrame = contentContainer?.containerNode.frame
            let previousContextContentFrame = contentContainer?.sourceNode.contentRect
            
            if contentContainer == nil {
                let container = ContentContainer(contentMessageStableId: stableId)
                let contextSourceNode = container.sourceNode
                let containerNode = container.containerNode
                
                container.containerNode.shouldBegin = { [weak strongSelf, weak containerNode] location in
                    guard let strongSelf = strongSelf, let strongContainerNode = containerNode else {
                        return false
                    }
                    
                    if strongSelf.contentContainers.count < 2 {
                        return false
                    }
                    
                    let location = location.offsetBy(dx: 0.0, dy: strongContainerNode.frame.minY)
                    if !strongSelf.backgroundNode.frame.contains(location) {
                        return false
                    }
                    if strongSelf.selectionNode != nil {
                        return false
                    }
                    if let action = strongSelf.gestureRecognized(gesture: .tap, location: location, recognizer: nil) {
                        if case .action = action {
                            return false
                        }
                    }
                    if let action = strongSelf.gestureRecognized(gesture: .longTap, location: location, recognizer: nil) {
                        switch action {
                        case .action, .optionalAction:
                            return false
                        case let .openContextMenu(_, selectAll, _):
                            return !selectAll
                        }
                    }
                    return true
                }
                containerNode.activated = { [weak strongSelf, weak containerNode] gesture, location in
                    guard let strongSelf = strongSelf, let strongContainerNode = containerNode else {
                        return
                    }
                    
                    let location = location.offsetBy(dx: 0.0, dy: strongContainerNode.frame.minY)
                    strongSelf.mainContainerNode.activated?(gesture, location)
                }
            
                containerNode.addSubnode(contextSourceNode)
                containerNode.targetNodeForActivationProgress = contextSourceNode.contentNode
                strongSelf.contentContainersWrapperNode.addSubnode(containerNode)
                
                contextSourceNode.willUpdateIsExtractedToContextPreview = { [weak strongSelf, weak container, weak contextSourceNode] isExtractedToContextPreview, transition in
                    guard let strongSelf = strongSelf, let strongContextSourceNode = contextSourceNode else {
                        return
                    }
                    container?.willUpdateIsExtractedToContextPreview(isExtractedToContextPreview: isExtractedToContextPreview, transition: transition)
                    for contentNode in strongSelf.contentNodes {
                        if contentNode.supernode === strongContextSourceNode.contentNode {
                            contentNode.willUpdateIsExtractedToContextPreview(isExtractedToContextPreview)
                        }
                    }
                }
                contextSourceNode.isExtractedToContextPreviewUpdated = { [weak strongSelf, weak container, weak contextSourceNode] isExtractedToContextPreview in
                    guard let strongSelf = strongSelf, let strongContextSourceNode = contextSourceNode else {
                        return
                    }
                    
                    container?.isExtractedToContextPreviewUpdated(isExtractedToContextPreview)

                    if !isExtractedToContextPreview, let (rect, size) = strongSelf.absoluteRect {
                        container?.updateAbsoluteRect(relativeFrame.offsetBy(dx: rect.minX, dy: rect.minY), within: size)
                    }
                    
                    for contentNode in strongSelf.contentNodes {
                        if contentNode.supernode === strongContextSourceNode.contentNode {
                            contentNode.updateIsExtractedToContextPreview(isExtractedToContextPreview)
                        }
                    }
                }
                
                contextSourceNode.updateAbsoluteRect = { [weak strongSelf, weak container, weak contextSourceNode] rect, size in
                    guard let _ = strongSelf, let strongContextSourceNode = contextSourceNode, strongContextSourceNode.isExtractedToContextPreview else {
                        return
                    }
                    container?.updateAbsoluteRect(relativeFrame.offsetBy(dx: rect.minX, dy: rect.minY), within: size)
                }
                contextSourceNode.applyAbsoluteOffset = { [weak strongSelf, weak container, weak contextSourceNode] value, animationCurve, duration in
                    guard let _ = strongSelf, let strongContextSourceNode = contextSourceNode, strongContextSourceNode.isExtractedToContextPreview else {
                        return
                    }
                    container?.applyAbsoluteOffset(value: value, animationCurve: animationCurve, duration: duration)
                }
                contextSourceNode.applyAbsoluteOffsetSpring = { [weak strongSelf, weak container, weak contextSourceNode] value, duration, damping in
                    guard let _ = strongSelf, let strongContextSourceNode = contextSourceNode, strongContextSourceNode.isExtractedToContextPreview else {
                        return
                    }
                    container?.applyAbsoluteOffsetSpring(value: value, duration: duration, damping: damping)
                }
                
                strongSelf.contentContainers.append(container)
                contentContainer = container
            }
            
            let containerFrame = CGRect(origin: relativeFrame.origin, size: CGSize(width: params.width, height: relativeFrame.size.height))
            contentContainer?.sourceNode.frame = CGRect(origin: CGPoint(), size: containerFrame.size)
            contentContainer?.sourceNode.contentNode.frame = CGRect(origin: CGPoint(), size: containerFrame.size)
            
            contentContainer?.containerNode.frame = containerFrame
            
            contentContainer?.sourceNode.contentRect = CGRect(origin: CGPoint(x: backgroundFrame.minX + incomingOffset, y: 0.0), size: relativeFrame.size)
            contentContainer?.containerNode.targetNodeForActivationProgressContentRect = CGRect(origin: CGPoint(x: backgroundFrame.minX + incomingOffset, y: 0.0), size: relativeFrame.size)
            
            if previousContextFrame?.size != contentContainer?.containerNode.bounds.size || previousContextContentFrame != contentContainer?.sourceNode.contentRect {
                contentContainer?.sourceNode.layoutUpdated?(relativeFrame.size)
            }
            
            var selectionInsets = UIEdgeInsets()
            if index == 0 {
                selectionInsets.bottom = groupOverlap / 2.0
            } else if index == contentContainerNodeFrames.count - 1 {
                selectionInsets.top = groupOverlap / 2.0
            } else {
                selectionInsets.top = groupOverlap / 2.0
                selectionInsets.bottom = groupOverlap / 2.0
            }
            
            contentContainer?.update(size: relativeFrame.size, contentOrigin: contentOrigin, selectionInsets: selectionInsets, index: index, presentationData: item.presentationData, graphics: graphics, backgroundType: backgroundType, presentationContext: item.controllerInteraction.presentationContext, mediaBox: item.context.account.postbox.mediaBox, messageSelection: itemSelection)
                        
            index += 1
        }
        
        if hasSelection {
            var currentMaskView: UIImageView?
            if let maskView = strongSelf.contentContainersWrapperNode.view.mask as? UIImageView {
                currentMaskView = maskView
            } else {
                currentMaskView = UIImageView()
                strongSelf.contentContainersWrapperNode.view.mask = currentMaskView
            }
            
            currentMaskView?.frame = CGRect(origin: CGPoint(x: backgroundFrame.minX, y: 0.0), size: backgroundFrame.size).insetBy(dx: -1.0, dy: -1.0)
            currentMaskView?.image = bubbleMaskForType(backgroundType, graphics: graphics)
        } else {
            strongSelf.contentContainersWrapperNode.view.mask = nil
        }
        
        if removedContentNodeIndices?.count ?? 0 != 0 || addedContentNodes?.count ?? 0 != 0 {
            var updatedContentNodes = strongSelf.contentNodes
            
            if let removedContentNodeIndices = removedContentNodeIndices {
                for index in removedContentNodeIndices.reversed() {
                    if index >= 0 && index < updatedContentNodes.count {
                        let node = updatedContentNodes[index]
                        if animation.isAnimated {
                            node.animateRemovalFromBubble(0.2, completion: { [weak node] in
                                node?.removeFromSupernode()
                            })
                        } else {
                            node.removeFromSupernode()
                        }
                        let _ = updatedContentNodes.remove(at: index)
                    }
                }
            }
            
            if let addedContentNodes = addedContentNodes {
                for (contentNodeMessage, isAttachment, contentNode) in addedContentNodes {
                    updatedContentNodes.append(contentNode)
                    
                    let contextSourceNode: ContextExtractedContentContainingNode
                    let containerSupernode: ASDisplayNode
                    if isAttachment {
                        contextSourceNode = strongSelf.mainContextSourceNode
                        containerSupernode = strongSelf.clippingNode
                    } else {
                        contextSourceNode = strongSelf.contentContainers.first(where: { $0.contentMessageStableId == contentNodeMessage.stableId })?.sourceNode ?? strongSelf.mainContextSourceNode
                        containerSupernode = strongSelf.contentContainers.first(where: { $0.contentMessageStableId == contentNodeMessage.stableId })?.sourceNode.contentNode ?? strongSelf.clippingNode
                    }
                    containerSupernode.addSubnode(contentNode)
                    
                    contentNode.visibility = strongSelf.visibility
                    contentNode.updateIsTextSelectionActive = { [weak contextSourceNode] value in
                        contextSourceNode?.updateDistractionFreeMode?(value)
                    }
                    contentNode.updateIsExtractedToContextPreview(contextSourceNode.isExtractedToContextPreview)
                }
            }
            
            var sortedContentNodes: [ChatMessageBubbleContentNode] = []
            outer: for contentItemValue in contentNodeMessagesAndClasses {
                let contentItem = contentItemValue as (message: Message, type: AnyClass, ChatMessageEntryAttributes, BubbleItemAttributes)

                if let addedContentNodes = addedContentNodes {
                    for (contentNodeMessage, _, contentNode) in addedContentNodes {
                        if type(of: contentNode) == contentItem.type && contentNodeMessage.stableId == contentItem.message.stableId {
                            sortedContentNodes.append(contentNode)
                            continue outer
                        }
                    }
                }
                for contentNode in updatedContentNodes {
                    if type(of: contentNode) == contentItem.type && contentNode.item?.message.stableId == contentItem.message.stableId {
                        sortedContentNodes.append(contentNode)
                        continue outer
                    }
                }
            }
            
            assert(sortedContentNodes.count == updatedContentNodes.count)
            
            strongSelf.contentNodes = sortedContentNodes
        }
        
        var contentNodeIndex = 0
        for (relativeFrame, _, useContentOrigin, apply) in contentNodeFramesPropertiesAndApply {
            apply(animation, synchronousLoads)
            
            if contentNodeIndex >= strongSelf.contentNodes.count {
                break
            }
            
            let contentNode = strongSelf.contentNodes[contentNodeIndex]
            let contentNodeFrame = relativeFrame.offsetBy(dx: contentOrigin.x, dy: useContentOrigin ? contentOrigin.y : 0.0)
            let previousContentNodeFrame = contentNode.frame
                        
            if case let .System(duration) = animation {
                var animateFrame = false
                var animateAlpha = false
                if let addedContentNodes = addedContentNodes {
                    if !addedContentNodes.contains(where: { $0.2 === contentNode }) {
                        animateFrame = true
                    } else {
                        animateAlpha = true
                    }
                } else {
                    animateFrame = true
                }
                
                if animateFrame {
                    if useDisplayLinkAnimations {
                        let animation = ListViewAnimation(from: previousContentNodeFrame, to: contentNodeFrame, duration: duration * UIView.animationDurationFactor(), curve: strongSelf.preferredAnimationCurve, beginAt: beginAt, update: { _, frame in
                            contentNode.frame = frame
                        })
                        strongSelf.setAnimationForKey("contentNode\(contentNodeIndex)Frame", animation: animation)
                    } else {
                        contentNode.frame = contentNodeFrame
                        contentNode.layer.animateFrame(from: previousContentNodeFrame, to: contentNodeFrame, duration: duration, timingFunction: timingFunction)
                    }
                } else if animateAlpha {
                    contentNode.frame = contentNodeFrame
                    contentNode.animateInsertionIntoBubble(duration)
                    var previousAlignedContentNodeFrame = contentNodeFrame
                    previousAlignedContentNodeFrame.origin.x += backgroundFrame.size.width - strongSelf.backgroundNode.frame.size.width
                    contentNode.layer.animateFrame(from: previousAlignedContentNodeFrame, to: contentNodeFrame, duration: duration, timingFunction: timingFunction)
                } else {
                    contentNode.frame = contentNodeFrame
                }
            } else {
                contentNode.frame = contentNodeFrame
            }
            contentNodeIndex += 1
        }
        
        if let mosaicStatusOrigin = mosaicStatusOrigin, let (size, apply) = mosaicStatusSizeAndApply {
            let mosaicStatusNode = apply(transition.isAnimated)
            if mosaicStatusNode !== strongSelf.mosaicStatusNode {
                strongSelf.mosaicStatusNode?.removeFromSupernode()
                strongSelf.mosaicStatusNode = mosaicStatusNode
                strongSelf.clippingNode.addSubnode(mosaicStatusNode)
            }
            let absoluteOrigin = mosaicStatusOrigin.offsetBy(dx: contentOrigin.x, dy: contentOrigin.y)
            mosaicStatusNode.frame = CGRect(origin: CGPoint(x: absoluteOrigin.x - layoutConstants.image.statusInsets.right - size.width, y: absoluteOrigin.y - layoutConstants.image.statusInsets.bottom - size.height), size: size)
        } else if let mosaicStatusNode = strongSelf.mosaicStatusNode {
            strongSelf.mosaicStatusNode = nil
            mosaicStatusNode.removeFromSupernode()
        }

        if needsShareButton {
            if strongSelf.shareButtonNode == nil {
                let shareButtonNode = ChatMessageShareButton()
                strongSelf.shareButtonNode = shareButtonNode
                strongSelf.insertSubnode(shareButtonNode, belowSubnode: strongSelf.messageAccessibilityArea)
                shareButtonNode.addTarget(strongSelf, action: #selector(strongSelf.shareButtonPressed), forControlEvents: .touchUpInside)
            }
        } else if let shareButtonNode = strongSelf.shareButtonNode {
            strongSelf.shareButtonNode = nil
            shareButtonNode.removeFromSupernode()
        }
        
        if needsTrButton {
            if strongSelf.trButtonNode == nil {
                let trButtonNode = ChatMessageShareButton()
                strongSelf.trButtonNode = trButtonNode
                strongSelf.insertSubnode(trButtonNode, belowSubnode: strongSelf.messageAccessibilityArea)
                trButtonNode.addTarget(strongSelf, action: #selector(strongSelf.trButtonPressed), forControlEvents: .touchUpInside)
            }
            
        } else if let trButtonNode = strongSelf.trButtonNode {
            strongSelf.trButtonNode = nil
            trButtonNode.removeFromSupernode()
        }
        
        
        if case .System = animation, !strongSelf.mainContextSourceNode.isExtractedToContextPreview {
            if !strongSelf.backgroundNode.frame.equalTo(backgroundFrame) {
                strongSelf.backgroundFrameTransition = (strongSelf.backgroundNode.frame, backgroundFrame)
            }
            var hasShareButton = false
            var shareButtonWidth: CGFloat = 0.0
            let shareButtonOffset: CGFloat = 4.0
            if let shareButtonNode = strongSelf.shareButtonNode {
                hasShareButton = true
                let currentBackgroundFrame = strongSelf.backgroundNode.frame
                let buttonSize = shareButtonNode.update(presentationData: item.presentationData, chatLocation: item.chatLocation, subject: item.associatedData.subject, message: item.message, account: item.context.account, disableComments: true)
                shareButtonNode.frame = CGRect(origin: CGPoint(x: currentBackgroundFrame.maxX + 8.0, y: currentBackgroundFrame.maxY - buttonSize.width - 1.0), size: buttonSize)
                shareButtonWidth = buttonSize.width
            }
            
            if let trButtonNode = strongSelf.trButtonNode {
                let currentBackgroundFrame = strongSelf.backgroundNode.frame
                let buttonSize = trButtonNode.update(presentationData: item.presentationData, chatLocation: item.chatLocation, subject: item.associatedData.subject, message: item.message, account: item.context.account, disableComments: true, translateButton: true)
                
                var totalShareButtonOffset: CGFloat = 0.0
                if hasShareButton {
                    totalShareButtonOffset = shareButtonWidth + shareButtonOffset
                }
                
                trButtonNode.frame = CGRect(origin: CGPoint(x: currentBackgroundFrame.maxX + 8.0, y: currentBackgroundFrame.maxY - buttonSize.width - 1.0 - totalShareButtonOffset), size: buttonSize)
                
            }
        } else {
            if let _ = strongSelf.backgroundFrameTransition {
                strongSelf.animateFrameTransition(1.0, backgroundFrame.size.height)
                strongSelf.backgroundFrameTransition = nil
            }
            strongSelf.messageAccessibilityArea.frame = backgroundFrame
            
            var hasShareButton = false
            var shareButtonWidth: CGFloat = 0.0
            let shareButtonOffset: CGFloat = 4.0

            if let shareButtonNode = strongSelf.shareButtonNode {
                hasShareButton = true
                let buttonSize = shareButtonNode.update(presentationData: item.presentationData, chatLocation: item.chatLocation, subject: item.associatedData.subject, message: item.message, account: item.context.account, disableComments: true)
                shareButtonNode.frame = CGRect(origin: CGPoint(x: backgroundFrame.maxX + 8.0, y: backgroundFrame.maxY - buttonSize.width - 1.0), size: buttonSize)
                shareButtonWidth = buttonSize.width
            }
            
            if let trButtonNode = strongSelf.trButtonNode {
                let buttonSize = trButtonNode.update(presentationData: item.presentationData, chatLocation: item.chatLocation, subject: item.associatedData.subject, message: item.message, account: item.context.account, disableComments: true, translateButton: true)
                
                var totalShareButtonOffset: CGFloat = 0.0
                if hasShareButton {
                    totalShareButtonOffset = shareButtonWidth + shareButtonOffset
                }

                trButtonNode.frame = CGRect(origin: CGPoint(x: backgroundFrame.maxX + 8.0, y: backgroundFrame.maxY - buttonSize.width - 1.0 - totalShareButtonOffset), size: buttonSize)
            }
            
            if case .System = animation, strongSelf.mainContextSourceNode.isExtractedToContextPreview {
                transition.updateFrame(node: strongSelf.backgroundNode, frame: backgroundFrame)

                transition.updateFrame(node: strongSelf.clippingNode, frame: backgroundFrame)
                transition.updateBounds(node: strongSelf.clippingNode, bounds: CGRect(origin: CGPoint(x: backgroundFrame.minX, y: backgroundFrame.minY), size: backgroundFrame.size))

                strongSelf.backgroundNode.updateLayout(size: backgroundFrame.size, transition: transition)
                strongSelf.backgroundWallpaperNode.updateFrame(backgroundFrame, transition: transition)
                strongSelf.shadowNode.updateLayout(backgroundFrame: backgroundFrame, transition: transition)
            } else {
                strongSelf.backgroundNode.frame = backgroundFrame
                strongSelf.clippingNode.frame = backgroundFrame
                strongSelf.clippingNode.bounds = CGRect(origin: CGPoint(x: backgroundFrame.minX, y: backgroundFrame.minY), size: backgroundFrame.size)
                strongSelf.backgroundNode.updateLayout(size: backgroundFrame.size, transition: .immediate)
                strongSelf.backgroundWallpaperNode.frame = backgroundFrame
                strongSelf.shadowNode.updateLayout(backgroundFrame: backgroundFrame, transition: .immediate)
            }
            if let (rect, size) = strongSelf.absoluteRect {
                strongSelf.updateAbsoluteRect(rect, within: size)
            }
        }
        let offset: CGFloat = params.leftInset + (incoming ? 42.0 : 0.0)
        let selectionFrame = CGRect(origin: CGPoint(x: -offset, y: 0.0), size: CGSize(width: params.width, height: layout.contentSize.height))
        strongSelf.selectionNode?.frame = selectionFrame
        strongSelf.selectionNode?.updateLayout(size: selectionFrame.size, leftInset: params.leftInset)
        
        if let actionButtonsSizeAndApply = actionButtonsSizeAndApply {
            var animated = false
            if let _ = strongSelf.actionButtonsNode {
                if case .System = animation {
                    animated = true
                }
            }
            let actionButtonsNode = actionButtonsSizeAndApply.1(animated)
            let previousFrame = actionButtonsNode.frame
            let actionButtonsFrame = CGRect(origin: CGPoint(x: backgroundFrame.minX + (incoming ? layoutConstants.bubble.contentInsets.left : layoutConstants.bubble.contentInsets.right), y: backgroundFrame.maxY), size: actionButtonsSizeAndApply.0)
            actionButtonsNode.frame = actionButtonsFrame
            if actionButtonsNode !== strongSelf.actionButtonsNode {
                strongSelf.actionButtonsNode = actionButtonsNode
                actionButtonsNode.buttonPressed = { [weak strongSelf] button in
                    if let strongSelf = strongSelf {
                        strongSelf.performMessageButtonAction(button: button)
                    }
                }
                actionButtonsNode.buttonLongTapped = { [weak strongSelf] button in
                    if let strongSelf = strongSelf {
                        strongSelf.presentMessageButtonContextMenu(button: button)
                    }
                }
                strongSelf.insertSubnode(actionButtonsNode, belowSubnode: strongSelf.messageAccessibilityArea)
            } else {
                if case let .System(duration) = animation {
                    actionButtonsNode.layer.animateFrame(from: previousFrame, to: actionButtonsFrame, duration: duration, timingFunction: timingFunction)
                }
            }
        } else if let actionButtonsNode = strongSelf.actionButtonsNode {
            actionButtonsNode.removeFromSupernode()
            strongSelf.actionButtonsNode = nil
        }
        
        let previousContextContentFrame = strongSelf.mainContextSourceNode.contentRect
        strongSelf.mainContextSourceNode.contentRect = backgroundFrame.offsetBy(dx: incomingOffset, dy: 0.0)
        strongSelf.mainContainerNode.targetNodeForActivationProgressContentRect = strongSelf.mainContextSourceNode.contentRect
        
        if previousContextFrame.size != strongSelf.mainContextSourceNode.bounds.size || previousContextContentFrame != strongSelf.mainContextSourceNode.contentRect {
            strongSelf.mainContextSourceNode.layoutUpdated?(strongSelf.mainContextSourceNode.bounds.size)
        }
        
        strongSelf.updateSearchTextHighlightState()
    }
    
    override func updateAccessibilityData(_ accessibilityData: ChatMessageAccessibilityData) {
        super.updateAccessibilityData(accessibilityData)
        
        self.messageAccessibilityArea.accessibilityLabel = accessibilityData.label
        self.messageAccessibilityArea.accessibilityValue = accessibilityData.value
        self.messageAccessibilityArea.accessibilityHint = accessibilityData.hint
        self.messageAccessibilityArea.accessibilityTraits = accessibilityData.traits
        if let customActions = accessibilityData.customActions {
            self.messageAccessibilityArea.accessibilityCustomActions = customActions.map({ action -> UIAccessibilityCustomAction in
                return ChatMessageAccessibilityCustomAction(name: action.name, target: self, selector: #selector(self.performLocalAccessibilityCustomAction(_:)), action: action.action)
            })
        } else {
            self.messageAccessibilityArea.accessibilityCustomActions = nil
        }
    }
    
    @objc private func performLocalAccessibilityCustomAction(_ action: UIAccessibilityCustomAction) {
        if let action = action as? ChatMessageAccessibilityCustomAction {
            switch action.action {
                case .reply:
                    if let item = self.item {
                        item.controllerInteraction.setupReply(item.message.id)
                    }
                case .options:
                    if let item = self.item {
                        var subFrame = self.backgroundNode.frame
                        if case .group = item.content {
                            for contentNode in self.contentNodes {
                                if contentNode.item?.message.stableId == item.message.stableId {
                                    subFrame = contentNode.frame.insetBy(dx: 0.0, dy: -4.0)
                                    break
                                }
                            }
                        }
                        item.controllerInteraction.openMessageContextMenu(item.message, false, self, subFrame, nil)
                    }
            }
        }
    }
    
    override func shouldAnimateHorizontalFrameTransition() -> Bool {
        if let _ = self.backgroundFrameTransition {
            return true
        } else {
            return false
        }
    }
    
    override func animateFrameTransition(_ progress: CGFloat, _ currentValue: CGFloat) {
        super.animateFrameTransition(progress, currentValue)
        
        if let backgroundFrameTransition = self.backgroundFrameTransition {
            let backgroundFrame = CGRect.interpolator()(backgroundFrameTransition.0, backgroundFrameTransition.1, progress) as! CGRect
            self.backgroundNode.frame = backgroundFrame

            self.clippingNode.frame = backgroundFrame
            self.clippingNode.bounds = CGRect(origin: CGPoint(x: backgroundFrame.minX, y: backgroundFrame.minY), size: backgroundFrame.size)

            self.backgroundNode.updateLayout(size: backgroundFrame.size, transition: .immediate)
            self.backgroundWallpaperNode.frame = backgroundFrame
            self.shadowNode.updateLayout(backgroundFrame: backgroundFrame, transition: .immediate)
            
            if let type = self.backgroundNode.type {
                var incomingOffset: CGFloat = 0.0
                switch type {
                case .incoming:
                    incomingOffset = 5.0
                default:
                    break
                }
                self.mainContextSourceNode.contentRect = backgroundFrame.offsetBy(dx: incomingOffset, dy: 0.0)
                self.mainContainerNode.targetNodeForActivationProgressContentRect = self.mainContextSourceNode.contentRect
                if !self.mainContextSourceNode.isExtractedToContextPreview {
                    if let (rect, size) = self.absoluteRect {
                        self.updateAbsoluteRect(rect, within: size)
                    }
                }
            }
            self.messageAccessibilityArea.frame = backgroundFrame
            
            var hasShareButton = false
            var shareButtonWidth: CGFloat = 0.0
            let shareButtonOffset: CGFloat = 4.0

            if let item = self.item, let shareButtonNode = self.shareButtonNode {
                hasShareButton = true
                let buttonSize = shareButtonNode.update(presentationData: item.presentationData, chatLocation: item.chatLocation, subject: item.associatedData.subject, message: item.message, account: item.context.account, disableComments: true)
                shareButtonNode.frame = CGRect(origin: CGPoint(x: backgroundFrame.maxX + 8.0, y: backgroundFrame.maxY - buttonSize.width - 1.0), size: buttonSize)
                shareButtonWidth = buttonSize.width
            }
            
            
            if let item = self.item, let trButtonNode = self.trButtonNode {
                let buttonSize = trButtonNode.update(presentationData: item.presentationData, chatLocation: item.chatLocation, subject: item.associatedData.subject, message: item.message, account: item.context.account, disableComments: true, translateButton: true)

                var totalShareButtonOffset: CGFloat = 0.0
                if hasShareButton {
                    totalShareButtonOffset = shareButtonWidth + shareButtonOffset
                }

                trButtonNode.frame = CGRect(origin: CGPoint(x: backgroundFrame.maxX + 8.0, y: backgroundFrame.maxY - buttonSize.width - 1.0 - totalShareButtonOffset), size: buttonSize)
            }
            
            if CGFloat(1.0).isLessThanOrEqualTo(progress) {
                self.backgroundFrameTransition = nil
            }
        }
    }
    
    @objc func tapLongTapOrDoubleTapGesture(_ recognizer: TapLongTapOrDoubleTapGestureRecognizer) {
        switch recognizer.state {
        case .ended:
            if let (gesture, location) = recognizer.lastRecognizedGestureAndLocation {
                if let action = self.gestureRecognized(gesture: gesture, location: location, recognizer: nil) {
                    if case .doubleTap = gesture {
                        self.mainContainerNode.cancelGesture()
                    }
                    switch action {
                    case let .action(f):
                        f()
                    case let .optionalAction(f):
                        f()
                    case let .openContextMenu(tapMessage, selectAll, subFrame):
                        self.item?.controllerInteraction.openMessageContextMenu(tapMessage, selectAll, self, subFrame, nil)
                    }
                } else if case .tap = gesture {
                    self.item?.controllerInteraction.clickThroughMessage()
                }
            }
        default:
            break
        }
    }
    
    private func gestureRecognized(gesture: TapLongTapOrDoubleTapGesture, location: CGPoint, recognizer: TapLongTapOrDoubleTapGestureRecognizer?) -> InternalBubbleTapAction? {
        var mediaMessage: Message?
        var forceOpen = false
        if let item = self.item {
            for media in item.message.media {
                if let file = media as? TelegramMediaFile, file.duration != nil {
                    mediaMessage = item.message
                }
            }
            if mediaMessage == nil {
                for attribute in item.message.attributes {
                    if let attribute = attribute as? ReplyMessageAttribute {
                        if let replyMessage = item.message.associatedMessages[attribute.messageId] {
                            for media in replyMessage.media {
                                if let file = media as? TelegramMediaFile, file.duration != nil {
                                    mediaMessage = replyMessage
                                    forceOpen = true
                                    break
                                }
                                if let webpage = media as? TelegramMediaWebpage, case let .Loaded(content) = webpage.content, webEmbedType(content: content).supportsSeeking {
                                    mediaMessage = replyMessage
                                    forceOpen = true
                                    break
                                }
                            }
                        }
                    }
                }
            }
            if mediaMessage == nil {
                mediaMessage = item.message
            }
        }
        
        switch gesture {
            case .tap:
                if let avatarNode = self.accessoryItemNode as? ChatMessageAvatarAccessoryItemNode, avatarNode.frame.contains(location) {
                    return .action({
                        if let item = self.item, let author = item.content.firstMessage.author {
                            var openPeerId = item.effectiveAuthorId ?? author.id
                            var navigate: ChatControllerInteractionNavigateToPeer
                            
                            if item.content.firstMessage.id.peerId.isRepliesOrSavedMessages(accountPeerId: item.context.account.peerId) {
                                navigate = .chat(textInputState: nil, subject: nil, peekData: nil)
                            } else if openPeerId.namespace == Namespaces.Peer.CloudUser {
                                navigate = .info
                            } else {
                                navigate = .chat(textInputState: nil, subject: nil, peekData: nil)
                            }
                            
                            for attribute in item.content.firstMessage.attributes {
                                if let attribute = attribute as? SourceReferenceMessageAttribute {
                                    openPeerId = attribute.messageId.peerId
                                    navigate = .chat(textInputState: nil, subject: .message(id: attribute.messageId, highlight: true, timecode: nil), peekData: nil)
                                }
                            }
                            
                            if item.effectiveAuthorId?.namespace == Namespaces.Peer.Empty {
                                item.controllerInteraction.displayMessageTooltip(item.content.firstMessage.id,  item.presentationData.strings.Conversation_ForwardAuthorHiddenTooltip, self, avatarNode.frame)
                            } else if let forwardInfo = item.content.firstMessage.forwardInfo, forwardInfo.flags.contains(.isImported), forwardInfo.author == nil {
                                item.controllerInteraction.displayImportedMessageTooltip(avatarNode)
                            } else {
                                if item.message.id.peerId.isRepliesOrSavedMessages(accountPeerId: item.context.account.peerId), let channel = item.content.firstMessage.forwardInfo?.author as? TelegramChannel, channel.username == nil {
                                    if case let .broadcast(info) = channel.info, info.flags.contains(.hasDiscussionGroup) {
                                    } else if case .member = channel.participationStatus {
                                    } else if !item.message.id.peerId.isReplies {
                                        item.controllerInteraction.displayMessageTooltip(item.message.id, item.presentationData.strings.Conversation_PrivateChannelTooltip, self, avatarNode.frame)
                                        return
                                    }
                                }
                                item.controllerInteraction.openPeer(openPeerId, navigate, item.message)
                            }
                        }
                    })
                }
                
                if let nameNode = self.nameNode, nameNode.frame.contains(location) {
                    if let item = self.item {
                        for attribute in item.message.attributes {
                            if let attribute = attribute as? InlineBotMessageAttribute {
                                var botAddressName: String?
                                if let peerId = attribute.peerId, let botPeer = item.message.peers[peerId], let addressName = botPeer.addressName {
                                    botAddressName = addressName
                                } else {
                                    botAddressName = attribute.title
                                }
                                
                                return .optionalAction({
                                    if let botAddressName = botAddressName {
                                        item.controllerInteraction.updateInputState { textInputState in
                                            return ChatTextInputState(inputText: NSAttributedString(string: "@" + botAddressName + " "))
                                        }
                                        item.controllerInteraction.updateInputMode { _ in
                                            return .text
                                        }
                                    }
                                })
                            }
                        }
                    }
                } else if let replyInfoNode = self.replyInfoNode, self.item?.controllerInteraction.tapMessage == nil, replyInfoNode.frame.contains(location) {
                    if let item = self.item {
                        for attribute in item.message.attributes {
                            if let attribute = attribute as? ReplyMessageAttribute {
                                return .optionalAction({
                                    item.controllerInteraction.navigateToMessage(item.message.id, attribute.messageId)
                                })
                            }
                        }
                    }
                }
                // NG_TODO: Fix code/pre copy
                if let forwardInfoNode = self.forwardInfoNode, forwardInfoNode.frame.contains(location) {
                    if let item = self.item, let forwardInfo = item.message.forwardInfo {
                        let performAction: () -> Void = {
                            if let sourceMessageId = forwardInfo.sourceMessageId {
                                if let channel = forwardInfo.author as? TelegramChannel, channel.username == nil {
                                    if case let .broadcast(info) = channel.info, info.flags.contains(.hasDiscussionGroup) {
                                    } else if case .member = channel.participationStatus {
                                    } else if !item.message.id.peerId.isReplies {
                                        item.controllerInteraction.displayMessageTooltip(item.message.id, item.presentationData.strings.Conversation_PrivateChannelTooltip, forwardInfoNode, nil)
                                        return
                                    }
                                }
                                item.controllerInteraction.navigateToMessage(item.message.id, sourceMessageId)
                            } else if let peer = forwardInfo.source ?? forwardInfo.author {
                                item.controllerInteraction.openPeer(peer.id, peer is TelegramUser ? .info : .chat(textInputState: nil, subject: nil, peekData: nil), nil)
                            } else if let _ = forwardInfo.authorSignature {
                                item.controllerInteraction.displayMessageTooltip(item.message.id, item.presentationData.strings.Conversation_ForwardAuthorHiddenTooltip, forwardInfoNode, nil)
                            }
                        }
                        
                        if forwardInfoNode.hasAction(at: self.view.convert(location, to: forwardInfoNode.view)) {
                            return .action({})
                        } else {
                            return .optionalAction(performAction)
                        }
                    }
                }
                loop: for contentNode in self.contentNodes {
                    let convertedLocation = self.view.convert(location, to: contentNode.view)

                    let tapAction = contentNode.tapActionAtPoint(convertedLocation, gesture: gesture, isEstimating: false)
                    switch tapAction {
                    case .none:
                        if let item = self.item, self.backgroundNode.frame.contains(CGPoint(x: self.frame.width - location.x, y: location.y)), let tapMessage = self.item?.controllerInteraction.tapMessage {
                            return .action({
                                tapMessage(item.message)
                            })
                        }
                    case .ignore:
                        if let item = self.item, self.backgroundNode.frame.contains(CGPoint(x: self.frame.width - location.x, y: location.y)), let tapMessage = self.item?.controllerInteraction.tapMessage {
                            return .action({
                                tapMessage(item.message)
                            })
                        } else {
                            return .action({
                            })
                        }
                    case let .url(url, concealed):
                        return .action({
                            self.item?.controllerInteraction.openUrl(url, concealed, nil, self.item?.content.firstMessage)
                        })
                    case let .peerMention(peerId, _):
                        return .action({
                            self.item?.controllerInteraction.openPeer(peerId, .chat(textInputState: nil, subject: nil, peekData: nil), nil)
                        })
                    case let .textMention(name):
                        return .action({
                            self.item?.controllerInteraction.openPeerMention(name)
                        })
                    case let .botCommand(command):
                        if let item = self.item {
                            return .action({
                                item.controllerInteraction.sendBotCommand(item.message.id, command)
                            })
                        }
                    case let .hashtag(peerName, hashtag):
                        return .action({
                            self.item?.controllerInteraction.openHashtag(peerName, hashtag)
                        })
                    case .instantPage:
                        if let item = self.item {
                            return .optionalAction({
                                item.controllerInteraction.openInstantPage(item.message, item.associatedData)
                            })
                        }
                    case .wallpaper:
                        if let item = self.item {
                            return .action({
                                item.controllerInteraction.openWallpaper(item.message)
                            })
                        }
                    case .theme:
                        if let item = self.item {
                            return .action({
                                item.controllerInteraction.openTheme(item.message)
                            })
                        }
                    case let .call(peerId, isVideo):
                        return .optionalAction({
                            self.item?.controllerInteraction.callPeer(peerId, isVideo)
                        })
                    case .openMessage:
                        if let item = self.item {
                            if let type = self.backgroundNode.type, case .none = type {
                                return .optionalAction({
                                    let _ = item.controllerInteraction.openMessage(item.message, .default)
                                })
                            } else {
                                return .action({
                                    let _ = item.controllerInteraction.openMessage(item.message, .default)
                                })
                            }
                        }
                    case let .timecode(timecode, _):
                        if let item = self.item, let mediaMessage = mediaMessage {
                            return .action({
                                item.controllerInteraction.seekToTimecode(mediaMessage, timecode, forceOpen)
                            })
                        }
                    case let .bankCard(number):
                        if let item = self.item {
                            return .action({
                                item.controllerInteraction.longTap(.bankCard(number), item.message)
                            })
                        }
                    case let .tooltip(text, node, rect):
                        if let item = self.item {
                            return .optionalAction({
                                let _ = item.controllerInteraction.displayMessageTooltip(item.message.id, text, node, rect)
                            })
                        }
                    case let .openPollResults(option):
                        if let item = self.item {
                            return .optionalAction({
                                item.controllerInteraction.openMessagePollResults(item.message.id, option)
                            })
                        }
                    case let .copy(text):
                        if let item = self.item {
                            return .optionalAction({
                                item.controllerInteraction.copyText(text)
                            })
                        }
                    }
                }
                return nil
            case .longTap, .doubleTap:
                if let item = self.item, self.backgroundNode.frame.contains(location) {
                    let message = item.message
                    
                    var tapMessage: Message? = item.content.firstMessage
                    var selectAll = true
                    var hasFiles = false
                    loop: for contentNode in self.contentNodes {
                        let convertedLocation = self.view.convert(location, to: contentNode.view)
                        
                        if contentNode is ChatMessageFileBubbleContentNode {
                            hasFiles = true
                        }
                        
                        let convertedNodeFrame = contentNode.view.convert(contentNode.bounds, to: self.view)
                        if !convertedNodeFrame.contains(location) {
                            continue loop
                        } else if contentNode is ChatMessageMediaBubbleContentNode {
                            selectAll = false
                        } else if contentNode is ChatMessageFileBubbleContentNode {
                            selectAll = false
                        } else if contentNode is ChatMessageTextBubbleContentNode, hasFiles {
                            selectAll = false
                        }
                        tapMessage = contentNode.item?.message
                        let tapAction = contentNode.tapActionAtPoint(convertedLocation, gesture: gesture, isEstimating: false)
                        switch tapAction {
                        case .none, .ignore:
                            break
                        case let .url(url, _):
                            return .action({
                                item.controllerInteraction.longTap(.url(url), message)
                            })
                        case let .peerMention(peerId, mention):
                            return .action({
                                item.controllerInteraction.longTap(.peerMention(peerId, mention), message)
                            })
                        case let .textMention(name):
                            return .action({
                                item.controllerInteraction.longTap(.mention(name), message)
                            })
                        case let .botCommand(command):
                            return .action({
                                item.controllerInteraction.longTap(.command(command), message)
                            })
                        case let .hashtag(_, hashtag):
                            return .action({
                                item.controllerInteraction.longTap(.hashtag(hashtag), message)
                            })
                        case .instantPage:
                            break
                        case .wallpaper:
                            break
                        case .theme:
                            break
                        case .call:
                            break
                        case .openMessage:
                            break
                        case let .timecode(timecode, text):
                            if let mediaMessage = mediaMessage {
                                return .action({
                                    item.controllerInteraction.longTap(.timecode(timecode, text), mediaMessage)
                                })
                            }
                        case let .bankCard(number):
                            return .action({
                                item.controllerInteraction.longTap(.bankCard(number), message)
                            })
                        case .tooltip:
                            break
                        case .openPollResults:
                            break
                        case .copy:
                            break
                        }
                    }
                    if let tapMessage = tapMessage {
                        var subFrame = self.backgroundNode.frame
                        if case .group = item.content {
                            for contentNode in self.contentNodes {
                                if contentNode.item?.message.stableId == tapMessage.stableId {
                                    subFrame = contentNode.frame.insetBy(dx: 0.0, dy: -4.0)
                                    break
                                }
                            }
                        }
                        return .openContextMenu(tapMessage: tapMessage, selectAll: selectAll, subFrame: subFrame)
                    }
                }
            default:
                break
        }
        return nil
    }
    
    private func traceSelectionNodes(parent: ASDisplayNode, point: CGPoint) -> ASDisplayNode? {
        if let parent = parent as? FileMessageSelectionNode, parent.bounds.contains(point) {
            return parent
        } else if let parent = parent as? GridMessageSelectionNode, parent.bounds.contains(point) {
            return parent
        } else if let parentSubnodes = parent.subnodes {
            for subnode in parentSubnodes {
                if let result = traceSelectionNodes(parent: subnode, point: point.offsetBy(dx: -subnode.frame.minX + subnode.bounds.minX, dy: -subnode.frame.minY + subnode.bounds.minY)) {
                    return result
                }
            }
        }
        return nil
    }
    
    override func hitTest(_ point: CGPoint, with event: UIEvent?) -> UIView? {
        if !self.bounds.contains(point) {
            return nil
        }
        
        if self.mainContextSourceNode.isExtractedToContextPreview {
            if let result = super.hitTest(point, with: event) as? TextSelectionNodeView {
                return result
            }
            return nil
        }
        
        if let shareButtonNode = self.shareButtonNode, shareButtonNode.frame.contains(point) {
            return shareButtonNode.view
        }
        
        if let trButtonNode = self.trButtonNode, trButtonNode.frame.contains(point) {
            return trButtonNode.view
        }
        
        if let selectionNode = self.selectionNode {
            if let result = self.traceSelectionNodes(parent: self, point: point.offsetBy(dx: -42.0, dy: 0.0)) {
                return result.view
            }
            
            var selectionNodeFrame = selectionNode.frame
            selectionNodeFrame.origin.x -= 42.0
            selectionNodeFrame.size.width += 42.0 * 2.0
            if selectionNodeFrame.contains(point) {
                return selectionNode.view
            } else {
                return nil
            }
        }
        
        if let avatarNode = self.accessoryItemNode as? ChatMessageAvatarAccessoryItemNode, avatarNode.frame.contains(point) {
            return avatarNode.containerNode.view
        }
        
        if !self.backgroundNode.frame.contains(point) {
            if self.actionButtonsNode == nil || !self.actionButtonsNode!.frame.contains(point) {
            }
        }
        
        return super.hitTest(point, with: event)
    }
    
    override func transitionNode(id: MessageId, media: Media) -> (ASDisplayNode, CGRect, () -> (UIView?, UIView?))? {
        for contentNode in self.contentNodes {
            if let result = contentNode.transitionNode(messageId: id, media: media) {
                if self.contentNodes.count == 1 && self.contentNodes.first is ChatMessageMediaBubbleContentNode && self.nameNode == nil && self.adminBadgeNode == nil && self.forwardInfoNode == nil && self.replyInfoNode == nil {
                    return (result.0, result.1, { [weak self] in
                        guard let strongSelf = self, let resultView = result.2().0 else {
                            return (nil, nil)
                        }
                        if strongSelf.backgroundNode.supernode != nil, let backgroundView = strongSelf.backgroundNode.view.snapshotContentTree(unhide: true) {
                            let backgroundContainer = UIView()
                            
                            let backdropView = strongSelf.backgroundWallpaperNode.view.snapshotContentTree(unhide: true)
                            if let backdropView = backdropView {
                                let backdropFrame = strongSelf.backgroundWallpaperNode.layer.convert(strongSelf.backgroundWallpaperNode.bounds, to: strongSelf.backgroundNode.layer)
                                backdropView.frame = backdropFrame
                            }
                            
                            if let backdropView = backdropView {
                                backgroundContainer.addSubview(backdropView)
                            }
                            
                            backgroundContainer.addSubview(backgroundView)
                            
                            let backgroundFrame = strongSelf.backgroundNode.layer.convert(strongSelf.backgroundNode.bounds, to: result.0.layer)
                            backgroundView.frame = CGRect(origin: CGPoint(), size: backgroundFrame.size)
                            backgroundContainer.frame = backgroundFrame
                            let viewWithBackground = UIView()
                            viewWithBackground.addSubview(backgroundContainer)
                            viewWithBackground.frame = resultView.frame
                            resultView.frame = CGRect(origin: CGPoint(), size: resultView.frame.size)
                            viewWithBackground.addSubview(resultView)
                            return (viewWithBackground, backgroundContainer)
                        }
                        return (resultView, nil)
                    })
                }
                return result
            }
        }
        return nil
    }
    
    override func peekPreviewContent(at point: CGPoint) -> (Message, ChatMessagePeekPreviewContent)? {
        for contentNode in self.contentNodes {
            let frame = contentNode.frame
            if let result = contentNode.peekPreviewContent(at: point.offsetBy(dx: -frame.minX, dy: -frame.minY)) {
                return result
            }
        }
        return nil
    }
    
    override func updateHiddenMedia() {
        var hasHiddenMosaicStatus = false
        var hasHiddenBackground = false
        if let item = self.item {
            for contentNode in self.contentNodes {
                if let contentItem = contentNode.item {
                    if contentNode.updateHiddenMedia(item.controllerInteraction.hiddenMedia[contentItem.message.id]) {
                        if self.contentNodes.count == 1 && self.contentNodes.first is ChatMessageMediaBubbleContentNode && self.nameNode == nil && self.adminBadgeNode == nil && self.forwardInfoNode == nil && self.replyInfoNode == nil {
                            hasHiddenBackground = true
                        }
                        if let mosaicStatusNode = self.mosaicStatusNode, mosaicStatusNode.frame.intersects(contentNode.frame) {
                            hasHiddenMosaicStatus = true
                        }
                    }
                }
            }
        }
        
        if let mosaicStatusNode = self.mosaicStatusNode {
            if mosaicStatusNode.alpha.isZero != hasHiddenMosaicStatus {
                if hasHiddenMosaicStatus {
                    mosaicStatusNode.alpha = 0.0
                } else {
                    mosaicStatusNode.alpha = 1.0
                    mosaicStatusNode.layer.animateAlpha(from: 0.0, to: 1.0, duration: 0.2)
                }
            }
        }
        
        self.backgroundNode.isHidden = hasHiddenBackground
        self.backgroundWallpaperNode.isHidden = hasHiddenBackground
    }
    
    override func updateAutomaticMediaDownloadSettings() {
        if let item = self.item {
            for contentNode in self.contentNodes {
                contentNode.updateAutomaticMediaDownloadSettings(item.controllerInteraction.automaticMediaDownloadSettings)
            }
        }
    }
    
    override func playMediaWithSound() -> ((Double?) -> Void, Bool, Bool, Bool, ASDisplayNode?)? {
        for contentNode in self.contentNodes {
            if let playMediaWithSound = contentNode.playMediaWithSound() {
                return playMediaWithSound
            }
        }
        return nil
    }
    
    override func updateSelectionState(animated: Bool) {
        guard let item = self.item else {
            return
        }
        
        let wasSelected = self.selectionNode?.selected
        
        var canHaveSelection = true
        switch item.content {
            case let .message(message, _, _, _):
                for media in message.media {
                    if let action = media as? TelegramMediaAction {
                        if case .phoneCall = action.action { } else {
                            canHaveSelection = false
                            break
                        }
                    }
                }
            default:
                break
        }
        if case let .replyThread(replyThreadMessage) = item.chatLocation, replyThreadMessage.effectiveTopId == item.message.id {
            canHaveSelection = false
        }
        
        if let selectionState = item.controllerInteraction.selectionState, canHaveSelection {
            var selected = false
            let incoming = item.content.effectivelyIncoming(item.context.account.peerId, associatedData: item.associatedData)
            
            switch item.content {
                case let .message(message, _, _, _):
                    selected = selectionState.selectedIds.contains(message.id)
                case let .group(messages: messages):
                    var allSelected = !messages.isEmpty
                    for (message, _, _, _) in messages {
                        if !selectionState.selectedIds.contains(message.id) {
                            allSelected = false
                            break
                        }
                    }
                    selected = allSelected
            }
            
            let offset: CGFloat = incoming ? 42.0 : 0.0
            
            if let selectionNode = self.selectionNode {
                selectionNode.updateSelected(selected, animated: animated)
                let selectionFrame = CGRect(origin: CGPoint(x: -offset, y: 0.0), size: CGSize(width: self.contentSize.width, height: self.contentSize.height))
                selectionNode.frame = selectionFrame
                selectionNode.updateLayout(size: selectionFrame.size, leftInset: self.safeInsets.left)
                self.subnodeTransform = CATransform3DMakeTranslation(offset, 0.0, 0.0);
            } else {
                let selectionNode = ChatMessageSelectionNode(wallpaper: item.presentationData.theme.wallpaper, theme: item.presentationData.theme.theme, toggle: { [weak self] value in
                    if let strongSelf = self, let item = strongSelf.item {
                        switch item.content {
                            case let .message(message, _, _, _):
                            item.controllerInteraction.toggleMessagesSelection([message.id], value)
                            case let .group(messages):
                                item.controllerInteraction.toggleMessagesSelection(messages.map { $0.0.id }, value)
                        }
                    }
                })
                
                let selectionFrame = CGRect(origin: CGPoint(x: -offset, y: 0.0), size: CGSize(width: self.contentSize.width, height: self.contentSize.height))
                selectionNode.frame = selectionFrame
                selectionNode.updateLayout(size: selectionFrame.size, leftInset: self.safeInsets.left)
                self.insertSubnode(selectionNode, belowSubnode: self.messageAccessibilityArea)
                self.selectionNode = selectionNode
                selectionNode.updateSelected(selected, animated: false)
                let previousSubnodeTransform = self.subnodeTransform
                self.subnodeTransform = CATransform3DMakeTranslation(offset, 0.0, 0.0);
                if animated {
                    selectionNode.layer.animateAlpha(from: 0.0, to: 1.0, duration: 0.2)
                    self.layer.animate(from: NSValue(caTransform3D: previousSubnodeTransform), to: NSValue(caTransform3D: self.subnodeTransform), keyPath: "sublayerTransform", timingFunction: CAMediaTimingFunctionName.easeOut.rawValue, duration: 0.2)
                    
                    if !incoming {
                        let position = selectionNode.layer.position
                        selectionNode.layer.animatePosition(from: CGPoint(x: position.x - 42.0, y: position.y), to: position, duration: 0.2, timingFunction: CAMediaTimingFunctionName.easeOut.rawValue)
                    }
                }
            }
        } else {
            if let selectionNode = self.selectionNode {
                self.selectionNode = nil
                let previousSubnodeTransform = self.subnodeTransform
                self.subnodeTransform = CATransform3DIdentity
                if animated {
                    self.layer.animate(from: NSValue(caTransform3D: previousSubnodeTransform), to: NSValue(caTransform3D: self.subnodeTransform), keyPath: "sublayerTransform", timingFunction: CAMediaTimingFunctionName.easeOut.rawValue, duration: 0.2, completion: { [weak selectionNode]_ in
                        selectionNode?.removeFromSupernode()
                    })
                    selectionNode.layer.animateAlpha(from: 1.0, to: 0.0, duration: 0.2, removeOnCompletion: false)
                    if CGFloat(0.0).isLessThanOrEqualTo(selectionNode.frame.origin.x) {
                        let position = selectionNode.layer.position
                        selectionNode.layer.animatePosition(from: position, to: CGPoint(x: position.x - 42.0, y: position.y), duration: 0.2, timingFunction: CAMediaTimingFunctionName.easeOut.rawValue, removeOnCompletion: false)
                    }
                } else {
                    selectionNode.removeFromSupernode()
                }
            }
        }
        
        let isSelected = self.selectionNode?.selected
        if wasSelected != isSelected {
            self.updateAccessibilityData(ChatMessageAccessibilityData(item: item, isSelected: isSelected))
        }
    }
    
    override func updateSearchTextHighlightState() {
        for contentNode in self.contentNodes {
            contentNode.updateSearchTextHighlightState(text: self.item?.controllerInteraction.searchTextHighightState?.0, messages: self.item?.controllerInteraction.searchTextHighightState?.1)
        }
    }
    
    override func updateHighlightedState(animated: Bool) {
        super.updateHighlightedState(animated: animated)
        
        guard let item = self.item, let _ = self.backgroundType else {
            return
        }
        
        var highlighted = false
        
        for contentNode in self.contentNodes {
            let _ = contentNode.updateHighlightedState(animated: animated)
        }
        
        if let highlightedState = item.controllerInteraction.highlightedState {
            for (message, _) in item.content {
                if highlightedState.messageStableId == message.stableId {
                    highlighted = true
                    break
                }
            }
        }
        
        if self.highlightedState != highlighted {
            self.highlightedState = highlighted
            if let backgroundType = self.backgroundType {
                let graphics = PresentationResourcesChat.principalGraphics(theme: item.presentationData.theme.theme, wallpaper: item.presentationData.theme.wallpaper, bubbleCorners: item.presentationData.chatBubbleCorners)
                
                let hasWallpaper = item.presentationData.theme.wallpaper.hasWallpaper
                self.backgroundNode.setType(type: backgroundType, highlighted: highlighted, graphics: graphics, maskMode: self.mainContextSourceNode.isExtractedToContextPreview, hasWallpaper: hasWallpaper, transition: animated ? .animated(duration: 0.3, curve: .easeInOut) : .immediate, backgroundNode: item.controllerInteraction.presentationContext.backgroundNode)
            }
        }
    }
    
    @objc func shareButtonPressed() {
        if let item = self.item {
            if case .pinnedMessages = item.associatedData.subject {
                item.controllerInteraction.navigateToMessageStandalone(item.content.firstMessage.id)
            } else if item.content.firstMessage.id.peerId.isRepliesOrSavedMessages(accountPeerId: item.context.account.peerId) {
                for attribute in item.content.firstMessage.attributes {
                    if let attribute = attribute as? SourceReferenceMessageAttribute {
                        item.controllerInteraction.navigateToMessage(item.content.firstMessage.id, attribute.messageId)
                        break
                    }
                }
            } else {
                item.controllerInteraction.openMessageShareMenu(item.message.id)
            }
        }
    }
    
    @objc func trButtonPressed() {
        if let item = self.item {
            let context = item.context
            var message = item.message
            var presentationData = context.sharedContext.currentPresentationData.with { $0 }
            let locale = presentationData.strings.baseLanguageCode
            var title = l("Messages.Translate", locale)
            var mode = "translate"
            if message.text.contains(gTranslateSeparator) {
                title = l("Messages.UndoTranslate", locale)
                mode = "undo-translate"
            }
            if mode == "undo-translate" {
                var newMessageText = message.text
                if let dotRange = newMessageText.range(of: "\n\n" + gTranslateSeparator) {
                    newMessageText.removeSubrange(dotRange.lowerBound..<newMessageText.endIndex)
                }
                let _ = (context.account.postbox.transaction { transaction -> Void in
                    transaction.updateMessage(message.id, update: { currentMessage in
                        var storeForwardInfo: StoreMessageForwardInfo?
                        if let forwardInfo = currentMessage.forwardInfo {
                            storeForwardInfo = StoreMessageForwardInfo(authorId: forwardInfo.author?.id, sourceId: forwardInfo.source?.id, sourceMessageId: forwardInfo.sourceMessageId, date: forwardInfo.date, authorSignature: forwardInfo.authorSignature, psaType: forwardInfo.psaType, flags: forwardInfo.flags)
                        }
                        
                        return .update(StoreMessage(id: currentMessage.id, globallyUniqueId: currentMessage.globallyUniqueId, groupingKey: currentMessage.groupingKey, threadId: currentMessage.threadId, timestamp: currentMessage.timestamp, flags: StoreMessageFlags(currentMessage.flags), tags: currentMessage.tags, globalTags: currentMessage.globalTags, localTags: currentMessage.localTags, forwardInfo: storeForwardInfo, authorId: currentMessage.author?.id, text: newMessageText, attributes: currentMessage.attributes, media: currentMessage.media))
                    })
                }).start()
            } else {
                let _ = (gtranslate(message.text, presentationData.strings.baseLanguageCode)  |> deliverOnMainQueue).start(next: { translated in
                    let newMessageText = message.text + "\n\n\(gTranslateSeparator)\n" + translated
                    let _ = (context.account.postbox.transaction { transaction -> Void in
                        transaction.updateMessage(message.id, update: { currentMessage in
                            var storeForwardInfo: StoreMessageForwardInfo?
                            if let forwardInfo = currentMessage.forwardInfo {
                                storeForwardInfo = StoreMessageForwardInfo(authorId: forwardInfo.author?.id, sourceId: forwardInfo.source?.id, sourceMessageId: forwardInfo.sourceMessageId, date: forwardInfo.date, authorSignature: forwardInfo.authorSignature, psaType: forwardInfo.psaType, flags: forwardInfo.flags)
                            }

                            return .update(StoreMessage(id: currentMessage.id, globallyUniqueId: currentMessage.globallyUniqueId, groupingKey: currentMessage.groupingKey, threadId:  currentMessage.threadId, timestamp: currentMessage.timestamp, flags: StoreMessageFlags(currentMessage.flags), tags: currentMessage.tags, globalTags: currentMessage.globalTags, localTags: currentMessage.localTags, forwardInfo: storeForwardInfo, authorId: currentMessage.author?.id, text: newMessageText, attributes: currentMessage.attributes, media: currentMessage.media))
                        })
                    }).start()
                }, error: {_ in
                    print("error translating")
                    let c = getIAPErrorController(context: context, "Messages.TranslateError", presentationData)
                    self.item?.controllerInteraction.presentController(c, nil)
                })
            }
        }
    }
    
    @objc func swipeToReplyGesture(_ recognizer: ChatSwipeToReplyRecognizer) {
        switch recognizer.state {
            case .began:
                self.currentSwipeToReplyTranslation = 0.0
                if self.swipeToReplyFeedback == nil {
                    self.swipeToReplyFeedback = HapticFeedback()
                    self.swipeToReplyFeedback?.prepareImpact()
                }
                self.item?.controllerInteraction.cancelInteractiveKeyboardGestures()
            case .changed:
                var translation = recognizer.translation(in: self.view)
                translation.x = max(-80.0, min(0.0, translation.x))
                var animateReplyNodeIn = false
                if (translation.x < -45.0) != (self.currentSwipeToReplyTranslation < -45.0) {
                    if translation.x < -45.0, self.swipeToReplyNode == nil, let item = self.item {
                        self.swipeToReplyFeedback?.impact()

                        let swipeToReplyNode = ChatMessageSwipeToReplyNode(fillColor: selectDateFillStaticColor(theme: item.presentationData.theme.theme, wallpaper: item.presentationData.theme.wallpaper), enableBlur: dateFillNeedsBlur(theme: item.presentationData.theme.theme, wallpaper: item.presentationData.theme.wallpaper), foregroundColor: bubbleVariableColor(variableColor: item.presentationData.theme.theme.chat.message.shareButtonForegroundColor, wallpaper: item.presentationData.theme.wallpaper), action: ChatMessageSwipeToReplyNode.Action(self.currentSwipeAction))
                        self.swipeToReplyNode = swipeToReplyNode
                        self.insertSubnode(swipeToReplyNode, belowSubnode: self.messageAccessibilityArea)
                        animateReplyNodeIn = true
                    }
                }
                self.currentSwipeToReplyTranslation = translation.x
                var bounds = self.bounds
                bounds.origin.x = -translation.x
                self.bounds = bounds
                var shadowBounds = self.shadowNode.bounds
                shadowBounds.origin.x = -translation.x
                self.shadowNode.bounds = shadowBounds

                self.updateAttachedAvatarNodeOffset(offset: translation.x, transition: .immediate)
            
                if let swipeToReplyNode = self.swipeToReplyNode {
                    swipeToReplyNode.frame = CGRect(origin: CGPoint(x: bounds.size.width, y: floor((self.contentSize.height - 33.0) / 2.0)), size: CGSize(width: 33.0, height: 33.0))
                    if animateReplyNodeIn {
                        swipeToReplyNode.layer.animateAlpha(from: 0.0, to: 1.0, duration: 0.12)
                        swipeToReplyNode.layer.animateSpring(from: 0.1 as NSNumber, to: 1.0 as NSNumber, keyPath: "transform.scale", duration: 0.4)
                    } else {
                        swipeToReplyNode.alpha = min(1.0, abs(translation.x / 45.0))
                    }
                }
            case .cancelled, .ended:
                self.swipeToReplyFeedback = nil
                
                let translation = recognizer.translation(in: self.view)
                if case .ended = recognizer.state, translation.x < -45.0 {
                    if let item = self.item {
                        if let currentSwipeAction = currentSwipeAction {
                            switch currentSwipeAction {
                            case .none:
                                break
                            case .reply:
                                item.controllerInteraction.setupReply(item.message.id)
                            }
                        }
                    }
                }
                var bounds = self.bounds
                let previousBounds = bounds
                bounds.origin.x = 0.0
                self.bounds = bounds
                var shadowBounds = self.shadowNode.bounds
                let previousShadowBounds = shadowBounds
                shadowBounds.origin.x = 0.0
                self.shadowNode.bounds = shadowBounds
                self.layer.animateBounds(from: previousBounds, to: bounds, duration: 0.3, timingFunction: kCAMediaTimingFunctionSpring)

                self.updateAttachedAvatarNodeOffset(offset: 0.0, transition: .animated(duration: 0.3, curve: .spring))

                self.shadowNode.layer.animateBounds(from: previousShadowBounds, to: shadowBounds, duration: 0.3, timingFunction: kCAMediaTimingFunctionSpring)
                if let swipeToReplyNode = self.swipeToReplyNode {
                    self.swipeToReplyNode = nil
                    swipeToReplyNode.layer.animateAlpha(from: 1.0, to: 0.0, duration: 0.3, removeOnCompletion: false, completion: { [weak swipeToReplyNode] _ in
                        swipeToReplyNode?.removeFromSupernode()
                    })
                    swipeToReplyNode.layer.animateScale(from: 1.0, to: 0.2, duration: 0.3, timingFunction: kCAMediaTimingFunctionSpring, removeOnCompletion: false)
                }
            default:
                break
        }
    }
    
    private var absoluteRect: (CGRect, CGSize)?
    
    override func updateAbsoluteRect(_ rect: CGRect, within containerSize: CGSize) {
        self.absoluteRect = (rect, containerSize)
        if !self.mainContextSourceNode.isExtractedToContextPreview {
            var rect = rect
            rect.origin.y = containerSize.height - rect.maxY + self.insets.top
            self.updateAbsoluteRectInternal(rect, within: containerSize)
        }
    }
    
    private func updateAbsoluteRectInternal(_ rect: CGRect, within containerSize: CGSize) {
        var backgroundWallpaperFrame = self.backgroundWallpaperNode.frame
        backgroundWallpaperFrame.origin.x += rect.minX
        backgroundWallpaperFrame.origin.y += rect.minY
        self.backgroundWallpaperNode.update(rect: backgroundWallpaperFrame, within: containerSize)
        for contentNode in self.contentNodes {
            contentNode.updateAbsoluteRect(CGRect(origin: CGPoint(x: rect.minX + contentNode.frame.minX, y: rect.minY + contentNode.frame.minY), size: rect.size), within: containerSize)
        }
    }
    
    override func applyAbsoluteOffset(value: CGPoint, animationCurve: ContainedViewLayoutTransitionCurve, duration: Double) {
        if !self.mainContextSourceNode.isExtractedToContextPreview {
            self.applyAbsoluteOffsetInternal(value: CGPoint(x: -value.x, y: -value.y), animationCurve: animationCurve, duration: duration)
        }
    }
    
    private func applyAbsoluteOffsetInternal(value: CGPoint, animationCurve: ContainedViewLayoutTransitionCurve, duration: Double) {
        self.backgroundWallpaperNode.offset(value: value, animationCurve: animationCurve, duration: duration)

        for contentNode in self.contentNodes {
            contentNode.applyAbsoluteOffset(value: value, animationCurve: animationCurve, duration: duration)
        }
    }
    
    private func applyAbsoluteOffsetSpringInternal(value: CGFloat, duration: Double, damping: CGFloat) {
        self.backgroundWallpaperNode.offsetSpring(value: value, duration: duration, damping: damping)

        for contentNode in self.contentNodes {
            contentNode.applyAbsoluteOffsetSpring(value: value, duration: duration, damping: damping)
        }
    }
    
    override func getMessageContextSourceNode(stableId: UInt32?) -> ContextExtractedContentContainingNode? {
        if self.contentContainers.count > 1 {
            return self.contentContainers.first(where: { $0.contentMessageStableId == stableId })?.sourceNode ?? self.mainContextSourceNode
        } else {
            return self.mainContextSourceNode
        }
    }
    
    override func addAccessoryItemNode(_ accessoryItemNode: ListViewAccessoryItemNode) {
        self.mainContextSourceNode.contentNode.addSubnode(accessoryItemNode)
    }
    
    private var backgroundMaskMode: Bool {
        let hasWallpaper = self.item?.presentationData.theme.wallpaper.hasWallpaper ?? false
        let isPreview = self.item?.presentationData.isPreview ?? false
        return self.mainContextSourceNode.isExtractedToContextPreview || hasWallpaper || isPreview
    }
    
    func animateQuizInvalidOptionSelected() {
        if let supernode = self.supernode, let subnodes = supernode.subnodes {
            for i in 0 ..< subnodes.count {
                if subnodes[i] === self {
                    break
                }
            }
        }
        
        let duration: Double = 0.5
        let minScale: CGFloat = -0.03
        let scaleAnimation0 = self.layer.makeAnimation(from: 0.0 as NSNumber, to: minScale as NSNumber, keyPath: "transform.scale", timingFunction: CAMediaTimingFunctionName.linear.rawValue, duration: duration / 2.0, removeOnCompletion: false, additive: true, completion: { [weak self] _ in
            guard let strongSelf = self else {
                return
            }
            let scaleAnimation1 = strongSelf.layer.makeAnimation(from: minScale as NSNumber, to: 0.0 as NSNumber, keyPath: "transform.scale", timingFunction: CAMediaTimingFunctionName.linear.rawValue, duration: duration / 2.0, additive: true)
            strongSelf.layer.add(scaleAnimation1, forKey: "quizInvalidScale")
        })
        self.layer.add(scaleAnimation0, forKey: "quizInvalidScale")
        
        let k = Float(UIView.animationDurationFactor())
        var speed: Float = 1.0
        if k != 0 && k != 1 {
            speed = Float(1.0) / k
        }
        
        let count = 4
                
        let animation = CAKeyframeAnimation(keyPath: "transform.rotation.z")
        var values: [CGFloat] = []
        values.append(0.0)
        let rotationAmplitude: CGFloat = CGFloat.pi / 180.0 * 3.0
        for i in 0 ..< count {
            let sign: CGFloat = (i % 2 == 0) ? 1.0 : -1.0
            let amplitude: CGFloat = rotationAmplitude
            values.append(amplitude * sign)
        }
        values.append(0.0)
        animation.values = values.map { ($0 as NSNumber) as AnyObject }
        var keyTimes: [NSNumber] = []
        for i in 0 ..< values.count {
            if i == 0 {
                keyTimes.append(0.0)
            } else if i == values.count - 1 {
                keyTimes.append(1.0)
            } else {
                keyTimes.append((Double(i) / Double(values.count - 1)) as NSNumber)
            }
        }
        animation.keyTimes = keyTimes
        animation.speed = speed
        animation.duration = duration
        animation.isAdditive = true
        
        self.layer.add(animation, forKey: "quizInvalidRotation")
    }
    
    func updatePsaTooltipMessageState(animated: Bool) {
        guard let item = self.item else {
            return
        }
        if let forwardInfoNode = self.forwardInfoNode {
            forwardInfoNode.updatePsaButtonDisplay(isVisible: item.controllerInteraction.currentPsaMessageWithTooltip != item.message.id, animated: animated)
        }
    }
    
    override func getStatusNode() -> ASDisplayNode? {
        for contentNode in self.contentNodes {
            if let statusNode = contentNode.getStatusNode() {
                return statusNode
            }
        }
        if let statusNode = self.mosaicStatusNode {
            return statusNode
        }
        return nil
    }
}<|MERGE_RESOLUTION|>--- conflicted
+++ resolved
@@ -948,14 +948,10 @@
         forwardInfoLayout: (ChatPresentationData, PresentationStrings, ChatMessageForwardInfoType, Peer?, String?, String?, CGSize) -> (CGSize, (CGFloat) -> ChatMessageForwardInfoNode),
         replyInfoLayout: (ChatPresentationData, PresentationStrings, AccountContext, ChatMessageReplyInfoType, Message, CGSize) -> (CGSize, () -> ChatMessageReplyInfoNode),
         actionButtonsLayout: (AccountContext, ChatPresentationThemeData, PresentationChatBubbleCorners, PresentationStrings, ReplyMarkupMessageAttribute, Message, CGFloat) -> (minWidth: CGFloat, layout: (CGFloat) -> (CGSize, (Bool) -> ChatMessageActionButtonsNode)),
-<<<<<<< HEAD
-        mosaicStatusLayout: (AccountContext, ChatPresentationData, Bool, Int?, String, ChatMessageDateAndStatusType, CGSize, [MessageReaction], Int, Bool, Bool) -> (CGSize, (Bool) -> ChatMessageDateAndStatusNode),
+        mosaicStatusLayout: (AccountContext, ChatPresentationData, Bool, Int?, String, ChatMessageDateAndStatusType, CGSize, Int, Bool, Bool) -> (CGSize, (Bool) -> ChatMessageDateAndStatusNode),
         currentShareButtonNode: HighlightableButtonNode?,
         currentTrButtonNode: HighlightableButtonNode?,
         wantTrButton: [(Bool, [String])],
-=======
-        mosaicStatusLayout: (AccountContext, ChatPresentationData, Bool, Int?, String, ChatMessageDateAndStatusType, CGSize, Int, Bool, Bool) -> (CGSize, (Bool) -> ChatMessageDateAndStatusNode),
->>>>>>> 2b2d14f5
         layoutConstants: ChatMessageItemLayoutConstants,
         currentItem: ChatMessageItem?,
         currentForwardInfo: (Peer?, String?)?,
@@ -1199,20 +1195,12 @@
         var tmpWidth: CGFloat
         if allowFullWidth {
             tmpWidth = baseWidth
-<<<<<<< HEAD
-            if (needShareButton || needTrButton) {
-=======
-            if needShareButton || isAd {
->>>>>>> 2b2d14f5
+            if needShareButton || isAd || needTrButton {
                 tmpWidth -= 38.0
             }
         } else {
             tmpWidth = layoutConstants.bubble.maximumWidthFill.widthFor(baseWidth)
-<<<<<<< HEAD
-            if (needShareButton || needTrButton) && tmpWidth + 32.0 > baseWidth {
-=======
-            if (needShareButton || isAd) && tmpWidth + 32.0 > baseWidth {
->>>>>>> 2b2d14f5
+            if (needShareButton || isAd || needTrButton) && tmpWidth + 32.0 > baseWidth {
                 tmpWidth = baseWidth - 32.0
             }
         }
