import Foundation
import UIKit
import AsyncDisplayKit
import Display
import Postbox
import TelegramCore
import SyncCore
import SwiftSignalKit
import TelegramPresentationData
import TelegramUIPreferences
import AvatarNode
import AccountContext
import LocalizedPeerData
import StickerResources
import PhotoResources
import TelegramStringFormatting

public final class ChatMessageNotificationItem: NotificationItem {
    let context: AccountContext
    let strings: PresentationStrings
    let nameDisplayOrder: PresentationPersonNameOrder
    let messages: [Message]
    let tapAction: () -> Bool
    let expandAction: (@escaping () -> (ASDisplayNode?, () -> Void)) -> Void
    
    public var groupingKey: AnyHashable? {
        return messages.first?.id.peerId
    }
    
    public init(context: AccountContext, strings: PresentationStrings, nameDisplayOrder: PresentationPersonNameOrder, messages: [Message], tapAction: @escaping () -> Bool, expandAction: @escaping (() -> (ASDisplayNode?, () -> Void)) -> Void) {
        self.context = context
        self.strings = strings
        self.nameDisplayOrder = nameDisplayOrder
        self.messages = messages
        self.tapAction = tapAction
        self.expandAction = expandAction
    }
    
    public func node(compact: Bool) -> NotificationItemNode {
        let node = ChatMessageNotificationItemNode()
        node.setupItem(self, compact: compact)
        return node
    }
    
    public func tapped(_ take: @escaping () -> (ASDisplayNode?, () -> Void)) {
        if self.tapAction() {
            self.expandAction(take)
        }
    }
    
    public func canBeExpanded() -> Bool {
        return true
    }
    
    public func expand(_ take: @escaping () -> (ASDisplayNode?, () -> Void)) {
        self.expandAction(take)
    }
}

private let compactAvatarFont = avatarPlaceholderFont(size: 20.0)
private let avatarFont = avatarPlaceholderFont(size: 24.0)

final class ChatMessageNotificationItemNode: NotificationItemNode {
    private var item: ChatMessageNotificationItem?
    
    private let avatarNode: AvatarNode
    private let titleIconNode: ASImageNode
    private let titleNode: TextNode
    private let textNode: TextNode
    private let imageNode: TransformImageNode
    
    private var titleAttributedText: NSAttributedString?
    private var textAttributedText: NSAttributedString?
    
    private var compact: Bool?
    private var validLayout: CGFloat?
    
    override init() {
        self.avatarNode = AvatarNode(font: avatarFont)
        
        self.titleNode = TextNode()
        self.titleNode.isUserInteractionEnabled = false
        
        self.titleIconNode = ASImageNode()
        self.titleIconNode.isLayerBacked = true
        self.titleIconNode.displayWithoutProcessing = true
        self.titleIconNode.displaysAsynchronously = false
        
        self.textNode = TextNode()
        self.textNode.isUserInteractionEnabled = false
        
        self.imageNode = TransformImageNode()
        
        super.init()
        
        self.addSubnode(self.avatarNode)
        self.addSubnode(self.titleIconNode)
        self.addSubnode(self.titleNode)
        self.addSubnode(self.textNode)
        self.addSubnode(self.imageNode)
    }
    
    func setupItem(_ item: ChatMessageNotificationItem, compact: Bool) {
        self.item = item
        self.compact = compact
        if compact {
            self.avatarNode.font = compactAvatarFont
        }
        let presentationData = item.context.sharedContext.currentPresentationData.with { $0 }
        
        var isReminder = false
        var isScheduled = false
        var title: String?
        if let firstMessage = item.messages.first, let peer = messageMainPeer(firstMessage) {
            if let channel = peer as? TelegramChannel, case .broadcast = channel.info {
                title = peer.displayTitle(strings: item.strings, displayOrder: item.nameDisplayOrder)
            } else if let author = firstMessage.author {
                if firstMessage.id.peerId.isReplies, let _ = firstMessage.sourceReference, let effectiveAuthor = firstMessage.forwardInfo?.author {
                    title = effectiveAuthor.displayTitle(strings: item.strings, displayOrder: item.nameDisplayOrder) + "@" + peer.displayTitle(strings: item.strings, displayOrder: item.nameDisplayOrder)
                } else if author.id != peer.id {
                    if author.id == item.context.account.peerId {
                        title = presentationData.strings.DialogList_You + "@" + peer.displayTitle(strings: item.strings, displayOrder: item.nameDisplayOrder)
                    } else {
                        title = author.displayTitle(strings: item.strings, displayOrder: item.nameDisplayOrder) + "@" + peer.displayTitle(strings: item.strings, displayOrder: item.nameDisplayOrder)
                    }
                } else {
                    title = peer.displayTitle(strings: item.strings, displayOrder: item.nameDisplayOrder)
                    for attribute in firstMessage.attributes {
                        if let attribute = attribute as? SourceReferenceMessageAttribute {
                            if let sourcePeer = firstMessage.peers[attribute.messageId.peerId] {
                                title = sourcePeer.displayTitle(strings: item.strings, displayOrder: item.nameDisplayOrder) + "@" + peer.displayTitle(strings: item.strings, displayOrder: item.nameDisplayOrder)
                            }
                            break
                        }
                    }
                }
            } else {
                title = peer.displayTitle(strings: item.strings, displayOrder: item.nameDisplayOrder)
            }
            
            if let _ = title, firstMessage.flags.contains(.WasScheduled) {
                if let author = firstMessage.author, author.id == peer.id, author.id == item.context.account.peerId {
                    isReminder = true
                } else {
                    isScheduled = true
                }
            }
            var avatarPeer = peer
            if firstMessage.id.peerId.isReplies, let author = firstMessage.forwardInfo?.author {
                avatarPeer = author
            }
            self.avatarNode.setPeer(context: item.context, theme: presentationData.theme, peer: avatarPeer, overrideImage: peer.id == item.context.account.peerId ? .savedMessagesIcon : nil, emptyColor: presentationData.theme.list.mediaPlaceholderColor)
        }
        
        var titleIcon: UIImage?
        var updatedMedia: Media?
        var imageDimensions: CGSize?
        var isRound = false
        var messageText: String
        if item.messages.first?.id.peerId.namespace == Namespaces.Peer.SecretChat {
            titleIcon = PresentationResourcesRootController.inAppNotificationSecretChatIcon(presentationData.theme)
            messageText = item.strings.PUSH_ENCRYPTED_MESSAGE("").0
        } else if item.messages.count == 1 {
            let message = item.messages[0]
            for media in message.media {
                if let image = media as? TelegramMediaImage {
                    updatedMedia = image
                    if let representation = largestRepresentationForPhoto(image) {
                        imageDimensions = representation.dimensions.cgSize
                    }
                    break
                } else if let file = media as? TelegramMediaFile {
                    updatedMedia = file
                    if let representation = largestImageRepresentation(file.previewRepresentations) {
                        imageDimensions = representation.dimensions.cgSize
                    }
                    isRound = file.isInstantVideo
                    break
                }
            }
            if message.containsSecretMedia {
                imageDimensions = nil
            }
            messageText = descriptionStringForMessage(contentSettings: item.context.currentContentSettings.with { $0 }, message: message, strings: item.strings, nameDisplayOrder: item.nameDisplayOrder, accountPeerId: item.context.account.peerId).0
        } else if item.messages.count > 1, let peer = item.messages[0].peers[item.messages[0].id.peerId] {
            var displayAuthor = true
            if let channel = peer as? TelegramChannel {
                switch channel.info {
                    case .group:
                        displayAuthor = true
                    case .broadcast:
                        displayAuthor = false
                }
            } else if let _ = peer as? TelegramUser {
                displayAuthor = false
            }
            
            if item.messages[0].forwardInfo != nil && item.messages[0].sourceReference == nil {
                if let author = item.messages[0].author, displayAuthor {
                    let rawText = presentationData.strings.PUSH_CHAT_MESSAGE_FWDS(Int32(item.messages.count), peer.displayTitle(strings: item.strings, displayOrder: item.nameDisplayOrder), author.compactDisplayTitle, Int32(item.messages.count))
                    if let index = rawText.firstIndex(of: "|") {
                        if !isReminder {
                            title = String(rawText[rawText.startIndex ..< index])
                        }
                        messageText = String(rawText[rawText.index(after: index)...])
                    } else {
                        title = nil
                        messageText = rawText
                    }
                } else {
                    let rawText = presentationData.strings.PUSH_MESSAGE_FWDS(Int32(item.messages.count), peer.displayTitle(strings: item.strings, displayOrder: item.nameDisplayOrder), Int32(item.messages.count))
                    if let index = rawText.firstIndex(of: "|") {
                        title = String(rawText[rawText.startIndex ..< index])
                        messageText = String(rawText[rawText.index(after: index)...])
                    } else {
                        title = nil
                        messageText = rawText
                    }
                }
            } else if item.messages[0].groupingKey != nil {
                var kind = messageContentKind(contentSettings: item.context.currentContentSettings.with { $0 }, message: item.messages[0], strings: presentationData.strings, nameDisplayOrder: presentationData.nameDisplayOrder, accountPeerId: item.context.account.peerId).key
                for i in 1 ..< item.messages.count {
                    let nextKind = messageContentKind(contentSettings: item.context.currentContentSettings.with { $0 }, message: item.messages[i], strings: presentationData.strings, nameDisplayOrder: presentationData.nameDisplayOrder, accountPeerId: item.context.account.peerId)
                    if kind != nextKind.key {
                        kind = .text
                        break
                    }
                }
                var isChannel = false
                var isGroup = false
                if let peer = peer as? TelegramChannel {
                    if case .broadcast = peer.info {
                        isChannel = true
                    } else {
                        isGroup = true
                    }
                } else if item.messages[0].id.peerId.namespace == Namespaces.Peer.CloudGroup {
                    isGroup = true
                }
                if isChannel {
                    switch kind {
                        case .image:
                            let rawText = presentationData.strings.PUSH_CHANNEL_MESSAGE_PHOTOS(Int32(item.messages.count), peer.displayTitle(strings: item.strings, displayOrder: item.nameDisplayOrder), Int32(item.messages.count))
                            if let index = rawText.firstIndex(of: "|") {
                                title = String(rawText[rawText.startIndex ..< index])
                                messageText = String(rawText[rawText.index(after: index)...])
                            } else {
                                title = nil
                                messageText = rawText
                            }
                        case .video:
                            let rawText = presentationData.strings.PUSH_CHANNEL_MESSAGE_VIDEOS(Int32(item.messages.count), peer.displayTitle(strings: item.strings, displayOrder: item.nameDisplayOrder), Int32(item.messages.count))
                            if let index = rawText.firstIndex(of: "|") {
                                title = String(rawText[rawText.startIndex ..< index])
                                messageText = String(rawText[rawText.index(after: index)...])
                            } else {
                                title = nil
                                messageText = rawText
                            }
                        case .file:
                            let rawText = presentationData.strings.PUSH_CHANNEL_MESSAGE_DOCS(Int32(item.messages.count), peer.displayTitle(strings: item.strings, displayOrder: item.nameDisplayOrder), Int32(item.messages.count))
                            if let index = rawText.firstIndex(of: "|") {
                                title = String(rawText[rawText.startIndex ..< index])
                                messageText = String(rawText[rawText.index(after: index)...])
                            } else {
                                title = nil
                                messageText = rawText
                            }
                        default:
                            let rawText = presentationData.strings.PUSH_CHANNEL_MESSAGES(Int32(item.messages.count), peer.displayTitle(strings: item.strings, displayOrder: item.nameDisplayOrder), Int32(item.messages.count))
                            if let index = rawText.firstIndex(of: "|") {
                                title = String(rawText[rawText.startIndex ..< index])
                                messageText = String(rawText[rawText.index(after: index)...])
                            } else {
                                title = nil
                                messageText = rawText
                            }
                    }
                } else if isGroup, var author = item.messages[0].author {
                    if let sourceReference = item.messages[0].sourceReference, let sourcePeer = item.messages[0].peers[sourceReference.messageId.peerId] {
                        author = sourcePeer
                    }
                    switch kind {
                        case .image:
                            let rawText = presentationData.strings.PUSH_CHAT_MESSAGE_PHOTOS(Int32(item.messages.count), author.compactDisplayTitle, peer.displayTitle(strings: item.strings, displayOrder: item.nameDisplayOrder), Int32(item.messages.count))
                            if let index = rawText.firstIndex(of: "|") {
                                title = String(rawText[rawText.startIndex ..< index])
                                messageText = String(rawText[rawText.index(after: index)...])
                            } else {
                                title = nil
                                messageText = rawText
                            }
                        case .video:
                            let rawText = presentationData.strings.PUSH_CHAT_MESSAGE_VIDEOS(Int32(item.messages.count), author.compactDisplayTitle, peer.displayTitle(strings: item.strings, displayOrder: item.nameDisplayOrder), Int32(item.messages.count))
                            if let index = rawText.firstIndex(of: "|") {
                                title = String(rawText[rawText.startIndex ..< index])
                                messageText = String(rawText[rawText.index(after: index)...])
                            } else {
                                title = nil
                                messageText = rawText
                            }
                        case .file:
<<<<<<< HEAD
                            let rawText = presentationData.strings.PUSH_CHAT_MESSAGE_DOCS(Int32(item.messages.count), author.compactDisplayTitle, peer.displayTitle(strings: item.strings, displayOrder: item.nameDisplayOrder), Int32(item.messages.count))
=======
                            let rawText = presentationData.strings.PUSH_CHAT_MESSAGE_DOCS_FIX1(Int32(item.messages.count), author.compactDisplayTitle, peer.displayTitle(strings: item.strings, displayOrder: item.nameDisplayOrder), Int32(item.messages.count))
>>>>>>> e18b6736
                            if let index = rawText.firstIndex(of: "|") {
                                title = String(rawText[rawText.startIndex ..< index])
                                messageText = String(rawText[rawText.index(after: index)...])
                            } else {
                                title = nil
                                messageText = rawText
                            }
                        default:
                            let rawText = presentationData.strings.PUSH_CHAT_MESSAGES(Int32(item.messages.count), author.compactDisplayTitle, peer.displayTitle(strings: item.strings, displayOrder: item.nameDisplayOrder), Int32(item.messages.count))
                            if let index = rawText.firstIndex(of: "|") {
                                title = String(rawText[rawText.startIndex ..< index])
                                messageText = String(rawText[rawText.index(after: index)...])
                            } else {
                                title = nil
                                messageText = rawText
                            }
                    }
                } else {
                    switch kind {
                        case .image:
                            let rawText = presentationData.strings.PUSH_MESSAGE_PHOTOS(Int32(item.messages.count), peer.displayTitle(strings: item.strings, displayOrder: item.nameDisplayOrder), Int32(item.messages.count))
                            if let index = rawText.firstIndex(of: "|") {
                                title = String(rawText[rawText.startIndex ..< index])
                                messageText = String(rawText[rawText.index(after: index)...])
                            } else {
                                title = nil
                                messageText = rawText
                            }
                        case .video:
                            let rawText = presentationData.strings.PUSH_MESSAGE_VIDEOS(Int32(item.messages.count), peer.displayTitle(strings: item.strings, displayOrder: item.nameDisplayOrder), Int32(item.messages.count))
                            if let index = rawText.firstIndex(of: "|") {
                                title = String(rawText[rawText.startIndex ..< index])
                                messageText = String(rawText[rawText.index(after: index)...])
                            } else {
                                title = nil
                                messageText = rawText
                            }
                        case .file:
                            let rawText = presentationData.strings.PUSH_MESSAGE_DOCS(Int32(item.messages.count), peer.displayTitle(strings: item.strings, displayOrder: item.nameDisplayOrder), Int32(item.messages.count))
                            if let index = rawText.firstIndex(of: "|") {
                                title = String(rawText[rawText.startIndex ..< index])
                                messageText = String(rawText[rawText.index(after: index)...])
                            } else {
                                title = nil
                                messageText = rawText
                            }
                        default:
                            let rawText = presentationData.strings.PUSH_MESSAGES(Int32(item.messages.count), peer.displayTitle(strings: item.strings, displayOrder: item.nameDisplayOrder), Int32(item.messages.count))
                            if let index = rawText.firstIndex(of: "|") {
                                title = String(rawText[rawText.startIndex ..< index])
                                messageText = String(rawText[rawText.index(after: index)...])
                            } else {
                                title = nil
                                messageText = rawText
                            }
                    }
                }
            } else {
                messageText = ""
            }
        } else {
            messageText = ""
        }
        
        if isReminder {
            title = presentationData.strings.ScheduledMessages_ReminderNotification
        } else if isScheduled, let currentTitle = title {
            title = "📅 \(currentTitle)"
        }
        
        messageText = messageText.replacingOccurrences(of: "\n\n", with: " ")
        
        self.titleAttributedText = NSAttributedString(string: title ?? "", font: compact ? Font.semibold(15.0) : Font.semibold(16.0), textColor: presentationData.theme.inAppNotification.primaryTextColor)
        
        let imageNodeLayout = self.imageNode.asyncLayout()
        var applyImage: (() -> Void)?
        if let imageDimensions = imageDimensions {
            let boundingSize = CGSize(width: 55.0, height: 55.0)
            var radius: CGFloat = 6.0
            if isRound {
                radius = floor(boundingSize.width / 2.0)
            }
            applyImage = imageNodeLayout(TransformImageArguments(corners: ImageCorners(radius: radius), imageSize: imageDimensions.aspectFilled(boundingSize), boundingSize: boundingSize, intrinsicInsets: UIEdgeInsets()))
        }
        
        var updateImageSignal: Signal<(TransformImageArguments) -> DrawingContext?, NoError>?
        if let firstMessage = item.messages.first, let updatedMedia = updatedMedia, imageDimensions != nil {
            if let image = updatedMedia as? TelegramMediaImage {
                updateImageSignal = mediaGridMessagePhoto(account: item.context.account, photoReference: .message(message: MessageReference(firstMessage), media: image))
            } else if let file = updatedMedia as? TelegramMediaFile {
                if file.isSticker {
                    updateImageSignal = chatMessageSticker(account: item.context.account, file: file, small: true, fetched: true)
                } else if file.isVideo {
                    updateImageSignal = mediaGridMessageVideo(postbox: item.context.account.postbox, videoReference: .message(message: MessageReference(firstMessage), media: file), autoFetchFullSizeThumbnail: true)
                }
            }
        }
        
        if let applyImage = applyImage {
            applyImage()
            self.imageNode.isHidden = false
        } else {
            self.imageNode.isHidden = true
        }
        
        if let updateImageSignal = updateImageSignal {
            self.imageNode.setSignal(updateImageSignal)
        }
        
        self.textAttributedText = NSAttributedString(string: messageText, font: compact ? Font.regular(15.0) : Font.regular(16.0), textColor: presentationData.theme.inAppNotification.primaryTextColor)
        
        if let width = self.validLayout {
            let _ = self.updateLayout(width: width, transition: .immediate)
        }
    }
    
    override func updateLayout(width: CGFloat, transition: ContainedViewLayoutTransition) -> CGFloat {
        self.validLayout = width
        let compact = self.compact ?? false
        
        let panelHeight: CGFloat = compact ? 64.0 : 74.0
        let imageSize: CGSize = compact ? CGSize(width: 44.0, height: 44.0) : CGSize(width: 54.0, height: 54.0)
        let imageSpacing: CGFloat = compact ? 19.0 : 23.0
        let leftInset: CGFloat = imageSize.width + imageSpacing
        var rightInset: CGFloat = 8.0
        
        if !self.imageNode.isHidden {
            rightInset += imageSize.width + 8.0
        }
        
        transition.updateFrame(node: self.avatarNode, frame: CGRect(origin: CGPoint(x: 10.0, y: (panelHeight - imageSize.height) / 2.0), size: imageSize))
        
        var titleInset: CGFloat = 0.0
        if let image = self.titleIconNode.image {
            titleInset += image.size.width + 4.0
        }
        
        let makeTitleLayout = TextNode.asyncLayout(self.titleNode)
        let (titleLayout, titleApply) = makeTitleLayout(TextNodeLayoutArguments(attributedString: self.titleAttributedText, backgroundColor: nil, maximumNumberOfLines: 1, truncationType: .end, constrainedSize: CGSize(width: width - leftInset - rightInset - titleInset, height: CGFloat.greatestFiniteMagnitude), alignment: .left, lineSpacing: 0.0, cutout: nil, insets: UIEdgeInsets()))
        let _ = titleApply()
        
        let makeTextLayout = TextNode.asyncLayout(self.textNode)
        let (textLayout, textApply) = makeTextLayout(TextNodeLayoutArguments(attributedString: self.textAttributedText, backgroundColor: nil, maximumNumberOfLines: 2, truncationType: .end, constrainedSize: CGSize(width: width - leftInset - rightInset, height: CGFloat.greatestFiniteMagnitude), alignment: .left, lineSpacing: 0.0, cutout: nil, insets: UIEdgeInsets()))
        let _ = titleApply()
        let _ = textApply()
        
        let textSpacing: CGFloat = 1.0
        
        let titleFrame = CGRect(origin: CGPoint(x: leftInset + titleInset, y: 1.0 + floor((panelHeight - textLayout.size.height - titleLayout.size.height - textSpacing) / 2.0)), size: titleLayout.size)
        transition.updateFrame(node: self.titleNode, frame: titleFrame)
        
        if let image = self.titleIconNode.image {
            transition.updateFrame(node: self.titleIconNode, frame: CGRect(origin: CGPoint(x: leftInset + 1.0, y: titleFrame.minY + 3.0), size: image.size))
        }
        
        transition.updateFrame(node: self.textNode, frame: CGRect(origin: CGPoint(x: leftInset, y: titleFrame.maxY + textSpacing), size: textLayout.size))
        
        transition.updateFrame(node: self.imageNode, frame: CGRect(origin: CGPoint(x: width - 10.0 - imageSize.width, y: (panelHeight - imageSize.height) / 2.0), size: imageSize))
        
        return panelHeight
    }
}<|MERGE_RESOLUTION|>--- conflicted
+++ resolved
@@ -300,11 +300,7 @@
                                 messageText = rawText
                             }
                         case .file:
-<<<<<<< HEAD
-                            let rawText = presentationData.strings.PUSH_CHAT_MESSAGE_DOCS(Int32(item.messages.count), author.compactDisplayTitle, peer.displayTitle(strings: item.strings, displayOrder: item.nameDisplayOrder), Int32(item.messages.count))
-=======
                             let rawText = presentationData.strings.PUSH_CHAT_MESSAGE_DOCS_FIX1(Int32(item.messages.count), author.compactDisplayTitle, peer.displayTitle(strings: item.strings, displayOrder: item.nameDisplayOrder), Int32(item.messages.count))
->>>>>>> e18b6736
                             if let index = rawText.firstIndex(of: "|") {
                                 title = String(rawText[rawText.startIndex ..< index])
                                 messageText = String(rawText[rawText.index(after: index)...])
