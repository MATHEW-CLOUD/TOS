--- conflicted
+++ resolved
@@ -70,9 +70,9 @@
     
     private let animationCache: AnimationCache
     private let animationRenderer: MultiAnimationRenderer
-    
+
     private let isPeerEnabled: ((EnginePeer) -> Bool)?
-    
+
     init(navigationBar: NavigationBar?, context: AccountContext, presentationData: PresentationData, mode: ContactMultiselectionControllerMode, isPeerEnabled: ((EnginePeer) -> Bool)?, attemptDisabledItemSelection: ((EnginePeer) -> Void)?, options: [ContactListAdditionalOption], filters: [ContactListFilter], limit: Int32?, reachedSelectionLimit: ((Int32) -> Void)?) {
         self.navigationBar = navigationBar
         
@@ -81,9 +81,9 @@
         
         self.animationCache = context.animationCache
         self.animationRenderer = context.animationRenderer
-        
+
         self.isPeerEnabled = isPeerEnabled
-        
+
         var placeholder: String
         var includeChatList = false
         switch mode {
@@ -98,23 +98,17 @@
                 placeholder = self.presentationData.strings.Compose_TokenListPlaceholder
         }
         
-<<<<<<< HEAD
         if case let .chatSelection(chatSelection) = mode {
             let placeholderValue = chatSelection.searchPlaceholder
             let selectedChats = chatSelection.selectedChats
             let additionalCategories = chatSelection.additionalCategories
             let chatListFilters = chatSelection.chatListFilters
-            
+
             placeholder = placeholderValue
             let chatListNode = ChatListNode(context: context, location: .chatList(groupId: .root), previewing: false, fillPreloadItems: false, mode: .peers(filter: [.excludeSecretChats], isSelecting: true, additionalCategories: additionalCategories?.categories ?? [], chatListFilters: chatListFilters, displayAutoremoveTimeout: chatSelection.displayAutoremoveTimeout), isPeerEnabled: isPeerEnabled, theme: self.presentationData.theme, fontSize: self.presentationData.listsFontSize, strings: self.presentationData.strings, dateTimeFormat: self.presentationData.dateTimeFormat, nameSortOrder: self.presentationData.nameSortOrder, nameDisplayOrder: self.presentationData.nameDisplayOrder, animationCache: self.animationCache, animationRenderer: self.animationRenderer, disableAnimations: true, isInlineMode: false)
             chatListNode.disabledPeerSelected = { peer, _ in
                 attemptDisabledItemSelection?(peer)
             }
-=======
-        if case let .chatSelection(_, selectedChats, additionalCategories, chatListFilters, chatListNodeFilter, chatListNodePeersFilter, _, inactiveSecretChatPeerIds) = mode {
-            placeholder = self.presentationData.strings.ChatListFilter_AddChatsTitle
-            let chatListNode = ChatListNode(context: context, groupId: .root, chatListFilter: chatListNodeFilter, previewing: false, fillPreloadItems: false, mode: .peers(filter: chatListNodePeersFilter ?? [.excludeSecretChats], isSelecting: true, additionalCategories: additionalCategories?.categories ?? [], chatListFilters: chatListFilters), theme: self.presentationData.theme, fontSize: self.presentationData.listsFontSize, strings: self.presentationData.strings, dateTimeFormat: self.presentationData.dateTimeFormat, nameSortOrder: self.presentationData.nameSortOrder, nameDisplayOrder: self.presentationData.nameDisplayOrder, disableAnimations: true, inactiveSecretChatPeerIds: inactiveSecretChatPeerIds)
->>>>>>> e839afcd
             if let limit = limit {
                 chatListNode.selectionLimit = limit
                 chatListNode.reachedSelectionLimit = reachedSelectionLimit
