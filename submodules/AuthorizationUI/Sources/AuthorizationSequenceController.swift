import Foundation
import UIKit
import AsyncDisplayKit
import Display
import Postbox
import TelegramCore
import SwiftSignalKit
import MtProtoKit
import MessageUI
import CoreTelephony
import TelegramPresentationData
import TextFormat
import AccountContext
import CountrySelectionUI
import PhoneNumberFormat
import LegacyComponents
import LegacyMediaPickerUI
import PasswordSetupUI
import TelegramNotices
import AuthenticationServices
import Markdown
import AlertUI

private enum InnerState: Equatable {
    case state(UnauthorizedAccountStateContents)
    case authorized
}

public final class AuthorizationSequenceController: NavigationController, MFMailComposeViewControllerDelegate, ASAuthorizationControllerDelegate, ASAuthorizationControllerPresentationContextProviding, ReactivatableInput {
    static func navigationBarTheme(_ theme: PresentationTheme) -> NavigationBarTheme {
        return NavigationBarTheme(buttonColor: theme.intro.accentTextColor, disabledButtonColor: theme.intro.disabledTextColor, primaryTextColor: theme.intro.primaryTextColor, backgroundColor: .clear, enableBackgroundBlur: false, separatorColor: .clear, badgeBackgroundColor: theme.rootController.navigationBar.badgeBackgroundColor, badgeStrokeColor: theme.rootController.navigationBar.badgeStrokeColor, badgeTextColor: theme.rootController.navigationBar.badgeTextColor)
    }
    
    private let sharedContext: SharedAccountContext
    private var account: UnauthorizedAccount
    private let otherAccountPhoneNumbers: ((String, AccountRecordId, Bool)?, [(String, AccountRecordId, Bool)])
    private let apiId: Int32
    private let apiHash: String
    public var presentationData: PresentationData
    private let openUrl: (String) -> Void
    private let authorizationCompleted: () -> Void
    
    private var stateDisposable: Disposable?
    private let actionDisposable = MetaDisposable()
    
    private var didPlayPresentationAnimation = false
    
    private let _ready = Promise<Bool>()
    override public var ready: Promise<Bool> {
        return self._ready
    }
    private var didSetReady = false
    
    public init(sharedContext: SharedAccountContext, account: UnauthorizedAccount, otherAccountPhoneNumbers: ((String, AccountRecordId, Bool)?, [(String, AccountRecordId, Bool)]), presentationData: PresentationData, openUrl: @escaping (String) -> Void, apiId: Int32, apiHash: String, authorizationCompleted: @escaping () -> Void) {
        self.sharedContext = sharedContext
        self.account = account
        self.otherAccountPhoneNumbers = otherAccountPhoneNumbers
        self.apiId = apiId
        self.apiHash = apiHash
        self.presentationData = presentationData
        self.openUrl = openUrl
        self.authorizationCompleted = authorizationCompleted
        
        let navigationStatusBar: NavigationStatusBarStyle
        switch presentationData.theme.rootController.statusBarStyle {
        case .black:
            navigationStatusBar = .black
        case .white:
            navigationStatusBar = .white
        }
        
        super.init(mode: .single, theme: NavigationControllerTheme(statusBar: navigationStatusBar, navigationBar: AuthorizationSequenceController.navigationBarTheme(presentationData.theme), emptyAreaColor: .black), isFlat: true)
        
        self.stateDisposable = (TelegramEngineUnauthorized(account: self.account).auth.state()
        |> map { state -> InnerState in
            if case .authorized = state {
                return .authorized
            } else if case let .unauthorized(state) = state {
                return .state(state.contents)
            } else {
                return .state(.empty)
            }
        }
        |> distinctUntilChanged
        |> deliverOnMainQueue).start(next: { [weak self] state in
            self?.updateState(state: state)
        })
    }
    
    required public init(coder aDecoder: NSCoder) {
        fatalError("init(coder:) has not been implemented")
    }
    
    deinit {
        self.stateDisposable?.dispose()
        self.actionDisposable.dispose()
    }
    
    override public func loadView() {
        super.loadView()
        self.view.backgroundColor = self.presentationData.theme.list.plainBackgroundColor
    }
    
    private func splashController() -> AuthorizationSequenceSplashController {
        var currentController: AuthorizationSequenceSplashController?
        for c in self.viewControllers {
            if let c = c as? AuthorizationSequenceSplashController {
                currentController = c
                break
            }
        }
        let controller: AuthorizationSequenceSplashController
        if let currentController = currentController {
            controller = currentController
        } else {
            controller = AuthorizationSequenceSplashController(accountManager: self.sharedContext.accountManager, account: self.account, theme: self.presentationData.theme)
            controller.nextPressed = { [weak self] strings in
                if let strongSelf = self {
                    if let strings = strings {
                        strongSelf.presentationData = strongSelf.presentationData.withStrings(strings)
                    }
                    let masterDatacenterId = strongSelf.account.masterDatacenterId
                    let isTestingEnvironment = strongSelf.account.testingEnvironment
                    
                    let countryCode = AuthorizationSequenceController.defaultCountryCode()
                    
                    let _ = TelegramEngineUnauthorized(account: strongSelf.account).auth.setState(state: UnauthorizedAccountState(isTestingEnvironment: isTestingEnvironment, masterDatacenterId: masterDatacenterId, contents: .phoneEntry(countryCode: countryCode, number: ""))).start()
                }
            }
        }
        return controller
    }
    
    private func phoneEntryController(countryCode: Int32, number: String, splashController: AuthorizationSequenceSplashController?) -> AuthorizationSequencePhoneEntryController {
        var currentController: AuthorizationSequencePhoneEntryController?
        for c in self.viewControllers {
            if let c = c as? AuthorizationSequencePhoneEntryController {
                currentController = c
                break
            }
        }
        let controller: AuthorizationSequencePhoneEntryController
        if let currentController = currentController {
            controller = currentController
        } else {
            controller = AuthorizationSequencePhoneEntryController(sharedContext: self.sharedContext, account: self.account, isTestingEnvironment: self.account.testingEnvironment, otherAccountPhoneNumbers: self.otherAccountPhoneNumbers, network: self.account.network, presentationData: self.presentationData, openUrl: { [weak self] url in
                self?.openUrl(url)
            }, back: { [weak self] in
                guard let strongSelf = self else {
                    return
                }
                if !strongSelf.otherAccountPhoneNumbers.1.isEmpty {
                    let _ = (strongSelf.sharedContext.accountManager.transaction { transaction -> Void in
                        transaction.removeAuth()
                    }).start()
                } else {
                    let _ = TelegramEngineUnauthorized(account: strongSelf.account).auth.setState(state: UnauthorizedAccountState(isTestingEnvironment: strongSelf.account.testingEnvironment, masterDatacenterId: strongSelf.account.masterDatacenterId, contents: .empty)).start()
                }
            })
            if let splashController = splashController {
                controller.animateWithSplashController(splashController)
            }
            controller.accountUpdated = { [weak self] updatedAccount in
                guard let strongSelf = self else {
                    return
                }
                strongSelf.account = updatedAccount
            }
            controller.loginWithNumber = { [weak self, weak controller] number, syncContacts in
                guard let self else {
                    return
                }
<<<<<<< HEAD
                controller?.inProgress = true
=======
>>>>>>> 865a355e
                let authorizationPushConfiguration = self.sharedContext.authorizationPushConfiguration
                |> take(1)
                |> timeout(2.0, queue: .mainQueue(), alternate: .single(nil))
                let _ = (authorizationPushConfiguration
                |> deliverOnMainQueue).start(next: { [weak self] authorizationPushConfiguration in
                    if let strongSelf = self {
<<<<<<< HEAD
=======
                        controller?.inProgress = true
>>>>>>> 865a355e
                        strongSelf.actionDisposable.set((sendAuthorizationCode(accountManager: strongSelf.sharedContext.accountManager, account: strongSelf.account, phoneNumber: number, apiId: strongSelf.apiId, apiHash: strongSelf.apiHash, pushNotificationConfiguration: authorizationPushConfiguration, firebaseSecretStream: strongSelf.sharedContext.firebaseSecretStream, syncContacts: syncContacts, forcedPasswordSetupNotice: { value in
                            guard let entry = CodableEntry(ApplicationSpecificCounterNotice(value: value)) else {
                                return nil
                            }
                            return (ApplicationSpecificNotice.forcedPasswordSetupKey(), entry)
                        }) |> deliverOnMainQueue).start(next: { [weak self] result in
                            if let strongSelf = self {
                                switch result {
                                case let .sentCode(account):
                                    controller?.inProgress = false
                                    strongSelf.account = account
                                case .loggedIn:
                                    break
                                }
                            }
                        }, error: { error in
                            if let strongSelf = self, let controller = controller {
                                controller.inProgress = false
                                
                                let text: String
                                var actions: [TextAlertAction] = []
                                switch error {
                                    case .limitExceeded:
                                        text = strongSelf.presentationData.strings.Login_CodeFloodError
                                        actions.append(TextAlertAction(type: .defaultAction, title: strongSelf.presentationData.strings.Common_OK, action: {}))
                                    case .invalidPhoneNumber:
                                        text = strongSelf.presentationData.strings.Login_InvalidPhoneError
                                        actions.append(TextAlertAction(type: .genericAction, title: strongSelf.presentationData.strings.Common_OK, action: {}))
                                        actions.append(TextAlertAction(type: .defaultAction, title: strongSelf.presentationData.strings.Login_PhoneNumberHelp, action: { [weak controller] in
                                            guard let strongSelf = self, let controller = controller else {
                                                return
                                            }
                                            let formattedNumber = formatPhoneNumber(number)
                                            let appVersion = (Bundle.main.infoDictionary?["CFBundleShortVersionString"] as? String) ?? "unknown"
                                            let systemVersion = UIDevice.current.systemVersion
                                            let locale = Locale.current.identifier
                                            let carrier = CTCarrier()
                                            let mnc = carrier.mobileNetworkCode ?? "none"
                                            
                                            strongSelf.presentEmailComposeController(address: "login@stel.com", subject: strongSelf.presentationData.strings.Login_InvalidPhoneEmailSubject(formattedNumber).string, body: strongSelf.presentationData.strings.Login_InvalidPhoneEmailBody(formattedNumber, appVersion, systemVersion, locale, mnc).string, from: controller)
                                        }))
                                    case .phoneLimitExceeded:
                                        text = strongSelf.presentationData.strings.Login_PhoneFloodError
                                        actions.append(TextAlertAction(type: .defaultAction, title: strongSelf.presentationData.strings.Common_OK, action: {}))
                                    case .phoneBanned:
                                        text = strongSelf.presentationData.strings.Login_PhoneBannedError
                                        actions.append(TextAlertAction(type: .genericAction, title: strongSelf.presentationData.strings.Common_OK, action: {}))
                                        actions.append(TextAlertAction(type: .defaultAction, title: strongSelf.presentationData.strings.Login_PhoneNumberHelp, action: { [weak controller] in
                                            guard let strongSelf = self, let controller = controller else {
                                                return
                                            }
                                            let formattedNumber = formatPhoneNumber(number)
                                            let appVersion = (Bundle.main.infoDictionary?["CFBundleShortVersionString"] as? String) ?? "unknown"
                                            let systemVersion = UIDevice.current.systemVersion
                                            let locale = Locale.current.identifier
                                            let carrier = CTCarrier()
                                            let mnc = carrier.mobileNetworkCode ?? "none"
                                            
                                            strongSelf.presentEmailComposeController(address: "login@stel.com", subject: strongSelf.presentationData.strings.Login_PhoneBannedEmailSubject(formattedNumber).string, body: strongSelf.presentationData.strings.Login_PhoneBannedEmailBody(formattedNumber, appVersion, systemVersion, locale, mnc).string, from: controller)
                                        }))
                                    case let .generic(info):
                                        text = strongSelf.presentationData.strings.Login_UnknownError
                                        actions.append(TextAlertAction(type: .genericAction, title: strongSelf.presentationData.strings.Common_OK, action: {}))
                                        actions.append(TextAlertAction(type: .defaultAction, title: strongSelf.presentationData.strings.Login_PhoneNumberHelp, action: { [weak controller] in
                                            guard let strongSelf = self, let controller = controller else {
                                                return
                                            }
                                            let formattedNumber = formatPhoneNumber(number)
                                            let appVersion = (Bundle.main.infoDictionary?["CFBundleShortVersionString"] as? String) ?? "unknown"
                                            let systemVersion = UIDevice.current.systemVersion
                                            let locale = Locale.current.identifier
                                            let carrier = CTCarrier()
                                            let mnc = carrier.mobileNetworkCode ?? "none"
                                            let errorString: String
                                            if let (code, description) = info {
                                                errorString = "\(code): \(description)"
                                            } else {
                                                errorString = "unknown"
                                            }
                                            
                                            strongSelf.presentEmailComposeController(address: "login@stel.com", subject: strongSelf.presentationData.strings.Login_PhoneGenericEmailSubject(formattedNumber).string, body: strongSelf.presentationData.strings.Login_PhoneGenericEmailBody(formattedNumber, errorString, appVersion, systemVersion, locale, mnc).string, from: controller)
                                        }))
                                    case .timeout:
                                        text = strongSelf.presentationData.strings.Login_NetworkError
                                        actions.append(TextAlertAction(type: .defaultAction, title: strongSelf.presentationData.strings.Common_OK, action: {}))
                                        actions.append(TextAlertAction(type: .genericAction, title: strongSelf.presentationData.strings.ChatSettings_ConnectionType_UseProxy, action: { [weak controller] in
                                            guard let strongSelf = self, let controller = controller else {
                                                return
                                            }
                                            controller.present(strongSelf.sharedContext.makeProxySettingsController(sharedContext: strongSelf.sharedContext, account: strongSelf.account), in: .window(.root), with: ViewControllerPresentationArguments(presentationAnimation: .modalSheet))
                                        }))
                                }
                                (controller.navigationController as? NavigationController)?.presentOverlay(controller: standardTextAlertController(theme: AlertControllerTheme(presentationData: strongSelf.presentationData), title: nil, text: text, actions: actions), inGlobal: true, blockInteraction: true)
                                
                                controller.dismissConfirmation()
                            }
                        }))
                    }
                })
            }
        }
        controller.updateData(countryCode: countryCode, countryName: nil, number: number)
        return controller
    }
    
    private func codeEntryController(number: String, phoneCodeHash: String, email: String?, type: SentAuthorizationCodeType, nextType: AuthorizationCodeNextType?, timeout: Int32?, termsOfService: (UnauthorizedAccountTermsOfService, Bool)?) -> AuthorizationSequenceCodeEntryController {
        var currentController: AuthorizationSequenceCodeEntryController?
        for c in self.viewControllers {
            if let c = c as? AuthorizationSequenceCodeEntryController {
                if c.data?.2 == type {
                    currentController = c
                }
//                else if case let .email(_, _, _, newPendingDate, _, _) = type, let previousType = c.data?.2, case let .email(_, _, _, previousPendingDate, _, _) = previousType, newPendingDate != nil && previousPendingDate == nil {
//                    currentController = c
//                }
                break
            }
        }
        let controller: AuthorizationSequenceCodeEntryController
        if let currentController = currentController {
            controller = currentController
        } else {
            controller = AuthorizationSequenceCodeEntryController(presentationData: self.presentationData, back: { [weak self] in
                guard let strongSelf = self else {
                    return
                }
                let countryCode = AuthorizationSequenceController.defaultCountryCode()
                
                let _ = TelegramEngineUnauthorized(account: strongSelf.account).auth.setState(state: UnauthorizedAccountState(isTestingEnvironment: strongSelf.account.testingEnvironment, masterDatacenterId: strongSelf.account.masterDatacenterId, contents: .phoneEntry(countryCode: countryCode, number: ""))).start()
            })
            controller.retryResetEmail = { [weak self] in
                if let self {
                    self.actionDisposable.set(
                        resetLoginEmail(account: self.account, phoneNumber: number, phoneCodeHash: phoneCodeHash).start()
                    )
                }
            }
            controller.resetEmail = { [weak self, weak controller] in
                if let self, case let .email(pattern, _, resetAvailablePeriod, resetPendingDate, _, setup) = type, !setup {
                    let body = MarkdownAttributeSet(font: Font.regular(self.presentationData.listsFontSize.baseDisplaySize * 13.0 / 17.0), textColor: self.presentationData.theme.actionSheet.primaryTextColor)
                    let bold = MarkdownAttributeSet(font: Font.semibold(self.presentationData.listsFontSize.baseDisplaySize * 13.0 / 17.0), textColor: self.presentationData.theme.actionSheet.primaryTextColor)
                    if let _ = resetPendingDate {
                        self.actionDisposable.set(
                            (resetLoginEmail(account: self.account, phoneNumber: number, phoneCodeHash: phoneCodeHash)
                            |> deliverOnMainQueue).start(error: { [weak self] error in
                                if let self, case .alreadyInProgress = error {
                                    let formattedNumber = formatPhoneNumber(number)
                                    let title = NSAttributedString(string: self.presentationData.strings.Login_Email_PremiumRequiredTitle, font: Font.semibold(self.presentationData.listsFontSize.baseDisplaySize), textColor: self.presentationData.theme.actionSheet.primaryTextColor)
                                    let text = parseMarkdownIntoAttributedString(self.presentationData.strings.Login_Email_PremiumRequiredText(formattedNumber).string, attributes: MarkdownAttributes(body: body, bold: bold, link: body, linkAttribute: { _ in nil }), textAlignment: .center).mutableCopy() as! NSMutableAttributedString
                                    
                                    let alertController = textWithEntitiesAlertController(theme: AlertControllerTheme(presentationData: self.presentationData), title: title, text: text, actions: [TextAlertAction(type: .genericAction, title: self.presentationData.strings.Common_OK, action: { })])
                                    controller?.present(alertController, in: .window(.root))
                                }
                            })
                        )
                    } else if let resetAvailablePeriod {
                        if resetAvailablePeriod == 0 {
                            self.actionDisposable.set(
                                resetLoginEmail(account: self.account, phoneNumber: number, phoneCodeHash: phoneCodeHash).start()
                            )
                        } else {
                            let pattern = pattern.replacingOccurrences(of: "*", with: "#")
                            let title = NSAttributedString(string: self.presentationData.strings.Login_Email_ResetTitle, font: Font.semibold(self.presentationData.listsFontSize.baseDisplaySize), textColor: self.presentationData.theme.actionSheet.primaryTextColor)
                            let availableIn = unmuteIntervalString(strings: self.presentationData.strings, value: resetAvailablePeriod)
                            let text = parseMarkdownIntoAttributedString(self.presentationData.strings.Login_Email_ResetText(pattern, availableIn).string, attributes: MarkdownAttributes(body: body, bold: bold, link: body, linkAttribute: { _ in nil }), textAlignment: .center).mutableCopy() as! NSMutableAttributedString
                            if let regex = try? NSRegularExpression(pattern: "\\#", options: []) {
                                let matches = regex.matches(in: text.string, options: [], range: NSMakeRange(0, text.length))
                                if let first = matches.first {
                                    text.addAttribute(NSAttributedString.Key(rawValue: TelegramTextAttributes.Spoiler), value: true, range: NSRange(location: first.range.location, length: matches.count))
                                }
                            }
                            
                            let alertController = textWithEntitiesAlertController(theme: AlertControllerTheme(presentationData: self.presentationData), title: title, text: text, actions: [TextAlertAction(type: .genericAction, title: self.presentationData.strings.Common_Cancel, action: {}), TextAlertAction(type: .defaultAction, title: self.presentationData.strings.Login_Email_Reset, action: { [weak self] in
                                guard let self else {
                                    return
                                }
                                self.actionDisposable.set(
                                    (resetLoginEmail(account: self.account, phoneNumber: number, phoneCodeHash: phoneCodeHash)
                                     |> deliverOnMainQueue).start(error: { [weak self] error in
                                         Queue.mainQueue().async {
                                             guard let self, let controller = controller else {
                                                 return
                                             }
                                             controller.inProgress = false
                                             
                                             let text: String
                                             switch error {
                                             case .limitExceeded:
                                                 text = self.presentationData.strings.Login_CodeFloodError
                                             case .generic, .alreadyInProgress:
                                                 text = self.presentationData.strings.Login_UnknownError
                                             case .codeExpired:
                                                 text = self.presentationData.strings.Login_CodeExpired
                                                 let account = self.account
                                                 let _ = TelegramEngineUnauthorized(account: self.account).auth.setState(state: UnauthorizedAccountState(isTestingEnvironment: account.testingEnvironment, masterDatacenterId: account.masterDatacenterId, contents: .empty)).start()
                                             }
                                             
                                             controller.presentInGlobalOverlay(standardTextAlertController(theme: AlertControllerTheme(presentationData: self.presentationData), title: nil, text: text, actions: [TextAlertAction(type: .defaultAction, title: self.presentationData.strings.Common_OK, action: {})]))
                                         }
                                     })
                                )
                            })])
                            controller?.present(alertController, in: .window(.root))
                        }
                    }
                }
            }
            controller.loginWithCode = { [weak self, weak controller] code in
                if let strongSelf = self {
                    controller?.inProgress = true
                    
                    let authorizationCode: AuthorizationCode
                    switch type {
                        case .email:
                            authorizationCode = .emailVerification(.emailCode(code))
                        default:
                            authorizationCode = .phoneCode(code)
                    }
                    
                    if case let .email(_, _, _, _, _, setup) = type, setup, case let .emailVerification(emailCode) = authorizationCode {
                        strongSelf.actionDisposable.set(((verifyLoginEmailSetup(account: strongSelf.account, code: emailCode))
                        |> deliverOnMainQueue).start(error: { error in
                            Queue.mainQueue().async {
                                if let strongSelf = self, let controller = controller {
                                    controller.inProgress = false
                                    
                                    if case .invalidCode = error {
                                        controller.animateError(text: strongSelf.presentationData.strings.Login_WrongCodeError)
                                    } else {
                                        var resetCode = false
                                        let text: String
                                        switch error {
                                            case .limitExceeded:
                                                resetCode = true
                                                text = strongSelf.presentationData.strings.Login_CodeFloodError
                                            case .invalidCode:
                                                resetCode = true
                                                text = strongSelf.presentationData.strings.Login_InvalidCodeError
                                            case .generic:
                                                text = strongSelf.presentationData.strings.Login_UnknownError
                                            case .codeExpired:
                                                text = strongSelf.presentationData.strings.Login_CodeExpired
                                                let account = strongSelf.account
                                                let _ = TelegramEngineUnauthorized(account: strongSelf.account).auth.setState(state: UnauthorizedAccountState(isTestingEnvironment: account.testingEnvironment, masterDatacenterId: account.masterDatacenterId, contents: .empty)).start()
                                            case .timeout:
                                                text = strongSelf.presentationData.strings.Login_NetworkError
                                            case .invalidEmailToken:
                                                text = strongSelf.presentationData.strings.Login_InvalidEmailTokenError
                                            case .emailNotAllowed:
                                                text = strongSelf.presentationData.strings.Login_EmailNotAllowedError
                                        }
                                        
                                        if resetCode {
                                            controller.resetCode()
                                        }
                                        
                                        controller.present(standardTextAlertController(theme: AlertControllerTheme(presentationData: strongSelf.presentationData), title: nil, text: text, actions: [TextAlertAction(type: .defaultAction, title: strongSelf.presentationData.strings.Common_OK, action: {})]), in: .window(.root))
                                    }
                                }
                            }
                        }))
                    } else {
                        strongSelf.actionDisposable.set((authorizeWithCode(accountManager: strongSelf.sharedContext.accountManager, account: strongSelf.account, code: authorizationCode, termsOfService: termsOfService?.0, forcedPasswordSetupNotice: { value in
                            guard let entry = CodableEntry(ApplicationSpecificCounterNotice(value: value)) else {
                                return nil
                            }
                            return (ApplicationSpecificNotice.forcedPasswordSetupKey(), entry)
                        })
                        |> deliverOnMainQueue).start(next: { result in
                            guard let strongSelf = self else {
                                return
                            }
                            controller?.inProgress = false
                            switch result {
                                case let .signUp(data):
                                    if let (termsOfService, explicit) = termsOfService, explicit {
                                        var presentAlertAgainImpl: (() -> Void)?
                                        let presentAlertImpl: () -> Void = {
                                            guard let strongSelf = self else {
                                                return
                                            }
                                            var dismissImpl: (() -> Void)?
                                            let alertTheme = AlertControllerTheme(presentationData: strongSelf.presentationData)
                                            let attributedText = stringWithAppliedEntities(termsOfService.text, entities: termsOfService.entities, baseColor: alertTheme.primaryColor, linkColor: alertTheme.accentColor, baseFont: Font.regular(13.0), linkFont: Font.regular(13.0), boldFont: Font.semibold(13.0), italicFont: Font.italic(13.0), boldItalicFont: Font.semiboldItalic(13.0), fixedFont: Font.regular(13.0), blockQuoteFont: Font.regular(13.0), message: nil)
                                            let contentNode = TextAlertContentNode(theme: alertTheme, title: NSAttributedString(string: strongSelf.presentationData.strings.Login_TermsOfServiceHeader, font: Font.medium(17.0), textColor: alertTheme.primaryColor, paragraphAlignment: .center), text: attributedText, actions: [
                                                TextAlertAction(type: .defaultAction, title: strongSelf.presentationData.strings.Login_TermsOfServiceAgree, action: {
                                                    dismissImpl?()
                                                    guard let strongSelf = self else {
                                                        return
                                                    }
                                                    let _ = beginSignUp(account: strongSelf.account, data: data).start()
                                                }), TextAlertAction(type: .genericAction, title: strongSelf.presentationData.strings.Login_TermsOfServiceDecline, action: {
                                                    dismissImpl?()
                                                    guard let strongSelf = self else {
                                                        return
                                                    }
                                                    strongSelf.currentWindow?.present(standardTextAlertController(theme: alertTheme, title: strongSelf.presentationData.strings.Login_TermsOfServiceDecline, text: strongSelf.presentationData.strings.Login_TermsOfServiceSignupDecline, actions: [TextAlertAction(type: .defaultAction, title: strongSelf.presentationData.strings.Common_Cancel, action: {
                                                        presentAlertAgainImpl?()
                                                    }), TextAlertAction(type: .genericAction, title: strongSelf.presentationData.strings.Login_TermsOfServiceDecline, action: {
                                                        guard let strongSelf = self else {
                                                            return
                                                        }
                                                        let account = strongSelf.account
                                                        let _ = TelegramEngineUnauthorized(account: strongSelf.account).auth.setState(state: UnauthorizedAccountState(isTestingEnvironment: account.testingEnvironment, masterDatacenterId: account.masterDatacenterId, contents: .empty)).start()
                                                    })]), on: .root, blockInteraction: false, completion: {})
                                                })
                                            ], actionLayout: .vertical, dismissOnOutsideTap: true)
                                            contentNode.textAttributeAction = (NSAttributedString.Key(rawValue: TelegramTextAttributes.URL), { value in
                                                if let value = value as? String {
                                                    strongSelf.openUrl(value)
                                                }
                                            })
                                            let controller = AlertController(theme: alertTheme, contentNode: contentNode)
                                            dismissImpl = { [weak controller] in
                                                controller?.dismissAnimated()
                                            }
                                            strongSelf.view.endEditing(true)
                                            strongSelf.currentWindow?.present(controller, on: .root, blockInteraction: false, completion: {})
                                        }
                                        presentAlertAgainImpl = {
                                            presentAlertImpl()
                                        }
                                        presentAlertImpl()
                                    } else {
                                        let _ = beginSignUp(account: strongSelf.account, data: data).start()
                                    }
                                case .loggedIn:
                                    controller?.animateSuccess()
                            }
                        }, error: { error in
                            Queue.mainQueue().async {
                                if let strongSelf = self, let controller = controller {
                                    controller.inProgress = false
                                    
                                    if case .invalidCode = error {
                                        controller.animateError(text: strongSelf.presentationData.strings.Login_WrongCodeError)
                                    } else {
                                        var resetCode = false
                                        let text: String
                                        switch error {
                                            case .limitExceeded:
                                                resetCode = true
                                                text = strongSelf.presentationData.strings.Login_CodeFloodError
                                            case .invalidCode:
                                                resetCode = true
                                                text = strongSelf.presentationData.strings.Login_InvalidCodeError
                                            case .generic:
                                                text = strongSelf.presentationData.strings.Login_UnknownError
                                            case .codeExpired:
                                                text = strongSelf.presentationData.strings.Login_CodeExpired
                                                let account = strongSelf.account
                                                let _ = TelegramEngineUnauthorized(account: strongSelf.account).auth.setState(state: UnauthorizedAccountState(isTestingEnvironment: account.testingEnvironment, masterDatacenterId: account.masterDatacenterId, contents: .empty)).start()
                                            case .invalidEmailToken:
                                                text = strongSelf.presentationData.strings.Login_InvalidEmailTokenError
                                            case .invalidEmailAddress:
                                                text = strongSelf.presentationData.strings.Login_InvalidEmailAddressError
                                        }
                                        
                                        if resetCode {
                                            controller.resetCode()
                                        }
                                        
                                        controller.present(standardTextAlertController(theme: AlertControllerTheme(presentationData: strongSelf.presentationData), title: nil, text: text, actions: [TextAlertAction(type: .defaultAction, title: strongSelf.presentationData.strings.Common_OK, action: {})]), in: .window(.root))
                                    }
                                }
                            }
                        }))
                    }
                }
            }
        }
        controller.requestNextOption = { [weak self, weak controller] in
            if let strongSelf = self {
                if nextType == nil {
                    if MFMailComposeViewController.canSendMail(), let controller = controller {
                        let formattedNumber = formatPhoneNumber(number)
                        
                        var emailBody = ""
                        emailBody.append(strongSelf.presentationData.strings.Login_EmailCodeBody(formattedNumber).string)
                        emailBody.append("\n\n")
                        
                        let appVersion = (Bundle.main.infoDictionary?["CFBundleShortVersionString"] as? String) ?? "unknown"
                        let systemVersion = UIDevice.current.systemVersion
                        let locale = Locale.current.identifier
                        let carrier = CTCarrier()
                        let mnc = carrier.mobileNetworkCode ?? "none"
                        emailBody.append("Telegram: \(appVersion)\n")
                        emailBody.append("OS: \(systemVersion)\n")
                        emailBody.append("Locale: \(locale)\n")
                        emailBody.append("MNC: \(mnc)")
                        
                        strongSelf.presentEmailComposeController(address: "sms@telegram.org", subject: strongSelf.presentationData.strings.Login_EmailCodeSubject(formattedNumber).string, body: emailBody, from: controller)
                    } else {
                        controller?.present(standardTextAlertController(theme: AlertControllerTheme(presentationData: strongSelf.presentationData), title: nil, text: strongSelf.presentationData.strings.Login_EmailNotConfiguredError, actions: [TextAlertAction(type: .defaultAction, title: strongSelf.presentationData.strings.Common_OK, action: {})]), in: .window(.root))
                    }
                } else {
                    controller?.inProgress = true
                    strongSelf.actionDisposable.set((resendAuthorizationCode(accountManager: strongSelf.sharedContext.accountManager, account: strongSelf.account, apiId: strongSelf.apiId, apiHash: strongSelf.apiHash, firebaseSecretStream: strongSelf.sharedContext.firebaseSecretStream)
                    |> deliverOnMainQueue).start(next: { result in
                        controller?.inProgress = false
                    }, error: { error in
                        if let strongSelf = self, let controller = controller {
                            controller.inProgress = false
                            
                            let text: String
                            switch error {
                                case .limitExceeded:
                                    text = strongSelf.presentationData.strings.Login_CodeFloodError
                                case .invalidPhoneNumber:
                                    text = strongSelf.presentationData.strings.Login_InvalidPhoneError
                                case .phoneLimitExceeded:
                                    text = strongSelf.presentationData.strings.Login_PhoneFloodError
                                case .phoneBanned:
                                    text = strongSelf.presentationData.strings.Login_PhoneBannedError
                                case .generic:
                                    text = strongSelf.presentationData.strings.Login_UnknownError
                                case .timeout:
                                    text = strongSelf.presentationData.strings.Login_NetworkError
                            }
                            
                            controller.present(standardTextAlertController(theme: AlertControllerTheme(presentationData: strongSelf.presentationData), title: nil, text: text, actions: [TextAlertAction(type: .defaultAction, title: strongSelf.presentationData.strings.Common_OK, action: {})]), in: .window(.root))
                        }
                    }))
                }
            }
        }
        controller.reset = { [weak self] in
            if let strongSelf = self {
                let account = strongSelf.account
                let _ = TelegramEngineUnauthorized(account: strongSelf.account).auth.setState(state: UnauthorizedAccountState(isTestingEnvironment: account.testingEnvironment, masterDatacenterId: account.masterDatacenterId, contents: .empty)).start()
            }
        }
        controller.signInWithApple = { [weak self] in
            guard let strongSelf = self else {
                return
            }
            
            strongSelf.signInWithAppleSetup = false
            
            if #available(iOS 13.0, *) {
                let appleIdProvider = ASAuthorizationAppleIDProvider()
                let request = appleIdProvider.createRequest()
                request.user = number
                 
                let authorizationController = ASAuthorizationController(authorizationRequests: [request])
                authorizationController.delegate = strongSelf
                authorizationController.presentationContextProvider = strongSelf
                authorizationController.performRequests()
            }
        }
        controller.openFragment = { [weak self] url in
            if let strongSelf = self {
                strongSelf.sharedContext.applicationBindings.openUrl(url)
            }
        }
        controller.updateData(number: formatPhoneNumber(number), email: email, codeType: type, nextType: nextType, timeout: timeout, termsOfService: termsOfService)
        return controller
    }
    
    private var signInWithAppleSetup = false
    private var appleSignInAllowed = false
    private var currentEmail: String?
    
    private func emailSetupController(number: String, appleSignInAllowed: Bool) -> AuthorizationSequenceEmailEntryController {
        var currentController: AuthorizationSequenceEmailEntryController?
        for c in self.viewControllers {
            if let c = c as? AuthorizationSequenceEmailEntryController {
                currentController = c
                break
            }
        }
        let controller: AuthorizationSequenceEmailEntryController
        if let currentController = currentController {
            controller = currentController
        } else {
            controller = AuthorizationSequenceEmailEntryController(presentationData: self.presentationData, mode: .setup, back: { [weak self] in
                guard let strongSelf = self else {
                    return
                }
                let countryCode = AuthorizationSequenceController.defaultCountryCode()
                
                let _ = TelegramEngineUnauthorized(account: strongSelf.account).auth.setState(state: UnauthorizedAccountState(isTestingEnvironment: strongSelf.account.testingEnvironment, masterDatacenterId: strongSelf.account.masterDatacenterId, contents: .phoneEntry(countryCode: countryCode, number: ""))).start()
            })
        }
        controller.proceedWithEmail = { [weak self, weak controller] email in
            guard let strongSelf = self else {
                return
            }
            
            controller?.inProgress = true
            
            strongSelf.currentEmail = email
            
            strongSelf.actionDisposable.set((sendLoginEmailCode(account: strongSelf.account, email: email)
            |> deliverOnMainQueue).start(error: { error in
                if let strongSelf = self, let controller = controller {
                    controller.inProgress = false
                    
                    let text: String
                    switch error {
                        case .limitExceeded:
                            text = strongSelf.presentationData.strings.Login_CodeFloodError
                        case .generic, .codeExpired:
                            text = strongSelf.presentationData.strings.Login_UnknownError
                        case .timeout:
                            text = strongSelf.presentationData.strings.Login_NetworkError
                        case .invalidEmail:
                            text = strongSelf.presentationData.strings.Login_InvalidEmailError
                        case .emailNotAllowed:
                            text = strongSelf.presentationData.strings.Login_EmailNotAllowedError
                    }
                    
                    controller.present(standardTextAlertController(theme: AlertControllerTheme(presentationData: strongSelf.presentationData), title: nil, text: text, actions: [TextAlertAction(type: .defaultAction, title: strongSelf.presentationData.strings.Common_OK, action: {})]), in: .window(.root))
                }
            }, completed: {
                controller?.inProgress = false
            }))
        }
        controller.signInWithApple = { [weak self] in
            guard let strongSelf = self else {
                return
            }
            
            strongSelf.signInWithAppleSetup = true
            
            if #available(iOS 13.0, *) {
                let appleIdProvider = ASAuthorizationAppleIDProvider()
                let request = appleIdProvider.createRequest()
                request.requestedScopes = [.email]
                request.user = number
                 
                let authorizationController = ASAuthorizationController(authorizationRequests: [request])
                authorizationController.delegate = strongSelf
                authorizationController.presentationContextProvider = strongSelf
                authorizationController.performRequests()
            }
        }
        controller.updateData(appleSignInAllowed: appleSignInAllowed)
        return controller
    }
    
    @available(iOS 13.0, *)
    public func authorizationController(controller: ASAuthorizationController, didCompleteWithAuthorization authorization: ASAuthorization) {
        let lastController = self.viewControllers.last as? ViewController
        
        switch authorization.credential {
            case let appleIdCredential as ASAuthorizationAppleIDCredential:
                guard let tokenData = appleIdCredential.identityToken, let token = String(data: tokenData, encoding: .utf8) else {
                    lastController?.present(standardTextAlertController(theme: AlertControllerTheme(presentationData: self.presentationData), title: nil, text: self.presentationData.strings.Login_UnknownError, actions: [TextAlertAction(type: .defaultAction, title: self.presentationData.strings.Common_OK, action: {})]), in: .window(.root))
                    return
                }
            
            if self.signInWithAppleSetup {
                self.actionDisposable.set((verifyLoginEmailSetup(account: self.account, code: .appleToken(token))
                |> deliverOnMainQueue).start(error: { [weak self, weak lastController] error in
                    if let strongSelf = self, let lastController = lastController {
                        let text: String
                        switch error {
                            case .limitExceeded:
                                text = strongSelf.presentationData.strings.Login_CodeFloodError
                            case .generic, .codeExpired:
                                text = strongSelf.presentationData.strings.Login_UnknownError
                            case .invalidCode:
                                text = strongSelf.presentationData.strings.Login_InvalidCodeError
                            case .timeout:
                                text = strongSelf.presentationData.strings.Login_NetworkError
                            case .invalidEmailToken:
                                text = strongSelf.presentationData.strings.Login_InvalidEmailTokenError
                            case .emailNotAllowed:
                                text = strongSelf.presentationData.strings.Login_EmailNotAllowedError
                        }
                        lastController.present(standardTextAlertController(theme: AlertControllerTheme(presentationData: strongSelf.presentationData), title: nil, text: text, actions: [TextAlertAction(type: .defaultAction, title: strongSelf.presentationData.strings.Common_OK, action: {})]), in: .window(.root))
                    }
                }))
            } else {
                self.actionDisposable.set(
                    authorizeWithCode(accountManager: self.sharedContext.accountManager, account: self.account, code: .emailVerification(.appleToken(token)), termsOfService: nil, forcedPasswordSetupNotice: { value in
                        guard let entry = CodableEntry(ApplicationSpecificCounterNotice(value: value)) else {
                            return nil
                        }
                        return (ApplicationSpecificNotice.forcedPasswordSetupKey(), entry)
                    }).start(next: { [weak self] result in
                        guard let strongSelf = self else {
                            return
                        }
                        switch result {
                            case let .signUp(data):
                                let _ = beginSignUp(account: strongSelf.account, data: data).start()
                            case .loggedIn:
                                break
                        }
                    }, error: { [weak self, weak lastController] error in
                        Queue.mainQueue().async {
                            if let strongSelf = self, let lastController = lastController {
                                let text: String
                                switch error {
                                    case .limitExceeded:
                                        text = strongSelf.presentationData.strings.Login_CodeFloodError
                                    case .invalidCode:
                                        text = strongSelf.presentationData.strings.Login_InvalidCodeError
                                    case .generic:
                                        text = strongSelf.presentationData.strings.Login_UnknownError
                                    case .codeExpired:
                                        text = strongSelf.presentationData.strings.Login_CodeExpired
                                        let account = strongSelf.account
                                        let _ = TelegramEngineUnauthorized(account: strongSelf.account).auth.setState(state: UnauthorizedAccountState(isTestingEnvironment: account.testingEnvironment, masterDatacenterId: account.masterDatacenterId, contents: .empty)).start()
                                    case .invalidEmailToken:
                                        text = strongSelf.presentationData.strings.Login_InvalidEmailTokenError
                                    case .invalidEmailAddress:
                                        text = strongSelf.presentationData.strings.Login_InvalidEmailAddressError
                                }
                                
                                lastController.present(standardTextAlertController(theme: AlertControllerTheme(presentationData: strongSelf.presentationData), title: nil, text: text, actions: [TextAlertAction(type: .defaultAction, title: strongSelf.presentationData.strings.Common_OK, action: {})]), in: .window(.root))
                            }
                        }
                    })
                )
            }
            default:
                break
        }
    }
    
    @available(iOS 13.0, *)
    public func presentationAnchor(for controller: ASAuthorizationController) -> ASPresentationAnchor {
        return self.view.window!
    }
    
    private func passwordEntryController(hint: String, suggestReset: Bool, syncContacts: Bool) -> AuthorizationSequencePasswordEntryController {
        var currentController: AuthorizationSequencePasswordEntryController?
        for c in self.viewControllers {
            if let c = c as? AuthorizationSequencePasswordEntryController {
                currentController = c
                break
            }
        }
        let controller: AuthorizationSequencePasswordEntryController
        if let currentController = currentController {
            controller = currentController
        } else {
            controller = AuthorizationSequencePasswordEntryController(presentationData: self.presentationData, back: { [weak self] in
                guard let strongSelf = self else {
                    return
                }
                let countryCode = AuthorizationSequenceController.defaultCountryCode()
                
                let _ = TelegramEngineUnauthorized(account: strongSelf.account).auth.setState(state: UnauthorizedAccountState(isTestingEnvironment: strongSelf.account.testingEnvironment, masterDatacenterId: strongSelf.account.masterDatacenterId, contents: .phoneEntry(countryCode: countryCode, number: ""))).start()
            })
            controller.loginWithPassword = { [weak self, weak controller] password in
                if let strongSelf = self {
                    controller?.inProgress = true
                    
                    strongSelf.actionDisposable.set((authorizeWithPassword(accountManager: strongSelf.sharedContext.accountManager, account: strongSelf.account, password: password, syncContacts: syncContacts) |> deliverOnMainQueue).start(error: { error in
                        Queue.mainQueue().async {
                            if let strongSelf = self, let controller = controller {
                                controller.inProgress = false
                                
                                let text: String
                                switch error {
                                    case .limitExceeded:
                                        text = strongSelf.presentationData.strings.LoginPassword_FloodError
                                    case .invalidPassword:
                                        text = strongSelf.presentationData.strings.LoginPassword_InvalidPasswordError
                                    case .generic:
                                        text = strongSelf.presentationData.strings.Login_UnknownError
                                }
                                
                                controller.present(standardTextAlertController(theme: AlertControllerTheme(presentationData: strongSelf.presentationData), title: nil, text: text, actions: [TextAlertAction(type: .defaultAction, title: strongSelf.presentationData.strings.Common_OK, action: {})]), in: .window(.root))
                                controller.passwordIsInvalid()
                            }
                        }
                    }))
                }
            }
        }
        controller.forgot = { [weak self, weak controller] in
            if let strongSelf = self, let strongController = controller {
                strongController.inProgress = true
                strongSelf.actionDisposable.set((TelegramEngineUnauthorized(account: strongSelf.account).auth.requestTwoStepVerificationPasswordRecoveryCode()
                |> deliverOnMainQueue).start(next: { pattern in
                    if let strongSelf = self, let strongController = controller {
                        strongController.inProgress = false

                        let _ = (TelegramEngineUnauthorized(account: strongSelf.account).auth.state()
                        |> take(1)
                        |> deliverOnMainQueue).start(next: { state in
                            guard let strongSelf = self else {
                                return
                            }
                            if case let .unauthorized(state) = state, case let .passwordEntry(hint, number, code, _, syncContacts) = state.contents {
                                let _ = TelegramEngineUnauthorized(account: strongSelf.account).auth.setState(state: UnauthorizedAccountState(isTestingEnvironment: strongSelf.account.testingEnvironment, masterDatacenterId: strongSelf.account.masterDatacenterId, contents: .passwordRecovery(hint: hint, number: number, code: code, emailPattern: pattern, syncContacts: syncContacts))).start()
                            }
                        })
                    }
                }, error: { error in
                    guard let strongController = controller else {
                        return
                    }

                    strongController.inProgress = false

                    strongController.present(standardTextAlertController(theme: AlertControllerTheme(presentationData: strongSelf.presentationData), title: nil, text: strongSelf.presentationData.strings.TwoStepAuth_RecoveryUnavailable, actions: [TextAlertAction(type: .defaultAction, title: strongSelf.presentationData.strings.Common_OK, action: {})]), in: .window(.root))
                    strongController.didForgotWithNoRecovery = true
                }))
            }
        }
        controller.reset = { [weak self, weak controller] in
            if let strongSelf = self, let strongController = controller {
                strongController.present(standardTextAlertController(theme: AlertControllerTheme(presentationData: strongSelf.presentationData), title: nil, text: suggestReset ? strongSelf.presentationData.strings.TwoStepAuth_RecoveryFailed : strongSelf.presentationData.strings.TwoStepAuth_RecoveryUnavailable, actions: [
                    TextAlertAction(type: .defaultAction, title: strongSelf.presentationData.strings.Common_Cancel, action: {}),
                    TextAlertAction(type: .destructiveAction, title: strongSelf.presentationData.strings.Login_ResetAccountProtected_Reset, action: {
                        if let strongSelf = self, let strongController = controller {
                            strongController.inProgress = true
                            strongSelf.actionDisposable.set((performAccountReset(account: strongSelf.account)
                            |> deliverOnMainQueue).start(next: {
                                if let strongController = controller {
                                    strongController.inProgress = false
                                }
                            }, error: { error in
                                if let strongSelf = self, let strongController = controller {
                                    strongController.inProgress = false
                                    let text: String
                                    switch error {
                                        case .generic:
                                            text = strongSelf.presentationData.strings.Login_UnknownError
                                        case .limitExceeded:
                                            text = strongSelf.presentationData.strings.Login_ResetAccountProtected_LimitExceeded
                                    }
                                    strongController.present(standardTextAlertController(theme: AlertControllerTheme(presentationData: strongSelf.presentationData), title: nil, text: text, actions: [TextAlertAction(type: .defaultAction, title: strongSelf.presentationData.strings.Common_OK, action: {})]), in: .window(.root))
                                }
                            }))
                        }
                    })]), in: .window(.root))
            }
        }
        controller.updateData(hint: hint, suggestReset: suggestReset)
        return controller
    }
    
    private func passwordRecoveryController(emailPattern: String, syncContacts: Bool) -> TwoFactorDataInputScreen {
        var currentController: TwoFactorDataInputScreen?
        for c in self.viewControllers {
            if let c = c as? TwoFactorDataInputScreen {
                currentController = c
                break
            }
        }
        let controller: TwoFactorDataInputScreen
        if let currentController = currentController {
            controller = currentController
        } else {
            controller = TwoFactorDataInputScreen(sharedContext: self.sharedContext, engine: .unauthorized(TelegramEngineUnauthorized(account: self.account)), mode: .passwordRecoveryEmail(emailPattern: emailPattern, mode: .notAuthorized(syncContacts: syncContacts), doneText: self.presentationData.strings.TwoFactorSetup_Done_Action), stateUpdated: { _ in
            }, presentation: .default)
        }
        controller.passwordRecoveryFailed = { [weak self] in
            guard let strongSelf = self else {
                return
            }

            let _ = (TelegramEngineUnauthorized(account: strongSelf.account).auth.state()
            |> take(1)
            |> deliverOnMainQueue).start(next: { state in
                guard let strongSelf = self else {
                    return
                }
                if case let .unauthorized(state) = state, case let .passwordRecovery(hint, number, code, _, syncContacts) = state.contents {
                    let _ = TelegramEngineUnauthorized(account: strongSelf.account).auth.setState(state: UnauthorizedAccountState(isTestingEnvironment: strongSelf.account.testingEnvironment, masterDatacenterId: strongSelf.account.masterDatacenterId, contents: .passwordEntry(hint: hint, number: number, code: code, suggestReset: true, syncContacts: syncContacts))).start()
                }
            })
        }
        return controller
    }
    
    private func awaitingAccountResetController(protectedUntil: Int32, number: String?) -> AuthorizationSequenceAwaitingAccountResetController {
        var currentController: AuthorizationSequenceAwaitingAccountResetController?
        for c in self.viewControllers {
            if let c = c as? AuthorizationSequenceAwaitingAccountResetController {
                currentController = c
                break
            }
        }
        let controller: AuthorizationSequenceAwaitingAccountResetController
        if let currentController = currentController {
            controller = currentController
        } else {
            controller = AuthorizationSequenceAwaitingAccountResetController(strings: self.presentationData.strings, theme: self.presentationData.theme, back: { [weak self] in
                guard let strongSelf = self else {
                    return
                }
                let countryCode = AuthorizationSequenceController.defaultCountryCode()
                
                let _ = TelegramEngineUnauthorized(account: strongSelf.account).auth.setState(state: UnauthorizedAccountState(isTestingEnvironment: strongSelf.account.testingEnvironment, masterDatacenterId: strongSelf.account.masterDatacenterId, contents: .phoneEntry(countryCode: countryCode, number: ""))).start()
            })
            controller.reset = { [weak self, weak controller] in
                if let strongSelf = self, let strongController = controller {
                    strongController.present(standardTextAlertController(theme: AlertControllerTheme(presentationData: strongSelf.presentationData), title: nil, text: strongSelf.presentationData.strings.TwoStepAuth_ResetAccountConfirmation, actions: [
                        TextAlertAction(type: .defaultAction, title: strongSelf.presentationData.strings.Common_Cancel, action: {}),
                        TextAlertAction(type: .destructiveAction, title: strongSelf.presentationData.strings.Login_ResetAccountProtected_Reset, action: {
                            if let strongSelf = self, let strongController = controller {
                                strongController.inProgress = true
                                strongSelf.actionDisposable.set((performAccountReset(account: strongSelf.account)
                                    |> deliverOnMainQueue).start(next: {
                                        if let strongController = controller {
                                            strongController.inProgress = false
                                        }
                                    }, error: { error in
                                        if let strongSelf = self, let strongController = controller {
                                            strongController.inProgress = false
                                            let text: String
                                            switch error {
                                                case .generic:
                                                    text = strongSelf.presentationData.strings.Login_UnknownError
                                                case .limitExceeded:
                                                    text = strongSelf.presentationData.strings.Login_ResetAccountProtected_LimitExceeded
                                            }
                                            strongController.present(standardTextAlertController(theme: AlertControllerTheme(presentationData: strongSelf.presentationData), title: nil, text: text, actions: [TextAlertAction(type: .defaultAction, title: strongSelf.presentationData.strings.Common_OK, action: {})]), in: .window(.root))
                                        }
                                    }))
                            }
                        })]), in: .window(.root))
                }
            }
            controller.logout = { [weak self] in
                if let strongSelf = self {
                    let account = strongSelf.account
                    let _ = TelegramEngineUnauthorized(account: strongSelf.account).auth.setState(state: UnauthorizedAccountState(isTestingEnvironment: account.testingEnvironment, masterDatacenterId: account.masterDatacenterId, contents: .empty)).start()
                }
            }
        }
        controller.updateData(protectedUntil: protectedUntil, number: number ?? "")
        return controller
    }
    
    private func signUpController(firstName: String, lastName: String, termsOfService: UnauthorizedAccountTermsOfService?, displayCancel: Bool) -> AuthorizationSequenceSignUpController {
        var currentController: AuthorizationSequenceSignUpController?
        for c in self.viewControllers {
            if let c = c as? AuthorizationSequenceSignUpController {
                currentController = c
                break
            }
        }
        let controller: AuthorizationSequenceSignUpController
        if let currentController = currentController {
            controller = currentController
        } else {
            controller = AuthorizationSequenceSignUpController(presentationData: self.presentationData, back: { [weak self] in
                guard let strongSelf = self else {
                    return
                }
                let countryCode = AuthorizationSequenceController.defaultCountryCode()
                
                let _ = TelegramEngineUnauthorized(account: strongSelf.account).auth.setState(state: UnauthorizedAccountState(isTestingEnvironment: strongSelf.account.testingEnvironment, masterDatacenterId: strongSelf.account.masterDatacenterId, contents: .phoneEntry(countryCode: countryCode, number: ""))).start()
            }, displayCancel: displayCancel)
            controller.signUpWithName = { [weak self, weak controller] firstName, lastName, avatarData, avatarAsset, avatarAdjustments in
                if let strongSelf = self {
                    controller?.inProgress = true
                    
                    var videoStartTimestamp: Double? = nil
                    if let adjustments = avatarAdjustments, adjustments.videoStartValue > 0.0 {
                        videoStartTimestamp = adjustments.videoStartValue - adjustments.trimStartValue
                    }
                    
                    let avatarVideo: Signal<UploadedPeerPhotoData?, NoError>?
                    if let avatarAsset = avatarAsset as? AVAsset {
                        let account = strongSelf.account
                        avatarVideo = Signal<TelegramMediaResource?, NoError> { subscriber in
                            let entityRenderer: LegacyPaintEntityRenderer? = avatarAdjustments.flatMap { adjustments in
                                if let paintingData = adjustments.paintingData, paintingData.hasAnimation {
                                    return LegacyPaintEntityRenderer(account: nil, adjustments: adjustments)
                                } else {
                                    return nil
                                }
                            }
                            
                            let tempFile = EngineTempBox.shared.tempFile(fileName: "video.mp4")
                            let signal = TGMediaVideoConverter.convert(avatarAsset, adjustments: avatarAdjustments, path: tempFile.path, watcher: nil, entityRenderer: entityRenderer)!
                            
                            let signalDisposable = signal.start(next: { next in
                                if let result = next as? TGMediaVideoConversionResult {
                                    var value = stat()
                                    if stat(result.fileURL.path, &value) == 0 {
                                        if let data = try? Data(contentsOf: result.fileURL) {
                                            let resource = LocalFileMediaResource(fileId: Int64.random(in: Int64.min ... Int64.max))
                                            account.postbox.mediaBox.storeResourceData(resource.id, data: data, synchronous: true)
                                            subscriber.putNext(resource)
                                            
                                            EngineTempBox.shared.dispose(tempFile)
                                        }
                                    }
                                    subscriber.putCompletion()
                                }
                            }, error: { _ in
                            }, completed: nil)
                            
                            let disposable = ActionDisposable {
                                signalDisposable?.dispose()
                            }
                            
                            return ActionDisposable {
                                disposable.dispose()
                            }
                        }
                        |> mapToSignal { resource -> Signal<UploadedPeerPhotoData?, NoError> in
                            if let resource = resource {
                                return TelegramEngineUnauthorized(account: account).auth.uploadedPeerVideo(resource: resource) |> map(Optional.init)
                            } else {
                                return .single(nil)
                            }
                        }
                    } else {
                        avatarVideo = nil
                    }
                    
                    strongSelf.actionDisposable.set((signUpWithName(accountManager: strongSelf.sharedContext.accountManager, account: strongSelf.account, firstName: firstName, lastName: lastName, avatarData: avatarData, avatarVideo: avatarVideo, videoStartTimestamp: videoStartTimestamp, forcedPasswordSetupNotice: { value in
                        guard let entry = CodableEntry(ApplicationSpecificCounterNotice(value: value)) else {
                            return nil
                        }
                        return (ApplicationSpecificNotice.forcedPasswordSetupKey(), entry)
                    })
                    |> deliverOnMainQueue).start(error: { error in
                        Queue.mainQueue().async {
                            if let strongSelf = self, let controller = controller {
                                controller.inProgress = false
                                
                                let text: String
                                switch error {
                                    case .limitExceeded:
                                        text = strongSelf.presentationData.strings.Login_CodeFloodError
                                    case .codeExpired:
                                        text = strongSelf.presentationData.strings.Login_CodeExpiredError
                                    case .invalidFirstName:
                                        text = strongSelf.presentationData.strings.Login_InvalidFirstNameError
                                    case .invalidLastName:
                                        text = strongSelf.presentationData.strings.Login_InvalidLastNameError
                                    case .generic:
                                        text = strongSelf.presentationData.strings.Login_UnknownError
                                }
                                
                                controller.present(standardTextAlertController(theme: AlertControllerTheme(presentationData: strongSelf.presentationData), title: nil, text: text, actions: [TextAlertAction(type: .defaultAction, title: strongSelf.presentationData.strings.Common_OK, action: {})]), in: .window(.root))
                            }
                        }
                    }))
                }
            }
        }
        controller.updateData(firstName: firstName, lastName: lastName, termsOfService: termsOfService)
        return controller
    }
    
    private func updateState(state: InnerState) {
        switch state {
        case .authorized:
            self.authorizationCompleted()
        case let .state(state):
            switch state {
                case .empty:
                    if let _ = self.viewControllers.last as? AuthorizationSequenceSplashController {
                    } else {
                        var controllers: [ViewController] = []
                        if self.otherAccountPhoneNumbers.1.isEmpty {
                            controllers.append(self.splashController())
                        } else {
                            controllers.append(self.phoneEntryController(countryCode: AuthorizationSequenceController.defaultCountryCode(), number: "", splashController: nil))
                        }
                        self.setViewControllers(controllers, animated: !self.viewControllers.isEmpty)
                    }
                case let .phoneEntry(countryCode, number):
                    var controllers: [ViewController] = []
                    if !self.otherAccountPhoneNumbers.1.isEmpty {
                        controllers.append(self.splashController())
                    }
                    var previousSplashController: AuthorizationSequenceSplashController?
                    for c in self.viewControllers {
                        if let c = c as? AuthorizationSequenceSplashController {
                            previousSplashController = c
                            break
                        }
                    }
                
                    if let validLayout = self.validLayout, case .tablet = validLayout.deviceMetrics.type {
                        previousSplashController = nil
                    }
                
                    controllers.append(self.phoneEntryController(countryCode: countryCode, number: number, splashController: previousSplashController))
                    self.setViewControllers(controllers, animated: !self.viewControllers.isEmpty && (previousSplashController == nil || self.viewControllers.count > 2))
                case let .confirmationCodeEntry(number, type, phoneCodeHash, timeout, nextType, _):
                    var controllers: [ViewController] = []
                    if !self.otherAccountPhoneNumbers.1.isEmpty {
                        controllers.append(self.splashController())
                    }
                    controllers.append(self.phoneEntryController(countryCode: AuthorizationSequenceController.defaultCountryCode(), number: "", splashController: nil))
                    if case let .emailSetupRequired(appleSignInAllowed) = type {
                        self.appleSignInAllowed = appleSignInAllowed
                        controllers.append(self.emailSetupController(number: number, appleSignInAllowed: appleSignInAllowed))
                    } else {
                        if let _ = self.currentEmail {
                            controllers.append(self.emailSetupController(number: number, appleSignInAllowed: self.appleSignInAllowed))
                        }
                        controllers.append(self.codeEntryController(number: number, phoneCodeHash: phoneCodeHash, email: self.currentEmail, type: type, nextType: nextType, timeout: timeout, termsOfService: nil))
                    }
                    self.setViewControllers(controllers, animated: !self.viewControllers.isEmpty)
                case let .passwordEntry(hint, _, _, suggestReset, syncContacts):
                    var controllers: [ViewController] = []
                    if !self.otherAccountPhoneNumbers.1.isEmpty {
                        controllers.append(self.splashController())
                    }
                    controllers.append(self.passwordEntryController(hint: hint, suggestReset: suggestReset, syncContacts: syncContacts))
                    self.setViewControllers(controllers, animated: !self.viewControllers.isEmpty)
                case let .passwordRecovery(_, _, _, emailPattern, syncContacts):
                    var controllers: [ViewController] = []
                    if !self.otherAccountPhoneNumbers.1.isEmpty {
                        controllers.append(self.splashController())
                    }
                    controllers.append(self.passwordRecoveryController(emailPattern: emailPattern, syncContacts: syncContacts))
                    self.setViewControllers(controllers, animated: !self.viewControllers.isEmpty)
                case let .awaitingAccountReset(protectedUntil, number, _):
                    var controllers: [ViewController] = []
                    if !self.otherAccountPhoneNumbers.1.isEmpty {
                        controllers.append(self.splashController())
                    }
                    controllers.append(self.awaitingAccountResetController(protectedUntil: protectedUntil, number: number))
                    self.setViewControllers(controllers, animated: !self.viewControllers.isEmpty)
                case let .signUp(_, _, firstName, lastName, termsOfService, _):
                    var controllers: [ViewController] = []
                    var displayCancel = false
                    if !self.otherAccountPhoneNumbers.1.isEmpty {
                        controllers.append(self.splashController())
                    } else {
                        displayCancel = true
                    }
                    controllers.append(self.signUpController(firstName: firstName, lastName: lastName, termsOfService: termsOfService, displayCancel: displayCancel))
                    self.setViewControllers(controllers, animated: !self.viewControllers.isEmpty)
            }
        }
    }
    
    override public func setViewControllers(_ viewControllers: [UIViewController], animated: Bool) {
        let wasEmpty = self.viewControllers.isEmpty
        super.setViewControllers(viewControllers, animated: animated)
        if wasEmpty {
            if self.topViewController is AuthorizationSequenceSplashController {
            } else {
                self.topViewController?.view.layer.animateAlpha(from: 0.0, to: 1.0, duration: 0.3)
            }
        }
        if !self.didSetReady {
            self.didSetReady = true
            self._ready.set(.single(true))
        }
    }
    
    public func applyConfirmationCode(_ code: Int) {
        if let controller = self.viewControllers.last as? AuthorizationSequenceCodeEntryController {
            controller.applyConfirmationCode(code)
        }
    }
    
    public func activateInput() {
        if let controller = self.viewControllers.last as? AuthorizationSequenceCodeEntryController {
            controller.activateInput()
        }
    }
    
    private func presentEmailComposeController(address: String, subject: String, body: String, from controller: ViewController) {
        if MFMailComposeViewController.canSendMail() {
            let composeController = MFMailComposeViewController()
            composeController.setToRecipients([address])
            composeController.setSubject(subject)
            composeController.setMessageBody(body, isHTML: false)
            composeController.mailComposeDelegate = self
            
            controller.view.window?.rootViewController?.present(composeController, animated: true, completion: nil)
        } else {
            controller.present(standardTextAlertController(theme: AlertControllerTheme(presentationData: self.presentationData), title: nil, text: self.presentationData.strings.Login_EmailNotConfiguredError, actions: [TextAlertAction(type: .defaultAction, title: self.presentationData.strings.Common_OK, action: {})]), in: .window(.root))
        }
    }
    
    public func mailComposeController(_ controller: MFMailComposeViewController, didFinishWith result: MFMailComposeResult, error: Error?) {
        controller.dismiss(animated: true, completion: nil)
    }
    
    private func animateIn() {
        if !self.otherAccountPhoneNumbers.1.isEmpty {
            self.view.layer.animatePosition(from: CGPoint(x: self.view.layer.position.x, y: self.view.layer.position.y + self.view.layer.bounds.size.height), to: self.view.layer.position, duration: 0.5, timingFunction: kCAMediaTimingFunctionSpring)
        } else {
            if let splashController = self.topViewController as? AuthorizationSequenceSplashController {
                splashController.animateIn()
            }
        }
    }
    
    private func animateOut(completion: (() -> Void)? = nil) {
        self.view.layer.animatePosition(from: self.view.layer.position, to: CGPoint(x: self.view.layer.position.x, y: self.view.layer.position.y + self.view.layer.bounds.size.height), duration: 0.2, timingFunction: CAMediaTimingFunctionName.easeInEaseOut.rawValue, removeOnCompletion: false, completion: { _ in
            completion?()
        })
    }
    
    override public func viewDidAppear(_ animated: Bool) {
        super.viewDidAppear(animated)
        
        if !self.didPlayPresentationAnimation {
            self.didPlayPresentationAnimation = true
            self.animateIn()
        }
    }
    
    public func dismiss() {
        self.animateOut(completion: { [weak self] in
            self?.presentingViewController?.dismiss(animated: false, completion: nil)
        })
    }
    
    public static func defaultCountryCode() -> Int32 {
        var countryId: String? = nil
        let networkInfo = CTTelephonyNetworkInfo()
        if let carrier = networkInfo.subscriberCellularProvider {
            countryId = carrier.isoCountryCode
        }
        
        if countryId == nil {
            countryId = (Locale.current as NSLocale).object(forKey: .countryCode) as? String
        }
        
        var countryCode: Int32 = 1
        
        if let countryId = countryId {
            let normalizedId = countryId.uppercased()
            for (code, idAndName) in countryCodeToIdAndName {
                if idAndName.0 == normalizedId {
                    countryCode = Int32(code)
                    break
                }
            }
        }
        
        return countryCode
    }
}<|MERGE_RESOLUTION|>--- conflicted
+++ resolved
@@ -170,20 +170,13 @@
                 guard let self else {
                     return
                 }
-<<<<<<< HEAD
                 controller?.inProgress = true
-=======
->>>>>>> 865a355e
                 let authorizationPushConfiguration = self.sharedContext.authorizationPushConfiguration
                 |> take(1)
                 |> timeout(2.0, queue: .mainQueue(), alternate: .single(nil))
                 let _ = (authorizationPushConfiguration
                 |> deliverOnMainQueue).start(next: { [weak self] authorizationPushConfiguration in
                     if let strongSelf = self {
-<<<<<<< HEAD
-=======
-                        controller?.inProgress = true
->>>>>>> 865a355e
                         strongSelf.actionDisposable.set((sendAuthorizationCode(accountManager: strongSelf.sharedContext.accountManager, account: strongSelf.account, phoneNumber: number, apiId: strongSelf.apiId, apiHash: strongSelf.apiHash, pushNotificationConfiguration: authorizationPushConfiguration, firebaseSecretStream: strongSelf.sharedContext.firebaseSecretStream, syncContacts: syncContacts, forcedPasswordSetupNotice: { value in
                             guard let entry = CodableEntry(ApplicationSpecificCounterNotice(value: value)) else {
                                 return nil
