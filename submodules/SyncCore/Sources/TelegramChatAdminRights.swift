import Postbox

public struct TelegramChatAdminRightsFlags: OptionSet {
    public var rawValue: Int32
    
    public init(rawValue: Int32) {
        self.rawValue = rawValue
    }
    
    public init() {
        self.rawValue = 0
    }
    
    public static let canChangeInfo = TelegramChatAdminRightsFlags(rawValue: 1 << 0)
    public static let canPostMessages = TelegramChatAdminRightsFlags(rawValue: 1 << 1)
    public static let canEditMessages = TelegramChatAdminRightsFlags(rawValue: 1 << 2)
    public static let canDeleteMessages = TelegramChatAdminRightsFlags(rawValue: 1 << 3)
    public static let canBanUsers = TelegramChatAdminRightsFlags(rawValue: 1 << 4)
    public static let canInviteUsers = TelegramChatAdminRightsFlags(rawValue: 1 << 5)
    public static let canPinMessages = TelegramChatAdminRightsFlags(rawValue: 1 << 7)
    public static let canAddAdmins = TelegramChatAdminRightsFlags(rawValue: 1 << 9)
    public static let canBeAnonymous = TelegramChatAdminRightsFlags(rawValue: 1 << 10)
<<<<<<< HEAD
=======
    public static let canManageCalls = TelegramChatAdminRightsFlags(rawValue: 1 << 11)
    
    public static var all: TelegramChatAdminRightsFlags {
        return [.canChangeInfo, .canPostMessages, .canEditMessages, .canDeleteMessages, .canBanUsers, .canInviteUsers, .canPinMessages, .canAddAdmins, .canBeAnonymous, .canManageCalls]
    }
>>>>>>> e18b6736
    
    public static var groupSpecific: TelegramChatAdminRightsFlags = [
        .canChangeInfo,
        .canDeleteMessages,
        .canBanUsers,
        .canInviteUsers,
        .canPinMessages,
<<<<<<< HEAD
=======
        .canManageCalls,
>>>>>>> e18b6736
        .canBeAnonymous,
        .canAddAdmins
    ]
    
    public static var broadcastSpecific: TelegramChatAdminRightsFlags = [
        .canChangeInfo,
        .canPostMessages,
        .canEditMessages,
        .canDeleteMessages,
        .canInviteUsers,
        .canAddAdmins
    ]
    
    public var count: Int {
        var result = 0
        var index = 0
        while index < 31 {
            let currentValue = self.rawValue >> Int32(index)
            index += 1
            if currentValue == 0 {
                break
            }
            
            if (currentValue & 1) != 0 {
                result += 1
            }
        }
        return result
    }
}

public struct TelegramChatAdminRights: PostboxCoding, Equatable {
    public let flags: TelegramChatAdminRightsFlags
    
    public init(flags: TelegramChatAdminRightsFlags) {
        self.flags = flags
    }
    
    public init(decoder: PostboxDecoder) {
        self.flags = TelegramChatAdminRightsFlags(rawValue: decoder.decodeInt32ForKey("f", orElse: 0))
    }
    
    public func encode(_ encoder: PostboxEncoder) {
        encoder.encodeInt32(self.flags.rawValue, forKey: "f")
    }
    
    public static func ==(lhs: TelegramChatAdminRights, rhs: TelegramChatAdminRights) -> Bool {
        return lhs.flags == rhs.flags
    }
    
    public var isEmpty: Bool {
        return self.flags.isEmpty
    }
}<|MERGE_RESOLUTION|>--- conflicted
+++ resolved
@@ -20,14 +20,11 @@
     public static let canPinMessages = TelegramChatAdminRightsFlags(rawValue: 1 << 7)
     public static let canAddAdmins = TelegramChatAdminRightsFlags(rawValue: 1 << 9)
     public static let canBeAnonymous = TelegramChatAdminRightsFlags(rawValue: 1 << 10)
-<<<<<<< HEAD
-=======
     public static let canManageCalls = TelegramChatAdminRightsFlags(rawValue: 1 << 11)
     
     public static var all: TelegramChatAdminRightsFlags {
         return [.canChangeInfo, .canPostMessages, .canEditMessages, .canDeleteMessages, .canBanUsers, .canInviteUsers, .canPinMessages, .canAddAdmins, .canBeAnonymous, .canManageCalls]
     }
->>>>>>> e18b6736
     
     public static var groupSpecific: TelegramChatAdminRightsFlags = [
         .canChangeInfo,
@@ -35,10 +32,7 @@
         .canBanUsers,
         .canInviteUsers,
         .canPinMessages,
-<<<<<<< HEAD
-=======
         .canManageCalls,
->>>>>>> e18b6736
         .canBeAnonymous,
         .canAddAdmins
     ]
