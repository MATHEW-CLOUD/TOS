import Postbox

public enum PhoneCallDiscardReason: Int32 {
    case missed = 0
    case disconnect = 1
    case hangup = 2
    case busy = 3
}

public enum SentSecureValueType: Int32 {
    case personalDetails = 0
    case passport = 1
    case driversLicense = 2
    case idCard = 3
    case address = 4
    case bankStatement = 5
    case utilityBill = 6
    case rentalAgreement = 7
    case phone = 8
    case email = 9
    case internalPassport = 10
    case passportRegistration = 11
    case temporaryRegistration = 12
}

public enum TelegramMediaActionType: PostboxCoding, Equatable {
    case unknown
    case groupCreated(title: String)
    case addedMembers(peerIds: [PeerId])
    case removedMembers(peerIds: [PeerId])
    case photoUpdated(image: TelegramMediaImage?)
    case titleUpdated(title: String)
    case pinnedMessageUpdated
    case joinedByLink(inviter: PeerId)
    case channelMigratedFromGroup(title: String, groupId: PeerId)
    case groupMigratedToChannel(channelId: PeerId)
    case historyCleared
    case historyScreenshot
    case messageAutoremoveTimeoutUpdated(Int32)
    case gameScore(gameId: Int64, score: Int32)
    case phoneCall(callId: Int64, discardReason: PhoneCallDiscardReason?, duration: Int32?, isVideo: Bool)
    case paymentSent(currency: String, totalAmount: Int64)
    case customText(text: String, entities: [MessageTextEntity])
    case botDomainAccessGranted(domain: String)
    case botSentSecureValues(types: [SentSecureValueType])
    case peerJoined
    case phoneNumberRequest
    case geoProximityReached(from: PeerId, to: PeerId, distance: Int32)
<<<<<<< HEAD
=======
    case groupPhoneCall(callId: Int64, accessHash: Int64, duration: Int32?)
    case inviteToGroupPhoneCall(callId: Int64, accessHash: Int64, peerIds: [PeerId])
>>>>>>> e18b6736
    
    public init(decoder: PostboxDecoder) {
        let rawValue: Int32 = decoder.decodeInt32ForKey("_rawValue", orElse: 0)
        switch rawValue {
            case 1:
                self = .groupCreated(title: decoder.decodeStringForKey("title", orElse: ""))
            case 2:
                self = .addedMembers(peerIds: PeerId.decodeArrayFromBuffer(decoder.decodeBytesForKeyNoCopy("peerIds")!))
            case 3:
                self = .removedMembers(peerIds: PeerId.decodeArrayFromBuffer(decoder.decodeBytesForKeyNoCopy("peerIds")!))
            case 4:
                self = .photoUpdated(image: decoder.decodeObjectForKey("image") as? TelegramMediaImage)
            case 5:
                self = .titleUpdated(title: decoder.decodeStringForKey("title", orElse: ""))
            case 6:
                self = .pinnedMessageUpdated
            case 7:
                self = .joinedByLink(inviter: PeerId(decoder.decodeInt64ForKey("inviter", orElse: 0)))
            case 8:
                self = .channelMigratedFromGroup(title: decoder.decodeStringForKey("title", orElse: ""), groupId: PeerId(decoder.decodeInt64ForKey("groupId", orElse: 0)))
            case 9:
                self = .groupMigratedToChannel(channelId: PeerId(decoder.decodeInt64ForKey("channelId", orElse: 0)))
            case 10:
                self = .historyCleared
            case 11:
                self = .historyScreenshot
            case 12:
                self = .messageAutoremoveTimeoutUpdated(decoder.decodeInt32ForKey("t", orElse: 0))
            case 13:
                self = .gameScore(gameId: decoder.decodeInt64ForKey("i", orElse: 0), score: decoder.decodeInt32ForKey("s", orElse: 0))
            case 14:
                var discardReason: PhoneCallDiscardReason?
                if let value = decoder.decodeOptionalInt32ForKey("dr") {
                    discardReason = PhoneCallDiscardReason(rawValue: value)
                }
                self = .phoneCall(callId: decoder.decodeInt64ForKey("i", orElse: 0), discardReason: discardReason, duration: decoder.decodeInt32ForKey("d", orElse: 0), isVideo: decoder.decodeInt32ForKey("vc", orElse: 0) != 0)
            case 15:
                self = .paymentSent(currency: decoder.decodeStringForKey("currency", orElse: ""), totalAmount: decoder.decodeInt64ForKey("ta", orElse: 0))
            case 16:
                self = .customText(text: decoder.decodeStringForKey("text", orElse: ""), entities: decoder.decodeObjectArrayWithDecoderForKey("ent"))
            case 17:
                self = .botDomainAccessGranted(domain: decoder.decodeStringForKey("do", orElse: ""))
            case 18:
                self = .botSentSecureValues(types: decoder.decodeInt32ArrayForKey("ty").map { value -> SentSecureValueType in
                    return SentSecureValueType(rawValue: value) ?? .personalDetails
                })
            case 19:
                self = .peerJoined
            case 20:
                self = .phoneNumberRequest
            case 21:
                self = .geoProximityReached(from: PeerId(decoder.decodeInt64ForKey("fromId", orElse: 0)), to: PeerId(decoder.decodeInt64ForKey("toId", orElse: 0)), distance: (decoder.decodeInt32ForKey("dst", orElse: 0)))
<<<<<<< HEAD
=======
            case 22:
                self = .groupPhoneCall(callId: decoder.decodeInt64ForKey("callId", orElse: 0), accessHash: decoder.decodeInt64ForKey("accessHash", orElse: 0), duration: decoder.decodeOptionalInt32ForKey("duration"))
            case 23:
                var peerIds: [PeerId] = []
                if let peerId = decoder.decodeOptionalInt64ForKey("peerId") {
                    peerIds.append(PeerId(peerId))
                } else {
                    peerIds = decoder.decodeInt64ArrayForKey("peerIds").map(PeerId.init)
                }
                self = .inviteToGroupPhoneCall(callId: decoder.decodeInt64ForKey("callId", orElse: 0), accessHash: decoder.decodeInt64ForKey("accessHash", orElse: 0), peerIds: peerIds)
>>>>>>> e18b6736
            default:
                self = .unknown
        }
    }
    
    public func encode(_ encoder: PostboxEncoder) {
        switch self {
            case .unknown:
                break
            case let .groupCreated(title):
                encoder.encodeInt32(1, forKey: "_rawValue")
                encoder.encodeString(title, forKey: "title")
            case let .addedMembers(peerIds):
                encoder.encodeInt32(2, forKey: "_rawValue")
                let buffer = WriteBuffer()
                PeerId.encodeArrayToBuffer(peerIds, buffer: buffer)
                encoder.encodeBytes(buffer, forKey: "peerIds")
            case let .removedMembers(peerIds):
                encoder.encodeInt32(3, forKey: "_rawValue")
                let buffer = WriteBuffer()
                PeerId.encodeArrayToBuffer(peerIds, buffer: buffer)
                encoder.encodeBytes(buffer, forKey: "peerIds")
            case let .photoUpdated(image):
                encoder.encodeInt32(4, forKey: "_rawValue")
                if let image = image {
                    encoder.encodeObject(image, forKey: "image")
                }
            case let .titleUpdated(title):
                encoder.encodeInt32(5, forKey: "_rawValue")
                encoder.encodeString(title, forKey: "title")
            case .pinnedMessageUpdated:
                encoder.encodeInt32(6, forKey: "_rawValue")
            case let .joinedByLink(inviter):
                encoder.encodeInt32(7, forKey: "_rawValue")
                encoder.encodeInt64(inviter.toInt64(), forKey: "inviter")
            case let .channelMigratedFromGroup(title, groupId):
                encoder.encodeInt32(8, forKey: "_rawValue")
                encoder.encodeString(title, forKey: "title")
                encoder.encodeInt64(groupId.toInt64(), forKey: "groupId")
            case let .groupMigratedToChannel(channelId):
                encoder.encodeInt32(9, forKey: "_rawValue")
                encoder.encodeInt64(channelId.toInt64(), forKey: "channelId")
            case .historyCleared:
                encoder.encodeInt32(10, forKey: "_rawValue")
            case .historyScreenshot:
                encoder.encodeInt32(11, forKey: "_rawValue")
            case let .messageAutoremoveTimeoutUpdated(timeout):
                encoder.encodeInt32(12, forKey: "_rawValue")
                encoder.encodeInt32(timeout, forKey: "t")
            case let .gameScore(gameId, score):
                encoder.encodeInt32(13, forKey: "_rawValue")
                encoder.encodeInt64(gameId, forKey: "i")
                encoder.encodeInt32(score, forKey: "s")
            case let .paymentSent(currency, totalAmount):
                encoder.encodeInt32(15, forKey: "_rawValue")
                encoder.encodeString(currency, forKey: "currency")
                encoder.encodeInt64(totalAmount, forKey: "ta")
            case let .phoneCall(callId, discardReason, duration, isVideo):
                encoder.encodeInt32(14, forKey: "_rawValue")
                encoder.encodeInt64(callId, forKey: "i")
                if let discardReason = discardReason {
                    encoder.encodeInt32(discardReason.rawValue, forKey: "dr")
                } else {
                    encoder.encodeNil(forKey: "dr")
                }
                if let duration = duration {
                    encoder.encodeInt32(duration, forKey: "d")
                } else {
                    encoder.encodeNil(forKey: "d")
                }
                encoder.encodeInt32(isVideo ? 1 : 0, forKey: "vc")
            case let .customText(text, entities):
                encoder.encodeInt32(16, forKey: "_rawValue")
                encoder.encodeString(text, forKey: "text")
                encoder.encodeObjectArray(entities, forKey: "ent")
            case let .botDomainAccessGranted(domain):
                encoder.encodeInt32(17, forKey: "_rawValue")
                encoder.encodeString(domain, forKey: "do")
            case let .botSentSecureValues(types):
                encoder.encodeInt32(18, forKey: "_rawValue")
                encoder.encodeInt32Array(types.map { $0.rawValue }, forKey: "ty")
            case .peerJoined:
                encoder.encodeInt32(19, forKey: "_rawValue")
            case .phoneNumberRequest:
                encoder.encodeInt32(20, forKey: "_rawValue")
            case let .geoProximityReached(from, to, distance):
                encoder.encodeInt32(21, forKey: "_rawValue")
                encoder.encodeInt64(from.toInt64(), forKey: "fromId")
                encoder.encodeInt64(to.toInt64(), forKey: "toId")
                encoder.encodeInt32(distance, forKey: "dst")
<<<<<<< HEAD
=======
            case let .groupPhoneCall(callId, accessHash, duration):
                encoder.encodeInt32(22, forKey: "_rawValue")
                encoder.encodeInt64(callId, forKey: "callId")
                encoder.encodeInt64(accessHash, forKey: "accessHash")
                if let duration = duration {
                    encoder.encodeInt32(duration, forKey: "duration")
                } else {
                    encoder.encodeNil(forKey: "duration")
                }
            case let .inviteToGroupPhoneCall(callId, accessHash, peerIds):
                encoder.encodeInt32(23, forKey: "_rawValue")
                encoder.encodeInt64(callId, forKey: "callId")
                encoder.encodeInt64(accessHash, forKey: "accessHash")
                encoder.encodeInt64Array(peerIds.map { $0.toInt64() }, forKey: "peerIds")
>>>>>>> e18b6736
        }
    }
    
    public var peerIds: [PeerId] {
        switch self {
            case let .addedMembers(peerIds):
                return peerIds
            case let .removedMembers(peerIds):
                return peerIds
            case let .joinedByLink(inviter):
                return [inviter]
            case let .channelMigratedFromGroup(_, groupId):
                return [groupId]
            case let .groupMigratedToChannel(channelId):
                return [channelId]
            case let .geoProximityReached(from, to, _):
                return [from, to]
<<<<<<< HEAD
=======
            case let .inviteToGroupPhoneCall(_, _, peerIds):
                return peerIds
>>>>>>> e18b6736
            default:
                return []
        }
    }
}

public final class TelegramMediaAction: Media {
    public let id: MediaId? = nil
    public var peerIds: [PeerId] {
        return self.action.peerIds
    }
    
    public let action: TelegramMediaActionType
    
    public init(action: TelegramMediaActionType) {
        self.action = action
    }
    
    public init(decoder: PostboxDecoder) {
        self.action = TelegramMediaActionType(decoder: decoder)
    }
    
    public func encode(_ encoder: PostboxEncoder) {
        self.action.encode(encoder)
    }
    
    public func isEqual(to other: Media) -> Bool {
        if let other = other as? TelegramMediaAction {
            return self.action == other.action
        }
        return false
    }
    
    public func isSemanticallyEqual(to other: Media) -> Bool {
        return self.isEqual(to: other)
    }
}<|MERGE_RESOLUTION|>--- conflicted
+++ resolved
@@ -46,11 +46,8 @@
     case peerJoined
     case phoneNumberRequest
     case geoProximityReached(from: PeerId, to: PeerId, distance: Int32)
-<<<<<<< HEAD
-=======
     case groupPhoneCall(callId: Int64, accessHash: Int64, duration: Int32?)
     case inviteToGroupPhoneCall(callId: Int64, accessHash: Int64, peerIds: [PeerId])
->>>>>>> e18b6736
     
     public init(decoder: PostboxDecoder) {
         let rawValue: Int32 = decoder.decodeInt32ForKey("_rawValue", orElse: 0)
@@ -103,8 +100,6 @@
                 self = .phoneNumberRequest
             case 21:
                 self = .geoProximityReached(from: PeerId(decoder.decodeInt64ForKey("fromId", orElse: 0)), to: PeerId(decoder.decodeInt64ForKey("toId", orElse: 0)), distance: (decoder.decodeInt32ForKey("dst", orElse: 0)))
-<<<<<<< HEAD
-=======
             case 22:
                 self = .groupPhoneCall(callId: decoder.decodeInt64ForKey("callId", orElse: 0), accessHash: decoder.decodeInt64ForKey("accessHash", orElse: 0), duration: decoder.decodeOptionalInt32ForKey("duration"))
             case 23:
@@ -115,7 +110,6 @@
                     peerIds = decoder.decodeInt64ArrayForKey("peerIds").map(PeerId.init)
                 }
                 self = .inviteToGroupPhoneCall(callId: decoder.decodeInt64ForKey("callId", orElse: 0), accessHash: decoder.decodeInt64ForKey("accessHash", orElse: 0), peerIds: peerIds)
->>>>>>> e18b6736
             default:
                 self = .unknown
         }
@@ -206,8 +200,6 @@
                 encoder.encodeInt64(from.toInt64(), forKey: "fromId")
                 encoder.encodeInt64(to.toInt64(), forKey: "toId")
                 encoder.encodeInt32(distance, forKey: "dst")
-<<<<<<< HEAD
-=======
             case let .groupPhoneCall(callId, accessHash, duration):
                 encoder.encodeInt32(22, forKey: "_rawValue")
                 encoder.encodeInt64(callId, forKey: "callId")
@@ -222,7 +214,6 @@
                 encoder.encodeInt64(callId, forKey: "callId")
                 encoder.encodeInt64(accessHash, forKey: "accessHash")
                 encoder.encodeInt64Array(peerIds.map { $0.toInt64() }, forKey: "peerIds")
->>>>>>> e18b6736
         }
     }
     
@@ -240,11 +231,8 @@
                 return [channelId]
             case let .geoProximityReached(from, to, _):
                 return [from, to]
-<<<<<<< HEAD
-=======
             case let .inviteToGroupPhoneCall(_, _, peerIds):
                 return peerIds
->>>>>>> e18b6736
             default:
                 return []
         }
