--- conflicted
+++ resolved
@@ -155,8 +155,6 @@
         case known(PeerId?)
     }
     
-<<<<<<< HEAD
-=======
     public struct ActiveCall: Equatable, PostboxCoding {
         public var id: Int64
         public var accessHash: Int64
@@ -180,7 +178,6 @@
         }
     }
     
->>>>>>> e18b6736
     public let isNotAccessible: Bool
     public let flags: CachedChannelFlags
     public let about: String?
@@ -233,11 +230,7 @@
         self.activeCall = nil
     }
     
-<<<<<<< HEAD
-    public init(isNotAccessible: Bool, flags: CachedChannelFlags, about: String?, participantsSummary: CachedChannelParticipantsSummary, exportedInvitation: ExportedInvitation?, botInfos: [CachedPeerBotInfo], peerStatusSettings: PeerStatusSettings?, pinnedMessageId: MessageId?, stickerPack: StickerPackCollectionInfo?, minAvailableMessageId: MessageId?, migrationReference: ChannelMigrationReference?, linkedDiscussionPeerId: LinkedDiscussionPeerId, peerGeoLocation: PeerGeoLocation?, slowModeTimeout: Int32?, slowModeValidUntilTimestamp: Int32?, hasScheduledMessages: Bool, statsDatacenterId: Int32, invitedBy: PeerId?, photo: TelegramMediaImage?) {
-=======
     public init(isNotAccessible: Bool, flags: CachedChannelFlags, about: String?, participantsSummary: CachedChannelParticipantsSummary, exportedInvitation: ExportedInvitation?, botInfos: [CachedPeerBotInfo], peerStatusSettings: PeerStatusSettings?, pinnedMessageId: MessageId?, stickerPack: StickerPackCollectionInfo?, minAvailableMessageId: MessageId?, migrationReference: ChannelMigrationReference?, linkedDiscussionPeerId: LinkedDiscussionPeerId, peerGeoLocation: PeerGeoLocation?, slowModeTimeout: Int32?, slowModeValidUntilTimestamp: Int32?, hasScheduledMessages: Bool, statsDatacenterId: Int32, invitedBy: PeerId?, photo: TelegramMediaImage?, activeCall: ActiveCall?) {
->>>>>>> e18b6736
         self.isNotAccessible = isNotAccessible
         self.flags = flags
         self.about = about
@@ -329,11 +322,7 @@
     }
     
     public func withUpdatedLinkedDiscussionPeerId(_ linkedDiscussionPeerId: LinkedDiscussionPeerId) -> CachedChannelData {
-<<<<<<< HEAD
-        return CachedChannelData(isNotAccessible: self.isNotAccessible, flags: self.flags, about: self.about, participantsSummary: self.participantsSummary, exportedInvitation: self.exportedInvitation, botInfos: self.botInfos, peerStatusSettings: self.peerStatusSettings, pinnedMessageId: self.pinnedMessageId, stickerPack: self.stickerPack, minAvailableMessageId: self.minAvailableMessageId, migrationReference: self.migrationReference, linkedDiscussionPeerId: linkedDiscussionPeerId, peerGeoLocation: self.peerGeoLocation, slowModeTimeout: self.slowModeTimeout, slowModeValidUntilTimestamp: self.slowModeValidUntilTimestamp, hasScheduledMessages: self.hasScheduledMessages, statsDatacenterId: self.statsDatacenterId, invitedBy: self.invitedBy, photo: self.photo)
-=======
         return CachedChannelData(isNotAccessible: self.isNotAccessible, flags: self.flags, about: self.about, participantsSummary: self.participantsSummary, exportedInvitation: self.exportedInvitation, botInfos: self.botInfos, peerStatusSettings: self.peerStatusSettings, pinnedMessageId: self.pinnedMessageId, stickerPack: self.stickerPack, minAvailableMessageId: self.minAvailableMessageId, migrationReference: self.migrationReference, linkedDiscussionPeerId: linkedDiscussionPeerId, peerGeoLocation: self.peerGeoLocation, slowModeTimeout: self.slowModeTimeout, slowModeValidUntilTimestamp: self.slowModeValidUntilTimestamp, hasScheduledMessages: self.hasScheduledMessages, statsDatacenterId: self.statsDatacenterId, invitedBy: self.invitedBy, photo: self.photo, activeCall: self.activeCall)
->>>>>>> e18b6736
     }
     
     public func withUpdatedPeerGeoLocation(_ peerGeoLocation: PeerGeoLocation?) -> CachedChannelData {
