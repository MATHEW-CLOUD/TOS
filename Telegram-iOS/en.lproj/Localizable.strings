// Notifications
"MESSAGE_TEXT" = "%1$@: %2$@";
"MESSAGE_NOTEXT" = "%1$@ sent you a message";
"MESSAGE_PHOTO" = "%1$@ sent you a photo";
"MESSAGE_PHOTO_SECRET" = "%1$@ sent you a self-destructing photo";
"MESSAGE_VIDEO" = "%1$@ sent you a video";
"MESSAGE_VIDEO_SECRET" = "%1$@ sent you a self-destructing video";
"MESSAGE_ROUND" = "%1$@ sent you a video message";
"MESSAGE_CONTACT" = "%1$@ shared a contact with you";
"MESSAGE_GEO" = "%1$@ sent you a map";
"MESSAGE_GEOLIVE" = "%1$@ started sharing their live location";
"MESSAGE_DOC" = "%1$@ sent you a file";
"MESSAGE_AUDIO" = "%1$@ sent you a voice message";
"MESSAGE_GIF" = "%1$@ sent you a GIF";
"ENCRYPTED_MESSAGE" = "You have a new message%1$@";
"LOCKED_MESSAGE" = "You have a new message%1$@";
"MESSAGE_SCREENSHOT" = "%1$@ took a screenshot!";
"ENCRYPTION_REQUEST" = "New encryption request%1$@";
"ENCRYPTION_ACCEPT" = "Your encryption request was accepted%1$@";
"MESSAGE_PHOTOS" = "%1$@ sent you %2$@ photos";
"MESSAGES" = "%1$@ sent you %2$@ messages";

"MESSAGE_POLL" = "%1$@ sent you a poll";
"CHANNEL_MESSAGE_POLL" = "%1$@ posted a poll";
"CHAT_MESSAGE_POLL" = "%1$@ sent a poll to the group %2$@";
"PINNED_POLL" = "%1$@ pinned a poll";

"CHAT_MESSAGE_TEXT" = "%1$@@%2$@: %3$@";
"CHAT_MESSAGE_NOTEXT" = "%1$@ sent a message to the group %2$@";
"CHAT_MESSAGE_PHOTO" = "%1$@ sent a photo to the group %2$@";
"CHAT_MESSAGE_VIDEO" = "%1$@ sent a video to the group %2$@";
"CHAT_MESSAGE_ROUND" = "%1$@ sent a video message to the group %2$@";
"CHAT_MESSAGE_CONTACT" = "%1$@ shared a contact in the group %2$@";
"CHAT_MESSAGE_GEO" = "%1$@ sent a map to the group %2$@";
"CHAT_MESSAGE_GEOLIVE" = "%1$@ started sharing their live location with %2$@";
"CHAT_MESSAGE_DOC" = "%1$@ sent a file to the group %2$@";
"CHAT_MESSAGE_AUDIO" = "%1$@ sent a voice message to the group %2$@";
"CHAT_MESSAGE_GIF" = "%1$@ sent a GIF to the group %2$@";
"CHAT_CREATED" = "%1$@ invited you to the group %2$@";
"CHAT_TITLE_EDITED" = "%1$@ edited the group's %2$@ name";
"CHAT_PHOTO_EDITED" = "%1$@ edited the group's %2$@ photo";
"CHAT_ADD_MEMBER" = "%1$@ invited %3$@ to the group %2$@";
"CHAT_ADD_YOU" = "%1$@ invited you to the group %2$@";
"CHAT_DELETE_YOU" = "%1$@ removed you from the group %2$@";
"CHAT_DELETE_MEMBER" = "%1$@ removed %3$@ from the group %2$@";
"CHAT_LEFT" = "%1$@ left the group %2$@";
"CHAT_RETURNED" = "%1$@ returned to the group %2$@";
"CHAT_MESSAGE_PHOTOS" = "%1$@ sent %3$@ photos to the group %2$@";
"CHAT_MESSAGES" = "%1$@ sent %3$@ messages to the group %2$@";

"MESSAGE_STICKER" = "%1$@ sent you a %2$@sticker";
"CHAT_MESSAGE_STICKER" = "%1$@ sent a %3$@sticker to the group %2$@";

"CONTACT_JOINED" = "%1$@ joined Telegram!";

"AUTH_REGION" = "Login from a new device %1$@, location: %2$@";

"MESSAGE_FWDS" = "%1$@ forwarded you %2$@ messages";
"CHAT_MESSAGE_FWDS" = "%1$@ forwarded %3$@ messages to the group %2$@";

"CHANNEL_MESSAGE_TEXT" = "%1$@: %2$@";
"CHANNEL_MESSAGE_NOTEXT" = "%1$@ posted a message";
"CHANNEL_MESSAGE_PHOTO" = "%1$@ posted a photo";
"CHANNEL_MESSAGE_VIDEO" = "%1$@ posted a video";
"CHANNEL_MESSAGE_ROUND" = "%1$@ posted a video message";
"CHANNEL_MESSAGE_DOC" = "%1$@ posted a document";
"CHANNEL_MESSAGE_STICKER" = "%1$@ posted a %2$@sticker";
"CHANNEL_MESSAGE_AUDIO" = "%1$@ posted a voice message";
"CHANNEL_MESSAGE_CONTACT" = "%1$@ posted a contact";
"CHANNEL_MESSAGE_GEO" = "%1$@ posted a map";
"CHANNEL_MESSAGE_GEOLIVE" = "%1$@ posted a live location";
"CHANNEL_MESSAGE_GIF" = "%1$@ posted a GIF";
"CHANNEL_MESSAGE_PHOTOS" = "%1$@ posted %2$@ photos";
"CHANNEL_MESSAGES" = "%1$@ posted %2$@ messages";

"PINNED_TEXT" = "%1$@ pinned \"%2$@\"";
"PINNED_NOTEXT" = "%1$@ pinned a message";
"PINNED_PHOTO" = "%1$@ pinned a photo";
"PINNED_VIDEO" = "%1$@ pinned a video";
"PINNED_ROUND" = "%1$@ pinned a video message";
"PINNED_DOC" = "%1$@ pinned a file";
"PINNED_STICKER" = "%1$@ pinned a %2$@sticker";
"PINNED_AUDIO" = "%1$@ pinned a voice message";
"PINNED_CONTACT" = "%1$@ pinned a contact";
"PINNED_GEO" = "%1$@ pinned a map";
"PINNED_GEOLIVE" = "%1$@ pinned a live location";
"PINNED_GIF" = "%1$@ pinned a GIF";

"MESSAGE_GAME" = "%1$@ invited you to play %2$@";
"CHANNEL_MESSAGE_GAME" = "%1$@ invited you to play %2$@";
"CHAT_MESSAGE_GAME" = "%1$@ invited the group %2$@ to play %3$@";
"PINNED_GAME" = "%1$@ pinned a game";

"PHONE_CALL_REQUEST" = "%1$@ is calling you";
"PHONE_CALL_MISSED" = "You missed a call from %1$@";

"MESSAGE_TEXT_SEPARATED" = "%1$@|%2$@";
"MESSAGE_NOTEXT_SEPARATED" = "%1$@|sent you a message";
"MESSAGE_PHOTO_SEPARATED" = "%1$@|sent you a photo";
"MESSAGE_PHOTO_SECRET_SEPARATED" = "%1$@|sent you a self-destructing photo";
"MESSAGE_VIDEO_SEPARATED" = "%1$@|sent you a video";
"MESSAGE_VIDEO_SECRET_SEPARATED" = "%1$@|sent you a self-destructing video";
"MESSAGE_SCREENSHOT_SEPARATED" = "%1$@|took a screenshot";
"MESSAGE_ROUND_SEPARATED" = "%1$@|sent you a video message";
"MESSAGE_DOC_SEPARATED" = "%1$@|sent you a file";
"MESSAGE_STICKER_SEPARATED" = "%1$@|sent you a %2$@sticker";
"MESSAGE_AUDIO_SEPARATED" = "%1$@|sent you a voice message";
"MESSAGE_CONTACT_SEPARATED" = "%1$@|shared a contact with you";
"MESSAGE_GEO_SEPARATED" = "%1$@|sent you a map";
"MESSAGE_GEOLIVE_SEPARATED" = "%1$@|started sharing their live location";
"MESSAGE_POLL_SEPARATED" = "%1$@|sent you a poll";
"MESSAGE_GIF_SEPARATED" = "%1$@|sent you a GIF";
"MESSAGE_GAME_SEPARATED" = "%1$@|invited you to play %2$@";
"MESSAGE_INVOICE_SEPARATED" = "%1$@|sent you an invoice for %2$@";
"MESSAGE_FWDS_SEPARATED_1" = "%1$@|forwarded you a message";
"MESSAGE_FWDS_SEPARATED_any" = "%1$@|forwarded you %2$d messages";
"MESSAGE_PHOTOS_SEPARATED_1" = "%1$@|sent you a photo";
"MESSAGE_PHOTOS_SEPARATED_any" = "%1$@|sent you %2$d photos";
"MESSAGES_SEPARATED_1" = "%1$@|sent you a message";
"MESSAGES_SEPARATED_any" = "%1$@|sent you %2$d messages";

"CHANNEL_MESSAGE_TEXT_SEPARATED" = "%1$@|%2$@";
"CHANNEL_MESSAGE_NOTEXT_SEPARATED" = "%1$@|posted a message";
"CHANNEL_MESSAGE_PHOTO_SEPARATED" = "%1$@|posted a photo";
"CHANNEL_MESSAGE_VIDEO_SEPARATED" = "%1$@|posted a video";
"CHANNEL_MESSAGE_ROUND_SEPARATED" = "%1$@|posted a video message";
"CHANNEL_MESSAGE_DOC_SEPARATED" = "%1$@|posted a file";
"CHANNEL_MESSAGE_STICKER_SEPARATED" = "%1$@|posted a %2$@sticker";
"CHANNEL_MESSAGE_AUDIO_SEPARATED" = "%1$@|posted a voice message";
"CHANNEL_MESSAGE_CONTACT_SEPARATED" = "%1$@|posted a contact";
"CHANNEL_MESSAGE_GEO_SEPARATED" = "%1$@|posted a map";
"CHANNEL_MESSAGE_GEOLIVE_SEPARATED" = "%1$@|posted a live location";
"CHANNEL_MESSAGE_POLL_SEPARATED" = "%1$@|posted a poll";
"CHANNEL_MESSAGE_GIF_SEPARATED" = "%1$@|posted a GIF";
"CHANNEL_MESSAGE_GAME_SEPARATED" = "%1$@|invited you to play %2$@";
"CHANNEL_MESSAGE_FWDS_SEPARATED_1" = "%1$@|posted a forwarded message";
"CHANNEL_MESSAGE_FWDS_SEPARATED_any" = "%1$@|posted %2$d forwarded messages";
"CHANNEL_MESSAGE_PHOTOS_SEPARATED_1" = "%1$@|posted a photo";
"CHANNEL_MESSAGE_PHOTOS_SEPARATED_any" = "%1$@|posted %2$d photos";
"CHANNEL_MESSAGES_SEPARATED_1" = "%1$@|posted a message";
"CHANNEL_MESSAGES_SEPARATED_any" = "%1$@|posted %2$d messages";

"CHAT_MESSAGE_TEXT_SEPARATED" = "%2$@|%1$@:%3$@";
"CHAT_MESSAGE_NOTEXT_SEPARATED" = "%2$@|%1$@ sent a message to the group";
"CHAT_MESSAGE_PHOTO_SEPARATED" = "%2$@|%1$@ sent a photo";
"CHAT_MESSAGE_VIDEO_SEPARATED" = "%2$@|%1$@ sent a video ";
"CHAT_MESSAGE_ROUND_SEPARATED" = "%2$@|%1$@ sent a video message";
"CHAT_MESSAGE_DOC_SEPARATED" = "%2$@|%1$@ sent a file";
"CHAT_MESSAGE_STICKER_SEPARATED" = "%2$@|%1$@ sent a %3$@sticker";
"CHAT_MESSAGE_AUDIO_SEPARATED" = "%2$@|%1$@ sent a voice message";
"CHAT_MESSAGE_CONTACT_SEPARATED" = "%2$@|%1$@ shared a contact";
"CHAT_MESSAGE_GEO_SEPARATED" = "%2$@|%1$@ sent a map";
"CHAT_MESSAGE_GEOLIVE_SEPARATED" = "%2$@|%1$@ started sharing their live location";
"CHAT_MESSAGE_POLL_SEPARATED" = "%2$@|%1$@ sent a poll";
"CHAT_MESSAGE_GIF_SEPARATED" = "%2$@|%1$@ sent a GIF";
"CHAT_MESSAGE_GAME_SEPARATED" = "%2$@|%1$@ invited the group to play %3$@";
"CHAT_MESSAGE_INVOICE_SEPARATED" = "%2$@|%1$@ sent an invoice for %3$@";
"CHAT_CREATED_SEPARATED" = "%2$@|%1$@ invited you to the group";
"CHAT_TITLE_EDITED_SEPARATED" = "%2$@|%1$@ edited the group\'s name";
"CHAT_PHOTO_EDITED_SEPARATED" = "%2$@|%1$@ edited the group\'s photo";
"CHAT_ADD_MEMBER_SEPARATED" = "%2$@|%1$@ invited %3$@ to the group";
"CHAT_ADD_YOU_SEPARATED" = "%2$@|%1$@ invited you to the group";
"CHAT_DELETE_MEMBER_SEPARATED" = "%2$@|%1$@ kicked %3$@ from the group";
"CHAT_DELETE_YOU_SEPARATED" = "%2$@|%1$@ kicked you from the group ";
"CHAT_LEFT_SEPARATED" = "%2$@|%1$@ has left the group";
"CHAT_RETURNED_SEPARATED" = "%2$@|%1$@ has returned to the group";
"CHAT_JOINED_SEPARATED" = "%2$@|%1$@ has joined the group";
"CHAT_MESSAGE_FWDS_SEPARATED_1" = "%2$@|%1$@ forwarded a message";
"CHAT_MESSAGE_FWDS_SEPARATED_any" = "%2$@|%1$@ forwarded %3$d messages";
"CHAT_MESSAGE_PHOTOS_SEPARATED_1" = "%2$@|%1$@ sent a photo";
"CHAT_MESSAGE_PHOTOS_SEPARATED_any" = "%2$@|%1$@ sent %3$d photos";
"CHAT_MESSAGES_SEPARATED_1" = "%2$@|%1$@ sent a message";
"CHAT_MESSAGES_SEPARATED_any" = "%2$@|%1$@ sent %3$d messages";

"PINNED_TEXT_SEPARATED" = "%1$@|pinned \"%2$@\"";
"PINNED_NOTEXT_SEPARATED" = "%1$@|pinned a message";
"PINNED_PHOTO_SEPARATED" = "%1$@|pinned a photo";
"PINNED_VIDEO_SEPARATED" = "%1$@|pinned a video";
"PINNED_ROUND_SEPARATED" = "%1$@|pinned a video message";
"PINNED_DOC_SEPARATED" = "%1$@|pinned a file";
"PINNED_STICKER_SEPARATED" = "%1$@|pinned a %2$@sticker";
"PINNED_AUDIO_SEPARATED" = "%1$@|pinned a voice message";
"PINNED_CONTACT_SEPARATED" = "%1$@|pinned a contact";
"PINNED_GEO_SEPARATED" = "%1$@|pinned a map";
"PINNED_GEOLIVE_SEPARATED" = "%1$@|pinned a live location";
"PINNED_POLL_SEPARATED" = "|%1$@|pinned a poll";
"PINNED_GAME_SEPARATED" = "%1$@|pinned a game";
"PINNED_INVOICE_SEPARATED" = "%1$@|pinned an invoice";
"PINNED_GIF_SEPARATED" = "%1$@|pinned a GIF";

"CONTACT_JOINED_SEPARATED" = "%1$@|joined Telegram!";

"AUTH_UNKNOWN_SEPARATED" = "New login|from unrecognized device %1$@";
"AUTH_REGION_SEPARATED" = "New login|from unrecognized device %1$@, location: %2$@";

"PHONE_CALL_REQUEST_SEPARATED" = "%1$@|is calling you!";
"PHONE_CALL_MISSED_SEPARATED" = "%1$@|You missed a call";

// Common
"Common.OK" = "OK";
"Common.Cancel" = "Cancel";
"Common.Edit" = "Edit";
"Common.edit" = "edit";
"Common.Done" = "Done";
"Common.Next" = "Next";
"Common.Delete" = "Delete";
"Common.Create" = "Create";
"Common.Back" = "Back";
"Common.Close" = "Close";
"Common.Yes" = "Yes";
"Common.No" = "No";
"Common.TakePhotoOrVideo" = "Take Photo or Video";
"Common.TakePhoto" = "Take Photo";
"Common.ChoosePhoto" = "Choose Photo";
"Common.of" = "of";
"Common.Search" = "Search";
"Common.More" = "More";
"Common.Select" = "Select";

// State
"State.Connecting" = "Connecting...";
"State.connecting" = "connecting...";
"State.ConnectingToProxy" = "Connecting to Proxy...";
"State.ConnectingToProxyInfo" = "tap here for settings";
"State.Updating" = "Updating...";
"State.WaitingForNetwork" = "Waiting for network";

// Presence
"Presence.online" = "online";

// Date
"Month.GenJanuary" = "January";
"Month.GenFebruary" = "February";
"Month.GenMarch" = "March";
"Month.GenApril" = "April";
"Month.GenMay" = "May";
"Month.GenJune" = "June";
"Month.GenJuly" = "July";
"Month.GenAugust" = "August";
"Month.GenSeptember" = "September";
"Month.GenOctober" = "October";
"Month.GenNovember" = "November";
"Month.GenDecember" = "December";
"Month.ShortJanuary" = "Jan";
"Month.ShortFebruary" = "Feb";
"Month.ShortMarch" = "Mar";
"Month.ShortApril" = "Apr";
"Month.ShortMay" = "May";
"Month.ShortJune" = "Jun";
"Month.ShortJuly" = "Jul";
"Month.ShortAugust" = "Aug";
"Month.ShortSeptember" = "Sep";
"Month.ShortOctober" = "Oct";
"Month.ShortNovember" = "Nov";
"Month.ShortDecember" = "Dec";
"Weekday.ShortMonday" = "Mon";
"Weekday.ShortTuesday" = "Tue";
"Weekday.ShortWednesday" = "Wed";
"Weekday.ShortThursday" = "Thu";
"Weekday.ShortFriday" = "Fri";
"Weekday.ShortSaturday" = "Sat";
"Weekday.ShortSunday" = "Sun";
"Weekday.Today" = "Today";
"Weekday.Yesterday" = "Yesterday";

"Time.TodayAt" = "today at %@";
"Time.YesterdayAt" = "yesterday at %@";

"LastSeen.JustNow" = "last seen just now";
"LastSeen.MinutesAgo_0" = "last seen %@ minutes ago"; //three to ten
"LastSeen.MinutesAgo_1" = "last seen 1 minute ago"; //one
"LastSeen.MinutesAgo_2" = "last seen 2 minutes ago"; //two
"LastSeen.MinutesAgo_3_10" = "last seen %@ minutes ago"; //three to ten
"LastSeen.MinutesAgo_many" = "last seen %@ minutes ago"; // more than ten
"LastSeen.MinutesAgo_any" = "last seen %@ minutes ago"; // more than ten
"LastSeen.HoursAgo_0" = "last seen %@ hours ago";
"LastSeen.HoursAgo_1" = "last seen 1 hour ago";
"LastSeen.HoursAgo_2" = "last seen 2 hours ago";
"LastSeen.HoursAgo_3_10" = "last seen %@ hours ago";
"LastSeen.HoursAgo_any" = "last seen %@ hours ago";
"LastSeen.HoursAgo_many" = "last seen %@ hours ago";
"LastSeen.HoursAgo_0" = "last seen %@ hours ago";
"LastSeen.YesterdayAt" = "last seen yesterday at %@";
"LastSeen.AtDate" = "last seen %@";
"LastSeen.Lately" = "last seen recently";
"LastSeen.WithinAWeek" = "last seen within a week";
"LastSeen.WithinAMonth" = "last seen within a month";
"LastSeen.ALongTimeAgo" = "last seen a long time ago";
"LastSeen.Offline" = "offline";

"Date.DialogDateFormat" = "{month} {day}";
"Date.ChatDateHeader" = "%1$@ %2$@";
"Date.ChatDateHeaderYear" = "%1$@ %2$@, %3$@";

// Tour
"Tour.Title1" = "Telegram";
"Tour.Text1" = "The world's **fastest** messaging app.\nIt is **free** and **secure**.";

"Tour.Title2" = "Fast";
"Tour.Text2" = "**Telegram** delivers messages\nfaster than any other application.";

"Tour.Title3" = "Powerful";
"Tour.Text3" = "**Telegram** has no limits on\nthe size of your chats and media.";

"Tour.Title4" = "Secure";
"Tour.Text4" = "**Telegram** keeps your messages\nsafe from hacker attacks.";

"Tour.Title5" = "Cloud-Based";
"Tour.Text5" = "**Telegram** lets you access your\nmessages from multiple devices.";

"Tour.Title6" = "Free";
"Tour.Text6" = "**Telegram** is free forever. No ads.\nNo subscription fees.";

"Tour.StartButton" = "Start Messaging";

// Login
"Login.PhoneAndCountryHelp" = "Please confirm your country code and enter your phone number.";
"Login.CodeSentInternal" = "We've sent the code to the **Telegram** app on your other device";
"Login.HaveNotReceivedCodeInternal" = "Haven't received the code?";
"Login.CodeSentSms" = "We have sent you an SMS with the code";
"Login.Code" = "Code";
"Login.WillCallYou" = "Telegram will call you in %@";
"Login.CallRequestState2" = "Requesting a call from Telegram...";
"Login.CallRequestState3" = "Telegram dialed your number\n[Didn't get the code?]";
"Login.EmailNotConfiguredError" = "Please set up an email account.";
"Login.EmailCodeSubject" = "%@, no code";
"Login.EmailCodeBody" = "My phone number is:\n%@\nI can't get an activation code for Telegram.";
"Login.UnknownError" = "An error occurred. Please try again later";
"Login.InvalidCodeError" = "You have entered an invalid code. Please try again.";
"Login.NetworkError" = "Please check your internet connection and try again.";
"Login.CodeExpiredError" = "Code expired. Please try again.";
"Login.CodeFloodError" = "Limit exceeded. Please try again later.";
"Login.InvalidPhoneError" = "Invalid phone number. Please try again.";
"Login.InvalidFirstNameError" = "Invalid first name. Please try again.";
"Login.InvalidLastNameError" = "Invalid last name. Please try again.";

"Login.InvalidPhoneEmailSubject" = "Invalid phone number: %@";
"Login.InvalidPhoneEmailBody" = "I'm trying to use my mobile phone number: %1$@\nBut Telegram says it's invalid. Please help.\n\nApp version: %2$@\nOS version: %3$@\nLocale: %4$@\nMNC: %5$@";

"Login.PhoneBannedEmailSubject" = "Banned phone number: %@";
"Login.PhoneBannedEmailBody" = "I'm trying to use my mobile phone number: %1$@\nBut Telegram says it's banned. Please help.\n\nApp version: %2$@\nOS version: %3$@\nLocale: %4$@\nMNC: %5$@";

"Login.PhoneGenericEmailSubject" = "Telegram iOS error: %@";
"Login.PhoneGenericEmailBody" = "I'm trying to use my mobile phone number: %1$@\nBut Telegram shows an error. Please help.\n\nError: %2$@\nApp version: %3$@\nOS version: %4$@\nLocale: %5$@\nMNC: %6$@";


"Login.PhoneTitle" = "Your Phone";
"Login.PhonePlaceholder" = "Your phone number";
"Login.CountryCode" = "Country Code";
"Login.InvalidCountryCode" = "Invalid Country Code";

"Login.InfoTitle" = "Your Info";
"Login.InfoAvatarAdd" = "add";
"Login.InfoAvatarPhoto" = "photo";
"Login.InfoFirstNamePlaceholder" = "First Name";
"Login.InfoLastNamePlaceholder" = "Last Name";
"Login.InfoDeletePhoto" = "Delete Photo";
"Login.InfoHelp" = "Enter your name and add a profile picture.";

// Login.SelectCountry
"Login.SelectCountry.Title" = "Country";

// Dialog List
"DialogList.TabTitle" = "Chats";
"DialogList.Title" = "Chats";
"DialogList.SearchLabel" = "Search for messages or users";
"DialogList.NoMessagesTitle" = "You have no conversations yet";
"DialogList.NoMessagesText" = "Start messaging by pressing the pencil button in the top right corner or go to the Contacts section.";
"DialogList.SingleTypingSuffix" = "%@ is typing";
"DialogList.SingleRecordingAudioSuffix" = "%@ is recording audio";
"DialogList.SingleUploadingPhotoSuffix" = "%@ is sending photo";
"DialogList.SingleUploadingVideoSuffix" = "%@ is sending video";
"DialogList.SingleRecordingVideoMessageSuffix" = "%@ is recording video";
"DialogList.SingleUploadingFileSuffix" = "%@ is sending file";
"DialogList.MultipleTypingSuffix" = "%d are typing";
"DialogList.Typing" = "typing";
"DialogList.ClearHistoryConfirmation" = "Clear History";
"DialogList.DeleteConversationConfirmation" = "Delete and Exit";
"DialogList.AwaitingEncryption" = "Waiting for %@ to get online...";
"DialogList.EncryptionRejected" = "Secret chat cancelled";
"DialogList.EncryptionProcessing" = "Exchanging encryption keys...";
"DialogList.EncryptedChatStartedOutgoing" = "%@ joined your secret chat.";
"DialogList.EncryptedChatStartedIncoming" = "%@ created a secret chat.";

// Compose
"Compose.TokenListPlaceholder" = "Whom would you like to message?";
"Compose.NewMessage" = "New Message";
"Compose.NewGroup" = "New Group";
"Compose.NewGroupTitle" = "New Group";
"Compose.NewEncryptedChat" = "New Secret Chat";
"Compose.NewEncryptedChatTitle" = "New Secret Chat";
"Compose.Create" = "Create";

// Contacts
"Contacts.TabTitle" = "Contacts";
"Contacts.Title" = "Contacts";
"Contacts.FailedToSendInvitesMessage" = "An error occurred.";
"Contacts.AccessDeniedError" = "Telegram does not have access to your contacts";
"Contacts.AccessDeniedHelpLandscape" = "Please go to your %@ Settings — Privacy — Contacts.\nThen select ON for Telegram.";
"Contacts.AccessDeniedHelpPortrait" = "Please go to your %@ Settings — Privacy — Contacts. Then select ON for Telegram.";
"Contacts.AccessDeniedHelpON" = "ON";
"Contacts.InviteToTelegram" = "Invite to Telegram";
"Contacts.InviteFriends" = "Invite Friends";
"Contacts.SelectAll" = "Select All";

// Conversation
"Conversation.InputTextPlaceholder" = "Message";
"Conversation.typing" = "typing";
"Conversation.MessageDeliveryFailed" = "Your message was not sent. Tap \"Resend\" to send this message.";
"Conversation.MessageDialogEdit" = "Edit";
"Conversation.MessageDialogRetry" = "Resend";
"Conversation.MessageDialogRetryAll" = "Resend %1$d Messages";
"Conversation.MessageDialogDelete" = "Delete";
"Conversation.LinkDialogOpen" = "Open";
"Conversation.LinkDialogCopy" = "Copy";
"Conversation.ForwardTitle" = "Forward";
"Conversation.ForwardChats" = "Chats";
"Conversation.ForwardContacts" = "Contacts";
"Conversation.StatusKickedFromGroup" = "you were removed from the group";
"Conversation.StatusLeftGroup" = "you have left the group";
"Conversation.StatusTyping" = "typing";
"Conversation.Call" = "Call";
"Conversation.Mute" = "Mute";
"ChatList.Mute" = "Mute";
"Conversation.TitleMute" = "Mute";
"Conversation.Unmute" = "Unmute";
"ChatList.Unmute" = "Unmute";
"Conversation.TitleUnmute" = "Unmute";
"Conversation.Edit" = "Edit";
"Conversation.Info" = "Info";
"Conversation.Search" = "Search";
"Conversation.Unblock" = "Unblock";
"Conversation.ClearAll" = "Delete All";
"Conversation.Location" = "Location";
"Conversation.Contact" = "Contact";
"Conversation.BlockUser" = "Block User";
"Conversation.UnblockUser" = "Unblock User";
"Conversation.UnsupportedMedia" = "This message is not supported on your version of Telegram. Update the app to view:\nhttps://telegram.org/update";
"Conversation.EncryptionWaiting" = "Waiting for %@ to get online...";
"Conversation.EncryptionProcessing" = "Exchanging encryption keys...";
"Conversation.EmptyPlaceholder" = "No messages here yet...";
"Conversation.EncryptedPlaceholderTitleIncoming" = "%@ invited you to join a secret chat.";
"Conversation.EncryptedPlaceholderTitleOutgoing" = "You have invited %@ to join a secret chat.";
"Conversation.EncryptedDescriptionTitle" = "Secret chats:";
"Conversation.EncryptedDescription1" = "Use end-to-end encryption";
"Conversation.EncryptedDescription2" = "Leave no trace on our servers";
"Conversation.EncryptedDescription3" = "Have a self-destruct timer";
"Conversation.EncryptedDescription4" = "Do not allow forwarding";
"Conversation.ContextMenuCopy" = "Copy";
"Conversation.ContextMenuDelete" = "Delete";
"Conversation.ContextMenuForward" = "Forward";
"Conversation.ContextMenuMore" = "More...";

"Conversation.StatusMembers_0" = "%@ members";
"Conversation.StatusMembers_1" = "1 member";
"Conversation.StatusMembers_2" = "2 members";
"Conversation.StatusMembers_3_10" = "%@ members";
"Conversation.StatusMembers_many" = "%@ members";
"Conversation.StatusMembers_any" = "%@ members";

"Conversation.StatusOnline_1" = "1 online";
"Conversation.StatusOnline_2" = "2 online";
"Conversation.StatusOnline_3_10" = "%@ online";
"Conversation.StatusOnline_any" = "%@ online";
"Conversation.StatusOnline_many" = "%@ online";
"Conversation.StatusOnline_0" = "%@ online";

"Conversation.UnreadMessages" = "Unread Messages";

// Notification
"Notification.RenamedChat" = "%@ renamed group";
"Notification.RenamedChannel" = "Channel renamed";
"Notification.ChangedGroupPhoto" = "%@ changed group photo";
"Notification.RemovedGroupPhoto" = "%@ removed group photo";
"Notification.JoinedChat" = "%@ joined the group";
"Notification.JoinedChannel" = "%@ joined the channel";
"Notification.Invited" = "%@ invited %@";
"Notification.LeftChat" = "%@ left the group";
"Notification.LeftChannel" = "%@ left the channel";
"Notification.Kicked" = "%@ removed %@";
"Notification.CreatedChat" = "%@ created a group";
"Notification.CreatedChannel" = "Channel created";
"Notification.CreatedChatWithTitle" = "%@ created the group \"%@\"";
"Notification.Joined" = "%@ joined Telegram";
"Notification.ChangedGroupName" = "%@ changed group name to \"%@\"";
"Notification.NewAuthDetected" = "%1$@,\nWe detected a login into your account from a new device on %2$@, %3$@ at %4$@\n\nDevice: %5$@\nLocation: %6$@\n\nIf this wasn't you, you can go to Settings — Privacy and Security — Sessions and terminate that session.\n\nIf you think that somebody logged in to your account against your will, you can enable two-step verification in Privacy and Security settings.\n\nSincerely,\nThe Telegram Team";
"Notification.MessageLifetimeChanged" = "%1$@ set the self-destruct timer to %2$@";
"Notification.MessageLifetimeChangedOutgoing" = "You set the self-destruct timer to %1$@";
"Notification.MessageLifetimeRemoved" = "%1$@ disabled the self-destruct timer";
"Notification.MessageLifetimeRemovedOutgoing" = "You disabled the self-destruct timer";
"Notification.MessageLifetime2s" = "2 seconds";
"Notification.MessageLifetime5s" = "5 seconds";
"Notification.MessageLifetime1m" = "1 minute";
"Notification.MessageLifetime1h" = "1 hour";
"Notification.MessageLifetime1d" = "1 day";
"Notification.MessageLifetime1w" = "1 week";

"Notification.Exceptions.AlwaysOn" = "Always On";
"Notification.Exceptions.AlwaysOff" = "Always Off";
"Notification.Exceptions.MutedUntil" = "Muted until %@";

"Notification.Exceptions.AddException" = "Add an Exception";
"Notification.Exceptions.NewException" = "New Exception";
"Notification.Exceptions.NewException.NotificationHeader" = "NOTIFICATIONS";
"Notification.Exceptions.Sound" = "Sound: %@";



// Message
"Message.Photo" = "Photo";
"Message.Video" = "Video";
"Message.Location" = "Location";
"Message.Contact" = "Contact";
"Message.File" = "File";
"Message.Sticker" = "Sticker";
"Message.StickerText" = "Sticker %@";
"Message.Audio" = "Voice Message";
"Message.ForwardedMessage" = "Forwarded Message\nFrom: %@";
"Message.Animation" = "GIF";

// Conversation Profile
"ConversationProfile.ErrorCreatingConversation" = "An error occurred";
"ConversationProfile.UnknownAddMemberError" = "An unexpected error has occurred. Our wizards have been notified and will fix the problem soon. Sorry.";
"ConversationProfile.UsersTooMuchError" = "Sorry, this group is full. You cannot add any more members here.";

"ConversationProfile.LeaveDeleteAndExit" = "Delete and Exit";
"Group.LeaveGroup" = "Leave Group";

"Conversation.Megabytes" = "%.1f MB";
"Conversation.Kilobytes" = "%d KB";
"Conversation.Bytes" = "%d B";
"Conversation.ShareMyContactInfo" = "Share My Contact Info";
"Conversation.AddContact" = "Add Contact";
"Conversation.SendMessage" = "Send Message";
"Conversation.EncryptionCanceled" = "Secret chat cancelled";
"Conversation.DeleteManyMessages" = "Delete Messages";
"Conversation.SlideToCancel" = "Slide to cancel";
"Conversation.ApplyLocalization" = "Apply Localization";
"Conversation.OpenFile" = "Open File";

// Media Picker
"MediaPicker.Send" = "Send";
"SearchImages.Title" = "Albums";
"MediaPicker.CameraRoll" = "Camera Roll";
"SearchImages.NoImagesFound" = "No images found";

// User Profile
"Profile.CreateEncryptedChatError" = "An error occurred.";
"Profile.CreateEncryptedChatOutdatedError" = "Cannot create a secret chat with %@.\n%@ is using an older version of Telegram and needs to update first.";
"Profile.CreateNewContact" = "Create New Contact";
"Profile.AddToExisting" = "Add to Existing Contact";
"Profile.EncryptionKey" = "Encryption Key";
"Profile.MessageLifetimeForever" = "Off";
"Profile.MessageLifetime2s" = "2s";
"Profile.MessageLifetime5s" = "5s";
"Profile.MessageLifetime1m" = "1m";
"Profile.MessageLifetime1h" = "1h";
"Profile.MessageLifetime1d" = "1d";
"Profile.MessageLifetime1w" = "1w";
"Profile.ShareContactButton" = "Share Contact";

// User Info
"UserInfo.Title" = "Info";
"UserInfo.FirstNamePlaceholder" = "First Name";
"UserInfo.LastNamePlaceholder" = "Last Name";
"UserInfo.GenericPhoneLabel" = "mobile";
"UserInfo.SendMessage" = "Send Message";
"UserInfo.AddContact" = "Add Contact";
"UserInfo.ShareContact" = "Share Contact";
"UserInfo.StartSecretChat" = "Start Secret Chat";
"UserInfo.DeleteContact" = "Delete Contact";
"UserInfo.CreateNewContact" = "Create New Contact";
"UserInfo.AddToExisting" = "Add to Existing";
"UserInfo.AddPhone" = "add phone";
"UserInfo.NotificationsEnabled" = "Enabled";
"UserInfo.NotificationsDisabled" = "Disabled";
"UserInfo.NotificationsEnable" = "Enable";
"UserInfo.NotificationsDisable" = "Disable";
"UserInfo.Invite" = "Invite to Telegram";

// New Contact
"NewContact.Title" = "New Contact";

// Phone Label
"PhoneLabel.Title" = "Label";

// Secret Chat
"SecretChat.Title" = "Secret Chat";

// Group Info
"GroupInfo.Title" = "Group Info";
"GroupInfo.GroupNamePlaceholder" = "Group Name";
"GroupInfo.BroadcastListNamePlaceholder" = "List Name";
"GroupInfo.SetGroupPhoto" = "Set Group Photo";
"GroupInfo.SetGroupPhotoStop" = "Stop";
"GroupInfo.SetGroupPhotoDelete" = "Delete Photo";
"GroupInfo.Notifications" = "Notifications";
"GroupInfo.Sound" = "Sound";
"GroupInfo.SetSound" = "Set Sound";
"GroupInfo.SharedMedia" = "Shared Media";
"GroupInfo.SharedMediaNone" = "None";
"GroupInfo.DeleteAndExit" = "Delete and Exit";
"GroupInfo.DeleteAndExitConfirmation" = "You will not be able to join this group again.";
"GroupInfo.ParticipantCount_1" = "1 MEMBER";
"GroupInfo.ParticipantCount_2" = "2 MEMBERS";
"GroupInfo.ParticipantCount_3_10" = "%@ MEMBERS";
"GroupInfo.ParticipantCount_any" = "%@ MEMBERS";
"GroupInfo.ParticipantCount_many" = "%@ MEMBERS";
"GroupInfo.ParticipantCount_0" = "%@ MEMBERS";
"GroupInfo.AddParticipant" = "Add Member";
"GroupInfo.AddParticipantTitle" = "Contacts";
"GroupInfo.AddParticipantConfirmation" = "Add %@ to the group?";
"GroupInfo.LeftStatus" = "You have left the group";

// Encryption Key
"EncryptionKey.Title" = "Encryption Key";
"EncryptionKey.Description" = "This image and text were derived from the encryption key for this secret chat with %1$@.\n\n If they look the same on %2$@'s device, end-to-end encryption is guaranteed.\n\nLearn more at telegram.org";

// Conversation media
"ConversationMedia.Title" = "Media";

// Preview
"Preview.DeletePhoto" = "Delete Photo";
"Preview.SaveToCameraRoll" = "Save to Camera Roll";

// Map
"Map.ChooseLocationTitle" = "Location";
"Map.Map" = "Map";
"Map.Satellite" = "Satellite";
"Map.Hybrid" = "Hybrid";
"Map.GetDirections" = "Get Directions";
"Map.OpenInGoogleMaps" = "Open in Google Maps";

// Web
"Web.Error" = "Couldn't load page";
"Web.OpenExternal" = "Open in Safari";

// Document
"Document.TargetConfirmationFormat" = "Send file ({size}) to {target}?";

// Dialog List
"DialogList.You" = "You";

// Settings
"Settings.SetProfilePhoto" = "Set Profile Photo";
"Settings.Logout" = "Log Out";
"Settings.Title" = "Settings";
"Settings.NotificationsAndSounds" = "Notifications and Sounds";
"Settings.ChatSettings" = "Data and Storage";
"Settings.BlockedUsers" = "Blocked Users";
"Settings.ChatBackground" = "Chat Background";
"Settings.Support" = "Ask a Question";
"Settings.FAQ" = "Telegram FAQ";
"Settings.FAQ_URL" = "https://telegram.org/faq#general";
"Settings.FAQ_Intro" = "Please note that Telegram Support is done by volunteers. We try to respond as quickly as possible, but it may take a while.\n\nPlease take a look at the Telegram FAQ: it has important troubleshooting tips and answers to most questions.";
"Settings.FAQ_Button" = "FAQ";
"Settings.SaveIncomingPhotos" = "Save Incoming Photos";

// Notifications and Sounds
"Notifications.Title" = "Notifications";
"Notifications.MessageNotifications" = "MESSAGE NOTIFICATIONS";
"Notifications.MessageNotificationsAlert" = "Alert";
"Notifications.MessageNotificationsPreview" = "Message Preview";
"Notifications.MessageNotificationsSound" = "Sound";
"Notifications.MessageNotificationsHelp" = "You can set custom notifications for specific users on their Info page.";
"Notifications.MessageNotificationsExceptionsHelp" = "Set custom notifications for specific users.";



"Notifications.GroupNotifications" = "GROUP NOTIFICATIONS";
"Notifications.GroupNotificationsAlert" = "Alert";
"Notifications.GroupNotificationsPreview" = "Message Preview";
"Notifications.GroupNotificationsSound" = "Sound";
"Notifications.GroupNotificationsHelp" = "You can set custom notifications for specific groups on the Group Info page.";
"Notifications.GroupNotificationsExceptionsHelp" = "Set custom notifications for specific groups.";

"Notifications.ChannelNotifications" = "CHANNEL NOTIFICATIONS";
"Notifications.ChannelNotificationsAlert" = "Alert";
"Notifications.ChannelNotificationsPreview" = "Message Preview";
"Notifications.ChannelNotificationsSound" = "Sound";
"Notifications.ChannelNotificationsHelp" = "You can set custom notifications for specific channels on the Channel Info page.";
"Notifications.ChannelNotificationsExceptionsHelp" = "Set custom notifications for specific channels.";

"Notifications.TextTone" = "Text Tone";
"Notifications.AlertTones" = "ALERT TONES";
"Notifications.ClassicTones" = "CLASSIC";

"Notifications.InAppNotifications" = "IN-APP NOTIFICATIONS";
"Notifications.InAppNotificationsSounds" = "In-App Sounds";
"Notifications.InAppNotificationsVibrate" = "In-App Vibrate";
"Notifications.InAppNotificationsPreview" = "In-App Preview";

"Notifications.Reset" = "Reset";
"Notifications.ResetAllNotifications" = "Reset All Notifications";
"Notifications.ResetAllNotificationsHelp" = "Undo all custom notification settings for all your contacts and groups.";

// Chat Settings
"ChatSettings.Title" = "Data and Storage";
"ChatSettings.Appearance" = "APPEARANCE";
"ChatSettings.TextSize" = "Text Size";
"ChatSettings.TextSizeUnits" = "pt";
"ChatSettings.AutomaticPhotoDownload" = "AUTOMATIC PHOTO DOWNLOAD";
"ChatSettings.AutomaticAudioDownload" = "AUTOMATIC AUDIO DOWNLOAD";
"ChatSettings.PrivateChats" = "Private Chats";
"ChatSettings.Groups" = "Groups";
"ChatSettings.Cache" = "Storage Usage";

// Usage
"Cache.Title" = "Storage Usage";
"Cache.ClearCache" = "Clear Cache";
"Cache.KeepMedia" = "Keep Media";
"Cache.Help" = "Photos, videos and other files from cloud chats that you have **not accessed** during this period will be removed from this device to save disk space.\n\nAll media will stay in the Telegram cloud and can be re-downloaded if you need it again.";

// Blocked Users
"BlockedUsers.Title" = "Blocked";
"BlockedUsers.SelectUserTitle" = "Block User";
"BlockedUsers.BlockUser" = "Block User...";
"BlockedUsers.BlockTitle" = "Block";
"BlockedUsers.LeavePrefix" = "Leave ";
"BlockedUsers.Info" = "Blocked users can't send you messages or add you to groups. They will not see your profile pictures, online and last seen status.";
"BlockedUsers.AddNew" = "Add New...";
"BlockedUsers.Unblock" = "Unblock";

// Wallpaper
"Wallpaper.Title" = "Chat Background";
"Wallpaper.PhotoLibrary" = "Photo Library";
"Wallpaper.Set" = "Set";
"Wallpaper.Wallpaper" = "Wallpaper";

"Notification.SecretChatMessageScreenshot" = "%@ took a screenshot!";
"Notification.SecretChatScreenshot" = "Screenshot taken!";

"BroadcastListInfo.AddRecipient" = "Add Recipient";

"Settings.LogoutConfirmationTitle" = "Log out?";
"Settings.LogoutConfirmationText" = "\nNote that you can seamlessly use Telegram on all your devices at once.\n\nRemember, logging out kills all your Secret Chats.";

"Login.PadPhoneHelp" = "\nYou can use your main mobile number to log in to Telegram on all devices.\nDon't use your iPad's SIM number here — we'll need to send you an SMS.\n\nIs this number correct?\n{number}";
"Login.PadPhoneHelpTitle" = "Your Number";

"MessageTimer.Custom" = "Custom";

"MessageTimer.Forever" = "Forever";

"MessageTimer.Seconds_1" = "%@ second";
"MessageTimer.Seconds_2" = "%@ seconds";
"MessageTimer.Seconds_3_10" = "%@ seconds";
"MessageTimer.Seconds_any" = "%@ seconds";
"MessageTimer.Seconds_many" = "%@ seconds";
"MessageTimer.Seconds_0" = "%@ seconds";
"MessageTimer.Minutes_1" = "%@ minute";
"MessageTimer.Minutes_2" = "%@ minutes";
"MessageTimer.Minutes_3_10" = "%@ minutes";
"MessageTimer.Minutes_any" = "%@ minutes";
"MessageTimer.Minutes_many" = "%@ minutes";
"MessageTimer.Minutes_0" = "%@ minutes";
"MessageTimer.Hours_1" = "%@ hour";
"MessageTimer.Hours_2" = "%@ hours";
"MessageTimer.Hours_3_10" = "%@ hours";
"MessageTimer.Hours_any" = "%@ hours";
"MessageTimer.Hours_many" = "%@ hours";
"MessageTimer.Hours_0" = "%@ hours";
"MessageTimer.Days_1" = "%@ day";
"MessageTimer.Days_2" = "%@ days";
"MessageTimer.Days_3_10" = "%@ days";
"MessageTimer.Days_any" = "%@ days";
"MessageTimer.Days_many" = "%@ days";
"MessageTimer.Days_0" = "%@ days";
"MessageTimer.Weeks_1" = "%@ week";
"MessageTimer.Weeks_2" = "%@ weeks";
"MessageTimer.Weeks_3_10" = "%@ weeks";
"MessageTimer.Weeks_any" = "%@ weeks";
"MessageTimer.Weeks_many" = "%@ weeks";
"MessageTimer.Weeks_0" = "%@ weeks";
"MessageTimer.Months_1" = "%@ month";
"MessageTimer.Months_2" = "%@ months";
"MessageTimer.Months_3_10" = "%@ months";
"MessageTimer.Months_any" = "%@ months";
"MessageTimer.Months_many" = "%@ months";
"MessageTimer.Months_0" = "%@ months";
"MessageTimer.Years_1" = "%@ year";
"MessageTimer.Years_2" = "%@ years";
"MessageTimer.Years_3_10" = "%@ years";
"MessageTimer.Years_any" = "%@ years";
"MessageTimer.Months_many" = "%@ years";

"MessageTimer.ShortSeconds_1" = "%@s";
"MessageTimer.ShortSeconds_2" = "%@s";
"MessageTimer.ShortSeconds_3_10" = "%@s";
"MessageTimer.ShortSeconds_any" = "%@s";
"MessageTimer.ShortSeconds_many" = "%@s";
"MessageTimer.ShortSeconds_0" = "%@s";
"MessageTimer.ShortMinutes_1" = "%@m";
"MessageTimer.ShortMinutes_2" = "%@m";
"MessageTimer.ShortMinutes_3_10" = "%@m";
"MessageTimer.ShortMinutes_any" = "%@m";
"MessageTimer.ShortMinutes_many" = "%@m";
"MessageTimer.ShortMinutes_0" = "%@m";
"MessageTimer.ShortHours_1" = "%@h";
"MessageTimer.ShortHours_2" = "%@h";
"MessageTimer.ShortHours_3_10" = "%@h";
"MessageTimer.ShortHours_any" = "%@h";
"MessageTimer.ShortHours_many" = "%@h";
"MessageTimer.ShortHours_0" = "%@h";
"MessageTimer.ShortDays_1" = "%@d";
"MessageTimer.ShortDays_2" = "%@d";
"MessageTimer.ShortDays_3_10" = "%@d";
"MessageTimer.ShortDays_any" = "%@d";
"MessageTimer.ShortDays_many" = "%@d";
"MessageTimer.ShortDays_0" = "%@d";
"MessageTimer.ShortWeeks_1" = "%@w";
"MessageTimer.ShortWeeks_2" = "%@w";
"MessageTimer.ShortWeeks_3_10" = "%@w";
"MessageTimer.ShortWeeks_any" = "%@w";
"MessageTimer.ShortWeeks_many" = "%@w";
"MessageTimer.ShortWeeks_0" = "%@w";

"Activity.UploadingPhoto" = "sending photo";
"Activity.UploadingVideo" = "sending video";
"Activity.UploadingDocument" = "sending file";
"Activity.RecordingAudio" = "recording audio";
"Activity.RecordingVideoMessage" = "recording video";

"Compatibility.SecretMediaVersionTooLow" = "%@ is using an older version of Telegram, so secret photos will be shown in compatibility mode.\n\nOnce %@ updates Telegram, photos with timers for 1 minute or less will start working in 'Tap and hold to view' mode, and you will be notified whenever the other party takes a screenshot.";

"Contacts.GlobalSearch" = "Global Search";
"Profile.Username" = "username";
"Settings.Username" = "Username";
"Settings.UsernameEmpty" = "Add";

"Username.Title" = "Username";
"Username.Placeholder" = "Your Username";
"Username.Help" = "You can choose a username on **Telegram**. If you do, other people will be able to find you by this username and contact you without knowing your phone number.\n\nYou can use **a-z**, **0-9** and underscores. Minimum length is **5** characters.";
"Username.InvalidTooShort" = "A username must have at least 5 characters.";
"Username.InvalidStartsWithNumber" = "Sorry, a username can't start with a number.";
"Username.InvalidCharacters" = "Sorry, this username is invalid.";
"Username.InvalidTaken" = "Sorry, this username is already taken.";

"Username.CheckingUsername" = "Checking username...";
"Username.UsernameIsAvailable" = "%@ is available.";

"WebSearch.Images" = "Images";
"WebSearch.GIFs" = "GIFs";
"WebSearch.RecentSectionTitle" = "Recent";
"WebSearch.RecentSectionClear" = "Clear";

"Settings.PrivacySettings" = "Privacy and Security";

"UserCount_1" = "1 user";
"UserCount_2" = "2 users";
"UserCount_3_10" = "%@ users";
"UserCount_any" = "%@ users";
"UserCount_many" = "%@ users";
"UserCount_0" = "%@ users";

"PrivacySettings.Title" = "Privacy and Security";

"PrivacySettings.PrivacyTitle" = "PRIVACY";
"PrivacySettings.LastSeen" = "Last Seen";
"PrivacySettings.LastSeenTitle" = "Last Seen";
"PrivacySettings.LastSeenEverybody" = "Everybody";
"PrivacySettings.LastSeenContacts" = "My Contacts";
"PrivacySettings.LastSeenNobody" = "Nobody";

"PrivacySettings.LastSeenEverybodyMinus" = "Everybody (-%@)";
"PrivacySettings.LastSeenContactsPlus" = "My Contacts (+%@)";
"PrivacySettings.LastSeenContactsMinus" = "My Contacts (-%@)";
"PrivacySettings.LastSeenContactsMinusPlus" = "My Contacts (-%@, +%@)";
"PrivacySettings.LastSeenNobodyPlus" = "Nobody (+%@)";

"PrivacySettings.SecurityTitle" = "SECURITY";

"PrivacySettings.DeleteAccountTitle" = "DELETE MY ACCOUNT";
"PrivacySettings.DeleteAccountIfAwayFor" = "If Away For";
"PrivacySettings.DeleteAccountHelp" = "If you do not log in at least once within this period, your account will be deleted along with all groups, messages and contacts.";

"PrivacyLastSeenSettings.Title" = "Last Seen";
"PrivacyLastSeenSettings.CustomHelp" = "Important: you won't be able to see Last Seen times for people with whom you don't share your Last Seen time. Approximate last seen will be shown instead (recently, within a week, within a month).";
"PrivacyLastSeenSettings.AlwaysShareWith" = "Always Share With";
"PrivacyLastSeenSettings.NeverShareWith" = "Never Share With";
"PrivacyLastSeenSettings.CustomShareSettingsHelp" = "These settings will override the values above.";

"PrivacyLastSeenSettings.CustomShareSettings.Delete" = "Delete";
"PrivacyLastSeenSettings.AlwaysShareWith.Title" = "Always Share";
"PrivacyLastSeenSettings.AlwaysShareWith.Placeholder" = "Always share with users...";
"PrivacyLastSeenSettings.NeverShareWith.Title" = "Never Share";
"PrivacyLastSeenSettings.NeverShareWith.Placeholder" = "Never share with users...";
"PrivacyLastSeenSettings.EmpryUsersPlaceholder" = "Add Users";
"PrivacyLastSeenSettings.AddUsers_1" = "Add 1 user to this list?";
"PrivacyLastSeenSettings.AddUsers_2" = "Add 2 users to this list?";
"PrivacyLastSeenSettings.AddUsers_3_10" = "Add %@ users to this list?";
"PrivacyLastSeenSettings.AddUsers_any" = "Add %@ users to this list?";
"PrivacyLastSeenSettings.AddUsers_many" = "Add %@ users to this list?";
"PrivacyLastSeenSettings.AddUsers_0" = "Add %@ users to this list?";

// Photo Editor
"PhotoEditor.DiscardChanges" = "Discard Changes";

"PhotoEditor.Original" = "Original";

"PhotoEditor.CropReset" = "RESET";
"PhotoEditor.CropAuto" = "AUTO";
"PhotoEditor.CropAspectRatioOriginal" = "Original";
"PhotoEditor.CropAspectRatioSquare" = "Square";

"PhotoEditor.EnhanceTool" = "Enhance";
"PhotoEditor.ExposureTool" = "Brightness";
"PhotoEditor.ContrastTool" = "Contrast";
"PhotoEditor.WarmthTool" = "Warmth";
"PhotoEditor.SaturationTool" = "Saturation";
"PhotoEditor.HighlightsTool" = "Highlights";
"PhotoEditor.ShadowsTool" = "Shadows";
"PhotoEditor.VignetteTool" = "Vignette";
"PhotoEditor.GrainTool" = "Grain";
"PhotoEditor.SharpenTool" = "Sharpen";

"PhotoEditor.BlurToolOff" = "Off";
"PhotoEditor.BlurToolRadial" = "Radial";
"PhotoEditor.BlurToolLinear" = "Linear";

"PhotoEditor.Set" = "Set";
"PhotoEditor.Skip" = "Skip";

// Camera
"Camera.PhotoMode" = "PHOTO";
"Camera.VideoMode" = "VIDEO";
"Camera.SquareMode" = "SQUARE";
"Camera.FlashOff" = "Off";
"Camera.FlashOn" = "On";
"Camera.FlashAuto" = "Auto";
"Camera.Retake" = "Retake";

"Settings.PhoneNumber" = "Change Number";

"PhoneNumberHelp.Help" = "You can change your Telegram number here. Your account and all your cloud data — messages, media, contacts, etc. will be moved to the new number.\n\n**Important:** all your Telegram contacts will get your **new number** added to their address book, provided they had your old number and you haven't blocked them in Telegram.";
"PhoneNumberHelp.Alert" = "All your Telegram contacts will get your new number added to their address book, provided they had your old number and you haven't blocked them in Telegram.";
"PhoneNumberHelp.ChangeNumber" = "Change Number";

"ChangePhoneNumberNumber.Title" = "Change Number";
"ChangePhoneNumberNumber.NewNumber" = "NEW NUMBER";
"ChangePhoneNumberNumber.Help" = "We will send an SMS with a confirmation code to your new number.";
"ChangePhoneNumberNumber.NumberPlaceholder" = "Enter your new number";

"ChangePhoneNumberCode.Code" = "YOUR CODE";
"ChangePhoneNumberCode.CodePlaceholder" = "Code";
"ChangePhoneNumberCode.Help" = "We have sent you an SMS with the code";
"ChangePhoneNumberCode.CallTimer" = "Telegram will call you in %@";
"ChangePhoneNumberCode.RequestingACall" = "Requesting a call from Telegram...";
"ChangePhoneNumberCode.Called" = "Telegram dialed your number";

"LoginPassword.Title" = "Your Password";
"LoginPassword.PasswordPlaceholder" = "Password";
"LoginPassword.InvalidPasswordError" = "Invalid password. Please try again.";
"LoginPassword.FloodError" = "Limit exceeded. Please try again later.";
"LoginPassword.ForgotPassword" = "Forgot password?";
"LoginPassword.PasswordHelp" = "Two-Step verification enabled. Your account is protected with an additional password.";
"LoginPassword.ResetAccount" = "Reset Account";

"QuickSend.Photos_1" = "Send 1 Photo";
"QuickSend.Photos_2" = "Send 2 Photos";
"QuickSend.Photos_3_10" = "Send %@ Photos";
"QuickSend.Photos_any" = "Send %@ Photos";
"QuickSend.Photos_many" = "Send %@ Photos";
"QuickSend.Photos_0" = "Send %@ Photos";

"Share.Title" = "Share";
"Forward.ConfirmMultipleFiles_1" = "Send 1 file to {target}?";
"Forward.ConfirmMultipleFiles_2" = "Send 2 files to {target}?";
"Forward.ConfirmMultipleFiles_3_10" = "Send %@ files to {target}?";
"Forward.ConfirmMultipleFiles_any" = "Send %@ files to {target}?";
"Forward.ConfirmMultipleFiles_many" = "Send %@ files to {target}?";
"Forward.ConfirmMultipleFiles_0" = "Send %@ files to {target}?";

"Notification.Reply" = "Reply";
"Notification.Mute1h" = "Mute for 1 hour";
"Notification.Mute1hMin" = "Mute for 1h";
"Conversation.ContextMenuShare" = "Share";

"SharedMedia.TitleAll" = "Shared Media";

"SharedMedia.Photo_1" = "1 photo";
"SharedMedia.Photo_2" = "2 photos";
"SharedMedia.Photo_3_10" = "%@ photos";
"SharedMedia.Photo_any" = "%@ photos";
"SharedMedia.Photo_many" = "%@ photos";
"SharedMedia.Photo_0" = "%@ photos";

"SharedMedia.Video_1" = "1 video";
"SharedMedia.Video_2" = "2 videos";
"SharedMedia.Video_3_10" = "%@ videos";
"SharedMedia.Video_any" = "%@ videos";
"SharedMedia.Video_many" = "%@ videos";
"SharedMedia.Video_0" = "%@ videos";

"SharedMedia.File_1" = "1 file";
"SharedMedia.File_2" = "2 files";
"SharedMedia.File_3_10" = "%@ files";
"SharedMedia.File_any" = "%@ files";
"SharedMedia.File_many" = "%@ files";
"SharedMedia.File_0" = "%@ files";

"SharedMedia.Generic_1" = "1 media file";
"SharedMedia.Generic_2" = "2 media files";
"SharedMedia.Generic_3_10" = "%@ media files";
"SharedMedia.Generic_any" = "%@ media files";
"SharedMedia.Generic_many" = "%@ media files";
"SharedMedia.Generic_0" = "%@ media files";

"FileSize.B" = "%@ B";
"FileSize.KB" = "%@ KB";
"FileSize.MB" = "%@ MB";
"FileSize.GB" = "%@ GB";

"DownloadingStatus" = "Downloading %@ of %@";

"Time.MonthOfYear_m1" = "January %@";
"Time.MonthOfYear_m2" = "February %@";
"Time.MonthOfYear_m3" = "March %@";
"Time.MonthOfYear_m4" = "April %@";
"Time.MonthOfYear_m5" = "May %@";
"Time.MonthOfYear_m6" = "June %@";
"Time.MonthOfYear_m7" = "July %@";
"Time.MonthOfYear_m8" = "August %@";
"Time.MonthOfYear_m9" = "September %@";
"Time.MonthOfYear_m10" = "October %@";
"Time.MonthOfYear_m11" = "November %@";
"Time.MonthOfYear_m12" = "December %@";

"Time.PreciseDate_m1" = "Jan %1$@, %2$@ at %3$@";
"Time.PreciseDate_m2" = "Feb %1$@, %2$@ at %3$@";
"Time.PreciseDate_m3" = "Mar %1$@, %2$@ at %3$@";
"Time.PreciseDate_m4" = "Apr %1$@, %2$@ at %3$@";
"Time.PreciseDate_m5" = "May %1$@, %2$@ at %3$@";
"Time.PreciseDate_m6" = "Jun %1$@, %2$@ at %3$@";
"Time.PreciseDate_m7" = "Jul %1$@, %2$@ at %3$@";
"Time.PreciseDate_m8" = "Aug %1$@, %2$@ at %3$@";
"Time.PreciseDate_m9" = "Sep %1$@, %2$@ at %3$@";
"Time.PreciseDate_m10" = "Oct %1$@, %2$@ at %3$@";
"Time.PreciseDate_m11" = "Nov %1$@, %2$@ at %3$@";
"Time.PreciseDate_m12" = "Dec %1$@, %2$@ at %3$@";

"MuteFor.Hours_1" = "Mute for 1 hour";
"MuteFor.Hours_2" = "Mute for 2 hours";
"MuteFor.Hours_3_10" = "Mute for %@ hours";
"MuteFor.Hours_any" = "Mute for %@ hours";
"MuteFor.Hours_many" = "Mute for %@ hours";
"MuteFor.Hours_0" = "Mute for %@ hours";

"MuteFor.Days_1" = "Mute for 1 day";
"MuteFor.Days_2" = "Mute for 2 days";
"MuteFor.Days_3_10" = "Mute for %@ days";
"MuteFor.Days_any" = "Mute for %@ days";
"MuteFor.Days_many" = "Mute for %@ days";
"MuteFor.Days_0" = "Mute for %@ days";

"MuteExpires.Minutes_1" = "in 1 minute";
"MuteExpires.Minutes_2" = "in 2 minutes";
"MuteExpires.Minutes_3_10" = "in %@ minutes";
"MuteExpires.Minutes_any" = "in %@ minutes";
"MuteExpires.Minutes_many" = "in %@ minutes";
"MuteExpires.Minutes_0" = "in %@ minutes";

"MuteExpires.Hours_1" = "in 1 hour";
"MuteExpires.Hours_2" = "in 2 hours";
"MuteExpires.Hours_3_10" = "in %@ hours";
"MuteExpires.Hours_any" = "in %@ hours";
"MuteExpires.Hours_many" = "in %@ hours";
"MuteExpires.Hours_0" = "in %@ hours";

"MuteExpires.Days_1" = "in 1 day";
"MuteExpires.Days_2" = "in 2 days";
"MuteExpires.Days_3_10" = "in %@ days";
"MuteExpires.Days_any" = "in %@ days";
"MuteExpires.Days_many" = "in %@ days";
"MuteExpires.Days_0" = "in %@ days";

"SharedMedia.EmptyTitle" = "No media files yet";
"SharedMedia.EmptyText" = "Share photos and videos in this chat\n — or this paperclip stays unhappy.";
"SharedMedia.EmptyFilesText" = "You can send and receive\nfiles of any type up to 1.5 GB each\nand access them anywhere.";

"ShareFileTip.Title" = "Sharing Files";
"ShareFileTip.Text" = "You can share **uncompressed** media files from your Camera Roll here.\n\nTo share files of any other type, open them on your %@ (e.g. in your browser), tap **Open in...** or the action button and choose Telegram.";
"ShareFileTip.CloseTip" = "Close Tip";

"DialogList.SearchSectionDialogs" = "Chats and Contacts";
"DialogList.SearchSectionGlobal" = "Global Search";
"DialogList.SearchSectionMessages" = "Messages";

"Username.LinkHint" = "This link opens a chat with you in Telegram:[\nhttps://t.me/%@]";
"Username.LinkCopied" = "Copied link to clipboard";

"SharedMedia.DeleteItemsConfirmation_1" = "Delete media file?";
"SharedMedia.DeleteItemsConfirmation_2" = "Delete 2 media files?";
"SharedMedia.DeleteItemsConfirmation_3_10" = "Delete %@ media files?";
"SharedMedia.DeleteItemsConfirmation_any" = "Delete %@ media files?";
"SharedMedia.DeleteItemsConfirmation_many" = "Delete %@ media files?";
"SharedMedia.DeleteItemsConfirmation_0" = "Delete %@ media files?";

"PrivacySettings.Passcode" = "Passcode Lock";
"PasscodeSettings.Title" = "Passcode Lock";
"PasscodeSettings.TurnPasscodeOn" = "Turn Passcode On";
"PasscodeSettings.TurnPasscodeOff" = "Turn Passcode Off";
"PasscodeSettings.ChangePasscode" = "Change Passcode";
"PasscodeSettings.Help" = "When you set up an additional passcode, a lock icon will appear on the chats page. Tap it to lock and unlock the app.\n\nNote: if you forget the passcode, you'll need to delete and reinstall the app. All secret chats will be lost.";
"PasscodeSettings.UnlockWithTouchId" = "Unlock with Touch ID";
"PasscodeSettings.SimplePasscode" = "Simple Passcode";
"PasscodeSettings.SimplePasscodeHelp" = "A simple passcode is a 4 digit number.";
"PasscodeSettings.EncryptData" = "Encrypt Local Database";
"PasscodeSettings.EncryptDataHelp" = "Experimental feature, use with caution. Encrypt your local Telegram data, using a derivative of your passcode as the key.";

"EnterPasscode.EnterTitle" = "Enter your Telegram Passcode";
"EnterPasscode.ChangeTitle" = "Change Passcode";
"EnterPasscode.EnterPasscode" = "Enter your Telegram Passcode";
"EnterPasscode.EnterNewPasscodeNew" = "Enter a passcode";
"EnterPasscode.EnterNewPasscodeChange" = "Enter your new passcode";
"EnterPasscode.RepeatNewPasscode" = "Re-enter your new passcode";
"EnterPasscode.EnterCurrentPasscode" = "Enter your current passcode";
"EnterPasscode.TouchId" = "Unlock Telegram";

"DialogList.PasscodeLockHelp" = "Tap to lock Telegram";

"PasscodeSettings.AutoLock" = "Auto-Lock";
"PasscodeSettings.AutoLock.Disabled" = "Disabled";
"PasscodeSettings.AutoLock.IfAwayFor_1minute" = "If away for 1 min";
"PasscodeSettings.AutoLock.IfAwayFor_5minutes" = "If away for 5 min";
"PasscodeSettings.AutoLock.IfAwayFor_1hour" = "If away for 1 hour";
"PasscodeSettings.AutoLock.IfAwayFor_5hours" = "If away for 5 hours";

"PasscodeSettings.FailedAttempts_1" = "1 Failed Passcode Attempt";
"PasscodeSettings.FailedAttempts_2" = "2 Failed Passcode Attempts";
"PasscodeSettings.FailedAttempts_3_10" = "%@ Failed Passcode Attempts";
"PasscodeSettings.FailedAttempts_any" = "%@ Failed Passcode Attempt";
"PasscodeSettings.FailedAttempts_many" = "%@ Failed Passcode Attempts";
"PasscodeSettings.FailedAttempts_0" = "%@ Failed Passcode Attempts";
"PasscodeSettings.TryAgainIn1Minute" = "Try again in 1 minute";

"AccessDenied.Title" = "Please Allow Access";

"AccessDenied.Contacts" = "Telegram messaging is based on your existing contact list.\n\nPlease go to Settings > Privacy > Contacts and set Telegram to ON.";

"AccessDenied.VoiceMicrophone" = "Telegram needs access to your microphone to send voice messages.\n\nPlease go to Settings > Privacy > Microphone and set Telegram to ON.";

"AccessDenied.VideoMicrophone" = "Telegram needs access to your microphone to record sound in videos recording.\n\nPlease go to Settings > Privacy > Microphone and set Telegram to ON.";

"AccessDenied.MicrophoneRestricted" = "Microphone access is restricted for Telegram.\n\nPlease go to Settings > General > Restrictions > Microphone and set Telegram to ON.";


"AccessDenied.Camera" = "Telegram needs access to your camera to take photos and videos.\n\nPlease go to Settings > Privacy > Camera and set Telegram to ON.";

"AccessDenied.CameraRestricted" = "Camera access is restricted for Telegram.\n\nPlease go to Settings > General > Restrictions > Camera and set Telegram to ON.";

"AccessDenied.CameraDisabled" = "Camera access is globally restricted on your phone.\n\nPlease go to Settings > General > Restrictions and set Camera to ON";

"AccessDenied.PhotosAndVideos" = "Telegram needs access to your photo library to send photos and videos.\n\nPlease go to Settings > Privacy > Photos and set Telegram to ON.";

"AccessDenied.SaveMedia" = "Telegram needs access to your photo library to save photos and videos.\n\nPlease go to Settings > Privacy > Photos and set Telegram to ON.";

"AccessDenied.PhotosRestricted" = "Photo access is restricted for Telegram.\n\nPlease go to Settings > General > Restrictions > Photos and set Telegram to ON.";

"AccessDenied.LocationDenied" = "Telegram needs access to your location so that you can share it with your contacts.\n\nPlease go to Settings > Privacy > Location Services and set Telegram to ON.";

"AccessDenied.LocationDisabled" = "Telegram needs access to your location so that you can share it with your contacts.\n\nPlease go to Settings > Privacy > Location Services and set it to ON.";

"AccessDenied.LocationTracking" = "Telegram needs access to your location to show you on the map.\n\nPlease go to Settings > Privacy > Location Services and set it to ON.";

"AccessDenied.Settings" = "Settings";

"WebSearch.RecentClearConfirmation" = "Are you sure you want to clear recent images?";

"FeatureDisabled.Oops" = "Oops";

"Conversation.ContextMenuReply" = "Reply";

"ForwardedMessages_1" = "Forwarded message";
"ForwardedMessages_2" = "2 forwarded messages";
"ForwardedMessages_3_10" = "%@ forwarded messages";
"ForwardedMessages_any" = "%@ forwarded messages";
"ForwardedMessages_many" = "%@ forwarded messages";
"ForwardedMessages_0" = "%@ forwarded messages";

"ForwardedFiles_1" = "Forwarded file";
"ForwardedFiles_2" = "2 forwarded files";
"ForwardedFiles_3_10" = "%@ forwarded files";
"ForwardedFiles_any" = "%@ forwarded files";
"ForwardedFiles_many" = "%@ forwarded files";
"ForwardedFiles_0" = "%@ forwarded files";

"ForwardedStickers_1" = "Forwarded sticker";
"ForwardedStickers_2" = "2 forwarded stickers";
"ForwardedStickers_3_10" = "%@ forwarded stickers";
"ForwardedStickers_any" = "%@ forwarded stickers";
"ForwardedStickers_many" = "%@ forwarded stickers";
"ForwardedStickers_0" = "%@ forwarded stickers";

"ForwardedPhotos_1" = "Forwarded photo";
"ForwardedPhotos_2" = "2 forwarded photos";
"ForwardedPhotos_3_10" = "%@ forwarded photos";
"ForwardedPhotos_any" = "%@ forwarded photos";
"ForwardedPhotos_many" = "%@ forwarded photos";
"ForwardedPhotos_0" = "%@ forwarded photos";

"ForwardedVideos_1" = "Forwarded video";
"ForwardedVideos_2" = "2 forwarded videos";
"ForwardedVideos_3_10" = "%@ forwarded videos";
"ForwardedVideos_any" = "%@ forwarded videos";
"ForwardedVideos_many" = "%@ forwarded videos";
"ForwardedVideos_0" = "%@ forwarded videos";

"ForwardedAudios_1" = "Forwarded audio";
"ForwardedAudios_2" = "2 forwarded audios";
"ForwardedAudios_3_10" = "%@ forwarded audios";
"ForwardedAudios_any" = "%@ forwarded audios";
"ForwardedAudios_many" = "%@ forwarded audios";
"ForwardedAudios_0" = "%@ forwarded audios";

"ForwardedLocations_1" = "Forwarded location";
"ForwardedLocations_2" = "2 forwarded locations";
"ForwardedLocations_3_10" = "%@ forwarded locations";
"ForwardedLocations_any" = "%@ forwarded locations";
"ForwardedLocations_many" = "%@ forwarded locations";
"ForwardedLocations_0" = "%@ forwarded locations";

"ForwardedGifs_1" = "Forwarded GIF";
"ForwardedGifs_2" = "2 forwarded GIFs";
"ForwardedGifs_3_10" = "%@ forwarded GIFs";
"ForwardedGifs_any" = "%@ forwarded GIFs";
"ForwardedGifs_many" = "%@ forwarded GIFs";
"ForwardedGifs_0" = "%@ forwarded GIFs";

"ForwardedContacts_1" = "Forwarded contact";
"ForwardedContacts_2" = "2 forwarded contacts";
"ForwardedContacts_3_10" = "%@ forwarded contacts";
"ForwardedContacts_any" = "%@ forwarded contacts";
"ForwardedContacts_many" = "%@ forwarded contacts";
"ForwardedContacts_0" = "%@ forwarded contacts";

"ForwardedAuthors2" = "%@, %@";
"ForwardedAuthorsOthers_1" = "%@ and 1 other";
"ForwardedAuthorsOthers_2" = "%@ and 2 others";
"ForwardedAuthorsOthers_3_10" = "%@ and %@ others";
"ForwardedAuthorsOthers_any" = "%@ and %@ others";
"ForwardedAuthorsOthers_many" = "%@ and %@ others";
"ForwardedAuthorsOthers_0" = "%@ and %@ others";

"PrivacySettings.TwoStepAuth" = "Two-Step Verification";
"TwoStepAuth.Title" = "Two-Step Verification";
"TwoStepAuth.SetPassword" = "Set Additional Password";
"TwoStepAuth.SetPasswordHelp" = "You can set a password that will be required when you log in on a new device in addition to the code you get in the SMS.";
"TwoStepAuth.SetupPasswordTitle" = "Your Password";

"TwoStepAuth.SetupHintTitle" = "Password Hint";
"TwoStepAuth.SetupHint" = "Please create a hint for your password:";

"TwoStepAuth.ChangePassword" = "Change Password";
"TwoStepAuth.RemovePassword" = "Turn Password Off";
"TwoStepAuth.SetupEmail" = "Set Recovery E-Mail";
"TwoStepAuth.ChangeEmail" = "Change Recovery E-Mail";
"TwoStepAuth.PendingEmailHelp" = "Your recovery e-mail %@ is not yet active and pending confirmation.";
"TwoStepAuth.GenericHelp" = "You have enabled Two-Step verification.\nYou'll need the password you set up here to log in to your Telegram account.";

"TwoStepAuth.ConfirmationTitle" = "Two-Step Verification";
"TwoStepAuth.ConfirmationText" = "Please check your e-mail and click on the validation link to complete Two-Step Verification setup. Be sure to check the spam folder as well.";
"TwoStepAuth.ConfirmationAbort" = "Abort Two-Step Verification Setup";

"TwoStepAuth.SetupPasswordEnterPasswordNew" = "Enter a password:";
"TwoStepAuth.SetupPasswordEnterPasswordChange" = "Please enter your new password:";
"TwoStepAuth.SetupPasswordConfirmPassword" = "Please re-enter your password:";
"TwoStepAuth.SetupPasswordConfirmFailed" = "Passwords don't match. Please try again.";

"TwoStepAuth.EnterPasswordTitle" = "Password";
"TwoStepAuth.EnterPasswordPassword" = "Password";
"TwoStepAuth.EnterPasswordHint" = "Hint: %@";
"TwoStepAuth.EnterPasswordHelp" = "You have enabled Two-Step Verification, so your account is protected with an additional password.";
"TwoStepAuth.EnterPasswordInvalid" = "Invalid password. Please try again.";
"TwoStepAuth.EnterPasswordForgot" = "Forgot password?";

"TwoStepAuth.EmailTitle" = "Recovery E-Mail";
"TwoStepAuth.EmailSkip" = "Skip";
"TwoStepAuth.EmailSkipAlert" = "No, seriously.\n\nIf you forget your password, you will lose access to your Telegram account. There will be no way to restore it.";
"TwoStepAuth.Email" = "E-Mail";
"TwoStepAuth.EmailPlaceholder" = "Your E-Mail";
"TwoStepAuth.EmailHelp" = "Please add your valid e-mail. It is the only way to recover a forgotten password.";
"TwoStepAuth.EmailInvalid" = "Invalid e-mail address. Please try again.";
"TwoStepAuth.EmailSent" = "We have sent you an e-mail to confirm your address.";
"TwoStepAuth.PasswordSet" = "Your password for Two-Step Verification is now active.";
"TwoStepAuth.PasswordRemoveConfirmation" = "Are you sure you want to disable your password?";
"TwoStepAuth.EmailCodeExpired" = "This confirmation code has expired. Please try again.";

"TwoStepAuth.RecoveryUnavailable" = "Since you haven't provided a recovery e-mail when setting up your password, your remaining options are either to remember your password or to reset your account.";
"TwoStepAuth.RecoveryFailed" = "Your remaining options are either to remember your password or to reset your account.";
"TwoStepAuth.ResetAccountHelp" = "You will lose all your chats and messages, along with any media and files you've shared, if you proceed with resetting your account.";
"TwoStepAuth.ResetAccountConfirmation" = "You will lose all your chats and messages, along with any media and files you've shared, if you proceed with resetting your account.";

"TwoStepAuth.RecoveryTitle" = "E-Mail Code";
"TwoStepAuth.RecoveryCode" = "Code";
"TwoStepAuth.RecoveryCodeHelp" = "Please check your e-mail and enter the 6-digit code we've sent there to deactivate your cloud password.";
"TwoStepAuth.RecoveryCodeInvalid" = "Invalid code. Please try again.";
"TwoStepAuth.RecoveryCodeExpired" = "We have sent you a new 6-digit code.";
"TwoStepAuth.RecoveryEmailUnavailable" = "Having trouble accessing your e-mail %@?";

"TwoStepAuth.FloodError" = "Limit exceeded. Please try again later.";

"Conversation.FilePhotoOrVideo" = "Photo or Video";
"Conversation.FileICloudDrive" = "iCloud Drive";
"Conversation.FileDropbox" = "Dropbox";

"Conversation.FileOpenIn" = "Open in...";
"Conversation.FileHowToText" = "To share files of any type, open them on your %@ (e.g. in your browser), tap **Open in...** or the action button and choose Telegram.";

"Map.LocationTitle" = "Location";
"Map.OpenInMaps" = "Open in Maps";
"Map.OpenInHereMaps" = "Open in HERE Maps";
"Map.OpenInYandexMaps" = "Open in Yandex Maps";
"Map.OpenInYandexNavigator" = "Open in Yandex Navigator";
"Map.OpenIn" = "Open In";

"Map.SendThisLocation" = "Send This Location";
"Map.SendMyCurrentLocation" = "Send My Current Location";
"Map.Locating" = "Locating...";
"Map.ChooseAPlace" = "Or choose a place";
"Map.AccurateTo" = "Accurate to %@";
"Map.Search" = "Search places nearby";
"Map.ShowPlaces" = "Show places";
"Map.LoadError" = "An error occurred. Please try again.";
"Map.LocatingError" = "Failed to locate";
"Map.Unknown" = "Unknown location";

"Map.DistanceAway" = "%@ away";
"Map.ETAMinutes_0" = "%@ min";
"Map.ETAMinutes_1" = "%@ min";
"Map.ETAMinutes_2" = "%@ min";
"Map.ETAMinutes_3_10" = "%@ min";
"Map.ETAMinutes_any" = "%@ min";
"Map.ETAMinutes_many" = "%@ min";
"Map.ETAMinutes_0" = "%@ min";
"Map.ETAHours_1" = "%@ h";
"Map.ETAHours_2" = "%@ h";
"Map.ETAHours_3_10" = "%@ h";
"Map.ETAHours_any" = "%@ h";
"Map.ETAHours_many" = "%@ h";

"ChangePhone.ErrorOccupied" = "The number %@ is already connected to a Telegram account. Please delete that account before migrating to the new number.";

"AccessDenied.LocationTracking" = "Telegram needs access to your location to show you on the map.\n\nPlease go to Settings > Privacy > Location Services and set it to ON.";

"PrivacySettings.AuthSessions" = "Active Sessions";
"AuthSessions.Title" = "Active Sessions";
"AuthSessions.CurrentSession" = "CURRENT SESSION";
"AuthSessions.TerminateOtherSessions" = "Terminate all other sessions";
"AuthSessions.TerminateOtherSessionsHelp" = "Logs out all devices except for this one.";
"AuthSessions.TerminateSession" = "Terminate session";
"AuthSessions.OtherSessions" = "ACTIVE SESSIONS";
"AuthSessions.EmptyTitle" = "No other sessions";
"AuthSessions.EmptyText" = "You can log in to Telegram from other mobile, tablet and desktop devices, using the same phone number. All your data will be instantly synchronized.";
"AuthSessions.AppUnofficial" = "(ID: %@)";

"WebPreview.GettingLinkInfo" = "Getting Link Info...";

"Preview.OpenInInstagram" = "Open in Instagram";

"MediaPicker.AddCaption" = "Add a caption...";

"GroupInfo.InviteByLink" = "Invite to Group via Link";

"GroupInfo.InviteLink.Title" = "Invite Link";
"GroupInfo.InviteLink.LinkSection" = "LINK";
"GroupInfo.InviteLink.Help" = "Anyone who has Telegram installed will be able to join your group by following this link.";
"GroupInfo.InviteLink.CopyLink" = "Copy Link";
"GroupInfo.InviteLink.RevokeLink" = "Revoke Link";
"GroupInfo.InviteLink.ShareLink" = "Share Link";
"GroupInfo.InviteLink.RevokeAlert.Text" = "Are you sure you want to revoke this link? Once you do, no one will be able to join the group using it.";
"GroupInfo.InviteLink.RevokeAlert.Revoke" = "Revoke";
"GroupInfo.InviteLink.RevokeAlert.Success" = "The previous invite link is now inactive. A new invite link has just been generated.";
"GroupInfo.InviteLink.CopyAlert.Success" = "Link copied to clipboard.";

"UserInfo.ShareMyContactInfo" = "Share My Contact Info";

"GroupInfo.InvitationLinkAcceptChannel" = "Do you want to join the channel \"%@\"?";
"GroupInfo.InvitationLinkDoesNotExist" = "Sorry, this group does not seem to exist.";
"GroupInfo.InvitationLinkGroupFull" = "Sorry, this group is already full.";

"Core.ServiceUserStatus" = "Service Notifications";

"Notification.JoinedGroupByLink" = "%@ joined the group via invite link";

"ChatSettings.Other" = "OTHER";
"ChatSettings.Stickers" = "Stickers";

"StickerPacksSettings.Title" = "Stickers";
"StickerPacksSettings.ShowStickersButton" = "Show Stickers Tab";
"StickerPacksSettings.ShowStickersButtonHelp" = "A sticker icon will appear in the input field.";

"StickerPacksSettings.StickerPacksSection" = "STICKER SETS";
"StickerPacksSettings.ManagingHelp" = "Artists are welcome to add their own sticker sets using our @stickers bot.\n\nTap on a sticker to view and add the whole set.";

"StickerPack.BuiltinPackName" = "Great Minds";
"StickerPack.StickerCount_1" = "1 sticker";
"StickerPack.StickerCount_2" = "2 stickers";
"StickerPack.StickerCount_3_10" = "%@ stickers";
"StickerPack.StickerCount_any" = "%@ stickers";
"StickerPack.StickerCount_many" = "%@ stickers";
"StickerPack.StickerCount_0" = "%@ stickers";

"StickerPack.AddStickerCount_1" = "Add 1 Sticker";
"StickerPack.AddStickerCount_2" = "Add 2 Stickers";
"StickerPack.AddStickerCount_3_10" = "Add %@ Stickers";
"StickerPack.AddStickerCount_any" = "Add %@ Stickers";
"StickerPack.AddStickerCount_many" = "Add %@ Stickers";
"StickerPack.AddStickerCount_0" = "Add %@ Stickers";

"Conversation.ContextMenuStickerPackAdd" = "Add Stickers";
"Conversation.ContextMenuStickerPackInfo" = "Info";

"MediaPicker.Nof" = "%@ of";

"UserInfo.ShareBot" = "Share";
"UserInfo.InviteBotToGroup" = "Add To Group";
"Profile.BotInfo" = "about";

"Target.SelectGroup" = "Choose Group";
"Target.InviteToGroupConfirmation" = "Add the bot to \"%@\"?";
"Target.InviteToGroupErrorAlreadyInvited" = "The bot is already a member of the group.";
"Bot.GenericBotStatus" = "bot";
"Bot.DescriptionTitle" = "What can this bot do?";
"Bot.GroupStatusReadsHistory" = "has access to messages";
"Bot.GroupStatusDoesNotReadHistory" = "has no access to messages";
"Bot.Start" = "Start";
"UserInfo.BotSettings" = "Settings";
"UserInfo.BotHelp" = "Help";

"Contacts.SearchLabel" = "Search for contacts or usernames";
"ChatSearch.SearchPlaceholder" = "Search";

"WatchRemote.NotificationText" = "Open this notification on your phone to view the message from your Apple Watch";
"WatchRemote.AlertTitle" = "Message from your Apple Watch";
"WatchRemote.AlertText" = "Open the message here?";
"WatchRemote.AlertOpen" = "Open";

"Conversation.SearchPlaceholder" = "Search this chat";
"Conversation.SearchNoResults" = "No Results";

"GroupInfo.AddUserLeftError" = "Sorry, if a person left a group, only a mutual contact can bring them back (they need to have your phone number, and you need theirs).";

"DialogList.SearchSectionRecent" = "Recent";

"DialogList.DeleteBotConfirmation" = "Delete";
"DialogList.DeleteBotConversationConfirmation" = "Delete and Stop";
"Bot.Stop" = "Stop Bot";
"Bot.Unblock" = "Restart Bot";

"Login.PhoneNumberHelp" = "Help";
"Login.EmailPhoneSubject" = "Invalid number %@";
"Login.EmailPhoneBody" = "I'm trying to use my mobile phone number: %@\nBut Telegram says it's invalid. Please help.\nAdditional Info: %@, %@.";

"SharedMedia.TitleLink" = "Shared Links";
"SharedMedia.EmptyLinksText" = "All links shared in this chat will appear here.";

"SharedMedia.Link_1" = "1 link";
"SharedMedia.Link_2" = "2 links";
"SharedMedia.Link_3_10" = "%@ links";
"SharedMedia.Link_any" = "%@ links";
"SharedMedia.Link_many" = "%@ links";
"SharedMedia.Link_0" = "%@ links";

"Compose.NewChannel" = "New Channel";
"GroupInfo.ChannelListNamePlaceholder" = "Channel Name";

"Channel.MessagePhotoUpdated" = "Channel photo updated";
"Channel.MessagePhotoRemoved" = "Channel photo removed";
"Channel.MessageTitleUpdated" = "Channel renamed to \"%@\"";
"Channel.TitleInfo" = "Channel Info";

"Channel.UpdatePhotoItem" = "Set Channel Photo";

"Channel.AboutItem" = "about";
"Channel.LinkItem" = "share link";
"Channel.Edit.AboutItem" = "Description";
"Channel.Edit.LinkItem" = "Link";

"Channel.Username.Title" = "Link";
"Channel.Username.Help" = "You can choose a channel name on **Telegram**. If you do, other people will be able to find your channel by this name.\n\nYou can use **a-z**, **0-9** and underscores. Minimum length is **5** characters.";
"Channel.Username.LinkHint" = "This link opens your channel in Telegram:[\nhttps://t.me/%@]";
"Channel.Username.InvalidTooShort" = "Channel names must have at least 5 characters.";
"Channel.Username.InvalidStartsWithNumber" = "Channel names can't start with a number.";
"Channel.Username.InvalidCharacters" = "Sorry, this name is invalid.";
"Channel.Username.InvalidTaken" = "Sorry, this name is already taken.";
"Channel.Username.CheckingUsername" = "Checking name...";
"Channel.Username.UsernameIsAvailable" = "%@ is available.";

"Channel.LeaveChannel" = "Leave Channel";

"Channel.About.Title" = "Description";

"Channel.About.Placeholder" = "Description (Optional)";
"Channel.About.Help" = "You can provide an optional description for your channel.";
"Group.About.Help" = "You can provide an optional description for your group.";

"Channel.Status" = "channel";
"Group.Status" = "group";

"Compose.NewChannel.Members" = "MEMBERS";

"ChannelInfo.ConfirmLeave" = "Leave Channel";
"Channel.JoinChannel" = "Join";
"Forward.ChannelReadOnly" = "Sorry, you can't post to this channel.";

"Channel.ErrorAccessDenied" = "Sorry, this channel is private.";
"Conversation.InputTextBroadcastPlaceholder" = "Broadcast";

"Channel.NotificationLoading" = "Loading...";

"Compose.ChannelTokenListPlaceholder" = "Search for contacts or usernames";
"Compose.GroupTokenListPlaceholder" = "Search for contacts or usernames";

"Compose.ChannelMembers" = "Members";

"Channel.Setup.TypeHeader" = "CHANNEL TYPE";
"Channel.Setup.TypePrivate" = "Private";
"Channel.Setup.TypePublic" = "Public";
"Channel.Setup.TypePublicHelp" = "Public channels can be found in search, anyone can join them.";
"Channel.Setup.TypePrivateHelp" = "Private channels can only be joined via an invite link.";

"Channel.Setup.Title" = "Channel";

"Channel.Username.CreatePublicLinkHelp" = "People can share this link with others and find your channel using Telegram search.";
"Channel.Username.CreatePrivateLinkHelp" = "People can join your channel by following this link. You can revoke the link at any time.";

"Channel.Setup.PublicNoLink" = "Please choose a link for your public channel, so that people can find it in search and share with others.\n\nIf you're not interested, we suggest creating a private channel instead.";

"Channel.Edit.PrivatePublicLinkAlert" = "Please note that if you choose a public link for your channel, anyone will be able to find it in search and join.\n\nDo not create this link if you want your channel to stay private.";

"Channel.Info.Description" = "description";

"Channel.Info.Management" = "Admins";
"Channel.Info.Banned" = "Blacklist";
"Channel.Info.Members" = "Members";

"Channel.Members.AddMembers" = "Add Members";
"Channel.Members.AddMembersHelp" = "Only channel admins can see this list.";
"Channel.Members.Title" = "Members";
"Channel.BlackList.Title" = "Blacklist";
"Channel.Management.Title" = "Admins";
"Channel.Management.LabelCreator" = "Creator";
"Channel.Management.LabelEditor" = "Admin";

"Channel.Management.AddModerator" = "Add Admin";
"Channel.Management.AddModeratorHelp" = "You can add admins to help you manage your channel.";

"Channel.Members.InviteLink" = "Invite via Link";

"Channel.Management.ErrorNotMember" = "%@ hasn't joined the channel yet. Do you want to invite them?";

"Channel.Moderator.AccessLevelRevoke" = "Dismiss Admin";

"Channel.Moderator.Title" = "Admin";

"Notification.ChannelInviter" = "%@ invited you to this channel";
"Notification.ChannelInviterSelf" = "You joined this channel";

"Notification.GroupInviter" = "%@ invited you to this group";
"Notification.GroupInviterSelf" = "You joined this group";

"ChannelInfo.DeleteChannel" = "Delete Channel";
"ChannelInfo.DeleteChannelConfirmation" = "Wait! Deleting this channel will remove all members and all messages will be lost. Delete the channel anyway?";

"ChannelInfo.ChannelForbidden" = "Sorry, the channel \"%@\" is no longer accessible.";
"ChannelInfo.AddParticipantConfirmation" = "Add %@ to the channel?";

"PhotoEditor.FadeTool" = "Fade";
"PhotoEditor.TintTool" = "Tint";
"PhotoEditor.ShadowsTint" = "Shadows";
"PhotoEditor.HighlightsTint" = "Highlights";
"PhotoEditor.CurvesTool" = "Curves";
"PhotoEditor.CurvesAll" = "All";
"PhotoEditor.CurvesRed" = "Red";
"PhotoEditor.CurvesGreen" = "Green";
"PhotoEditor.CurvesBlue" = "Blue";

"Channel.ErrorAddBlocked" = "Sorry, you can't add this user to channels.";
"Channel.ErrorAddTooMuch" = "Sorry, you can only add the first 200 members to a channel. Note that an unlimited number of people may join via the channel's link.";

"ChannelIntro.Title" = "What is a Channel?";
"ChannelIntro.Text" = "Channels are a new tool for\nbroadcasting your messages\nto large audiences.";
"ChannelIntro.CreateChannel" = "Create Channel";

"ShareMenu.Send" = "Send";

"Conversation.ReportSpam" = "Report Spam";
"Conversation.ReportSpamConfirmation" = "Are you sure you want to report spam from this user?";
"SharedMedia.EmptyMusicText" = "All music shared in this chat will appear here.";

"ChatSettings.AutoPlayAnimations" = "Autoplay GIFs";

"GroupInfo.ChatAdmins" = "Add Admins";

"ChatAdmins.Title" = "Chat Admins";
"ChatAdmins.AllMembersAreAdmins" = "All Members Are Admins";
"ChatAdmins.AllMembersAreAdminsOnHelp" = "All members can add new members, edit name and photo of the group.";
"ChatAdmins.AllMembersAreAdminsOffHelp" = "Only admins can add and remove members, edit name and photo of the group.";
"ChatAdmins.AdminLabel" = "admin";

"Group.MessagePhotoUpdated" = "Group photo updated";
"Group.MessagePhotoRemoved" = "Group photo removed";

"Group.UpgradeNoticeHeader" = "MEMBERS LIMIT REACHED";

"Group.UpgradeNoticeText1" = "To go over the limit and get additional features, upgrade to a supergroup:";
"Group.UpgradeNoticeText2" = "•  Supergroups can get up to {supergroup_member_limit} members\n•  New members see the entire chat history\n•  Admins delete messages for everyone\n•  Notifications are muted by default";
"GroupInfo.UpgradeButton" = "Upgrade to supergroup";
"Group.UpgradeConfirmation" = "Warning: this action is irreversible. It is not possible to downgrade a supergroup to a regular group.";

"Notification.GroupActivated" = "Group deactivated";
"Notification.ChannelMigratedFrom" = "This group was upgraded to a supergroup";

"GroupInfo.DeactivatedStatus" = "Group Deactivated";

"Notification.RenamedGroup" = "Group renamed";

"Group.ErrorAddTooMuchBots" = "Sorry, you've reached the maximum number of bots for this group.";
"Group.ErrorAddTooMuchAdmins" = "Sorry, you've reached the maximum number of admins for this group.";
"Group.ErrorAddBlocked" = "Sorry, you can't add this user to groups.";
"Group.ErrorNotMutualContact" = "Sorry, you can only add mutual contacts to groups at the moment.";

"Conversation.SendMessageErrorFlood" = "Sorry, you can only send messages to mutual contacts at the moment.";
"Generic.ErrorMoreInfo" = "More Info";

"ChannelInfo.DeleteGroup" = "Delete Group";
"ChannelInfo.DeleteGroupConfirmation" = "Wait! Deleting this group will remove all members and all messages will be lost. Delete the group anyway?";

"ReportPeer.Report" = "Report";

"ReportPeer.ReasonSpam" = "Spam";
"ReportPeer.ReasonViolence" = "Violence";
"ReportPeer.ReasonPornography" = "Pornography";
"ReportPeer.ReasonChildAbuse" = "Child Abuse";
"ReportPeer.ReasonOther" = "Other";

"ReportPeer.AlertSuccess" = "Thank you!\nYour report will be reviewed by our team very soon.";

"Login.TermsOfServiceLabel" = "By signing up,\nyou agree to the [Terms of Service].";
"Login.TermsOfServiceHeader" = "Terms of Service";

"ReportPeer.ReasonOther.Placeholder" = "Description";
"ReportPeer.ReasonOther.Title" = "Report";
"ReportPeer.ReasonOther.Send" = "Send";

"Group.Management.AddModeratorHelp" = "You can add admins to help you manage your group.";

"Watch.AppName" = "Telegram";
"Watch.Compose.AddContact" = "Choose Contact";
"Watch.Compose.CreateMessage" = "Create Message";
"Watch.Compose.CurrentLocation" = "Current Location";
"Watch.Compose.Send" = "Send";
"Watch.Contacts.NoResults" = "No matching\ncontacts found";
"Watch.ChatList.NoConversationsTitle" = "No Conversations";
"Watch.ChatList.NoConversationsText" = "To start messaging,\npress firmly, then tap\nNew Message";
"Watch.ChatList.Compose" = "New Message";

"Watch.Conversation.Reply" = "Reply";
"Watch.Conversation.Unblock" = "Unblock";
"Watch.Conversation.UserInfo" = "Info";
"Watch.Conversation.GroupInfo" = "Group Info";
"Watch.Bot.Restart" = "Restart";

"Watch.UserInfo.Title" = "Info";
"Watch.UserInfo.Service" = "service notifications";

"Watch.UserInfo.Block" = "Block";
"Watch.UserInfo.Unblock" = "Unblock";
"Watch.UserInfo.Mute_1" = "Mute for 1 hour";
"Watch.UserInfo.Mute_2" = "Mute for 2 hours";
"Watch.UserInfo.Mute_3_10" = "Mute for %@ hours";
"Watch.UserInfo.Mute_any" = "Mute for %@ hours";
"Watch.UserInfo.Mute_many" = "Mute for %@ hours";
"Watch.UserInfo.Mute_0" = "Mute for %@ hours";
"Watch.UserInfo.MuteTitle" = "Mute";
"Watch.UserInfo.Unmute" = "Unmute";

"Watch.GroupInfo.Title" = "Group Info";
"Watch.ChannelInfo.Title" = "Channel Info";

"Watch.Message.ForwardedFrom" = "Forwarded from";

"Watch.Notification.Joined" = "Joined Telegram";

"Watch.MessageView.Title" = "Message";
"Watch.MessageView.Forward" = "Forward";
"Watch.MessageView.Reply" = "Reply";
"Watch.MessageView.ViewOnPhone" = "View On Phone";

"Watch.PhotoView.Title" = "Photo";

"Watch.Stickers.Recents" = "Recents";
"Watch.Stickers.RecentPlaceholder" = "Your most frequently used stickers will appear here";
"Watch.Stickers.StickerPacks" = "Sticker Sets";

"Watch.Location.Current" = "Current Location";
"Watch.Location.Access" = "Allow Telegram to access location on your phone";

"Watch.AuthRequired" = "Log in to Telegram on your phone to get started";

"Watch.NoConnection" = "No Connection";
"Watch.ConnectionDescription" = "Your Watch needs to be connected for the app to work";

"Watch.Time.ShortTodayAt" = "Today %@";
"Watch.Time.ShortYesterdayAt" = "Yesterday %@";
"Watch.Time.ShortWeekdayAt" = "%1$@ %2$@";
"Watch.Time.ShortFullAt" = "%1$@ %2$@";

"Watch.LastSeen.JustNow" = "just now";
"Watch.LastSeen.MinutesAgo_1" = "1 minute ago";
"Watch.LastSeen.MinutesAgo_2" = "2 minutes ago";
"Watch.LastSeen.MinutesAgo_3_10" = "%@ minutes ago";
"Watch.LastSeen.MinutesAgo_any" = "%@ minutes ago";
"Watch.LastSeen.MinutesAgo_many" = "%@ minutes ago";
"Watch.LastSeen.MinutesAgo_0" = "%@ minutes ago";
"Watch.LastSeen.HoursAgo_1" = "1 hour ago";
"Watch.LastSeen.HoursAgo_2" = "2 hours ago";
"Watch.LastSeen.HoursAgo_3_10" = "%@ hours ago";
"Watch.LastSeen.HoursAgo_any" = "%@ hours ago";
"Watch.LastSeen.HoursAgo_many" = "%@ hours ago";
"Watch.LastSeen.HoursAgo_0" = "%@ hours ago";
"Watch.LastSeen.YesterdayAt" = "yesterday at %@";
"Watch.LastSeen.AtDate" = "%@";
"Watch.LastSeen.Lately" = "recently";
"Watch.LastSeen.WithinAWeek" = "within a week";
"Watch.LastSeen.WithinAMonth" = "within a month";
"Watch.LastSeen.ALongTimeAgo" = "a long time ago";

"Watch.Suggestion.OK" = "OK";
"Watch.Suggestion.Thanks" = "Thanks!";
"Watch.Suggestion.WhatsUp" = "What's up?";
"Watch.Suggestion.TalkLater" = "Talk later?";
"Watch.Suggestion.CantTalk" = "Can't talk now...";
"Watch.Suggestion.HoldOn" = "Hold on a sec...";
"Watch.Suggestion.BRB" = "BRB";
"Watch.Suggestion.OnMyWay" = "I'm on my way.";
"Cache.Photos" = "Photos";
"Cache.Videos" = "Videos";
"Cache.Music" = "Music";
"Cache.Files" = "Files";
"Cache.Clear" = "Clear (%@)";
"Cache.ClearNone" = "Clear";
"Cache.ClearProgress" = "Please Wait...";
"Cache.ClearEmpty" = "Empty";
"Cache.ByPeerHeader" = "CHATS";
"Cache.Indexing" = "Telegram is calculating current cache size.\nThis can take a few minutes.";

"ExplicitContent.AlertTitle" = "Sorry";
"ExplicitContent.AlertChannel" = "You can't access this channel because it violates App Store rules.";

"StickerSettings.ContextHide" = "Archive";

"Conversation.LinkDialogSave" = "Save";
"Conversation.GifTooltip" = "Tap here to access saved GIFs";

"AttachmentMenu.PhotoOrVideo" = "Photo or Video";
"AttachmentMenu.File" = "File";

"AttachmentMenu.SendPhoto_1" = "Send 1 Photo";
"AttachmentMenu.SendPhoto_2" = "Send 2 Photos";
"AttachmentMenu.SendPhoto_3_10" = "Send %@ Photos";
"AttachmentMenu.SendPhoto_any" = "Send %@ Photos";
"AttachmentMenu.SendPhoto_many" = "Send %@ Photos";
"AttachmentMenu.SendPhoto_0" = "Send %@ Photos";

"AttachmentMenu.SendVideo_1" = "Send 1 Video";
"AttachmentMenu.SendVideo_2" = "Send 2 Videos";
"AttachmentMenu.SendVideo_3_10" = "Send %@ Videos";
"AttachmentMenu.SendVideo_any" = "Send %@ Videos";
"AttachmentMenu.SendVideo_many" = "Send %@ Videos";
"AttachmentMenu.SendVideo_0" = "Send %@ Videos";

"AttachmentMenu.SendGif_1" = "Send 1 GIF";
"AttachmentMenu.SendGif_2" = "Send 2 GIFs";
"AttachmentMenu.SendGif_3_10" = "Send %@ GIFs";
"AttachmentMenu.SendGif_any" = "Send %@ GIFs";
"AttachmentMenu.SendGif_many" = "Send %@ GIFs";
"AttachmentMenu.SendGif_0" = "Send %@ GIFs";

"AttachmentMenu.SendItem_1" = "Send 1 Item";
"AttachmentMenu.SendItem_2" = "Send 2 Items";
"AttachmentMenu.SendItem_3_10" = "Send %@ Items";
"AttachmentMenu.SendItem_any" = "Send %@ Items";
"AttachmentMenu.SendItem_many" = "Send %@ Items";
"AttachmentMenu.SendItem_0" = "Send %@ Items";

"AttachmentMenu.SendAsFile" = "Send as File";
"AttachmentMenu.SendAsFiles" = "Send as Files";

"Conversation.Processing" = "Processing...";

"Conversation.MessageViaUser" = "via %@";

"CreateGroup.SoftUserLimitAlert" = "You will be able to add more users after you finish creating the group and convert it to a supergroup.";

"Privacy.GroupsAndChannels" = "Groups";
"Privacy.GroupsAndChannels.WhoCanAddMe" = "WHO CAN ADD ME TO GROUP CHATS";
"Privacy.GroupsAndChannels.CustomHelp" = "You can restrict who can add you to groups and channels with granular precision.";
"Privacy.GroupsAndChannels.AlwaysAllow" = "Always Allow";
"Privacy.GroupsAndChannels.NeverAllow" = "Never Allow";
"Privacy.GroupsAndChannels.CustomShareHelp" = "These users will or will not be able to add you to groups and channels regardless of the settings above.";

"Privacy.GroupsAndChannels.AlwaysAllow.Title" = "Always Allow";
"Privacy.GroupsAndChannels.AlwaysAllow.Placeholder" = "Always allow...";
"Privacy.GroupsAndChannels.NeverAllow.Title" = "Never Allow";
"Privacy.GroupsAndChannels.NeverAllow.Placeholder" = "Never allow...";

"Privacy.GroupsAndChannels.InviteToGroupError" = "Sorry, you cannot add %@ to groups because of %@'s privacy settings.";
"Privacy.GroupsAndChannels.InviteToChannelError" = "Sorry, you cannot add %@ to channels because of %@'s privacy settings.";
"Privacy.GroupsAndChannels.InviteToChannelMultipleError" = "Sorry, you can't create a group with these users due to their privacy settings.";

"ChannelMembers.WhoCanAddMembers" = "Who can add members";
"ChannelMembers.WhoCanAddMembers.AllMembers" = "All Members";
"ChannelMembers.WhoCanAddMembers.Admins" = "Only Admins";
"ChannelMembers.WhoCanAddMembersAllHelp" = "Everybody can add new members.";
"ChannelMembers.WhoCanAddMembersAdminsHelp" = "Only admins can add new members.";

"ChannelMembers.GroupAdminsTitle" = "GROUP ADMINS";
"ChannelMembers.ChannelAdminsTitle" = "CHANNEL ADMINS";
"MusicPlayer.VoiceNote" = "Voice Message";

"PrivacyLastSeenSettings.WhoCanSeeMyTimestamp" = "WHO CAN SEE MY TIMESTAMP";

"PrivacyLastSeenSettings.GroupsAndChannelsHelp" = "Change who can add you to groups and channels.";
"MusicPlayer.VoiceNote" = "Voice Message";

"Watch.Microphone.Access" = "Allow Telegram to access the microphone on your phone";

"Settings.AppleWatch" = "Apple Watch";
"AppleWatch.Title" = "Apple Watch";
"AppleWatch.ReplyPresets" = "REPLY PRESETS";
"AppleWatch.ReplyPresetsHelp" = "You can select one of these default replies when you compose or reply to a message, or you can change them to anything you like.";

"KeyCommand.FocusOnInputField" = "Write Message";
"KeyCommand.Find" = "Search";
"KeyCommand.ScrollUp" = "Scroll Up";
"KeyCommand.ScrollDown" = "Scroll Down";
"KeyCommand.NewMessage" = "New Message";
"KeyCommand.JumpToPreviousChat" = "Jump to Previous Chat";
"KeyCommand.JumpToNextChat" = "Jump to Next Chat";
"KeyCommand.JumpToPreviousUnreadChat" = "Jump to Previous Unread Chat";
"KeyCommand.JumpToNextUnreadChat" = "Jump to Next Unread Chat";
"KeyCommand.SendMessage" = "Send Message";
"KeyCommand.ChatInfo" = "Chat Info";

"Conversation.SecretLinkPreviewAlert" = "Would you like to enable extended link previews in Secret Chats? Note that link previews are generated on Telegram servers.";
"Conversation.SecretChatContextBotAlert" = "Please note that inline bots are provided by third-party developers. For the bot to work, the symbols you type after the bot's username are sent to the respective developer.";

"Map.OpenInWaze" = "Open in Waze";

"ShareMenu.CopyShareLink" = "Copy Link";

"Channel.SignMessages" = "Sign Messages";
"Channel.SignMessages.Help" = "Add names of the admins to the messages they post.";

"Channel.EditMessageErrorGeneric" = "Sorry, you can't edit this message.";

"Conversation.InputTextSilentBroadcastPlaceholder" = "Silent Broadcast";
"Conversation.SilentBroadcastTooltipOn" = "Members will be notified when you post";
"Conversation.SilentBroadcastTooltipOff" = "Members will not be notified when you post";

"Settings.About" = "Bio";
"GroupInfo.LabelAdmin" = "admin";

"Conversation.Pin" = "Pin";
"Conversation.Unpin" = "Unpin";
"Conversation.Report" = "Report Spam";
"Conversation.PinnedMessage" = "Pinned Message";

"Conversation.Moderate.Delete" = "Delete Message";
"Conversation.Moderate.Ban" = "Ban User";
"Conversation.Moderate.Report" = "Report Spam";
"Conversation.Moderate.DeleteAllMessages" = "Delete All From %@";

"Group.Username.InvalidTooShort" = "Group names must have at least 5 characters.";
"Group.Username.InvalidStartsWithNumber" = "Group names can't start with a number.";

"Notification.PinnedTextMessage" = "%@ pinned \"%@\"";
"Notification.PinnedPhotoMessage" = "%@ pinned a photo";
"Notification.PinnedVideoMessage" = "%@ pinned a video";
"Notification.PinnedRoundMessage" = "%@ pinned a video message";
"Notification.PinnedAudioMessage" = "%@ pinned a voice message";
"Notification.PinnedDocumentMessage" = "%@ pinned a file";
"Notification.PinnedAnimationMessage" = "%@ pinned a GIF";
"Notification.PinnedStickerMessage" = "%@ pinned a sticker";
"Notification.PinnedLocationMessage" = "%@ pinned a map";
"Notification.PinnedContactMessage" = "%@ pinned a contact";
"Notification.PinnedDeletedMessage" = "%@ pinned deleted message";
"Notification.PinnedPollMessage" = "%@ pinned a poll";

"Message.PinnedTextMessage" = "pinned \"%@\"";
"Message.PinnedPhotoMessage" = "pinned photo";
"Message.PinnedVideoMessage" = "pinned video";
"Message.PinnedAudioMessage" = "pinned voice message";
"Message.PinnedDocumentMessage" = "pinned file";
"Message.PinnedAnimationMessage" = "pinned GIF";
"Message.PinnedStickerMessage" = "pinned sticker";
"Message.PinnedLocationMessage" = "pinned location";
"Message.PinnedContactMessage" = "pinned contact";
"Message.PinnedPollMessage" = "pinned poll";

"Notification.PinnedMessage" = "pinned message";

"GroupInfo.ConvertToSupergroup" = "Convert to Supergroup";

"ConvertToSupergroup.Title" = "Supergroup";
"ConvertToSupergroup.HelpTitle" = "**In supergroups:**";
"ConvertToSupergroup.HelpText" = "• New members can see the full message history\n• Deleted messages will disappear for all members\n• Admins can pin important messages\n• Creator can set a public link for the group";

"ConvertToSupergroup.Note" = "**Note**: this action can't be undone.";

"GroupInfo.GroupType" = "Group Type";

"Group.Setup.TypeHeader" = "GROUP TYPE";
"Group.Setup.TypePublicHelp" = "Public groups can be found in search, chat history is available to everyone and anyone can join.";
"Group.Setup.TypePrivateHelp" = "Private groups can only be joined if you were invited or have an invite link.";

"Group.Username.CreatePublicLinkHelp" = "People can share this link with others and find your group using Telegram search.";
"Group.Username.CreatePrivateLinkHelp" = "People can join your group by following this link. You can revoke the link at any time.";

"Conversation.PinMessageAlertGroup" = "Pin this message and notify all members of the group?";
"Conversation.PinMessageAlert.OnlyPin" = "Only Pin";

"Conversation.UnpinMessageAlert" = "Would you like to unpin this message?";

"Settings.About.Title" = "Bio";
"Settings.About.Help" = "Any details such as age, occupation or city.\nExample: 23 y.o. designer from San Francisco.";

"Profile.About" = "bio";

"Conversation.StatusKickedFromChannel" = "you were removed from the channel";

"Generic.OpenHiddenLinkAlert" = "Open %@?";

"Resolve.ErrorNotFound" = "Sorry, this user doesn't seem to exist.";

"StickerPack.Share" = "Share";
"StickerPack.Send" = "Send Sticker";

"StickerPack.RemoveStickerCount_1" = "Remove 1 Sticker";
"StickerPack.RemoveStickerCount_2" = "Remove 2 Stickers";
"StickerPack.RemoveStickerCount_3_10" = "Remove %@ Stickers";
"StickerPack.RemoveStickerCount_any" = "Remove %@ Stickers";
"StickerPack.RemoveStickerCount_many" = "Remove %@ Stickers";
"StickerPack.RemoveStickerCount_0" = "Remove %@ Stickers";

"StickerPack.HideStickers" = "Hide Stickers";
"StickerPack.ShowStickers" = "Show Stickers";

"ShareMenu.ShareTo" = "Share to";
"ShareMenu.SelectChats" = "Select chats";
"ShareMenu.Comment" = "Add a comment...";

"MediaPicker.Videos" = "Videos";

"Coub.TapForSound" = "Tap for sound";

"Preview.SaveGif" = "Save GIF";
"Preview.DeleteGif" = "Delete GIF";
"Preview.CopyAddress" = "Copy Address";

"Conversation.ShareBotLocationConfirmationTitle" = "Share Your Location?";
"Conversation.ShareBotLocationConfirmation" = "This will send your current location to the bot.";

"Conversation.ShareBotContactConfirmationTitle" = "Share Your Phone Number?";
"Conversation.ShareBotContactConfirmation" = "The bot will know your phone number. This can be useful for integration with other services.";

"Conversation.ShareInlineBotLocationConfirmation" = "This bot would like to know your location each time you send it a request. This can be used to provide location-specific results.";

"StickerPack.ErrorNotFound" = "Sorry, this sticker set doesn't seem to exist.";

"Camera.TapAndHoldForVideo" = "Tap and hold for video";

"DialogList.RecentTitlePeople" = "People";

"Conversation.MessageEditedLabel" = "edited";
"Conversation.EditingMessagePanelTitle" = "Edit Message";

"DialogList.Draft" = "Draft";
"Embed.PlayingInPIP" = "This video is playing in Picture in Picture";

"StickerPacksSettings.FeaturedPacks" = "Trending Stickers";
"FeaturedStickerPacks.Title" = "Trending Stickers";

"Invitation.JoinGroup" = "Join Group";
"Invitation.Members_1" = "1 member:";
"Invitation.Members_2" = "2 members:";
"Invitation.Members_3_10" = "%@ members:";
"Invitation.Members_any" = "%@ members:";
"Invitation.Members_many" = "%@ members:";
"Invitation.Members_0" = "%@ members:";

"StickerPacksSettings.ArchivedPacks" = "Archived Stickers";
"StickerPacksSettings.ArchivedPacks.Info" = "You can have up to 200 sticker sets installed.\nUnused stickers are archived when you add more.";

"Conversation.CloudStorageInfo.Title" = "Your Cloud Storage";
"Conversation.ClousStorageInfo.Description1" = "• Forward messages here to save them";
"Conversation.ClousStorageInfo.Description2" = "• Send media and files to store them";
"Conversation.ClousStorageInfo.Description3" = "• Access this chat from any device";
"Conversation.ClousStorageInfo.Description4" = "• Use search to quickly find things";

"Conversation.CloudStorage.ChatStatus" = "chat with yourself";

"ArchivedPacksAlert.Title" = "Some of your older sticker sets have been archived. You can reactivate them in the Sticker Settings.";

"StickerSettings.ContextInfo" = "If you archive a sticker set, you can quickly restore it later from the Archived Stickers section.";

"Contacts.TopSection" = "CONTACTS";

"Login.ResetAccountProtected.Title" = "Reset Account";
"Login.ResetAccountProtected.Text" = "Since the account %@ is active and protected by a password, we will delete it in 1 week for security purposes.\n\nYou can cancel this process at any time.";
"Login.ResetAccountProtected.TimerTitle" = "You'll be able to reset your account in:";
"Login.ResetAccountProtected.Reset" = "Reset";
"Login.ResetAccountProtected.LimitExceeded" = "Your recent attempts to reset this account have been cancelled by its active user. Please try again in 7 days.";

"Login.CodeSentCall" = "We are calling your phone to dictate a code.";

"Login.WillSendSms" = "Telegram will send you an SMS in %@";
"Login.SmsRequestState2" = "Requesting an SMS from Telegram...";
"Login.SmsRequestState3" = "Telegram sent you an SMS\n[Didn't get the code?]";

"CancelResetAccount.Title" = "Cancel Account Reset";
"CancelResetAccount.TextSMS" = "Somebody with access to your phone number %@ has requested to delete your Telegram account and reset your 2-Step Verification password.\n\nIf it wasn't you, please enter the code we've just sent you via SMS to your number.";

"CancelResetAccount.Success" = "The deletion process was cancelled for your account %@.";
"MediaPicker.MomentsDateRangeSameMonthYearFormat" = "{month} {day1} – {day2}, {year}";

"Paint.Clear" = "Clear All";
"Paint.ClearConfirm" = "Clear Painting";
"Paint.Delete" = "Delete";
"Paint.Edit" = "Edit";
"Paint.Duplicate" = "Duplicate";
"Paint.Stickers" = "Stickers";
"Paint.RecentStickers" = "Recent";
"Paint.Masks" = "Masks";

"Paint.Outlined" = "Outlined";
"Paint.Regular" = "Regular";

"MediaPicker.VideoMuteDescription" = "Sound is now muted, so the video will autoplay and loop like a GIF.";


"Group.Username.RemoveExistingUsernamesInfo" = "Sorry, you have reserved too many public usernames. You can revoke the link from one of your older groups or channels, or create a private entity instead.";

"ServiceMessage.GameScoreExtended_1" = "{name} scored %@ in {game}";
"ServiceMessage.GameScoreExtended_2" = "{name} scored %@ in {game}";
"ServiceMessage.GameScoreExtended_3_10" = "{name} scored %@ in {game}";
"ServiceMessage.GameScoreExtended_any" = "{name} scored %@ in {game}";
"ServiceMessage.GameScoreExtended_many" = "{name} scored %@ in {game}";
"ServiceMessage.GameScoreExtended_0" = "{name} scored %@ in {game}";

"ServiceMessage.GameScoreSelfExtended_1" = "You scored %@ in {game}";
"ServiceMessage.GameScoreSelfExtended_2" = "You scored %@ in {game}";
"ServiceMessage.GameScoreSelfExtended_3_10" = "You scored %@ in {game}";
"ServiceMessage.GameScoreSelfExtended_any" = "You scored %@ in {game}";
"ServiceMessage.GameScoreSelfExtended_many" = "You scored %@ in {game}";
"ServiceMessage.GameScoreSelfExtended_0" = "You scored %@ in {game}";

"ServiceMessage.GameScoreSimple_1" = "{name} scored %@";
"ServiceMessage.GameScoreSimple_2" = "{name} scored %@";
"ServiceMessage.GameScoreSimple_3_10" = "{name} scored %@";
"ServiceMessage.GameScoreSimple_any" = "{name} scored %@";
"ServiceMessage.GameScoreSimple_many" = "{name} scored %@";
"ServiceMessage.GameScoreSimple_0" = "{name} scored %@";

"ServiceMessage.GameScoreSelfSimple_1" = "You scored %@";
"ServiceMessage.GameScoreSelfSimple_2" = "You scored %@";
"ServiceMessage.GameScoreSelfSimple_3_10" = "You scored %@";
"ServiceMessage.GameScoreSelfSimple_any" = "You scored %@";
"ServiceMessage.GameScoreSelfSimple_many" = "You scored %@";
"ServiceMessage.GameScoreSelfSimple_0" = "You scored %@";

"Notification.GameScoreExtended_1" = "scored %@ in {game}";
"Notification.GameScoreExtended_2" = "scored %@ in {game}";
"Notification.GameScoreExtended_3_10" = "scored %@ in {game}";
"Notification.GameScoreExtended_any" = "scored %@ in {game}";
"Notification.GameScoreExtended_many" = "scored %@ in {game}";
"Notification.GameScoreExtended_0" = "scored %@ in {game}";

"Notification.GameScoreSelfExtended_1" = "scored %@ in {game}";
"Notification.GameScoreSelfExtended_2" = "scored %@ in {game}";
"Notification.GameScoreSelfExtended_3_10" = "scored %@ in {game}";
"Notification.GameScoreSelfExtended_any" = "scored %@ in {game}";
"Notification.GameScoreSelfExtended_many" = "scored %@ in {game}";
"Notification.GameScoreSelfExtended_0" = "scored %@ in {game}";

"Notification.GameScoreSimple_1" = "scored %@";
"Notification.GameScoreSimple_2" = "scored %@";
"Notification.GameScoreSimple_3_10" = "scored %@";
"Notification.GameScoreSimple_any" = "scored %@";
"Notification.GameScoreSimple_many" = "scored %@";
"Notification.GameScoreSimple_0" = "scored %@";

"Notification.GameScoreSelfSimple_1" = "scored %@";
"Notification.GameScoreSelfSimple_2" = "scored %@";
"Notification.GameScoreSelfSimple_3_10" = "scored %@";
"Notification.GameScoreSelfSimple_any" = "scored %@";
"Notification.GameScoreSelfSimple_many" = "scored %@";
"Notification.GameScoreSelfSimple_0" = "scored %@";

"Stickers.Install" = "ADD";

"MaskStickerSettings.Title" = "Masks";
"MaskStickerSettings.Info" = "You can add masks to photos and videos you send. To do this, open the photo editor before sending a photo or video.";

"StickerPack.Add" = "Add";
"StickerPack.AddMaskCount_1" = "Add 1 Mask";
"StickerPack.AddMaskCount_2" = "Add 2 Masks";
"StickerPack.AddMaskCount_3_10" = "Add %@ Masks";
"StickerPack.AddMaskCount_any" = "Add %@ Masks";
"StickerPack.AddMaskCount_many" = "Add %@ Masks";
"StickerPack.AddMaskCount_0" = "Add %@ Masks";

"StickerPack.RemoveMaskCount_1" = "Remove 1 Mask";
"StickerPack.RemoveMaskCount_2" = "Remove 2 Masks";
"StickerPack.RemoveMaskCount_3_10" = "Remove %@ Masks";
"StickerPack.RemoveMaskCount_any" = "Remove %@ Masks";
"StickerPack.RemoveMaskCount_many" = "Remove %@ Masks";
"StickerPack.RemoveMaskCount_0" = "Remove %@ Masks";

"Conversation.BotInteractiveUrlAlert" = "Allow %@ to pass your Telegram name and id (not your phone number) to pages you open with this bot?";
"StickerPacksSettings.ArchivedMasks" = "Archived Masks";
"StickerSettings.MaskContextInfo" = "If you archive a set of masks, you can quickly restore it later from the Archived Masks section.";
"StickerPacksSettings.ArchivedMasks.Info" = "You can have up to 200 sets of masks.
Unused sets are archived when you add more.";

"CloudStorage.Title" = "Cloud Storage";

"Widget.AuthRequired" = "Log in to Telegram";
"Widget.NoUsers" = "Start messaging to see your friends here";

"ShareMenu.CopyShareLinkGame" = "Copy link to game";

"Message.PinnedGame" = "pinned a game";

"Target.ShareGameConfirmationPrivate" = "Share the game with %@?";
"Target.ShareGameConfirmationGroup" = "Share the game with \"%@\"?";

"Activity.PlayingGame" = "playing game";
"Activity.UploadingVideoMessage" = "sending video";

"DialogList.SinglePlayingGameSuffix" = "%@ is playing a game";

"UserInfo.GroupsInCommon" = "Groups In Common";
"Conversation.InstantPagePreview" = "INSTANT VIEW";

"StickerPack.ViewPack" = "View Sticker Set";
"InstantPage.AuthorAndDateTitle" = "By %1$@ • %2$@";
"InstantPage.FeedbackButton" = "Leave feedback about this preview";
"Conversation.JumpToDate" = "Jump To Date";
"Conversation.AddToReadingList" = "Add to Reading List";

"AccessDenied.CallMicrophone" = "Telegram needs access to your microphone for voice calls.\n\nPlease go to Settings > Privacy > Microphone and set Telegram to ON.";

"Call.EncryptionKey.Title" = "Encryption Key";

"Application.Name" = "Telegram";
"DialogList.Pin" = "Pin";
"DialogList.Unpin" = "Unpin";
"DialogList.PinLimitError" = "Sorry, you can pin no more than %@ chats to the top.";

"Conversation.DeleteMessagesForMe" = "Delete for me";
"Conversation.DeleteMessagesFor" = "Delete for me and %@";
"Conversation.DeleteMessagesForEveryone" = "Delete for everyone";

"NetworkUsageSettings.Title" = "Network Usage";
"NetworkUsageSettings.Cellular" = "Cellular";
"NetworkUsageSettings.Wifi" = "Wi-Fi";

"NetworkUsageSettings.GeneralDataSection" = "MESSAGES";
"NetworkUsageSettings.MediaImageDataSection" = "PHOTOS";
"NetworkUsageSettings.MediaVideoDataSection" = "VIDEOS";
"NetworkUsageSettings.MediaAudioDataSection" = "AUDIO";
"NetworkUsageSettings.MediaDocumentDataSection" = "DOCUMENTS";
"NetworkUsageSettings.TotalSection" = "TOTAL BYTES";
"NetworkUsageSettings.BytesSent" = "Bytes Sent";
"NetworkUsageSettings.BytesReceived" = "Bytes Received";

"NetworkUsageSettings.ResetStats" = "Reset Statistics";
"NetworkUsageSettings.ResetStatsConfirmation" = "Do you want to reset your usage statistics?";
"NetworkUsageSettings.CellularUsageSince" = "Cellular usage since %@";
"NetworkUsageSettings.WifiUsageSince" = "Wi-Fi usage since %@";

"Settings.CallSettings" = "Voice Calls";

"Calls.TabTitle" = "Calls";
"Calls.All" = "All";
"Calls.Missed" = "Missed";

"CallSettings.Title" = "Voice Calls";
"CallSettings.RecentCalls" = "Recent Calls";
"CallSettings.TabIcon" = "Show Calls Tab";
"CallSettings.TabIconDescription" = "A call icon will appear in the tab bar.";
"CallSettings.UseLessData" = "Use Less Data";
"CallSettings.Never" = "Never";
"CallSettings.OnMobile" = "On Mobile Network";
"CallSettings.Always" = "Always";
"CallSettings.UseLessDataLongDescription" = "Using less data may improve your experience on bad networks, but will slightly decrease audio quality.";

"Calls.CallTabTitle" = "Calls Tab";
"Calls.CallTabDescription" = "You can add a Calls Tab to the tab bar.";
"Calls.NotNow" = "Not Now";
"Calls.AddTab" = "Add Tab";
"Calls.NewCall" = "New Call";

"Calls.RatingTitle" = "Please rate the quality\nof your Telegram call";
"Calls.SubmitRating" = "Submit";

"Call.Seconds_1" = "%@ second";
"Call.Seconds_2" = "%@ seconds";
"Call.Seconds_3_10" = "%@ seconds";
"Call.Seconds_any" = "%@ seconds";
"Call.Seconds_many" = "%@ seconds";
"Call.Seconds_0" = "%@ seconds";
"Call.Minutes_1" = "%@ minute";
"Call.Minutes_2" = "%@ minutes";
"Call.Minutes_3_10" = "%@ minutes";
"Call.Minutes_any" = "%@ minutes";
"Call.Minutes_many" = "%@ minutes";
"Call.Minutes_0" = "%@ minutes";

"Call.ShortSeconds_1" = "%@ sec";
"Call.ShortSeconds_2" = "%@ sec";
"Call.ShortSeconds_3_10" = "%@ sec";
"Call.ShortSeconds_any" = "%@ sec";
"Call.ShortSeconds_many" = "%@ sec";
"Call.ShortSeconds_0" = "%@ sec";
"Call.ShortMinutes_1" = "%@ min";
"Call.ShortMinutes_2" = "%@ min";
"Call.ShortMinutes_3_10" = "%@ min";
"Call.ShortMinutes_any" = "%@ min";
"Call.ShortMinutes_many" = "%@ min";
"Call.ShortMinutes_0" = "%@ min";

"Notification.CallTimeFormat" = "%1$@ (%2$@)"; // 1 - type, 2 - duration
"Notification.CallOutgoing" = "Outgoing Call";
"Notification.CallIncoming" = "Incoming Call";
"Notification.CallMissed" = "Missed Call";
"Notification.CallCanceled" = "Cancelled Call";
"Notification.CallOutgoingShort" = "Outgoing";
"Notification.CallIncomingShort" = "Incoming";
"Notification.CallMissedShort" = "Missed";
"Notification.CallCanceledShort" = "Cancelled";
"Notification.CallFormat" = "%1$@, %2$@"; // 1 - time, 2 - duration



"Call.ConnectionErrorTitle" = "Unable to Call";
"Call.ConnectionErrorMessage" = "Please check your internet connection and try again.";

"Call.CallAgain" = "Call Again";

"Login.PhoneFloodError" = "Sorry, you have deleted and re-created your account too many times recently. Please wait for a few days before signing up again.";

"Checkout.Title" = "Checkout";
"Checkout.TotalAmount" = "Total";
"Checkout.TotalPaidAmount" = "Total Paid";
"Checkout.PaymentMethod" = "Payment Method";
"Checkout.ShippingMethod" = "Shipping Method";
"Checkout.ShippingAddress" = "Shipping Information";
"Checkout.Name" = "Name";
"Checkout.Email" = "E-Mail";
"Checkout.Phone" = "Phone";
"Checkout.PayPrice" = "Pay %@";
"Checkout.PayNone" = "Pay";

"Checkout.PaymentMethod.Title" = "Payment Method";
"Checkout.PaymentMethod.New" = "New Card...";

"Checkout.NewCard.Title" = "New Card";
"Checkout.NewCard.PaymentCard" = "PAYMENT CARD";
"Checkout.NewCard.SaveInfo" = "Save Payment Information";
"Checkout.NewCard.SaveInfoEnableHelp" = "You can save your payment information for future use.\nPlease [turn on Two-Step Verification] to enable this.";
"Checkout.NewCard.SaveInfoHelp" = "You can save your payment information for future use.";
"Checkout.NewCard.CardholderNameTitle" = "CARDHOLDER";
"Checkout.NewCard.CardholderNamePlaceholder" = "Cardholder Name";
"Checkout.NewCard.PostcodeTitle" = "BILLING ADDRESS";
"Checkout.NewCard.PostcodePlaceholder" = "Zip Code";

"Checkout.ShippingOption.Title" = "Shipping Method";

"Checkout.ErrorProviderAccountInvalid" = "This bot can't accept payments at the moment. Please try again later.";
"Checkout.ErrorProviderAccountTimeout" = "This bot can't process payments at the moment. Please try again later.";
"Checkout.ErrorInvoiceAlreadyPaid" = "You have already paid for this item.";

"Checkout.ErrorGeneric" = "An error occurred while processing your payment. Your card has not been billed.";
"Checkout.ErrorPaymentFailed" = "Payment failed. Your card has not been billed.";
"Checkout.ErrorPrecheckoutFailed" = "The bot couldn't process your payment. Your card has not been billed.";

"CheckoutInfo.Title" = "Shipping Information";
"CheckoutInfo.ShippingInfoTitle" = "SHIPPING ADDRESS";
"CheckoutInfo.ShippingInfoAddress1" = "Address 1";
"CheckoutInfo.ShippingInfoAddress1Placeholder" = "Address";
"CheckoutInfo.ShippingInfoAddress2" = "Address 2";
"CheckoutInfo.ShippingInfoAddress2Placeholder" = "Address";
"CheckoutInfo.ShippingInfoState" = "State";
"CheckoutInfo.ShippingInfoStatePlaceholder" = "State";
"CheckoutInfo.ShippingInfoCity" = "City";
"CheckoutInfo.ShippingInfoCityPlaceholder" = "City";
"CheckoutInfo.ShippingInfoCountry" = "Country";
"CheckoutInfo.ShippingInfoCountryPlaceholder" = "Country";
"CheckoutInfo.ShippingInfoPostcode" = "Postcode";
"CheckoutInfo.ShippingInfoPostcodePlaceholder" = "Postcode";
"CheckoutInfo.ReceiverInfoTitle" = "RECEIVER";
"CheckoutInfo.ReceiverInfoName" = "Name";
"CheckoutInfo.ReceiverInfoNamePlaceholder" = "Name Surname";
"CheckoutInfo.ReceiverInfoEmail" = "Email";
"CheckoutInfo.ReceiverInfoEmailPlaceholder" = "Email";
"CheckoutInfo.ReceiverInfoPhone" = "Phone";
"CheckoutInfo.SaveInfo" = "Save Info";
"CheckoutInfo.SaveInfoHelp" = "You can save your shipping information for future use.";
"CheckoutInfo.Pay" = "Pay";

"Checkout.Receipt.Title" = "Receipt";

"Message.ReplyActionButtonShowReceipt" = "Show Receipt";
"Message.InvoiceLabel" = "INVOICE";

"CheckoutInfo.ErrorShippingNotAvailable" = "Shipping to the selected country is not available.";
"CheckoutInfo.ErrorPostcodeInvalid" = "Please enter a valid postcode.";
"CheckoutInfo.ErrorStateInvalid" = "Please enter a valid state.";
"CheckoutInfo.ErrorCityInvalid" = "Please enter a valid city.";
"CheckoutInfo.ErrorNameInvalid" = "Please enter a valid name.";
"CheckoutInfo.ErrorEmailInvalid" = "Please enter a valid e-mail address.";
"CheckoutInfo.ErrorPhoneInvalid" = "Please enter a valid phone number.";

"Checkout.WebConfirmation.Title" = "Complete Payment";
"Checkout.PasswordEntry.Title" = "Payment Confirmation";
"Checkout.PasswordEntry.Pay" = "Pay";
"Checkout.PasswordEntry.Text" = "Your card %@ is on file. To pay with this card, please enter your 2-Step-Verification password.";

"Checkout.SavePasswordTimeout" = "Would you like to save your password for %@?";
"Checkout.SavePasswordTimeoutAndTouchId" = "Would you like to save your password for %@ and use Touch ID instead?";
"Checkout.PayWithTouchId" = "Pay with Touch ID";
"Checkout.EnterPassword" = "Enter Password";

"Your_card_has_expired" = "Your card has expired.";

/* Error when the card was declined by the credit card networks */
"Your_card_was_declined" = "Your card was declined.";

/* Error when the card's expiration month is not valid */
"Your_cards_expiration_month_is_invalid" ="You've entered an invalid expiration month.";

/* Error when the card's expiration year is not valid */
"Your_cards_expiration_year_is_invalid" ="You've entered an invalid expiration year.";

/* Error when the card number is not valid */
"Your_cards_number_is_invalid" = "You've entered an invalid card number.";

/* Error when the card's CVC is not valid */
"Your_cards_security_code_is_invalid" = "You've entered an invalid security code.";

"MESSAGE_INVOICE" = "%1$@ sent you an invoice for %2$@";
"CHAT_MESSAGE_INVOICE" = "%1$@ sent an invoice for %3$@ to the group %2$@";
"PINNED_INVOICE" = "%1$@ pinned an invoice";

"Message.PinnedInvoice" = "pinned an invoice";

"User.DeletedAccount" = "Deleted Account";

"Settings.SaveEditedPhotos" = "Save Edited Photos";

"Message.PaymentSent" = "Payment: %@";
"Notification.PaymentSent" = "You have just successfully transferred {amount} to {name} for {title}";

"Common.NotNow" = "Not Now";

"Calls.RatingFeedback" = "Write a comment...";

"Call.StatusIncoming" = "Telegram Audio...";
"Call.StatusRequesting" = "Contacting...";
"Call.StatusWaiting" = "Waiting...";
"Call.StatusRinging" = "Ringing...";
"Call.StatusConnecting" = "Connecting...";
"Call.StatusOngoing" = "Telegram Audio %@";
"Call.StatusEnded" = "Call Ended";
"Call.StatusFailed" = "Call Failed";
"Call.StatusBusy" = "Busy";
"Call.Accept" = "Accept";
"Call.Decline" = "Decline";

"Call.StatusBar" = "Touch to return to call %@";

"Call.ParticipantVersionOutdatedError" = "%@'s app does not support calls. They need to update their app before you can call them.";

"Privacy.Calls" = "Voice Calls";

"Privacy.Calls.WhoCanCallMe" = "WHO CAN CALL ME";
"Privacy.Calls.CustomHelp" = "You can restrict who can call you with granular precision.";
"Privacy.Calls.AlwaysAllow" = "Always Allow";
"Privacy.Calls.NeverAllow" = "Never Allow";
"Privacy.Calls.CustomShareHelp" = "These users will or will not be able to call you regardless of the settings above.";

"Privacy.Calls.AlwaysAllow.Title" = "Always Allow";
"Privacy.Calls.AlwaysAllow.Placeholder" = "Always allow...";
"Privacy.Calls.NeverAllow.Title" = "Never Allow";
"Privacy.Calls.NeverAllow.Placeholder" = "Never allow...";

"PhotoEditor.QualityTool" = "Quality";
"PhotoEditor.QualityVeryLow" = "Very Low";
"PhotoEditor.QualityLow" = "Low";
"PhotoEditor.QualityMedium" = "Medium";
"PhotoEditor.QualityHigh" = "High";
"PhotoEditor.QualityVeryHigh" = "Very High";

"Settings.SaveEditedPhotos" = "Save Edited Photos";

"Calls.NoCallsPlaceholder" = "Your recent calls will appear here";
"Calls.NoMissedCallsPlacehoder" = "You have no missed calls";

"Call.CallInProgressTitle" = "Call in Progress";
"Call.CallInProgressMessage" = "Finish call with %1$@ and start a new one with %2$@?";

"Call.Message" = "Message";

"UserInfo.TapToCall" = "Tap to make an end-to-end encrypted call";
"Call.GroupFormat" = "%1$@ (%2$@)";

"NetworkUsageSettings.CallDataSection" = "CALLS";

"Call.PrivacyErrorMessage" = "Sorry, %@ doesn't accept calls.";

"Notification.CallBack" = "Call Back";

"Call.AudioRouteSpeaker" = "Speaker";
"Call.AudioRouteHeadphones" = "Headphones";
"Call.AudioRouteHide" = "Hide";

"Call.PhoneCallInProgressMessage" = "You can’t place a Telegram call if you’re already on a phone call.";
"Call.RecordingDisabledMessage" = "Please end your call before recording a voice message.";

"Call.EmojiDescription" = "If these emoji are the same on %@'s screen, this call is 100%% secure.";

"Message.VideoMessage" = "Video Message";

"Conversation.HoldForAudio" = "Hold to record audio. Tap to switch to video.";
"Conversation.HoldForVideo" = "Hold to record video. Tap to switch to audio.";

"UserInfo.TelegramCall" = "Telegram Call";
"UserInfo.PhoneCall" = "Phone Call";

"SharedMedia.CategoryMedia" = "Media";
"SharedMedia.CategoryDocs" = "Docs";
"SharedMedia.CategoryLinks" = "Links";
"SharedMedia.CategoryOther" = "Audio";

"AccessDenied.VideoMessageCamera" = "Telegram needs access to your camera to send video messages.\n\nPlease go to Settings > Privacy > Camera and set Telegram to ON.";
"AccessDenied.VideoMessageMicrophone" = "Telegram needs access to your microphone to send video messages.\n\nPlease go to Settings > Privacy > Microphone and set Telegram to ON.";

"ChatSettings.AutomaticVideoMessageDownload" = "AUTOMATIC VIDEO MESSAGE DOWNLOAD";

"ForwardedVideoMessages_1" = "Forwarded video message";
"ForwardedVideoMessages_2" = "2 forwarded video messages";
"ForwardedVideoMessages_3_10" = "%@ forwarded video messages";
"ForwardedVideoMessages_any" = "%@ forwarded video messages";
"ForwardedVideoMessages_many" = "%@ forwarded video messages";
"ForwardedVideoMessages_0" = "%@ forwarded video messages";

"Conversation.DiscardVoiceMessageTitle" = "Discard Voice Message";
"Conversation.DiscardVoiceMessageDescription" = "Are you sure you want to stop recording and discard\nyour voice message?";
"Conversation.DiscardVoiceMessageAction" = "Discard";

"Message.ForwardedMessageShort" = "Forwarded From\n%@";

"Checkout.LiabilityAlertTitle" = "Warning";
"Checkout.LiabilityAlert" = "Neither Telegram, nor %1$@ will have access to your credit card information. Credit card details will be handled only by the payment system, %2$@.\n\nPayments will go directly to the developer of %1$@. Telegram cannot provide any guarantees, so proceed at your own risk. In case of problems, please contact the developer of %1$@ or your bank.";

"Settings.AppLanguage" = "Language";
"Settings.AppLanguage.Unofficial" = "UNOFFICIAL";

"InstantPage.AutoNightTheme" = "Auto-Night Theme";

"Privacy.PaymentsTitle" = "PAYMENTS";
"Privacy.PaymentsClearInfo" = "Clear payment & shipping info";
"Privacy.PaymentsClearInfoHelp" = "You can delete your shipping info and instruct all payment providers to remove your saved credit cards. Note that Telegram never stores your credit card data.";
"Privacy.PaymentsClear.PaymentInfo" = "Payment Info";
"Privacy.PaymentsClear.ShippingInfo" = "Shipping Info";

"Channel.EditAdmin.PermissionsHeader" = "WHAT CAN THIS ADMIN DO?";
"Channel.EditAdmin.PermissionChangeInfo" = "Change Channel Info";
"Group.EditAdmin.PermissionChangeInfo" = "Change Group Info";
"Channel.EditAdmin.PermissionPostMessages" = "Post Messages";
"Channel.EditAdmin.PermissionEditMessages" = "Edit Messages";
"Channel.EditAdmin.PermissionDeleteMessages" = "Delete Messages";
"Channel.EditAdmin.PermissionBanUsers" = "Ban Users";
"Channel.EditAdmin.PermissionInviteUsers" = "Add Users";
"Channel.EditAdmin.PermissionPinMessages" = "Pin Messages";
"Channel.EditAdmin.PermissionAddAdmins" = "Add New Admins";

"Channel.EditAdmin.PermissinAddAdminOn" = "This Admin will be able to add new admins with the same (or more limited) permissions.";
"Channel.EditAdmin.PermissinAddAdminOff" = "This Admin will not be able to add new admins.";

"Login.ContinueWithLocalization" = "Continue with English";
"Localization.LanguageName" = "English";
"Localization.ChooseLanguage" = "Choose Your Language";
"Localization.EnglishLanguageName" = "English";
"Localization.LanguageOther" = "Other";
"Localization.LanguageCustom" = "Custom";

"Channel.BanUser.Title" = "Ban User";
"Channel.BanUser.PermissionsHeader" = "User Restrictions";
"Channel.BanUser.PermissionReadMessages" = "Can Read Messages";
"Channel.BanUser.PermissionSendMessages" = "Can Send Messages";
"Channel.BanUser.PermissionSendMedia" = "Can Send Media";
"Channel.BanUser.PermissionSendStickersAndGifs" = "Can Send Stickers & GIFs";
"Channel.BanUser.PermissionEmbedLinks" = "Can Embed Links";
"Channel.BanUser.PermissionSendPolls" = "Send Polls";
"Channel.BanUser.PermissionChangeGroupInfo" = "Change Group Info";
"Channel.BanUser.PermissionAddMembers" = "Add Members";
"Channel.BanUser.Unban" = "Unban";

"Channel.BanUser.BlockFor" = "Block For";

"Channel.BanList.BlockedTitle" = "BLOCKED";
"Channel.BanList.RestrictedTitle" = "RESTRICTED";

"Group.Info.AdminLog" = "Recent Actions";
"Channel.AdminLog.InfoPanelTitle" = "What Is This?";
"Channel.AdminLog.InfoPanelAlertTitle" = "What is the event log?";
"Channel.AdminLog.InfoPanelAlertText" = "This is a list of all service actions taken by the group's members and admins in the last 48 hours.";

"Channel.AdminLog.BanReadMessages" = "Read Messages";
"Channel.AdminLog.BanSendMessages" = "Send Messages";
"Channel.AdminLog.BanSendMedia" = "Send Media";
"Channel.AdminLog.BanSendStickers" = "Send Stickers";
"Channel.AdminLog.BanEmbedLinks" = "Embed Links";
"Channel.AdminLog.BanSendGifs" = "Send GIFs";
"Channel.AdminLog.MessageRestricted" = "%@ changed restrictions for %@ (%@)";
"Channel.AdminLog.MessageAdmin" = "%@ changed privileges for %@ (%@)";

"Channel.AdminLog.CanChangeInfo" = "Change Info";
"Channel.AdminLog.CanSendMessages" = "Post Messages";
"Channel.AdminLog.CanDeleteMessages" = "Delete Messages";
"Channel.AdminLog.CanBanUsers" = "Ban Users";
"Channel.AdminLog.CanInviteUsers" = "Add Users";
"Channel.AdminLog.CanChangeInviteLink" = "Invite Users Via Link";
"Channel.AdminLog.CanPinMessages" = "Pin Messages";
"Channel.AdminLog.CanAddAdmins" = "Add New Admins";
"Channel.AdminLog.CanEditMessages" = "Edit Messages";

"Channel.AdminLog.MessageToggleInvitesOn" = "%@ enabled group invites";
"Channel.AdminLog.MessageToggleInvitesOff" = "%@ disabled group invites";

"Channel.AdminLog.MessageUnpinned" = "%@ unpinned message";

"Channel.AdminLog.MessageToggleSignaturesOn" = "%@ enabled signatures";
"Channel.AdminLog.MessageToggleSignaturesOff" = "%@ disabled signatures";

"Channel.AdminLog.MessageChangedGroupUsername" = "%@ changed group link:";
"Channel.AdminLog.MessageChangedChannelUsername" = "%@ changed channel link:";
"Channel.AdminLog.MessageRemovedGroupUsername" = "%@ removed group link";
"Channel.AdminLog.MessageRemovedChannelUsername" = "%@ removed channel link";

"Channel.AdminLog.MessageChangedGroupAbout" = "%@ edited group description";
"Channel.AdminLog.MessageChangedChannelAbout" = "%@ edited channel description";

"Channel.AdminLog.MessageEdited" = "%@ edited message:";
"Channel.AdminLog.CaptionEdited" = "%@ edited caption:";
"Channel.AdminLog.MessageDeleted" = "%@ deleted message:";
"Channel.AdminLog.MessagePinned" = "%@ pinned message:";

"Channel.AdminLog.MessageInvitedName" = "invited %1$@";
"Channel.AdminLog.MessageInvitedNameUsername" = "invited %1$@ (%2$@)";
"Channel.AdminLog.MessageKickedName" = "banned %1$@";
"Channel.AdminLog.MessageKickedNameUsername" = "banned %1$@ (%2$@)";
"Channel.AdminLog.MessageUnkickedName" = "unbanned %1$@";
"Channel.AdminLog.MessageUnkickedNameUsername" = "unbanned %1$@ (%2$@)";
"Channel.AdminLog.MessageRestrictedName" = "changed restrictions for %1$@";
"Channel.AdminLog.MessageRestrictedNameUsername" = "changed restrictions for %1$@ (%2$@)";
"Channel.AdminLog.MessagePromotedName" = "changed privileges for %1$@";
"Channel.AdminLog.MessagePromotedNameUsername" = "changed privileges for %1$@ (%2$@)";
"Channel.AdminLog.MessageRestrictedUntil" = "until %@";
"Channel.AdminLog.MessageRestrictedForever" = "indefinitely";
"Channel.AdminLog.MessageRestrictedNewSetting" = "now: %@";

"Channel.AdminLog.MessagePreviousMessage" = "Original message";
"Channel.AdminLog.MessagePreviousCaption" = "Original caption";
"Channel.AdminLog.MessagePreviousLink" = "Previous link";
"Channel.AdminLog.MessagePreviousDescription" = "Previous description";

"Contacts.MemberSearchSectionTitleGroup" = "Group Members";

"Channel.AdminLog.TitleAllEvents" = "All Actions";
"Channel.AdminLog.TitleSelectedEvents" = "Selected Actions";
"Channel.AdminLogFilter.Title" = "Filter";
"Channel.AdminLogFilter.EventsTitle" = "ACTIONS";
"Channel.AdminLogFilter.EventsAll" = "All Actions";
"Channel.AdminLogFilter.EventsRestrictions" = "New Restrictions";
"Channel.AdminLogFilter.EventsAdmins" = "New Admins";
"Channel.AdminLogFilter.EventsNewMembers" = "New Members";
"Channel.AdminLogFilter.EventsInfo" = "Group Info";
"Channel.AdminLogFilter.ChannelEventsInfo" = "Channel Info";
"Channel.AdminLogFilter.EventsDeletedMessages" = "Deleted Messages";
"Channel.AdminLogFilter.EventsEditedMessages" = "Edited Messages";
"Channel.AdminLogFilter.EventsPinned" = "Pinned Messages";
"Channel.AdminLogFilter.EventsLeaving" = "Members Removed";
"Channel.AdminLogFilter.AdminsTitle" = "ADMINS";
"Channel.AdminLogFilter.AdminsAll" = "All Admins";

"Group.ErrorSendRestrictedStickers" = "Sorry, the admins of this group have restricted you from sending stickers.";
"Group.ErrorSendRestrictedMedia" = "Sorry, the admins of this group have restricted you from sending media.";

"SharedMedia.ViewInChat" = "View in Chat";

"Channel.Info.BlackList" = "Blacklist";

"Channel.Management.PromotedBy" = "Promoted by %@";
"DialogList.LanguageTooltip" = "You can change the language later in Settings";

"Contacts.PhoneNumber" = "Phone Number";
"Contacts.AddPhoneNumber" = "Add %@";
"Contacts.ShareTelegram" = "Share Telegram";

"Conversation.ViewChannel" = "VIEW CHANNEL";
"Conversation.ViewGroup" = "VIEW GROUP";

"GroupInfo.ActionPromote" = "Promote";
"GroupInfo.ActionRestrict" = "Restrict";

"Conversation.RestrictedTextTimed" = "The admins of this group have restricted you from writing here until %@.";
"Conversation.RestrictedText" = "The admins of this group have restricted you from writing here.";

"Conversation.RestrictedInlineTimed" = "The admins of this group have restricted you from posting inline content here until %@.";
"Conversation.RestrictedInline" = "The admins of this group have restricted you from posting inline content here.";

"Conversation.RestrictedMediaTimed" = "The admins of this group have restricted you from posting media content here until %@.";
"Conversation.RestrictedMedia" = "The admins of this group have restricted you from posting media content here.";

"Conversation.RestrictedStickersTimed" = "The admins of this group have restricted you from posting stickers here until %@.";
"Conversation.RestrictedStickers" = "The admins of this group have restricted you from posting stickers here.";

"ChatSettings.ConnectionType.Title" = "CONNECTION TYPE";
"ChatSettings.ConnectionType.UseProxy" = "Use Proxy";
"ChatSettings.ConnectionType.UseSocks5" = "SOCKS5";

"SocksProxySetup.Title" = "Proxy";

"SocksProxySetup.TypeNone" = "Disabled";
"SocksProxySetup.TypeSocks" = "SOCKS5";

"SocksProxySetup.Connection" = "CONNECTION";
"SocksProxySetup.Hostname" = "Server";
"SocksProxySetup.Port" = "Port";

"SocksProxySetup.Credentials" = "CREDENTIALS (OPTIONAL)";
"SocksProxySetup.Username" = "Username";
"SocksProxySetup.Password" = "Password";

"Channel.AdminLog.EmptyTitle" = "No actions here yet";
"Channel.AdminLog.EmptyText" = "No service actions were taken by the channel members and admins in the last 48 hours.";
"Group.AdminLog.EmptyText" = "No service actions were taken by the group's members and admins in the last 48 hours.";
"Broadcast.AdminLog.EmptyText" = "No service actions were taken by the channel's admins in the last 48 hours.";

"Channel.AdminLog.EmptyFilterTitle" = "No actions found";
"Channel.AdminLog.EmptyFilterQueryText" = "No recent actions that contain '%@' have been found.";
"Channel.AdminLog.EmptyFilterText" = "No recent actions that match your query have been found.";

"Channel.AdminLog.EmptyMessageText" = "Empty";

"Camera.Title" = "Take Photo or Video";

"Channel.Members.AddAdminErrorNotAMember" = "Sorry, you can't add this user as an admin because they are not a member of this group and you are not allowed to invite them.";

"Channel.Members.AddAdminErrorBlacklisted" = "Sorry, you can't add this user as an admin because they are in the blacklist and you can't unban them.";

"Channel.Members.AddBannedErrorAdmin" = "Sorry, you can't ban this user because they are an admin in this group and you are not allowed to demote them.";

"Group.Members.AddMemberBotErrorNotAllowed" = "Sorry, you don't have the necessary permissions to add bots to this group.";

"Privacy.Calls.P2P" = "Peer-to-Peer";
"Privacy.Calls.P2PHelp" = "Disabling peer-to-peer will relay all calls through Telegram servers to avoid revealing your IP address, but will slightly decrease audio quality.";

"Privacy.Calls.Integration" = "iOS Call Integration";
"Privacy.Calls.IntegrationHelp" = "iOS Call Integration shows Telegram calls on the lock screen and in the system's call history. If iCloud sync is enabled, your call history is shared with Apple.";

"Call.ReportPlaceholder" = "What went wrong?";
"Call.ReportIncludeLog" = "Send technical information";
"Call.ReportIncludeLogDescription" = "This won't reveal the contents of your conversation, but will help us fix the issue sooner.";
"Call.ReportSkip" = "Skip";
"Call.ReportSend" = "Send";

"Channel.EditAdmin.CannotEdit" = "You cannot edit the rights of this admin.";
"Call.RateCall" = "Rate This Call";

"Settings.ApplyProxyAlert" = "Are you sure you want to enable this proxy?\nServer: %1$@\nPort: %2$@\n\nYou can change your proxy server later it in the Settings (Data and Storage).";
"Settings.ApplyProxyAlertCredentials" = "Are you sure you want to enable this proxy?\nServer: %1$@\nPort: %2$@\nUsername: %3$@\nPassword: %4$@\n\nYou can change your proxy server later it in the Settings (Data and Storage).";
"Settings.ApplyProxyAlertEnable" = "Enable";

"Channel.Management.RestrictedBy" = "Restricted by %@";

"Stickers.FrequentlyUsed" = "Recently Used";

"Contacts.ImportersCount_1" = "1 contact on Telegram";
"Contacts.ImportersCount_2" = "2 contacts on Telegram";
"Contacts.ImportersCount_3_10" = "%@ contacts on Telegram";
"Contacts.ImportersCount_any" = "%@ contacts on Telegram";
"Contacts.ImportersCount_many" = "%@ contacts on Telegram";
"Contacts.ImportersCount_0" = "%@ contacts on Telegram";

"Conversation.ContextMenuBan" = "Ban";

"SocksProxySetup.UseForCalls" = "Use for calls";
"SocksProxySetup.UseForCallsHelp" = "Proxy servers may degrade the quality of your calls.";

"InviteText.URL" = "https://telegram.org/dl";
"InviteText.SingleContact" = "Hey, I'm using Telegram to chat. Join me! Download it here: %@";
"InviteText.ContactsCountText_1" = "Hey, I'm using Telegram to chat. Join me! Download it here: {url}";
"InviteText.ContactsCountText_2" = "Hey, I'm using Telegram to chat – and so are 2 of our other contacts. Join us! Download it here: {url}";
"InviteText.ContactsCountText_3_10" = "Hey, I'm using Telegram to chat – and so are %@ of our other contacts. Join us! Download it here: {url}";
"InviteText.ContactsCountText_any" = "Hey, I'm using Telegram to chat – and so are %@ of our other contacts. Join us! Download it here: {url}";
"InviteText.ContactsCountText_many" = "Hey, I'm using Telegram to chat – and so are %@ of our other contacts. Join us! Download it here: {url}";
"InviteText.ContactsCountText_0" = "Hey, I'm using Telegram to chat. Join me! Download it here: {url}";

"Invite.LargeRecipientsCountWarning" = "Please note that it may take some time for your device to send all of these invitations";

"Contacts.InviteSearchLabel" = "Search for contacts";

"Message.ImageExpired" = "Photo has expired";
"Message.VideoExpired" = "Video has expired";

"SecretImage.Title" = "Disappearing Photo";
"SecretVideo.Title" = "Disappearing Video";
"SecretGif.Title" = "Disappearing GIF";
"SecretTimer.ImageDescription" = "If you set a timer, the photo will self-destruct after it was viewed.";
"SecretTimer.VideoDescription" = "If you set a timer, the video will self-destruct after it was viewed.";

"PhotoEditor.TiltShift" = "Tilt Shift";

"Notification.SecretChatMessageScreenshotSelf" = "You took a screenshot!";

"Settings.AboutEmpty" = "Add";

"SecretImage.NotViewedYet" = "%@ hasn't opened this photo yet";
"SecretVideo.NotViewedYet" = "%@ hasn't played this video yet";
"SecretGIF.NotViewedYet" = "%@ hasn't played this GIF yet";

"UserInfo.About.Placeholder" = "Bio";

"Call.StatusNoAnswer" = "No Answer";

"Conversation.SearchByName.Prefix" = "from: ";
"Conversation.SearchByName.Placeholder" = "Search Members";

"Login.PhoneBannedError" = "Your phone was banned.";

"Clipboard.SendPhoto" = "Send Photo";

"HashtagSearch.AllChats" = "All Chats";

"Stickers.AddToFavorites" = "Add to Favorites";
"Stickers.RemoveFromFavorites" = "Remove from Favorites";

"Channel.Info.Stickers" = "Group Sticker Set";
"Channel.Stickers.Placeholder" = "stickerset";
"Channel.Stickers.YourStickers" = "CHOOSE FROM YOUR STICKERS";

"Stickers.FavoriteStickers" = "Favorite Stickers";
"Stickers.GroupStickers" = "Group Stickers";
"Stickers.GroupChooseStickerPack" = "CHOOSE STICKER SET";
"Stickers.GroupStickersHelp" = "You can choose a set that will be available to all group members when they are chatting in this group.";

"Channel.AdminLog.MessageChangedGroupStickerPack" = "%@ changed group sticker set";
"Channel.AdminLog.MessageRemovedGroupStickerPack" = "%@ removed group sticker set";

"Conversation.ContextMenuCopyLink" = "Copy Link";

"Channel.Stickers.Searching" = "Searching...";
"Channel.Stickers.NotFound" = "No such sticker set found";
"Channel.Stickers.NotFoundHelp" = "Try again or choose from the list below";
"Channel.Stickers.CreateYourOwn" = "You can create your own custom sticker set using @stickers bot.";

"MediaPicker.TimerTooltip" = "You can now set a self-destruct timer";

"UserInfo.BlockConfirmation" = "Block %@?";

"FastTwoStepSetup.Title" = "Password & Email";
"FastTwoStepSetup.PasswordSection" = "PASSWORD";
"FastTwoStepSetup.PasswordPlaceholder" = "Enter a password";
"FastTwoStepSetup.PasswordConfirmationPlaceholder" = "Re-enter your password";
"FastTwoStepSetup.PasswordHelp" = "Please create a password to protect your payment info. You'll be asked to enter it when you log in.";
"FastTwoStepSetup.EmailSection" = "RECOVERY E-MAIL";
"FastTwoStepSetup.EmailPlaceholder" = "Your E-Mail";
"FastTwoStepSetup.EmailHelp" = "Please add your valid e-mail. It is the only way to recover a forgotten password.";

"Conversation.ViewMessage" = "VIEW MESSAGE";

"GroupInfo.GroupHistory" = "History For New Members";
"GroupInfo.GroupHistoryVisible" = "Visible";
"GroupInfo.GroupHistoryHidden" = "Hidden";

"Group.Setup.HistoryTitle" = "Chat History Settings";
"Group.Setup.HistoryHeader" = "HISTORY FOR NEW MEMBERS";
"Group.Setup.HistoryVisible" = "Visible";
"Group.Setup.HistoryHidden" = "Hidden";

"Group.Setup.HistoryVisibleHelp" = "New members will see messages that were sent before they joined.";
"Group.Setup.HistoryHiddenHelp" = "New members won't see earlier messages.";

"Channel.AdminLog.MessageGroupPreHistoryVisible" = "%@ made the group history visible for new members";
"Channel.AdminLog.MessageGroupPreHistoryHidden" = "%@ made the group history hidden from new members";

"Map.PullUpForPlaces" = "PULL UP TO SEE PLACES NEARBY";
"Map.ShareLiveLocation" = "Share My Live Location for...";
"Map.ShareLiveLocationHelp" = "Updated in real time as you move";
"Map.StopLiveLocation" = "Stop Sharing Location";
"Map.Directions" = "Directions";
"Map.DirectionsDriveEta" = "%@ drive";
"Map.Location" = "Location";
"Map.YouAreHere" = "you are here";
"Map.LiveLocationShowAll" = "Show All";

"Map.LiveLocationTitle" = "Live Location";
"Map.LiveLocationPrivateDescription" = "Choose for how long %@ will see your accurate location.";
"Map.LiveLocationGroupDescription" = "Choose for how long people in this chat will see your accurate location.";
"Map.LiveLocationFor15Minutes" = "for 15 minutes";
"Map.LiveLocationFor1Hour" = "for 1 hour";
"Map.LiveLocationFor8Hours" = "for 8 hours";
"Map.LiveLocationShortHour" = "%@h";

"Message.LiveLocation" = "Live Location";
"Conversation.LiveLocation" = "Live Location";

"Conversation.LiveLocationYou" = "You";
"Conversation.LiveLocationYouAnd" = "*You* and %@";
"Conversation.LiveLocationMembersCount_1" = "1 member";
"Conversation.LiveLocationMembersCount_2" = "2 members";
"Conversation.LiveLocationMembersCount_3_10" = "%@ members";
"Conversation.LiveLocationMembersCount_any" = "%@ members";
"Conversation.LiveLocationMembersCount_many" = "%@ members";
"Conversation.LiveLocationMembersCount_0" = "%@ members";

"Conversation.Admin" = "admin";

"LiveLocationUpdated.JustNow" = "updated just now";
"LiveLocationUpdated.MinutesAgo_0" = "updated %@ minutes ago"; //three to ten
"LiveLocationUpdated.MinutesAgo_1" = "updated 1 minute ago"; //one
"LiveLocationUpdated.MinutesAgo_2" = "updated 2 minutes ago"; //two
"LiveLocationUpdated.MinutesAgo_3_10" = "updated %@ minutes ago"; //three to ten
"LiveLocationUpdated.MinutesAgo_many" = "updated %@ minutes ago"; // more than ten
"LiveLocationUpdated.MinutesAgo_any" = "updated %@ minutes ago"; // more than ten
"LiveLocationUpdated.TodayAt" = "updated at %@";
"LiveLocationUpdated.YesterdayAt" = "updated yesterday at %@";

"LiveLocation.MenuChatsCount_1" = "You are sharing Live Location with 1 chat.";
"LiveLocation.MenuChatsCount_2" = "You are sharing Live Location with 2 chats.";
"LiveLocation.MenuChatsCount_3_10" = "You are sharing Live Location with %@ chats.";
"LiveLocation.MenuChatsCount_any" = "You are sharing Live Location with %@ chats.";
"LiveLocation.MenuChatsCount_many" = "You are sharing Live Location with %@ chats.";
"LiveLocation.MenuChatsCount_0" = "You are sharing Live Location with %@ chats.";
"LiveLocation.MenuStopAll" = "Stop All";

"DialogList.LiveLocationSharingTo" = "sharing with %@";
"DialogList.LiveLocationChatsCount_1" = "sharing with 1 chat";
"DialogList.LiveLocationChatsCount_2" = "sharing with 2 chats";
"DialogList.LiveLocationChatsCount_3_10" = "sharing with %@ chats";
"DialogList.LiveLocationChatsCount_any" = "sharing with %@ chats";
"DialogList.LiveLocationChatsCount_many" = "sharing with %@ chats";
"DialogList.LiveLocationChatsCount_0" = "sharing with %@ chats";

"Notification.PinnedLiveLocationMessage" = "%@ pinned a live location";
"Message.PinnedLiveLocationMessage" = "pinned live location";

"NotificationSettings.ContactJoined" = "New Contacts";

"AccessDenied.LocationAlwaysDenied" = "If you'd like to share your Live Location with friends, Telegram needs location access when the app is in the background.\n\nPlease go to Settings > Privacy > Location Services and set Telegram to Always.";

"UserInfo.UnblockConfirmation" = "Unblock %@?";

"Login.BannedPhoneSubject" = "Banned phone number: %@";
"Login.BannedPhoneBody" = "I'm trying to use my mobile phone number: %@\nBut Telegram says it's banned. Please help.";

"Conversation.StopLiveLocation" = "Stop Sharing";

"Settings.SavedMessages" = "Saved Messages";
"Conversation.SavedMessages" = "Saved Messages";
"DialogList.SavedMessages" = "Saved Messages";

"MediaPicker.TapToUngroupDescription" = "Tap to send media separately";
"MediaPicker.GroupDescription" = "Group media into one message";
"MediaPicker.UngroupDescription" = "Show media as separate messages";

"EditProfile.Title" = "Edit Profile";
"EditProfile.NameAndPhotoHelp" = "Enter your name and add an optional profile photo.";

"Settings.SetUsername" = "Set Username";

"DialogList.SearchSubtitleFormat" = "%1$@, %2$@";

"Media.ShareThisPhoto" = "This Photo";
"Media.SharePhoto_1" = "%@ Photo";
"Media.SharePhoto_2" = "All %@ Photos";
"Media.SharePhoto_3_10" = "All %@ Photos";
"Media.SharePhoto_any" = "All %@ Photos";
"Media.SharePhoto_many" = "All %@ Photos";
"Media.SharePhoto_0" = "All %@ Photos";

"Media.ShareThisVideo" = "This Video";
"Media.ShareVideo_1" = "%@ Video";
"Media.ShareVideo_2" = "All %@ Videos";
"Media.ShareVideo_3_10" = "All %@ Videos";
"Media.ShareVideo_any" = "All %@ Videos";
"Media.ShareVideo_many" = "All %@ Videos";
"Media.ShareVideo_0" = "All %@ Videos";

"Media.ShareItem_1" = "%@ Item";
"Media.ShareItem_2" = "All %@ Items";
"Media.ShareItem_3_10" = "All %@ Items";
"Media.ShareItem_any" = "All %@ Items";
"Media.ShareItem_many" = "All %@ Items";
"Media.ShareItem_0" = "All %@ Items";

"Settings.ViewPhoto" = "View Photo";

"DialogList.SavedMessagesTooltip" = "You can find your Saved Messages in Settings";

"PasscodeSettings.UnlockWithFaceId" = "Unlock with Face ID";
"Checkout.SavePasswordTimeoutAndFaceId" = "Would you like to save your password for %@ and use Face ID instead?";
"Checkout.PayWithFaceId" = "Pay with Face ID";

"Conversation.StatusSubscribers_0" = "%@ subscribers";
"Conversation.StatusSubscribers_1" = "%@ subscriber";
"Conversation.StatusSubscribers_2" = "%@ subscribers";
"Conversation.StatusSubscribers_3_10" = "%@ subscribers";
"Conversation.StatusSubscribers_many" = "%@ subscribers";
"Conversation.StatusSubscribers_any" = "%@ subscribers";

"DialogList.SavedMessagesHelp" = "Forward messages here for quick access";

"PrivacySettings.PasscodeAndTouchId" = "Passcode & Touch ID";
"PrivacySettings.PasscodeAndFaceId" = "Passcode & Face ID";

"TwoStepAuth.AdditionalPassword" = "Additional Password";

"PasscodeSettings.HelpTop" = "When you set up an additional passcode, a lock icon will appear on the chats page. Tap it to lock and unlock the app.";
"PasscodeSettings.HelpBottom" = "Note: if you forget the passcode, you'll need to delete and reinstall the app. All secret chats will be lost.";

"Channel.Setup.TypePublicHelp" = "Public channels can be found in search, channel history is available to everyone and anyone can join.";
"Channel.Setup.TypePrivateHelp" = "Private channels can only be joined if you were invited or have an invite link.";
"Group.Username.InvalidTooShort" = "Group names must have at least 5 characters.";
"Group.Username.InvalidStartsWithNumber" = "Group names can't start with a number.";
"Group.Username.CreatePublicLinkHelp" = "People can share this link with others and find your group using Telegram search.";
"Channel.TypeSetup.Title" = "Channel Type";

"Group.Setup.TypePrivate" = "Private";
"Group.Setup.TypePublic" = "Public";

"Channel.Info.Subscribers" = "Subscribers";
"Channel.Subscribers.Title" = "Subscribers";
"Conversation.InfoGroup" = "Group";

"Privacy.PaymentsClearInfoDoneHelp" = "Payment & shipping info cleared.";

"InfoPlist.NSContactsUsageDescription" = "Telegram will continuously upload your contacts to its heavily encrypted cloud servers to let you connect with your friends across all your devices.";
"InfoPlist.NSLocationWhenInUseUsageDescription" = "When you send your location to your friends, Telegram needs access to show them a map.";
"InfoPlist.NSCameraUsageDescription" = "We need this so that you can take and share photos and videos.";
"InfoPlist.NSPhotoLibraryUsageDescription" = "We need this so that you can share photos and videos from your photo library.";
"InfoPlist.NSPhotoLibraryAddUsageDescription" = "We need this so that you can save photos and videos to your photo library.";
"InfoPlist.NSMicrophoneUsageDescription" = "We need this so that you can record and share voice messages and videos with sound.";
"InfoPlist.NSSiriUsageDescription" = "You can use Siri to send messages.";
"InfoPlist.NSLocationAlwaysAndWhenInUseUsageDescription" = "When you choose to share your Live Location with friends in a chat, Telegram needs background access to your location to keep them updated for the duration of the live sharing.";
"InfoPlist.NSLocationAlwaysUsageDescription" = "When you choose to share your live location with friends in a chat, Telegram needs background access to your location to keep them updated for the duration of the live sharing. You also need this to send locations from an Apple Watch.";
"InfoPlist.NSLocationWhenInUseUsageDescription" = "When you send your location to your friends, Telegram needs access to show them a map.";
"InfoPlist.NSFaceIDUsageDescription" = "You can use Face ID to unlock the app.";

"Privacy.Calls.P2PNever" = "Never";
"Privacy.Calls.P2PContacts" = "My Contacts";
"Privacy.Calls.P2PAlways" = "Always";

"ChatSettings.AutoDownloadTitle" = "AUTOMATIC MEDIA DOWNLOAD";
"ChatSettings.AutoDownloadEnabled" = "Auto-Download Media";
"ChatSettings.AutoDownloadPhotos" = "Photos";
"ChatSettings.AutoDownloadVideos" = "Videos";
"ChatSettings.AutoDownloadDocuments" = "Documents";
"ChatSettings.AutoDownloadVoiceMessages" = "Voice Messages";
"ChatSettings.AutoDownloadVideoMessages" = "Video Messages";
"ChatSettings.AutoDownloadReset" = "Reset Auto-Download Settings";

"AutoDownloadSettings.Title" = "Auto-Download";

"AutoDownloadSettings.PhotosTitle" = "Photos";
"AutoDownloadSettings.VideosTitle" = "Videos";
"AutoDownloadSettings.DocumentsTitle" = "Documents";
"AutoDownloadSettings.VoiceMessagesTitle" = "Voice Messages";
"AutoDownloadSettings.VideoMessagesTitle" = "Video Messages";

"AutoDownloadSettings.Cellular" = "CELLULAR";
"AutoDownloadSettings.WiFi" = "WI-FI";
"AutoDownloadSettings.Contacts" = "Contacts";
"AutoDownloadSettings.PrivateChats" = "Other Private Chats";
"AutoDownloadSettings.GroupChats" = "Group Chats";
"AutoDownloadSettings.Channels" = "Channels";
"AutoDownloadSettings.LimitBySize" = "LIMIT BY SIZE";
"AutoDownloadSettings.UpTo" = "up to %@";
"AutoDownloadSettings.Unlimited" = "unlimited";

"AutoDownloadSettings.Reset" = "Reset";
"AutoDownloadSettings.ResetHelp" = "Undo all custom auto-download settings.";

"SaveIncomingPhotosSettings.Title" = "Save Incoming Photos";
"SaveIncomingPhotosSettings.From" = "SAVE INCOMING PHOTOS FROM";

"Channel.AdminLog.ChannelEmptyText" = "No service actions were taken by the channel's subscribers and admins in the last 48 hours.";
"Channel.AdminLogFilter.EventsNewSubscribers" = "New Subscribers";
"Channel.AdminLogFilter.EventsLeavingSubscribers" = "Subscribers Removed";

"Conversation.ClearPrivateHistory" = "This will delete all messages and media in this chat from your Telegram cloud. Your chat partner will still have them.";
"Conversation.ClearGroupHistory" = "This will delete all messages and media in this chat from your Telegram cloud. Other members of the group will still have them.";
"Conversation.ClearSecretHistory" = "This will delete all messages and media in this chat for both you and your chat partner.";
"Conversation.ClearSelfHistory" = "This will delete all messages and media in this chat from your Telegram cloud.";

"MediaPicker.LivePhotoDescription" = "The live photo will be sent as a GIF.";

"Settings.Appearance" = "Appearance";
"Appearance.Title" = "Appearance";
"Appearance.TextSize" = "TEXT SIZE";
"Appearance.Preview" = "CHAT PREVIEW";
"Appearance.ColorTheme" = "COLOR THEME";
"Appearance.ThemeDayClassic" = "Day Classic";
"Appearance.ThemeDay" = "Day";
"Appearance.ThemeNight" = "Night";
"Appearance.ThemeNightBlue" = "Night Blue";
"Appearance.PreviewReplyAuthor" = "Lucio";
"Appearance.PreviewReplyText" = "Reinhart, we need to find you some...";
"Appearance.PreviewIncomingText" = "Ah you kids today with techno music! Enjoy the classics, like Hasselhoff!";
"Appearance.PreviewOutgoingText" = "I can't take you seriously right now. Sorry..";
"Appearance.AccentColor" = "Accent Color";
"Appearance.PickAccentColor" = "Pick an Accent Color";

"Appearance.AutoNightTheme" = "Auto-Night Theme";
"Appearance.AutoNightThemeDisabled" = "Disabled";

"AutoNightTheme.Title" = "Auto-Night Theme";
"AutoNightTheme.Disabled" = "Disabled";
"AutoNightTheme.Scheduled" = "Scheduled";
"AutoNightTheme.Automatic" = "Automatic";

"AutoNightTheme.ScheduleSection" = "SCHEDULE";
"AutoNightTheme.UseSunsetSunrise" = "Use Location Sunset & Sunrise";
"AutoNightTheme.ScheduledFrom" = "From";
"AutoNightTheme.ScheduledTo" = "To";

"AutoNightTheme.UpdateLocation" = "Update Location";
"AutoNightTheme.LocationHelp" = "Calculating sunset & sunrise times requires a one-time check of your approximate location. Note that this location is stored locally on your device only.\n\nSunset: %@\nSunrise: %@";
"AutoNightTheme.NotAvailable" = "N/A";

"AutoNightTheme.AutomaticSection" = "BRIGHTNESS THRESHOLD";
"AutoNightTheme.AutomaticHelp" = "Switch to night theme when brightness is %@%% or less. Auto-brightness should be enabled for this feature to work correctly.";

"AutoNightTheme.PreferredTheme" = "PREFERRED THEME";

"AuthSessions.Sessions" = "Sessions";
"AuthSessions.LoggedIn" = "Websites";
"AuthSessions.LogOutApplications" = "Disconnect All Websites";
"AuthSessions.LogOutApplicationsHelp" = "You can log in on websites that support signing in with Telegram.";
"AuthSessions.LoggedInWithTelegram" = "CONNECTED WEBSITES";
"AuthSessions.LogOut" = "Disconnect";
"AuthSessions.Message" = "You allowed this bot to message you when you logged in on %@.";

"Conversation.ContextMenuReport" = "Report";

"Stickers.Search" = "Search Stickers";
"Stickers.NoStickersFound" = "No Stickers Found";

"Camera.Discard" = "Discard All";

"Stickers.SuggestStickers" = "Suggest Stickers by Emoji";
"Stickers.SuggestAll" = "All Sets";
"Stickers.SuggestAdded" = "My Sets";
"Stickers.SuggestNone" = "None";

"Settings.Proxy" = "Proxy";
"Settings.ProxyDisabled" = "Disabled";
"Settings.ProxyConnecting" = "Connecting...";
"Settings.ProxyConnected" = "Connected";

"SocksProxySetup.UseProxy" = "Use Proxy";
"SocksProxySetup.SavedProxies" = "SAVED PROXIES";
"SocksProxySetup.AddProxy" = "Add Proxy";
"SocksProxySetup.SaveProxy" = "Save Proxy";
"SocksProxySetup.ConnectAndSave" = "Connect Proxy";
"SocksProxySetup.AddProxyTitle" = "Add Proxy";
"SocksProxySetup.ProxyDetailsTitle" = "Proxy Details";
"SocksProxySetup.ProxyStatusChecking" = "checking...";
"SocksProxySetup.ProxyStatusPing" = "%@ ms ping";
"SocksProxySetup.ProxyStatusUnavailable" = "unavailable";
"SocksProxySetup.ProxyStatusConnecting" = "connecting";
"SocksProxySetup.ProxyStatusConnected" = "connected";

"SocksProxySetup.ProxyType" = "TYPE";
"SocksProxySetup.ProxySocks5" = "SOCKS5";
"SocksProxySetup.ProxyTelegram" = "MTProto";
"SocksProxySetup.HostnamePlaceholder" = "Server";
"SocksProxySetup.PortPlaceholder" = "Port";
"SocksProxySetup.UsernamePlaceholder" = "Username";
"SocksProxySetup.PasswordPlaceholder" = "Password";
"SocksProxySetup.Secret" = "Secret";
"SocksProxySetup.SecretPlaceholder" = "Secret";
"SocksProxySetup.RequiredCredentials" = "CREDENTIALS";

"SocksProxySetup.Connecting" = "Connecting...";
"SocksProxySetup.FailedToConnect" = "Failed to connect";

"SocksProxySetup.ProxyEnabled" = "Proxy\nEnabled";

"DialogList.AdLabel" = "Proxy Sponsor";
"DialogList.AdNoticeAlert" = "The proxy you are using displays a sponsored channel in your chat list.";
"SocksProxySetup.AdNoticeHelp" = "This proxy may display a sponsored channel in your chat list. This doesn't reveal your Telegram traffic.";

"SocksProxySetup.ShareProxyList" = "Share Proxy List";

"Privacy.SecretChatsTitle" = "SECRET CHATS";
"Privacy.SecretChatsLinkPreviews" = "Link Previews";
"Privacy.SecretChatsLinkPreviewsHelp" = "Link previews will be generated on Telegram servers. We do not store data about the links you send.";

"Privacy.ContactsTitle" = "CONTACTS";
"Privacy.ContactsSync" = "Sync Contacts";
"Privacy.ContactsSyncHelp" = "Turn on to continuously sync contacts from this device with your account.";
"Privacy.ContactsReset" = "Delete Synced Contacts";
"Privacy.ContactsResetConfirmation" = "This will remove your contacts from the Telegram servers.\nIf 'Sync Contacts' is enabled, contacts will be re-synced.";

"Login.TermsOfServiceDecline" = "Decline";
"Login.TermsOfServiceAgree" = "Agree & Continue";

"Login.TermsOfService.ProceedBot" = "Please agree and proceed to %@.";

"Login.TermsOfServiceSignupDecline" = "We're very sorry, but this means you can't sign up for Telegram.\n\nUnlike others, we don't use your data for ad targeting or other commercial purposes. Telegram only stores the information it needs to function as a feature-rich cloud service. You can adjust how we use your data (e.g., delete synced contacts) in Privacy & Security settings.\n\nBut if you're generally not OK with Telegram's modest needs, it won't be possible for us to provide this service.";

"UserInfo.BotPrivacy" = "Privacy Policy";

"PrivacyPolicy.Title" = "Privacy Policy and Terms of Service";
"PrivacyPolicy.Decline" = "Decline";
"PrivacyPolicy.Accept" = "Agree & Continue";

"PrivacyPolicy.AgeVerificationTitle" = "Age Verification";
"PrivacyPolicy.AgeVerificationMessage" = "Tap Agree to confirm that you are %@ or over.";
"PrivacyPolicy.AgeVerificationAgree" = "Agree";

"PrivacyPolicy.DeclineTitle" = "Decline";
"PrivacyPolicy.DeclineMessage" = "We're very sorry, but this means we must part ways here. Unlike others, we don't use your data for ad targeting or other commercial purposes. Telegram only stores the information it needs to function as a feature-rich cloud service. You can adjust how we use your data (e.g., delete synced contacts) in Privacy & Security settings.\n\nBut if you're generally not OK with Telegram's modest needs, it won't be possible for us to provide this service.";
"PrivacyPolicy.DeclineDeclineAndDelete" = "Decline and Delete";

"PrivacyPolicy.DeclineLastWarning" = "Warning, this will irreversibly delete your Telegram account along with all the data you store in the Telegram cloud.\n\nWe will provide a tool to download your data before June, 23 – so you may want to wait a little before deleting.";
"PrivacyPolicy.DeclineDeleteNow" = "Delete Now";

"Settings.Passport" = "Telegram Passport";

"Passport.Title" = "Passport";

"Passport.RequestHeader" = "%@ requests access to your personal data to sign you up for their services.";

"Passport.InfoTitle" = "What is Telegram Passport?";
"Passport.InfoText" = "With **Telegram Passport** you can easily sign up for websites and services that require identity verification.\n\nYour information, personal data, and documents are protected by end-to-end encryption. Nobody, including Telegram, can access them without your permission.";
"Passport.InfoLearnMore" = "Learn More";
"Passport.InfoFAQ_URL" = "https://telegram.org/faq#passport";

"Passport.PassportInformation" = "PASSPORT INFORMATION";
"Passport.RequestedInformation" = "REQUESTED INFORMATION";
"Passport.FieldIdentity" = "Identity Document";
"Passport.FieldIdentityDetailsHelp" = "Fill in your personal details";
"Passport.FieldIdentityUploadHelp" = "Upload a scan of your passport or other ID";
"Passport.FieldIdentitySelfieHelp" = "Take a selfie with your document";
"Passport.FieldAddress" = "Residential Address";
"Passport.FieldAddressHelp" = "Please provide your address";
"Passport.FieldAddressUploadHelp" = "Upload proof of your address";
"Passport.FieldPhone" = "Phone Number";
"Passport.FieldPhoneHelp" = "Provide your contact phone number";
"Passport.FieldEmail" = "Email Address";
"Passport.FieldEmailHelp" = "Provide your contact email address";
"Passport.PrivacyPolicy" = "You accept the [%1$@ Privacy Policy] and allow their @%2$@ to send you messages.";
"Passport.AcceptHelp" = "You are sending your documents directly to %1$@ and allowing their @%2$@ to send you messages.";
"Passport.Authorize" = "Authorize";

"Passport.DeletePassport" = "Delete Telegram Passport";
"Passport.DeletePassportConfirmation" = "Are you sure you want to delete your Telegram Passport? All details will be lost.";

"Passport.PasswordHelp" = "Please enter your Telegram Password\nto decrypt your data";
"Passport.PasswordPlaceholder" = "Enter your password";
"Passport.InvalidPasswordError" = "Invalid password. Please try again.";
"Passport.FloodError" = "Limit exceeded. Please try again later.";
"Passport.UpdateRequiredError" = "Sorry, your Telegram app is out of date and can’t handle this request. Please update Telegram.";

"Passport.ForgottenPassword" = "Forgotten Password";
"Passport.PasswordReset" = "All documents uploaded to your Telegram Passport will be lost. You will be able to upload new documents.";

"Passport.PasswordDescription" = "Please create a password to secure your personal data with end-to-end encryption.\n\nThis password will also be required whenever you log in to Telegram on a new device.";
"Passport.PasswordCreate" = "Create a Password";
"Passport.PasswordCompleteSetup" = "Complete Password Setup";
"Passport.PasswordNext" = "Next";

"Passport.DeletePersonalDetails" = "Delete Personal Details";
"Passport.DeletePersonalDetailsConfirmation" = "Are you sure you want to delete personal details?";

"Passport.DeleteAddress" = "Delete Address";
"Passport.DeleteAddressConfirmation" = "Are you sure you want to delete address?";

"Passport.DeleteDocument" = "Delete Document";
"Passport.DeleteDocumentConfirmation" = "Are you sure you want to delete this document? All details will be lost.";

"Passport.Scans" = "SCANS";
"Passport.Scans.Upload" = "Upload Scan";
"Passport.Scans.UploadNew" = "Upload Additional Scan";
"Passport.Scans.ScanIndex" = "Scan %@";

"Passport.Identity.TypePersonalDetails" = "Personal Details";
"Passport.Identity.TypePassport" = "Passport";
"Passport.Identity.TypePassportUploadScan" = "Upload a scan of your passport";
"Passport.Identity.TypeInternalPassport" = "Internal Passport";
"Passport.Identity.TypeInternalPassportUploadScan" = "Upload a scan of your internal passport";
"Passport.Identity.TypeIdentityCard" = "Identity Card";
"Passport.Identity.TypeIdentityCardUploadScan" = "Upload a scan of your identity card";
"Passport.Identity.TypeDriversLicense" = "Driver's License";
"Passport.Identity.TypeDriversLicenseUploadScan" = "Upload a scan of your driver's license";

"Passport.Identity.AddPersonalDetails" = "Add Personal Details";
"Passport.Identity.AddPassport" = "Add Passport";
"Passport.Identity.AddInternalPassport" = "Add Internal Passport";
"Passport.Identity.AddIdentityCard" = "Add Identity Card";
"Passport.Identity.AddDriversLicense" = "Add Driver's License";

"Passport.Identity.EditPersonalDetails" = "Edit Personal Details";
"Passport.Identity.EditPassport" = "Edit Passport";
"Passport.Identity.EditInternalPassport" = "Edit Internal Passport";
"Passport.Identity.EditIdentityCard" = "Edit Identity Card";
"Passport.Identity.EditDriversLicense" = "Edit Driver's License";

"Passport.Identity.DocumentDetails" = "DOCUMENT DETAILS";
"Passport.Identity.Name" = "First Name";
"Passport.Identity.NamePlaceholder" = "First Name";
"Passport.Identity.MiddleName" = "Middle Name";
"Passport.Identity.MiddleNamePlaceholder" = "Middle Name";
"Passport.Identity.Surname" = "Last Name";
"Passport.Identity.SurnamePlaceholder" = "Last Name";
"Passport.Identity.DateOfBirth" = "Date of Birth";
"Passport.Identity.DateOfBirthPlaceholder" = "Date of Birth";
"Passport.Identity.Gender" = "Gender";
"Passport.Identity.GenderPlaceholder" = "Gender";
"Passport.Identity.GenderMale" = "Male";
"Passport.Identity.GenderFemale" = "Female";
"Passport.Identity.Country" = "Citizenship";
"Passport.Identity.CountryPlaceholder" = "Citizenship";
"Passport.Identity.ResidenceCountry" = "Residence";
"Passport.Identity.ResidenceCountryPlaceholder" = "Residence";
"Passport.Identity.DocumentNumber" = "Document #";
"Passport.Identity.DocumentNumberPlaceholder" = "Document Number";
"Passport.Identity.IssueDate" = "Issue Date";
"Passport.Identity.IssueDatePlaceholder" = "Issue Date";
"Passport.Identity.ExpiryDate" = "Expiry Date";
"Passport.Identity.ExpiryDatePlaceholder" = "Expiry Date";
"Passport.Identity.ExpiryDateNone" = "None";
"Passport.Identity.DoesNotExpire" = "Does Not Expire";

"Passport.Identity.FilesTitle" = "REQUESTED FILES";
"Passport.Identity.ScansHelp" = "The document must contain your photograph, first and last name, date of birth, document number, country of issue, and expiry date.";
"Passport.Identity.FilesView" = "View";
"Passport.Identity.FilesUploadNew" = "Upload New";
"Passport.Identity.MainPage" = "Main Page";
"Passport.Identity.MainPageHelp" = "Upload a main page photo of the document";
"Passport.Identity.FrontSide" = "Front Side";
"Passport.Identity.FrontSideHelp" = "Upload a front side photo of the document";
"Passport.Identity.ReverseSide" = "Reverse Side";
"Passport.Identity.ReverseSideHelp" = "Upload a reverse side photo of the document";
"Passport.Identity.Selfie" = "Selfie";
"Passport.Identity.SelfieHelp" = "Upload a selfie holding this document";
"Passport.Identity.Translation" = "Translation";
"Passport.Identity.TranslationHelp" = "Upload a translation of this document";

"Passport.Address.TypeResidentialAddress" = "Residential Address";
"Passport.Address.TypePassportRegistration" = "Passport Registration";
"Passport.Address.TypeUtilityBill" = "Utility Bill";
"Passport.Address.TypeBankStatement" = "Bank Statement";
"Passport.Address.TypeRentalAgreement" = "Tenancy Agreement";
"Passport.Address.TypeTemporaryRegistration" = "Temporary Registration";

"Passport.Address.AddResidentialAddress" = "Add Residential Address";
"Passport.Address.AddPassportRegistration" = "Add Passport Registration";
"Passport.Address.AddUtilityBill" = "Add Utility Bill";
"Passport.Address.AddBankStatement" = "Add Bank Statement";
"Passport.Address.AddRentalAgreement" = "Add Tenancy Agreement";
"Passport.Address.AddTemporaryRegistration" = "Add Temporary Registration";

"Passport.Address.EditResidentialAddress" = "Edit Residential Address";
"Passport.Address.EditPassportRegistration" = "Edit Passport Registration";
"Passport.Address.EditUtilityBill" = "Edit Utility Bill";
"Passport.Address.EditBankStatement" = "Edit Bank Statement";
"Passport.Address.EditRentalAgreement" = "Edit Tenancy Agreement";
"Passport.Address.EditTemporaryRegistration" = "Edit Temporary Registration";

"Passport.Address.Address" = "ADDRESS";
"Passport.Address.Street" = "Street";
"Passport.Address.Street1Placeholder" = "Street and number, P.O. box";
"Passport.Address.Street2Placeholder" = "Apt., suite, unit, building, floor";
"Passport.Address.Postcode" = "Postcode";
"Passport.Address.PostcodePlaceholder" = "Postcode";
"Passport.Address.City" = "City";
"Passport.Address.CityPlaceholder" = "City";
"Passport.Address.Region" = "Region";
"Passport.Address.RegionPlaceholder" = "State / Province / Region";
"Passport.Address.Country" = "Country";
"Passport.Address.CountryPlaceholder" = "Country";

"Passport.Address.ScansHelp" = "The document must contain your first and last name, your residential address, a stamp / barcode / QR code / logo, and issue date, no more than 3 months ago.";

"Passport.Phone.Title" = "Phone Number";
"Passport.Phone.UseTelegramNumber" = "Use %@";
"Passport.Phone.UseTelegramNumberHelp" = "Use the same phone number as on Telegram.";
"Passport.Phone.EnterOtherNumber" = "OR ENTER NEW PHONE NUMBER";
"Passport.Phone.Help" = "Note: You will receive a confirmation code on the phone number you provide.";
"Passport.Phone.Delete" = "Delete Phone Number";

"Passport.Email.Title" = "Email";
"Passport.Email.UseTelegramEmail" = "Use %@";
"Passport.Email.UseTelegramEmailHelp" = "Use the same address as on Telegram.";
"Passport.Email.EnterOtherEmail" = "OR ENTER NEW EMAIL ADDRESS";
"Passport.Email.EmailPlaceholder" = "Enter your email address";
"Passport.Email.Help" = "Note: You will receive a confirmation code to the email address you provide.";
"Passport.Email.Delete" = "Delete Email Address";
"Passport.Email.CodeHelp" = "Please enter the confirmation code we've just sent to %@";

"Notification.PassportValuesSentMessage" = "%1$@ received the following documents: %2$@";
"Notification.PassportValuePersonalDetails" = "personal details";
"Notification.PassportValueProofOfIdentity" = "proof of identity";
"Notification.PassportValueAddress" = "your address";
"Notification.PassportValueProofOfAddress" = "proof of address";
"Notification.PassportValuePhone" = "phone number";
"Notification.PassportValueEmail" = "email address";

"FastTwoStepSetup.HintSection" = "HINT";
"FastTwoStepSetup.HintPlaceholder" = "Enter a hint";
"FastTwoStepSetup.HintHelp" = "Please create an optional hint for your password.";

"Passport.DiscardMessageTitle" = "Discard Changes";
"Passport.DiscardMessageDescription" = "Are you sure you want to discard all changes?";
"Passport.DiscardMessageAction" = "Discard";

"Passport.ScanPassport" = "Scan Your Passport";
"Passport.ScanPassportHelp" = "Scan your passport or identity card with machine-readable zone to fill personal details automatically.";

"TwoStepAuth.PasswordRemovePassportConfirmation" = "Are you sure you want to disable your password?\n\nWarning! All data saved in your Telegram Passport will be lost!";

"Application.Update" = "Update";

"Conversation.EditingMessagePanelMedia" = "Tap to edit media";
"Conversation.EditingMessageMediaChange" = "Change Photo or Video";
"Conversation.EditingMessageMediaEditCurrentPhoto" = "Edit Current Photo";
"Conversation.EditingMessageMediaEditCurrentVideo" = "Edit Current Video";

"Conversation.InputTextCaptionPlaceholder" = "Caption";

"Conversation.ViewContactDetails" = "VIEW CONTACT";

"DialogList.Read" = "Read";
"DialogList.Unread" = "Unread";

"ContactInfo.Title" = "Contact Info";
"ContactInfo.PhoneLabelHome" = "home";
"ContactInfo.PhoneLabelWork" = "work";
"ContactInfo.PhoneLabelMobile" = "mobile";
"ContactInfo.PhoneLabelMain" = "main";
"ContactInfo.PhoneLabelHomeFax" = "home fax";
"ContactInfo.PhoneLabelWorkFax" = "work fax";
"ContactInfo.PhoneLabelPager" = "pager";
"ContactInfo.PhoneLabelOther" = "other";
"ContactInfo.URLLabelHomepage" = "homepage";
"ContactInfo.BirthdayLabel" = "birthday";
"ContactInfo.Job" = "job";

"UserInfo.NotificationsDefault" = "Default";
"UserInfo.NotificationsDefaultSound" = "Default (%@)";

"DialogList.ProxyConnectionIssuesTooltip" = "Can’t connect to your preferred proxy.\nTap to change settings.";

"Conversation.TapAndHoldToRecord" = "Tap and hold to record";

"Privacy.TopPeers" = "Suggest Frequent Contacts";
"Privacy.TopPeersHelp" = "Display people you message frequently at the top of the search section for quick access.";
"Privacy.TopPeersWarning" = "This will delete all data about the people you message frequently as well the inline bots you are likely to use.";
"Privacy.TopPeersDelete" = "Delete";

"Conversation.EditingCaptionPanelTitle" = "Edit Caption";

"Passport.CorrectErrors" = "Tap to correct errors";

"Passport.NotLoggedInMessage" = "Please log in to your account to use Telegram Passport";

"Update.Title" = "Telegram Update";
"Update.AppVersion" = "Telegram %@";
"Update.UpdateApp" = "Update Telegram";
"Update.Skip" = "Skip";

"ReportPeer.ReasonCopyright" = "Copyright";

"PrivacySettings.DataSettings" = "Data Settings";
"PrivacySettings.DataSettingsHelp" = "Control which of your data is stored in the cloud and used by Telegram to enable advanced features.";

"PrivateDataSettings.Title" = "Data Settings";
"Privacy.ChatsTitle" = "CHATS";
"Privacy.DeleteDrafts" = "Delete All Cloud Drafts";

"UserInfo.NotificationsDefaultEnabled" = "Default (Enabled)";
"UserInfo.NotificationsDefaultDisabled" = "Default (Disabled)";

"Notifications.MessageNotificationsExceptions" = "Exceptions";
"Notifications.GroupNotificationsExceptions" = "Exceptions";

"Notifications.ExceptionsNone" = "None";
"Notifications.Exceptions_1" = "%@ chat";
"Notifications.Exceptions_2" = "%@ chats";
"Notifications.Exceptions_3_10" = "%@ chats";
"Notifications.Exceptions_any" = "%@ chats";
"Notifications.Exceptions_many" = "%@ chats";
"Notifications.Exceptions_0" = "%@ chats";

"Notifications.ExceptionMuteExpires.Minutes_1" = "In 1 minute";
"Notifications.ExceptionMuteExpires.Minutes_2" = "In 2 minutes";
"Notifications.ExceptionMuteExpires.Minutes_3_10" = "In %@ minutes";
"Notifications.ExceptionMuteExpires.Minutes_any" = "In %@ minutes";
"Notifications.ExceptionMuteExpires.Minutes_many" = "In %@ minutes";
"Notifications.ExceptionMuteExpires.Minutes_0" = "In %@ minutes";

"Notifications.ExceptionMuteExpires.Hours_1" = "In 1 hour";
"Notifications.ExceptionMuteExpires.Hours_2" = "In 2 hours";
"Notifications.ExceptionMuteExpires.Hours_3_10" = "In %@ hours";
"Notifications.ExceptionMuteExpires.Hours_any" = "In %@ hours";
"Notifications.ExceptionMuteExpires.Hours_many" = "In %@ hours";
"Notifications.ExceptionMuteExpires.Hours_0" = "In %@ hours";

"Notifications.ExceptionMuteExpires.Days_1" = "In 1 day";
"Notifications.ExceptionMuteExpires.Days_2" = "In 2 days";
"Notifications.ExceptionMuteExpires.Days_3_10" = "In %@ days";
"Notifications.ExceptionMuteExpires.Days_any" = "In %@ days";
"Notifications.ExceptionMuteExpires.Days_many" = "In %@ days";
"Notifications.ExceptionMuteExpires.Days_0" = "In %@ days";

"Notifications.ExceptionsTitle" = "Exceptions";
"Notifications.ExceptionsChangeSound" = "Change Sound (%@)";
"Notifications.ExceptionsDefaultSound" = "Default";
"Notifications.ExceptionsMuted" = "Muted";
"Notifications.ExceptionsUnmuted" = "Unmuted";
"Notifications.AddExceptionTitle" = "Add Exception";

"Notifications.ExceptionsMessagePlaceholder" = "This section will list all private chats with non-default notification settings.";
"Notifications.ExceptionsGroupPlaceholder" = "This section will list all groups and channels with non-default notification settings.";

"Passport.Identity.LatinNameHelp" = "Enter your name using the Latin alphabet";
"Passport.Identity.NativeNameTitle" = "YOUR NAME IN %@";
"Passport.Identity.NativeNameGenericTitle" = "NAME IN DOCUMENT LANGUAGE";
"Passport.Identity.NativeNameHelp" = "Your name in the language of the country that issued the document.";
"Passport.Identity.NativeNameGenericHelp" = "Your name in the language of the country (%@) that issued the document.";

"Passport.Identity.Translations" = "TRANSLATION";
"Passport.Identity.TranslationsHelp" = "Upload scans of verified translation of the document.";
"Passport.FieldIdentityTranslationHelp" = "Upload a translation of your document";
"Passport.FieldAddressTranslationHelp" = "Upload a translation of your document";

"Passport.FieldOneOf.Or" = "%1$@ or %2$@";
"Passport.Identity.UploadOneOfScan" = "Upload a scan of your %@";
"Passport.Address.UploadOneOfScan" = "Upload a scan of your %@";

"Passport.Address.TypeUtilityBillUploadScan" = "Upload a scan of your utiliity bill";
"Passport.Address.TypeBankStatementUploadScan" = "Upload a scan of your bank statement";
"Passport.Address.TypeRentalAgreementUploadScan" = "Upload a scan of your tenancy agreement";
"Passport.Address.TypePassportRegistrationUploadScan" = "Upload a scan of your passport registration";
"Passport.Address.TypeTemporaryRegistrationUploadScan" = "Upload a scan of your temporary registration";

"Passport.Identity.OneOfTypePassport" = "passport";
"Passport.Identity.OneOfTypeInternalPassport" = "internal passport";
"Passport.Identity.OneOfTypeIdentityCard" = "identity card";
"Passport.Identity.OneOfTypeDriversLicense" = "driver's license";

"Passport.Address.OneOfTypePassportRegistration" = "passport registration";
"Passport.Address.OneOfTypeUtilityBill" = "utility bill";
"Passport.Address.OneOfTypeBankStatement" = "bank statement";
"Passport.Address.OneOfTypeRentalAgreement" = "tenancy agreement";
"Passport.Address.OneOfTypeTemporaryRegistration" = "temporary registration";

"Passport.FieldOneOf.Delimeter" = ", ";
"Passport.FieldOneOf.FinalDelimeter" = " or ";

"Passport.Scans_1" = "%@ scan";
"Passport.Scans_2" = "%@ scans";
"Passport.Scans_3_10" = "%@ scans";
"Passport.Scans_any" = "%@ scans";
"Passport.Scans_many" = "%@ scans";
"Passport.Scans_0" = "%@ scans";

"NotificationsSound.None" = "None";
"NotificationsSound.Note" = "Note";
"NotificationsSound.Aurora" = "Aurora";
"NotificationsSound.Bamboo" = "Bamboo";
"NotificationsSound.Chord" = "Chord";
"NotificationsSound.Circles" = "Circles";
"NotificationsSound.Complete" = "Complete";
"NotificationsSound.Hello" = "Hello";
"NotificationsSound.Input" = "Input";
"NotificationsSound.Keys" = "Keys";
"NotificationsSound.Popcorn" = "Popcorn";
"NotificationsSound.Pulse" = "Pulse";
"NotificationsSound.Synth" = "Synth";

"NotificationsSound.Tritone" = "Tri-tone";
"NotificationsSound.Tremolo" = "Tremolo";
"NotificationsSound.Alert" = "Alert";
"NotificationsSound.Bell" = "Bell";
"NotificationsSound.Calypso" = "Calypso";
"NotificationsSound.Chime" = "Chime";
"NotificationsSound.Glass" = "Glass";
"NotificationsSound.Telegraph" = "Telegraph";

"Settings.CopyPhoneNumber" = "Copy Phone Number";
"Settings.CopyUsername" = "Copy Username";

"Passport.Language.ar" = "Arabic";
"Passport.Language.az" = "Azerbaijani";
"Passport.Language.bg" = "Bulgarian";
"Passport.Language.bn" = "Bangla";
"Passport.Language.cs" = "Czech";
"Passport.Language.da" = "Danish";
"Passport.Language.de" = "German";
"Passport.Language.dv" = "Divehi";
"Passport.Language.dz" = "Dzongkha";
"Passport.Language.el" = "Greek";
"Passport.Language.en" = "English";
"Passport.Language.es" = "Spanish";
"Passport.Language.et" = "Estonian";
"Passport.Language.fa" = "Persian";
"Passport.Language.fr" = "French";
"Passport.Language.he" = "Hebrew";
"Passport.Language.hr" = "Croatian";
"Passport.Language.hu" = "Hungarian";
"Passport.Language.hy" = "Armenian";
"Passport.Language.id" = "Indonesian";
"Passport.Language.is" = "Icelandic";
"Passport.Language.it" = "Italian";
"Passport.Language.ja" = "Japanese";
"Passport.Language.ka" = "Georgian";
"Passport.Language.km" = "Khmer";
"Passport.Language.ko" = "Korean";
"Passport.Language.lo" = "Lao";
"Passport.Language.lt" = "Lithuanian";
"Passport.Language.lv" = "Latvian";
"Passport.Language.mk" = "Macedonian";
"Passport.Language.mn" = "Mongolian";
"Passport.Language.ms" = "Malay";
"Passport.Language.my" = "Burmese";
"Passport.Language.ne" = "Nepali";
"Passport.Language.nl" = "Dutch";
"Passport.Language.pl" = "Polish";
"Passport.Language.pt" = "Portuguese";
"Passport.Language.ro" = "Romanian";
"Passport.Language.ru" = "Russian";
"Passport.Language.sk" = "Slovak";
"Passport.Language.sl" = "Slovenian";
"Passport.Language.th" = "Thai";
"Passport.Language.tk" = "Turkmen";
"Passport.Language.tr" = "Turkish";
"Passport.Language.uk" = "Ukrainian";
"Passport.Language.uz" = "Uzbek";
"Passport.Language.vi" = "Vietnamese";

"Conversation.EmptyGifPanelPlaceholder" = "You have no saved GIFs yet.\nEnter @gif to search.";
"DialogList.MultipleTyping" = "%@ and %@";
"Contacts.NotRegisteredSection" = "Phonebook";

"SocksProxySetup.PasteFromClipboard" = "Paste From Clipboard";

"Share.AuthTitle" = "Log in to Telegram";
"Share.AuthDescription" = "Open Telegram and log in to share.";

"Notifications.DisplayNamesOnLockScreen" = "Names on lock-screen";
"Notifications.DisplayNamesOnLockScreenInfoWithLink" = "Display names in notifications when the device is locked. To disable, make sure that \"Show Previews\" is also set to \"When Unlocked\" or \"Never\" in [iOS Settings]";

"Notifications.Badge" = "BADGE COUNTER";
"Notifications.Badge.IncludeMutedChats" = "Include Muted Chats";
"Notifications.Badge.IncludePublicGroups" = "Include Public Groups";
"Notifications.Badge.IncludeChannels" = "Include Channels";
"Notifications.Badge.CountUnreadMessages" = "Count Unread Messages";
"Notifications.Badge.CountUnreadMessages.InfoOff" = "Switch on to show the number of unread messages instead of chats.";
"Notifications.Badge.CountUnreadMessages.InfoOn" = "Switch off to show the number of unread chats instead of messages.";

"Appearance.ReduceMotion" = "Reduce Motion";
"Appearance.ReduceMotionInfo" = "Disable animations in message bubbles and in the chats list.";

"Appearance.Animations" = "ANIMATIONS";

"Weekday.Monday" = "Monday";
"Weekday.Tuesday" = "Tuesday";
"Weekday.Wednesday" = "Wednesday";
"Weekday.Thursday" = "Thursday";
"Weekday.Friday" = "Friday";
"Weekday.Saturday" = "Saturday";
"Weekday.Sunday" = "Sunday";

"Watch.Message.Call" = "Call";
"Watch.Message.Game" = "Game";
"Watch.Message.Invoice" = "Invoice";
"Watch.Message.Poll" = "Poll";
"Watch.Message.Unsupported" = "Unsupported Message";

"Notifications.ExceptionsResetToDefaults" = "Reset to Defaults";

"AuthSessions.IncompleteAttempts" = "INCOMPLETE LOGIN ATTEMPTS";
"AuthSessions.IncompleteAttemptsInfo" = "These devices have no access to your account. The code was entered correctly, but no correct password was given.";

"AuthSessions.Terminate" = "Terminate";

"ApplyLanguage.ChangeLanguageAlreadyActive" = "The language %1$@ is already active.";
"ApplyLanguage.ChangeLanguageTitle" = "Change Language?";
"ApplyLanguage.ChangeLanguageUnofficialText" = "You are about to apply a custom language pack **%1$@** that is %2$@% complete.\n\nThis will translate the entire interface. You can suggest corrections in the [translation panel]().\n\nYou can change your language back at any time in Settings.";
"ApplyLanguage.ChangeLanguageOfficialText" = "You are about to apply a language pack **%1$@**.\n\nThis will translate the entire interface. You can suggest corrections in the [translation panel]().\n\nYou can change your language back at any time in Settings.";
"ApplyLanguage.ChangeLanguageAction" = "Change";
"ApplyLanguage.ApplyLanguageAction" = "Change";
"ApplyLanguage.UnsufficientDataTitle" = "Insufficient Data";
"ApplyLanguage.UnsufficientDataText" = "Unfortunately, this custom language pack (%1$@) doesn't contain data for Telegram iOS. You can contribute to this language pack using the [translations platform]()";
"ApplyLanguage.LanguageNotSupportedError" = "Sorry, this language doesn't seem to exist.";
"ApplyLanguage.ApplySuccess" = "Language changed";

"TextFormat.Bold" = "Bold";
"TextFormat.Italic" = "Italic";
"TextFormat.Monospace" = "Monospace";

"TwoStepAuth.SetupPasswordTitle" = "Create a Password";
"TwoStepAuth.SetupPasswordDescription" = "Please create a password which will be used to protect your data.";
"TwoStepAuth.ChangePassword" = "Change Password";
"TwoStepAuth.ChangePasswordDescription" = "Please enter a new password which will be used to protect your data.";
"TwoStepAuth.ReEnterPasswordTitle" = "Re-enter your Password";
"TwoStepAuth.ReEnterPasswordDescription" = "Please confirm your password.";
"TwoStepAuth.AddHintTitle" = "Add a Hint";
"TwoStepAuth.AddHintDescription" = "You can create an optional hint for your password.";
"TwoStepAuth.HintPlaceholder" = "Hint";
"TwoStepAuth.RecoveryEmailTitle" = "Recovery Email";
"TwoStepAuth.RecoveryEmailAddDescription" = "Please add your valid e-mail. It is the only way to recover a forgotten password.";
"TwoStepAuth.RecoveryEmailChangeDescription" = "Please enter your new recovery email. It is the only way to recover a forgotten password.";
"TwoStepAuth.ChangeEmail" = "Change Email";
"TwoStepAuth.ConfirmEmailDescription" = "Please enter the code we've just emailed at %1$@."; 
"TwoStepAuth.ConfirmEmailCodePlaceholder" = "Code";
"TwoStepAuth.ConfirmEmailResendCode" = "Resend Code";

"TwoStepAuth.SetupPendingEmail" = "Your recovery email %@ needs to be confirmed and is not yet active.\n\nPlease check your email and enter the confirmation code to complete Two-Step Verification setup. Be sure to check the spam folder as well.";
"TwoStepAuth.SetupResendEmailCode" = "Resend Code";
"TwoStepAuth.SetupResendEmailCodeAlert" = "The code has been sent. Please check your e-mail. Be sure to check the spam folder as well.";
"TwoStepAuth.EnterEmailCode" = "Enter Code";

"TwoStepAuth.EnabledSuccess" = "Two-Step verification\nis enabled.";
"TwoStepAuth.DisableSuccess" = "Two-Step verification\nis disabled.";
"TwoStepAuth.PasswordChangeSuccess" = "Your password\nhas been changed.";
"TwoStepAuth.EmailAddSuccess" = "Your recovery e-mail\nhas been added.";
"TwoStepAuth.EmailChangeSuccess" = "Your recovery e-mail\nhas been changed.";

"Conversation.SendMessageErrorGroupRestricted" = "Sorry, you are currently restricted from posting to public groups.";

"InstantPage.TapToOpenLink" = "Tap to open the link:";
"InstantPage.RelatedArticleAuthorAndDateTitle" = "%1$@ • %2$@";

"AuthCode.Alert" = "Your login code is %@. Enter it in the Telegram app where you are trying to log in.\n\nDo not give this code to anyone.";
"Login.CheckOtherSessionMessages" = "Check your Telegram messages";
"Login.SendCodeViaSms" = "Sent the code as an SMS";
"Login.CancelPhoneVerification" = "Do you want to stop the phone number verification process?";
"Login.CancelPhoneVerificationStop" = "Stop";
"Login.CancelPhoneVerificationContinue" = "Continue";
"Login.CodeExpired" = "Code expired, please login again.";
"Login.CancelSignUpConfirmation" = "Do you want to stop the registration process?";

"Passcode.AppLockedAlert" = "Telegram\nLocked";

"ChatList.ReadAll" = "Read All";
"ChatList.Read" = "Read";
"ChatList.DeleteConfirmation_1" = "Delete";
"ChatList.DeleteConfirmation_2" = "Delete 2 Chats";
"ChatList.DeleteConfirmation_3_10" = "Delete %@ Chats";
"ChatList.DeleteConfirmation_any" = "Delete %@ Chats";
"ChatList.DeleteConfirmation_many" = "Delete %@ Chats";
"ChatList.DeleteConfirmation_0" = "Delete %@ Chats";

"Username.TooManyPublicUsernamesError" = "Sorry, you have reserved too many public usernames.";
"Group.Username.RevokeExistingUsernamesInfo" = "You can revoke the link from one of your older groups or channels, or create a private group instead.";
"Channel.Username.RevokeExistingUsernamesInfo" = "You can revoke the link from one of your older groups or channels, or create a private channel instead.";

"InstantPage.Reference" = "Reference";

"Permissions.Skip" = "Skip";

"Permissions.ContactsTitle.v0" = "Sync Your Contacts";
"Permissions.ContactsText.v0" = "See who's on Telegram and switch seamlessly, without having to \"add\" your friends.";
"Permissions.ContactsAllow.v0" = "Allow Access";
"Permissions.ContactsAllowInSettings.v0" = "Allow in Settings";

"Permissions.NotificationsTitle.v0" = "Turn ON Notifications";
"Permissions.NotificationsText.v0" = "Don't miss important messages from your friends and coworkers.";
"Permissions.NotificationsUnreachableText.v0" = "Please note that you partly disabled message notifications in your Settings.";
"Permissions.NotificationsAllow.v0" = "Turn Notifications ON";
"Permissions.NotificationsAllowInSettings.v0" = "Turn ON in Settings";

"Permissions.CellularDataTitle.v0" = "Enable Cellular Data";
"Permissions.CellularDataText.v0" = "Don't worry, Telegram keeps network usage to a minimum. You can further control this in Settings > Data and Storage.";
"Permissions.CellularDataAllowInSettings.v0" = "Turn ON in Settings";

"Permissions.SiriTitle.v0" = "Turn ON Siri";
"Permissions.SiriText.v0" = "Use Siri to send messages and make calls.";
"Permissions.SiriAllow.v0" = "Turn Siri ON";
"Permissions.SiriAllowInSettings.v0" = "Turn ON in Settings";

"Permissions.PrivacyPolicy" = "Privacy Policy";

"Contacts.PermissionsTitle" = "Access to Contacts";
"Contacts.PermissionsText" = "Please allow Telegram access to your phonebook to seamlessly find all your friends.";
"Contacts.PermissionsAllow" = "Allow Access";
"Contacts.PermissionsAllowInSettings" = "Allow in Settings";
"Contacts.PermissionsSuppressWarningTitle" = "Keep contacts disabled?";
"Contacts.PermissionsSuppressWarningText" = "You won't know when your friends join Telegram and become available to chat. We recommend enabling access to contacts in Settings.";
"Contacts.PermissionsKeepDisabled" = "Keep Disabled";
"Contacts.PermissionsEnable" = "Enable";

"Notifications.PermissionsTitle" = "Turn ON Notifications";
"Notifications.PermissionsText" = "Don't miss important messages from your friends and coworkers.";
"Notifications.PermissionsUnreachableTitle" = "Check Notification Settings";
"Notifications.PermissionsUnreachableText" = "Please note that you partly disabled message notifications in your Settings.";
"Notifications.PermissionsAllow" = "Turn Notifications ON";
"Notifications.PermissionsAllowInSettings" = "Turn ON in Settings";
"Notifications.PermissionsOpenSettings" = "Open Settings";
"Notifications.PermissionsSuppressWarningTitle" = "Keep notifications disabled?";
"Notifications.PermissionsSuppressWarningText" = "You may miss important messages on Telegram due to your current settings.\n\nFor better results, enable alerts or banners and try muting certain chats or chat types in Telegram settings.";
"Notifications.PermissionsKeepDisabled" = "Keep Disabled";
"Notifications.PermissionsEnable" = "Enable";

"ChatSettings.DownloadInBackground" = "Background Download";
"ChatSettings.DownloadInBackgroundInfo" = "The app will continue downloading media files for a limited time.";

"Cache.ServiceFiles" = "Service Files";

"SharedMedia.SearchNoResults" = "No Results";
"SharedMedia.SearchNoResultsDescription" = "There were no results for \"%@\".\nTry a new search.";

"MessagePoll.LabelAnonymous" = "Anonymous Poll";
"MessagePoll.LabelClosed" = "Final Results";
"MessagePoll.NoVotes" = "No votes";
"MessagePoll.VotedCount_0" = "%@ votes";
"MessagePoll.VotedCount_1" = "1 vote";
"MessagePoll.VotedCount_2" = "2 votes";
"MessagePoll.VotedCount_3_10" = "%@ votes";
"MessagePoll.VotedCount_many" = "%@ votes";
"MessagePoll.VotedCount_any" = "%@ votes";
"AttachmentMenu.Poll" = "Poll";
"Conversation.PinnedPoll" = "Pinned Poll";

"CreatePoll.Title" = "New Poll";
"CreatePoll.Create" = "Send";
"CreatePoll.TextHeader" = "QUESTION";
"CreatePoll.TextPlaceholder" = "Ask a question";
"CreatePoll.OptionsHeader" = "POLL OPTIONS";
"CreatePoll.OptionPlaceholder" = "Option";
"CreatePoll.AddOption" = "Add an Option";

"CreatePoll.AddMoreOptions_0" = "You can add %@ more options.";
"CreatePoll.AddMoreOptions_1" = "You can add 1 more option.";
"CreatePoll.AddMoreOptions_2" = "You can add 2 more options.";
"CreatePoll.AddMoreOptions_3_10" = "You can add %@ more options.";
"CreatePoll.AddMoreOptions_many" = "You can add %@ more options.";
"CreatePoll.AddMoreOptions_any" = "You can add %@ more options.";
"CreatePoll.AllOptionsAdded" = "You have added the maximum number of options.";

"CreatePoll.CancelConfirmation" = "Are you sure you want to discard this poll?";

"ForwardedPolls_1" = "Forwarded poll";
"ForwardedPolls_2" = "2 forwarded polls";
"ForwardedPolls_3_10" = "%@ forwarded polls";
"ForwardedPolls_any" = "%@ forwarded polls";
"ForwardedPolls_many" = "%@ forwarded polls";
"ForwardedPolls_0" = "%@ forwarded polls";

"Conversation.UnvotePoll" = "Retract Vote";
"Conversation.StopPoll" = "Stop Poll";
"Conversation.StopPollConfirmationTitle" = "If you stop this poll now, nobody will be able to vote in it anymore. This action cannot be undone.";
"Conversation.StopPollConfirmation" = "Stop Poll";

"AttachmentMenu.WebSearch" = "Web Search";

"Conversation.UnsupportedMediaPlaceholder" = "This message is not supported on your version of Telegram. Please update to the latest version.";
"Conversation.UpdateTelegram" = "UPDATE TELEGRAM";

<<<<<<< HEAD
"GroupInfo.Permissions" = "Permissions";
"GroupInfo.Permissions.Title" = "Permissions";
"GroupInfo.Permissions.SectionTitle" = "WHAT CAN MEMBERS OF THIS GROUP DO?";
"GroupInfo.Permissions.Removed" = "Removed Users";
"GroupInfo.Permissions.Exceptions" = "EXCEPTIONS";
"GroupInfo.Permissions.AddException" = "Add Exception";
"GroupInfo.Permissions.SearchPlaceholder" = "Search Exceptions";

"GroupInfo.Administrators" = "Administrators";
"GroupInfo.Administrators.Title" = "Administrators";

"GroupPermission.NoSendMessages" = "no messages";
"GroupPermission.NoSendMedia" = "no media";
"GroupPermission.NoSendGifs" = "no GIFs";
"GroupPermission.NoSendPolls" = "no polls";
"GroupPermission.NoSendLinks" = "no links";
"GroupPermission.NoChangeInfo" = "no info";
"GroupPermission.NoAddMembers" = "no add";
"GroupPermission.NoPinMessages" = "no pin";

"GroupPermission.Title" = "Exception";
"GroupPermission.NewTitle" = "New Exception";
"GroupPermission.SectionTitle" = "WHAT CAN THIS MEMBER DO?";
"GroupPermission.Duration" = "Duration";
"GroupPermission.AddedInfo" = "Exception added by %1$@ %2$@";
"GroupPermission.Delete" = "Delete Exception";
"GroupPermission.ApplyAlertText" = "You have changed this user's rights in %@.\nApply Changes?";
"GroupPermission.ApplyAlertAction" = "Apply";
"GroupPermission.AddSuccess" = "Exception Added";

"Channel.Management.RemovedBy" = "Removed by %@";

"GroupRemoved.Title" = "Removed Users";
"GroupRemoved.Remove" = "Remove User";
"GroupRemoved.RemoveInfo" = "Users removed from the group by admins cannot rejoin it via invite links.";
"ChannelRemoved.RemoveInfo" = "Users removed from the channel by admins cannot rejoin it via invite links.";
"GroupRemoved.UsersSectionTitle" = "REMOVED USERS";
"GroupRemoved.ViewUserInfo" = "View User Info";
"GroupRemoved.AddToGroup" = "Add To Group";
"GroupRemoved.DeleteUser" = "Delete";

"EmptyGroupInfo.Title" = "You have created a group";
"EmptyGroupInfo.Subtitle" = "Groups can have:";
"EmptyGroupInfo.Line1" = "Up to %@ members";
"EmptyGroupInfo.Line2" = "Persistent chat history";
"EmptyGroupInfo.Line3" = "Public links such as t.me/title";
"EmptyGroupInfo.Line4" = "Admins with different rights";
=======
"Cache.LowDiskSpaceText" = "Your phone has run out of available storage. Please free some space to download or upload media.";

"Contacts.SortBy" = "Sort by";
"Contacts.SortByName" = "Name";
"Contacts.SortByPresence" = "Last Seen";
"Contacts.SortedByName" = "Sorted by Name";
"Contacts.SortedByPresence" = "Sorted by Last Seen";
>>>>>>> f6070cb4
<|MERGE_RESOLUTION|>--- conflicted
+++ resolved
@@ -3779,7 +3779,14 @@
 "Conversation.UnsupportedMediaPlaceholder" = "This message is not supported on your version of Telegram. Please update to the latest version.";
 "Conversation.UpdateTelegram" = "UPDATE TELEGRAM";
 
-<<<<<<< HEAD
+"Cache.LowDiskSpaceText" = "Your phone has run out of available storage. Please free some space to download or upload media.";
+
+"Contacts.SortBy" = "Sort by";
+"Contacts.SortByName" = "Name";
+"Contacts.SortByPresence" = "Last Seen";
+"Contacts.SortedByName" = "Sorted by Name";
+"Contacts.SortedByPresence" = "Sorted by Last Seen";
+
 "GroupInfo.Permissions" = "Permissions";
 "GroupInfo.Permissions.Title" = "Permissions";
 "GroupInfo.Permissions.SectionTitle" = "WHAT CAN MEMBERS OF THIS GROUP DO?";
@@ -3826,13 +3833,4 @@
 "EmptyGroupInfo.Line1" = "Up to %@ members";
 "EmptyGroupInfo.Line2" = "Persistent chat history";
 "EmptyGroupInfo.Line3" = "Public links such as t.me/title";
-"EmptyGroupInfo.Line4" = "Admins with different rights";
-=======
-"Cache.LowDiskSpaceText" = "Your phone has run out of available storage. Please free some space to download or upload media.";
-
-"Contacts.SortBy" = "Sort by";
-"Contacts.SortByName" = "Name";
-"Contacts.SortByPresence" = "Last Seen";
-"Contacts.SortedByName" = "Sorted by Name";
-"Contacts.SortedByPresence" = "Sorted by Last Seen";
->>>>>>> f6070cb4
+"EmptyGroupInfo.Line4" = "Admins with different rights";