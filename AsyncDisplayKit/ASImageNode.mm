--- conflicted
+++ resolved
@@ -459,7 +459,6 @@
   _imageModificationBlock = imageModificationBlock;
 }
 
-<<<<<<< HEAD
 
 #if TARGET_OS_TV
 - (void)touchesBegan:(NSSet *)touches withEvent:(UIEvent *)event
@@ -628,7 +627,6 @@
 
 #endif
 
-=======
 #pragma mark - Debug
 - (void)layout
 {
@@ -642,7 +640,6 @@
     _debugLabelNode.frame    = (CGRect) {debugLabelOrigin, debugLabelSize};
   }
 }
->>>>>>> 33e36de5
 @end
 
 #pragma mark - Extras
