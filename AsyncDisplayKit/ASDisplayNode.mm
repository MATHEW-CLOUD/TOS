--- conflicted
+++ resolved
@@ -463,27 +463,13 @@
 
 - (void)_scheduleIvarsForMainDeallocation
 {
-<<<<<<< HEAD
-  /**
-   * UIKit components must be deallocated on the main thread. We use this shared
-   * run loop queue to gradually deallocate them across many turns of the main run loop.
-   */
-  static ASRunLoopQueue *queue;
-  static dispatch_once_t onceToken;
-  dispatch_once(&onceToken, ^{
-    queue = [[ASRunLoopQueue alloc] initWithRunLoop:CFRunLoopGetMain() andHandler:^(id _Nonnull dequeuedItem, BOOL isQueueDrained) { }];
-    queue.batchSize = 10;
-  });
-
-=======
->>>>>>> d9209e69
   NSValue *ivarsObj = [[self class] _ivarsThatMayNeedMainDeallocation];
 
   // Unwrap the ivar array
   unsigned int count = 0;
-<<<<<<< HEAD
-  int scanResult = sscanf(ivarsObj.objCType, "[%u^{objc_ivar}]", &count);
-  NSAssert(scanResult, @"Unexpected type in NSValue: %s", ivarsObj.objCType);
+  // Will be unused if assertions are disabled.
+  __unused int scanResult = sscanf(ivarsObj.objCType, "[%u^{objc_ivar}]", &count);
+  ASDisplayNodeAssert(scanResult == 1, @"Unexpected type in NSValue: %s", ivarsObj.objCType);
   Ivar ivars[count];
   [ivarsObj getValue:ivars];
 
@@ -491,7 +477,7 @@
     id value = object_getIvar(self, ivar);
     if (ASClassRequiresMainThreadDeallocation(object_getClass(value))) {
       LOG(@"Trampolining ivar '%s' value %@ for main deallocation.", ivar_getName(ivar), value);
-      [queue enqueue:value];
+      ASPerformMainThreadDeallocation(value);
     } else {
       LOG(@"Not trampolining ivar '%s' value %@.", ivar_getName(ivar), value);
     }
@@ -528,8 +514,9 @@
     NSValue *ivarsObj = [c _ivarsThatMayNeedMainDeallocation];
     // Unwrap the ivar array and append it to our working array
     unsigned int count = 0;
-    int scanResult = sscanf(ivarsObj.objCType, "[%u^{objc_ivar}]", &count);
-    NSAssert(scanResult, @"Unexpected type in NSValue: %s", ivarsObj.objCType);
+    // Will be unused if assertions are disabled.
+    __unused int scanResult = sscanf(ivarsObj.objCType, "[%u^{objc_ivar}]", &count);
+    ASDisplayNodeAssert(scanResult == 1, @"Unexpected type in NSValue: %s", ivarsObj.objCType);
     ASDisplayNodeCAssert(resultCount + count < kMaxDealloc2MainIvarsPerClassTree, @"More than %d dealloc2main ivars are not supported. Count: %d", kMaxDealloc2MainIvarsPerClassTree, resultCount + count);
     [ivarsObj getValue:resultIvars + resultCount];
     resultCount += count;
@@ -562,90 +549,6 @@
   }
   free(allMyIvars);
 
-=======
-  // Will be unused if assertions are disabled.
-  __unused int scanResult = sscanf(ivarsObj.objCType, "[%u^{objc_ivar}]", &count);
-  ASDisplayNodeAssert(scanResult == 1, @"Unexpected type in NSValue: %s", ivarsObj.objCType);
-  Ivar ivars[count];
-  [ivarsObj getValue:ivars];
-
-  for (Ivar ivar : ivars) {
-    id value = object_getIvar(self, ivar);
-    if (ASClassRequiresMainThreadDeallocation(object_getClass(value))) {
-      LOG(@"Trampolining ivar '%s' value %@ for main deallocation.", ivar_getName(ivar), value);
-      ASPerformMainThreadDeallocation(value);
-    } else {
-      LOG(@"Not trampolining ivar '%s' value %@.", ivar_getName(ivar), value);
-    }
-  }
-}
-
-/**
- * Returns an NSValue-wrapped array of all the ivars in this class or its superclasses
- * up through ASDisplayNode, that we expect may need to be deallocated on main.
- * 
- * This method caches its results.
- */
-+ (NSValue/*<[Ivar]>*/ * _Nonnull)_ivarsThatMayNeedMainDeallocation
-{
-  static NSCache<Class, NSValue *> *ivarsCache;
-  static dispatch_once_t onceToken;
-  dispatch_once(&onceToken, ^{
-    ivarsCache = [[NSCache alloc] init];
-  });
-
-  NSValue *result = [ivarsCache objectForKey:self];
-  if (result != nil) {
-    return result;
-  }
-
-  // Cache miss.
-  unsigned int resultCount = 0;
-  static const int kMaxDealloc2MainIvarsPerClassTree = 64;
-  Ivar resultIvars[kMaxDealloc2MainIvarsPerClassTree];
-
-  // Get superclass results first.
-  Class c = class_getSuperclass(self);
-  if (c != [NSObject class]) {
-    NSValue *ivarsObj = [c _ivarsThatMayNeedMainDeallocation];
-    // Unwrap the ivar array and append it to our working array
-    unsigned int count = 0;
-    // Will be unused if assertions are disabled.
-    __unused int scanResult = sscanf(ivarsObj.objCType, "[%u^{objc_ivar}]", &count);
-    ASDisplayNodeAssert(scanResult == 1, @"Unexpected type in NSValue: %s", ivarsObj.objCType);
-    ASDisplayNodeCAssert(resultCount + count < kMaxDealloc2MainIvarsPerClassTree, @"More than %d dealloc2main ivars are not supported. Count: %d", kMaxDealloc2MainIvarsPerClassTree, resultCount + count);
-    [ivarsObj getValue:resultIvars + resultCount];
-    resultCount += count;
-  }
-
-  // Now gather ivars from this particular class.
-  unsigned int allMyIvarsCount;
-  Ivar *allMyIvars = class_copyIvarList(self, &allMyIvarsCount);
-
-  for (NSUInteger i = 0; i < allMyIvarsCount; i++) {
-    Ivar ivar = allMyIvars[i];
-    const char *type = ivar_getTypeEncoding(ivar);
-
-    if (strcmp(type, @encode(id)) == 0) {
-      // If it's `id` we have to include it just in case.
-      resultIvars[resultCount] = ivar;
-      resultCount += 1;
-      LOG(@"Marking ivar '%s' for possible main deallocation due to type id", ivar_getName(ivar));
-    } else {
-      // If it's an ivar with a static type, check the type.
-      Class c = ASGetClassFromType(type);
-      if (ASClassRequiresMainThreadDeallocation(c)) {
-        resultIvars[resultCount] = ivar;
-        resultCount += 1;
-        LOG(@"Marking ivar '%s' for main deallocation due to class %@", ivar_getName(ivar), c);
-      } else {
-        LOG(@"Skipping ivar '%s' for main deallocation.", ivar_getName(ivar));
-      }
-    }
-  }
-  free(allMyIvars);
-
->>>>>>> d9209e69
   // Encode the type (array of Ivars) into a string and wrap it in an NSValue
   char arrayType[32];
   snprintf(arrayType, 32, "[%u^{objc_ivar}]", resultCount);
