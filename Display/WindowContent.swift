--- conflicted
+++ resolved
@@ -462,27 +462,6 @@
         })
         
         if #available(iOSApplicationExtension 11.0, *) {
-<<<<<<< HEAD
-            self.keyboardTypeChangeObserver = NotificationCenter.default.addObserver(forName: NSNotification.Name.UITextInputCurrentInputModeDidChange, object: nil, queue: nil, using: { [weak self] notification in
-                Queue.mainQueue().async {
-                    if let strongSelf = self, let initialInputHeight = strongSelf.windowLayout.inputHeight, let firstResponder = getFirstResponderAndAccessoryHeight(strongSelf.hostView.view).0 {
-                        if firstResponder.textInputMode?.primaryLanguage != nil {
-                            return
-                        }
-                        
-                        strongSelf.keyboardTypeChangeTimer?.invalidate()
-                        let timer = SwiftSignalKit.Timer(timeout: 0.1, repeat: false, completion: {
-                            if let strongSelf = self, let firstResponder = getFirstResponderAndAccessoryHeight(strongSelf.hostView.view).0 {
-                                if firstResponder.textInputMode?.primaryLanguage != nil {
-                                    return
-                                }
-                                
-                                if let keyboardManager = strongSelf.keyboardManager {
-                                    let updatedKeyboardHeight = keyboardManager.getCurrentKeyboardHeight()
-                                    if !updatedKeyboardHeight.isEqual(to: initialInputHeight) {
-                                        strongSelf.updateLayout({ $0.update(inputHeight: updatedKeyboardHeight, transition: .immediate, overrideTransition: false) })
-                                    }
-=======
             self.keyboardTypeChangeObserver = NotificationCenter.default.addObserver(forName: NSNotification.Name.UITextInputCurrentInputModeDidChange, object: nil, queue: OperationQueue.main, using: { [weak self] notification in
                 if let strongSelf = self, let initialInputHeight = strongSelf.windowLayout.inputHeight, let firstResponder = getFirstResponderAndAccessoryHeight(strongSelf.hostView.view).0 {
                     if firstResponder.textInputMode?.primaryLanguage != nil {
@@ -500,15 +479,13 @@
                                 let updatedKeyboardHeight = keyboardManager.getCurrentKeyboardHeight()
                                 if !updatedKeyboardHeight.isEqual(to: initialInputHeight) {
                                     strongSelf.updateLayout({ $0.update(inputHeight: updatedKeyboardHeight, transition: .immediate, overrideTransition: false) })
->>>>>>> 869fc25d
                                 }
                             }
-                        }, queue: Queue.mainQueue())
-                        strongSelf.keyboardTypeChangeTimer = timer
-                        timer.start()
-                    }
-                }
-                
+                        }
+                    }, queue: Queue.mainQueue())
+                    strongSelf.keyboardTypeChangeTimer = timer
+                    timer.start()
+                }
             })
         }
         
