load("@bazel_skylib//rules:common_settings.bzl",
    "bool_flag",
)

load("@build_bazel_rules_apple//apple:ios.bzl",
    "ios_application",
    "ios_extension",
    "ios_framework",
)

load("@build_bazel_rules_apple//apple:resources.bzl",
    "swift_intent_library",
)

load("@build_bazel_rules_apple//apple:watchos.bzl",
    "watchos_application",
    "watchos_extension",
)

load("@build_bazel_rules_swift//swift:swift.bzl",
    "swift_library",
)

load("//build-system/bazel-utils:plist_fragment.bzl",
    "plist_fragment",
)

load(
    "@build_configuration//:variables.bzl",
    "telegram_bundle_id",
    "telegram_aps_environment",
    "telegram_team_id",
    "telegram_enable_icloud",
    "telegram_enable_siri",
    "telegram_enable_watch",
)

load("@build_bazel_rules_apple//apple:resources.bzl",
    "swift_intent_library",
)

config_setting(
    name = "debug",
    values = {
        "compilation_mode": "dbg",
    },
)

bool_flag(
    name = "disableExtensions",
    build_setting_default = False,
    visibility = ["//visibility:public"],
)

bool_flag(
    name = "disableProvisioningProfiles",
    build_setting_default = False,
    visibility = ["//visibility:public"],
)

config_setting(
    name = "disableExtensionsSetting",
    flag_values = {
        ":disableExtensions": "True",
    },
)

config_setting(
    name = "disableProvisioningProfilesSetting",
    flag_values = {
        ":disableProvisioningProfiles": "True",
    },
)

genrule(
    name = "empty",
    outs = ["empty.swift"],
    cmd = "touch $(OUTS)",
)

genrule(
    name = "GeneratedPresentationStrings",
    srcs = [
        "//build-system:GenerateStrings/GenerateStrings.py",
        "Telegram-iOS/en.lproj/Localizable.strings",
    ],
    cmd = '''
        python3 $(location //build-system:GenerateStrings/GenerateStrings.py) \\
            --source=$(location Telegram-iOS/en.lproj/Localizable.strings) \\
            --outImplementation=$(location GeneratedPresentationStrings/Sources/PresentationStrings.m) \\
            --outHeader=$(location GeneratedPresentationStrings/PublicHeaders/PresentationStrings/PresentationStrings.h) \\
            --outData=$(location GeneratedPresentationStrings/Resources/PresentationStrings.data) \\
    ''',
    outs = [
        "GeneratedPresentationStrings/PublicHeaders/PresentationStrings/PresentationStrings.h",
        "GeneratedPresentationStrings/Sources/PresentationStrings.m",
        "GeneratedPresentationStrings/Resources/PresentationStrings.data",
    ],
)

empty_languages = [
    "ar",
    "be",
    "ca",
    "de",
    "es",
    "fa",
    "fr",
    "id",
    "it",
    "ko",
    "ms",
    "nl",
    "pl",
    "pt",
    "ru",
    "tr",
    "uk",
    "uz",
]

[
    genrule(
        name = "Localizable_{}.strings".format(language),
        outs = ["{}.lproj/Localizable.strings".format(language)],
        cmd = "touch $(OUTS)",
    ) for language in empty_languages
]

objc_library(
    name = "PresentationStrings",
    enable_modules = True,
    module_name = "PresentationStrings",
    srcs = [
        "GeneratedPresentationStrings/Sources/PresentationStrings.m",
    ],
    hdrs = [
        "GeneratedPresentationStrings/PublicHeaders/PresentationStrings/PresentationStrings.h",
    ],
    includes = [
        "GeneratedPresentationStrings/PublicHeaders",
    ],
    sdk_frameworks = [
        "Foundation",
    ],
    deps = [
        "//submodules/NumberPluralizationForm:NumberPluralizationForm",
        "//submodules/AppBundle:AppBundle",
    ],
    visibility = [
        "//visibility:public",
    ],
)

swift_library(
    name = "_LocalDebugOptions",
    srcs = [":empty"],
    copts = [
        "-Xfrontend",
        "-serialize-debugging-options",
    ],
    deps = [
        "//submodules/AsyncDisplayKit:AsyncDisplayKit",
        "//submodules/AppBundle:AppBundle",
        "//submodules/ObjCRuntimeUtils:ObjCRuntimeUtils",
        "//submodules/UIKitRuntimeUtils:UIKitRuntimeUtils",
        "//submodules/Crc32:Crc32",
        "//submodules/MurMurHash32:MurMurHash32",
        "//submodules/StringTransliteration:StringTransliteration",
        "//submodules/sqlcipher:sqlcipher",
        "//submodules/NumberPluralizationForm:NumberPluralizationForm",
        "//submodules/EncryptionProvider:EncryptionProvider",
        "//submodules/MtProtoKit:MtProtoKit",
    ],
    module_name = "_LocalDebugOptions",
    tags = ["no-remote"],
    visibility = ["//visibility:public"],
)

debug_deps = select({
    ":debug": [":_LocalDebugOptions"],
    "//conditions:default": [],
})

strip_framework = select({
    ":debug": None,
    "//conditions:default": ":StripFramework",
})

filegroup(
    name = "AppResources",
    srcs = glob([
        "Telegram-iOS/Resources/**/*",
    ], exclude = ["Telegram-iOS/Resources/**/.*"]),
)

filegroup(
    name = "AppStringResources",
<<<<<<< HEAD
    srcs = glob([
        "Telegram-iOS/*.lproj/Localizable.strings",
        "Telegram-iOS/*.lproj/NiceLocalizable.strings",
    ], exclude = ["Telegram-iOS/*.lproj/**/.*"]),
=======
    srcs = [
        "Telegram-iOS/en.lproj/Localizable.strings",
    ] + [
        "{}.lproj/Localizable.strings".format(language) for language in empty_languages
    ],
>>>>>>> 1907a30d
)

filegroup(
    name = "WatchAppStringResources",
    srcs = glob([
        "Telegram-iOS/*.lproj/Localizable.strings",
        "Telegram-iOS/*.lproj/NiceLocalizable.strings",
    ], exclude = ["Telegram-iOS/*.lproj/**/.*"]),
)

filegroup(
    name = "AppIntentVocabularyResources",
    srcs = glob([
        "Telegram-iOS/*.lproj/AppIntentVocabulary.plist",
    ], exclude = ["Telegram-iOS/*.lproj/**/.*"]),
)

filegroup(
    name = "InfoPlistStringResources",
    srcs = glob([
        "Telegram-iOS/*.lproj/InfoPlist.strings",
    ], exclude = ["Telegram-iOS/*.lproj/**/.*"]),
)

filegroup(
    name = "Icons",
    srcs = glob([
        "Telegram-iOS/Icons.xcassets/**/*",
    ], exclude = ["Telegram-iOS/Icons.xcassets/**/.*"]),
)

filegroup(
    name = "AppIcons",
    srcs = glob([
        "Telegram-iOS/AppIcons.xcassets/**/*",
    ], exclude = ["Telegram-iOS/AppIcons.xcassets/**/.*"]),
)

filegroup(
    name = "DefaultAppIcon",
    srcs = glob([
        "Telegram-iOS/DefaultAppIcon.xcassets/**/*",
    ], exclude = ["Telegram-iOS/DefaultAppIcon.xcassets/**/.*"]),
)

filegroup(
    name = "BlackAppIcon",
    srcs = glob([
        "Telegram-iOS/BlackIcon.xcassets/**/*",
    ], exclude = ["Telegram-iOS/BlackIcon.xcassets/**/.*"]),
)

filegroup(
    name = "DefaultIcon",
    srcs = glob([
        "Telegram-iOS/AppIcons.xcassets/BlueIcon.appiconset/*.png",
    ]),
)

filegroup(
    name = "AdditionalIcons",
    srcs = glob([
        "Telegram-iOS/*.png",
    ]),
)

filegroup(
    name = "LaunchScreen",
    srcs = glob([
        "Telegram-iOS/Base.lproj/LaunchScreen.xib",
    ]),
)

objc_library(
    name = "Main",
    srcs = [
        "Telegram-iOS/main.m"
    ],
)

NGRESOURCES = ["//Nicegram/NGUI:NGUIAssets"]
NGRESOURCES_DEPS = ["//Nicegram/NGUI:NGUI"]

swift_library(
    name = "Lib",
    srcs = glob([
        "Telegram-iOS/Application.swift",
    ]),
    data = [
        ":AppResources",
        ":AppIntentVocabularyResources",
        ":InfoPlistStringResources",
        "//submodules/LegacyComponents:LegacyComponentsResources",
        "//submodules/LegacyComponents:LegacyComponentsAssets",
        "//submodules/OverlayStatusController:OverlayStatusControllerResources",
        "//submodules/PasswordSetupUI:PasswordSetupUIResources",
        "//submodules/PasswordSetupUI:PasswordSetupUIAssets",
        "//submodules/TelegramUI:TelegramUIResources",
        "//submodules/TelegramUI:TelegramUIAssets",
<<<<<<< HEAD
    ] + NGRESOURCES,
=======
        ":GeneratedPresentationStrings/Resources/PresentationStrings.data",
    ],
>>>>>>> 1907a30d
    deps = [
        "//submodules/TelegramUI:TelegramUI",
        "//third-party/boringssl:crypto",
    ] + NGRESOURCES_DEPS
)

plist_fragment(
    name = "BuildNumberInfoPlist",
    extension = "plist",
    template =
    """
    <key>CFBundleVersion</key>
    <string>{buildNumber}</string>
    """
)

plist_fragment(
    name = "UrlTypesInfoPlist",
    extension = "plist",
    template =
    """
    <key>CFBundleURLTypes</key>
    <array>
        <dict>
            <key>CFBundleTypeRole</key>
            <string>Viewer</string>
            <key>CFBundleURLName</key>
            <string>{telegram_bundle_id}</string>
            <key>CFBundleURLSchemes</key>
            <array>
                <string>telegram</string>
            </array>
        </dict>
        <dict>
            <key>CFBundleTypeRole</key>
            <string>Viewer</string>
            <key>CFBundleURLName</key>
            <string>{telegram_bundle_id}.compatibility</string>
            <key>CFBundleURLSchemes</key>
            <array>
                <string>tg</string>
            </array>
        </dict>
    </array>
    """.format(
        telegram_bundle_id = telegram_bundle_id,
    )
)

official_apple_pay_merchants = [
    "merchant.ph.telegra.Telegraph",
    "merchant.yandex.ph.telegra.Telegraph",
    "merchant.sberbank.ph.telegra.Telegraph",
    "merchant.sberbank.test.ph.telegra.Telegraph",
    "merchant.privatbank.test.telergramios",
    "merchant.privatbank.prod.telergram",
    "merchant.paymaster.test.telegramios",
    "merchant.smartglocal.prod.telegramios",
    "merchant.smartglocal.test.telegramios",
]

official_bundle_ids = [
    "ph.telegra.Telegraph",
    "org.telegram.Telegram-iOS",
]

apple_pay_merchants = official_apple_pay_merchants if telegram_bundle_id == "ph.telegra.Telegraph" else []

apple_pay_merchants_fragment = "" if apple_pay_merchants == [] else """
<key>com.apple.developer.in-app-payments</key>
<array>
""" + "\n".join([
"    <string>{merchant_id}</string>".format(merchant_id=merchant_id) for merchant_id in apple_pay_merchants
]) + "\n" + """
</array>
"""

official_unrestricted_voip_fragment = """
<key>com.apple.developer.pushkit.unrestricted-voip</key>
<true/>
"""
unrestricted_voip_fragment = official_unrestricted_voip_fragment if telegram_bundle_id in official_bundle_ids else ""

official_carplay_fragment = """
<key>com.apple.developer.carplay-messaging</key>
<true/>
"""
carplay_fragment = official_carplay_fragment if telegram_bundle_id in official_bundle_ids else ""

icloud_fragment = "" if not telegram_enable_icloud else """
<key>com.apple.developer.icloud-services</key>
<array>
    <string>CloudKit</string>
    <string>CloudDocuments</string>
</array>
<key>com.apple.developer.icloud-container-identifiers</key>
<array>
    <string>iCloud.{telegram_bundle_id}</string>
</array>
<key>com.apple.developer.icloud-container-environment</key>
<string>{telegram_icloud_environment}</string>
""".format(
    telegram_bundle_id=telegram_bundle_id,
    telegram_icloud_environment="Production" if telegram_aps_environment == "production" else "Development"
)

associated_domains_fragment = "" if telegram_bundle_id not in official_bundle_ids else """
<key>com.apple.developer.associated-domains</key>
<array>
    <string>applinks:telegram.me</string>
    <string>applinks:t.me</string>
    <string>applinks:nicegram.app</string>
    <string>applinks:yfqcuhfv.xyz</string>
</array>
"""

siri_fragment = "" if not telegram_enable_siri else """
<key>com.apple.developer.siri</key>
<true/>
"""

aps_fragment = "" if telegram_aps_environment == "" else """
<key>aps-environment</key>
<string>{telegram_aps_environment}</string>
""".format(telegram_aps_environment=telegram_aps_environment)

app_groups_fragment = """
    <key>com.apple.security.application-groups</key>
    <array>
        <string>group.{telegram_bundle_id}</string>
    </array>
    <key>application-identifier</key>
    <string>{telegram_team_id}.{telegram_bundle_id}</string>
""".format(
    telegram_team_id=telegram_team_id,
    telegram_bundle_id=telegram_bundle_id
)

plist_fragment(
    name = "TelegramEntitlements",
    extension = "entitlements",
    template = "".join([
        aps_fragment,
        app_groups_fragment,
        siri_fragment,
        associated_domains_fragment,
        icloud_fragment,
        apple_pay_merchants_fragment,
        unrestricted_voip_fragment,
        carplay_fragment
    ])
)

watch_extension_app_id_fragment = """
    <key>application-identifier</key>
    <string>{telegram_team_id}.{telegram_bundle_id}.watchkitapp.watchkitextension</string>
""".format(
    telegram_team_id=telegram_team_id,
    telegram_bundle_id=telegram_bundle_id
)

watch_extension_associated_domains_fragment = """
<key>com.apple.developer.associated-domains</key>
<array>
    <string>applinks:nicegram.app</string>
</array>
"""

plist_fragment(
    name = "TelegramWatchEntitlements",
    extension = "entitlements",
    template = "".join([
        watch_extension_app_id_fragment,
        watch_extension_associated_domains_fragment,
    ])
)

filegroup(
    name = "TelegramWatchExtensionResources",
    srcs = glob([
        "Watch/Extension/Resources/**/*",
    ], exclude = ["Watch/Extension/Resources/**/.*"]),
)

filegroup(
    name = "TelegramWatchAppResources",
    srcs = glob([
        "Watch/Extension/Resources/**/*.png",
    ], exclude = ["Watch/Extension/Resources/**/.*"]),
)

filegroup(
    name = "TelegramWatchAppAssets",
    srcs = glob([
        "Watch/App/Assets.xcassets/**/*",
    ], exclude = ["Watch/App/Assets.xcassets/**/.*"]),
)

filegroup(
    name = "TelegramWatchAppInterface",
    srcs = glob([
        "Watch/App/Base.lproj/Interface.storyboard",
    ]),
)

FLICK_TYPE_SRCS = glob(["Watch/FlickTypeKit/**/*.m"])

objc_library(
    name = "TelegramWatchLib",
    srcs = glob([
        "Watch/Extension/**/*.m",
        "Watch/SSignalKit/**/*.m",
        "Watch/Bridge/**/*.m",
        "Watch/WatchCommonWatch/**/*.m",
        "Watch/Extension/**/*.h",
        "Watch/SSignalKit/**/*.h",
        "Watch/Bridge/**/*.h",
        "Watch/WatchCommonWatch/**/*.h",
    ]) + FLICK_TYPE_SRCS,
    copts = [
        "-DTARGET_OS_WATCH=1",
        "-ITelegram/Watch",
        "-ITelegram/Watch/Extension",
        "-ITelegram/Watch/Bridge",
    ],
    sdk_frameworks = [
        "WatchKit",
        "WatchConnectivity",
        "ClockKit",
        "UserNotifications",
        "CoreLocation",
        "CoreGraphics",
    ],
)

plist_fragment(
    name = "VersionInfoPlist",
    extension = "plist",
    template =
    """
    <key>CFBundleShortVersionString</key>
    <string>{telegramVersion}</string>
    """
)

plist_fragment(
    name = "AppNameInfoPlist",
    extension = "plist",
    template =
    """
    <key>CFBundleDisplayName</key>
    <string>Nicegram</string>
    """
)

plist_fragment(
    name = "WatchExtensionNSExtensionInfoPlist",
    extension = "plist",
    template =
    """
    <key>NSExtension</key>
    <dict>
        <key>NSExtensionAttributes</key>
        <dict>
            <key>WKAppBundleIdentifier</key>
            <string>{telegram_bundle_id}.watchkitapp</string>
        </dict>
        <key>NSExtensionPointIdentifier</key>
        <string>com.apple.watchkit</string>
    </dict>
    """.format(
        telegram_bundle_id = telegram_bundle_id,
    )
)

plist_fragment(
    name = "WatchAppCompanionInfoPlist",
    extension = "plist",
    template =
    """
    <key>WKCompanionAppBundleIdentifier</key>
    <string>{telegram_bundle_id}</string>
    """.format(
        telegram_bundle_id = telegram_bundle_id,
    )
)

plist_fragment(
    name = "WatchExtensionInfoPlist",
    extension = "plist",
    template =
    """
    <key>CFBundleDevelopmentRegion</key>
    <string>en</string>
    <key>CFBundleExecutable</key>
    <string>$(EXECUTABLE_NAME)</string>
    <key>CFBundleIdentifier</key>
    <string>{telegram_bundle_id}.watchkitapp.watchkitextension</string>
    <key>CFBundleName</key>
    <string>Nicegram</string>
    <key>CFBundlePackageType</key>
    <string>XPC!</string>
    <key>WKExtensionDelegateClassName</key>
    <string>TGExtensionDelegate</string>
    """.format(
        telegram_bundle_id = telegram_bundle_id,
    )
)

plist_fragment(
    name = "WatchAppInfoPlist",
    extension = "plist",
    template =
    """
    <key>CFBundleDevelopmentRegion</key>
    <string>en</string>
    <key>CFBundleIdentifier</key>
    <string>{telegram_bundle_id}.watchkitapp</string>
    <key>CFBundleName</key>
    <string>Nicegram</string>
    <key>UISupportedInterfaceOrientations</key>
    <array>
        <string>UIInterfaceOrientationPortrait</string>
        <string>UIInterfaceOrientationPortraitUpsideDown</string>
    </array>
    <key>WKWatchKitApp</key>
    <true/>
    <key>CFBundlePackageType</key>
    <string>APPL</string>
    """.format(
        telegram_bundle_id = telegram_bundle_id,
    )
)

watchos_extension(
    name = "TelegramWatchExtension",
    bundle_id = "{telegram_bundle_id}.watchkitapp.watchkitextension".format(
        telegram_bundle_id = telegram_bundle_id,
    ),
    bundle_name = "TelegramWatchExtension",
    entitlements = ":TelegramWatchEntitlements.entitlements",
    infoplists = [
        ":WatchExtensionInfoPlist",
        ":VersionInfoPlist",
        ":BuildNumberInfoPlist",
        ":AppNameInfoPlist",
        ":WatchExtensionNSExtensionInfoPlist",
    ],
    minimum_os_version = "5.0",
    provisioning_profile = select({
        ":disableProvisioningProfilesSetting": None,
        "//conditions:default": "@build_configuration//provisioning:WatchExtension.mobileprovision",
    }),
    resources = [
        ":TelegramWatchExtensionResources",
    ],
    strings = [
        ":WatchAppStringResources",
    ],
    deps = [
        ":TelegramWatchLib",
    ],
)

watchos_application(
    name = "TelegramWatchApp",
    bundle_id = "{telegram_bundle_id}.watchkitapp".format(
        telegram_bundle_id = telegram_bundle_id,
    ),
    bundle_name = "TelegramWatch",
    extension = ":TelegramWatchExtension",
    infoplists = [
        ":WatchAppInfoPlist",
        ":VersionInfoPlist",
        "BuildNumberInfoPlist",
        ":AppNameInfoPlist",
        ":WatchAppCompanionInfoPlist",
    ],
    minimum_os_version = "5.0",
    provisioning_profile = select({
        ":disableProvisioningProfilesSetting": None,
        "//conditions:default": "@build_configuration//provisioning:WatchApp.mobileprovision",
    }),
    resources = [
        ":TelegramWatchAppResources",
        ":TelegramWatchAppAssets",
    ],
    storyboards = [
        ":TelegramWatchAppInterface",
    ],
    strings = [
    ],
)

plist_fragment(
    name = "MtProtoKitInfoPlist",
    extension = "plist",
    template =
    """
    <key>CFBundleIdentifier</key>
    <string>{telegram_bundle_id}.MtProtoKit</string>
    <key>CFBundleDevelopmentRegion</key>
    <string>en</string>
    <key>CFBundleName</key>
    <string>MtProtoKit</string>
    <key>CFBundlePackageType</key>
    <string>FMWK</string>
    """.format(
        telegram_bundle_id = telegram_bundle_id,
    )
)

ios_framework(
    name = "MtProtoKitFramework",
    bundle_id = "{telegram_bundle_id}.MtProtoKit".format(
        telegram_bundle_id = telegram_bundle_id,
    ),
    families = [
        "iphone",
        "ipad",
    ],
    infoplists = [
        ":MtProtoKitInfoPlist",
        ":BuildNumberInfoPlist",
        ":VersionInfoPlist",
    ],
    minimum_os_version = "9.0",
    ipa_post_processor = strip_framework,
    deps = [
        "//submodules/MtProtoKit:MtProtoKit",
    ],
)

plist_fragment(
    name = "SwiftSignalKitInfoPlist",
    extension = "plist",
    template =
    """
    <key>CFBundleIdentifier</key>
    <string>{telegram_bundle_id}.SwiftSignalKit</string>
    <key>CFBundleDevelopmentRegion</key>
    <string>en</string>
    <key>CFBundleName</key>
    <string>SwiftSignalKit</string>
    <key>CFBundlePackageType</key>
    <string>FMWK</string>
    """.format(
        telegram_bundle_id = telegram_bundle_id,
    )
)

ios_framework(
    name = "SwiftSignalKitFramework",
    bundle_id = "{telegram_bundle_id}.SwiftSignalKit".format(
        telegram_bundle_id = telegram_bundle_id,
    ),
    families = [
        "iphone",
        "ipad",
    ],
    infoplists = [
        ":SwiftSignalKitInfoPlist",
        ":BuildNumberInfoPlist",
        ":VersionInfoPlist",
    ],
    minimum_os_version = "9.0",
    ipa_post_processor = strip_framework,
    deps = [
        "//submodules/SSignalKit/SwiftSignalKit:SwiftSignalKit",
    ],
)

plist_fragment(
    name = "PostboxInfoPlist",
    extension = "plist",
    template =
    """
    <key>CFBundleIdentifier</key>
    <string>{telegram_bundle_id}.Postbox</string>
    <key>CFBundleDevelopmentRegion</key>
    <string>en</string>
    <key>CFBundleName</key>
    <string>Postbox</string>
    <key>CFBundlePackageType</key>
    <string>FMWK</string>
    """.format(
        telegram_bundle_id = telegram_bundle_id,
    )
)

ios_framework(
    name = "PostboxFramework",
    bundle_id = "{telegram_bundle_id}.Postbox".format(
        telegram_bundle_id = telegram_bundle_id,
    ),
    families = [
        "iphone",
        "ipad",
    ],
    infoplists = [
        ":PostboxInfoPlist",
        ":BuildNumberInfoPlist",
        ":VersionInfoPlist",
    ],
    frameworks = [
        ":SwiftSignalKitFramework",
    ],
    minimum_os_version = "9.0",
    ipa_post_processor = strip_framework,
    deps = [
        "//submodules/Postbox:Postbox",
    ],
)

plist_fragment(
    name = "TelegramApiInfoPlist",
    extension = "plist",
    template =
    """
    <key>CFBundleIdentifier</key>
    <string>{telegram_bundle_id}.TelegramApi</string>
    <key>CFBundleDevelopmentRegion</key>
    <string>en</string>
    <key>CFBundleName</key>
    <string>TelegramApi</string>
    <key>CFBundlePackageType</key>
    <string>FMWK</string>
    """.format(
        telegram_bundle_id = telegram_bundle_id,
    )
)

ios_framework(
    name = "TelegramApiFramework",
    bundle_id = "{telegram_bundle_id}.TelegramApi".format(
        telegram_bundle_id = telegram_bundle_id,
    ),
    families = [
        "iphone",
        "ipad",
    ],
    infoplists = [
        ":TelegramApiInfoPlist",
        ":BuildNumberInfoPlist",
        ":VersionInfoPlist",
    ],
    minimum_os_version = "9.0",
    ipa_post_processor = strip_framework,
    deps = [
        "//submodules/TelegramApi:TelegramApi",
    ],
)

plist_fragment(
    name = "TelegramCoreInfoPlist",
    extension = "plist",
    template =
    """
    <key>CFBundleIdentifier</key>
    <string>{telegram_bundle_id}.TelegramCore</string>
    <key>CFBundleDevelopmentRegion</key>
    <string>en</string>
    <key>CFBundleName</key>
    <string>TelegramCore</string>
    <key>CFBundlePackageType</key>
    <string>FMWK</string>
    """.format(
        telegram_bundle_id = telegram_bundle_id,
    )
)

ios_framework(
    name = "TelegramCoreFramework",
    bundle_id = "{telegram_bundle_id}.TelegramCore".format(
        telegram_bundle_id = telegram_bundle_id,
    ),
    families = [
        "iphone",
        "ipad",
    ],
    infoplists = [
        ":TelegramCoreInfoPlist",
        ":BuildNumberInfoPlist",
        ":VersionInfoPlist",
    ],
    frameworks = [
        ":MtProtoKitFramework",
        ":SwiftSignalKitFramework",
        ":PostboxFramework",
    ],
    minimum_os_version = "9.0",
    ipa_post_processor = strip_framework,
    deps = [
        "//submodules/TelegramCore:TelegramCore",
    ],
)

plist_fragment(
    name = "AsyncDisplayKitInfoPlist",
    extension = "plist",
    template =
    """
    <key>CFBundleIdentifier</key>
    <string>{telegram_bundle_id}.AsyncDisplayKit</string>
    <key>CFBundleDevelopmentRegion</key>
    <string>en</string>
    <key>CFBundleName</key>
    <string>AsyncDisplayKit</string>
    <key>CFBundlePackageType</key>
    <string>FMWK</string>
    """.format(
        telegram_bundle_id = telegram_bundle_id,
    )
)

ios_framework(
    name = "AsyncDisplayKitFramework",
    bundle_id = "{telegram_bundle_id}.AsyncDisplayKit".format(
        telegram_bundle_id = telegram_bundle_id,
    ),
    families = [
        "iphone",
        "ipad",
    ],
    infoplists = [
        ":AsyncDisplayKitInfoPlist",
        ":BuildNumberInfoPlist",
        ":VersionInfoPlist",
    ],
    minimum_os_version = "9.0",
    ipa_post_processor = strip_framework,
    deps = [
        "//submodules/AsyncDisplayKit:AsyncDisplayKit",
    ],
)

plist_fragment(
    name = "DisplayInfoPlist",
    extension = "plist",
    template =
    """
    <key>CFBundleIdentifier</key>
    <string>{telegram_bundle_id}.Display</string>
    <key>CFBundleDevelopmentRegion</key>
    <string>en</string>
    <key>CFBundleName</key>
    <string>Display</string>
    <key>CFBundlePackageType</key>
    <string>FMWK</string>
    """.format(
        telegram_bundle_id = telegram_bundle_id,
    )
)

genrule(
    name = "StripFramework",
    cmd_bash =
"""
    echo 'for f in $$1/*.framework; do binary_name=`echo $$(basename $$f) | sed -e "s/\\\\.framework//"`; strip -ST $$f/$$binary_name; done;' > $(location StripFramework.sh)
    echo '' >> $(location StripFramework.sh)
""",
    outs = [
        "StripFramework.sh",
    ],
    executable = True,
    visibility = [
        "//visibility:public",
    ]
)

genrule(
    name = "GenerateAddAlternateIcons",
    srcs = [
        "Telegram-iOS/AddAlternateIcons.sh",
    ],
    cmd_bash =
"""
    cat $(location Telegram-iOS/AddAlternateIcons.sh) >> $(location AddAlternateIcons.sh)
""",
    outs = [
        "AddAlternateIcons.sh",
    ],
    executable = True,
    visibility = [
        "//visibility:public",
    ]
)

sh_binary(
    name = "AddAlternateIcons",
    data = [
        "Telegram-iOS/AlternateIcons.plist",
        "Telegram-iOS/AlternateIcons-iPad.plist",
    ],
    srcs = [":GenerateAddAlternateIcons"],
)

ios_framework(
    name = "DisplayFramework",
    bundle_id = "{telegram_bundle_id}.Display".format(
        telegram_bundle_id = telegram_bundle_id,
    ),
    families = [
        "iphone",
        "ipad",
    ],
    infoplists = [
        ":DisplayInfoPlist",
        ":BuildNumberInfoPlist",
        ":VersionInfoPlist",
    ],
    frameworks = [
        ":SwiftSignalKitFramework",
        ":AsyncDisplayKitFramework",
    ],
    minimum_os_version = "9.0",
    ipa_post_processor = strip_framework,
    deps = [
        "//submodules/Display:Display",
    ],
)

plist_fragment(
    name = "TelegramUIInfoPlist",
    extension = "plist",
    template =
    """
    <key>CFBundleIdentifier</key>
    <string>{telegram_bundle_id}.TelegramUI</string>
    <key>CFBundleDevelopmentRegion</key>
    <string>en</string>
    <key>CFBundleName</key>
    <string>TelegramUI</string>
    <key>CFBundlePackageType</key>
    <string>FMWK</string>
    """.format(
        telegram_bundle_id = telegram_bundle_id,
    )
)

ios_framework(
    name = "TelegramUIFramework",
    bundle_id = "{telegram_bundle_id}.TelegramUI".format(
        telegram_bundle_id = telegram_bundle_id,
    ),
    families = [
        "iphone",
        "ipad",
    ],
    infoplists = [
        ":TelegramUIInfoPlist",
        ":BuildNumberInfoPlist",
        ":VersionInfoPlist",
    ],
    frameworks = [
        ":MtProtoKitFramework",
        ":SwiftSignalKitFramework",
        ":PostboxFramework",
        ":TelegramCoreFramework",
        ":AsyncDisplayKitFramework",
        ":DisplayFramework",
    ],
    minimum_os_version = "9.0",
    ipa_post_processor = strip_framework,
    deps = [
        "//submodules/TelegramUI:TelegramUI",
    ] + debug_deps,
)

plist_fragment(
    name = "ShareInfoPlist",
    extension = "plist",
    template = 
    """
    <key>CFBundleDevelopmentRegion</key>
    <string>en</string>
    <key>CFBundleIdentifier</key>
    <string>{telegram_bundle_id}.Share</string>
    <key>CFBundleName</key>
    <string>Nicegram</string>
    <key>CFBundlePackageType</key>
    <string>XPC!</string>
    <key>NSExtension</key>
    <dict>
        <key>NSExtensionAttributes</key>
        <dict>
            <key>IntentsSupported</key>
            <array>
                <string>INSendMessageIntent</string>
            </array>
            <key>NSExtensionActivationRule</key>
            <string>SUBQUERY (
    extensionItems,
    $extensionItem,
    SUBQUERY (
        $extensionItem.attachments,
        $attachment,
        ANY $attachment.registeredTypeIdentifiers UTI-CONFORMS-TO "public.file-url" ||
        ANY $attachment.registeredTypeIdentifiers UTI-CONFORMS-TO "public.movie" ||
        ANY $attachment.registeredTypeIdentifiers UTI-CONFORMS-TO "public.image" ||
        ANY $attachment.registeredTypeIdentifiers UTI-CONFORMS-TO "public.url" ||
        ANY $attachment.registeredTypeIdentifiers UTI-CONFORMS-TO "public.text" ||
        ANY $attachment.registeredTypeIdentifiers UTI-CONFORMS-TO "public.audio" ||
        ANY $attachment.registeredTypeIdentifiers UTI-CONFORMS-TO "public.data" ||
        ANY $attachment.registeredTypeIdentifiers UTI-CONFORMS-TO "public.vcard" ||
        ANY $attachment.registeredTypeIdentifiers UTI-CONFORMS-TO "com.apple.pkpass"
    ).@count == $extensionItem.attachments.@count
).@count &gt; 0</string>
        </dict>
        <key>NSExtensionPointIdentifier</key>
        <string>com.apple.share-services</string>
        <key>NSExtensionPrincipalClass</key>
        <string>ShareRootController</string>
    </dict>
    """.format(
        telegram_bundle_id = telegram_bundle_id,
    )
)

swift_library(
    name = "ShareExtensionLib",
    module_name = "ShareExtensionLib",
    srcs = glob([
        "Share/**/*.swift",
    ]),
    deps = [
        "//submodules/TelegramUI:TelegramUI"
    ],
)

ios_extension(
    name = "ShareExtension",
    bundle_id = "{telegram_bundle_id}.Share".format(
        telegram_bundle_id = telegram_bundle_id,
    ),
    families = [
        "iphone",
        "ipad",
    ],
    infoplists = [
        ":ShareInfoPlist",
        ":VersionInfoPlist",
        ":BuildNumberInfoPlist",
        ":AppNameInfoPlist",
    ],
    minimum_os_version = "9.0",
    provisioning_profile = select({
        ":disableProvisioningProfilesSetting": None,
        "//conditions:default": "@build_configuration//provisioning:Share.mobileprovision",
    }),
    deps = [":ShareExtensionLib"],
    frameworks = [
        ":TelegramUIFramework"
    ],
)

plist_fragment(
    name = "NotificationContentInfoPlist",
    extension = "plist",
    template = 
    """
    <key>CFBundleDevelopmentRegion</key>
    <string>en</string>
    <key>CFBundleIdentifier</key>
    <string>{telegram_bundle_id}.NotificationContent</string>
    <key>CFBundleName</key>
    <string>Nicegram</string>
    <key>CFBundlePackageType</key>
    <string>XPC!</string>
    <key>NSExtension</key>
    <dict>
        <key>NSExtensionAttributes</key>
        <dict>
            <key>UNNotificationExtensionCategory</key>
            <array>
                <string>withReplyMedia</string>
                <string>withMuteMedia</string>
            </array>
            <key>UNNotificationExtensionInitialContentSizeRatio</key>
            <real>0.0001</real>
        </dict>
        <key>NSExtensionPointIdentifier</key>
        <string>com.apple.usernotifications.content-extension</string>
        <key>NSExtensionPrincipalClass</key>
        <string>NotificationViewController</string>
    </dict>
    """.format(
        telegram_bundle_id = telegram_bundle_id,
    )
)

objc_library(
    name = "NotificationContentExtensionLink",
    srcs = [
        "NotificationContent/main.m",
    ],
    sdk_frameworks = [
        "UserNotificationsUI",
    ],
)

swift_library(
    name = "NotificationContentExtensionLib",
    module_name = "NotificationContentExtensionLib",
    srcs = glob([
        "NotificationContent/**/*.swift",
    ]),
    deps = [
        "//submodules/TelegramUI:TelegramUI",
        ":NotificationContentExtensionLink",
    ],
)

genrule(
    name = "SetMinOsVersionNotificationContentExtension",
    cmd_bash =
"""
    name=NotificationContentExtension.appex
    cat $(location PatchMinOSVersion.source.sh) | sed -e "s/<<<MIN_OS_VERSION>>>/10\\.0/g" | sed -e "s/<<<NAME>>>/$$name/g" > $(location SetMinOsVersionNotificationContentExtension.sh)
""",
    srcs = [
        "PatchMinOSVersion.source.sh",
    ],
    outs = [
        "SetMinOsVersionNotificationContentExtension.sh",
    ],
    executable = True,
    visibility = [
        "//visibility:public",
    ]
)

ios_extension(
    name = "NotificationContentExtension",
    bundle_id = "{telegram_bundle_id}.NotificationContent".format(
        telegram_bundle_id = telegram_bundle_id,
    ),
    families = [
        "iphone",
        "ipad",
    ],
    infoplists = [
        ":NotificationContentInfoPlist",
        ":VersionInfoPlist",
        ":BuildNumberInfoPlist",
        ":AppNameInfoPlist",
    ],
    minimum_os_version = "9.0", # maintain the same minimum OS version across extensions
    ipa_post_processor = ":SetMinOsVersionNotificationContentExtension",
    provisioning_profile = select({
        ":disableProvisioningProfilesSetting": None,
        "//conditions:default": "@build_configuration//provisioning:NotificationContent.mobileprovision",
    }),
    deps = [":NotificationContentExtensionLib"],
    frameworks = [
        ":TelegramUIFramework"
    ],
)

plist_fragment(
    name = "WidgetInfoPlist",
    extension = "plist",
    template = 
    """
    <key>CFBundleDevelopmentRegion</key>
    <string>en</string>
    <key>CFBundleIdentifier</key>
    <string>{telegram_bundle_id}.Widget</string>
    <key>CFBundleName</key>
    <string>Nicegram</string>
    <key>CFBundlePackageType</key>
    <string>XPC!</string>
    <key>NSExtension</key>
    <dict>
        <key>NSExtensionPointIdentifier</key>
        <string>com.apple.widgetkit-extension</string>
    </dict>
    <key>UIRequiredDeviceCapabilities</key>
    <array>
        <string>arm64</string>
    </array>
    """.format(
        telegram_bundle_id = telegram_bundle_id,
    )
)

filegroup(
    name = "WidgetAssets",
    srcs = glob(["WidgetKitWidget/WidgetImages.xcassets/**"]),
    visibility = ["//visibility:public"],
)

swift_library(
    name = "WidgetExtensionLib",
    module_name = "WidgetExtensionLib",
    srcs = glob([
        "WidgetKitWidget/**/*.swift",
    ]),
    data = [
        ":WidgetAssets",
    ],
    deps = [
        "//submodules/BuildConfig:BuildConfig",
        "//submodules/WidgetItems:WidgetItems_iOS14",
        "//submodules/WidgetItemsUtils:WidgetItemsUtils",
        "//submodules/AppLockState:AppLockState",
        "//submodules/SSignalKit/SwiftSignalKit:SwiftSignalKit",
        "//submodules/Postbox:Postbox",
        "//submodules/TelegramCore:TelegramCore",
        "//submodules/OpenSSLEncryptionProvider:OpenSSLEncryptionProvider",
        "//Telegram:GeneratedSources",
    ],
)

genrule(
    name = "SetMinOsVersionWidgetExtension",
    cmd_bash =
"""
    name=WidgetExtension.appex
    cat $(location PatchMinOSVersion.source.sh) | sed -e "s/<<<MIN_OS_VERSION>>>/14\\.0/g" | sed -e "s/<<<NAME>>>/$$name/g" > $(location SetMinOsVersionWidgetExtension.sh)
""",
    srcs = [
        "PatchMinOSVersion.source.sh",
    ],
    outs = [
        "SetMinOsVersionWidgetExtension.sh",
    ],
    executable = True,
    visibility = [
        "//visibility:public",
    ]
)

ios_extension(
    name = "WidgetExtension",
    bundle_id = "{telegram_bundle_id}.Widget".format(
        telegram_bundle_id = telegram_bundle_id,
    ),
    families = [
        "iphone",
        "ipad",
    ],
    infoplists = [
        ":WidgetInfoPlist",
        ":VersionInfoPlist",
        ":BuildNumberInfoPlist",
        ":AppNameInfoPlist",
    ],
    minimum_os_version = "9.0", # maintain the same minimum OS version across extensions
    ipa_post_processor = ":SetMinOsVersionWidgetExtension",
    provides_main = True,
    provisioning_profile = select({
        ":disableProvisioningProfilesSetting": None,
        "//conditions:default": "@build_configuration//provisioning:Widget.mobileprovision",
    }),
    deps = [
        ":WidgetExtensionLib",
    ],
    frameworks = [
        ":SwiftSignalKitFramework",
        ":PostboxFramework",
        ":TelegramCoreFramework",
    ],
)

plist_fragment(
    name = "IntentsInfoPlist",
    extension = "plist",
    template = 
    """
    <key>CFBundleDevelopmentRegion</key>
    <string>en</string>
    <key>CFBundleIdentifier</key>
    <string>{telegram_bundle_id}.SiriIntents</string>
    <key>CFBundleName</key>
    <string>Nicegram</string>
    <key>CFBundlePackageType</key>
    <string>XPC!</string>
    <key>NSExtension</key>
    <dict>
        <key>NSExtensionAttributes</key>
        <dict>
            <key>IntentsRestrictedWhileLocked</key>
            <array/>
            <key>IntentsRestrictedWhileProtectedDataUnavailable</key>
            <array/>
            <key>IntentsSupported</key>
            <array>
                <string>INSendMessageIntent</string>
                <string>INStartAudioCallIntent</string>
                <string>INSearchForMessagesIntent</string>
                <string>INSetMessageAttributeIntent</string>
                <string>INSearchCallHistoryIntent</string>
                <string>SelectFriendsIntent</string>
                <string>SelectAvatarFriendsIntent</string>
            </array>
        </dict>
        <key>NSExtensionPointIdentifier</key>
        <string>com.apple.intents-service</string>
        <key>NSExtensionPrincipalClass</key>
        <string>IntentHandler</string>
    </dict>
    """.format(
        telegram_bundle_id = telegram_bundle_id,
    )
)

swift_intent_library(
    name = "GeneratedSources",
    src = "SiriIntents/en.lproj/Intents.intentdefinition",
    module_name = "GeneratedSources",
    visibility = ["//visibility:public"],
)

filegroup(
    name = "IntentsAssets",
    srcs = glob(["SiriIntents/IntentsImages.xcassets/**"]),
    visibility = ["//visibility:public"],
)

swift_library(
    name = "IntentsExtensionLib",
    module_name = "IntentsExtensionLib",
    srcs = glob([
        "SiriIntents/**/*.swift",
    ]),
    data = glob([
        "SiriIntents/*.lproj/Intents.intentdefinition"
    ]) + [
        ":IntentsAssets"
    ],
    deps = [
        "//submodules/SSignalKit/SwiftSignalKit:SwiftSignalKit",
        "//submodules/Postbox:Postbox",
        "//submodules/TelegramApi:TelegramApi",
        "//submodules/TelegramCore:TelegramCore",
        "//submodules/BuildConfig:BuildConfig",
        "//submodules/OpenSSLEncryptionProvider:OpenSSLEncryptionProvider",
        "//submodules/AppLockState:AppLockState",
        "//Telegram:GeneratedSources",
        "//submodules/WidgetItems:WidgetItems",
    ],
)

genrule(
    name = "SetMinOsVersionIntentsExtension",
    cmd_bash =
"""
    name=IntentsExtension.appex
    cat $(location PatchMinOSVersion.source.sh) | sed -e "s/<<<MIN_OS_VERSION>>>/10\\.0/g" | sed -e "s/<<<NAME>>>/$$name/g" > $(location SetMinOsVersionIntentsExtension.sh)
""",
    srcs = [
        "PatchMinOSVersion.source.sh",
    ],
    outs = [
        "SetMinOsVersionIntentsExtension.sh",
    ],
    executable = True,
    visibility = [
        "//visibility:public",
    ]
)

ios_extension(
    name = "IntentsExtension",
    bundle_id = "{telegram_bundle_id}.SiriIntents".format(
        telegram_bundle_id = telegram_bundle_id,
    ),
    families = [
        "iphone",
        "ipad",
    ],
    infoplists = [
        ":IntentsInfoPlist",
        ":VersionInfoPlist",
        ":BuildNumberInfoPlist",
        ":AppNameInfoPlist",
    ],
    minimum_os_version = "9.0", # maintain the same minimum OS version across extensions
    ipa_post_processor = ":SetMinOsVersionIntentsExtension",
    provisioning_profile = select({
        ":disableProvisioningProfilesSetting": None,
        "//conditions:default": "@build_configuration//provisioning:Intents.mobileprovision",
    }),
    deps = [":IntentsExtensionLib"],
    frameworks = [
        ":SwiftSignalKitFramework",
        ":PostboxFramework",
        ":TelegramCoreFramework",
    ],
)

plist_fragment(
    name = "BroadcastUploadInfoPlist",
    extension = "plist",
    template = 
    """
    <key>CFBundleDevelopmentRegion</key>
    <string>en</string>
    <key>CFBundleIdentifier</key>
    <string>{telegram_bundle_id}.BroadcastUpload</string>
    <key>CFBundleName</key>
    <string>Telegram</string>
    <key>CFBundlePackageType</key>
    <string>XPC!</string>
    <key>NSExtension</key>
    <dict>
        <key>NSExtensionPointIdentifier</key>
        <string>com.apple.broadcast-services-upload</string>
        <key>NSExtensionPrincipalClass</key>
        <string>BroadcastUploadSampleHandler</string>
        <key>RPBroadcastProcessMode</key>
        <string>RPBroadcastProcessModeSampleBuffer</string>
    </dict>
    """.format(
        telegram_bundle_id = telegram_bundle_id,
    )
)

swift_library(
    name = "BroadcastUploadExtensionLib",
    module_name = "BroadcastUploadExtensionLib",
    srcs = glob([
        "BroadcastUpload/**/*.swift",
    ]),
    deps = [
        "//submodules/TelegramUI:TelegramUI",
        "//submodules/TelegramVoip:TelegramVoip",
        "//submodules/SSignalKit/SwiftSignalKit:SwiftSignalKit",
        "//submodules/BuildConfig:BuildConfig",
        "//submodules/WidgetItems:WidgetItems",
        "//submodules/BroadcastUploadHelpers:BroadcastUploadHelpers",
    ],
)

genrule(
    name = "SetMinOsVersionBroadcastUploadExtension",
    cmd_bash =
"""
    name=BroadcastUploadExtension.appex
    cat $(location PatchMinOSVersion.source.sh) | sed -e "s/<<<MIN_OS_VERSION>>>/11\\.0/g" | sed -e "s/<<<NAME>>>/$$name/g" > $(location SetMinOsVersionBroadcastUploadExtension.sh)
""",
    srcs = [
        "PatchMinOSVersion.source.sh",
    ],
    outs = [
        "SetMinOsVersionBroadcastUploadExtension.sh",
    ],
    executable = True,
    visibility = [
        "//visibility:public",
    ]
)

ios_extension(
    name = "BroadcastUploadExtension",
    bundle_id = "{telegram_bundle_id}.BroadcastUpload".format(
        telegram_bundle_id = telegram_bundle_id,
    ),
    families = [
        "iphone",
        "ipad",
    ],
    infoplists = [
        ":BroadcastUploadInfoPlist",
        ":VersionInfoPlist",
        ":BuildNumberInfoPlist",
        ":AppNameInfoPlist",
    ],
    minimum_os_version = "9.0", # maintain the same minimum OS version across extensions
    ipa_post_processor = ":SetMinOsVersionBroadcastUploadExtension",
    provisioning_profile = select({
        ":disableProvisioningProfilesSetting": None,
        "//conditions:default": "@build_configuration//provisioning:BroadcastUpload.mobileprovision",
    }),
    deps = [":BroadcastUploadExtensionLib"],
    frameworks = [
        ":TelegramUIFramework",
        ":SwiftSignalKitFramework",
    ],
)

plist_fragment(
    name = "NotificationServiceInfoPlist",
    extension = "plist",
    template = 
    """
    <key>CFBundleDevelopmentRegion</key>
    <string>en</string>
    <key>CFBundleIdentifier</key>
    <string>{telegram_bundle_id}.NotificationService</string>
    <key>CFBundleName</key>
    <string>Nicegram</string>
    <key>CFBundlePackageType</key>
    <string>XPC!</string>
    <key>NSExtension</key>
    <dict>
        <key>NSExtensionPointIdentifier</key>
        <string>com.apple.usernotifications.service</string>
        <key>NSExtensionPrincipalClass</key>
        <string>NotificationService</string>
    </dict>
    """.format(
        telegram_bundle_id = telegram_bundle_id,
    )
)

genrule(
    name = "SetMinOsVersionNotificationServiceExtension",
    cmd_bash =
"""
    name=NotificationServiceExtension.appex
    cat $(location PatchMinOSVersion.source.sh) | sed -e "s/<<<MIN_OS_VERSION>>>/10\\.0/g" | sed -e "s/<<<NAME>>>/$$name/g" > $(location SetMinOsVersionNotificationServiceExtension.sh)
""",
    srcs = [
        "PatchMinOSVersion.source.sh",
    ],
    outs = [
        "SetMinOsVersionNotificationServiceExtension.sh",
    ],
    executable = True,
    visibility = [
        "//visibility:public",
    ]
)

ios_extension(
    name = "NotificationServiceExtension",
    bundle_id = "{telegram_bundle_id}.NotificationService".format(
        telegram_bundle_id = telegram_bundle_id,
    ),
    families = [
        "iphone",
        "ipad",
    ],
    infoplists = [
        ":NotificationServiceInfoPlist",
        ":VersionInfoPlist",
        ":BuildNumberInfoPlist",
        ":AppNameInfoPlist",
    ],
    minimum_os_version = "9.0", # maintain the same minimum OS version across extensions
    ipa_post_processor = ":SetMinOsVersionNotificationServiceExtension",
    provisioning_profile = select({
        ":disableProvisioningProfilesSetting": None,
        "//conditions:default": "@build_configuration//provisioning:NotificationService.mobileprovision",
    }),
    deps = ["//Telegram/NotificationService:NotificationServiceExtensionLib"],
    frameworks = [
        ":MtProtoKitFramework",
        ":SwiftSignalKitFramework",
        ":PostboxFramework",
    ],
)

plist_fragment(
    name = "TelegramInfoPlist",
    extension = "plist",
    template = 
    """
    <key>BGTaskSchedulerPermittedIdentifiers</key>
    <array>
        <string>{telegram_bundle_id}.refresh</string>
    </array>
    <key>CFBundleAllowMixedLocalizations</key>
    <true/>
    <key>CFBundleDevelopmentRegion</key>
    <string>en</string>
    <key>CFBundleDisplayName</key>
    <string>Nicegram</string>
    <key>CFBundleIdentifier</key>
    <string>{telegram_bundle_id}</string>
    <key>CFBundleName</key>
    <string>Nicegram</string>
    <key>CFBundlePackageType</key>
    <string>APPL</string>
    <key>CFBundleSignature</key>
    <string>????</string>
    <key>ITSAppUsesNonExemptEncryption</key>
    <false/>
    <key>LSApplicationQueriesSchemes</key>
    <array>
        <string>instagram</string>
        <string>comgooglemaps-x-callback</string>
        <string>foursquare</string>
        <string>here-location</string>
        <string>yandexmaps</string>
        <string>yandexnavi</string>
        <string>comgooglemaps</string>
        <string>youtube</string>
        <string>twitter</string>
        <string>vk</string>
        <string>waze</string>
        <string>googlechrome</string>
        <string>firefox</string>
        <string>touch-http</string>
        <string>yandexbrowser-open-url</string>
        <string>vimeo</string>
        <string>vine</string>
        <string>coub</string>
        <string>uber</string>
        <string>citymapper</string>
        <string>lyft</string>
        <string>opera-http</string>
        <string>firefox-focus</string>
        <string>ddgQuickLink</string>
        <string>moovit</string>
        <string>alook</string>
        <string>dgis</string>
        <string>microsoft-edge-http</string>
        <string>brave</string>
        <string>onionhttp</string>
        <string>ucbrowser</string>
        <string>dolphin</string>
        <string>instagram-stories</string>
    </array>
    <key>LSRequiresIPhoneOS</key>
    <true/>
    <key>NSAppTransportSecurity</key>
    <dict>
        <key>NSAllowsArbitraryLoads</key>
        <true/>
    </dict>
    <key>NSCameraUsageDescription</key>
    <string>We need this so that you can take and share photos and videos.</string>
    <key>NSContactsUsageDescription</key>
    <string>Nicegram stores your contacts heavily encrypted in the cloud to let you connect with your friends across all your devices.</string>
    <key>NSFaceIDUsageDescription</key>
    <string>You can use Face ID to unlock the app.</string>
    <key>NSLocationAlwaysUsageDescription</key>
    <string>When you send your location to your friends, Nicegram needs access to show them a map. You also need this to send locations from an Apple Watch.</string>
    <key>NSLocationWhenInUseUsageDescription</key>
    <string>When you send your location to your friends, Nicegram needs access to show them a map.</string>
    <key>NSMicrophoneUsageDescription</key>
    <string>We need this so that you can record and share voice messages and videos with sound.</string>
    <key>NSMotionUsageDescription</key>
    <string>When you send your location to your friends, Nicegram needs access to show them a map.</string>
    <key>NSPhotoLibraryAddUsageDescription</key>
    <string>We need this so that you can share photos and videos from your photo library.</string>
    <key>NSPhotoLibraryUsageDescription</key>
    <string>We need this so that you can share photos and videos from your photo library.</string>
    <key>NSSiriUsageDescription</key>
    <string>You can use Siri to send messages.</string>
    <key>NSUserActivityTypes</key>
    <array>
        <string>INSendMessageIntent</string>
        <string>RemindAboutChatIntent</string>
    </array>
    <key>UIAppFonts</key>
    <array>
        <string>SFCompactRounded-Semibold.otf</string>
        <string>AremacFS-Regular.otf</string>
        <string>AremacFS-Semibold.otf</string>
    </array>
    <key>UIBackgroundModes</key>
    <array>
        <string>audio</string>
        <string>fetch</string>
        <string>location</string>
        <string>remote-notification</string>
        <string>voip</string>
    </array>
    <key>UIDeviceFamily</key>
    <array>
        <integer>1</integer>
        <integer>2</integer>
    </array>
    <key>UIFileSharingEnabled</key>
    <false/>
    <key>UILaunchStoryboardName</key>
    <string>LaunchScreen</string>
    <key>UIRequiredDeviceCapabilities</key>
    <array>
        <string>armv7</string>
    </array>
    <key>UIRequiresPersistentWiFi</key>
    <true/>
    <key>UIStatusBarStyle</key>
    <string>UIStatusBarStyleDefault</string>
    <key>UISupportedInterfaceOrientations</key>
    <array>
        <string>UIInterfaceOrientationPortrait</string>
        <string>UIInterfaceOrientationLandscapeLeft</string>
        <string>UIInterfaceOrientationLandscapeRight</string>
    </array>
    <key>UISupportedInterfaceOrientations~ipad</key>
    <array>
        <string>UIInterfaceOrientationPortrait</string>
        <string>UIInterfaceOrientationPortraitUpsideDown</string>
        <string>UIInterfaceOrientationLandscapeLeft</string>
        <string>UIInterfaceOrientationLandscapeRight</string>
    </array>
    <key>UIViewControllerBasedStatusBarAppearance</key>
    <false/>
    <key>UIViewEdgeAntialiasing</key>
    <false/>
    <key>UIViewGroupOpacity</key>
    <false/>
    <key>UTImportedTypeDeclarations</key>
    <array>
        <dict>
            <key>UTTypeConformsTo</key>
            <array>
                <string>public.data</string>
            </array>
            <key>UTTypeDescription</key>
            <string>Telegram iOS Color Theme File</string>
            <key>UTTypeIconFiles</key>
            <array>
                <string>BlueIcon@3x.png</string>
            </array>
            <key>UTTypeIdentifier</key>
            <string>org.telegram.Telegram-iOS.theme</string>
            <key>UTTypeTagSpecification</key>
            <dict>
                <key>public.filename-extension</key>
                <array>
                    <string>tgios-theme</string>
                </array>
            </dict>
        </dict>
    </array>
    """.format(
        telegram_bundle_id = telegram_bundle_id,
    )
)

ios_application(
    name = "Telegram",
    bundle_id = "{telegram_bundle_id}".format(
        telegram_bundle_id = telegram_bundle_id,
    ),
    families = ["iphone", "ipad"],
    minimum_os_version = "9.0",
    provisioning_profile = select({
        ":disableProvisioningProfilesSetting": None,
        "//conditions:default": "@build_configuration//provisioning:Telegram.mobileprovision",
    }),
    entitlements = ":TelegramEntitlements.entitlements",
    infoplists = [
        ":TelegramInfoPlist",
        ":BuildNumberInfoPlist",
        ":VersionInfoPlist",
        ":UrlTypesInfoPlist",
    ],
    ipa_post_processor = ":AddAlternateIcons",
    resources = [
        ":LaunchScreen",
        ":DefaultAppIcon",
        ":AdditionalIcons",
    ],
    frameworks = [
        ":MtProtoKitFramework",
        ":SwiftSignalKitFramework",
        ":PostboxFramework",
        ":TelegramCoreFramework",
        ":AsyncDisplayKitFramework",
        ":DisplayFramework",
        ":TelegramUIFramework",
    ],
    settings_bundle = "//Nicegram/NGSettingsBundle:NGSettingsBundle",
    strings = [
        ":AppStringResources",
    ],
    extensions = select({
        ":disableExtensionsSetting": [],
        "//conditions:default": [
            ":ShareExtension",
            ":NotificationContentExtension",
            ":NotificationServiceExtension",
            ":IntentsExtension",
            ":WidgetExtension",
            ":BroadcastUploadExtension",
        ],
    }),
    watch_application = select({
        ":disableExtensionsSetting": None,
        "//conditions:default": ":TelegramWatchApp",
    }) if telegram_enable_watch else None,
    deps = [
        ":Main",
        ":Lib",
    ],
)

# Temporary targets used to simplify webrtc build tests

ios_application(
    name = "webrtc_build_test",
    bundle_id = "{telegram_bundle_id}".format(
        telegram_bundle_id = telegram_bundle_id,
    ),
    families = ["iphone", "ipad"],
    minimum_os_version = "9.0",
    provisioning_profile = select({
        ":disableProvisioningProfilesSetting": None,
        "//conditions:default": "@build_configuration//provisioning:Telegram.mobileprovision",
    }),
    entitlements = ":TelegramEntitlements.entitlements",
    infoplists = [
        ":TelegramInfoPlist",
        ":BuildNumberInfoPlist",
        ":VersionInfoPlist",
        ":UrlTypesInfoPlist",
    ],
    deps = [
        "//third-party/webrtc:webrtc_lib",
    ],
)

ios_application(
    name = "libvpx_build_test",
    bundle_id = "{telegram_bundle_id}".format(
        telegram_bundle_id = telegram_bundle_id,
    ),
    families = ["iphone", "ipad"],
    minimum_os_version = "9.0",
    provisioning_profile = select({
        ":disableProvisioningProfilesSetting": None,
        "//conditions:default": "@build_configuration//provisioning:Telegram.mobileprovision",
    }),
    entitlements = ":TelegramEntitlements.entitlements",
    infoplists = [
        ":TelegramInfoPlist",
        ":BuildNumberInfoPlist",
        ":VersionInfoPlist",
        ":UrlTypesInfoPlist",
    ],
    deps = [
        "//third-party/libvpx:vpx",
    ],
)<|MERGE_RESOLUTION|>--- conflicted
+++ resolved
@@ -196,18 +196,12 @@
 
 filegroup(
     name = "AppStringResources",
-<<<<<<< HEAD
-    srcs = glob([
-        "Telegram-iOS/*.lproj/Localizable.strings",
-        "Telegram-iOS/*.lproj/NiceLocalizable.strings",
-    ], exclude = ["Telegram-iOS/*.lproj/**/.*"]),
-=======
     srcs = [
         "Telegram-iOS/en.lproj/Localizable.strings",
+        "Telegram-iOS/*.lproj/NiceLocalizable.strings",
     ] + [
         "{}.lproj/Localizable.strings".format(language) for language in empty_languages
     ],
->>>>>>> 1907a30d
 )
 
 filegroup(
@@ -307,12 +301,8 @@
         "//submodules/PasswordSetupUI:PasswordSetupUIAssets",
         "//submodules/TelegramUI:TelegramUIResources",
         "//submodules/TelegramUI:TelegramUIAssets",
-<<<<<<< HEAD
+        ":GeneratedPresentationStrings/Resources/PresentationStrings.data",
     ] + NGRESOURCES,
-=======
-        ":GeneratedPresentationStrings/Resources/PresentationStrings.data",
-    ],
->>>>>>> 1907a30d
     deps = [
         "//submodules/TelegramUI:TelegramUI",
         "//third-party/boringssl:crypto",
