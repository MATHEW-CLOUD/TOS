"PasscodeSettings.AutoLock.IfAwayFor_10seconds" = "Immediately";

"Settings.Version" = "Telegram for iOS v%1$@ (%2$@)\nPTelegram version %3$@";

"PasscodeSettings.BadAttempts" = "Bad Passcode Attempts";
"PasscodeSettings.BadAttempts.Help" = "See all bad passcode attempts";
"PasscodeSettings.BadAttempts.AppLogin" = "App Login";
"PasscodeSettings.BadAttempts.SettingsLogin" = "Settings Login";
"PasscodeSettings.BadAttempts.FakePasscode" = "Fake Passcode";
"PasscodeSettings.BadAttempts.Clear" = "Clear";

"FakePasscodes.Common.DoNotShowAgain" = "Do not show again";

"FakePasscodes.AccountActions.ChatsToRemove" = "Chats to Remove";
"FakePasscodes.AccountActions.ChatsToRemove.ConfiguredChatsHeader" = "Configured Chats";
"FakePasscodes.AccountActions.ChatsToRemove.AvailableChatsHeader" = "Available Chats";
"FakePasscodes.AccountActions.ChatsToRemove.EmptyListInfo" = "Chats not found.";
"FakePasscodes.AccountActions.ChatsToRemove.SettingsTitle" = "Chat Removal Settings";
"FakePasscodes.AccountActions.ChatsToRemove.SelectedChatsHeader" = "Selected Chats";
"FakePasscodes.AccountActions.ChatsToRemove.RemovalTypeHeader" = "Action";
"FakePasscodes.AccountActions.ChatsToRemove.RemovalTypeDelete" = "Delete";
"FakePasscodes.AccountActions.ChatsToRemove.RemovalTypeDeleteForEveryone" = "Delete for everyone";
"FakePasscodes.AccountActions.ChatsToRemove.RemovalTypeDeleteJustForMe" = "Delete just for me";
"FakePasscodes.AccountActions.ChatsToRemove.RemovalTypeHide" = "Hide";
"FakePasscodes.AccountActions.ChatsToRemove.RemovalTypeInfo" = "If the \"Hide\" option is selected, the dialogs (chats, channels) will not be deleted. They will be hidden from the dialog list. Their notifications will also be hidden. After logging in with the original passcode, the dialog will appear in the list. It is safer to use delete.";
"FakePasscodes.AccountActions.ChatsToRemove.DeleteFromCompanion" = "Delete from Companion";
"FakePasscodes.AccountActions.ChatsToRemove.DeleteFromCompanionInfo" = "Delete dialogs from the companion. This option only applies to dialogs with users.";
"FakePasscodes.AccountActions.SessionsToHide" = "Sessions to Hide";
"FakePasscodes.AccountActions.SessionsToTerminate" = "Sessions to Terminate";
"FakePasscodes.AccountActions.All" = "All";
"FakePasscodes.AccountActions.AllExceptCount" = "All (-%1$@)";
"FakePasscodes.AccountActions.SessionsSettingsInfo" = "Choose sessions which will be visible in Settings and/or terminated on Fake Passcode Activation";
"FakePasscodes.AccountActions.LogOut" = "Log Out";
"FakePasscodes.AccountActions.MiscActionsInfo" = "When a fake passcode is entered, selected actions are performed.";

"AccountActions.SessionsToHide.Clear" = "Clear";
"AccountActions.SessionsToHide.Selected" = "Selected";
"AccountActions.SessionsToHide.CheckAll" = "Check all";
"AccountActions.SessionsToHide.ExceptSelected" = "Except selected";
"AccountActions.SessionsToHide.ActiveSessions" = "Active sessions";
"AccountActions.SessionsToHide.CleanConfirmation" = "Are your sure?";

"AccountActions.SessionsToTerminate.24hWarningMessage" = "This feature will not work if less than 24 hours have passed since you signed in to your account on this device.";

"PtgSettings.Title" = "Cloudballon";
"PtgSettings.ShowPeerId" = "Show ID";
"PtgSettings.ShowPeerIdHelp" = "Show ID in user, group, channel, bot profiles.";
"PtgSettings.ForeignAgentNoticeHeader" = "Foreign agent notice";
"PtgSettings.SuppressForeignAgentNotice" = "Suppress in Messages";
"PtgSettings.EnableForeignAgentNoticeSearchFiltering" = "Filter Search Results";
"PtgSettings.EnableForeignAgentNoticeSearchFilteringHelp" = "Filter out search result messages that were included only because of the foreign agent notice.";
"PtgSettings.EnableLiveText" = "Live Text";
"PtgSettings.EnableLiveTextHelp" = "Automatically perform text recognition and bar code detection (e.g. QR-code) on each image you preview in fullscreen. Turn it off to save battery life.";
"PtgSettings.PreferAppleVoiceToText" = "Voice-to-Text Conversion by Apple";
"PtgSettings.PreferAppleVoiceToTextHelp" = "This setting affects only Premium accounts. It determines which services are used for voice-to-text conversion. If turned off (default), Telegram servers are used. If turned on, Apple services are used. **For non-Premium accounts, Apple services are always used.**";

"Profile.Id" = "ID";
"Conversation.IdCopied" = "ID copied to clipboard.";
"Settings.CopyId" = "Copy ID";

"SiriAndDictationAreDisabledAlert" = "To convert voice messages to text, either Dictation (System Settings > General > Keyboard) or Siri (System Settings > Siri & Search) needs to be enabled.";

"SecretPasscodeSettings.Title" = "Secret Passcode";
"SecretPasscodeSettings.EnterPasscode" = "Enter secret passcode";
"SecretPasscodeSettings.EnterNewPasscode" = "Enter new secret passcode";
"SecretPasscodeSettings.RepeatNewPasscode" = "Re-enter new secret passcode";
"SecretPasscodeSettings.AutoHide" = "Auto-Hide";
"SecretPasscodeSettings.AccountsHeader" = "Hiding Accounts";
"SecretPasscodeSettings.AddAccount" = "Add Account";
"SecretPasscodeSettings.SecretChatsHeader" = "Hiding Secret Chats";
"SecretPasscodeSettings.AddSecretChats" = "Add Secret Chats";
"SecretPasscodeSettings.DeleteSecretPasscode" = "Delete Secret Passcode";
"SecretPasscodeSettings.DeleteSecretPasscodeNotice" = "⚠️ All specified here accounts and secret chats will remain and become visible at all times.";
"SecretPasscodeSettings.AtLeastOneAccountMustRemainUnhidden" = "At least one account must remain unhidden.";
"Settings.EnterSecretPasscode" = "Enter Secret Passcode";
"Settings.ManageSecretPasscodes" = "Manage Secret Passcodes";
"SecretPasscodeMenu.Add" = "Add Secret Passcode";
"SecretPasscodeMenu.Edit" = "Edit Secret Passcode";
"SecretPasscodeMenu.HideAllSecrets" = "Hide All Secrets";
"SecretPasscodeStatus.SomeRevealed" = "Some secrets are revealed.";
"SecretPasscodeStatus.AllHidden" = "All secrets are hidden.";
"SecretPasscodeStatus.Revealed" = "⚡ Current state: secrets are revealed.";
"SecretPasscodeStatus.Hidden" = "🔒 Current state: secrets are hidden.";
"SecretPasscode.SecretChatsSelectionTitle" = "Secret Chats";
"SecretPasscode.SecretChatDeleted" = "Deleted";
"SecretPasscode.AccountListTitle" = "Accounts";
"SecretPasscode.AccountSelectionTitle" = "Select Account";

"FunctionalityUnavailableForHidableAccounts" = "This functionality is not available for hiding accounts.";
"ContactsSyncHelpForHidableAccounts" = "Contacts are not synced in hiding accounts.";

"PasscodeAttempts.TryAgainIn" = "Protection against brute force attacks. Try again in %@.";

"Share.LockedTitle" = "Unlock Telegram";
"Share.LockedDescription" = "Open and unlock Telegram to share.";

////////////////////////////////////////////////////////////////////////////////

// Notifications
"PUSH_MESSAGE_TEXT" = "%1$@|%2$@";
"PUSH_MESSAGE_NOTEXT" = "%1$@|sent you a message";
"PUSH_MESSAGE_PHOTO" = "%1$@|sent you a photo";
"PUSH_MESSAGE_PHOTO_SECRET" = "%1$@|sent you a self-destructing photo";
"PUSH_MESSAGE_VIDEO" = "%1$@|sent you a video";
"PUSH_MESSAGE_VIDEO_SECRET" = "%1$@|sent you a self-destructing video";
"PUSH_MESSAGE_ROUND" = "%1$@|sent you a video message";
"PUSH_MESSAGE_CONTACT" = "%1$@|shared a contact %2$@ with you";
"PUSH_MESSAGE_GEO" = "%1$@|sent you a map";
"PUSH_MESSAGE_GEOLIVE" = "%1$@|started sharing their live location";
"PUSH_MESSAGE_DOC" = "%1$@|sent you a file";
"PUSH_MESSAGE_AUDIO" = "%1$@|sent you a voice message";
"PUSH_MESSAGE_GIF" = "%1$@|sent you a GIF";
"PUSH_ENCRYPTED_MESSAGE" = "You have a new message%1$@";
"PUSH_LOCKED_MESSAGE" = "You have a new message%1$@";
"PUSH_MESSAGE_SCREENSHOT" = "%1$@|took a screenshot!";
"PUSH_ENCRYPTION_REQUEST" = "New encryption request%1$@";
"PUSH_ENCRYPTION_ACCEPT" = "Your encryption request was accepted%1$@";

"PUSH_MESSAGE_POLL" = "%1$@|sent you a poll %2$@";
"PUSH_CHANNEL_MESSAGE_POLL" = "%1$@|posted a poll %2$@";
"PUSH_PINNED_POLL" = "%1$@|pinned a poll";

"PUSH_MESSAGE_QUIZ" = "%1$@|sent you a quiz %2$@";
"PUSH_CHANNEL_MESSAGE_QUIZ" = "%1$@|posted a quiz %2$@";
"PUSH_PINNED_QUIZ" = "%1$@|pinned a quiz";

"PUSH_CHAT_MESSAGE_TEXT" = "%2$@|%1$@: %3$@";
"PUSH_CHAT_MESSAGE_NOTEXT" = "%2$@|%1$@ sent a message";
"PUSH_CHAT_MESSAGE_PHOTO" = "%2$@|%1$@ sent a photo";
"PUSH_CHAT_MESSAGE_VIDEO" = "%2$@|%1$@ sent a video";
"PUSH_CHAT_MESSAGE_ROUND" = "%2$@|%1$@ sent a video message";
"PUSH_CHAT_MESSAGE_CONTACT" = "%2$@|%1$@ shared a contact %3$@";
"PUSH_CHAT_MESSAGE_GEO" = "%2$@|%1$@ sent a map";
"PUSH_CHAT_MESSAGE_GEOLIVE" = "%2$@|%1$@ started sharing their live location";
"PUSH_CHAT_MESSAGE_DOC" = "%2$@|%1$@ sent a file";
"PUSH_CHAT_MESSAGE_AUDIO" = "%2$@|%1$@ sent a voice message";
"PUSH_CHAT_MESSAGE_GIF" = "%2$@|%1$@ sent a GIF";
"PUSH_CHAT_CREATED" = "%2$@|%1$@ invited you to the group";
"PUSH_CHAT_TITLE_EDITED" = "%2$@|%1$@ edited the group's name";
"PUSH_CHAT_PHOTO_EDITED" = "%2$@|%1$@ edited the group's photo";
"PUSH_CHAT_ADD_MEMBER" = "%2$@|%1$@ invited %3$@ to the group";
"PUSH_CHAT_ADD_YOU" = "%2$@|%1$@ invited you to the group";
"PUSH_CHAT_DELETE_YOU" = "%2$@|%1$@ removed you from the group";
"PUSH_CHAT_DELETE_MEMBER" = "%2$@|%1$@ removed %3$@ from the group";
"PUSH_CHAT_LEFT" = "%2$@|%1$@ left the group";
"PUSH_CHAT_RETURNED" = "%2$@|%1$@ returned to the group";

"PUSH_MESSAGE_STICKER" = "%1$@|sent you a %2$@sticker";
"PUSH_CHAT_MESSAGE_STICKER" = "%2$@|%1$@ sent a %3$@sticker";

"PUSH_CONTACT_JOINED" = "%1$@|joined Telegram!";

"PUSH_CHANNEL_MESSAGE_TEXT" = "%1$@|%2$@";
"PUSH_CHANNEL_MESSAGE_NOTEXT" = "%1$@|posted a message";
"PUSH_CHANNEL_MESSAGE_PHOTO" = "%1$@|posted a photo";
"PUSH_CHANNEL_MESSAGE_VIDEO" = "%1$@|posted a video";
"PUSH_CHANNEL_MESSAGE_ROUND" = "%1$@|posted a video message";
"PUSH_CHANNEL_MESSAGE_DOC" = "%1$@|posted a document";
"PUSH_CHANNEL_MESSAGE_STICKER" = "%1$@|posted a %2$@sticker";
"PUSH_CHANNEL_MESSAGE_AUDIO" = "%1$@|posted a voice message";
"PUSH_CHANNEL_MESSAGE_CONTACT" = "%1$@|posted a %2$@ contact";
"PUSH_CHANNEL_MESSAGE_GEO" = "%1$@|posted a map";
"PUSH_CHANNEL_MESSAGE_GEOLIVE" = "%1$@|posted a live location";
"PUSH_CHANNEL_MESSAGE_GIF" = "%1$@|posted a GIF";

"PUSH_MESSAGE_GAME" = "%1$@|invited you to play %2$@";
"PUSH_CHANNEL_MESSAGE_GAME" = "%1$@|invited you to play %2$@";
"PUSH_CHAT_MESSAGE_GAME" = "%2$@|%1$@ invited the group to play %3$@";

"PUSH_MESSAGE_TEXT" = "%1$@|%2$@";
"PUSH_MESSAGE_NOTEXT" = "%1$@|sent you a message";
"PUSH_MESSAGE_PHOTO" = "%1$@|sent you a photo";
"PUSH_MESSAGE_PHOTO_SECRET" = "%1$@|sent you a self-destructing photo";
"PUSH_MESSAGE_VIDEO" = "%1$@|sent you a video";
"PUSH_MESSAGE_VIDEO_SECRET" = "%1$@|sent you a self-destructing video";
"PUSH_MESSAGE_SCREENSHOT" = "%1$@|took a screenshot";
"PUSH_MESSAGE_ROUND" = "%1$@|sent you a video message";
"PUSH_MESSAGE_DOC" = "%1$@|sent you a file";
"PUSH_MESSAGE_STICKER" = "%1$@|sent you a %2$@sticker";
"PUSH_MESSAGE_AUDIO" = "%1$@|sent you a voice message";
"PUSH_MESSAGE_CONTACT" = "%1$@|shared a contact with you";
"PUSH_MESSAGE_GEO" = "%1$@|sent you a map";
"PUSH_MESSAGE_GEOLIVE" = "%1$@|started sharing their live location";
"PUSH_MESSAGE_POLL" = "%1$@|sent you a poll";
"PUSH_MESSAGE_QUIZ" = "%1$@|sent you a quiz";
"PUSH_MESSAGE_GIF" = "%1$@|sent you a GIF";
"PUSH_MESSAGE_GAME" = "%1$@|invited you to play %2$@";
"PUSH_MESSAGE_INVOICE" = "%1$@|sent you an invoice for %2$@";
"PUSH_MESSAGE_FWD" = "%1$@|forwarded you a message";
"PUSH_MESSAGE_FWDS_TEXT_1" = "forwarded you a message";
"PUSH_MESSAGE_FWDS_TEXT_any" = "forwarded you %d messages";
"PUSH_MESSAGE_PHOTO" = "%1$@|sent you a photo";
"PUSH_MESSAGE_PHOTOS_TEXT_1" = "sent you a photo";
"PUSH_MESSAGE_PHOTOS_TEXT_any" = "sent you %d photos";
"PUSH_MESSAGE_VIDEO" = "%1$@|sent you a video";
"PUSH_MESSAGE_VIDEOS_TEXT_1" = "sent you a video";
"PUSH_MESSAGE_VIDEOS_TEXT_any" = "sent you %d videos";
"PUSH_MESSAGE_ROUND" = "%1$@|sent you a video message";
"PUSH_MESSAGE" = "%1$@|sent you a message";
"PUSH_MESSAGES_TEXT_1" = "sent you a message";
"PUSH_MESSAGES_TEXT_any" = "sent you %d messages";
"PUSH_ALBUM" = "%1$@|sent you an album";
"PUSH_MESSAGE_FILES_TEXT_1" = "sent you a file";
"PUSH_MESSAGE_FILES_TEXT_any" = "sent you %d files";
"PUSH_MESSAGE_THEME" = "%1$@|changed chat theme to %2$@";
"PUSH_MESSAGE_NOTHEME" = "%1$@|disabled chat theme";
"PUSH_MESSAGE_RECURRING_PAY" = "%1$@|You were charged %2$@";
"CHAT_MESSAGE_RECURRING_PAY" = "%1$@|You were charged %2$@";

"PUSH_CHANNEL_MESSAGE_TEXT" = "%1$@|%2$@";
"PUSH_CHANNEL_MESSAGE_NOTEXT" = "%1$@|posted a message";
"PUSH_CHANNEL_MESSAGE_PHOTO" = "%1$@|posted a photo";
"PUSH_CHANNEL_MESSAGE_VIDEO" = "%1$@|posted a video";
"PUSH_CHANNEL_MESSAGE_ROUND" = "%1$@|posted a video message";
"PUSH_CHANNEL_MESSAGE_DOC" = "%1$@|posted a file";
"PUSH_CHANNEL_MESSAGE_STICKER" = "%1$@|posted a %2$@sticker";
"PUSH_CHANNEL_MESSAGE_AUDIO" = "%1$@|posted a voice message";
"PUSH_CHANNEL_MESSAGE_CONTACT" = "%1$@|posted a contact";
"PUSH_CHANNEL_MESSAGE_GEO" = "%1$@|posted a map";
"PUSH_CHANNEL_MESSAGE_GEOLIVE" = "%1$@|posted a live location";
"PUSH_CHANNEL_MESSAGE_POLL" = "%1$@|posted a poll";
"PUSH_CHANNEL_MESSAGE_QUIZ" = "%1$@|posted a quiz";
"PUSH_CHANNEL_MESSAGE_GIF" = "%1$@|posted a GIF";
"PUSH_CHANNEL_MESSAGE_GAME" = "%1$@|invited you to play %2$@";
"PUSH_CHANNEL_MESSAGE_FWD" = "%1$@|posted a forwarded message";
"PUSH_CHANNEL_MESSAGE_PHOTO" = "%1$@|posted a photo";
"PUSH_CHANNEL_MESSAGE_PHOTOS_TEXT_1" = "posted a photo";
"PUSH_CHANNEL_MESSAGE_PHOTOS_TEXT_any" = "posted %d photos";
"PUSH_CHANNEL_MESSAGE_VIDEO" = "%1$@|posted a video";
"PUSH_CHANNEL_MESSAGE_VIDEOS_TEXT_1" = "posted a video";
"PUSH_CHANNEL_MESSAGE_VIDEOS_TEXT_any" = "posted %d videos";
"PUSH_CHANNEL_MESSAGE_ROUND" = "%1$@|posted a video message";
"PUSH_CHANNEL_MESSAGE" = "%1$@|posted a message";
"PUSH_CHANNEL_MESSAGES_TEXT_1" = "posted a message";
"PUSH_CHANNEL_MESSAGES_TEXT_any" = "posted %d messages";
"PUSH_CHANNEL_ALBUM" = "%1$@|posted an album";
"PUSH_CHANNEL_MESSAGE_DOCS_TEXT_1" = "posted a file";
"PUSH_CHANNEL_MESSAGE_DOCS_TEXT_any" = "posted %d files";

"PUSH_CHAT_MESSAGE_TEXT" = "%2$@|%1$@:%3$@";
"PUSH_CHAT_MESSAGE_NOTEXT" = "%2$@|%1$@ sent a message to the group";
"PUSH_CHAT_MESSAGE_VIDEO" = "%2$@|%1$@ sent a video ";
"PUSH_CHAT_MESSAGE_ROUND" = "%2$@|%1$@ sent a video message";
"PUSH_CHAT_MESSAGE_DOC" = "%2$@|%1$@ sent a file";
"PUSH_CHAT_MESSAGE_STICKER" = "%2$@|%1$@ sent a %3$@sticker";
"PUSH_CHAT_MESSAGE_AUDIO" = "%2$@|%1$@ sent a voice message";
"PUSH_CHAT_MESSAGE_CONTACT" = "%2$@|%1$@ shared a contact";
"PUSH_CHAT_MESSAGE_GEO" = "%2$@|%1$@ sent a map";
"PUSH_CHAT_MESSAGE_GEOLIVE" = "%2$@|%1$@ started sharing their live location";
"PUSH_CHAT_MESSAGE_POLL" = "%2$@|%1$@ sent a poll %3$@ to the group";
"PUSH_CHAT_MESSAGE_QUIZ" = "%2$@|%1$@ sent a quiz %3$@ to the group";
"PUSH_CHAT_MESSAGE_GIF" = "%2$@|%1$@ sent a GIF";
"PUSH_CHAT_MESSAGE_GAME" = "%2$@|%1$@ invited the group to play %3$@";
"PUSH_CHAT_MESSAGE_INVOICE" = "%2$@|%1$@ sent an invoice for %3$@";
"PUSH_CHAT_CREATED" = "%2$@|%1$@ invited you to the group";
"PUSH_CHAT_TITLE_EDITED" = "%2$@|%1$@ edited the group\'s name";
"PUSH_CHAT_PHOTO_EDITED" = "%2$@|%1$@ edited the group\'s photo";
"PUSH_CHAT_ADD_MEMBER" = "%2$@|%1$@ invited %3$@ to the group";
"PUSH_CHAT_ADD_YOU" = "%2$@|%1$@ invited you to the group";
"PUSH_CHAT_DELETE_MEMBER" = "%2$@|%1$@ kicked %3$@ from the group";
"PUSH_CHAT_DELETE_YOU" = "%2$@|%1$@ kicked you from the group ";
"PUSH_CHAT_LEFT" = "%2$@|%1$@ has left the group";
"PUSH_CHAT_RETURNED" = "%2$@|%1$@ has returned to the group";
"PUSH_CHAT_JOINED" = "%2$@|%1$@ has joined the group";
"PUSH_CHAT_MESSAGE_FWD" = "%2$@|%1$@ forwarded a message";
"PUSH_CHAT_MESSAGE_FWDS_TEXT_1" = "{author} forwarded a message";
"PUSH_CHAT_MESSAGE_FWDS_TEXT_any" = "{author} forwarded %d messages";
"PUSH_CHAT_MESSAGE_PHOTO" = "%2$@|%1$@ sent a photo";
"PUSH_CHAT_MESSAGE_PHOTOS_TEXT_1" = "{author} sent a photo";
"PUSH_CHAT_MESSAGE_PHOTOS_TEXT_any" = "{author} sent %d photos";
"PUSH_CHAT_MESSAGE_VIDEO" = "%2$@|%1$@ sent a video";
"PUSH_CHAT_MESSAGE_VIDEOS_TEXT_1" = "{author} sent a video";
"PUSH_CHAT_MESSAGE_VIDEOS_TEXT_any" = "{author} sent %d videos";
"PUSH_CHAT_MESSAGE_ROUND" = "%2$@|%1$@ sent a video message";
"PUSH_CHAT_MESSAGE" = "%2$@|%1$@ sent a message";
"PUSH_CHAT_MESSAGES_TEXT_1" = "{author} sent a message";
"PUSH_CHAT_MESSAGES_TEXT_any" = "{author} sent %d messages";
"PUSH_CHAT_ALBUM" = "%2$@|%1$@ sent an album";
"PUSH_CHAT_MESSAGE_DOCS_TEXT_1" = "{author} sent a file";
"PUSH_CHAT_MESSAGE_DOCS_TEXT_any" = "{author} sent %d files";
"PUSH_CHAT_MESSAGE_THEME" = "%1$@|set theme to %3$@ in the group %2$@";
"PUSH_CHAT_MESSAGE_NOTHEME" = "%1$@|disabled theme in the group %2$@";
"PUSH_CHAT_REQ_JOINED" = "%1$@ was accepted into the group %2$@";

"PUSH_PINNED_TEXT" = "%1$@|pinned \"%2$@\" ";
"PUSH_PINNED_NOTEXT" = "%1$@|pinned a message";
"PUSH_PINNED_PHOTO" = "%1$@|pinned a photo";
"PUSH_PINNED_VIDEO" = "%1$@|pinned a video";
"PUSH_PINNED_ROUND" = "%1$@|pinned a video message";
"PUSH_PINNED_DOC" = "%1$@|pinned a file";
"PUSH_PINNED_STICKER" = "%1$@|pinned a %2$@sticker";
"PUSH_PINNED_AUDIO" = "%1$@|pinned a voice message";
"PUSH_PINNED_CONTACT" = "%1$@|pinned a %2$@ contact";
"PUSH_PINNED_GEO" = "%1$@|pinned a map";
"PUSH_PINNED_GEOLIVE" = "%1$@|pinned a live location";
"PUSH_PINNED_POLL" = "|%1$@|pinned a poll %2$@";
"PUSH_PINNED_QUIZ" = "|%1$@|pinned a quiz %2$@";
"PUSH_PINNED_GAME" = "%1$@|pinned a game";
"PUSH_PINNED_INVOICE" = "%1$@|pinned an invoice";
"PUSH_PINNED_GIF" = "%1$@|pinned a GIF";

"PUSH_CONTACT_JOINED" = "%1$@|joined Telegram!";

"PUSH_AUTH_UNKNOWN" = "New login|from unrecognized device %1$@";
"PUSH_AUTH_REGION" = "New login|from unrecognized device %1$@, location: %2$@";

"PUSH_PHONE_CALL_REQUEST" = "%1$@|is calling you!";
"PUSH_VIDEO_CALL_REQUEST" = "%1$@|is calling you!";
"PUSH_PHONE_CALL_MISSED" = "%1$@|You missed a call";
"PUSH_VIDEO_CALL_MISSED" = "%1$@|You missed a video call";

"PUSH_MESSAGE_GAME_SCORE" = "%1$@ scored %3$@ in game %2$@";
"PUSH_MESSAGE_VIDEOS" = "%1$@ sent you %2$@ videos";
"PUSH_MESSAGE_CHANNEL_MESSAGE_GAME_SCORE" = "%1$@ scored %3$@ in game %2$@";
"PUSH_CHANNEL_MESSAGE_VIDEOS" = "%1$@ posted %2$@ videos";
"PUSH_PINNED_GAME_SCORE" = "%1$@ pinned a game score";
"PUSH_CHAT_MESSAGE_GAME_SCORE" = "%1$@ scored %4$@ in game %3$@ in the group %2$@";
"PUSH_CHAT_MESSAGE_VIDEOS" = "%1$@ sent %3$@ videos to the group %2$@";

"PUSH_REACT_TEXT" = "%1$@|%2$@ to your %3$@";
"PUSH_REACT_NOTEXT" = "%1$@|%2$@ to your message";
"PUSH_REACT_PHOTO" = "%1$@|%2$@ to your photo";
"PUSH_REACT_VIDEO" = "%1$@|%2$@ to your video";
"PUSH_REACT_ROUND" = "%1$@|%2$@ to your video message";
"PUSH_REACT_DOC" = "%1$@|%2$@ to your file";
"PUSH_REACT_STICKER" = "%1$@|%2$@ to your %3$@sticker";
"PUSH_REACT_AUDIO" = "%1$@|%2$@ to your voice message";
"PUSH_REACT_CONTACT" = "%1$@|%2$@ to your contact %3$@";
"PUSH_REACT_GEO" = "%1$@|%2$@ to your map";
"PUSH_REACT_GEOLIVE" = "%1$@|%2$@ to your live location";
"PUSH_REACT_POLL" = "%1$@|%2$@ to your poll %3$@";
"PUSH_REACT_QUIZ" = "%1$@|%2$@ to your quiz %3$@";
"PUSH_REACT_GAME" = "%1$@|%2$@ to your game";
"PUSH_REACT_INVOICE" = "%1$@|%2$@ to your invoice";
"PUSH_REACT_GIF" = "%1$@|%2$@ to your GIF";

"PUSH_CHAT_REACT_TEXT" = "%2$@|%1$@ %3$@ to your %4$@";
"PUSH_CHAT_REACT_NOTEXT" = "%2$@|%1$@ %3$@ to your message";
"PUSH_CHAT_REACT_PHOTO" = "%2$@|%1$@ %3$@ to your photo";
"PUSH_CHAT_REACT_VIDEO" = "%2$@|%1$@ %3$@ to your video";
"PUSH_CHAT_REACT_ROUND" = "%2$@|%1$@ %3$@ to your video message";
"PUSH_CHAT_REACT_DOC" = "%2$@|%1$@ %3$@ to your file";
"PUSH_CHAT_REACT_STICKER" = "%2$@|%1$@ %3$@ to your %4$@sticker";
"PUSH_CHAT_REACT_AUDIO" = "%2$@|%1$@ %3$@ to your voice message";
"PUSH_CHAT_REACT_CONTACT" = "%2$@|%1$@ %3$@ to your contact %4$@";
"PUSH_CHAT_REACT_GEO" = "%2$@|%1$@ %3$@ to your map";
"PUSH_CHAT_REACT_GEOLIVE" = "%2$@|%1$@ %3$@ to your live location";
"PUSH_CHAT_REACT_POLL" = "%2$@|%1$@ %3$@ to your poll %4$@";
"PUSH_CHAT_REACT_QUIZ" = "%2$@|%1$@ %3$@ to your quiz %4$@";
"PUSH_CHAT_REACT_GAME" = "%2$@|%1$@ %3$@ to your game";
"PUSH_CHAT_REACT_INVOICE" = "%2$@|%1$@ %3$@ to your invoice";
"PUSH_CHAT_REACT_GIF" = "%2$@|%1$@ %3$@ to your GIF";

"PUSH_MESSAGE_SUGGEST_USERPIC" = "%1$@|suggested you new profile photo";

"PUSH_MESSAGE_WALLPAPER" = "%1$@ set a new wallpaper for the chat with you";
"PUSH_MESSAGE_SAME_WALLPAPER" = "%1$@ set the same wallpaper for the chat with you";

"PUSH_REMINDER_TITLE" = "🗓 Reminder";
"PUSH_SENDER_YOU" = "📅 You";

"PUSH_CHAT_REQ_JOINED" = "%2$@|%1$@ was accepted into the group";

"LOCAL_MESSAGE_FWDS" = "%1$@ forwarded you %2$d messages";
"LOCAL_CHANNEL_MESSAGE_FWDS" = "%1$@ posted %2$d forwarded messages";
"LOCAL_CHAT_MESSAGE_FWDS" = "%1$@ forwarded %2$d messages";

// Common
"Common.OK" = "OK";
"Common.Cancel" = "Cancel";
"Common.Edit" = "Edit";
"Common.edit" = "edit";
"Common.Done" = "Done";
"Common.Next" = "Next";
"Common.Delete" = "Delete";
"Common.Create" = "Create";
"Common.Back" = "Back";
"Common.Close" = "Close";
"Common.Yes" = "Yes";
"Common.No" = "No";
"Common.TakePhotoOrVideo" = "Take Photo or Video";
"Common.TakePhoto" = "Take Photo";
"Common.ChoosePhoto" = "Choose Photo";
"Common.of" = "of";
"Common.Search" = "Search";
"Common.More" = "More";
"Common.Select" = "Select";
"Items.NOfM" = "%1$@ of %2$@";

// State
"State.Connecting" = "Connecting...";
"State.connecting" = "connecting...";
"State.ConnectingToProxy" = "Connecting to Proxy...";
"State.ConnectingToProxyInfo" = "tap here for settings";
"State.Updating" = "Updating...";
"State.WaitingForNetwork" = "Waiting for network";

"ChatState.Connecting" = "connecting...";
"ChatState.ConnectingToProxy" = "connecting to proxy...";
"ChatState.Updating" = "updating...";
"ChatState.WaitingForNetwork" = "waiting for network...";

// Presence
"Presence.online" = "online";

// Date
"Month.GenJanuary" = "January";
"Month.GenFebruary" = "February";
"Month.GenMarch" = "March";
"Month.GenApril" = "April";
"Month.GenMay" = "May";
"Month.GenJune" = "June";
"Month.GenJuly" = "July";
"Month.GenAugust" = "August";
"Month.GenSeptember" = "September";
"Month.GenOctober" = "October";
"Month.GenNovember" = "November";
"Month.GenDecember" = "December";
"Month.ShortJanuary" = "Jan";
"Month.ShortFebruary" = "Feb";
"Month.ShortMarch" = "Mar";
"Month.ShortApril" = "Apr";
"Month.ShortMay" = "May";
"Month.ShortJune" = "Jun";
"Month.ShortJuly" = "Jul";
"Month.ShortAugust" = "Aug";
"Month.ShortSeptember" = "Sep";
"Month.ShortOctober" = "Oct";
"Month.ShortNovember" = "Nov";
"Month.ShortDecember" = "Dec";
"Weekday.ShortMonday" = "Mon";
"Weekday.ShortTuesday" = "Tue";
"Weekday.ShortWednesday" = "Wed";
"Weekday.ShortThursday" = "Thu";
"Weekday.ShortFriday" = "Fri";
"Weekday.ShortSaturday" = "Sat";
"Weekday.ShortSunday" = "Sun";
"Weekday.Today" = "Today";
"Weekday.Yesterday" = "Yesterday";

"Calendar.ShortMon" = "M";
"Calendar.ShortTue" = "T";
"Calendar.ShortWed" = "W";
"Calendar.ShortThu" = "T";
"Calendar.ShortFri" = "F";
"Calendar.ShortSat" = "S";
"Calendar.ShortSun" = "S";

"Time.TodayAt" = "today at %@";
"Time.YesterdayAt" = "yesterday at %@";

"LastSeen.JustNow" = "last seen just now";
"LastSeen.MinutesAgo_0" = "last seen %@ minutes ago"; //three to ten
"LastSeen.MinutesAgo_1" = "last seen 1 minute ago"; //one
"LastSeen.MinutesAgo_2" = "last seen 2 minutes ago"; //two
"LastSeen.MinutesAgo_3_10" = "last seen %@ minutes ago"; //three to ten
"LastSeen.MinutesAgo_many" = "last seen %@ minutes ago"; // more than ten
"LastSeen.MinutesAgo_any" = "last seen %@ minutes ago"; // more than ten
"LastSeen.HoursAgo_0" = "last seen %@ hours ago";
"LastSeen.HoursAgo_1" = "last seen 1 hour ago";
"LastSeen.HoursAgo_2" = "last seen 2 hours ago";
"LastSeen.HoursAgo_3_10" = "last seen %@ hours ago";
"LastSeen.HoursAgo_any" = "last seen %@ hours ago";
"LastSeen.HoursAgo_many" = "last seen %@ hours ago";
"LastSeen.HoursAgo_0" = "last seen %@ hours ago";
"LastSeen.YesterdayAt" = "last seen yesterday at %@";
"LastSeen.AtDate" = "last seen %@";
"LastSeen.TodayAt" = "last seen today at %@";
"LastSeen.Lately" = "last seen recently";
"LastSeen.WithinAWeek" = "last seen within a week";
"LastSeen.WithinAMonth" = "last seen within a month";
"LastSeen.ALongTimeAgo" = "last seen a long time ago";
"LastSeen.Offline" = "offline";

"Date.DialogDateFormat" = "{month} {day}";
"Date.ChatDateHeader" = "%1$@ %2$@";
"Date.ChatDateHeaderYear" = "%1$@ %2$@, %3$@";

// Tour
"Tour.Title1" = "Telegram";
"Tour.Text1" = "The world's **fastest** messaging app.\nIt is **free** and **secure**.";

"Tour.Title2" = "Fast";
"Tour.Text2" = "**Telegram** delivers messages\nfaster than any other application.";

"Tour.Title3" = "Powerful";
"Tour.Text3" = "**Telegram** has no limits on\nthe size of your media and chats.";

"Tour.Title4" = "Secure";
"Tour.Text4" = "**Telegram** keeps your messages\nsafe from hacker attacks.";

"Tour.Title5" = "Cloud-Based";
"Tour.Text5" = "**Telegram** lets you access your\nmessages from multiple devices.";

"Tour.Title6" = "Free";
"Tour.Text6" = "**Telegram** provides free unlimited\ncloud storage for chats and media.";

"Tour.StartButton" = "Start Messaging";

// Login
"Login.PhoneAndCountryHelp" = "Please confirm your country code\nand enter your phone number.";
"Login.CodeSentInternal" = "We've sent the code to the **Telegram** app on your other device";
"Login.HaveNotReceivedCodeInternal" = "Didn't get the code?";
"Login.CodeSentSms" = "We've sent you an SMS with the code";
"Login.Code" = "Code";
"Login.WillCallYou" = "Telegram will call you in %@";
"Login.CallRequestState2" = "Requesting a call from Telegram…";
"Login.CallRequestState3" = "Telegram dialed your number\n[Didn't get the code?]";
"Login.EmailNotConfiguredError" = "An email account is required so that you can send us details about the error.\n\nPlease go to your device‘s settings > Passwords & Accounts > Add account and set up an email account.";
"Login.EmailCodeSubject" = "%@, no code";
"Login.EmailCodeBody" = "My phone number is:\n%@\nI can't get an activation code for Telegram.";
"Login.UnknownError" = "An error occurred, please try again later.";
"Login.InvalidCodeError" = "Invalid code, please try again.";
"Login.NetworkError" = "Please check your internet connection and try again.";
"Login.CodeExpiredError" = "Code expired, please start over.";
"Login.CodeFloodError" = "Too many attempts, please try again later.";
"Login.InvalidPhoneError" = "Invalid phone number, please try again.";
"Login.InvalidFirstNameError" = "This first name is not allowed, please try another.";
"Login.InvalidLastNameError" = "Sorry, this last name can't be used.";

"Login.InvalidPhoneEmailSubject" = "Invalid phone number: %@";
"Login.InvalidPhoneEmailBody" = "I'm trying to use my mobile phone number: %1$@\nBut Telegram says it's invalid. Please help.\n\nApp version: %2$@\nOS version: %3$@\nLocale: %4$@\nMNC: %5$@";

"Login.PhoneBannedEmailSubject" = "Banned phone number: %@";
"Login.PhoneBannedEmailBody" = "I'm trying to use my mobile phone number: %1$@\nBut Telegram says it's banned. Please help.\n\nApp version: %2$@\nOS version: %3$@\nLocale: %4$@\nMNC: %5$@";

"Login.PhoneGenericEmailSubject" = "Telegram iOS error: %@";
"Login.PhoneGenericEmailBody" = "I'm trying to use my mobile phone number: %1$@\nBut Telegram shows an error. Please help.\n\nError: %2$@\nApp version: %3$@\nOS version: %4$@\nLocale: %5$@\nMNC: %6$@";


"Login.PhoneTitle" = "Your Phone";
"Login.PhonePlaceholder" = "Your phone number";
"Login.CountryCode" = "Country Code";
"Login.InvalidCountryCode" = "Invalid Country Code";

"Login.InfoTitle" = "Your Info";
"Login.InfoAvatarAdd" = "add";
"Login.InfoAvatarPhoto" = "photo";
"Login.InfoFirstNamePlaceholder" = "First Name";
"Login.InfoLastNamePlaceholder" = "Last Name";
"Login.InfoDeletePhoto" = "Remove Photo";
"Login.InfoHelp" = "Enter your name and add a profile photo.";

// Login.SelectCountry
"Login.SelectCountry.Title" = "Country";

// Dialog List
"DialogList.TabTitle" = "Chats";
"DialogList.Title" = "Chats";
"DialogList.SearchLabel" = "Search for messages or users";
"DialogList.SearchLabelCompact" = "Search";
"DialogList.NoMessagesTitle" = "You have no conversations yet";
"DialogList.NoMessagesText" = "Start messaging by pressing the pencil button in the top right corner or go to the Contacts section.";
"DialogList.SingleTypingSuffix" = "%@ is typing";
"DialogList.SingleRecordingAudioSuffix" = "%@ is recording audio";
"DialogList.SingleUploadingPhotoSuffix" = "%@ is sending photo";
"DialogList.SingleUploadingVideoSuffix" = "%@ is sending video";
"DialogList.SingleRecordingVideoMessageSuffix" = "%@ is recording video";
"DialogList.SingleUploadingFileSuffix" = "%@ is sending file";
"DialogList.MultipleTypingSuffix" = "%d are typing";
"DialogList.Typing" = "typing";
"DialogList.ClearHistoryConfirmation" = "Clear History";
"DialogList.DeleteConversationConfirmation" = "Delete and Exit";
"DialogList.AwaitingEncryption" = "Waiting for %@ to get online...";
"DialogList.EncryptionRejected" = "Secret chat cancelled";
"DialogList.EncryptionProcessing" = "Exchanging encryption keys...";
"DialogList.EncryptedChatStartedOutgoing" = "%@ joined your secret chat.";
"DialogList.EncryptedChatStartedIncoming" = "%@ created a secret chat.";

// Compose
"Compose.TokenListPlaceholder" = "Whom would you like to message?";
"Compose.NewMessage" = "New Message";
"Compose.NewGroup" = "New Group";
"Compose.NewGroupTitle" = "New Group";
"Compose.NewEncryptedChat" = "New Secret Chat";
"Compose.NewEncryptedChatTitle" = "New Secret Chat";
"Compose.Create" = "Create";

// Contacts
"Contacts.TabTitle" = "Contacts";
"Contacts.Title" = "Contacts";
"Contacts.FailedToSendInvitesMessage" = "An error occurred.";
"Contacts.AccessDeniedError" = "Telegram does not have access to your contacts";
"Contacts.AccessDeniedHelpLandscape" = "Please go to your %@ Settings — Privacy — Contacts.\nThen select ON for Telegram.";
"Contacts.AccessDeniedHelpPortrait" = "Please go to your %@ Settings — Privacy — Contacts. Then select ON for Telegram.";
"Contacts.AccessDeniedHelpON" = "ON";
"Contacts.InviteToTelegram" = "Invite to Telegram";
"Contacts.InviteFriends" = "Invite Friends";
"Contacts.SelectAll" = "Select All";

// Conversation
"Conversation.InputTextPlaceholder" = "Message";
"Conversation.typing" = "typing";
"Conversation.MessageDeliveryFailed" = "Your message was not sent. Tap \"Resend\" to send this message.";
"Conversation.MessageDialogEdit" = "Edit";
"Conversation.MessageDialogRetry" = "Resend";
"Conversation.MessageDialogRetryAll" = "Resend %1$d Messages";
"Conversation.MessageDialogDelete" = "Delete";
"Conversation.LinkDialogOpen" = "Open";
"Conversation.LinkDialogCopy" = "Copy";
"Conversation.ForwardTitle" = "Forward";
"Conversation.ForwardChats" = "Chats";
"Conversation.ForwardContacts" = "Contacts";
"Conversation.StatusKickedFromGroup" = "you were removed from the group";
"Conversation.StatusLeftGroup" = "you have left the group";
"Conversation.StatusTyping" = "typing";
"Conversation.Call" = "Call";
"Conversation.Mute" = "Mute";
"ChatList.Mute" = "Mute";
"Conversation.TitleMute" = "Mute";
"Conversation.Unmute" = "Unmute";
"ChatList.Unmute" = "Unmute";
"Conversation.TitleUnmute" = "Unmute";
"Conversation.Edit" = "Edit";
"Conversation.Info" = "Info";
"Conversation.Search" = "Search";
"Conversation.Unblock" = "Unblock";
"Conversation.ClearAll" = "Delete All";
"Conversation.Location" = "Location";
"Conversation.Contact" = "Contact";
"Conversation.BlockUser" = "Block User";
"Conversation.UnblockUser" = "Unblock User";
"Conversation.UnsupportedMedia" = "This message is not supported on your version of Telegram. Update the app to view:\nhttps://telegram.org/update";
"Conversation.EncryptionWaiting" = "Waiting for %@ to get online...";
"Conversation.EncryptionProcessing" = "Exchanging encryption keys...";
"Conversation.EmptyPlaceholder" = "No messages here yet...";
"Conversation.EncryptedPlaceholderTitleIncoming" = "%@ invited you to join a secret chat.";
"Conversation.EncryptedPlaceholderTitleOutgoing" = "You have invited %@ to join a secret chat.";
"Conversation.EncryptedDescriptionTitle" = "Secret chats:";
"Conversation.EncryptedDescription1" = "Use end-to-end encryption";
"Conversation.EncryptedDescription2" = "Leave no trace on our servers";
"Conversation.EncryptedDescription3" = "Have a self-destruct timer";
"Conversation.EncryptedDescription4" = "Do not allow forwarding";
"Conversation.ContextMenuCopy" = "Copy";
"Conversation.ContextMenuDelete" = "Delete";
"Conversation.ContextMenuForward" = "Forward";
"Conversation.ContextMenuMore" = "More...";

"Conversation.StatusMembers_0" = "%@ members";
"Conversation.StatusMembers_1" = "1 member";
"Conversation.StatusMembers_2" = "2 members";
"Conversation.StatusMembers_3_10" = "%@ members";
"Conversation.StatusMembers_many" = "%@ members";
"Conversation.StatusMembers_any" = "%@ members";

"Conversation.StatusOnline_1" = "1 online";
"Conversation.StatusOnline_2" = "2 online";
"Conversation.StatusOnline_3_10" = "%@ online";
"Conversation.StatusOnline_any" = "%@ online";
"Conversation.StatusOnline_many" = "%@ online";
"Conversation.StatusOnline_0" = "%@ online";

"Conversation.UnreadMessages" = "Unread Messages";

// Notification
"Notification.RenamedChat" = "%@ renamed group";
"Notification.RenamedChannel" = "Channel renamed";
"Notification.ChangedGroupPhoto" = "%@ changed group photo";
"Notification.RemovedGroupPhoto" = "%@ removed group photo";
"Notification.JoinedChat" = "%@ joined the group";
"Notification.JoinedChannel" = "%@ joined the channel";
"Notification.Invited" = "%@ invited %@";
"Notification.InvitedMultiple" = "%@ invited %@";
"Notification.LeftChat" = "%@ left the group";
"Notification.LeftChannel" = "%@ left the channel";
"Notification.Kicked" = "%@ removed %@";
"Notification.CreatedChat" = "%@ created a group";
"Notification.CreatedChannel" = "Channel created";
"Notification.CreatedGroup" = "Group created";
"Notification.CreatedChatWithTitle" = "%@ created the group \"%@\" ";
"Notification.Joined" = "%@ joined Telegram";
"Notification.ChangedGroupName" = "%@ changed group name to \"%@\" ";
"Notification.NewAuthDetected" = "%1$@,\nWe detected a login into your account from a new device on %2$@, %3$@ at %4$@\n\nDevice: %5$@\nLocation: %6$@\n\nIf this wasn't you, you can go to Settings — Privacy and Security — Sessions and terminate that session.\n\nIf you think that somebody logged in to your account against your will, you can enable two-step verification in Privacy and Security settings.\n\nSincerely,\nThe Telegram Team";
"Notification.MessageLifetimeChanged" = "%1$@ set the self-destruct timer to %2$@";
"Notification.MessageLifetimeChangedOutgoing" = "You set the self-destruct timer to %1$@";
"Notification.MessageLifetimeRemoved" = "%1$@ disabled the self-destruct timer";
"Notification.MessageLifetimeRemovedOutgoing" = "You disabled the self-destruct timer";
"Notification.MessageLifetime2s" = "2 seconds";
"Notification.MessageLifetime5s" = "5 seconds";
"Notification.MessageLifetime1m" = "1 minute";
"Notification.MessageLifetime1h" = "1 hour";
"Notification.MessageLifetime1d" = "1 day";
"Notification.MessageLifetime1w" = "1 week";

"Notification.Exceptions.AlwaysOn" = "Always On";
"Notification.Exceptions.AlwaysOff" = "Always Off";
"Notification.Exceptions.MutedUntil" = "Muted until %@";

"Notification.Exceptions.AddException" = "Add an Exception";
"Notification.Exceptions.NewException" = "New Exception";
"Notification.Exceptions.NewException.NotificationHeader" = "NOTIFICATIONS";
"Notification.Exceptions.Sound" = "Sound: %@";
"Notification.Exceptions.SoundCustom" = "Sound: Custom";


// Message
"Message.Photo" = "Photo";
"Message.Video" = "Video";
"Message.Location" = "Location";
"Message.Contact" = "Contact";
"Message.File" = "File";
"Message.Sticker" = "Sticker";
"Message.StickerText" = "Sticker %@";
"Message.Audio" = "Voice Message";
"Message.ForwardedMessage" = "Forwarded Message\nFrom: %@";
"Message.Animation" = "GIF";
"Message.Game" = "Game";

// Conversation Profile
"ConversationProfile.ErrorCreatingConversation" = "An error occurred";
"ConversationProfile.UnknownAddMemberError" = "An unexpected error has occurred. Our wizards have been notified and will fix the problem soon. Sorry.";
"ConversationProfile.UsersTooMuchError" = "Sorry, this group is full. You cannot add any more members here.";

"ConversationProfile.LeaveDeleteAndExit" = "Delete and Exit";
"Group.LeaveGroup" = "Leave Group";
"Group.DeleteGroup" = "Delete Group";

"Conversation.Megabytes" = "%.1f MB";
"Conversation.Kilobytes" = "%d KB";
"Conversation.Bytes" = "%d B";
"Conversation.ShareMyContactInfo" = "Share My Contact Info";
"Conversation.AddContact" = "Add Contact";
"Conversation.SendMessage" = "Send Message";
"Conversation.EncryptionCanceled" = "Secret chat cancelled";
"Conversation.DeleteManyMessages" = "Delete Messages";
"Conversation.SlideToCancel" = "Slide to cancel";
"Conversation.ApplyLocalization" = "Apply Localization";
"Conversation.OpenFile" = "Open File";

// Media Picker
"MediaPicker.Send" = "Send";
"SearchImages.Title" = "Albums";
"MediaPicker.CameraRoll" = "Camera Roll";
"SearchImages.NoImagesFound" = "No images found";

// User Profile
"Profile.CreateEncryptedChatError" = "An error occurred.";
"Profile.CreateEncryptedChatOutdatedError" = "Cannot create a secret chat with %@.\n%@ is using an older version of Telegram and needs to update first.";
"Profile.CreateNewContact" = "Create New Contact";
"Profile.AddToExisting" = "Add to Existing Contact";
"Profile.EncryptionKey" = "Encryption Key";
"Profile.MessageLifetimeForever" = "Off";
"Profile.MessageLifetime2s" = "2s";
"Profile.MessageLifetime5s" = "5s";
"Profile.MessageLifetime1m" = "1m";
"Profile.MessageLifetime1h" = "1h";
"Profile.MessageLifetime1d" = "1d";
"Profile.MessageLifetime1w" = "1w";
"Profile.ShareContactButton" = "Share Contact";

// User Info
"UserInfo.Title" = "Info";
"UserInfo.FirstNamePlaceholder" = "First Name";
"UserInfo.LastNamePlaceholder" = "Last Name";
"UserInfo.GenericPhoneLabel" = "mobile";
"UserInfo.SendMessage" = "Send Message";
"UserInfo.AddContact" = "Add Contact";
"UserInfo.ShareContact" = "Share Contact";
"UserInfo.StartSecretChat" = "Start Secret Chat";
"UserInfo.StartSecretChatConfirmation" = "Are you sure you want to start a secret chat with %@?";
"UserInfo.StartSecretChatStart" = "Start";
"UserInfo.DeleteContact" = "Delete Contact";
"UserInfo.CreateNewContact" = "Create New Contact";
"UserInfo.AddToExisting" = "Add to Existing";
"UserInfo.AddPhone" = "add phone";
"UserInfo.NotificationsEnabled" = "Enabled";
"UserInfo.NotificationsDisabled" = "Disabled";
"UserInfo.NotificationsEnable" = "Enable";
"UserInfo.NotificationsDisable" = "Disable";
"UserInfo.Invite" = "Invite to Telegram";

// New Contact
"NewContact.Title" = "New Contact";

// Phone Label
"PhoneLabel.Title" = "Label";

// Secret Chat
"SecretChat.Title" = "Secret Chat";

// Group Info
"GroupInfo.Title" = "Group Info";
"GroupInfo.GroupNamePlaceholder" = "Group Name";
"GroupInfo.BroadcastListNamePlaceholder" = "List Name";
"GroupInfo.SetGroupPhoto" = "Set Group Photo";
"GroupInfo.SetGroupPhotoStop" = "Stop";
"GroupInfo.SetGroupPhotoDelete" = "Delete Photo";
"GroupInfo.Notifications" = "Notifications";
"GroupInfo.Sound" = "Sound";
"GroupInfo.SetSound" = "Set Sound";
"GroupInfo.SharedMedia" = "Shared Media";
"GroupInfo.SharedMediaNone" = "None";
"GroupInfo.DeleteAndExit" = "Delete and Exit";
"GroupInfo.DeleteAndExitConfirmation" = "You will not be able to join this group again.";
"GroupInfo.ParticipantCount_1" = "1 MEMBER";
"GroupInfo.ParticipantCount_2" = "2 MEMBERS";
"GroupInfo.ParticipantCount_3_10" = "%@ MEMBERS";
"GroupInfo.ParticipantCount_any" = "%@ MEMBERS";
"GroupInfo.ParticipantCount_many" = "%@ MEMBERS";
"GroupInfo.ParticipantCount_0" = "%@ MEMBERS";
"GroupInfo.AddParticipant" = "Add Member";
"GroupInfo.AddParticipantTitle" = "Contacts";
"GroupInfo.AddParticipantConfirmation" = "Add %@ to the group?";
"GroupInfo.LeftStatus" = "You have left the group";

// Encryption Key
"EncryptionKey.Title" = "Encryption Key";
"EncryptionKey.Description" = "This image and text were derived from the encryption key for this secret chat with %1$@.\n\n If they look the same on %2$@'s device, end-to-end encryption is guaranteed.\n\nLearn more at telegram.org";

// Conversation media
"ConversationMedia.Title" = "Media";

// Preview
"Preview.DeletePhoto" = "Delete Photo";
"Preview.SaveToCameraRoll" = "Save to Camera Roll";

// Map
"Map.ChooseLocationTitle" = "Location";
"Map.Map" = "Map";
"Map.Satellite" = "Satellite";
"Map.Hybrid" = "Hybrid";
"Map.GetDirections" = "Get Directions";
"Map.OpenInGoogleMaps" = "Open in Google Maps";

// Web
"Web.Error" = "Couldn't load page";
"Web.OpenExternal" = "Open in Safari";

// Document
"Document.TargetConfirmationFormat" = "Send file ({size}) to {target}?";

// Dialog List
"DialogList.You" = "You";

// Settings
"Settings.SetProfilePhoto" = "Set Profile Photo";
"Settings.Logout" = "Log Out";
"Settings.Title" = "Settings";
"Settings.NotificationsAndSounds" = "Notifications and Sounds";
"Settings.ChatSettings" = "Data and Storage";
"Settings.BlockedUsers" = "Blocked Users";
"Settings.ChatBackground" = "Chat Background";
"Settings.Support" = "Ask a Question";
"Settings.FAQ" = "Telegram FAQ";
"Settings.FAQ_URL" = "https://telegram.org/faq#general";
"Settings.FAQ_Intro" = "Please note that Telegram Support is done by volunteers. We try to respond as quickly as possible, but it may take a while.\n\nPlease take a look at the Telegram FAQ: it has important troubleshooting tips and answers to most questions.";
"Settings.FAQ_Button" = "FAQ";
"Settings.SaveIncomingPhotos" = "Save Incoming Photos";

// Notifications and Sounds
"Notifications.Title" = "Notifications";
"Notifications.MessageNotifications" = "MESSAGE NOTIFICATIONS";
"Notifications.MessageNotificationsAlert" = "Alert";
"Notifications.MessageNotificationsPreview" = "Message Preview";
"Notifications.MessageNotificationsSound" = "Sound";
"Notifications.MessageNotificationsHelp" = "You can set custom notifications for specific users on their Info page.";
"Notifications.MessageNotificationsExceptionsHelp" = "Set custom notifications for specific users.";



"Notifications.GroupNotifications" = "GROUP NOTIFICATIONS";
"Notifications.GroupNotificationsAlert" = "Alert";
"Notifications.GroupNotificationsPreview" = "Message Preview";
"Notifications.GroupNotificationsSound" = "Sound";
"Notifications.GroupNotificationsHelp" = "You can set custom notifications for specific groups on the Group Info page.";
"Notifications.GroupNotificationsExceptionsHelp" = "Set custom notifications for specific groups.";

"Notifications.ChannelNotifications" = "CHANNEL NOTIFICATIONS";
"Notifications.ChannelNotificationsAlert" = "Alert";
"Notifications.ChannelNotificationsPreview" = "Message Preview";
"Notifications.ChannelNotificationsSound" = "Sound";
"Notifications.ChannelNotificationsHelp" = "You can set custom notifications for specific channels on the Channel Info page.";
"Notifications.ChannelNotificationsExceptionsHelp" = "Set custom notifications for specific channels.";

"Notifications.TextTone" = "Text Tone";
"Notifications.AlertTones" = "ALERT TONES";
"Notifications.ClassicTones" = "CLASSIC";

"Notifications.InAppNotifications" = "IN-APP NOTIFICATIONS";
"Notifications.InAppNotificationsSounds" = "In-App Sounds";
"Notifications.InAppNotificationsVibrate" = "In-App Vibrate";
"Notifications.InAppNotificationsPreview" = "In-App Preview";

"Notifications.Reset" = "Reset";
"Notifications.ResetAllNotifications" = "Reset All Notifications";
"Notifications.ResetAllNotificationsHelp" = "Undo all custom notification settings for all your contacts and groups.";

// Chat Settings
"ChatSettings.Title" = "Data and Storage";
"ChatSettings.Appearance" = "APPEARANCE";
"ChatSettings.TextSize" = "Text Size";
"ChatSettings.TextSizeUnits" = "pt";
"ChatSettings.AutomaticPhotoDownload" = "AUTOMATIC PHOTO DOWNLOAD";
"ChatSettings.AutomaticAudioDownload" = "AUTOMATIC AUDIO DOWNLOAD";
"ChatSettings.PrivateChats" = "Private Chats";
"ChatSettings.Groups" = "Groups";
"ChatSettings.Cache" = "Storage Usage";

// Usage
"Cache.Title" = "Storage Usage";
"Cache.ClearCache" = "Clear Cache";
"Cache.KeepMedia" = "Keep Media";
"Cache.Help" = "Photos, videos and other files from cloud chats that you have **not accessed** during this period will be removed from this device to save disk space.\n\nAll media will stay in the Telegram cloud and can be re-downloaded if you need it again.";

// Blocked Users
"BlockedUsers.Title" = "Blocked";
"BlockedUsers.SelectUserTitle" = "Block User";
"BlockedUsers.BlockUser" = "Block User...";
"BlockedUsers.BlockTitle" = "Block";
"BlockedUsers.LeavePrefix" = "Leave ";
"BlockedUsers.Info" = "Blocked users can't send you messages or add you to groups. They will not see your profile pictures, online and last seen status.";
"BlockedUsers.AddNew" = "Add New...";
"BlockedUsers.Unblock" = "Unblock";

// Wallpaper
"Wallpaper.Title" = "Chat Background";
"Wallpaper.PhotoLibrary" = "Photo Library";
"Wallpaper.Set" = "Set";
"Wallpaper.Wallpaper" = "Wallpaper";

"Notification.SecretChatMessageScreenshot" = "%@ took a screenshot!";
"Notification.SecretChatScreenshot" = "Screenshot taken!";

"BroadcastListInfo.AddRecipient" = "Add Recipient";

"Settings.LogoutConfirmationTitle" = "Log out?";
"Settings.LogoutConfirmationText" = "\nNote that you can seamlessly use Telegram on all your devices at once.\n\nRemember, logging out kills all your Secret Chats.";

"Login.PadPhoneHelp" = "\nYou can use your main mobile number to log in to Telegram on all devices.\nDon't use your iPad's SIM number here — we'll need to send you an SMS.\n\nIs this number correct?\n{number}";
"Login.PadPhoneHelpTitle" = "Your Number";

"MessageTimer.Custom" = "Custom";

"MessageTimer.Forever" = "Forever";

"MessageTimer.Seconds_1" = "%@ second";
"MessageTimer.Seconds_2" = "%@ seconds";
"MessageTimer.Seconds_3_10" = "%@ seconds";
"MessageTimer.Seconds_any" = "%@ seconds";
"MessageTimer.Seconds_many" = "%@ seconds";
"MessageTimer.Seconds_0" = "%@ seconds";
"MessageTimer.Minutes_1" = "%@ minute";
"MessageTimer.Minutes_2" = "%@ minutes";
"MessageTimer.Minutes_3_10" = "%@ minutes";
"MessageTimer.Minutes_any" = "%@ minutes";
"MessageTimer.Minutes_many" = "%@ minutes";
"MessageTimer.Minutes_0" = "%@ minutes";
"MessageTimer.Hours_1" = "%@ hour";
"MessageTimer.Hours_2" = "%@ hours";
"MessageTimer.Hours_3_10" = "%@ hours";
"MessageTimer.Hours_any" = "%@ hours";
"MessageTimer.Hours_many" = "%@ hours";
"MessageTimer.Hours_0" = "%@ hours";
"MessageTimer.Days_1" = "%@ day";
"MessageTimer.Days_2" = "%@ days";
"MessageTimer.Days_3_10" = "%@ days";
"MessageTimer.Days_any" = "%@ days";
"MessageTimer.Days_many" = "%@ days";
"MessageTimer.Days_0" = "%@ days";
"MessageTimer.Weeks_1" = "%@ week";
"MessageTimer.Weeks_2" = "%@ weeks";
"MessageTimer.Weeks_3_10" = "%@ weeks";
"MessageTimer.Weeks_any" = "%@ weeks";
"MessageTimer.Weeks_many" = "%@ weeks";
"MessageTimer.Weeks_0" = "%@ weeks";
"MessageTimer.Months_1" = "%@ month";
"MessageTimer.Months_2" = "%@ months";
"MessageTimer.Months_3_10" = "%@ months";
"MessageTimer.Months_any" = "%@ months";
"MessageTimer.Months_many" = "%@ months";
"MessageTimer.Months_0" = "%@ months";
"MessageTimer.Years_1" = "%@ year";
"MessageTimer.Years_2" = "%@ years";
"MessageTimer.Years_3_10" = "%@ years";
"MessageTimer.Years_any" = "%@ years";

"MessageTimer.ShortSeconds_1" = "%@s";
"MessageTimer.ShortSeconds_2" = "%@s";
"MessageTimer.ShortSeconds_3_10" = "%@s";
"MessageTimer.ShortSeconds_any" = "%@s";
"MessageTimer.ShortSeconds_many" = "%@s";
"MessageTimer.ShortSeconds_0" = "%@s";
"MessageTimer.ShortMinutes_1" = "%@m";
"MessageTimer.ShortMinutes_2" = "%@m";
"MessageTimer.ShortMinutes_3_10" = "%@m";
"MessageTimer.ShortMinutes_any" = "%@m";
"MessageTimer.ShortMinutes_many" = "%@m";
"MessageTimer.ShortMinutes_0" = "%@m";
"MessageTimer.ShortHours_1" = "%@h";
"MessageTimer.ShortHours_2" = "%@h";
"MessageTimer.ShortHours_3_10" = "%@h";
"MessageTimer.ShortHours_any" = "%@h";
"MessageTimer.ShortHours_many" = "%@h";
"MessageTimer.ShortHours_0" = "%@h";
"MessageTimer.ShortDays_1" = "%@d";
"MessageTimer.ShortDays_2" = "%@d";
"MessageTimer.ShortDays_3_10" = "%@d";
"MessageTimer.ShortDays_any" = "%@d";
"MessageTimer.ShortDays_many" = "%@d";
"MessageTimer.ShortDays_0" = "%@d";
"MessageTimer.ShortWeeks_1" = "%@w";
"MessageTimer.ShortWeeks_2" = "%@w";
"MessageTimer.ShortWeeks_3_10" = "%@w";
"MessageTimer.ShortWeeks_any" = "%@w";
"MessageTimer.ShortWeeks_many" = "%@w";
"MessageTimer.ShortMonths_1" = "%@mo";
"MessageTimer.ShortMonths_any" = "%@mo";
"MessageTimer.ShortYears_1" = "%@y";
"MessageTimer.ShortYears_any" = "%@y";

"Activity.UploadingPhoto" = "sending photo";
"Activity.UploadingVideo" = "sending video";
"Activity.UploadingDocument" = "sending file";
"Activity.RecordingAudio" = "recording audio";
"Activity.RecordingVideoMessage" = "recording video";

"Compatibility.SecretMediaVersionTooLow" = "%@ is using an older version of Telegram, so secret photos will be shown in compatibility mode.\n\nOnce %@ updates Telegram, photos with timers for 1 minute or less will start working in 'Tap and hold to view' mode, and you will be notified whenever the other party takes a screenshot.";

"Contacts.GlobalSearch" = "Global Search";
"Profile.Username" = "username";
"Settings.Username" = "Username";
"Settings.UsernameEmpty" = "Add";

"Username.Title" = "Username";
"Username.Placeholder" = "Your Username";
"Username.Help" = "You can choose a username on **Telegram**. If you do, other people will be able to find you by this username and contact you without knowing your phone number.\n\nYou can use **a-z**, **0-9** and underscores. Minimum length is **5** characters.";
"Username.InvalidTooShort" = "A username must have at least 5 characters.";
"Username.InvalidStartsWithNumber" = "Sorry, a username can't start with a number.";
"Username.InvalidCharacters" = "Sorry, this username is invalid.";
"Username.InvalidTaken" = "Sorry, this username is already taken.";
"Username.InvalidValue" = "Sorry, this username is invalid.";

"Username.CheckingUsername" = "Checking username...";
"Username.UsernameIsAvailable" = "%@ is available.";

"WebSearch.Images" = "Images";
"WebSearch.GIFs" = "GIFs";
"WebSearch.RecentSectionTitle" = "Recent";
"WebSearch.RecentSectionClear" = "Clear";

"Settings.PrivacySettings" = "Privacy and Security";

"UserCount_1" = "1 user";
"UserCount_2" = "2 users";
"UserCount_3_10" = "%@ users";
"UserCount_any" = "%@ users";
"UserCount_many" = "%@ users";
"UserCount_0" = "%@ users";

"PrivacySettings.Title" = "Privacy and Security";

"PrivacySettings.PrivacyTitle" = "PRIVACY";
"PrivacySettings.LastSeen" = "Last Seen";
"PrivacySettings.LastSeenTitle" = "Last Seen";
"PrivacySettings.LastSeenEverybody" = "Everybody";
"PrivacySettings.LastSeenContacts" = "My Contacts";
"PrivacySettings.LastSeenNobody" = "Nobody";

"PrivacySettings.LastSeenEverybodyMinus" = "Everybody (-%@)";
"PrivacySettings.LastSeenContactsPlus" = "My Contacts (+%@)";
"PrivacySettings.LastSeenContactsMinus" = "My Contacts (-%@)";
"PrivacySettings.LastSeenContactsMinusPlus" = "My Contacts (-%@, +%@)";
"PrivacySettings.LastSeenNobodyPlus" = "Nobody (+%@)";

"PrivacySettings.SecurityTitle" = "SECURITY";

"PrivacySettings.DeleteAccountTitle" = "DELETE MY ACCOUNT";
"PrivacySettings.DeleteAccountIfAwayFor" = "If Away For";
"PrivacySettings.DeleteAccountHelp" = "If you do not log in at least once within this period, your account will be deleted along with all groups, messages and contacts.";

"PrivacyLastSeenSettings.Title" = "Last Seen";
"PrivacyLastSeenSettings.CustomHelp" = "Important: you won't be able to see Last Seen times for people with whom you don't share your Last Seen time. Approximate last seen will be shown instead (recently, within a week, within a month).";
"PrivacyLastSeenSettings.AlwaysShareWith" = "Always Share With";
"PrivacyLastSeenSettings.NeverShareWith" = "Never Share With";
"PrivacyLastSeenSettings.CustomShareSettingsHelp" = "These settings will override the values above.";

"PrivacyLastSeenSettings.CustomShareSettings.Delete" = "Delete";
"PrivacyLastSeenSettings.AlwaysShareWith.Title" = "Always Share";
"PrivacyLastSeenSettings.AlwaysShareWith.Placeholder" = "Always share with users...";
"PrivacyLastSeenSettings.NeverShareWith.Title" = "Never Share";
"PrivacyLastSeenSettings.NeverShareWith.Placeholder" = "Never share with users...";
"PrivacyLastSeenSettings.EmpryUsersPlaceholder" = "Add Users";
"PrivacyLastSeenSettings.AddUsers_1" = "Add 1 user to this list?";
"PrivacyLastSeenSettings.AddUsers_2" = "Add 2 users to this list?";
"PrivacyLastSeenSettings.AddUsers_3_10" = "Add %@ users to this list?";
"PrivacyLastSeenSettings.AddUsers_any" = "Add %@ users to this list?";
"PrivacyLastSeenSettings.AddUsers_many" = "Add %@ users to this list?";
"PrivacyLastSeenSettings.AddUsers_0" = "Add %@ users to this list?";

// Photo Editor
"PhotoEditor.DiscardChanges" = "Discard Changes";

"PhotoEditor.Original" = "Original";

"PhotoEditor.CropReset" = "RESET";
"PhotoEditor.CropAuto" = "AUTO";
"PhotoEditor.CropAspectRatioOriginal" = "Original";
"PhotoEditor.CropAspectRatioSquare" = "Square";

"PhotoEditor.EnhanceTool" = "Enhance";
"PhotoEditor.ExposureTool" = "Brightness";
"PhotoEditor.ContrastTool" = "Contrast";
"PhotoEditor.WarmthTool" = "Warmth";
"PhotoEditor.SaturationTool" = "Saturation";
"PhotoEditor.HighlightsTool" = "Highlights";
"PhotoEditor.ShadowsTool" = "Shadows";
"PhotoEditor.VignetteTool" = "Vignette";
"PhotoEditor.GrainTool" = "Grain";
"PhotoEditor.SharpenTool" = "Sharpen";

"PhotoEditor.BlurToolOff" = "Off";
"PhotoEditor.BlurToolRadial" = "Radial";
"PhotoEditor.BlurToolLinear" = "Linear";

"PhotoEditor.Set" = "Set";
"PhotoEditor.Skip" = "Skip";

// Camera
"Camera.PhotoMode" = "PHOTO";
"Camera.VideoMode" = "VIDEO";
"Camera.SquareMode" = "SQUARE";
"Camera.FlashOff" = "Off";
"Camera.FlashOn" = "On";
"Camera.FlashAuto" = "Auto";
"Camera.Retake" = "Retake";

"Settings.PhoneNumber" = "Change Number";

"PhoneNumberHelp.Help" = "You can change your Telegram number here. Your account and all your cloud data — messages, media, contacts, etc. will be moved to the new number.\n\n**Important:** all your Telegram contacts will get your **new number** added to their address book, provided they had your old number and you haven't blocked them in Telegram.";
"PhoneNumberHelp.Alert" = "All your Telegram contacts will get your new number added to their address book, provided they had your old number and you haven't blocked them in Telegram.";
"PhoneNumberHelp.ChangeNumber" = "Change Number";

"ChangePhoneNumberNumber.Title" = "Change Number";
"ChangePhoneNumberNumber.NewNumber" = "NEW NUMBER";
"ChangePhoneNumberNumber.Help" = "We will send an SMS with a confirmation code to your new number.";
"ChangePhoneNumberNumber.NumberPlaceholder" = "Enter your new number";

"ChangePhoneNumberCode.Code" = "YOUR CODE";
"ChangePhoneNumberCode.CodePlaceholder" = "Code";
"ChangePhoneNumberCode.Help" = "We have sent you an SMS with the code";
"ChangePhoneNumberCode.CallTimer" = "Telegram will call you in %@";
"ChangePhoneNumberCode.RequestingACall" = "Requesting a call from Telegram...";
"ChangePhoneNumberCode.Called" = "Telegram dialed your number";

"LoginPassword.Title" = "Your Password";
"LoginPassword.PasswordPlaceholder" = "Password";
"LoginPassword.InvalidPasswordError" = "Invalid password. Please try again.";
"LoginPassword.FloodError" = "Limit exceeded. Please try again later.";
"LoginPassword.ForgotPassword" = "Forgot password?";
"LoginPassword.PasswordHelp" = "Two-Step verification enabled. Your account is protected with an additional password.";
"LoginPassword.ResetAccount" = "Reset Account";

"QuickSend.Photos_1" = "Send 1 Photo";
"QuickSend.Photos_2" = "Send 2 Photos";
"QuickSend.Photos_3_10" = "Send %@ Photos";
"QuickSend.Photos_any" = "Send %@ Photos";
"QuickSend.Photos_many" = "Send %@ Photos";
"QuickSend.Photos_0" = "Send %@ Photos";

"Share.Title" = "Share";
"Forward.ConfirmMultipleFiles_1" = "Send 1 file to {target}?";
"Forward.ConfirmMultipleFiles_2" = "Send 2 files to {target}?";
"Forward.ConfirmMultipleFiles_3_10" = "Send %@ files to {target}?";
"Forward.ConfirmMultipleFiles_any" = "Send %@ files to {target}?";
"Forward.ConfirmMultipleFiles_many" = "Send %@ files to {target}?";
"Forward.ConfirmMultipleFiles_0" = "Send %@ files to {target}?";

"Notification.Reply" = "Reply";
"Notification.Mute1h" = "Mute for 1 hour";
"Notification.Mute1hMin" = "Mute for 1h";
"Conversation.ContextMenuShare" = "Share";
"Conversation.ContextMenuLookUp" = "Look Up";

"SharedMedia.TitleAll" = "Shared Media";

"SharedMedia.Photo_1" = "1 photo";
"SharedMedia.Photo_2" = "2 photos";
"SharedMedia.Photo_3_10" = "%@ photos";
"SharedMedia.Photo_any" = "%@ photos";
"SharedMedia.Photo_many" = "%@ photos";
"SharedMedia.Photo_0" = "%@ photos";

"SharedMedia.Video_1" = "1 video";
"SharedMedia.Video_2" = "2 videos";
"SharedMedia.Video_3_10" = "%@ videos";
"SharedMedia.Video_any" = "%@ videos";
"SharedMedia.Video_many" = "%@ videos";
"SharedMedia.Video_0" = "%@ videos";

"SharedMedia.File_1" = "1 file";
"SharedMedia.File_2" = "2 files";
"SharedMedia.File_3_10" = "%@ files";
"SharedMedia.File_any" = "%@ files";
"SharedMedia.File_many" = "%@ files";
"SharedMedia.File_0" = "%@ files";

"SharedMedia.Generic_1" = "1 media file";
"SharedMedia.Generic_2" = "2 media files";
"SharedMedia.Generic_3_10" = "%@ media files";
"SharedMedia.Generic_any" = "%@ media files";
"SharedMedia.Generic_many" = "%@ media files";
"SharedMedia.Generic_0" = "%@ media files";

"FileSize.B" = "%@ B";
"FileSize.KB" = "%@ KB";
"FileSize.MB" = "%@ MB";
"FileSize.GB" = "%@ GB";

"DownloadingStatus" = "Downloading %@ of %@";

"Time.MonthOfYear_m1" = "January %@";
"Time.MonthOfYear_m2" = "February %@";
"Time.MonthOfYear_m3" = "March %@";
"Time.MonthOfYear_m4" = "April %@";
"Time.MonthOfYear_m5" = "May %@";
"Time.MonthOfYear_m6" = "June %@";
"Time.MonthOfYear_m7" = "July %@";
"Time.MonthOfYear_m8" = "August %@";
"Time.MonthOfYear_m9" = "September %@";
"Time.MonthOfYear_m10" = "October %@";
"Time.MonthOfYear_m11" = "November %@";
"Time.MonthOfYear_m12" = "December %@";

"Time.PreciseDate_m1" = "Jan %1$@, %2$@ at %3$@";
"Time.PreciseDate_m2" = "Feb %1$@, %2$@ at %3$@";
"Time.PreciseDate_m3" = "Mar %1$@, %2$@ at %3$@";
"Time.PreciseDate_m4" = "Apr %1$@, %2$@ at %3$@";
"Time.PreciseDate_m5" = "May %1$@, %2$@ at %3$@";
"Time.PreciseDate_m6" = "Jun %1$@, %2$@ at %3$@";
"Time.PreciseDate_m7" = "Jul %1$@, %2$@ at %3$@";
"Time.PreciseDate_m8" = "Aug %1$@, %2$@ at %3$@";
"Time.PreciseDate_m9" = "Sep %1$@, %2$@ at %3$@";
"Time.PreciseDate_m10" = "Oct %1$@, %2$@ at %3$@";
"Time.PreciseDate_m11" = "Nov %1$@, %2$@ at %3$@";
"Time.PreciseDate_m12" = "Dec %1$@, %2$@ at %3$@";

"Time.MediumDate" = "%1$@ at %2$@";

"MuteFor.Minutes_1" = "Mute for 1 minute";
"MuteFor.Minutes_2" = "Mute for 2 minutes";
"MuteFor.Minutes_3_10" = "Mute for %@ minutes";
"MuteFor.Minutes_any" = "Mute for %@ minutes";
"MuteFor.Minutes_many" = "Mute for %@ minutes";
"MuteFor.Minutes_0" = "Mute for %@ minutes";

"MuteFor.Hours_1" = "Mute for 1 hour";
"MuteFor.Hours_2" = "Mute for 2 hours";
"MuteFor.Hours_3_10" = "Mute for %@ hours";
"MuteFor.Hours_any" = "Mute for %@ hours";
"MuteFor.Hours_many" = "Mute for %@ hours";
"MuteFor.Hours_0" = "Mute for %@ hours";

"MuteFor.Days_1" = "Mute for 1 day";
"MuteFor.Days_2" = "Mute for 2 days";
"MuteFor.Days_3_10" = "Mute for %@ days";
"MuteFor.Days_any" = "Mute for %@ days";
"MuteFor.Days_many" = "Mute for %@ days";
"MuteFor.Days_0" = "Mute for %@ days";

"MutedForTime.Minutes_1" = "1 minute";
"MutedForTime.Minutes_any" = "%@ minutes";

"MutedForTime.Hours_1" = "1 hour";
"MutedForTime.Hours_any" = "%@ hours";

"MutedForTime.Days_1" = "1 day";
"MutedForTime.Days_any" = "%@ days";

"MuteExpires.Minutes_1" = "in 1 minute";
"MuteExpires.Minutes_2" = "in 2 minutes";
"MuteExpires.Minutes_3_10" = "in %@ minutes";
"MuteExpires.Minutes_any" = "in %@ minutes";
"MuteExpires.Minutes_many" = "in %@ minutes";
"MuteExpires.Minutes_0" = "in %@ minutes";

"MuteExpires.Hours_1" = "in 1 hour";
"MuteExpires.Hours_2" = "in 2 hours";
"MuteExpires.Hours_3_10" = "in %@ hours";
"MuteExpires.Hours_any" = "in %@ hours";
"MuteExpires.Hours_many" = "in %@ hours";
"MuteExpires.Hours_0" = "in %@ hours";

"MuteExpires.Days_1" = "in 1 day";
"MuteExpires.Days_2" = "in 2 days";
"MuteExpires.Days_3_10" = "in %@ days";
"MuteExpires.Days_any" = "in %@ days";
"MuteExpires.Days_many" = "in %@ days";
"MuteExpires.Days_0" = "in %@ days";

"SharedMedia.EmptyTitle" = "No media files yet";
"SharedMedia.EmptyText" = "Share photos and videos in this chat\n — or this paperclip stays unhappy.";
"SharedMedia.EmptyFilesText" = "You can send and receive\nfiles of any type up to 1.5 GB each\nand access them anywhere.";

"ShareFileTip.Title" = "Sharing Files";
"ShareFileTip.Text" = "You can share **uncompressed** media files from your Camera Roll here.\n\nTo share files of any other type, open them on your %@ (e.g. in your browser), tap **Open in...** or the action button and choose Telegram.";
"ShareFileTip.CloseTip" = "Close Tip";

"DialogList.SearchSectionDialogs" = "Chats and Contacts";
"DialogList.SearchSectionChats" = "Chats";
"DialogList.SearchSectionGlobal" = "Global Search";
"DialogList.SearchSectionMessages" = "Messages";

"Username.LinkHint" = "This link opens a chat with you in Telegram:[\nhttps://t.me/%@]";
"Username.LinkCopied" = "Copied link to clipboard";

"SharedMedia.DeleteItemsConfirmation_1" = "Delete media file?";
"SharedMedia.DeleteItemsConfirmation_2" = "Delete 2 media files?";
"SharedMedia.DeleteItemsConfirmation_3_10" = "Delete %@ media files?";
"SharedMedia.DeleteItemsConfirmation_any" = "Delete %@ media files?";
"SharedMedia.DeleteItemsConfirmation_many" = "Delete %@ media files?";
"SharedMedia.DeleteItemsConfirmation_0" = "Delete %@ media files?";

"PrivacySettings.Passcode" = "Passcode Lock";
"PasscodeSettings.Title" = "Passcode Lock";
"PasscodeSettings.TurnPasscodeOn" = "Turn Passcode On";
"PasscodeSettings.TurnPasscodeOff" = "Turn Passcode Off";
"PasscodeSettings.ChangePasscode" = "Change Passcode";
"PasscodeSettings.Help" = "When you set up an additional passcode, a lock icon will appear on the chats page. Tap it to lock and unlock the app.\n\nNote: if you forget the passcode, you'll need to delete and reinstall the app. All secret chats will be lost.";
"PasscodeSettings.UnlockWithTouchId" = "Unlock with Touch ID";
"PasscodeSettings.SimplePasscode" = "Simple Passcode";
"PasscodeSettings.SimplePasscodeHelp" = "A simple passcode is a 4 digit number.";
"PasscodeSettings.EncryptData" = "Encrypt Local Database";
"PasscodeSettings.EncryptDataHelp" = "Experimental feature, use with caution. Encrypt your local Telegram data, using a derivative of your passcode as the key.";

"PasscodeSettings.FakePasscodes" = "Fake Passcodes";
"PasscodeSettings.FakePasscode" = "Fake Passcode %1$d";
"PasscodeSettings.AddFakePasscode" = "Add Fake Passcode";
"PasscodeSettings.FakePasscodeHelp" = "When a fake passcode is entered, selected actions are performed.";
"PasscodeSettings.PasscodeInUse" = "This passcode is already in use";
"PasscodeSettings.ConfirmDeletion" = "Confirm deletion";
"PasscodeSettings.AllFakePasscodesWillBeDeleted" = "All fake passcodes will be deleted. Are you sure you want to continue?";

"PasscodeSettings.FakePasscodeChangeName" = "Change Name";
"PasscodeSettings.FakePasscodeChange" = "Change Fake Passcode";
"PasscodeSettings.FakePasscodeChangeHelp" = "You can change the fake passcode without deleting it.";
"PasscodeSettings.FakePasscodeAllowLogin" = "Allow login using Fake Passcode";
"PasscodeSettings.FakePasscodeAllowLoginHelp" = "You can deny login with this fake passcode. In this case, the attacker will not gain access to the accounts, but the actions will be performed.";
"PasscodeSettings.FakePasscodeClearAfterActivation" = "Clear Passcode Settings After Activation";
"PasscodeSettings.FakePasscodeClearAfterActivationHelp" = "All fake passcode settings will be cleared after activation and an attacker will not be able to access them.";
"PasscodeSettings.DeleteOtherPasscodesAfterActivation" = "Delete Other Passcodes After Activation";
"PasscodeSettings.DeleteOtherPasscodesAfterActivationHelp" = "All other fake passwords will be deleted after activation and an attacker will not be able to access them.";
"PasscodeSettings.FakePasscodeActivationMessage" = "Activation Message";
"PasscodeSettings.FakePasscodeActivationMessageHelp" = "Fake passcode actions will be executed upon receipt of the activation message in any chat.";
"PasscodeSettings.BadPasscodeTriesToActivate" = "Bad Login Tries for Activation";
"PasscodeSettings.BadPasscodeTriesToActivateHelp" = "After this number of bad attempts to enter the password code, the fake passcode actions will be executed.";
"PasscodeSettings.FakePasscodeActionsTitle" = "Actions";
"PasscodeSettings.FakePasscodeSmsActionTitle" = "SMS";
"PasscodeSettings.ClearTelegramCache" = "Clear Telegram Cache";
"PasscodeSettings.ClearProxiesOnFakeLogin" = "Clear Proxies";
"PasscodeSettings.FakePasscodeActionsHelp" = "When a fake passcode is entered, selected actions are performed.";
"PasscodeSettings.FakePasscodeAccountsTitle" = "Account-specific Actions";
"PasscodeSettings.FakePasscodeAccountsHelp" = "Configure actions for accounts.";
"PasscodeSettings.FakePasscodeDelete" = "Delete Fake Passcode";
"PasscodeSettings.FakePasscodeDeleteHelp" = "If you delete the fake passcode, all actions will be cleared. You can change the passcode if you don't want to delete it.";
"PasscodeSettings.FakePasscodeDeleteTitle" = "Delete Fake Passcode";
"PasscodeSettings.FakePasscodeDeleteMessage" = "Are you sure you want to delete this fake passcode?";

"EnterPasscode.EnterTitle" = "Enter your Telegram Passcode";
"EnterPasscode.ChangeTitle" = "Change Passcode";
"EnterPasscode.EnterPasscode" = "Enter your Telegram Passcode";
"EnterPasscode.EnterNewPasscodeNew" = "Enter a passcode";
"EnterPasscode.EnterNewPasscodeChange" = "Enter your new passcode";
"EnterPasscode.RepeatNewPasscode" = "Re-enter your new passcode";
"EnterPasscode.EnterCurrentPasscode" = "Enter your current passcode";
"EnterPasscode.TouchId" = "Unlock Telegram";

"DialogList.PasscodeLockHelp" = "Tap to lock Telegram";

"PasscodeSettings.AutoLock" = "Auto-Lock";
"PasscodeSettings.AutoLock.Disabled" = "Disabled";
"PasscodeSettings.AutoLock.IfAwayFor_1minute" = "If away for 1 min";
"PasscodeSettings.AutoLock.IfAwayFor_5minutes" = "If away for 5 min";
"PasscodeSettings.AutoLock.IfAwayFor_1hour" = "If away for 1 hour";
"PasscodeSettings.AutoLock.IfAwayFor_5hours" = "If away for 5 hours";

"PasscodeSettings.FailedAttempts_1" = "1 Failed Passcode Attempt";
"PasscodeSettings.FailedAttempts_2" = "2 Failed Passcode Attempts";
"PasscodeSettings.FailedAttempts_3_10" = "%@ Failed Passcode Attempts";
"PasscodeSettings.FailedAttempts_any" = "%@ Failed Passcode Attempt";
"PasscodeSettings.FailedAttempts_many" = "%@ Failed Passcode Attempts";
"PasscodeSettings.FailedAttempts_0" = "%@ Failed Passcode Attempts";
"PasscodeSettings.TryAgainIn1Minute" = "Try again in 1 minute";

"AccessDenied.Title" = "Please Allow Access";

"AccessDenied.Contacts" = "Telegram messaging is based on your existing contact list.\n\nPlease go to Settings > Privacy > Contacts and set Telegram to ON.";

"AccessDenied.VoiceMicrophone" = "Telegram needs access to your microphone to send voice messages.\n\nPlease go to Settings > Privacy > Microphone and set Telegram to ON.";

"AccessDenied.VideoMicrophone" = "Telegram needs access to your microphone to record sound in videos recording.\n\nPlease go to Settings > Privacy > Microphone and set Telegram to ON.";

"AccessDenied.MicrophoneRestricted" = "Microphone access is restricted for Telegram.\n\nPlease go to Settings > General > Restrictions > Microphone and set Telegram to ON.";


"AccessDenied.Camera" = "Telegram needs access to your camera to take photos and videos.\n\nPlease go to Settings > Privacy > Camera and set Telegram to ON.";

"AccessDenied.CameraRestricted" = "Camera access is restricted for Telegram.\n\nPlease go to Settings > General > Restrictions > Camera and set Telegram to ON.";

"AccessDenied.CameraDisabled" = "Camera access is globally restricted on your phone.\n\nPlease go to Settings > General > Restrictions and set Camera to ON";

"AccessDenied.PhotosAndVideos" = "Telegram needs access to your photo library to send photos and videos.\n\nPlease go to Settings > Privacy > Photos and set Telegram to ON.";

"AccessDenied.SaveMedia" = "Telegram needs access to your photo library to save photos and videos.\n\nPlease go to Settings > Privacy > Photos and set Telegram to ON.";

"AccessDenied.PhotosRestricted" = "Photo access is restricted for Telegram.\n\nPlease go to Settings > General > Restrictions > Photos and set Telegram to ON.";

"AccessDenied.LocationDenied" = "Telegram needs access to your location so that you can share it with your contacts.\n\nPlease go to Settings > Privacy > Location Services and set Telegram to ON.";

"AccessDenied.LocationDisabled" = "Telegram needs access to your location so that you can share it with your contacts.\n\nPlease go to Settings > Privacy > Location Services and set it to ON.";

"AccessDenied.LocationTracking" = "Telegram needs access to your location to show you on the map.\n\nPlease go to Settings > Privacy > Location Services and set it to ON.";

"AccessDenied.Settings" = "Settings";

"WebSearch.RecentClearConfirmation" = "Are you sure you want to clear recent images?";

"FeatureDisabled.Oops" = "Oops";

"Conversation.ContextMenuReply" = "Reply";

"ForwardedMessages_1" = "Forwarded message";
"ForwardedMessages_2" = "2 forwarded messages";
"ForwardedMessages_3_10" = "%@ forwarded messages";
"ForwardedMessages_any" = "%@ forwarded messages";
"ForwardedMessages_many" = "%@ forwarded messages";
"ForwardedMessages_0" = "%@ forwarded messages";

"ForwardedFiles_1" = "Forwarded file";
"ForwardedFiles_2" = "2 forwarded files";
"ForwardedFiles_3_10" = "%@ forwarded files";
"ForwardedFiles_any" = "%@ forwarded files";
"ForwardedFiles_many" = "%@ forwarded files";
"ForwardedFiles_0" = "%@ forwarded files";

"ForwardedStickers_1" = "Forwarded sticker";
"ForwardedStickers_2" = "2 forwarded stickers";
"ForwardedStickers_3_10" = "%@ forwarded stickers";
"ForwardedStickers_any" = "%@ forwarded stickers";
"ForwardedStickers_many" = "%@ forwarded stickers";
"ForwardedStickers_0" = "%@ forwarded stickers";

"ForwardedPhotos_1" = "Forwarded photo";
"ForwardedPhotos_2" = "2 forwarded photos";
"ForwardedPhotos_3_10" = "%@ forwarded photos";
"ForwardedPhotos_any" = "%@ forwarded photos";
"ForwardedPhotos_many" = "%@ forwarded photos";
"ForwardedPhotos_0" = "%@ forwarded photos";

"ForwardedVideos_1" = "Forwarded video";
"ForwardedVideos_2" = "2 forwarded videos";
"ForwardedVideos_3_10" = "%@ forwarded videos";
"ForwardedVideos_any" = "%@ forwarded videos";
"ForwardedVideos_many" = "%@ forwarded videos";
"ForwardedVideos_0" = "%@ forwarded videos";

"ForwardedAudios_1" = "Forwarded audio";
"ForwardedAudios_2" = "2 forwarded audios";
"ForwardedAudios_3_10" = "%@ forwarded audios";
"ForwardedAudios_any" = "%@ forwarded audios";
"ForwardedAudios_many" = "%@ forwarded audios";
"ForwardedAudios_0" = "%@ forwarded audios";

"ForwardedLocations_1" = "Forwarded location";
"ForwardedLocations_2" = "2 forwarded locations";
"ForwardedLocations_3_10" = "%@ forwarded locations";
"ForwardedLocations_any" = "%@ forwarded locations";
"ForwardedLocations_many" = "%@ forwarded locations";
"ForwardedLocations_0" = "%@ forwarded locations";

"ForwardedGifs_1" = "Forwarded GIF";
"ForwardedGifs_2" = "2 forwarded GIFs";
"ForwardedGifs_3_10" = "%@ forwarded GIFs";
"ForwardedGifs_any" = "%@ forwarded GIFs";
"ForwardedGifs_many" = "%@ forwarded GIFs";
"ForwardedGifs_0" = "%@ forwarded GIFs";

"ForwardedContacts_1" = "Forwarded contact";
"ForwardedContacts_2" = "2 forwarded contacts";
"ForwardedContacts_3_10" = "%@ forwarded contacts";
"ForwardedContacts_any" = "%@ forwarded contacts";
"ForwardedContacts_many" = "%@ forwarded contacts";
"ForwardedContacts_0" = "%@ forwarded contacts";

"ForwardedAuthors2" = "%@, %@";

"PrivacySettings.TwoStepAuth" = "Two-Step Verification";
"TwoStepAuth.Title" = "Two-Step Verification";
"TwoStepAuth.SetPassword" = "Set Additional Password";
"TwoStepAuth.SetPasswordHelp" = "You can set a password that will be required when you log in on a new device in addition to the code you get in the SMS.";
"TwoStepAuth.SetupPasswordTitle" = "Your Password";

"TwoStepAuth.SetupHintTitle" = "Password Hint";
"TwoStepAuth.SetupHint" = "Please create a hint for your password:";

"TwoStepAuth.ChangePassword" = "Change Password";
"TwoStepAuth.RemovePassword" = "Turn Password Off";
"TwoStepAuth.SetupEmail" = "Set Recovery E-Mail";
"TwoStepAuth.ChangeEmail" = "Change Recovery E-Mail";
"TwoStepAuth.PendingEmailHelp" = "Your recovery e-mail %@ is not yet active and pending confirmation.";
"TwoStepAuth.GenericHelp" = "You have enabled Two-Step verification.\nYou'll need the password you set up here to log in to your Telegram account.";

"TwoStepAuth.ConfirmationTitle" = "Two-Step Verification";
"TwoStepAuth.ConfirmationText" = "Please check your e-mail and click on the validation link to complete Two-Step Verification setup. Be sure to check the spam folder as well.";
"TwoStepAuth.ConfirmationAbort" = "Abort Two-Step Verification Setup";

"TwoStepAuth.SetupPasswordEnterPasswordNew" = "Enter a password:";
"TwoStepAuth.SetupPasswordEnterPasswordChange" = "Please enter your new password:";
"TwoStepAuth.SetupPasswordConfirmPassword" = "Please re-enter your password:";
"TwoStepAuth.SetupPasswordConfirmFailed" = "Passwords don't match. Please try again.";

"TwoStepAuth.EnterPasswordTitle" = "Password";
"TwoStepAuth.EnterPasswordPassword" = "Password";
"TwoStepAuth.EnterPasswordHint" = "Hint: %@";
"TwoStepAuth.EnterPasswordHelp" = "You have enabled Two-Step Verification, so your account is protected with an additional password.";
"TwoStepAuth.EnterPasswordInvalid" = "Invalid password. Please try again.";
"TwoStepAuth.EnterPasswordForgot" = "Forgot password?";

"TwoStepAuth.EmailTitle" = "Recovery E-Mail";
"TwoStepAuth.EmailSkip" = "Skip";
"TwoStepAuth.EmailSkipAlert" = "No, seriously.\n\nIf you forget your password, you will lose access to your Telegram account. There will be no way to restore it.";
"TwoStepAuth.Email" = "E-Mail";
"TwoStepAuth.EmailPlaceholder" = "Your E-Mail";
"TwoStepAuth.EmailHelp" = "Please add your valid e-mail. It is the only way to recover a forgotten password.";
"TwoStepAuth.EmailInvalid" = "Invalid e-mail address. Please try again.";
"TwoStepAuth.EmailSent" = "We have sent you an e-mail to confirm your address.";
"TwoStepAuth.PasswordSet" = "Your password for Two-Step Verification is now active.";
"TwoStepAuth.PasswordRemoveConfirmation" = "Are you sure you want to disable your password?";
"TwoStepAuth.EmailCodeExpired" = "This confirmation code has expired. Please try again.";

"TwoStepAuth.RecoveryUnavailable" = "Since you haven't provided a recovery e-mail when setting up your password, your remaining options are either to remember your password or to reset your account.";
"TwoStepAuth.RecoveryFailed" = "Your remaining options are either to remember your password or to reset your account.";
"TwoStepAuth.ResetAccountHelp" = "You will lose all your chats and messages, along with any media and files you've shared, if you proceed with resetting your account.";
"TwoStepAuth.ResetAccountConfirmation" = "You will lose all your chats and messages, along with any media and files you've shared, if you proceed with resetting your account.";

"TwoStepAuth.RecoveryTitle" = "E-Mail Code";
"TwoStepAuth.RecoveryCode" = "Code";
"TwoStepAuth.RecoveryCodeHelp" = "Please check your e-mail and enter the 6-digit code we've sent there to deactivate your cloud password.";
"TwoStepAuth.RecoveryCodeInvalid" = "Invalid code. Please try again.";
"TwoStepAuth.RecoveryCodeExpired" = "We have sent you a new 6-digit code.";
"TwoStepAuth.RecoveryEmailUnavailable" = "Having trouble accessing your e-mail %@?";

"TwoStepAuth.FloodError" = "Limit exceeded. Please try again later.";

"Conversation.FilePhotoOrVideo" = "Photo or Video";
"Conversation.FileICloudDrive" = "iCloud Drive";
"Conversation.FileDropbox" = "Dropbox";

"Conversation.FileOpenIn" = "Open in...";
"Conversation.FileHowToText" = "To share files of any type, open them on your %@ (e.g. in your browser), tap **Open in...** or the action button and choose Telegram.";

"Map.LocationTitle" = "Location";
"Map.OpenInMaps" = "Open in Maps";
"Map.OpenInHereMaps" = "Open in HERE Maps";
"Map.OpenInYandexMaps" = "Open in Yandex Maps";
"Map.OpenInYandexNavigator" = "Open in Yandex Navigator";
"Map.OpenIn" = "Open In";

"Map.SendThisLocation" = "Send This Location";
"Map.SendMyCurrentLocation" = "Send My Current Location";
"Map.Locating" = "Locating...";
"Map.ChooseAPlace" = "Or choose a place";
"Map.AccurateTo" = "Accurate to %@";
"Map.Search" = "Search places nearby";
"Map.ShowPlaces" = "Show places";
"Map.LoadError" = "An error occurred. Please try again.";
"Map.LocatingError" = "Failed to locate";
"Map.Unknown" = "Unknown location";

"Map.DistanceAway" = "%@ away";
"Map.ETAMinutes_0" = "%@ min";
"Map.ETAMinutes_1" = "%@ min";
"Map.ETAMinutes_2" = "%@ min";
"Map.ETAMinutes_3_10" = "%@ min";
"Map.ETAMinutes_any" = "%@ min";
"Map.ETAMinutes_many" = "%@ min";
"Map.ETAMinutes_0" = "%@ min";
"Map.ETAHours_1" = "%@ h";
"Map.ETAHours_2" = "%@ h";
"Map.ETAHours_3_10" = "%@ h";
"Map.ETAHours_any" = "%@ h";
"Map.ETAHours_many" = "%@ h";

"ChangePhone.ErrorOccupied" = "The number %@ is already connected to a Telegram account. Please delete that account before migrating to the new number.";

"AccessDenied.LocationTracking" = "Telegram needs access to your location to show you on the map.\n\nPlease go to Settings > Privacy > Location Services and set it to ON.";

"PrivacySettings.AuthSessions" = "Active Sessions";
"AuthSessions.Title" = "Active Sessions";
"AuthSessions.CurrentSession" = "CURRENT SESSION";
"AuthSessions.TerminateOtherSessions" = "Terminate all other sessions";
"AuthSessions.TerminateOtherSessionsHelp" = "Logs out all devices except for this one.";
"AuthSessions.TerminateSession" = "Terminate session";
"AuthSessions.OtherSessions" = "ACTIVE SESSIONS";
"AuthSessions.EmptyTitle" = "No other sessions";
"AuthSessions.EmptyText" = "You can log in to Telegram from other mobile, tablet and desktop devices, using the same phone number. All your data will be instantly synchronized.";
"AuthSessions.AppUnofficial" = "(ID: %@)";

"WebPreview.GettingLinkInfo" = "Getting Link Info...";

"Preview.OpenInInstagram" = "Open in Instagram";

"MediaPicker.AddCaption" = "Add a caption...";

"GroupInfo.InviteByLink" = "Invite to Group via Link";

"GroupInfo.InviteLink.Title" = "Invite Link";
"GroupInfo.InviteLink.LinkSection" = "LINK";
"GroupInfo.InviteLink.Help" = "Anyone who has Telegram installed will be able to join your group by following this link.";
"GroupInfo.InviteLink.CopyLink" = "Copy Link";
"GroupInfo.InviteLink.RevokeLink" = "Revoke Link";
"GroupInfo.InviteLink.ShareLink" = "Share Link";
"GroupInfo.InviteLink.RevokeAlert.Text" = "Are you sure you want to revoke this link? Once you do, no one will be able to join the group using it.";
"GroupInfo.InviteLink.RevokeAlert.Revoke" = "Revoke";
"GroupInfo.InviteLink.RevokeAlert.Success" = "The previous invite link is now inactive. A new invite link has just been generated.";
"GroupInfo.InviteLink.CopyAlert.Success" = "Link copied to clipboard.";

"UserInfo.ShareMyContactInfo" = "Share My Contact Info";

"GroupInfo.InvitationLinkAcceptChannel" = "Do you want to join the channel \"%@\"?";
"GroupInfo.InvitationLinkDoesNotExist" = "Sorry, this group does not seem to exist.";
"GroupInfo.InvitationLinkGroupFull" = "Sorry, this group is already full.";

"Core.ServiceUserStatus" = "Service Notifications";

"Notification.JoinedGroupByLink" = "%@ joined the group via invite link";

"ChatSettings.Other" = "OTHER";
"ChatSettings.Stickers" = "Stickers";

"StickerPacksSettings.Title" = "Stickers";
"StickerPacksSettings.ShowStickersButton" = "Show Stickers Tab";
"StickerPacksSettings.ShowStickersButtonHelp" = "A sticker icon will appear in the input field.";

"StickerPacksSettings.StickerPacksSection" = "STICKER SETS";
"StickerPacksSettings.ManagingHelp" = "Artists are welcome to add their own sticker sets using our @stickers bot.\n\nTap on a sticker to view and add the whole set.";

"StickerPack.BuiltinPackName" = "Great Minds";
"StickerPack.StickerCount_1" = "1 sticker";
"StickerPack.StickerCount_2" = "2 stickers";
"StickerPack.StickerCount_3_10" = "%@ stickers";
"StickerPack.StickerCount_any" = "%@ stickers";
"StickerPack.StickerCount_many" = "%@ stickers";
"StickerPack.StickerCount_0" = "%@ stickers";

"StickerPack.AddStickerCount_1" = "Add 1 Sticker";
"StickerPack.AddStickerCount_2" = "Add 2 Stickers";
"StickerPack.AddStickerCount_3_10" = "Add %@ Stickers";
"StickerPack.AddStickerCount_any" = "Add %@ Stickers";
"StickerPack.AddStickerCount_many" = "Add %@ Stickers";
"StickerPack.AddStickerCount_0" = "Add %@ Stickers";

"Conversation.ContextMenuStickerPackAdd" = "Add Stickers";
"Conversation.ContextMenuStickerPackInfo" = "Info";

"MediaPicker.Nof" = "%@ of";

"UserInfo.ShareBot" = "Share";
"UserInfo.InviteBotToGroup" = "Add To Group";
"Profile.BotInfo" = "about";

"Target.SelectGroup" = "Choose Group";
"Target.InviteToGroupConfirmation" = "Add the bot to \"%@\"?";
"Target.InviteToGroupErrorAlreadyInvited" = "The bot is already a member of the group.";
"Bot.GenericBotStatus" = "bot";
"Bot.GenericSupportStatus" = "support";
"Bot.DescriptionTitle" = "What can this bot do?";
"Bot.GroupStatusReadsHistory" = "has access to messages";
"Bot.GroupStatusDoesNotReadHistory" = "has no access to messages";
"Bot.Start" = "Start";
"UserInfo.BotSettings" = "Settings";
"UserInfo.BotHelp" = "Help";

"Contacts.SearchLabel" = "Search for contacts or usernames";
"ChatSearch.SearchPlaceholder" = "Search";

"WatchRemote.NotificationText" = "Open this notification on your phone to view the message from your Apple Watch";
"WatchRemote.AlertTitle" = "Message from your Apple Watch";
"WatchRemote.AlertText" = "Open the message here?";
"WatchRemote.AlertOpen" = "Open";

"Conversation.SearchPlaceholder" = "Search this chat";
"Conversation.SearchNoResults" = "No Results";

"GroupInfo.AddUserLeftError" = "Sorry, if a person left a group, only a mutual contact can bring them back (they need to have your phone number, and you need theirs).";

"DialogList.SearchSectionRecent" = "Recent";

"DialogList.DeleteBotConfirmation" = "Delete";
"DialogList.DeleteBotConversationConfirmation" = "Delete and Stop";
"Bot.Stop" = "Stop Bot";
"Bot.Unblock" = "Restart Bot";

"Login.PhoneNumberHelp" = "Help";
"Login.EmailPhoneSubject" = "Invalid number %@";
"Login.EmailPhoneBody" = "I'm trying to use my mobile phone number: %@\nBut Telegram says it's invalid. Please help.\nAdditional Info: %@, %@.";

"SharedMedia.TitleLink" = "Shared Links";
"SharedMedia.EmptyLinksText" = "All links shared in this chat will appear here.";

"SharedMedia.Link_1" = "1 link";
"SharedMedia.Link_2" = "2 links";
"SharedMedia.Link_3_10" = "%@ links";
"SharedMedia.Link_any" = "%@ links";
"SharedMedia.Link_many" = "%@ links";
"SharedMedia.Link_0" = "%@ links";

"Compose.NewChannel" = "New Channel";
"GroupInfo.ChannelListNamePlaceholder" = "Channel Name";

"Channel.MessagePhotoUpdated" = "Channel photo updated";
"Channel.MessagePhotoRemoved" = "Channel photo removed";
"Channel.MessageTitleUpdated" = "Channel renamed to \"%@\" ";
"Channel.TitleInfo" = "Channel Info";

"Channel.UpdatePhotoItem" = "Set Channel Photo";

"Channel.LinkItem" = "share link";
"Channel.Edit.AboutItem" = "Description";
"Channel.Edit.LinkItem" = "Link";

"Channel.Username.Title" = "Link";
"Channel.Username.Help" = "You can choose a channel name on **Telegram**. If you do, other people will be able to find your channel by this name.\n\nYou can use **a-z**, **0-9** and underscores. Minimum length is **5** characters.";
"Channel.Username.LinkHint" = "This link opens your channel in Telegram:[\nhttps://t.me/%@]";
"Channel.Username.InvalidTooShort" = "Channel names must have at least 5 characters.";
"Channel.Username.InvalidStartsWithNumber" = "Channel names can't start with a number.";
"Channel.Username.InvalidCharacters" = "Sorry, this name is invalid.";
"Channel.Username.InvalidTaken" = "Sorry, this name is already taken.";
"Channel.Username.CheckingUsername" = "Checking name...";
"Channel.Username.UsernameIsAvailable" = "%@ is available.";

"Channel.LeaveChannel" = "Leave Channel";

"Channel.About.Title" = "Description";

"Channel.About.Placeholder" = "Description (Optional)";
"Channel.About.Help" = "You can provide an optional description for your channel.";
"Group.About.Help" = "You can provide an optional description for your group.";

"Channel.Status" = "channel";
"Group.Status" = "group";

"Compose.NewChannel.Members" = "MEMBERS";

"ChannelInfo.ConfirmLeave" = "Leave Channel";
"Channel.JoinChannel" = "Join";
"Forward.ChannelReadOnly" = "Sorry, you can't post to this channel.";

"Channel.ErrorAccessDenied" = "Sorry, this channel is private.";
"Group.ErrorAccessDenied" = "Sorry, this group is private.";
"CommentsGroup.ErrorAccessDenied" = "Sorry, you can't access this chat because you were banned by an admin.";
"Conversation.InputTextBroadcastPlaceholder" = "Broadcast";

"Channel.NotificationLoading" = "Loading...";

"Compose.ChannelTokenListPlaceholder" = "Search for contacts or usernames";
"Compose.GroupTokenListPlaceholder" = "Search for contacts or usernames";

"Compose.ChannelMembers" = "Members";

"Channel.Setup.TypeHeader" = "CHANNEL TYPE";
"Channel.Setup.TypePrivate" = "Private";
"Channel.Setup.TypePublic" = "Public";
"Channel.Setup.TypePublicHelp" = "Public channels can be found in search, anyone can join them.";
"Channel.Setup.TypePrivateHelp" = "Private channels can only be joined via an invite link.";

"Channel.Setup.Title" = "Channel";

"Channel.Username.CreatePublicLinkHelp" = "People can share this link with others and find your channel using Telegram search.";
"Channel.Username.CreatePrivateLinkHelp" = "People can join your channel by following this link. You can revoke the link at any time.";

"Channel.Setup.PublicNoLink" = "Please choose a link for your public channel, so that people can find it in search and share with others.\n\nIf you're not interested, we suggest creating a private channel instead.";

"Channel.Edit.PrivatePublicLinkAlert" = "Please note that if you choose a public link for your channel, anyone will be able to find it in search and join.\n\nDo not create this link if you want your channel to stay private.";

"Channel.Info.Description" = "description";

"Channel.Info.Management" = "Admins";
"Channel.Info.Banned" = "Blacklist";
"Channel.Info.Members" = "Members";

"Channel.Members.AddMembers" = "Add Subscribers";
"Channel.Members.AddMembersHelp" = "Only channel admins can see this list.";
"Channel.Members.Title" = "Members";
"Channel.BlackList.Title" = "Blacklist";
"Channel.Management.Title" = "Admins";
"Channel.Management.LabelCreator" = "Creator";
"Channel.Management.LabelEditor" = "Admin";

"Channel.Management.AddModerator" = "Add Admin";
"Channel.Management.AddModeratorHelp" = "You can add admins to help you manage your channel.";

"Channel.Members.InviteLink" = "Invite via Link";

"Channel.Management.ErrorNotMember" = "%@ hasn't joined the channel yet. Do you want to invite them?";

"Channel.Moderator.AccessLevelRevoke" = "Dismiss Admin";

"Channel.Moderator.Title" = "Admin";

"Notification.ChannelInviter" = "%@ invited you to this channel";
"Notification.ChannelInviterSelf" = "You joined this channel";

"Notification.GroupInviter" = "%@ invited you to this group";
"Notification.GroupInviterSelf" = "You joined this group";

"ChannelInfo.DeleteChannel" = "Delete Channel";
"ChannelInfo.DeleteChannelConfirmation" = "Wait! Deleting this channel will remove all members and all messages will be lost. Delete the channel anyway?";

"ChannelInfo.ChannelForbidden" = "Sorry, the channel \"%@\" is no longer accessible.";
"ChannelInfo.AddParticipantConfirmation" = "Add %@ to the channel?";

"PhotoEditor.FadeTool" = "Fade";
"PhotoEditor.TintTool" = "Tint";
"PhotoEditor.ShadowsTint" = "Shadows";
"PhotoEditor.HighlightsTint" = "Highlights";
"PhotoEditor.CurvesTool" = "Curves";
"PhotoEditor.CurvesAll" = "All";
"PhotoEditor.CurvesRed" = "Red";
"PhotoEditor.CurvesGreen" = "Green";
"PhotoEditor.CurvesBlue" = "Blue";

"Channel.ErrorAddBlocked" = "Sorry, you can't add this user to channels.";
"Channel.ErrorAddTooMuch" = "Sorry, you can only add the first 200 members to a channel. Note that an unlimited number of people may join via the channel's link.";

"ChannelIntro.Title" = "What is a Channel?";
"ChannelIntro.Text" = "Channels are a new tool for\nbroadcasting your messages\nto large audiences.";
"ChannelIntro.CreateChannel" = "Create Channel";

"ShareMenu.Send" = "Send";

"Conversation.ReportSpam" = "Report Spam";
"Conversation.ReportSpamAndLeave" = "Report Spam and Leave";
"Conversation.ReportSpamConfirmation" = "Are you sure you want to report spam from this user?";
"Conversation.ReportSpamGroupConfirmation" = "Are you sure you want to report spam from this group?";
"Conversation.ReportSpamChannelConfirmation" = "Are you sure you want to report spam from this channel?";
"SharedMedia.EmptyMusicText" = "All music shared in this chat will appear here.";

"ChatSettings.AutoPlayAnimations" = "Autoplay GIFs";

"GroupInfo.ChatAdmins" = "Add Admins";

"ChatAdmins.Title" = "Chat Admins";
"ChatAdmins.AllMembersAreAdmins" = "All Members Are Admins";
"ChatAdmins.AllMembersAreAdminsOnHelp" = "All members can add new members, edit name and photo of the group.";
"ChatAdmins.AllMembersAreAdminsOffHelp" = "Only admins can add and remove members, edit name and photo of the group.";
"ChatAdmins.AdminLabel" = "admin";

"Group.MessagePhotoUpdated" = "Group photo updated";
"Group.MessagePhotoRemoved" = "Group photo removed";

"Group.UpgradeNoticeHeader" = "MEMBERS LIMIT REACHED";

"Group.UpgradeNoticeText1" = "To go over the limit and get additional features, upgrade to a supergroup:";
"Group.UpgradeNoticeText2" = "•  Supergroups can get up to {supergroup_member_limit} members\n•  New members see the entire chat history\n•  Admins delete messages for everyone\n•  Notifications are muted by default";
"GroupInfo.UpgradeButton" = "Upgrade to supergroup";
"Group.UpgradeConfirmation" = "Warning: this action is irreversible. It is not possible to downgrade a supergroup to a regular group.";

"Notification.GroupActivated" = "Group deactivated";

"GroupInfo.DeactivatedStatus" = "Group Deactivated";

"Notification.RenamedGroup" = "Group renamed";

"Group.ErrorAddTooMuchBots" = "Sorry, you've reached the maximum number of bots for this group.";
"Group.ErrorAddTooMuchAdmins" = "Sorry, you've reached the maximum number of admins for this group.";
"Group.ErrorAddBlocked" = "Sorry, you can't add this user to groups.";
"Group.ErrorNotMutualContact" = "Sorry, you can only add mutual contacts to groups at the moment.";

"Conversation.SendMessageErrorFlood" = "Sorry, you can only send messages to mutual contacts at the moment.";
"Generic.ErrorMoreInfo" = "More Info";

"ChannelInfo.DeleteGroup" = "Delete Group";
"ChannelInfo.DeleteGroupConfirmation" = "Wait! Deleting this group will remove all members and all messages will be lost. Delete the group anyway?";

"ReportPeer.Report" = "Report";

"ReportPeer.ReasonSpam" = "Spam";
"ReportPeer.ReasonViolence" = "Violence";
"ReportPeer.ReasonPornography" = "Pornography";
"ReportPeer.ReasonChildAbuse" = "Child Abuse";
"ReportPeer.ReasonOther" = "Other";

"ReportPeer.AlertSuccess" = "Thank you!\nYour report will be reviewed by our team very soon.";

"Login.TermsOfServiceLabel" = "By signing up,\nyou agree to the [Terms of Service].";
"Login.TermsOfServiceHeader" = "Terms of Service";

"ReportPeer.ReasonOther.Placeholder" = "Description";
"ReportPeer.ReasonOther.Title" = "Report";
"ReportPeer.ReasonOther.Send" = "Send";

"Group.Management.AddModeratorHelp" = "You can add admins to help you manage your group.";

"Watch.AppName" = "Telegram";
"Watch.Compose.AddContact" = "Choose Contact";
"Watch.Compose.CreateMessage" = "Create Message";
"Watch.Compose.CurrentLocation" = "Current Location";
"Watch.Compose.Send" = "Send";
"Watch.Contacts.NoResults" = "No matching\ncontacts found";
"Watch.ChatList.NoConversationsTitle" = "No Conversations";
"Watch.ChatList.NoConversationsText" = "To start messaging,\npress firmly, then tap\nNew Message";
"Watch.ChatList.Compose" = "New Message";

"Watch.Conversation.Reply" = "Reply";
"Watch.Conversation.Unblock" = "Unblock";
"Watch.Conversation.UserInfo" = "Info";
"Watch.Conversation.GroupInfo" = "Group Info";
"Watch.Bot.Restart" = "Restart";

"Watch.UserInfo.Title" = "Info";
"Watch.UserInfo.Service" = "service notifications";

"Watch.UserInfo.Block" = "Block";
"Watch.UserInfo.Unblock" = "Unblock";
"Watch.UserInfo.Mute_1" = "Mute for 1 hour";
"Watch.UserInfo.Mute_2" = "Mute for 2 hours";
"Watch.UserInfo.Mute_3_10" = "Mute for %@ hours";
"Watch.UserInfo.Mute_any" = "Mute for %@ hours";
"Watch.UserInfo.Mute_many" = "Mute for %@ hours";
"Watch.UserInfo.Mute_0" = "Mute for %@ hours";
"Watch.UserInfo.MuteTitle" = "Mute";
"Watch.UserInfo.Unmute" = "Unmute";

"Watch.GroupInfo.Title" = "Group Info";
"Watch.ChannelInfo.Title" = "Channel Info";

"Watch.Message.ForwardedFrom" = "Forwarded from";

"Watch.Notification.Joined" = "Joined Telegram";

"Watch.MessageView.Title" = "Message";
"Watch.MessageView.Forward" = "Forward";
"Watch.MessageView.Reply" = "Reply";
"Watch.MessageView.ViewOnPhone" = "View On Phone";

"Watch.PhotoView.Title" = "Photo";

"Watch.Stickers.Recents" = "Recents";
"Watch.Stickers.RecentPlaceholder" = "Your most frequently used stickers will appear here";
"Watch.Stickers.StickerPacks" = "Sticker Sets";

"Watch.Location.Current" = "Current Location";
"Watch.Location.Access" = "Allow Telegram to access location on your phone";

"Watch.AuthRequired" = "Log in to Telegram on your phone to get started";

"Watch.NoConnection" = "No Connection";
"Watch.ConnectionDescription" = "Your Watch needs to be connected for the app to work";

"Watch.Time.ShortTodayAt" = "Today %@";
"Watch.Time.ShortYesterdayAt" = "Yesterday %@";
"Watch.Time.ShortWeekdayAt" = "%1$@ %2$@";
"Watch.Time.ShortFullAt" = "%1$@ %2$@";

"Watch.LastSeen.JustNow" = "just now";
"Watch.LastSeen.MinutesAgo_1" = "1 minute ago";
"Watch.LastSeen.MinutesAgo_2" = "2 minutes ago";
"Watch.LastSeen.MinutesAgo_3_10" = "%@ minutes ago";
"Watch.LastSeen.MinutesAgo_any" = "%@ minutes ago";
"Watch.LastSeen.MinutesAgo_many" = "%@ minutes ago";
"Watch.LastSeen.MinutesAgo_0" = "%@ minutes ago";
"Watch.LastSeen.HoursAgo_1" = "1 hour ago";
"Watch.LastSeen.HoursAgo_2" = "2 hours ago";
"Watch.LastSeen.HoursAgo_3_10" = "%@ hours ago";
"Watch.LastSeen.HoursAgo_any" = "%@ hours ago";
"Watch.LastSeen.HoursAgo_many" = "%@ hours ago";
"Watch.LastSeen.HoursAgo_0" = "%@ hours ago";
"Watch.LastSeen.YesterdayAt" = "yesterday at %@";
"Watch.LastSeen.AtDate" = "%@";
"Watch.LastSeen.Lately" = "recently";
"Watch.LastSeen.WithinAWeek" = "within a week";
"Watch.LastSeen.WithinAMonth" = "within a month";
"Watch.LastSeen.ALongTimeAgo" = "a long time ago";

"Watch.Suggestion.OK" = "OK";
"Watch.Suggestion.Thanks" = "Thanks!";
"Watch.Suggestion.WhatsUp" = "What's up?";
"Watch.Suggestion.TalkLater" = "Talk later?";
"Watch.Suggestion.CantTalk" = "Can't talk now...";
"Watch.Suggestion.HoldOn" = "Hold on a sec...";
"Watch.Suggestion.BRB" = "BRB";
"Watch.Suggestion.OnMyWay" = "I'm on my way.";
"Cache.Photos" = "Photos";
"Cache.Videos" = "Videos";
"Cache.Music" = "Music";
"Cache.Files" = "Files";
"Cache.Clear" = "Clear (%@)";
"Cache.ClearNone" = "Clear";
"Cache.ClearProgress" = "Please Wait...";
"Cache.ClearEmpty" = "Empty";
"Cache.ByPeerHeader" = "CHATS";
"Cache.Indexing" = "Telegram is calculating current cache size.\nThis can take a few minutes.";

"ExplicitContent.AlertTitle" = "Sorry";
"ExplicitContent.AlertChannel" = "You can't access this channel because it violates App Store rules.";

"StickerSettings.ContextHide" = "Archive";

"Conversation.LinkDialogSave" = "Save";
"Conversation.GifTooltip" = "Tap here to access saved GIFs";

"AttachmentMenu.PhotoOrVideo" = "Photo or Video";
"AttachmentMenu.File" = "File";

"AttachmentMenu.SendPhoto_1" = "Send 1 Photo";
"AttachmentMenu.SendPhoto_2" = "Send 2 Photos";
"AttachmentMenu.SendPhoto_3_10" = "Send %@ Photos";
"AttachmentMenu.SendPhoto_any" = "Send %@ Photos";
"AttachmentMenu.SendPhoto_many" = "Send %@ Photos";
"AttachmentMenu.SendPhoto_0" = "Send %@ Photos";

"AttachmentMenu.SendVideo_1" = "Send 1 Video";
"AttachmentMenu.SendVideo_2" = "Send 2 Videos";
"AttachmentMenu.SendVideo_3_10" = "Send %@ Videos";
"AttachmentMenu.SendVideo_any" = "Send %@ Videos";
"AttachmentMenu.SendVideo_many" = "Send %@ Videos";
"AttachmentMenu.SendVideo_0" = "Send %@ Videos";

"AttachmentMenu.SendGif_1" = "Send 1 GIF";
"AttachmentMenu.SendGif_2" = "Send 2 GIFs";
"AttachmentMenu.SendGif_3_10" = "Send %@ GIFs";
"AttachmentMenu.SendGif_any" = "Send %@ GIFs";
"AttachmentMenu.SendGif_many" = "Send %@ GIFs";
"AttachmentMenu.SendGif_0" = "Send %@ GIFs";

"AttachmentMenu.SendItem_1" = "Send 1 Item";
"AttachmentMenu.SendItem_2" = "Send 2 Items";
"AttachmentMenu.SendItem_3_10" = "Send %@ Items";
"AttachmentMenu.SendItem_any" = "Send %@ Items";
"AttachmentMenu.SendItem_many" = "Send %@ Items";
"AttachmentMenu.SendItem_0" = "Send %@ Items";

"AttachmentMenu.SendAsFile" = "Send as File";
"AttachmentMenu.SendAsFiles" = "Send as Files";

"Conversation.Processing" = "Processing...";

"Conversation.MessageViaUser" = "via %@";

"CreateGroup.SoftUserLimitAlert" = "You will be able to add more users after you finish creating the group and convert it to a supergroup.";

"Privacy.GroupsAndChannels" = "Groups";
"Privacy.GroupsAndChannels.WhoCanAddMe" = "WHO CAN ADD ME TO GROUP CHATS";
"Privacy.GroupsAndChannels.CustomHelp" = "You can restrict who can add you to groups and channels with granular precision.";
"Privacy.GroupsAndChannels.AlwaysAllow" = "Always Allow";
"Privacy.GroupsAndChannels.NeverAllow" = "Never Allow";
"Privacy.GroupsAndChannels.CustomShareHelp" = "These users will or will not be able to add you to groups and channels regardless of the settings above.";

"Privacy.GroupsAndChannels.AlwaysAllow.Title" = "Always Allow";
"Privacy.GroupsAndChannels.AlwaysAllow.Placeholder" = "Always allow...";
"Privacy.GroupsAndChannels.NeverAllow.Title" = "Never Allow";
"Privacy.GroupsAndChannels.NeverAllow.Placeholder" = "Never allow...";

"Privacy.GroupsAndChannels.InviteToGroupError" = "Sorry, you cannot add %@ to groups because of %@'s privacy settings.";
"Privacy.GroupsAndChannels.InviteToChannelError" = "Sorry, you cannot add %@ to channels because of %@'s privacy settings.";
"Privacy.GroupsAndChannels.InviteToChannelMultipleError" = "Sorry, you can't create a group with these users due to their privacy settings.";

"ChannelMembers.WhoCanAddMembers" = "Who can add members";
"ChannelMembers.WhoCanAddMembers.AllMembers" = "All Members";
"ChannelMembers.WhoCanAddMembers.Admins" = "Only Admins";
"ChannelMembers.WhoCanAddMembersAllHelp" = "Everybody can add new members.";
"ChannelMembers.WhoCanAddMembersAdminsHelp" = "Only admins can add new members.";

"ChannelMembers.GroupAdminsTitle" = "GROUP ADMINS";
"ChannelMembers.ChannelAdminsTitle" = "CHANNEL ADMINS";
"MusicPlayer.VoiceNote" = "Voice Message";

"PrivacyLastSeenSettings.WhoCanSeeMyTimestamp" = "WHO CAN SEE MY TIMESTAMP";

"PrivacyLastSeenSettings.GroupsAndChannelsHelp" = "Change who can add you to groups and channels.";
"MusicPlayer.VoiceNote" = "Voice Message";

"Watch.Microphone.Access" = "Allow Telegram to access the microphone on your phone";

"Settings.AppleWatch" = "Apple Watch";
"AppleWatch.Title" = "Apple Watch";
"AppleWatch.ReplyPresets" = "REPLY PRESETS";
"AppleWatch.ReplyPresetsHelp" = "You can select one of these default replies when you compose or reply to a message, or you can change them to anything you like.";

"KeyCommand.FocusOnInputField" = "Write Message";
"KeyCommand.Find" = "Search";
"KeyCommand.ScrollUp" = "Scroll Up";
"KeyCommand.ScrollDown" = "Scroll Down";
"KeyCommand.NewMessage" = "New Message";
"KeyCommand.JumpToPreviousChat" = "Jump to Previous Chat";
"KeyCommand.JumpToNextChat" = "Jump to Next Chat";
"KeyCommand.JumpToPreviousUnreadChat" = "Jump to Previous Unread Chat";
"KeyCommand.JumpToNextUnreadChat" = "Jump to Next Unread Chat";
"KeyCommand.SendMessage" = "Send Message";
"KeyCommand.ChatInfo" = "Chat Info";

"Conversation.SecretLinkPreviewAlert" = "Would you like to enable extended link previews in Secret Chats? Note that link previews are generated on Telegram servers.";
"Conversation.SecretChatContextBotAlert" = "Please note that inline bots are provided by third-party developers. For the bot to work, the symbols you type after the bot's username are sent to the respective developer.";

"Map.OpenInWaze" = "Open in Waze";

"ShareMenu.CopyShareLink" = "Copy Link";

"Channel.SignMessages" = "Sign Messages";
"Channel.SignMessages.Help" = "Add names of the admins to the messages they post.";

"Channel.EditMessageErrorGeneric" = "Sorry, you can't edit this message.";

"Conversation.InputTextSilentBroadcastPlaceholder" = "Silent Broadcast";
"Conversation.SilentBroadcastTooltipOn" = "Members will be notified when you post";
"Conversation.SilentBroadcastTooltipOff" = "Members will not be notified when you post";

"Settings.About" = "Bio";
"GroupInfo.LabelAdmin" = "admin";

"Conversation.Pin" = "Pin";
"Conversation.Unpin" = "Unpin";
"Conversation.Report" = "Report Spam";
"Conversation.PinnedMessage" = "Pinned Message";
"Conversation.PinnedPreviousMessage" = "Previous Message";

"Conversation.Moderate.Delete" = "Delete Message";
"Conversation.Moderate.Ban" = "Ban User";
"Conversation.Moderate.Report" = "Report Spam";
"Conversation.Moderate.DeleteAllMessages" = "Delete All From %@";

"Group.Username.InvalidTooShort" = "Group names must have at least 5 characters.";
"Group.Username.InvalidStartsWithNumber" = "Group names can't start with a number.";

"Notification.PinnedTextMessage" = "%@ pinned \"%@\" ";
"Notification.PinnedPhotoMessage" = "%@ pinned a photo";
"Notification.PinnedVideoMessage" = "%@ pinned a video";
"Notification.PinnedRoundMessage" = "%@ pinned a video message";
"Notification.PinnedAudioMessage" = "%@ pinned a voice message";
"Notification.PinnedDocumentMessage" = "%@ pinned a file";
"Notification.PinnedAnimationMessage" = "%@ pinned a GIF";
"Notification.PinnedStickerMessage" = "%@ pinned a sticker";
"Notification.PinnedLocationMessage" = "%@ pinned a map";
"Notification.PinnedContactMessage" = "%@ pinned a contact";
"Notification.PinnedDeletedMessage" = "%@ pinned deleted message";
"Notification.PinnedPollMessage" = "%@ pinned a poll";
"Notification.PinnedQuizMessage" = "%@ pinned a quiz";

"Message.PinnedTextMessage" = "pinned \"%@\" ";
"Message.PinnedPhotoMessage" = "pinned photo";
"Message.PinnedVideoMessage" = "pinned video";
"Message.PinnedAudioMessage" = "pinned voice message";
"Message.PinnedDocumentMessage" = "pinned file";
"Message.PinnedAnimationMessage" = "pinned GIF";
"Message.PinnedStickerMessage" = "pinned sticker";
"Message.PinnedLocationMessage" = "pinned location";
"Message.PinnedContactMessage" = "pinned contact";
"Message.PinnedGenericMessage" = "%@ pinned a message";

"Notification.PinnedMessage" = "pinned message";

"GroupInfo.ConvertToSupergroup" = "Convert to Supergroup";

"ConvertToSupergroup.Title" = "Supergroup";
"ConvertToSupergroup.HelpTitle" = "**In supergroups:**";
"ConvertToSupergroup.HelpText" = "• New members can see the full message history\n• Deleted messages will disappear for all members\n• Admins can pin important messages\n• Creator can set a public link for the group";

"ConvertToSupergroup.Note" = "**Note**: this action can't be undone.";

"GroupInfo.GroupType" = "Group Type";

"Group.Setup.TypeHeader" = "GROUP TYPE";
"Group.Setup.TypePublicHelp" = "Public groups can be found in search, chat history is available to everyone and anyone can join.";
"Group.Setup.TypePrivateHelp" = "Private groups can only be joined if you were invited or have an invite link.";

"Group.Username.CreatePublicLinkHelp" = "People can share this link with others and find your group using Telegram search.";
"Group.Username.CreatePrivateLinkHelp" = "People can join your group by following this link. You can revoke the link at any time.";

"Conversation.PinMessageAlertGroup" = "Pin this message and notify all members of the group?";
"Conversation.PinMessageAlert.OnlyPin" = "Only Pin";
"Conversation.PinMessageAlert.PinAndNotifyMembers" = "Pin and notify all members";

"Conversation.UnpinMessageAlert" = "Would you like to unpin this message?";

"Settings.About.Title" = "Bio";
"Settings.About.Help" = "Any details such as age, occupation or city.\nExample: 23 y.o. designer from San Francisco.";

"Profile.About" = "bio";

"Conversation.StatusKickedFromChannel" = "you were removed from the channel";

"Generic.OpenHiddenLinkAlert" = "Open %@?";

"Resolve.ErrorNotFound" = "Sorry, this user doesn't seem to exist.";

"StickerPack.Share" = "Share";
"StickerPack.Send" = "Send Sticker";

"StickerPack.RemoveStickerCount_1" = "Remove 1 Sticker";
"StickerPack.RemoveStickerCount_2" = "Remove 2 Stickers";
"StickerPack.RemoveStickerCount_3_10" = "Remove %@ Stickers";
"StickerPack.RemoveStickerCount_any" = "Remove %@ Stickers";
"StickerPack.RemoveStickerCount_many" = "Remove %@ Stickers";
"StickerPack.RemoveStickerCount_0" = "Remove %@ Stickers";

"StickerPack.HideStickers" = "Hide Stickers";
"StickerPack.ShowStickers" = "Show Stickers";

"ShareMenu.ShareTo" = "Share to";
"ShareMenu.SelectChats" = "Select chats";
"ShareMenu.Comment" = "Add a comment...";

"MediaPicker.Videos" = "Videos";

"Coub.TapForSound" = "Tap for sound";

"Preview.SaveGif" = "Save GIF";
"Preview.DeleteGif" = "Delete GIF";
"Preview.CopyAddress" = "Copy Address";

"Conversation.ShareBotLocationConfirmationTitle" = "Share Your Location?";
"Conversation.ShareBotLocationConfirmation" = "This will send your current location to the bot.";

"Conversation.ShareBotContactConfirmationTitle" = "Share Your Phone Number?";
"Conversation.ShareBotContactConfirmation" = "The bot will know your phone number. This can be useful for integration with other services.";

"Conversation.ShareInlineBotLocationConfirmation" = "This bot would like to know your location each time you send it a request. This can be used to provide location-specific results.";

"StickerPack.ErrorNotFound" = "Sorry, this sticker set doesn't seem to exist.";

"Camera.TapAndHoldForVideo" = "Tap and hold for video";

"DialogList.RecentTitlePeople" = "People";

"Conversation.MessageEditedLabel" = "edited";
"Conversation.EditingMessagePanelTitle" = "Edit Message";

"DialogList.Draft" = "Draft";
"Embed.PlayingInPIP" = "This video is playing in Picture in Picture";

"StickerPacksSettings.FeaturedPacks" = "Trending Stickers";
"FeaturedStickerPacks.Title" = "Trending Stickers";

"Invitation.JoinGroup" = "Join Group";
"Invitation.Members_1" = "1 member:";
"Invitation.Members_2" = "2 members:";
"Invitation.Members_3_10" = "%@ members:";
"Invitation.Members_any" = "%@ members:";
"Invitation.Members_many" = "%@ members:";
"Invitation.Members_0" = "%@ members:";

"StickerPacksSettings.ArchivedPacks" = "Archived Stickers";
"StickerPacksSettings.ArchivedPacks.Info" = "You can have up to 200 sticker sets installed.\nUnused stickers are archived when you add more.";

"Conversation.CloudStorageInfo.Title" = "Your Cloud Storage";
"Conversation.ClousStorageInfo.Description1" = "• Forward messages here to save them";
"Conversation.ClousStorageInfo.Description2" = "• Send media and files to store them";
"Conversation.ClousStorageInfo.Description3" = "• Access this chat from any device";
"Conversation.ClousStorageInfo.Description4" = "• Use search to quickly find things";

"Conversation.CloudStorage.ChatStatus" = "chat with yourself";

"ArchivedPacksAlert.Title" = "Some of your older sticker sets have been archived. You can reactivate them in the Sticker Settings.";

"StickerSettings.ContextInfo" = "If you archive a sticker set, you can quickly restore it later from the Archived Stickers section.";

"Contacts.TopSection" = "CONTACTS";

"Login.ResetAccountProtected.Title" = "Reset Account";
"Login.ResetAccountProtected.Text" = "Since the account %@ is active and protected by a password, we will delete it in 1 week for security purposes.\n\nYou can cancel this process at any time.";
"Login.ResetAccountProtected.TimerTitle" = "You'll be able to reset your account in:";
"Login.ResetAccountProtected.Reset" = "Reset";
"Login.ResetAccountProtected.LimitExceeded" = "Your recent attempts to reset this account have been cancelled by its active user. Please try again in 7 days.";

"Login.CodeSentCall" = "We are calling your phone to dictate a code.";

"Login.WillSendSms" = "You can request an SMS in %@";
"Login.SmsRequestState2" = "Requesting an SMS from Telegram...";
"Login.SmsRequestState3" = "Telegram sent you an SMS\n[Didn't get the code?]";

"CancelResetAccount.Title" = "Cancel Account Reset";
"CancelResetAccount.TextSMS" = "Somebody with access to your phone number %@ has requested to delete your Telegram account and reset your 2-Step Verification password.\n\nIf it wasn't you, please enter the code we've just sent you via SMS to your number.";

"CancelResetAccount.Success" = "The deletion process was cancelled for your account %@.";
"MediaPicker.MomentsDateRangeSameMonthYearFormat" = "{month} {day1} – {day2}, {year}";

"Paint.Clear" = "Clear All";
"Paint.ClearConfirm" = "Clear Painting";
"Paint.Delete" = "Delete";
"Paint.Edit" = "Edit";
"Paint.Duplicate" = "Duplicate";
"Paint.Stickers" = "Stickers";
"Paint.RecentStickers" = "Recent";
"Paint.Masks" = "Masks";

"Paint.Outlined" = "Outlined";
"Paint.Regular" = "Regular";

"MediaPicker.VideoMuteDescription" = "Sound is now muted, so the video will autoplay and loop like a GIF.";


"Group.Username.RemoveExistingUsernamesInfo" = "Sorry, you have reserved too many public usernames. You can revoke the link from one of your older groups or channels, or create a private entity instead.";

"ServiceMessage.GameScoreExtended_1" = "{name} scored %@ in {game}";
"ServiceMessage.GameScoreExtended_2" = "{name} scored %@ in {game}";
"ServiceMessage.GameScoreExtended_3_10" = "{name} scored %@ in {game}";
"ServiceMessage.GameScoreExtended_any" = "{name} scored %@ in {game}";
"ServiceMessage.GameScoreExtended_many" = "{name} scored %@ in {game}";
"ServiceMessage.GameScoreExtended_0" = "{name} scored %@ in {game}";

"ServiceMessage.GameScoreSelfExtended_1" = "You scored %@ in {game}";
"ServiceMessage.GameScoreSelfExtended_2" = "You scored %@ in {game}";
"ServiceMessage.GameScoreSelfExtended_3_10" = "You scored %@ in {game}";
"ServiceMessage.GameScoreSelfExtended_any" = "You scored %@ in {game}";
"ServiceMessage.GameScoreSelfExtended_many" = "You scored %@ in {game}";
"ServiceMessage.GameScoreSelfExtended_0" = "You scored %@ in {game}";

"ServiceMessage.GameScoreSimple_1" = "{name} scored %@";
"ServiceMessage.GameScoreSimple_2" = "{name} scored %@";
"ServiceMessage.GameScoreSimple_3_10" = "{name} scored %@";
"ServiceMessage.GameScoreSimple_any" = "{name} scored %@";
"ServiceMessage.GameScoreSimple_many" = "{name} scored %@";
"ServiceMessage.GameScoreSimple_0" = "{name} scored %@";

"ServiceMessage.GameScoreSelfSimple_1" = "You scored %@";
"ServiceMessage.GameScoreSelfSimple_2" = "You scored %@";
"ServiceMessage.GameScoreSelfSimple_3_10" = "You scored %@";
"ServiceMessage.GameScoreSelfSimple_any" = "You scored %@";
"ServiceMessage.GameScoreSelfSimple_many" = "You scored %@";
"ServiceMessage.GameScoreSelfSimple_0" = "You scored %@";

"Notification.GameScoreExtended_1" = "scored %@ in {game}";
"Notification.GameScoreExtended_2" = "scored %@ in {game}";
"Notification.GameScoreExtended_3_10" = "scored %@ in {game}";
"Notification.GameScoreExtended_any" = "scored %@ in {game}";
"Notification.GameScoreExtended_many" = "scored %@ in {game}";
"Notification.GameScoreExtended_0" = "scored %@ in {game}";

"Notification.GameScoreSelfExtended_1" = "scored %@ in {game}";
"Notification.GameScoreSelfExtended_2" = "scored %@ in {game}";
"Notification.GameScoreSelfExtended_3_10" = "scored %@ in {game}";
"Notification.GameScoreSelfExtended_any" = "scored %@ in {game}";
"Notification.GameScoreSelfExtended_many" = "scored %@ in {game}";
"Notification.GameScoreSelfExtended_0" = "scored %@ in {game}";

"Notification.GameScoreSimple_1" = "scored %@";
"Notification.GameScoreSimple_2" = "scored %@";
"Notification.GameScoreSimple_3_10" = "scored %@";
"Notification.GameScoreSimple_any" = "scored %@";
"Notification.GameScoreSimple_many" = "scored %@";
"Notification.GameScoreSimple_0" = "scored %@";

"Notification.GameScoreSelfSimple_1" = "scored %@";
"Notification.GameScoreSelfSimple_2" = "scored %@";
"Notification.GameScoreSelfSimple_3_10" = "scored %@";
"Notification.GameScoreSelfSimple_any" = "scored %@";
"Notification.GameScoreSelfSimple_many" = "scored %@";
"Notification.GameScoreSelfSimple_0" = "scored %@";

"Stickers.Install" = "ADD";
"Stickers.Installed" = "ADDED";

"MaskStickerSettings.Title" = "Masks";
"MaskStickerSettings.Info" = "You can add masks to photos and videos you send. To do this, open the photo editor before sending a photo or video.";

"StickerPack.Add" = "Add";
"StickerPack.AddMaskCount_1" = "Add 1 Mask";
"StickerPack.AddMaskCount_2" = "Add 2 Masks";
"StickerPack.AddMaskCount_3_10" = "Add %@ Masks";
"StickerPack.AddMaskCount_any" = "Add %@ Masks";
"StickerPack.AddMaskCount_many" = "Add %@ Masks";
"StickerPack.AddMaskCount_0" = "Add %@ Masks";

"StickerPack.RemoveMaskCount_1" = "Remove 1 Mask";
"StickerPack.RemoveMaskCount_2" = "Remove 2 Masks";
"StickerPack.RemoveMaskCount_3_10" = "Remove %@ Masks";
"StickerPack.RemoveMaskCount_any" = "Remove %@ Masks";
"StickerPack.RemoveMaskCount_many" = "Remove %@ Masks";
"StickerPack.RemoveMaskCount_0" = "Remove %@ Masks";

"Conversation.BotInteractiveUrlAlert" = "Allow %@ to pass your Telegram name and id (not your phone number) to pages you open with this bot?";
"StickerPacksSettings.ArchivedMasks" = "Archived Masks";
"StickerSettings.MaskContextInfo" = "If you archive a set of masks, you can quickly restore it later from the Archived Masks section.";
"StickerPacksSettings.ArchivedMasks.Info" = "You can have up to 200 sets of masks.
Unused sets are archived when you add more.";

"CloudStorage.Title" = "Cloud Storage";

"Widget.AuthRequired" = "Log in to Telegram";
"Widget.NoUsers" = "Start messaging to see your friends here";
"Widget.GalleryTitle" = "Telegram";
"Widget.GalleryDescription" = "Select chats";

"ShareMenu.CopyShareLinkGame" = "Copy link to game";

"Message.PinnedGame" = "pinned a game";
"Message.AuthorPinnedGame" = "%@ pinned a game";

"Target.ShareGameConfirmationPrivate" = "Share the game with %@?";
"Target.ShareGameConfirmationGroup" = "Share the game with \"%@\"?";

"Activity.PlayingGame" = "playing game";
"Activity.UploadingVideoMessage" = "sending video";

"DialogList.SinglePlayingGameSuffix" = "%@ is playing a game";

"UserInfo.GroupsInCommon" = "Groups In Common";
"Conversation.InstantPagePreview" = "INSTANT VIEW";

"StickerPack.ViewPack" = "View Sticker Set";
"InstantPage.AuthorAndDateTitle" = "By %1$@ • %2$@";
"InstantPage.FeedbackButton" = "Leave feedback about this preview";
"Conversation.JumpToDate" = "Jump To Date";
"Conversation.AddToReadingList" = "Add to Reading List";

"AccessDenied.CallMicrophone" = "Telegram needs access to your microphone for voice calls.\n\nPlease go to Settings > Privacy > Microphone and set Telegram to ON.";

"Call.EncryptionKey.Title" = "Encryption Key";

"Application.Name" = "Telegram";
"DialogList.Pin" = "Pin";
"DialogList.Unpin" = "Unpin";
"DialogList.PinLimitError" = "Sorry, you can pin no more than %@ chats to the top.";
"DialogList.UnknownPinLimitError" = "Sorry, you can't pin any more chats to the top.";

"Conversation.DeleteMessagesForMe" = "Delete for me";
"Conversation.DeleteMessagesFor" = "Delete for me and %@";
"Conversation.DeleteMessagesForEveryone" = "Delete for everyone";

"NetworkUsageSettings.Title" = "Network Usage";
"NetworkUsageSettings.Cellular" = "Cellular";
"NetworkUsageSettings.Wifi" = "Wi-Fi";

"NetworkUsageSettings.GeneralDataSection" = "MESSAGES";
"NetworkUsageSettings.MediaImageDataSection" = "PHOTOS";
"NetworkUsageSettings.MediaVideoDataSection" = "VIDEOS";
"NetworkUsageSettings.MediaAudioDataSection" = "AUDIO";
"NetworkUsageSettings.MediaDocumentDataSection" = "DOCUMENTS";
"NetworkUsageSettings.TotalSection" = "TOTAL BYTES";
"NetworkUsageSettings.BytesSent" = "Bytes Sent";
"NetworkUsageSettings.BytesReceived" = "Bytes Received";

"NetworkUsageSettings.ResetStats" = "Reset Statistics";
"NetworkUsageSettings.ResetStatsConfirmation" = "Do you want to reset your usage statistics?";
"NetworkUsageSettings.CellularUsageSince" = "Cellular usage since %@";
"NetworkUsageSettings.WifiUsageSince" = "Wi-Fi usage since %@";

"Settings.CallSettings" = "Voice Calls";

"Calls.TabTitle" = "Calls";
"Calls.All" = "All";
"Calls.Missed" = "Missed";

"CallSettings.Title" = "Voice Calls";
"CallSettings.RecentCalls" = "Recent Calls";
"CallSettings.TabIcon" = "Show Calls Tab";
"CallSettings.TabIconDescription" = "A call icon will appear in the tab bar.";
"CallSettings.UseLessData" = "Use Less Data";
"CallSettings.Never" = "Never";
"CallSettings.OnMobile" = "On Mobile Network";
"CallSettings.Always" = "Always";
"CallSettings.UseLessDataLongDescription" = "Using less data may improve your experience on bad networks, but will slightly decrease audio quality.";

"Calls.CallTabTitle" = "Calls Tab";
"Calls.CallTabDescription" = "You can add a Calls Tab to the tab bar.";
"Calls.NotNow" = "Not Now";
"Calls.AddTab" = "Add Tab";
"Calls.NewCall" = "New Call";

"Calls.RatingTitle" = "Please rate the quality\nof your Telegram call";
"Calls.SubmitRating" = "Submit";

"Call.Seconds_1" = "%@ second";
"Call.Seconds_2" = "%@ seconds";
"Call.Seconds_3_10" = "%@ seconds";
"Call.Seconds_any" = "%@ seconds";
"Call.Seconds_many" = "%@ seconds";
"Call.Seconds_0" = "%@ seconds";
"Call.Minutes_1" = "%@ minute";
"Call.Minutes_2" = "%@ minutes";
"Call.Minutes_3_10" = "%@ minutes";
"Call.Minutes_any" = "%@ minutes";
"Call.Minutes_many" = "%@ minutes";
"Call.Minutes_0" = "%@ minutes";
"Call.Hours_1" = "%@ hour";
"Call.Hours_2" = "%@ hours";
"Call.Hours_3_10" = "%@ hours";
"Call.Hours_any" = "%@ hours";
"Call.Hours_many" = "%@ hours";
"Call.Hours_0" = "%@ hours";
"Call.Days_1" = "%@ day";
"Call.Days_2" = "%@ days";
"Call.Days_3_10" = "%@ days";
"Call.Days_any" = "%@ days";
"Call.Days_many" = "%@ days";
"Call.Days_0" = "%@ days";


"Call.ShortSeconds_1" = "%@ sec";
"Call.ShortSeconds_2" = "%@ sec";
"Call.ShortSeconds_3_10" = "%@ sec";
"Call.ShortSeconds_any" = "%@ sec";
"Call.ShortSeconds_many" = "%@ sec";
"Call.ShortSeconds_0" = "%@ sec";
"Call.ShortMinutes_1" = "%@ min";
"Call.ShortMinutes_2" = "%@ min";
"Call.ShortMinutes_3_10" = "%@ min";
"Call.ShortMinutes_any" = "%@ min";
"Call.ShortMinutes_many" = "%@ min";
"Call.ShortMinutes_0" = "%@ min";

"Notification.CallTimeFormat" = "%1$@ (%2$@)"; // 1 - type, 2 - duration
"Notification.CallOutgoing" = "Outgoing Call";
"Notification.VideoCallOutgoing" = "Outgoing Video Call";
"Notification.CallIncoming" = "Incoming Call";
"Notification.VideoCallIncoming" = "Incoming Video Call";
"Notification.CallMissed" = "Missed Call";
"Notification.VideoCallMissed" = "Missed Video Call";
"Notification.CallCanceled" = "Cancelled Call";
"Notification.VideoCallCanceled" = "Cancelled Video Call";
"Notification.CallOutgoingShort" = "Outgoing";
"Notification.CallIncomingShort" = "Incoming";
"Notification.CallMissedShort" = "Missed";
"Notification.CallCanceledShort" = "Cancelled";
"Notification.CallFormat" = "%1$@, %2$@"; // 1 - time, 2 - duration

"Call.ConnectionErrorTitle" = "Unable to Call";
"Call.ConnectionErrorMessage" = "Please check your internet connection and try again.";

"Call.CallAgain" = "Call Again";

"Login.PhoneFloodError" = "Sorry, you have deleted and re-created your account too many times recently. Please wait for a few days before signing up again.";

"Checkout.Title" = "Checkout";
"Checkout.TotalAmount" = "Total";
"Checkout.TotalPaidAmount" = "Total Paid";
"Checkout.PaymentMethod" = "Payment Method";
"Checkout.ShippingMethod" = "Shipping Method";
"Checkout.ShippingAddress" = "Shipping Information";
"Checkout.Name" = "Name";
"Checkout.Email" = "E-Mail";
"Checkout.Phone" = "Phone";
"Checkout.PayPrice" = "Pay %@";
"Checkout.PayNone" = "Pay";

"Checkout.PaymentMethod.Title" = "Payment Method";
"Checkout.PaymentMethod.New" = "New Card...";

"Checkout.NewCard.Title" = "New Card";
"Checkout.NewCard.PaymentCard" = "PAYMENT CARD";
"Checkout.NewCard.SaveInfo" = "Save Payment Information";
"Checkout.NewCard.SaveInfoEnableHelp" = "You can save your payment information for future use.\nPlease [turn on Two-Step Verification] to enable this.";
"Checkout.NewCard.SaveInfoHelp" = "You can save your payment information for future use.";
"Checkout.NewCard.CardholderNameTitle" = "CARDHOLDER";
"Checkout.NewCard.CardholderNamePlaceholder" = "Cardholder Name";
"Checkout.NewCard.PostcodeTitle" = "BILLING ADDRESS";
"Checkout.NewCard.PostcodePlaceholder" = "Zip Code";

"Checkout.ShippingOption.Title" = "Shipping Method";

"Checkout.ErrorProviderAccountInvalid" = "This bot can't accept payments at the moment. Please try again later.";
"Checkout.ErrorProviderAccountTimeout" = "This bot can't process payments at the moment. Please try again later.";
"Checkout.ErrorInvoiceAlreadyPaid" = "You have already paid for this item.";

"Checkout.ErrorGeneric" = "An error occurred while processing your payment. Your card has not been billed.";
"Checkout.ErrorPaymentFailed" = "Payment failed. Your card has not been billed.";
"Checkout.ErrorPrecheckoutFailed" = "The bot couldn't process your payment. Your card has not been billed.";

"CheckoutInfo.Title" = "Shipping Information";
"CheckoutInfo.ShippingInfoTitle" = "SHIPPING ADDRESS";
"CheckoutInfo.ShippingInfoAddress1" = "Address 1";
"CheckoutInfo.ShippingInfoAddress1Placeholder" = "Address";
"CheckoutInfo.ShippingInfoAddress2" = "Address 2";
"CheckoutInfo.ShippingInfoAddress2Placeholder" = "Address";
"CheckoutInfo.ShippingInfoState" = "State";
"CheckoutInfo.ShippingInfoStatePlaceholder" = "State";
"CheckoutInfo.ShippingInfoCity" = "City";
"CheckoutInfo.ShippingInfoCityPlaceholder" = "City";
"CheckoutInfo.ShippingInfoCountry" = "Country";
"CheckoutInfo.ShippingInfoCountryPlaceholder" = "Country";
"CheckoutInfo.ShippingInfoPostcode" = "Postcode";
"CheckoutInfo.ShippingInfoPostcodePlaceholder" = "Postcode";
"CheckoutInfo.ReceiverInfoTitle" = "RECEIVER";
"CheckoutInfo.ReceiverInfoName" = "Name";
"CheckoutInfo.ReceiverInfoNamePlaceholder" = "Name Surname";
"CheckoutInfo.ReceiverInfoEmail" = "Email";
"CheckoutInfo.ReceiverInfoEmailPlaceholder" = "Email";
"CheckoutInfo.ReceiverInfoPhone" = "Phone";
"CheckoutInfo.SaveInfo" = "Save Info";
"CheckoutInfo.SaveInfoHelp" = "You can save your shipping information for future use.";
"CheckoutInfo.Pay" = "Pay";

"Checkout.Receipt.Title" = "Receipt";

"Message.ReplyActionButtonShowReceipt" = "Show Receipt";
"Message.InvoiceLabel" = "INVOICE";

"CheckoutInfo.ErrorShippingNotAvailable" = "Shipping to the selected country is not available.";
"CheckoutInfo.ErrorPostcodeInvalid" = "Please enter a valid postcode.";
"CheckoutInfo.ErrorStateInvalid" = "Please enter a valid state.";
"CheckoutInfo.ErrorCityInvalid" = "Please enter a valid city.";
"CheckoutInfo.ErrorNameInvalid" = "Please enter a valid name.";
"CheckoutInfo.ErrorEmailInvalid" = "Please enter a valid e-mail address.";
"CheckoutInfo.ErrorPhoneInvalid" = "Please enter a valid phone number.";

"Checkout.WebConfirmation.Title" = "Complete Payment";
"Checkout.PasswordEntry.Title" = "Payment Confirmation";
"Checkout.PasswordEntry.Pay" = "Pay";
"Checkout.PasswordEntry.Text" = "Your card %@ is on file. To pay with this card, please enter your 2-Step-Verification password.";

"Checkout.SavePasswordTimeout" = "Would you like to save your password for %@?";
"Checkout.SavePasswordTimeoutAndTouchId" = "Would you like to save your password for %@ and use Touch ID instead?";
"Checkout.PayWithTouchId" = "Pay with Touch ID";
"Checkout.EnterPassword" = "Enter Password";

"Your_card_has_expired" = "Your card has expired.";

/* Error when the card was declined by the credit card networks */
"Your_card_was_declined" = "Your card was declined.";

/* Error when the card's expiration month is not valid */
"Your_cards_expiration_month_is_invalid" ="You've entered an invalid expiration month.";

/* Error when the card's expiration year is not valid */
"Your_cards_expiration_year_is_invalid" ="You've entered an invalid expiration year.";

/* Error when the card number is not valid */
"Your_cards_number_is_invalid" = "You've entered an invalid card number.";

/* Error when the card's CVC is not valid */
"Your_cards_security_code_is_invalid" = "You've entered an invalid security code.";

"MESSAGE_INVOICE" = "%1$@ sent you an invoice for %2$@";
"CHAT_MESSAGE_INVOICE" = "%1$@ sent an invoice for %3$@ to the group %2$@";
"PINNED_INVOICE" = "%1$@ pinned an invoice";

"Message.PinnedInvoice" = "pinned an invoice";

"User.DeletedAccount" = "Deleted Account";

"Settings.SaveEditedPhotos" = "Save Edited Photos";

"Message.PaymentSent" = "Payment: %@";
"Notification.PaymentSent" = "You have just successfully transferred {amount} to {name} for {title}";
"Notification.PaymentSentNoTitle" = "You have just successfully transferred {amount} to {name}";

"Notification.PaymentSentRecurringInit" = "You have just successfully transferred {amount} to {name} for {title} and allowed future reccurrent payments";
"Notification.PaymentSentRecurringInitNoTitle" = "You have just successfully transferred {amount} to {name} and allowed future reccurrent payments";

"Notification.PaymentSentRecurringUsed" = "You have just successfully transferred {amount} to {name} for {title} via recurrent payments";
"Notification.PaymentSentRecurringUsedNoTitle" = "You have just successfully transferred {amount} to {name} via recurrent payments";

"Common.NotNow" = "Not Now";

"Calls.RatingFeedback" = "Write a comment...";

"Call.StatusIncoming" = "Telegram Audio...";
"Call.IncomingVoiceCall" = "Incoming Voice Call";
"Call.IncomingVideoCall" = "Incoming Video Call";
"Call.StatusRequesting" = "Contacting...";
"Call.StatusWaiting" = "Waiting...";
"Call.StatusRinging" = "Ringing...";
"Call.StatusConnecting" = "Connecting...";
"Call.StatusOngoing" = "Telegram Audio %@";
"Call.StatusEnded" = "Call Ended";
"Call.StatusFailed" = "Call Failed";
"Call.StatusBusy" = "Busy";
"Call.Accept" = "Accept";
"Call.Decline" = "Decline";

"Call.StatusBar" = "Touch to return to call %@";

"Call.ParticipantVersionOutdatedError" = "%@'s app does not support calls. They need to update their app before you can call them.";
"Call.ParticipantVideoVersionOutdatedError" = "%@'s app does not support video calls. They need to update their app before you can call them.";

"Privacy.Calls" = "Voice Calls";

"Privacy.Calls.WhoCanCallMe" = "WHO CAN CALL ME";
"Privacy.Calls.CustomHelp" = "You can restrict who can call you with granular precision.";
"Privacy.Calls.AlwaysAllow" = "Always Allow";
"Privacy.Calls.NeverAllow" = "Never Allow";
"Privacy.Calls.CustomShareHelp" = "These users will or will not be able to call you regardless of the settings above.";

"Privacy.Calls.AlwaysAllow.Title" = "Always Allow";
"Privacy.Calls.AlwaysAllow.Placeholder" = "Always allow...";
"Privacy.Calls.NeverAllow.Title" = "Never Allow";
"Privacy.Calls.NeverAllow.Placeholder" = "Never allow...";

"PhotoEditor.QualityTool" = "Quality";
"PhotoEditor.QualityVeryLow" = "Very Low";
"PhotoEditor.QualityLow" = "Low";
"PhotoEditor.QualityMedium" = "Medium";
"PhotoEditor.QualityHigh" = "High";
"PhotoEditor.QualityVeryHigh" = "Very High";

"Settings.SaveEditedPhotos" = "Save Edited Photos";

"Calls.NoCallsPlaceholder" = "Your recent calls will appear here";
"Calls.NoMissedCallsPlacehoder" = "You have no missed calls";

"Call.CallInProgressTitle" = "Call in Progress";
"Call.CallInProgressMessage" = "Finish call with %1$@ and start a new one with %2$@?";
"Call.CallInProgressVoiceChatMessage" = "Finish call with %1$@ and start a voice chat with %2$@?";
"Call.CallInProgressLiveStreamMessage" = "Finish call with %1$@ and start a live stream with %2$@?";
"Call.ExternalCallInProgressMessage" = "Please finish the current call first.";

"Call.VoiceChatInProgressTitle" = "Voice Chat in Progress";
"Call.LiveStreamInProgressTitle" = "Live Stream in Progress";
"Call.VoiceChatInProgressMessage" = "Leave voice chat in %1$@ and start a new one with %2$@?";
"Call.LiveStreamInProgressMessage" = "Leave live stream in %1$@ and start a new one with %2$@?";
"Call.VoiceChatInProgressCallMessage" = "Leave voice chat in %1$@ and start a call with %2$@?";
"Call.LiveStreamInProgressCallMessage" = "Leave live stream in %1$@ and start a call with %2$@?";

"Call.Message" = "Message";

"UserInfo.TapToCall" = "Tap to make an end-to-end encrypted call";
"Call.GroupFormat" = "%1$@ (%2$@)";

"NetworkUsageSettings.CallDataSection" = "CALLS";

"Call.PrivacyErrorMessage" = "Sorry, %@ doesn't accept calls.";

"Notification.CallBack" = "Call Back";

"Call.AudioRouteSpeaker" = "Speaker";
"Call.AudioRouteHeadphones" = "Headphones";
"Call.AudioRouteHide" = "Hide";

"Call.PhoneCallInProgressMessage" = "You can’t place a Telegram call if you’re already on a phone call.";
"Call.RecordingDisabledMessage" = "Please end your call before recording a voice message.";

"Call.EmojiDescription" = "If these emoji are the same on %@'s screen, this call is 100%% secure.";

"Message.VideoMessage" = "Video Message";

"Conversation.HoldForAudio" = "Hold to record audio. Tap to switch to video.";
"Conversation.HoldForVideo" = "Hold to record video. Tap to switch to audio.";

"UserInfo.TelegramCall" = "Telegram Call";
"UserInfo.TelegramVideoCall" = "Telegram Video Call";
"UserInfo.PhoneCall" = "Phone Call";

"SharedMedia.CategoryMedia" = "Media";
"SharedMedia.CategoryDocs" = "Docs";
"SharedMedia.CategoryLinks" = "Links";
"SharedMedia.CategoryOther" = "Audio";

"AccessDenied.VideoMessageCamera" = "Telegram needs access to your camera to send video messages.\n\nPlease go to Settings > Privacy > Camera and set Telegram to ON.";
"AccessDenied.VideoMessageMicrophone" = "Telegram needs access to your microphone to send video messages.\n\nPlease go to Settings > Privacy > Microphone and set Telegram to ON.";

"ChatSettings.AutomaticVideoMessageDownload" = "AUTOMATIC VIDEO MESSAGE DOWNLOAD";

"ForwardedVideoMessages_1" = "Forwarded video message";
"ForwardedVideoMessages_2" = "2 forwarded video messages";
"ForwardedVideoMessages_3_10" = "%@ forwarded video messages";
"ForwardedVideoMessages_any" = "%@ forwarded video messages";
"ForwardedVideoMessages_many" = "%@ forwarded video messages";
"ForwardedVideoMessages_0" = "%@ forwarded video messages";

"Conversation.DiscardVoiceMessageTitle" = "Discard Voice Message";
"Conversation.DiscardVoiceMessageDescription" = "Are you sure you want to stop recording and discard\nyour voice message?";
"Conversation.DiscardVoiceMessageAction" = "Discard";

"Message.ForwardedMessageShort" = "Forwarded From\n%@";

"Checkout.LiabilityAlertTitle" = "Warning";

"Settings.AppLanguage" = "Language";
"Settings.AppLanguage.Unofficial" = "UNOFFICIAL";

"InstantPage.AutoNightTheme" = "Auto-Night Theme";

"Privacy.PaymentsTitle" = "PAYMENTS";
"Privacy.PaymentsClearInfo" = "Clear payment & shipping info";
"Privacy.PaymentsClearInfoHelp" = "You can delete your shipping info and instruct all payment providers to remove your saved credit cards. Note that Telegram never stores your credit card data.";
"Privacy.PaymentsClear.PaymentInfo" = "Payment Info";
"Privacy.PaymentsClear.ShippingInfo" = "Shipping Info";

"Channel.EditAdmin.PermissionsHeader" = "WHAT CAN THIS ADMIN DO?";
"Channel.EditAdmin.PermissionChangeInfo" = "Change Channel Info";
"Group.EditAdmin.PermissionChangeInfo" = "Change Group Info";
"Channel.EditAdmin.PermissionPostMessages" = "Post Messages";
"Channel.EditAdmin.PermissionEditMessages" = "Edit Messages";
"Channel.EditAdmin.PermissionDeleteMessages" = "Delete Messages";
"Channel.EditAdmin.PermissionBanUsers" = "Ban Users";
"Channel.EditAdmin.PermissionInviteSubscribers" = "Add Subscribers";
"Channel.EditAdmin.PermissionInviteMembers" = "Add Members";
"Channel.EditAdmin.PermissionInviteViaLink" = "Invite Users via Link";
"Channel.EditAdmin.PermissionPinMessages" = "Pin Messages";
"Channel.EditAdmin.PermissionAddAdmins" = "Add New Admins";

"Channel.EditAdmin.PermissinAddAdminOn" = "This Admin will be able to add new admins with the same (or more limited) permissions.";
"Channel.EditAdmin.PermissinAddAdminOff" = "This Admin will not be able to add new admins.";

"Login.ContinueWithLocalization" = "Continue with English";
"Localization.LanguageName" = "English";
"Localization.ChooseLanguage" = "Choose Your Language";
"Localization.EnglishLanguageName" = "English";
"Localization.LanguageOther" = "Other";
"Localization.LanguageCustom" = "Custom";

"Channel.BanUser.Title" = "Ban User";
"Channel.BanUser.PermissionsHeader" = "User Restrictions";
"Channel.BanUser.PermissionReadMessages" = "Can Read Messages";
"Channel.BanUser.PermissionSendMessages" = "Can Send Messages";
"Channel.BanUser.PermissionSendMedia" = "Can Send Media";
"Channel.BanUser.PermissionSendStickersAndGifs" = "Can Send Stickers & GIFs";
"Channel.BanUser.PermissionEmbedLinks" = "Can Embed Links";
"Channel.BanUser.PermissionSendPolls" = "Send Polls";
"Channel.BanUser.PermissionChangeGroupInfo" = "Change Group Info";
"Channel.BanUser.PermissionAddMembers" = "Add Members";
"Channel.BanUser.Unban" = "Unban";

"Channel.BanUser.BlockFor" = "Block For";

"Channel.BanList.BlockedTitle" = "BLOCKED";
"Channel.BanList.RestrictedTitle" = "RESTRICTED";

"Group.Info.AdminLog" = "Recent Actions";
"Channel.AdminLog.InfoPanelTitle" = "What Is This?";
"Channel.AdminLog.InfoPanelAlertTitle" = "What is the event log?";
"Channel.AdminLog.InfoPanelAlertText" = "This is a list of all service actions taken by the group's members and admins in the last 48 hours.";
"Channel.AdminLog.InfoPanelChannelAlertText" = "This is a list of all service actions taken by the channel's admins in the last 48 hours.";

"Channel.AdminLog.BanReadMessages" = "Read Messages";
"Channel.AdminLog.BanSendMessages" = "Send Messages";
"Channel.AdminLog.BanSendMedia" = "Send Media";
"Channel.AdminLog.BanSendStickersAndGifs" = "Send Stickers & GIFs";
"Channel.AdminLog.BanEmbedLinks" = "Embed Links";
"Channel.AdminLog.MessageRestricted" = "%@ changed restrictions for %@ (%@)";
"Channel.AdminLog.MessageAdmin" = "%@ changed privileges for %@ (%@)";
"Channel.AdminLog.ChangeInfo" = "Change Info";
"Channel.AdminLog.PinMessages" = "Pin Messages";
"Channel.AdminLog.AddMembers" = "Add Members";
"Channel.AdminLog.SendPolls" = "Send Polls";
"Channel.AdminLog.ManageTopics" = "Manage Topics";

"Channel.AdminLog.CanChangeInfo" = "Change Info";
"Channel.AdminLog.CanSendMessages" = "Post Messages";
"Channel.AdminLog.CanDeleteMessages" = "Delete Messages";
"Channel.AdminLog.CanBanUsers" = "Ban Users";
"Channel.AdminLog.CanInviteUsers" = "Add Users";
"Channel.AdminLog.CanPinMessages" = "Pin Messages";
"Channel.AdminLog.CanManageTopics" = "Manage Topics";
"Channel.AdminLog.CanAddAdmins" = "Add New Admins";
"Channel.AdminLog.CanBeAnonymous" = "Remain Anonymous";
"Channel.AdminLog.CanEditMessages" = "Edit Messages";
"Channel.AdminLog.CanManageCalls" = "Manage Voice Chats";
"Channel.AdminLog.CanManageLiveStreams" = "Manage Live Streams";

"Channel.AdminLog.MessageToggleInvitesOn" = "%@ enabled group invites";
"Channel.AdminLog.MessageToggleInvitesOff" = "%@ disabled group invites";

"Channel.AdminLog.MessageUnpinned" = "%@ unpinned message";

"Channel.AdminLog.MessageToggleSignaturesOn" = "%@ enabled signatures";
"Channel.AdminLog.MessageToggleSignaturesOff" = "%@ disabled signatures";

"Channel.AdminLog.MessageChangedGroupUsername" = "%@ changed group link:";
"Channel.AdminLog.MessageChangedChannelUsername" = "%@ changed channel link:";
"Channel.AdminLog.MessageRemovedGroupUsername" = "%@ removed group link";
"Channel.AdminLog.MessageRemovedChannelUsername" = "%@ removed channel link";

"Channel.AdminLog.MessageChangedGroupAbout" = "%@ edited group description";
"Channel.AdminLog.MessageChangedChannelAbout" = "%@ edited channel description";

"Channel.AdminLog.MessageEdited" = "%@ edited message:";
"Channel.AdminLog.CaptionEdited" = "%@ edited caption:";
"Channel.AdminLog.MessageDeleted" = "%@ deleted message:";
"Channel.AdminLog.MessagePinned" = "%@ pinned message:";
"Channel.AdminLog.MessageUnpinnedExtended" = "%@ unpinned message:";

"Channel.AdminLog.MessageInvitedName" = "invited %1$@";
"Channel.AdminLog.MessageInvitedNameUsername" = "invited %1$@ (%2$@)";
"Channel.AdminLog.MessageKickedName" = "banned %1$@";
"Channel.AdminLog.MessageKickedNameUsername" = "banned %1$@ (%2$@)";
"Channel.AdminLog.MessageUnkickedName" = "unbanned %1$@";
"Channel.AdminLog.MessageUnkickedNameUsername" = "unbanned %1$@ (%2$@)";
"Channel.AdminLog.MessageRestrictedName" = "changed restrictions for %1$@";
"Channel.AdminLog.MessageRestrictedNameUsername" = "changed restrictions for %1$@ (%2$@)";
"Channel.AdminLog.MessagePromotedName" = "changed privileges for %1$@";
"Channel.AdminLog.MessagePromotedNameUsername" = "changed privileges for %1$@ (%2$@)";
"Channel.AdminLog.MessageRestrictedUntil" = "until %@";
"Channel.AdminLog.MessageRestrictedForever" = "indefinitely";
"Channel.AdminLog.MessageRestrictedNewSetting" = "now: %@";

"Channel.AdminLog.MessagePreviousMessage" = "Original message";
"Channel.AdminLog.MessagePreviousCaption" = "Original caption";
"Channel.AdminLog.MessagePreviousLink" = "Previous link";
"Channel.AdminLog.MessagePreviousDescription" = "Previous description";

"Contacts.MemberSearchSectionTitleGroup" = "Group Members";

"Channel.AdminLog.TitleAllEvents" = "All Actions";
"Channel.AdminLog.TitleSelectedEvents" = "Selected Actions";
"Channel.AdminLogFilter.Title" = "Filter";
"Channel.AdminLogFilter.EventsTitle" = "ACTIONS";
"Channel.AdminLogFilter.EventsAll" = "All Actions";
"Channel.AdminLogFilter.EventsRestrictions" = "New Restrictions";
"Channel.AdminLogFilter.EventsAdmins" = "New Admins";
"Channel.AdminLogFilter.EventsNewMembers" = "New Members";
"Channel.AdminLogFilter.EventsInfo" = "Group Info";
"Channel.AdminLogFilter.ChannelEventsInfo" = "Channel Info";
"Channel.AdminLogFilter.EventsDeletedMessages" = "Deleted Messages";
"Channel.AdminLogFilter.EventsEditedMessages" = "Edited Messages";
"Channel.AdminLogFilter.EventsPinned" = "Pinned Messages";
"Channel.AdminLogFilter.EventsLeaving" = "Members Removed";
"Channel.AdminLogFilter.EventsCalls" = "Voice Chats";
"Channel.AdminLogFilter.EventsLiveStreams" = "Live Streams";
"Channel.AdminLogFilter.EventsInviteLinks" = "Invite Links";
"Channel.AdminLogFilter.AdminsTitle" = "ADMINS";
"Channel.AdminLogFilter.AdminsAll" = "All Admins";

"Group.ErrorSendRestrictedStickers" = "Sorry, the admins of this group have restricted you from sending stickers.";
"Group.ErrorSendRestrictedMedia" = "Sorry, the admins of this group have restricted you from sending media.";

"SharedMedia.ViewInChat" = "View in Chat";

"Channel.Info.BlackList" = "Blacklist";

"Channel.Management.PromotedBy" = "Promoted by %@";
"DialogList.LanguageTooltip" = "You can change the language later in Settings";

"Contacts.PhoneNumber" = "Phone Number";
"Contacts.AddPhoneNumber" = "Add %@";
"Contacts.ShareTelegram" = "Share Telegram";

"Conversation.ViewChannel" = "VIEW CHANNEL";
"Conversation.ViewGroup" = "VIEW GROUP";
"Conversation.ViewBot" = "VIEW BOT";

"GroupInfo.ActionPromote" = "Promote";
"GroupInfo.ActionRestrict" = "Restrict";

"Conversation.RestrictedTextTimed" = "The admins of this group have restricted you from writing here until %@.";
"Conversation.RestrictedText" = "The admins of this group have restricted you from writing here.";
"Conversation.DefaultRestrictedText" = "Writing messages isn’t allowed in this group.";

"Conversation.RestrictedInlineTimed" = "The admins of this group have restricted you from posting inline content here until %@.";
"Conversation.RestrictedInline" = "The admins of this group have restricted you from posting inline content here.";
"Conversation.DefaultRestrictedInline" = "Posting inline content isn’t allowed in this group.";

"Conversation.RestrictedMediaTimed" = "The admins of this group have restricted you from posting media content here until %@.";
"Conversation.RestrictedMedia" = "The admins of this group have restricted you from posting media content here.";
"Conversation.DefaultRestrictedMedia" = "Posting media content isn’t allowed in this group.";

"Conversation.RestrictedStickersTimed" = "The admins of this group have restricted you from posting stickers here until %@.";
"Conversation.RestrictedStickers" = "The admins of this group have restricted you from posting stickers here.";
"Conversation.DefaultRestrictedStickers" = "Posting stickers isn’t allowed in this group.";

"ChatSettings.ConnectionType.Title" = "CONNECTION TYPE";
"ChatSettings.ConnectionType.UseProxy" = "Use Proxy";
"ChatSettings.ConnectionType.UseSocks5" = "SOCKS5";

"SocksProxySetup.Title" = "Proxy";

"SocksProxySetup.TypeNone" = "Disabled";
"SocksProxySetup.TypeSocks" = "SOCKS5";

"SocksProxySetup.Connection" = "CONNECTION";
"SocksProxySetup.Hostname" = "Server";
"SocksProxySetup.Port" = "Port";

"SocksProxySetup.Credentials" = "CREDENTIALS (OPTIONAL)";
"SocksProxySetup.Username" = "Username";
"SocksProxySetup.Password" = "Password";

"Channel.AdminLog.EmptyTitle" = "No actions here yet";
"Channel.AdminLog.EmptyText" = "No service actions were taken by the channel members and admins in the last 48 hours.";
"Group.AdminLog.EmptyText" = "No service actions were taken by the group's members and admins in the last 48 hours.";
"Broadcast.AdminLog.EmptyText" = "No service actions were taken by the channel's admins in the last 48 hours.";

"Channel.AdminLog.EmptyFilterTitle" = "No actions found";
"Channel.AdminLog.EmptyFilterQueryText" = "No recent actions that contain '%@' have been found.";
"Channel.AdminLog.EmptyFilterText" = "No recent actions that match your query have been found.";

"Channel.AdminLog.EmptyMessageText" = "Empty";

"Camera.Title" = "Take Photo or Video";

"Channel.Members.AddAdminErrorNotAMember" = "Sorry, you can't add this user as an admin because they are not a member of this group and you are not allowed to invite them.";

"Channel.Members.AddAdminErrorBlacklisted" = "Sorry, you can't add this user as an admin because they are in the blacklist and you can't unban them.";

"Channel.Members.AddBannedErrorAdmin" = "Sorry, you can't ban this user because they are an admin in this group and you are not allowed to demote them.";

"Group.Members.AddMemberBotErrorNotAllowed" = "Sorry, you don't have the necessary permissions to add bots to this group.";

"Privacy.Calls.P2P" = "Peer-to-Peer";
"Privacy.Calls.P2PHelp" = "Disabling peer-to-peer will relay all calls through Telegram servers to avoid revealing your IP address, but will slightly decrease audio quality.";

"Privacy.Calls.Integration" = "iOS Call Integration";
"Privacy.Calls.IntegrationHelp" = "iOS Call Integration shows Telegram calls on the lock screen and in the system's call history. If iCloud sync is enabled, your call history is shared with Apple.";

"Call.ReportPlaceholder" = "What went wrong?";
"Call.ReportIncludeLog" = "Send technical information";
"Call.ReportIncludeLogDescription" = "This won't reveal the contents of your conversation, but will help us fix the issue sooner.";
"Call.ReportSkip" = "Skip";
"Call.ReportSend" = "Send";

"Channel.EditAdmin.CannotEdit" = "You cannot edit the rights of this admin.";
"Call.RateCall" = "Rate This Call";
"Call.ShareStats" = "Share Statistics";

"Settings.ApplyProxyAlert" = "Are you sure you want to enable this proxy?\nServer: %1$@\nPort: %2$@\n\nYou can change your proxy server later it in the Settings (Data and Storage).";
"Settings.ApplyProxyAlertCredentials" = "Are you sure you want to enable this proxy?\nServer: %1$@\nPort: %2$@\nUsername: %3$@\nPassword: %4$@\n\nYou can change your proxy server later it in the Settings (Data and Storage).";
"Settings.ApplyProxyAlertEnable" = "Enable";

"Channel.Management.RestrictedBy" = "Restricted by %@";

"Stickers.FrequentlyUsed" = "Recently Used";

"Contacts.ImportersCount_1" = "1 contact on Telegram";
"Contacts.ImportersCount_2" = "2 contacts on Telegram";
"Contacts.ImportersCount_3_10" = "%@ contacts on Telegram";
"Contacts.ImportersCount_any" = "%@ contacts on Telegram";
"Contacts.ImportersCount_many" = "%@ contacts on Telegram";
"Contacts.ImportersCount_0" = "%@ contacts on Telegram";

"Conversation.ContextMenuBan" = "Restrict";

"SocksProxySetup.UseForCalls" = "Use for calls";
"SocksProxySetup.UseForCallsHelp" = "Proxy servers may degrade the quality of your calls.";

"InviteText.URL" = "https://telegram.org/dl";
"InviteText.SingleContact" = "Hey, I'm using Telegram to chat. Join me! Download it here: %@";
"InviteText.ContactsCountText_1" = "Hey, I'm using Telegram to chat. Join me! Download it here: {url}";
"InviteText.ContactsCountText_2" = "Hey, I'm using Telegram to chat – and so are 2 of our other contacts. Join us! Download it here: {url}";
"InviteText.ContactsCountText_3_10" = "Hey, I'm using Telegram to chat – and so are %@ of our other contacts. Join us! Download it here: {url}";
"InviteText.ContactsCountText_any" = "Hey, I'm using Telegram to chat – and so are %@ of our other contacts. Join us! Download it here: {url}";
"InviteText.ContactsCountText_many" = "Hey, I'm using Telegram to chat – and so are %@ of our other contacts. Join us! Download it here: {url}";
"InviteText.ContactsCountText_0" = "Hey, I'm using Telegram to chat. Join me! Download it here: {url}";

"Invite.LargeRecipientsCountWarning" = "Please note that it may take some time for your device to send all of these invitations";

"Contacts.InviteSearchLabel" = "Search for contacts";

"Message.ImageExpired" = "Photo has expired";
"Message.VideoExpired" = "Video has expired";

"SecretImage.Title" = "Disappearing Photo";
"SecretVideo.Title" = "Disappearing Video";
"SecretGif.Title" = "Disappearing GIF";
"SecretTimer.ImageDescription" = "If you set a timer, the photo will self-destruct after it was viewed.";
"SecretTimer.VideoDescription" = "If you set a timer, the video will self-destruct after it was viewed.";

"PhotoEditor.TiltShift" = "Tilt Shift";

"Notification.SecretChatMessageScreenshotSelf" = "You took a screenshot!";

"Settings.AboutEmpty" = "Add";

"SecretImage.NotViewedYet" = "%@ hasn't opened this photo yet";
"SecretVideo.NotViewedYet" = "%@ hasn't played this video yet";
"SecretGIF.NotViewedYet" = "%@ hasn't played this GIF yet";

"UserInfo.About.Placeholder" = "Bio";

"Call.StatusNoAnswer" = "No Answer";

"Conversation.SearchByName.Prefix" = "from: ";
"Conversation.SearchByName.Placeholder" = "Search Members";

"Login.PhoneBannedError" = "Your phone was banned.";

"Clipboard.SendPhoto" = "Send Photo";

"HashtagSearch.AllChats" = "All Chats";

"Stickers.AddToFavorites" = "Add to Favorites";
"Stickers.RemoveFromFavorites" = "Remove from Favorites";

"Channel.Info.Stickers" = "Group Sticker Set";
"Channel.Stickers.Placeholder" = "stickerset";
"Channel.Stickers.YourStickers" = "CHOOSE FROM YOUR STICKERS";

"Stickers.FavoriteStickers" = "Favorite Stickers";
"Stickers.GroupStickers" = "Group Stickers";
"Stickers.GroupChooseStickerPack" = "CHOOSE STICKER SET";
"Stickers.GroupStickersHelp" = "You can choose a set that will be available to all group members when they are chatting in this group.";

"Channel.AdminLog.MessageChangedGroupStickerPack" = "%@ changed group sticker set";
"Channel.AdminLog.MessageRemovedGroupStickerPack" = "%@ removed group sticker set";

"Conversation.ContextMenuCopyLink" = "Copy Link";

"Channel.Stickers.Searching" = "Searching...";
"Channel.Stickers.NotFound" = "No such sticker set found";
"Channel.Stickers.NotFoundHelp" = "Try again or choose from the list below";
"Channel.Stickers.CreateYourOwn" = "You can create your own custom sticker set using @stickers bot.";

"MediaPicker.TimerTooltip" = "You can now set a self-destruct timer";

"UserInfo.BlockConfirmation" = "Block %@?";

"FastTwoStepSetup.Title" = "Password & Email";
"FastTwoStepSetup.PasswordSection" = "PASSWORD";
"FastTwoStepSetup.PasswordPlaceholder" = "Enter a password";
"FastTwoStepSetup.PasswordConfirmationPlaceholder" = "Re-enter your password";
"FastTwoStepSetup.PasswordHelp" = "Please create a password to protect your payment info. You'll be asked to enter it when you log in.";
"FastTwoStepSetup.EmailSection" = "RECOVERY E-MAIL";
"FastTwoStepSetup.EmailPlaceholder" = "Your E-Mail";
"FastTwoStepSetup.EmailHelp" = "Please add your valid e-mail. It is the only way to recover a forgotten password.";

"Conversation.ViewMessage" = "VIEW MESSAGE";
"Conversation.ViewPost" = "VIEW POST";

"GroupInfo.GroupHistory" = "History For New Members";
"GroupInfo.GroupHistoryVisible" = "Visible";
"GroupInfo.GroupHistoryHidden" = "Hidden";

"Group.Setup.HistoryTitle" = "Chat History Settings";
"Group.Setup.HistoryHeader" = "HISTORY FOR NEW MEMBERS";
"Group.Setup.HistoryVisible" = "Visible";
"Group.Setup.HistoryHidden" = "Hidden";

"Group.Setup.HistoryVisibleHelp" = "New members will see messages that were sent before they joined.";
"Group.Setup.HistoryHiddenHelp" = "New members won't see earlier messages.";
"Group.Setup.BasicHistoryHiddenHelp" = "New members won't see more than 100 previous messages.";


"Channel.AdminLog.MessageGroupPreHistoryVisible" = "%@ made the group history visible for new members";
"Channel.AdminLog.MessageGroupPreHistoryHidden" = "%@ made the group history hidden from new members";

"Map.PullUpForPlaces" = "PULL UP TO SEE PLACES NEARBY";
"Map.ShareLiveLocation" = "Share My Live Location for...";
"Map.ShareLiveLocationHelp" = "Updated in real time as you move";
"Map.StopLiveLocation" = "Stop Sharing Location";
"Map.Directions" = "Directions";
"Map.DirectionsDriveEta" = "%@ drive";
"Map.Location" = "Location";
"Map.YouAreHere" = "you are here";
"Map.LiveLocationShowAll" = "Show All";

"Map.LiveLocationTitle" = "Live Location";
"Map.LiveLocationPrivateDescription" = "Choose for how long %@ will see your accurate location.";
"Map.LiveLocationGroupDescription" = "Choose for how long people in this chat will see your accurate location.";
"Map.LiveLocationFor15Minutes" = "for 15 minutes";
"Map.LiveLocationFor1Hour" = "for 1 hour";
"Map.LiveLocationFor8Hours" = "for 8 hours";
"Map.LiveLocationShortHour" = "%@h";

"Message.LiveLocation" = "Live Location";
"Conversation.LiveLocation" = "Live Location";

"Conversation.LiveLocationYou" = "You";
"Conversation.LiveLocationYouAnd" = "*You* and %@";
"Conversation.LiveLocationMembersCount_1" = "1 member";
"Conversation.LiveLocationMembersCount_2" = "2 members";
"Conversation.LiveLocationMembersCount_3_10" = "%@ members";
"Conversation.LiveLocationMembersCount_any" = "%@ members";
"Conversation.LiveLocationMembersCount_many" = "%@ members";
"Conversation.LiveLocationMembersCount_0" = "%@ members";

"Conversation.Admin" = "admin";

"LiveLocationUpdated.JustNow" = "updated just now";
"LiveLocationUpdated.MinutesAgo_0" = "updated %@ minutes ago"; //three to ten
"LiveLocationUpdated.MinutesAgo_1" = "updated 1 minute ago"; //one
"LiveLocationUpdated.MinutesAgo_2" = "updated 2 minutes ago"; //two
"LiveLocationUpdated.MinutesAgo_3_10" = "updated %@ minutes ago"; //three to ten
"LiveLocationUpdated.MinutesAgo_many" = "updated %@ minutes ago"; // more than ten
"LiveLocationUpdated.MinutesAgo_any" = "updated %@ minutes ago"; // more than ten
"LiveLocationUpdated.TodayAt" = "updated at %@";
"LiveLocationUpdated.YesterdayAt" = "updated yesterday at %@";

"LiveLocation.MenuChatsCount_1" = "You are sharing Live Location with 1 chat.";
"LiveLocation.MenuChatsCount_2" = "You are sharing Live Location with 2 chats.";
"LiveLocation.MenuChatsCount_3_10" = "You are sharing Live Location with %@ chats.";
"LiveLocation.MenuChatsCount_any" = "You are sharing Live Location with %@ chats.";
"LiveLocation.MenuChatsCount_many" = "You are sharing Live Location with %@ chats.";
"LiveLocation.MenuChatsCount_0" = "You are sharing Live Location with %@ chats.";
"LiveLocation.MenuStopAll" = "Stop All";

"DialogList.LiveLocationSharingTo" = "sharing with %@";
"DialogList.LiveLocationChatsCount_1" = "sharing with 1 chat";
"DialogList.LiveLocationChatsCount_2" = "sharing with 2 chats";
"DialogList.LiveLocationChatsCount_3_10" = "sharing with %@ chats";
"DialogList.LiveLocationChatsCount_any" = "sharing with %@ chats";
"DialogList.LiveLocationChatsCount_many" = "sharing with %@ chats";
"DialogList.LiveLocationChatsCount_0" = "sharing with %@ chats";

"Notification.PinnedLiveLocationMessage" = "%@ pinned a live location";
"Message.PinnedLiveLocationMessage" = "pinned live location";

"NotificationSettings.ContactJoined" = "New Contacts";

"AccessDenied.LocationAlwaysDenied" = "If you'd like to share your Live Location with friends, Telegram needs location access when the app is in the background.\n\nPlease go to Settings > Privacy > Location Services and set Telegram to Always.";

"UserInfo.UnblockConfirmation" = "Unblock %@?";

"Login.BannedPhoneSubject" = "Banned phone number: %@";
"Login.BannedPhoneBody" = "I'm trying to use my mobile phone number: %@\nBut Telegram says it's banned. Please help.";

"Conversation.StopLiveLocation" = "Stop Sharing";

"Settings.SavedMessages" = "Saved Messages";
"Conversation.SavedMessages" = "Saved Messages";
"DialogList.SavedMessages" = "Saved Messages";

"MediaPicker.TapToUngroupDescription" = "Tap to send media separately";
"MediaPicker.GroupDescription" = "Group media into one message";
"MediaPicker.UngroupDescription" = "Show media as separate messages";

"EditProfile.Title" = "Edit Profile";
"EditProfile.NameAndPhotoHelp" = "Enter your name and add an optional profile photo.";

"Settings.SetUsername" = "Set Username";

"DialogList.SearchSubtitleFormat" = "%1$@, %2$@";

"Media.ShareThisPhoto" = "This Photo";
"Media.SharePhoto_1" = "%@ Photo";
"Media.SharePhoto_2" = "All %@ Photos";
"Media.SharePhoto_3_10" = "All %@ Photos";
"Media.SharePhoto_any" = "All %@ Photos";
"Media.SharePhoto_many" = "All %@ Photos";
"Media.SharePhoto_0" = "All %@ Photos";

"Media.ShareThisVideo" = "This Video";
"Media.ShareVideo_1" = "%@ Video";
"Media.ShareVideo_2" = "All %@ Videos";
"Media.ShareVideo_3_10" = "All %@ Videos";
"Media.ShareVideo_any" = "All %@ Videos";
"Media.ShareVideo_many" = "All %@ Videos";
"Media.ShareVideo_0" = "All %@ Videos";

"Media.ShareItem_1" = "%@ Item";
"Media.ShareItem_2" = "All %@ Items";
"Media.ShareItem_3_10" = "All %@ Items";
"Media.ShareItem_any" = "All %@ Items";
"Media.ShareItem_many" = "All %@ Items";
"Media.ShareItem_0" = "All %@ Items";

"Settings.ViewPhoto" = "View Photo";

"DialogList.SavedMessagesTooltip" = "You can find your Saved Messages in Settings";

"PasscodeSettings.UnlockWithFaceId" = "Unlock with Face ID";
"Checkout.SavePasswordTimeoutAndFaceId" = "Would you like to save your password for %@ and use Face ID instead?";
"Checkout.PayWithFaceId" = "Pay with Face ID";

"Conversation.StatusSubscribers_0" = "%@ subscribers";
"Conversation.StatusSubscribers_1" = "%@ subscriber";
"Conversation.StatusSubscribers_2" = "%@ subscribers";
"Conversation.StatusSubscribers_3_10" = "%@ subscribers";
"Conversation.StatusSubscribers_many" = "%@ subscribers";
"Conversation.StatusSubscribers_any" = "%@ subscribers";

"DialogList.SavedMessagesHelp" = "Forward messages here for quick access";

"PrivacySettings.PasscodeAndTouchId" = "Passcode & Touch ID";
"PrivacySettings.PasscodeAndFaceId" = "Passcode & Face ID";

"TwoStepAuth.AdditionalPassword" = "Additional Password";

"PasscodeSettings.HelpTop" = "When you set up an additional passcode, a lock icon will appear on the chats page. Tap it to lock and unlock the app.";
"PasscodeSettings.HelpBottom" = "Note: if you forget the passcode, you'll need to delete and reinstall the app. All secret chats will be lost.";

"Channel.Setup.TypePublicHelp" = "Public channels can be found in search, channel history is available to everyone and anyone can join.";
"Channel.Setup.TypePrivateHelp" = "Private channels can only be joined if you were invited or have an invite link.";
"Group.Username.InvalidTooShort" = "Group names must have at least 5 characters.";
"Group.Username.InvalidStartsWithNumber" = "Group names can't start with a number.";
"Group.Username.CreatePublicLinkHelp" = "People can share this link with others and find your group using Telegram search.";
"Channel.TypeSetup.Title" = "Channel Type";

"Group.Setup.TypePrivate" = "Private";
"Group.Setup.TypePublic" = "Public";

"Channel.Info.Subscribers" = "Subscribers";
"Channel.Subscribers.Title" = "Subscribers";
"Conversation.InfoGroup" = "Group";

"Privacy.PaymentsClearInfoDoneHelp" = "Payment & shipping info cleared.";

"InfoPlist.NSContactsUsageDescription" = "Telegram will continuously upload your contacts to its heavily encrypted cloud servers to let you connect with your friends across all your devices.";
"InfoPlist.NSLocationWhenInUseUsageDescription" = "When you send your location to your friends, Telegram needs access to show them a map.";
"InfoPlist.NSCameraUsageDescription" = "We need this so that you can take and share photos and videos, as well as make video calls.";
"InfoPlist.NSPhotoLibraryUsageDescription" = "We need this so that you can share photos and videos from your photo library.";
"InfoPlist.NSPhotoLibraryAddUsageDescription" = "We need this so that you can save photos and videos to your photo library.";
"InfoPlist.NSMicrophoneUsageDescription" = "We need this so that you can record and share voice messages and videos with sound.";
"InfoPlist.NSSiriUsageDescription" = "You can use Siri to send messages.";
"InfoPlist.NSLocationAlwaysAndWhenInUseUsageDescription" = "When you choose to share your Live Location with friends in a chat, Telegram needs background access to your location to keep them updated for the duration of the live sharing.";
"InfoPlist.NSLocationAlwaysUsageDescription" = "When you choose to share your live location with friends in a chat, Telegram needs background access to your location to keep them updated for the duration of the live sharing. You also need this to send locations from an Apple Watch.";
"InfoPlist.NSLocationWhenInUseUsageDescription" = "When you send your location to your friends, Telegram needs access to show them a map.";
"InfoPlist.NSFaceIDUsageDescription" = "You can use Face ID to unlock the app.";

"Privacy.Calls.P2PNever" = "Never";
"Privacy.Calls.P2PContacts" = "My Contacts";
"Privacy.Calls.P2PAlways" = "Always";

"ChatSettings.AutoDownloadTitle" = "AUTO-DOWNLOAD MEDIA";
"ChatSettings.AutoDownloadEnabled" = "Auto-Download Media";
"ChatSettings.AutoDownloadPhotos" = "Photos";
"ChatSettings.AutoDownloadVideos" = "Videos";
"ChatSettings.AutoDownloadDocuments" = "Documents";
"ChatSettings.AutoDownloadVoiceMessages" = "Voice Messages";
"ChatSettings.AutoDownloadVideoMessages" = "Video Messages";
"ChatSettings.AutoDownloadReset" = "Reset Auto-Download Settings";

"AutoDownloadSettings.Title" = "Auto-Download";

"AutoDownloadSettings.PhotosTitle" = "Photos";
"AutoDownloadSettings.VideosTitle" = "Videos";
"AutoDownloadSettings.DocumentsTitle" = "Documents";
"AutoDownloadSettings.VoiceMessagesTitle" = "Voice Messages";
"AutoDownloadSettings.VideoMessagesTitle" = "Video Messages";

"AutoDownloadSettings.Cellular" = "CELLULAR";
"AutoDownloadSettings.WiFi" = "WI-FI";
"AutoDownloadSettings.Contacts" = "Contacts";
"AutoDownloadSettings.PrivateChats" = "Other Private Chats";
"AutoDownloadSettings.GroupChats" = "Group Chats";
"AutoDownloadSettings.Channels" = "Channels";
"AutoDownloadSettings.LimitBySize" = "LIMIT BY SIZE";
"AutoDownloadSettings.UpTo" = "up to %@";
"AutoDownloadSettings.Unlimited" = "unlimited";

"AutoDownloadSettings.Reset" = "Reset";
"AutoDownloadSettings.ResetHelp" = "Undo all custom auto-download settings.";

"SaveIncomingPhotosSettings.Title" = "Save Incoming Photos";
"SaveIncomingPhotosSettings.From" = "SAVE INCOMING PHOTOS FROM";

"Channel.AdminLog.ChannelEmptyText" = "No service actions were taken by the channel's subscribers and admins in the last 48 hours.";
"Channel.AdminLogFilter.EventsNewSubscribers" = "New Subscribers";
"Channel.AdminLogFilter.EventsLeavingSubscribers" = "Subscribers Removed";

"Conversation.ClearPrivateHistory" = "This will delete all messages and media in this chat from your Telegram cloud. Your chat partner will still have them.";
"Conversation.ClearGroupHistory" = "This will delete all messages and media in this chat from your Telegram cloud. Other members of the group will still have them.";
"Conversation.ClearSecretHistory" = "This will delete all messages and media in this chat for both you and your chat partner.";
"Conversation.ClearSelfHistory" = "This will delete all messages and media in this chat from your Telegram cloud.";

"MediaPicker.LivePhotoDescription" = "The live photo will be sent as a GIF.";

"Settings.Appearance" = "Appearance";
"Appearance.Title" = "Appearance";
"Appearance.Preview" = "CHAT PREVIEW";
"Appearance.ColorTheme" = "COLOR THEME";
"Appearance.ThemeDayClassic" = "Day Classic";
"Appearance.ThemeDay" = "Day";
"Appearance.ThemeNight" = "Night";
"Appearance.ThemeNightBlue" = "Night Blue";
"Appearance.PreviewReplyAuthor" = "Lucio";
"Appearance.PreviewReplyText" = "Reinhardt, we need to find you some...";
"Appearance.PreviewIncomingText" = "Ah you kids today with techno music! Enjoy the classics, like Hasselhoff!";
"Appearance.PreviewOutgoingText" = "I can't take you seriously right now. Sorry..";
"Appearance.AccentColor" = "Accent Color";
"Appearance.PickAccentColor" = "Pick an Accent Color";

"Appearance.AutoNightTheme" = "Auto-Night Theme";
"Appearance.AutoNightThemeDisabled" = "Disabled";

"AutoNightTheme.Title" = "Auto-Night Theme";
"AutoNightTheme.Disabled" = "Disabled";
"AutoNightTheme.Scheduled" = "Scheduled";
"AutoNightTheme.Automatic" = "Automatic";

"AutoNightTheme.ScheduleSection" = "SCHEDULE";
"AutoNightTheme.UseSunsetSunrise" = "Use Location Sunset & Sunrise";
"AutoNightTheme.ScheduledFrom" = "From";
"AutoNightTheme.ScheduledTo" = "To";

"AutoNightTheme.UpdateLocation" = "Update Location";
"AutoNightTheme.LocationHelp" = "Calculating sunset & sunrise times requires a one-time check of your approximate location. Note that this location is stored locally on your device only.\n\nSunset: %@\nSunrise: %@";
"AutoNightTheme.NotAvailable" = "N/A";

"AutoNightTheme.AutomaticSection" = "BRIGHTNESS THRESHOLD";
"AutoNightTheme.AutomaticHelp" = "Switch to night theme when brightness is %@%% or less. Auto-brightness should be enabled for this feature to work correctly.";

"AutoNightTheme.PreferredTheme" = "PREFERRED THEME";

"AuthSessions.Sessions" = "Sessions";
"AuthSessions.LoggedIn" = "Websites";
"AuthSessions.LogOutApplications" = "Disconnect All Websites";
"AuthSessions.LogOutApplicationsHelp" = "You can log in on websites that support signing in with Telegram.";
"AuthSessions.LoggedInWithTelegram" = "CONNECTED WEBSITES";
"AuthSessions.LogOut" = "Disconnect";
"AuthSessions.Message" = "You allowed this bot to message you when you logged in on %@.";

"Conversation.ContextMenuReport" = "Report";

"Stickers.Search" = "Search Stickers";
"Stickers.NoStickersFound" = "No Stickers Found";

"Camera.Discard" = "Discard All";

"Stickers.SuggestStickers" = "Suggest Stickers by Emoji";
"Stickers.SuggestAll" = "All Sets";
"Stickers.SuggestAdded" = "My Sets";
"Stickers.SuggestNone" = "None";

"Settings.Proxy" = "Proxy";
"Settings.ProxyDisabled" = "Disabled";
"Settings.ProxyConnecting" = "Connecting...";
"Settings.ProxyConnected" = "Connected";

"SocksProxySetup.UseProxy" = "Use Proxy";
"SocksProxySetup.SavedProxies" = "SAVED PROXIES";
"SocksProxySetup.AddProxy" = "Add Proxy";
"SocksProxySetup.SaveProxy" = "Save Proxy";
"SocksProxySetup.ConnectAndSave" = "Connect Proxy";
"SocksProxySetup.AddProxyTitle" = "Add Proxy";
"SocksProxySetup.ProxyDetailsTitle" = "Proxy Details";
"SocksProxySetup.ProxyStatusChecking" = "checking...";
"SocksProxySetup.ProxyStatusPing" = "%@ ms ping";
"SocksProxySetup.ProxyStatusUnavailable" = "unavailable";
"SocksProxySetup.ProxyStatusConnecting" = "connecting";
"SocksProxySetup.ProxyStatusConnected" = "connected";

"SocksProxySetup.ProxyType" = "TYPE";
"SocksProxySetup.ProxySocks5" = "SOCKS5";
"SocksProxySetup.ProxyTelegram" = "MTProto";
"SocksProxySetup.HostnamePlaceholder" = "Server";
"SocksProxySetup.PortPlaceholder" = "Port";
"SocksProxySetup.UsernamePlaceholder" = "Username";
"SocksProxySetup.PasswordPlaceholder" = "Password";
"SocksProxySetup.Secret" = "Secret";
"SocksProxySetup.SecretPlaceholder" = "Secret";
"SocksProxySetup.RequiredCredentials" = "CREDENTIALS";

"SocksProxySetup.Connecting" = "Connecting...";
"SocksProxySetup.FailedToConnect" = "Failed to connect";

"SocksProxySetup.ProxyEnabled" = "Proxy\nEnabled";

"DialogList.AdLabel" = "Proxy Sponsor";
"DialogList.AdNoticeAlert" = "The proxy you are using displays a sponsored channel in your chat list.";
"SocksProxySetup.AdNoticeHelp" = "This proxy may display a sponsored channel in your chat list. This doesn't reveal your Telegram traffic.";

"SocksProxySetup.ShareProxyList" = "Share Proxy List";

"Privacy.SecretChatsTitle" = "SECRET CHATS";
"Privacy.SecretChatsLinkPreviews" = "Link Previews";
"Privacy.SecretChatsLinkPreviewsHelp" = "Link previews will be generated on Telegram servers. We do not store data about the links you send.";

"Privacy.ContactsTitle" = "CONTACTS";
"Privacy.ContactsSync" = "Sync Contacts";
"Privacy.ContactsSyncHelp" = "Turn on to continuously sync contacts from this device with your account.";
"Privacy.ContactsReset" = "Delete Synced Contacts";
"Privacy.ContactsResetConfirmation" = "This will remove your contacts from the Telegram servers.\nIf 'Sync Contacts' is enabled, contacts will be re-synced.";

"Login.TermsOfServiceDecline" = "Decline";
"Login.TermsOfServiceAgree" = "Agree & Continue";

"Login.TermsOfService.ProceedBot" = "Please agree and proceed to %@.";

"Login.TermsOfServiceSignupDecline" = "We're very sorry, but this means you can't sign up for Telegram.\n\nUnlike others, we don't use your data for ad targeting or other commercial purposes. Telegram only stores the information it needs to function as a feature-rich cloud service. You can adjust how we use your data (e.g., delete synced contacts) in Privacy & Security settings.\n\nBut if you're generally not OK with Telegram's modest needs, it won't be possible for us to provide this service.";

"UserInfo.BotPrivacy" = "Privacy Policy";

"PrivacyPolicy.Title" = "Privacy Policy and Terms of Service";
"PrivacyPolicy.Decline" = "Decline";
"PrivacyPolicy.Accept" = "Agree & Continue";

"PrivacyPolicy.AgeVerificationTitle" = "Age Verification";
"PrivacyPolicy.AgeVerificationMessage" = "Tap Agree to confirm that you are %@ or over.";
"PrivacyPolicy.AgeVerificationAgree" = "Agree";

"PrivacyPolicy.DeclineTitle" = "Decline";
"PrivacyPolicy.DeclineMessage" = "We're very sorry, but this means we must part ways here. Unlike others, we don't use your data for ad targeting or other commercial purposes. Telegram only stores the information it needs to function as a feature-rich cloud service. You can adjust how we use your data (e.g., delete synced contacts) in Privacy & Security settings.\n\nBut if you're generally not OK with Telegram's modest needs, it won't be possible for us to provide this service.";
"PrivacyPolicy.DeclineDeclineAndDelete" = "Decline and Delete";

"PrivacyPolicy.DeclineLastWarning" = "Warning, this will irreversibly delete your Telegram account along with all the data you store in the Telegram cloud.\n\nWe will provide a tool to download your data before June, 23 – so you may want to wait a little before deleting.";
"PrivacyPolicy.DeclineDeleteNow" = "Delete Now";

"Settings.Passport" = "Telegram Passport";

"Passport.Title" = "Passport";

"Passport.RequestHeader" = "%@ requests access to your personal data to sign you up for their services.";

"Passport.InfoTitle" = "What is Telegram Passport?";
"Passport.InfoText" = "With **Telegram Passport** you can easily sign up for websites and services that require identity verification.\n\nYour information, personal data, and documents are protected by end-to-end encryption. Nobody, including Telegram, can access them without your permission.";
"Passport.InfoLearnMore" = "Learn More";
"Passport.InfoFAQ_URL" = "https://telegram.org/faq#passport";

"Passport.PassportInformation" = "PASSPORT INFORMATION";
"Passport.RequestedInformation" = "REQUESTED INFORMATION";
"Passport.FieldIdentity" = "Identity Document";
"Passport.FieldIdentityDetailsHelp" = "Fill in your personal details";
"Passport.FieldIdentityUploadHelp" = "Upload a scan of your passport or other ID";
"Passport.FieldIdentitySelfieHelp" = "Take a selfie with your document";
"Passport.FieldAddress" = "Residential Address";
"Passport.FieldAddressHelp" = "Please provide your address";
"Passport.FieldAddressUploadHelp" = "Upload proof of your address";
"Passport.FieldPhone" = "Phone Number";
"Passport.FieldPhoneHelp" = "Provide your contact phone number";
"Passport.FieldEmail" = "Email Address";
"Passport.FieldEmailHelp" = "Provide your contact email address";
"Passport.PrivacyPolicy" = "You accept the [%1$@ Privacy Policy] and allow their @%2$@ to send you messages.";
"Passport.AcceptHelp" = "You are sending your documents directly to %1$@ and allowing their @%2$@ to send you messages.";
"Passport.Authorize" = "Authorize";

"Passport.DeletePassport" = "Delete Telegram Passport";
"Passport.DeletePassportConfirmation" = "Are you sure you want to delete your Telegram Passport? All details will be lost.";

"Passport.PasswordHelp" = "Please enter your Telegram Password\nto decrypt your data";
"Passport.PasswordPlaceholder" = "Enter your password";
"Passport.InvalidPasswordError" = "Invalid password. Please try again.";
"Passport.FloodError" = "Limit exceeded. Please try again later.";
"Passport.UpdateRequiredError" = "Sorry, your Telegram app is out of date and can’t handle this request. Please update Telegram.";

"Passport.ForgottenPassword" = "Forgotten Password";
"Passport.PasswordReset" = "All documents uploaded to your Telegram Passport will be lost. You will be able to upload new documents.";

"Passport.PasswordDescription" = "Please create a password to secure your personal data with end-to-end encryption.\n\nThis password will also be required whenever you log in to Telegram on a new device.";
"Passport.PasswordCreate" = "Create a Password";
"Passport.PasswordCompleteSetup" = "Complete Password Setup";
"Passport.PasswordNext" = "Next";

"Passport.DeletePersonalDetails" = "Delete Personal Details";
"Passport.DeletePersonalDetailsConfirmation" = "Are you sure you want to delete personal details?";

"Passport.DeleteAddress" = "Delete Address";
"Passport.DeleteAddressConfirmation" = "Are you sure you want to delete address?";

"Passport.DeleteDocument" = "Delete Document";
"Passport.DeleteDocumentConfirmation" = "Are you sure you want to delete this document? All details will be lost.";

"Passport.ScansHeader" = "SCANS";
"Passport.Scans.Upload" = "Upload Scan";
"Passport.Scans.UploadNew" = "Upload Additional Scan";
"Passport.Scans.ScanIndex" = "Scan %@";

"Passport.Identity.TypePersonalDetails" = "Personal Details";
"Passport.Identity.TypePassport" = "Passport";
"Passport.Identity.TypePassportUploadScan" = "Upload a scan of your passport";
"Passport.Identity.TypeInternalPassport" = "Internal Passport";
"Passport.Identity.TypeInternalPassportUploadScan" = "Upload a scan of your internal passport";
"Passport.Identity.TypeIdentityCard" = "Identity Card";
"Passport.Identity.TypeIdentityCardUploadScan" = "Upload a scan of your identity card";
"Passport.Identity.TypeDriversLicense" = "Driver's License";
"Passport.Identity.TypeDriversLicenseUploadScan" = "Upload a scan of your driver's license";

"Passport.Identity.AddPersonalDetails" = "Add Personal Details";
"Passport.Identity.AddPassport" = "Add Passport";
"Passport.Identity.AddInternalPassport" = "Add Internal Passport";
"Passport.Identity.AddIdentityCard" = "Add Identity Card";
"Passport.Identity.AddDriversLicense" = "Add Driver's License";

"Passport.Identity.EditPersonalDetails" = "Edit Personal Details";
"Passport.Identity.EditPassport" = "Edit Passport";
"Passport.Identity.EditInternalPassport" = "Edit Internal Passport";
"Passport.Identity.EditIdentityCard" = "Edit Identity Card";
"Passport.Identity.EditDriversLicense" = "Edit Driver's License";

"Passport.Identity.DocumentDetails" = "DOCUMENT DETAILS";
"Passport.Identity.Name" = "First Name";
"Passport.Identity.NamePlaceholder" = "First Name";
"Passport.Identity.MiddleName" = "Middle Name";
"Passport.Identity.MiddleNamePlaceholder" = "Middle Name";
"Passport.Identity.Surname" = "Last Name";
"Passport.Identity.SurnamePlaceholder" = "Last Name";
"Passport.Identity.DateOfBirth" = "Date of Birth";
"Passport.Identity.DateOfBirthPlaceholder" = "Date of Birth";
"Passport.Identity.Gender" = "Gender";
"Passport.Identity.GenderPlaceholder" = "Gender";
"Passport.Identity.GenderMale" = "Male";
"Passport.Identity.GenderFemale" = "Female";
"Passport.Identity.Country" = "Citizenship";
"Passport.Identity.CountryPlaceholder" = "Citizenship";
"Passport.Identity.ResidenceCountry" = "Residence";
"Passport.Identity.ResidenceCountryPlaceholder" = "Residence";
"Passport.Identity.DocumentNumber" = "Document #";
"Passport.Identity.DocumentNumberPlaceholder" = "Document Number";
"Passport.Identity.IssueDate" = "Issue Date";
"Passport.Identity.IssueDatePlaceholder" = "Issue Date";
"Passport.Identity.ExpiryDate" = "Expiry Date";
"Passport.Identity.ExpiryDatePlaceholder" = "Expiry Date";
"Passport.Identity.ExpiryDateNone" = "None";
"Passport.Identity.DoesNotExpire" = "Does Not Expire";

"Passport.Identity.FilesTitle" = "REQUESTED FILES";
"Passport.Identity.ScansHelp" = "The document must contain your photograph, first and last name, date of birth, document number, country of issue, and expiry date.";
"Passport.Identity.FilesView" = "View";
"Passport.Identity.FilesUploadNew" = "Upload New";
"Passport.Identity.MainPage" = "Main Page";
"Passport.Identity.MainPageHelp" = "Upload a main page photo of the document";
"Passport.Identity.FrontSide" = "Front Side";
"Passport.Identity.FrontSideHelp" = "Upload a front side photo of the document";
"Passport.Identity.ReverseSide" = "Reverse Side";
"Passport.Identity.ReverseSideHelp" = "Upload a reverse side photo of the document";
"Passport.Identity.Selfie" = "Selfie";
"Passport.Identity.SelfieHelp" = "Upload a selfie holding this document";
"Passport.Identity.Translation" = "Translation";
"Passport.Identity.TranslationHelp" = "Upload a translation of this document";

"Passport.Address.TypeResidentialAddress" = "Residential Address";
"Passport.Address.TypePassportRegistration" = "Passport Registration";
"Passport.Address.TypeUtilityBill" = "Utility Bill";
"Passport.Address.TypeBankStatement" = "Bank Statement";
"Passport.Address.TypeRentalAgreement" = "Tenancy Agreement";
"Passport.Address.TypeTemporaryRegistration" = "Temporary Registration";

"Passport.Address.AddResidentialAddress" = "Add Residential Address";
"Passport.Address.AddPassportRegistration" = "Add Passport Registration";
"Passport.Address.AddUtilityBill" = "Add Utility Bill";
"Passport.Address.AddBankStatement" = "Add Bank Statement";
"Passport.Address.AddRentalAgreement" = "Add Tenancy Agreement";
"Passport.Address.AddTemporaryRegistration" = "Add Temporary Registration";

"Passport.Address.EditResidentialAddress" = "Edit Residential Address";
"Passport.Address.EditPassportRegistration" = "Edit Passport Registration";
"Passport.Address.EditUtilityBill" = "Edit Utility Bill";
"Passport.Address.EditBankStatement" = "Edit Bank Statement";
"Passport.Address.EditRentalAgreement" = "Edit Tenancy Agreement";
"Passport.Address.EditTemporaryRegistration" = "Edit Temporary Registration";

"Passport.Address.Address" = "ADDRESS";
"Passport.Address.Street" = "Street";
"Passport.Address.Street1Placeholder" = "Street and number, P.O. box";
"Passport.Address.Street2Placeholder" = "Apt., suite, unit, building, floor";
"Passport.Address.Postcode" = "Postcode";
"Passport.Address.PostcodePlaceholder" = "Postcode";
"Passport.Address.City" = "City";
"Passport.Address.CityPlaceholder" = "City";
"Passport.Address.Region" = "Region";
"Passport.Address.RegionPlaceholder" = "State / Province / Region";
"Passport.Address.Country" = "Country";
"Passport.Address.CountryPlaceholder" = "Country";

"Passport.Address.ScansHelp" = "The document must contain your first and last name, your residential address, a stamp / barcode / QR code / logo, and issue date, no more than 3 months ago.";

"Passport.Phone.Title" = "Phone Number";
"Passport.Phone.UseTelegramNumber" = "Use %@";
"Passport.Phone.UseTelegramNumberHelp" = "Use the same phone number as on Telegram.";
"Passport.Phone.EnterOtherNumber" = "OR ENTER NEW PHONE NUMBER";
"Passport.Phone.Help" = "Note: You will receive a confirmation code on the phone number you provide.";
"Passport.Phone.Delete" = "Delete Phone Number";

"Passport.Email.Title" = "Email";
"Passport.Email.UseTelegramEmail" = "Use %@";
"Passport.Email.UseTelegramEmailHelp" = "Use the same address as on Telegram.";
"Passport.Email.EnterOtherEmail" = "OR ENTER NEW EMAIL ADDRESS";
"Passport.Email.EmailPlaceholder" = "Enter your email address";
"Passport.Email.Help" = "Note: You will receive a confirmation code to the email address you provide.";
"Passport.Email.Delete" = "Delete Email Address";
"Passport.Email.CodeHelp" = "Please enter the confirmation code we've just sent to %@";

"Notification.PassportValuesSentMessage" = "%1$@ received the following documents: %2$@";
"Notification.PassportValuePersonalDetails" = "personal details";
"Notification.PassportValueProofOfIdentity" = "proof of identity";
"Notification.PassportValueAddress" = "your address";
"Notification.PassportValueProofOfAddress" = "proof of address";
"Notification.PassportValuePhone" = "phone number";
"Notification.PassportValueEmail" = "email address";

"FastTwoStepSetup.HintSection" = "HINT";
"FastTwoStepSetup.HintPlaceholder" = "Enter a hint";
"FastTwoStepSetup.HintHelp" = "Please create an optional hint for your password.";

"Passport.DiscardMessageTitle" = "Discard Changes";
"Passport.DiscardMessageDescription" = "Are you sure you want to discard all changes?";
"Passport.DiscardMessageAction" = "Discard";

"Passport.ScanPassport" = "Scan Your Passport";
"Passport.ScanPassportHelp" = "Scan your passport or identity card with machine-readable zone to fill personal details automatically.";

"TwoStepAuth.PasswordRemovePassportConfirmation" = "Are you sure you want to disable your password?\n\nWarning! All data saved in your Telegram Passport will be lost!";

"Application.Update" = "Update";

"Conversation.EditingMessagePanelMedia" = "Tap to edit media";
"Conversation.EditingMessageMediaChange" = "Change Photo or Video";
"Conversation.EditingMessageMediaEditCurrentPhoto" = "Edit Current Photo";
"Conversation.EditingMessageMediaEditCurrentVideo" = "Edit Current Video";

"Conversation.InputTextCaptionPlaceholder" = "Caption";

"Conversation.ViewContactDetails" = "VIEW CONTACT";

"DialogList.Read" = "Read";
"DialogList.Unread" = "Unread";

"ContactInfo.Title" = "Contact Info";
"ContactInfo.PhoneLabelHome" = "home";
"ContactInfo.PhoneLabelWork" = "work";
"ContactInfo.PhoneLabelMobile" = "mobile";
"ContactInfo.PhoneLabelMain" = "main";
"ContactInfo.PhoneLabelHomeFax" = "home fax";
"ContactInfo.PhoneLabelWorkFax" = "work fax";
"ContactInfo.PhoneLabelPager" = "pager";
"ContactInfo.PhoneLabelOther" = "other";
"ContactInfo.URLLabelHomepage" = "homepage";
"ContactInfo.BirthdayLabel" = "birthday";
"ContactInfo.Job" = "job";

"UserInfo.NotificationsDefault" = "Default";
"UserInfo.NotificationsDefaultSound" = "Default (%@)";

"DialogList.ProxyConnectionIssuesTooltip" = "Can’t connect to your preferred proxy.\nTap to change settings.";

"Conversation.TapAndHoldToRecord" = "Tap and hold to record";

"Privacy.TopPeers" = "Suggest Frequent Contacts";
"Privacy.TopPeersHelp" = "Display people you message frequently at the top of the search section for quick access.";
"Privacy.TopPeersWarning" = "This will delete all data about the people you message frequently as well the inline bots you are likely to use.";
"Privacy.TopPeersDelete" = "Delete";

"Conversation.EditingCaptionPanelTitle" = "Edit Caption";

"Passport.CorrectErrors" = "Tap to correct errors";

"Passport.NotLoggedInMessage" = "Please log in to your account to use Telegram Passport";

"Update.Title" = "Telegram Update";
"Update.AppVersion" = "Telegram %@";
"Update.UpdateApp" = "Update Telegram";
"Update.Skip" = "Skip";

"ReportPeer.ReasonCopyright" = "Copyright";

"PrivacySettings.DataSettings" = "Data Settings";
"PrivacySettings.DataSettingsHelp" = "Control which of your data is stored in the cloud and used by Telegram to enable advanced features.";

"PrivateDataSettings.Title" = "Data Settings";
"Privacy.ChatsTitle" = "CHATS";
"Privacy.DeleteDrafts" = "Delete All Cloud Drafts";

"UserInfo.NotificationsDefaultEnabled" = "Default (Enabled)";
"UserInfo.NotificationsDefaultDisabled" = "Default (Disabled)";

"Notifications.MessageNotificationsExceptions" = "Exceptions";
"Notifications.GroupNotificationsExceptions" = "Exceptions";

"Notifications.ExceptionsNone" = "None";
"Notifications.Exceptions_1" = "%@ chat";
"Notifications.Exceptions_2" = "%@ chats";
"Notifications.Exceptions_3_10" = "%@ chats";
"Notifications.Exceptions_any" = "%@ chats";
"Notifications.Exceptions_many" = "%@ chats";
"Notifications.Exceptions_0" = "%@ chats";

"Notifications.ExceptionMuteExpires.Minutes_1" = "In 1 minute";
"Notifications.ExceptionMuteExpires.Minutes_2" = "In 2 minutes";
"Notifications.ExceptionMuteExpires.Minutes_3_10" = "In %@ minutes";
"Notifications.ExceptionMuteExpires.Minutes_any" = "In %@ minutes";
"Notifications.ExceptionMuteExpires.Minutes_many" = "In %@ minutes";
"Notifications.ExceptionMuteExpires.Minutes_0" = "In %@ minutes";

"Notifications.ExceptionMuteExpires.Hours_1" = "In 1 hour";
"Notifications.ExceptionMuteExpires.Hours_2" = "In 2 hours";
"Notifications.ExceptionMuteExpires.Hours_3_10" = "In %@ hours";
"Notifications.ExceptionMuteExpires.Hours_any" = "In %@ hours";
"Notifications.ExceptionMuteExpires.Hours_many" = "In %@ hours";
"Notifications.ExceptionMuteExpires.Hours_0" = "In %@ hours";

"Notifications.ExceptionMuteExpires.Days_1" = "In 1 day";
"Notifications.ExceptionMuteExpires.Days_2" = "In 2 days";
"Notifications.ExceptionMuteExpires.Days_3_10" = "In %@ days";
"Notifications.ExceptionMuteExpires.Days_any" = "In %@ days";
"Notifications.ExceptionMuteExpires.Days_many" = "In %@ days";
"Notifications.ExceptionMuteExpires.Days_0" = "In %@ days";

"Notifications.ExceptionsTitle" = "Exceptions";
"Notifications.ExceptionsChangeSound" = "Change Sound (%@)";
"Notifications.ExceptionsDefaultSound" = "Default";
"Notifications.ExceptionsMuted" = "Muted";
"Notifications.ExceptionsUnmuted" = "Unmuted";
"Notifications.AddExceptionTitle" = "Add Exception";

"Notifications.ExceptionsMessagePlaceholder" = "This section will list all private chats with non-default notification settings.";
"Notifications.ExceptionsGroupPlaceholder" = "This section will list all groups and channels with non-default notification settings.";

"Passport.Identity.LatinNameHelp" = "Enter your name using the Latin alphabet";
"Passport.Identity.NativeNameTitle" = "YOUR NAME IN %@";
"Passport.Identity.NativeNameGenericTitle" = "NAME IN DOCUMENT LANGUAGE";
"Passport.Identity.NativeNameHelp" = "Your name in the language of the country that issued the document.";
"Passport.Identity.NativeNameGenericHelp" = "Your name in the language of the country (%@) that issued the document.";

"Passport.Identity.Translations" = "TRANSLATION";
"Passport.Identity.TranslationsHelp" = "Upload scans of verified translation of the document.";
"Passport.FieldIdentityTranslationHelp" = "Upload a translation of your document";
"Passport.FieldAddressTranslationHelp" = "Upload a translation of your document";

"Passport.FieldOneOf.Or" = "%1$@ or %2$@";
"Passport.Identity.UploadOneOfScan" = "Upload a scan of your %@";
"Passport.Address.UploadOneOfScan" = "Upload a scan of your %@";

"Passport.Address.TypeUtilityBillUploadScan" = "Upload a scan of your utiliity bill";
"Passport.Address.TypeBankStatementUploadScan" = "Upload a scan of your bank statement";
"Passport.Address.TypeRentalAgreementUploadScan" = "Upload a scan of your tenancy agreement";
"Passport.Address.TypePassportRegistrationUploadScan" = "Upload a scan of your passport registration";
"Passport.Address.TypeTemporaryRegistrationUploadScan" = "Upload a scan of your temporary registration";

"Passport.Identity.OneOfTypePassport" = "passport";
"Passport.Identity.OneOfTypeInternalPassport" = "internal passport";
"Passport.Identity.OneOfTypeIdentityCard" = "identity card";
"Passport.Identity.OneOfTypeDriversLicense" = "driver's license";

"Passport.Address.OneOfTypePassportRegistration" = "passport registration";
"Passport.Address.OneOfTypeUtilityBill" = "utility bill";
"Passport.Address.OneOfTypeBankStatement" = "bank statement";
"Passport.Address.OneOfTypeRentalAgreement" = "tenancy agreement";
"Passport.Address.OneOfTypeTemporaryRegistration" = "temporary registration";

"Passport.FieldOneOf.Delimeter" = ", ";
"Passport.FieldOneOf.FinalDelimeter" = " or ";

"Passport.Scans_1" = "%@ scan";
"Passport.Scans_2" = "%@ scans";
"Passport.Scans_3_10" = "%@ scans";
"Passport.Scans_any" = "%@ scans";
"Passport.Scans_many" = "%@ scans";
"Passport.Scans_0" = "%@ scans";

"NotificationsSound.None" = "None";
"NotificationsSound.Note" = "Note";
"NotificationsSound.Aurora" = "Aurora";
"NotificationsSound.Bamboo" = "Bamboo";
"NotificationsSound.Chord" = "Chord";
"NotificationsSound.Circles" = "Circles";
"NotificationsSound.Complete" = "Complete";
"NotificationsSound.Hello" = "Hello";
"NotificationsSound.Input" = "Input";
"NotificationsSound.Keys" = "Keys";
"NotificationsSound.Popcorn" = "Popcorn";
"NotificationsSound.Pulse" = "Pulse";
"NotificationsSound.Synth" = "Synth";

"NotificationsSound.Tritone" = "Tri-tone";
"NotificationsSound.Tremolo" = "Tremolo";
"NotificationsSound.Alert" = "Alert";
"NotificationsSound.Bell" = "Bell";
"NotificationsSound.Calypso" = "Calypso";
"NotificationsSound.Chime" = "Chime";
"NotificationsSound.Glass" = "Glass";
"NotificationsSound.Telegraph" = "Telegraph";

"Settings.CopyPhoneNumber" = "Copy Phone Number";
"Settings.CopyUsername" = "Copy Username";

"Passport.Language.ar" = "Arabic";
"Passport.Language.az" = "Azerbaijani";
"Passport.Language.bg" = "Bulgarian";
"Passport.Language.bn" = "Bangla";
"Passport.Language.cs" = "Czech";
"Passport.Language.da" = "Danish";
"Passport.Language.de" = "German";
"Passport.Language.dv" = "Divehi";
"Passport.Language.dz" = "Dzongkha";
"Passport.Language.el" = "Greek";
"Passport.Language.en" = "English";
"Passport.Language.es" = "Spanish";
"Passport.Language.et" = "Estonian";
"Passport.Language.fa" = "Persian";
"Passport.Language.fr" = "French";
"Passport.Language.he" = "Hebrew";
"Passport.Language.hr" = "Croatian";
"Passport.Language.hu" = "Hungarian";
"Passport.Language.hy" = "Armenian";
"Passport.Language.id" = "Indonesian";
"Passport.Language.is" = "Icelandic";
"Passport.Language.it" = "Italian";
"Passport.Language.ja" = "Japanese";
"Passport.Language.ka" = "Georgian";
"Passport.Language.km" = "Khmer";
"Passport.Language.ko" = "Korean";
"Passport.Language.lo" = "Lao";
"Passport.Language.lt" = "Lithuanian";
"Passport.Language.lv" = "Latvian";
"Passport.Language.mk" = "Macedonian";
"Passport.Language.mn" = "Mongolian";
"Passport.Language.ms" = "Malay";
"Passport.Language.my" = "Burmese";
"Passport.Language.ne" = "Nepali";
"Passport.Language.nl" = "Dutch";
"Passport.Language.pl" = "Polish";
"Passport.Language.pt" = "Portuguese";
"Passport.Language.ro" = "Romanian";
"Passport.Language.ru" = "Russian";
"Passport.Language.sk" = "Slovak";
"Passport.Language.sl" = "Slovenian";
"Passport.Language.th" = "Thai";
"Passport.Language.tk" = "Turkmen";
"Passport.Language.tr" = "Turkish";
"Passport.Language.uk" = "Ukrainian";
"Passport.Language.uz" = "Uzbek";
"Passport.Language.vi" = "Vietnamese";

"Conversation.EmptyGifPanelPlaceholder" = "You have no saved GIFs yet.\nEnter @gif to search.";
"DialogList.MultipleTyping" = "%@ and %@";
"Contacts.NotRegisteredSection" = "Phonebook";

"SocksProxySetup.PasteFromClipboard" = "Paste From Clipboard";

"Share.AuthTitle" = "Log in to Telegram";
"Share.AuthDescription" = "Open Telegram and log in to share.";

"Notifications.DisplayNamesOnLockScreen" = "Names on lock-screen";
"Notifications.DisplayNamesOnLockScreenInfoWithLink" = "Display names in notifications when the device is locked. To disable, make sure that \"Show Previews\" is also set to \"When Unlocked\" or \"Never\" in [iOS Settings]";

"Notifications.Badge" = "BADGE COUNTER";
"Notifications.Badge.IncludeMutedChats" = "Include Muted Chats";
"Notifications.Badge.IncludePublicGroups" = "Include Public Groups";
"Notifications.Badge.IncludeChannels" = "Include Channels";
"Notifications.Badge.CountUnreadMessages" = "Count Unread Messages";
"Notifications.Badge.CountUnreadMessages.InfoOff" = "Switch on to show the number of unread messages instead of chats.";
"Notifications.Badge.CountUnreadMessages.InfoOn" = "Switch off to show the number of unread chats instead of messages.";

"Appearance.ReduceMotion" = "Reduce Motion";
"Appearance.ReduceMotionInfo" = "Disable animations in message bubbles and in the chats list.";

"Appearance.Animations" = "ANIMATIONS";

"Weekday.Monday" = "Monday";
"Weekday.Tuesday" = "Tuesday";
"Weekday.Wednesday" = "Wednesday";
"Weekday.Thursday" = "Thursday";
"Weekday.Friday" = "Friday";
"Weekday.Saturday" = "Saturday";
"Weekday.Sunday" = "Sunday";

"Watch.Message.Call" = "Call";
"Watch.Message.Game" = "Game";
"Watch.Message.Invoice" = "Invoice";
"Watch.Message.Poll" = "Poll";
"Watch.Message.Unsupported" = "Unsupported Message";

"Notifications.ExceptionsResetToDefaults" = "Reset to Defaults";

"AuthSessions.IncompleteAttempts" = "INCOMPLETE LOGIN ATTEMPTS";
"AuthSessions.IncompleteAttemptsInfo" = "These devices have no access to your account. The code was entered correctly, but no correct password was given.";

"AuthSessions.Terminate" = "Terminate";

"ApplyLanguage.ChangeLanguageAlreadyActive" = "The language %1$@ is already active.";
"ApplyLanguage.ChangeLanguageTitle" = "Change Language?";
"ApplyLanguage.ChangeLanguageUnofficialText" = "You are about to apply a custom language pack **%1$@** that is %2$@% complete.\n\nThis will translate the entire interface. You can suggest corrections in the [translation panel]().\n\nYou can change your language back at any time in Settings.";
"ApplyLanguage.ChangeLanguageOfficialText" = "You are about to apply a language pack **%1$@**.\n\nThis will translate the entire interface. You can suggest corrections in the [translation panel]().\n\nYou can change your language back at any time in Settings.";
"ApplyLanguage.ChangeLanguageAction" = "Change";
"ApplyLanguage.ApplyLanguageAction" = "Change";
"ApplyLanguage.UnsufficientDataTitle" = "Insufficient Data";
"ApplyLanguage.UnsufficientDataText" = "Unfortunately, this custom language pack (%1$@) doesn't contain data for Telegram iOS. You can contribute to this language pack using the [translations platform]()";
"ApplyLanguage.LanguageNotSupportedError" = "Sorry, this language doesn't seem to exist.";
"ApplyLanguage.ApplySuccess" = "Language changed";

"TextFormat.Bold" = "Bold";
"TextFormat.Italic" = "Italic";
"TextFormat.Monospace" = "Monospace";

"TwoStepAuth.SetupPasswordTitle" = "Create a Password";
"TwoStepAuth.SetupPasswordDescription" = "Please create a password which will be used to protect your data.";
"TwoStepAuth.ChangePassword" = "Change Password";
"TwoStepAuth.ChangePasswordDescription" = "Please enter a new password which will be used to protect your data.";
"TwoStepAuth.ReEnterPasswordTitle" = "Re-enter your Password";
"TwoStepAuth.ReEnterPasswordDescription" = "Please confirm your password.";
"TwoStepAuth.AddHintTitle" = "Add a Hint";
"TwoStepAuth.AddHintDescription" = "You can create an optional hint for your password.";
"TwoStepAuth.HintPlaceholder" = "Hint";
"TwoStepAuth.RecoveryEmailTitle" = "Recovery Email";
"TwoStepAuth.RecoveryEmailAddDescription" = "Please add your valid e-mail. It is the only way to recover a forgotten password.";
"TwoStepAuth.RecoveryEmailChangeDescription" = "Please enter your new recovery email. It is the only way to recover a forgotten password.";
"TwoStepAuth.ChangeEmail" = "Change Email";
"TwoStepAuth.ConfirmEmailDescription" = "Please enter the code we've just emailed at %1$@.";
"TwoStepAuth.ConfirmEmailCodePlaceholder" = "Code";
"TwoStepAuth.ConfirmEmailResendCode" = "Resend Code";

"TwoStepAuth.SetupPendingEmail" = "Your recovery email %@ needs to be confirmed and is not yet active.\n\nPlease check your email and enter the confirmation code to complete Two-Step Verification setup. Be sure to check the spam folder as well.";
"TwoStepAuth.SetupResendEmailCode" = "Resend Code";
"TwoStepAuth.SetupResendEmailCodeAlert" = "The code has been sent. Please check your e-mail. Be sure to check the spam folder as well.";
"TwoStepAuth.EnterEmailCode" = "Enter Code";

"TwoStepAuth.EnabledSuccess" = "Two-Step verification\nis enabled.";
"TwoStepAuth.DisableSuccess" = "Two-Step verification\nis disabled.";
"TwoStepAuth.PasswordChangeSuccess" = "Your password\nhas been changed.";
"TwoStepAuth.EmailAddSuccess" = "Your recovery e-mail\nhas been added.";
"TwoStepAuth.EmailChangeSuccess" = "Your recovery e-mail\nhas been changed.";

"Conversation.SendMessageErrorGroupRestricted" = "Sorry, you are currently restricted from posting to public groups.";

"InstantPage.TapToOpenLink" = "Tap to open the link:";
"InstantPage.RelatedArticleAuthorAndDateTitle" = "%1$@ • %2$@";

"AuthCode.Alert" = "Your login code is %@. Enter it in the Telegram app where you are trying to log in.\n\nDo not give this code to anyone.";
"Login.CheckOtherSessionMessages" = "Check your Telegram messages";
"Login.SendCodeViaSms" = "Get the code via SMS";
"Login.SendCodeViaCall" = "Call me to dictate the code";
"Login.SendCodeViaFlashCall" = "Get the code via phone call";
"Login.CancelPhoneVerification" = "Do you want to stop the phone number verification process?";
"Login.CancelPhoneVerificationStop" = "Stop";
"Login.CancelPhoneVerificationContinue" = "Continue";
"Login.CodeExpired" = "Code expired, please login again.";
"Login.CancelSignUpConfirmation" = "Do you want to stop the registration process?";

"Passcode.AppLockedAlert" = "Telegram\nLocked";

"ChatList.ReadAll" = "Read All";
"ChatList.Read" = "Read";
"ChatList.DeleteConfirmation_1" = "Delete";
"ChatList.DeleteConfirmation_2" = "Delete 2 Chats";
"ChatList.DeleteConfirmation_3_10" = "Delete %@ Chats";
"ChatList.DeleteConfirmation_any" = "Delete %@ Chats";
"ChatList.DeleteConfirmation_many" = "Delete %@ Chats";
"ChatList.DeleteConfirmation_0" = "Delete %@ Chats";

"Username.TooManyPublicUsernamesError" = "Sorry, you have reserved too many public usernames.";
"Group.Username.RevokeExistingUsernamesInfo" = "You can revoke the link from one of your older groups or channels, or create a private group instead.";
"Channel.Username.RevokeExistingUsernamesInfo" = "You can revoke the link from one of your older groups or channels, or create a private channel instead.";

"InstantPage.Reference" = "Reference";

"Permissions.Skip" = "Skip";

"Permissions.ContactsTitle.v0" = "Sync Your Contacts";
"Permissions.ContactsText.v0" = "See who's on Telegram and switch seamlessly, without having to \"add\" your friends.";
"Permissions.ContactsAllow.v0" = "Allow Access";
"Permissions.ContactsAllowInSettings.v0" = "Allow in Settings";

"Permissions.NotificationsTitle.v0" = "Turn ON Notifications";
"Permissions.NotificationsText.v0" = "Don't miss important messages from your friends and coworkers.";
"Permissions.NotificationsUnreachableText.v0" = "Please note that you partly disabled message notifications in your Settings.";
"Permissions.NotificationsAllow.v0" = "Turn Notifications ON";
"Permissions.NotificationsAllowInSettings.v0" = "Turn ON in Settings";

"Permissions.CellularDataTitle.v0" = "Enable Cellular Data";
"Permissions.CellularDataText.v0" = "Don't worry, Telegram keeps network usage to a minimum. You can further control this in Settings > Data and Storage.";
"Permissions.CellularDataAllowInSettings.v0" = "Turn ON in Settings";

"Permissions.SiriTitle.v0" = "Turn ON Siri";
"Permissions.SiriText.v0" = "Use Siri to send messages and make calls.";
"Permissions.SiriAllow.v0" = "Turn Siri ON";
"Permissions.SiriAllowInSettings.v0" = "Turn ON in Settings";

"Permissions.PrivacyPolicy" = "Privacy Policy";

"Contacts.PermissionsTitle" = "Access to Contacts";
"Contacts.PermissionsText" = "Please allow Telegram access to your phonebook to seamlessly find all your friends.";
"Contacts.PermissionsAllow" = "Allow Access";
"Contacts.PermissionsAllowInSettings" = "Allow in Settings";
"Contacts.PermissionsSuppressWarningTitle" = "Keep contacts disabled?";
"Contacts.PermissionsSuppressWarningText" = "You won't know when your friends join Telegram and become available to chat. We recommend enabling access to contacts in Settings.";
"Contacts.PermissionsKeepDisabled" = "Keep Disabled";
"Contacts.PermissionsEnable" = "Enable";

"Notifications.PermissionsTitle" = "Turn ON Notifications";
"Notifications.PermissionsText" = "Don't miss important messages from your friends and coworkers.";
"Notifications.PermissionsUnreachableTitle" = "Check Notification Settings";
"Notifications.PermissionsUnreachableText" = "Please note that you partly disabled message notifications in your Settings.";
"Notifications.PermissionsAllow" = "Turn Notifications ON";
"Notifications.PermissionsAllowInSettings" = "Turn ON in Settings";
"Notifications.PermissionsOpenSettings" = "Open Settings";
"Notifications.PermissionsSuppressWarningTitle" = "Keep notifications disabled?";
"Notifications.PermissionsSuppressWarningText" = "You may miss important messages on Telegram due to your current settings.\n\nFor better results, enable alerts or banners and try muting certain chats or chat types in Telegram settings.";
"Notifications.PermissionsKeepDisabled" = "Keep Disabled";
"Notifications.PermissionsEnable" = "Enable";

"ChatSettings.DownloadInBackground" = "Background Download";
"ChatSettings.DownloadInBackgroundInfo" = "The app will continue downloading media files for a limited time.";

"Cache.ServiceFiles" = "Service Files";

"SharedMedia.SearchNoResults" = "No Results";
"SharedMedia.SearchNoResultsDescription" = "There were no results for \"%@\".\nTry a new search.";

"MessagePoll.LabelAnonymous" = "Anonymous Poll";
"MessagePoll.LabelClosed" = "Final Results";
"MessagePoll.NoVotes" = "No votes";
"MessagePoll.VotedCount_0" = "%@ votes";
"MessagePoll.VotedCount_1" = "1 vote";
"MessagePoll.VotedCount_2" = "2 votes";
"MessagePoll.VotedCount_3_10" = "%@ votes";
"MessagePoll.VotedCount_many" = "%@ votes";
"MessagePoll.VotedCount_any" = "%@ votes";
"AttachmentMenu.Poll" = "Poll";
"Conversation.PinnedPoll" = "Pinned Poll";
"Conversation.PinnedQuiz" = "Pinned Quiz";

"CreatePoll.Title" = "New Poll";
"CreatePoll.Create" = "Send";
"CreatePoll.TextHeader" = "QUESTION";
"CreatePoll.TextPlaceholder" = "Ask a question";
"CreatePoll.OptionsHeader" = "POLL OPTIONS";
"CreatePoll.OptionPlaceholder" = "Option";
"CreatePoll.AddOption" = "Add an Option";

"CreatePoll.AddMoreOptions_0" = "You can add %@ more options.";
"CreatePoll.AddMoreOptions_1" = "You can add 1 more option.";
"CreatePoll.AddMoreOptions_2" = "You can add 2 more options.";
"CreatePoll.AddMoreOptions_3_10" = "You can add %@ more options.";
"CreatePoll.AddMoreOptions_many" = "You can add %@ more options.";
"CreatePoll.AddMoreOptions_any" = "You can add %@ more options.";
"CreatePoll.AllOptionsAdded" = "You have added the maximum number of options.";

"CreatePoll.CancelConfirmation" = "Are you sure you want to discard this poll?";

"ForwardedPolls_1" = "Forwarded poll";
"ForwardedPolls_2" = "2 forwarded polls";
"ForwardedPolls_3_10" = "%@ forwarded polls";
"ForwardedPolls_any" = "%@ forwarded polls";
"ForwardedPolls_many" = "%@ forwarded polls";
"ForwardedPolls_0" = "%@ forwarded polls";

"Conversation.UnvotePoll" = "Retract Vote";
"Conversation.StopPoll" = "Stop Poll";
"Conversation.StopPollConfirmationTitle" = "If you stop this poll now, nobody will be able to vote in it anymore. This action cannot be undone.";
"Conversation.StopPollConfirmation" = "Stop Poll";

"AttachmentMenu.WebSearch" = "Web Search";

"Conversation.UnsupportedMediaPlaceholder" = "This message is not supported on your version of Telegram. Please update to the latest version.";
"Conversation.UpdateTelegram" = "UPDATE TELEGRAM";

"Cache.LowDiskSpaceText" = "Your phone has run out of available storage. Please free some space to download or upload media.";

"Contacts.SortBy" = "Sort by:";
"Contacts.SortByName" = "Name";
"Contacts.SortByPresence" = "Last Seen Time";
"Contacts.SortedByName" = "Sorted by Name";
"Contacts.SortedByPresence" = "Sorted by Last Seen Time";

"NotificationSettings.ContactJoinedInfo" = "Receive push notifications when one of your contacts becomes available on Telegram.";

"GroupInfo.Permissions" = "Permissions";
"GroupInfo.Permissions.Title" = "Permissions";
"GroupInfo.Permissions.SectionTitle" = "WHAT CAN MEMBERS OF THIS GROUP DO?";
"GroupInfo.Permissions.Removed" = "Removed Users";
"GroupInfo.Permissions.Exceptions" = "EXCEPTIONS";
"GroupInfo.Permissions.AddException" = "Add Exception";
"GroupInfo.Permissions.SearchPlaceholder" = "Search Exceptions";

"GroupInfo.Administrators" = "Administrators";
"GroupInfo.Administrators.Title" = "Administrators";

"GroupPermission.NoSendMessages" = "no messages";
"GroupPermission.NoSendMedia" = "no media";
"GroupPermission.NoSendGifs" = "no GIFs";
"GroupPermission.NoSendPolls" = "no polls";
"GroupPermission.NoSendLinks" = "no links";
"GroupPermission.NoChangeInfo" = "no info";
"GroupPermission.NoAddMembers" = "no add";
"GroupPermission.NoPinMessages" = "no pin";
"GroupPermission.NoManageTopics" = "no topics";

"GroupPermission.Title" = "Exception";
"GroupPermission.NewTitle" = "New Exception";
"GroupPermission.SectionTitle" = "WHAT CAN THIS MEMBER DO?";
"GroupPermission.Duration" = "Duration";
"GroupPermission.AddedInfo" = "Exception added by %1$@ %2$@";
"GroupPermission.Delete" = "Delete Exception";
"GroupPermission.ApplyAlertText" = "You have changed this user's rights in %@.\nApply Changes?";
"GroupPermission.ApplyAlertAction" = "Apply";
"GroupPermission.AddSuccess" = "Exception Added";
"GroupPermission.NotAvailableInPublicGroups" = "This permission is not available in public groups.";
"GroupPermission.AddMembersNotAvailable" = "You don't have persmission to add members.";

"Channel.EditAdmin.PermissionEnabledByDefault" = "This option is permitted for all members in Group Permissions.";

"GroupPermission.EditingDisabled" = "You cannot edit restrictions of this user.";
"GroupPermission.PermissionDisabledByDefault" = "This option is disabled for all members in Group Permissions.";

"Channel.Management.RemovedBy" = "Removed by %@";

"GroupRemoved.Title" = "Removed Users";
"GroupRemoved.Remove" = "Remove User";
"GroupRemoved.RemoveInfo" = "Users removed from the group by admins cannot rejoin it via invite links.";
"ChannelRemoved.RemoveInfo" = "Users removed from the channel by admins cannot rejoin it via invite links.";
"GroupRemoved.UsersSectionTitle" = "REMOVED USERS";
"GroupRemoved.ViewUserInfo" = "View User Info";
"GroupRemoved.AddToGroup" = "Add To Group";
"GroupRemoved.DeleteUser" = "Delete";

"EmptyGroupInfo.Title" = "You have created a group";
"EmptyGroupInfo.Subtitle" = "Groups can have:";
"EmptyGroupInfo.Line1" = "Up to %@ members";
"EmptyGroupInfo.Line2" = "Persistent chat history";
"EmptyGroupInfo.Line3" = "Public links such as t.me/title";
"EmptyGroupInfo.Line4" = "Admins with different rights";

"WallpaperPreview.Title" = "Background Preview";
"WallpaperPreview.PreviewTopText" = "Press Set to apply the background";
"WallpaperPreview.PreviewBottomText" = "Enjoy the view";

"WallpaperPreview.SwipeTopText" = "Swipe left or right to preview more backgrounds";
"WallpaperPreview.SwipeBottomText" = "Backgrounds for the god of backgrounds!";
"WallpaperPreview.SwipeColorsTopText" = "Swipe left or right to see more colors";
"WallpaperPreview.SwipeColorsBottomText" = "Salmon is a fish, not a color";
"WallpaperPreview.CustomColorTopText" = "Use sliders to adjust color";
"WallpaperPreview.CustomColorBottomText" = "Something to match your curtains";
"WallpaperPreview.CropTopText" = "Pinch and pan to adjust background";
"WallpaperPreview.CropBottomText" = "Pinch me, I'm dreaming";
"WallpaperPreview.Motion" = "Motion";
"WallpaperPreview.Blurred" = "Blurred";
"WallpaperPreview.Pattern" = "Pattern";

"Wallpaper.Search" = "Search Backgrounds";
"Wallpaper.SearchShort" = "Search";
"Wallpaper.SetColor" = "Set a Color";
"Wallpaper.SetCustomBackground" = "Choose from Gallery";
"Wallpaper.SetCustomBackgroundInfo" = "You can set a custom background image and share it with your friends.";

"Wallpaper.DeleteConfirmation_1" = "Delete Background";
"Wallpaper.DeleteConfirmation_2" = "Delete 2 Backgrounds";
"Wallpaper.DeleteConfirmation_3_10" = "Delete %@ Backgrounds";
"Wallpaper.DeleteConfirmation_any" = "Delete %@ Backgrounds";
"Wallpaper.DeleteConfirmation_many" = "Delete %@ Backgrounds";
"Wallpaper.DeleteConfirmation_0" = "Delete %@ Backgrounds";

"WallpaperColors.Title" = "Set a Color";
"WallpaperColors.SetCustomColor" = "Set Custom Color";

"WallpaperSearch.ColorTitle" = "SEARCH BY COLOR";
"WallpaperSearch.Recent" = "RECENT";
"WallpaperSearch.ColorPrefix" = "color: ";
"WallpaperSearch.ColorBlue" = "Blue";
"WallpaperSearch.ColorRed" = "Red";
"WallpaperSearch.ColorOrange" = "Orange";
"WallpaperSearch.ColorYellow" = "Yellow";
"WallpaperSearch.ColorGreen" = "Green";
"WallpaperSearch.ColorTeal" = "Teal";
"WallpaperSearch.ColorPurple" = "Purple";
"WallpaperSearch.ColorPink" = "Pink";
"WallpaperSearch.ColorBrown" = "Brown";
"WallpaperSearch.ColorBlack" = "Black";
"WallpaperSearch.ColorGray" = "Gray";
"WallpaperSearch.ColorWhite" = "White";

"Channel.AdminLog.DefaultRestrictionsUpdated" = "changed default permissions";
"Channel.AdminLog.PollStopped" = "%@ stopped poll";

"ChatList.DeleteChat" = "Delete Chat";
"ChatList.DeleteChatConfirmation" = "Are you sure you want to delete chat\nwith %@?";
"ChatList.DeleteSecretChatConfirmation" = "Are you sure you want to delete secret chat\nwith %@?";
"ChatList.LeaveGroupConfirmation" = "Are you sure you want to leave %@?";
"ChatList.DeleteAndLeaveGroupConfirmation" = "Are you sure you want to leave and delete %@?";
"ChatList.DeleteSavedMessagesConfirmation" = "Are you sure you want to delete\nSaved Messages?";

"Undo.Undo" = "Undo";
"Undo.ChatDeleted" = "Chat deleted";
"Undo.ChatCleared" = "Chat cleared";
"Undo.ChatClearedForBothSides" = "Chat cleared for both sides";
"Undo.ChatClearedForEveryone" = "Chat cleared for everyone";
"Undo.SecretChatDeleted" = "Secret Chat deleted";
"Undo.LeftChannel" = "Left channel";
"Undo.LeftGroup" = "Left group";
"Undo.DeletedChannel" = "Deleted channel";
"Undo.DeletedGroup" = "Deleted group";

"AccessDenied.Wallpapers" = "Telegram needs access to your photo library to set a custom chat background.\n\nPlease go to Settings > Privacy > Photos and set Telegram to ON.";

"Conversation.ChatBackground" = "Chat Background";
"Conversation.ViewBackground" = "VIEW BACKGROUND";

"SocksProxySetup.ShareQRCodeInfo" = "Your friends can add this proxy by scanning this code with phone or in-app camera.";
"SocksProxySetup.ShareQRCode" = "Share QR Code";
"SocksProxySetup.ShareLink" = "Share Lisnk";

"CallFeedback.Title" = "Call Feedback";
"CallFeedback.WhatWentWrong" = "WHAT WENT WRONG?";
"CallFeedback.ReasonEcho" = "I heard my own voice";
"CallFeedback.ReasonNoise" = "I heard background noise";
"CallFeedback.ReasonInterruption" = "The other side kept disappearing";
"CallFeedback.ReasonDistortedSpeech" = "Speech was distorted";
"CallFeedback.ReasonSilentLocal" = "I couldn't hear the other side";
"CallFeedback.ReasonSilentRemote" = "The other side couldn't hear me";
"CallFeedback.ReasonDropped" = "Call ended unexpectedly";
"CallFeedback.VideoReasonDistorted" = "Video was distorted";
"CallFeedback.VideoReasonLowQuality" = "Video was pixelated";
"CallFeedback.AddComment" = "Add an optional comment";
"CallFeedback.IncludeLogs" = "Include technical information";
"CallFeedback.IncludeLogsInfo" = "This won't reveal the contents of your conversation, but will help us fix the issue sooner.";
"CallFeedback.Send" = "Send";
"CallFeedback.Success" = "Thanks for\nyour feedback";

"Settings.AddAccount" = "Add Account";
"WebSearch.SearchNoResults" = "No Results";
"WebSearch.SearchNoResultsDescription" = "There were no results for \"%@\".\nTry a new search.";

"WallpaperPreview.PatternIntensity" = "Pattern Intensity";

"Message.Wallpaper" = "Chat Background";

"Wallpaper.ResetWallpapers" = "Reset Chat Backgrounds";
"Wallpaper.ResetWallpapersInfo" = "Remove all uploaded chat backgrounds and restore pre-installed backgrounds for all themes.";
"Wallpaper.ResetWallpapersConfirmation" = "Reset Chat Backgrounds";

"Proxy.TooltipUnavailable" = "The proxy may be unavailable. Try selecting another one.";

"SocksProxySetup.Status" = "Status";
"Login.PhoneNumberAlreadyAuthorized" = "This account is already logged in from this app.";

"Login.PhoneNumberAlreadyAuthorizedSwitch" = "Switch";

"Call.AnsweringWithAccount" = "Answering as %@";

"AutoDownloadSettings.CellularTitle" = "Using Cellular";
"AutoDownloadSettings.WifiTitle" = "Using Wi-Fi";
"AutoDownloadSettings.AutoDownload" = "Auto-Download Media";
"AutoDownloadSettings.MediaTypes" = "TYPES OF MEDIA";
"AutoDownloadSettings.Photos" = "Photos";
"AutoDownloadSettings.Videos" = "Videos";
"AutoDownloadSettings.Files" = "Files";
"AutoDownloadSettings.VoiceMessagesInfo" = "Voice messages are tiny and always downloaded automatically.";
"AutoDownloadSettings.ResetSettings" = "Reset Auto-Download Settings";
"AutoDownloadSettings.AutodownloadPhotos" = "AUTO-DOWNLOAD PHOTOS";
"AutoDownloadSettings.AutodownloadVideos" = "AUTO-DOWNLOAD VIDEOS AND GIFS";
"AutoDownloadSettings.AutodownloadFiles" = "AUTO-DOWNLOAD FILES AND MUSIC";
"AutoDownloadSettings.MaxVideoSize" = "MAXIMUM VIDEO SIZE";
"AutoDownloadSettings.MaxFileSize" = "MAXIMUM FILE SIZE";
"AutoDownloadSettings.DataUsage" = "DATA USAGE";
"AutoDownloadSettings.DataUsageLow" = "Low";
"AutoDownloadSettings.DataUsageMedium" = "Medium";
"AutoDownloadSettings.DataUsageHigh" = "High";
"AutoDownloadSettings.DataUsageCustom" = "Custom";
"AutoDownloadSettings.OnForAll" = "On for all chats";
"AutoDownloadSettings.OnFor" = "On for %@";
"AutoDownloadSettings.TypeContacts" = "Contacts";
"AutoDownloadSettings.TypePrivateChats" = "PM";
"AutoDownloadSettings.TypeGroupChats" = "Groups";
"AutoDownloadSettings.TypeChannels" = "Channels";
"AutoDownloadSettings.UpToForAll" = "Up to %@ for all chats";
"AutoDownloadSettings.UpToFor" = "Up to %1$@ for %2$@";
"AutoDownloadSettings.OffForAll" = "Off for all chats";
"AutoDownloadSettings.Delimeter" = ", ";
"AutoDownloadSettings.LastDelimeter" = " and ";
"AutoDownloadSettings.PreloadVideo" = "Preload Larger Videos";
"AutoDownloadSettings.PreloadVideoInfo" = "Preload first seconds of videos larger than %@ for instant playback.";

"ChatSettings.AutoDownloadUsingCellular" = "Using Cellular";
"ChatSettings.AutoDownloadUsingWiFi" = "Using Wi-Fi";
"ChatSettings.AutoPlayTitle" = "AUTO-PLAY MEDIA";
"ChatSettings.AutoPlayGifs" = "GIFs";
"ChatSettings.AutoPlayVideos" = "Videos";

"ChatSettings.AutoDownloadSettings.TypePhoto" = "Photos";
"ChatSettings.AutoDownloadSettings.TypeVideo" = "Videos (%@)";
"ChatSettings.AutoDownloadSettings.TypeMedia" = "Media (%@)";
"ChatSettings.AutoDownloadSettings.TypeFile" = "Files (%@)";
"ChatSettings.AutoDownloadSettings.OffForAll" = "Disabled";
"ChatSettings.AutoDownloadSettings.Delimeter" = ", ";

"LogoutOptions.Title" = "Log out";
"LogoutOptions.AlternativeOptionsSection" = "ALTERNATIVE OPTIONS";
"LogoutOptions.AddAccountTitle" = "Add another account";
"LogoutOptions.AddAccountText" = "Set up multiple phone numbers and easily switch between them.";
"LogoutOptions.SetPasscodeTitle" = "Set a Passcode";
"LogoutOptions.SetPasscodeText" = "Lock the app with a passcode so that others can't open it.";
"LogoutOptions.ClearCacheTitle" = "Clear Cache";
"LogoutOptions.ClearCacheText" = "Free up disk space on your device; your media will stay in the cloud.";
"LogoutOptions.ChangePhoneNumberTitle" = "Change Phone Number";
"LogoutOptions.ChangePhoneNumberText" = "Move your contacts, groups, messages and media to a new number.";
"LogoutOptions.ContactSupportTitle" = "Contact Support";
"LogoutOptions.ContactSupportText" = "Tell us about any issues; logging out doesn't usually help.";
"LogoutOptions.LogOut" = "Log Out";
"LogoutOptions.LogOutInfo" = "Remember, logging out kills all your Secret Chats.";

"GroupPermission.PermissionGloballyDisabled" = "This permission is disabled in this group.";

"ChannelInfo.Stats" = "View Statistics";

"Conversation.PressVolumeButtonForSound" = "Press volume button\nto unmute the video";

"ChatList.SelectedChats_1" = "%@ Chat Selected";
"ChatList.SelectedChats_2" = "%@ Chats Selected";
"ChatList.SelectedChats_3_10" = "%@ Chats Selected";
"ChatList.SelectedChats_any" = "%@ Chats Selected";
"ChatList.SelectedChats_many" = "%@ Chats Selected";
"ChatList.SelectedChats_0" = "%@ Chats Selected";

"NotificationSettings.ShowNotificationsFromAccountsSection" = "SHOW NOTIFICATIONS FROM";
"NotificationSettings.ShowNotificationsAllAccounts" = "All Accounts";
"NotificationSettings.ShowNotificationsAllAccountsInfoOn" = "Turn this off if you want to receive notifications only from your active account.";
"NotificationSettings.ShowNotificationsAllAccountsInfoOff" = "Turn this on if you want to receive notifications from all your accounts.";

"Gif.Search" = "Search GIFs";
"Gif.NoGifsFound" = "No GIFs Found";
"Gif.NoGifsPlaceholder" = "You have no saved GIFs yet.";

"Privacy.ProfilePhoto" = "Profile Photo";
"Privacy.Forwards" = "Forwarded Messages";

"Privacy.ProfilePhoto.WhoCanSeeMyPhoto" = "WHO CAN SEE MY PROFILE PHOTO";
"Privacy.ProfilePhoto.CustomHelp" = "You can restrict who can see your profile photo with granular precision.";
"Privacy.ProfilePhoto.AlwaysShareWith.Title" = "Always Share With";
"Privacy.ProfilePhoto.NeverShareWith.Title" = "Never Share With";

"Privacy.Forwards.WhoCanForward" = "WHO CAN ADD LINK TO MY ACCOUNT WHEN FORWARDING MY MESSAGES";
"Privacy.Forwards.CustomHelp" = "When forwarded to other chats, messages you send will not link back to your account.";
"Privacy.Forwards.AlwaysAllow.Title" = "Always Allow";
"Privacy.Forwards.NeverAllow.Title" = "Never Allow";

"Conversation.ContextMenuCancelSending" = "Cancel Sending";

"Conversation.ForwardAuthorHiddenTooltip" = "The account was hidden by the user";

"Privacy.Forwards.Preview" = "PREVIEW";
"Privacy.Forwards.PreviewMessageText" = "Reinhardt, we need to find you some new music.";
"Privacy.Forwards.AlwaysLink" = "Link to your account";
"Privacy.Forwards.LinkIfAllowed" = "Link if allowed by settings below";
"Privacy.Forwards.NeverLink" = "Not a link to your account";

"Chat.UnsendMyMessagesAlertTitle" = "Unsending will also delete messages you sent on %@'s side.";
"Chat.UnsendMyMessages" = "Unsend My Messages";

"Chat.DeleteMessagesConfirmation_1" = "Delete message";
"Chat.DeleteMessagesConfirmation_any" = "Delete %@ messages";

"Settings.Search" = "Search Settings";

"SettingsSearch.FAQ" = "FAQ";

"SettingsSearch.Synonyms.EditProfile.Title" = " ";
"SettingsSearch.Synonyms.EditProfile.Bio" = " ";
"SettingsSearch.Synonyms.EditProfile.PhoneNumber" = " ";
"SettingsSearch.Synonyms.EditProfile.Username" = " ";
"SettingsSearch.Synonyms.EditProfile.AddAccount" = " ";
"SettingsSearch.Synonyms.EditProfile.Logout" = " ";

"SettingsSearch.Synonyms.Calls.Title" = " ";
"SettingsSearch.Synonyms.Calls.CallTab" = " ";

"SettingsSearch.Synonyms.Stickers.Title" = " ";
"SettingsSearch.Synonyms.Stickers.SuggestStickers" = " ";
"SettingsSearch.Synonyms.Stickers.FeaturedPacks" = " ";
"SettingsSearch.Synonyms.Stickers.ArchivedPacks" = " ";
"SettingsSearch.Synonyms.Stickers.Masks" = " ";

"SettingsSearch.Synonyms.Notifications.Title" = " ";
"SettingsSearch.Synonyms.Notifications.MessageNotificationsAlert" = " ";
"SettingsSearch.Synonyms.Notifications.MessageNotificationsPreview" = " ";
"SettingsSearch.Synonyms.Notifications.MessageNotificationsSound" = " ";
"SettingsSearch.Synonyms.Notifications.MessageNotificationsExceptions" = " ";
"SettingsSearch.Synonyms.Notifications.GroupNotificationsAlert" = " ";
"SettingsSearch.Synonyms.Notifications.GroupNotificationsPreview" = " ";
"SettingsSearch.Synonyms.Notifications.GroupNotificationsSound" = " ";
"SettingsSearch.Synonyms.Notifications.GroupNotificationsExceptions" = " ";
"SettingsSearch.Synonyms.Notifications.ChannelNotificationsAlert" = " ";
"SettingsSearch.Synonyms.Notifications.ChannelNotificationsPreview" = " ";
"SettingsSearch.Synonyms.Notifications.ChannelNotificationsSound" = " ";
"SettingsSearch.Synonyms.Notifications.ChannelNotificationsExceptions" = " ";
"SettingsSearch.Synonyms.Notifications.InAppNotificationsSound" = " ";
"SettingsSearch.Synonyms.Notifications.InAppNotificationsVibrate" = " ";
"SettingsSearch.Synonyms.Notifications.InAppNotificationsPreview" = " ";
"SettingsSearch.Synonyms.Notifications.DisplayNamesOnLockScreen" = " ";
"SettingsSearch.Synonyms.Notifications.BadgeIncludeMutedChats" = " ";
"SettingsSearch.Synonyms.Notifications.BadgeIncludeMutedPublicGroups" = " ";
"SettingsSearch.Synonyms.Notifications.BadgeIncludeMutedChannels" = " ";
"SettingsSearch.Synonyms.Notifications.BadgeCountUnreadMessages" = " ";
"SettingsSearch.Synonyms.Notifications.ContactJoined" = " ";
"SettingsSearch.Synonyms.Notifications.ResetAllNotifications" = " ";

"SettingsSearch.Synonyms.Privacy.Title" = " ";
"SettingsSearch.Synonyms.Privacy.BlockedUsers" = " ";
"SettingsSearch.Synonyms.Privacy.LastSeen" = " ";
"SettingsSearch.Synonyms.Privacy.ProfilePhoto" = " ";
"SettingsSearch.Synonyms.Privacy.Forwards" = " ";
"SettingsSearch.Synonyms.Privacy.Calls" = " ";
"SettingsSearch.Synonyms.Privacy.GroupsAndChannels" = " ";
"SettingsSearch.Synonyms.Privacy.Passcode" = " ";
"SettingsSearch.Synonyms.Privacy.PasscodeAndTouchId" = " ";
"SettingsSearch.Synonyms.Privacy.PasscodeAndFaceId" = " ";
"SettingsSearch.Synonyms.Privacy.TwoStepAuth" = "Password";
"SettingsSearch.Synonyms.Privacy.AuthSessions" = " ";
"SettingsSearch.Synonyms.Privacy.DeleteAccountIfAwayFor" = " ";

"SettingsSearch.Synonyms.Privacy.Data.Title" = " ";
"SettingsSearch.Synonyms.Privacy.Data.ContactsReset" = " ";
"SettingsSearch.Synonyms.Privacy.Data.ContactsSync" = " ";
"SettingsSearch.Synonyms.Privacy.Data.TopPeers" = " ";
"SettingsSearch.Synonyms.Privacy.Data.DeleteDrafts" = " ";
"SettingsSearch.Synonyms.Privacy.Data.ClearPaymentsInfo" = " ";
"SettingsSearch.Synonyms.Privacy.Data.SecretChatLinkPreview" = " ";

"SettingsSearch.Synonyms.Data.Title" = " ";
"SettingsSearch.Synonyms.Data.Storage.Title" = "Cache";
"SettingsSearch.Synonyms.Data.Storage.KeepMedia" = " ";
"SettingsSearch.Synonyms.Data.Storage.ClearCache" = " ";
"SettingsSearch.Synonyms.Data.NetworkUsage" = " ";
"SettingsSearch.Synonyms.Data.AutoDownloadUsingCellular" = " ";
"SettingsSearch.Synonyms.Data.AutoDownloadUsingWifi" = " ";
"SettingsSearch.Synonyms.Data.AutoDownloadReset" = " ";
"SettingsSearch.Synonyms.Data.AutoplayGifs" = " ";
"SettingsSearch.Synonyms.Data.AutoplayVideos" = " ";
"SettingsSearch.Synonyms.Data.CallsUseLessData" = " ";
"SettingsSearch.Synonyms.Data.SaveIncomingPhotos" = " ";
"SettingsSearch.Synonyms.Data.SaveEditedPhotos" = " ";
"SettingsSearch.Synonyms.Data.DownloadInBackground" = " ";

"SettingsSearch.Synonyms.Proxy.Title" = "SOCKS5\nMTProto";
"SettingsSearch.Synonyms.Proxy.AddProxy" = " ";
"SettingsSearch.Synonyms.Proxy.UseForCalls" = " ";

"SettingsSearch.Synonyms.Appearance.Title" = " ";
"SettingsSearch.Synonyms.Appearance.TextSize" = " ";
"SettingsSearch.Synonyms.Appearance.ChatBackground" = "Wallpaper";
"SettingsSearch.Synonyms.Appearance.ChatBackground.SetColor" = " ";
"SettingsSearch.Synonyms.Appearance.ChatBackground.Custom" = " ";
"SettingsSearch.Synonyms.Appearance.AutoNightTheme" = " ";
"SettingsSearch.Synonyms.Appearance.ColorTheme" = " ";
"SettingsSearch.Synonyms.Appearance.LargeEmoji" = " ";
"SettingsSearch.Synonyms.Appearance.Animations" = "Animations";

"SettingsSearch.Synonyms.SavedMessages" = " ";
"SettingsSearch.Synonyms.AppLanguage" = " ";
"SettingsSearch.Synonyms.Passport" = " ";
"SettingsSearch.Synonyms.Watch" = "Apple Watch";
"SettingsSearch.Synonyms.Support" = "Support";
"SettingsSearch.Synonyms.FAQ" = " ";

"SettingsSearch.Synonyms.Devices.TerminateOtherSessions" = " ";
"SettingsSearch.Synonyms.Devices.LinkDesktopDevice" = " ";

"SettingsSearch.Synonyms.Language.ShowTranslateButton" = " ";
"SettingsSearch.Synonyms.Language.DoNotTranslate" = " ";

"SettingsSearch.Synonyms.Premium" = " ";
"SettingsSearch.Synonyms.Premium.DoubledLimits" = " ";
"SettingsSearch.Synonyms.Premium.UploadSize" = " ";
"SettingsSearch.Synonyms.Premium.FasterSpeed" = " ";
"SettingsSearch.Synonyms.Premium.VoiceToText" = "Transcribe";
"SettingsSearch.Synonyms.Premium.NoAds" = " ";
"SettingsSearch.Synonyms.Premium.EmojiStatus" = " ";
"SettingsSearch.Synonyms.Premium.Reactions" = " ";
"SettingsSearch.Synonyms.Premium.Stickers" = " ";
"SettingsSearch.Synonyms.Premium.AnimatedEmoji" = " ";
"SettingsSearch.Synonyms.Premium.ChatManagement" = " ";
"SettingsSearch.Synonyms.Premium.Badge" = "Star";
"SettingsSearch.Synonyms.Premium.Avatar" = "Video Avatar";
"SettingsSearch.Synonyms.Premium.AppIcon" = " ";

"ChatList.DeleteForCurrentUser" = "Delete just for me";
"ChatList.DeleteForEveryone" = "Delete for me and %@";
"ChatList.DeleteForEveryoneConfirmationTitle" = "Warning!";
"ChatList.DeleteForEveryoneConfirmationText" = "This will **delete all messages** in this chat for **both participants**.";
"ChatList.DeleteForEveryoneConfirmationAction" = "Delete All";
"ChatList.DeleteForAllMembers" = "Delete for all members";
"ChatList.DeleteForAllSubscribers" = "Delete for all subscribers";
"ChatList.DeleteForAllMembersConfirmationText" = "This will **delete all messages** in this chat for **all participants**.";
"ChatList.DeleteForAllSubscribersConfirmationText" = "This will **delete all messages** in this channel for **all subscribers**.";

"ChatList.DeleteSavedMessagesConfirmationTitle" = "Warning!";
"ChatList.DeleteSavedMessagesConfirmationText" = "This will **delete all messages** in this chat.";
"ChatList.DeleteSavedMessagesConfirmationAction" = "Delete All";

"ChatList.ClearChatConfirmation" = "Are you sure you want to delete all\nmessages in the chat with %@?";

"Settings.CheckPhoneNumberTitle" = "Is %@ still your number?";
"Settings.CheckPhoneNumberText" = "Keep your number up to date to ensure you can always log in to Telegram. [Learn more]()";
"Settings.KeepPhoneNumber" = "Keep %@";
"Settings.ChangePhoneNumber" = "Change Number";
"Settings.CheckPhoneNumberFAQAnchor" = "q-i-have-a-new-phone-number-what-do-i-do";

"Undo.ChatDeletedForBothSides" = "Chat deleted for both sides";

"AppUpgrade.Running" = "Optimizing Telegram...
This may take a while, depending on the size of the database. Please keep the app open until the process is finished.

Sorry for the inconvenience.";

"Call.Mute" = "mute";
"Call.Camera" = "camera";
"Call.Flip" = "flip";
"Call.End" = "end";
"Call.Speaker" = "speaker";

"MemberSearch.BotSection" = "BOTS";

"Conversation.PrivateMessageLinkCopied" = "This link will only work for members of this chat.";
"Conversation.ErrorInaccessibleMessage" = "Unfortunately, you can't access this message. You are not a member of the chat where it was posted.";

"Stickers.ClearRecent" = "Clear Recent Stickers";

"Appearance.Other" = "Other";
"Appearance.LargeEmoji" = "Large Emoji";

"ChatList.ArchiveAction" = "Archive";
"ChatList.UnarchiveAction" = "Unarchive";
"ChatList.HideAction" = "Hide";
"ChatList.UnhideAction" = "Pin";

"ChatList.UndoArchiveTitle" = "Chat archived";
"ChatList.UndoArchiveMultipleTitle" = "Chats archived";
"ChatList.UndoArchiveText1" = "Hide the archive by swiping left on it.";
"ChatList.UndoArchiveHiddenTitle" = "Archive hidden";
"ChatList.UndoArchiveHiddenText" = "Swipe down to see archive.";
"ChatList.UndoArchiveRevealedTitle" = "Archive pinned";
"ChatList.UndoArchiveRevealedText" = "Swipe left on the archive to hide it.";
"ChatList.ArchivedChatsTitle" = "Archived Chats";

"PasscodeSettings.PasscodeOptions" = "Passcode Options";
"PasscodeSettings.DoNotMatch" = "Passcodes don't match. Please try again.";

"Conversation.PrivateChannelTooltip" = "This channel is private";

"PasscodeSettings.PasscodeOptions" = "Passcode Options";
"PasscodeSettings.AlphanumericCode" = "Custom Alphanumeric Code";
"PasscodeSettings.4DigitCode" = "4-Digit Numeric Code";
"PasscodeSettings.6DigitCode" = "6-Digit Numeric Code";

"Conversation.ScamWarning" = "⚠️ Warning: Many users reported this account as a scam. Please be careful, especially if it asks you for money.";

"Conversation.ClearChatConfirmation" = "Warning, this will delete your **entire chat history** with %@.";

"ArchivedChats.IntroTitle1" = "This is your archive";
"ArchivedChats.IntroText1" = "Chats with enabled notifications get unarchived when new notifications arrive.";
"ArchivedChats.IntroTitle2" = "Muted Chats";
"ArchivedChats.IntroText2" = "Muted chats stay archived when new messages arrive.";
"ArchivedChats.IntroTitle3" = "Pinned Chats";
"ArchivedChats.IntroText3" = "You can pin up to 100 archived chats to the top.";

"UserInfo.ScamUserWarning" = "⚠️ Warning: Many users reported this user as a scam. Please be careful, especially if it asks you for money.";
"UserInfo.ScamBotWarning" = "⚠️ Warning: Many users reported this user as a scam. Please be careful, especially if it asks you for money.";
"ChannelInfo.ScamChannelWarning" = "⚠️ Warning: Many users reported this channel as a scam. Please be careful, especially if it asks you for money.";
"GroupInfo.ScamGroupWarning" = "⚠️ Warning: Many users reported this group as a scam. Please be careful, especially if it asks you for money.";

"Privacy.AddNewPeer" = "Add Users or Groups";
"PrivacyPhoneNumberSettings.WhoCanSeeMyPhoneNumber" = "WHO CAN SEE MY PHONE NUMBER";
"PrivacyPhoneNumberSettings.CustomHelp" = "Users who already have your number saved in the contacts will also see it on Telegram.";
"PrivacyPhoneNumberSettings.CustomDisabledHelp" = "Users who add your number to their contacts will see it on Telegram only if they are your contacts.";

"PrivacyPhoneNumberSettings.DiscoveryHeader" = "WHO CAN FIND ME BY MY NUMBER";

"Privacy.PhoneNumber" = "Phone Number";
"PrivacySettings.PhoneNumber" = "Phone Number";
"Contacts.SearchUsersAndGroupsLabel" = "Search for users and groups";

"PrivacySettings.PasscodeOff" = "Off";
"PrivacySettings.PasscodeOn" = "On";

"UserInfo.BlockConfirmationTitle" = "Do you want to block %@ from messaging and calling you on Telegram?";
"UserInfo.BlockActionTitle" = "Block %@";
"ReportSpam.DeleteThisChat" = "Delete this Chat";

"PrivacySettings.BlockedPeersEmpty" = "None";

"Channel.DiscussionGroup" = "Discussion";
"Group.LinkedChannel" = "Linked Channel";
"Channel.DiscussionGroupAdd" = "Add";
"Channel.DiscussionGroupInfo" = "Add group chat for comments.";
"Channel.DiscussionGroup.Header" = "Select a group chat for discussion that will be displayed in your channel.";
"Channel.DiscussionGroup.HeaderSet" = "A link to %@ is shown to all subscribers in the bottom panel.";
"Channel.DiscussionGroup.HeaderGroupSet" = "%@ is linking the group as it's discussion board.";
"Channel.DiscussionGroup.HeaderLabel" = "Discuss";
"Channel.DiscussionGroup.Create" = "Create New Group";
"Channel.DiscussionGroup.PrivateGroup" = "private group";
"Channel.DiscussionGroup.PrivateChannel" = "private channel";
"Channel.DiscussionGroup.Info" = "Everything you post in the channel will be forwarded to this group.";
"Channel.DiscussionGroup.LinkGroup" = "Link Group";
"Channel.DiscussionGroup.UnlinkGroup" = "Unlink Group";
"Channel.DiscussionGroup.UnlinkChannel" = "Unlink Channel";
"Channel.DiscussionGroup.PublicChannelLink" = "Do you want to make %1$@ the discussion board for %2$@?";
"Channel.DiscussionGroup.PrivateChannelLink" = "Do you want to make %1$@ the discussion board for %2$@?\n\nAny member of this group will be able to see messages in the channel.";
"Channel.DiscussionGroup.MakeHistoryPublic" = "Warning: If you set this private group as the disccussion group for your channel, all channel subscribers will be able to access the group. \"Chat history for new members\" will be switched to Visible.";
"Channel.DiscussionGroup.MakeHistoryPublicProceed" = "Proceed";

"Channel.DiscussionGroup.SearchPlaceholder" = "Search";

"Channel.AdminLog.MessageChangedLinkedGroup" = "%1$@ made %2$@ the discussion group for this channel.";
"Channel.AdminLog.MessageChangedLinkedChannel" = "%1$@ linked this group to %2$@";
"Channel.AdminLog.MessageChangedUnlinkedGroup" = "%1$@ removed the discussion group %2$@";
"Channel.AdminLog.MessageChangedUnlinkedChannel" = "%1$@ unlinked this group from %2$@";

"Conversation.OpenBotLinkTitle" = "Open Link";
"Conversation.OpenBotLinkText" = "Do you want to open\n**%@**?";
"Conversation.OpenBotLinkLogin" = "Log in to **%1$@** as %2$@";
"Conversation.OpenBotLinkAllowMessages" = "Allow **%@** to send me messages";
"Conversation.OpenBotLinkOpen" = "Open";

"TextFormat.Link" = "Link";
"TextFormat.Strikethrough" = "Strikethrough";
"TextFormat.Underline" = "Underline";

"TextFormat.AddLinkTitle" = "Add Link";
"TextFormat.AddLinkText" = "The link will be displayed as \"%@\".";
"TextFormat.AddLinkPlaceholder" = "URL";

"Channel.AddBotErrorHaveRights" = "Bots can only be added as administrators.";
"Channel.AddBotAsAdmin" = "Make Admin";
"Channel.AddBotErrorNoRights" = "Sorry, bots can only be added to channels as administrators.";

"Appearance.AppIcon" = "App Icon";
"Appearance.AppIconDefault" = "Default";
"Appearance.AppIconDefaultX" = "Default X";
"Appearance.AppIconClassic" = "Classic";
"Appearance.AppIconClassicX" = "Classic X";
"Appearance.AppIconFilled" = "Filled";
"Appearance.AppIconFilledX" = "Filled X";
"Appearance.AppIconNew1" = "Sunset";
"Appearance.AppIconNew2" = "Aqua";
"Appearance.AppIconCloudballon" = "Cloudballon";

"Appearance.ThemeCarouselClassic" = "Classic";
"Appearance.ThemeCarouselDay" = "Day";
"Appearance.ThemeCarouselNightBlue" = "Night Blue";
"Appearance.ThemeCarouselNight" = "Monochrome";

"Notification.Exceptions.DeleteAll" = "Delete All";
"Notification.Exceptions.DeleteAllConfirmation" = "Are you sure you want to delete all exceptions?";
"Notification.Exceptions.Add" = "Add";
"Exceptions.AddToExceptions" = "ADD TO EXCEPTIONS";

"Notification.Exceptions.NewException.MessagePreviewHeader" = "MESSAGE PREVIEW";
"Notification.Exceptions.PreviewAlwaysOn" = "Show Preview";
"Notification.Exceptions.PreviewAlwaysOff" = "Hide Preview";
"Notification.Exceptions.RemoveFromExceptions" = "Remove from Exceptions";
"Conversation.Block" = "Block";
"Conversation.BlockUser" = "Block User";
"Conversation.ShareMyPhoneNumber" = "Share My Phone Number";
"Conversation.ShareMyPhoneNumberConfirmation" = "Are you sure you want to share your phone number %1$@ with %2$@?";
"Conversation.AddToContacts" = "Add to Contacts";
"Conversation.AddNameToContacts" = "Add %@ to Contacts";

"AddContact.ContactWillBeSharedAfterMutual" = "Phone number will be visible once %1$@ adds you as a contact.";
"AddContact.SharedContactException" = "Share My Phone Number";
"AddContact.SharedContactExceptionInfo" = "You can make your phone visible to %@.";
"AddContact.StatusSuccess" = "%@ is now in your contacts list.";
"Conversation.ShareMyPhoneNumber.StatusSuccess" = "%@ can now see your phone number.";

"Group.EditAdmin.TransferOwnership" = "Transfer Group Ownership";
"Channel.EditAdmin.TransferOwnership" = "Transfer Channel Ownership";

"OwnershipTransfer.SecurityCheck" = "Security Check";
"OwnershipTransfer.SecurityRequirements" = "Ownership transfers are available if:\n\n• 2-Step verification was enabled for your account more than **7 days** ago.\n\n• You have logged in on this device more than **24 hours** ago.";
"OwnershipTransfer.ComeBackLater" = "\n\nPlease come back later.";
"OwnershipTransfer.SetupTwoStepAuth" = "Enable 2-Step Verification";

"Channel.OwnershipTransfer.Title" = "Transfer Channel Ownership";
"Channel.OwnershipTransfer.DescriptionInfo" = "This will transfer the full **owner rights** for **%1$@** to **%2$@**.\n\nYou will no longer be considered the creator of the channel. The new owner will be free to remove any of your admin privileges or even ban you.";
"Group.OwnershipTransfer.Title" = "Transfer Group Ownership";
"Group.OwnershipTransfer.DescriptionInfo" = "This will transfer the full **owner rights** for **%1$@** to **%2$@**.\n\nYou will no longer be considered the creator of the group. The new owner will be free to remove any of your admin privileges or even ban you.";
"Channel.OwnershipTransfer.ChangeOwner" = "Change Owner";

"Channel.OwnershipTransfer.ErrorPublicChannelsTooMuch" = "Sorry, the target user has too many public groups or channels already. Please ask them to make one of their existing groups or channels private first.";
"Group.OwnershipTransfer.ErrorLocatedGroupsTooMuch" = "Sorry, the target user has too many location-based groups already. Please ask them to delete or transfer one of their existing ones first.";

"Group.OwnershipTransfer.ErrorAdminsTooMuch" = "Sorry, this group has too many admins and the new owner can't be added. Please remove one of the existing admins first.";
"Channel.OwnershipTransfer.ErrorAdminsTooMuch" = "Sorry, this channel has too many admins and the new owner can't be added. Please remove one of the existing admins first.";

"Group.OwnershipTransfer.ErrorPrivacyRestricted" = "Sorry, this user is not a member of this group and their privacy settings prevent you from adding them manually.";
"Channel.OwnershipTransfer.ErrorPrivacyRestricted" = "Sorry, this user is not a member of this channel and their privacy settings prevent you from adding them manually.";

"Channel.OwnershipTransfer.EnterPassword" = "Enter Password";
"Channel.OwnershipTransfer.EnterPasswordText" = "Please enter your 2-Step Verification password to complete the transfer.";
"Channel.OwnershipTransfer.PasswordPlaceholder" = "Password";

"Channel.OwnershipTransfer.TransferCompleted" = "**%1$@** is now the owner of **%2$@**";

"Contacts.AddPeopleNearby" = "Add People Nearby";

"PeopleNearby.Title" = "People Nearby";
"PeopleNearby.Description" = "Ask your friend nearby to open this page to exchange phone numbers.";
"PeopleNearby.Users" = "People Nearby";
"PeopleNearby.UsersEmpty" = "Looking for users around you...";
"PeopleNearby.Groups" = "Groups Nearby";
"PeopleNearby.CreateGroup" = "Create a Group Here";
"PeopleNearby.NoMembers" = "no members";

"Channel.Management.LabelOwner" = "Owner";
"Channel.Management.LabelAdministrator" = "Administrator";
"ContactInfo.PhoneNumberHidden" = "Hidden";

"Common.ActionNotAllowedError" = "Sorry, you are not allowed to do this.";

"Group.Location.Title" = "Location";
"Group.Location.ChangeLocation" = "Change Location";
"Group.Location.Info" = "People can find your group using People Nearby section.";

"Channel.AdminLog.MessageTransferedName" = "transferred ownership to %1$@";
"Channel.AdminLog.MessageTransferedNameUsername" = "transferred ownership to %1$@ (%2$@)";

"Channel.AdminLog.MessageChangedGroupGeoLocation" = "changed group location to \"%@\"";

"Map.SetThisLocation" = "Set This Location";

"Permissions.PeopleNearbyTitle.v0" = "People Nearby";
"Permissions.PeopleNearbyText.v0" = "Use this section to quickly add people near you and discover nearby group chats.\n\nPlease allow location access\nto start using this feature.";
"Permissions.PeopleNearbyAllow.v0" = "Allow Access";
"Permissions.PeopleNearbyAllowInSettings.v0" = "Allow in Settings";

"Conversation.ReportGroupLocation" = "Group unrelated to location?";
"ReportGroupLocation.Title" = "Report Unrelated Group";
"ReportGroupLocation.Text" = "Please tell us if this group is not related to this location.";
"ReportGroupLocation.Report" = "Report";

"LocalGroup.Title" = "Create a Local Group";
"LocalGroup.Text" = "Anyone close to this location (neighbors, co-workers, fellow students, event attendees, visitors of a venue) will see your group in the People Nearby section.";
"LocalGroup.ButtonTitle" = "Start Group";
"LocalGroup.IrrelevantWarning" = "If you start an unrelated group at this location, you may get restricted in creating new location-based groups.";

"GroupInfo.Location" = "Location";
"GroupInfo.PublicLink" = "Public Link";
"GroupInfo.PublicLinkAdd" = "Add";

"Group.PublicLink.Title" = "Public Link";
"Group.PublicLink.Placeholder" = "link";
"Group.PublicLink.Info" = "People can share this link with others and find your group using Telegram search.\n\nYou can use **a-z**, **0-9** and underscores. Minimum length is **5** characters.";

"CreateGroup.ErrorLocatedGroupsTooMuch" = "Sorry, you have too many location-based groups already. Please delete one of your existing ones first.";

"GroupInfo.LabelOwner" = "owner";

"Activity.RemindAboutGroup" = "Send message to %@";
"Activity.RemindAboutUser" = "Send message to %@";
"Activity.RemindAboutChannel" = "Read %@";

"CreateGroup.ChannelsTooMuch" = "Sorry, you are a member of too many groups and channels. Please leave some before creating a new one.";
"Join.ChannelsTooMuch" = "Sorry, you are a member of too many groups and channels. Please leave some before joining one.";
"Invite.ChannelsTooMuch" = "Sorry, the target user is a member of too many groups and channels. Please ask them to leave some first.";

"Appearance.TintAllColors" = "Tint All Colors";

"Contacts.DeselectAll" = "Deselect All";

"Channel.TooMuchBots" = "Sorry, there are already too many bots in this group. Please remove some of the bots you're not using first.";
"Channel.BotDoesntSupportGroups" = "Sorry, this bot is telling us it doesn't want to be added to groups. You can't add this bot unless its developers change their mind.";

"StickerPacksSettings.AnimatedStickers" = "Loop Animated Stickers";
"StickerPacksSettings.AnimatedStickersInfo" = "Animated stickers will play in chat continuously.";
"GroupInfo.Permissions.SlowmodeHeader" = "SLOWMODE";
"GroupInfo.Permissions.SlowmodeInfo" = "Members will be restricted to send one message per this interval.";
"Channel.AdminLog.DisabledSlowmode" = "%@ disabled slowmode";
"Channel.AdminLog.SetSlowmode" = "%1$@ set slowmode to %2$@";

"GroupInfo.Permissions.EditingDisabled" = "You cannot edit this permission.";

"Chat.SlowmodeTooltip" = "Slowmode is enabled. You can send\nyour next message in %@.";
"Chat.SlowmodeTooltipPending" = "Slowmode is enabled. You can't send more than one message at once.";
"Chat.AttachmentLimitReached" = "You can't select more items.";
"Chat.SlowmodeAttachmentLimitReached" = "Slowmode is enabled. You can't select more items.";
"Chat.AttachmentMultipleFilesDisabled" = "Slowmode is enabled. You can't send multiple files at once.";
"Chat.AttachmentMultipleForwardDisabled" = "Slowmode is enabled. You can't forward multiple messages at once.";
"Chat.MultipleTextMessagesDisabled" = "Slowmode is enabled. You can't send multiple messages at once.";
"Share.MultipleMessagesDisabled" = "Slowmode is enabled. You can't send multiple messages at once.";
"Chat.SlowmodeSendError" = "Slowmode is enabled.";
"StickerPacksSettings.AnimatedStickersInfo" = "Animated stickers in a chat will play continuously.";

"Conversation.Owner" = "owner";

"Group.EditAdmin.RankTitle" = "CUSTOM TITLE";
"Group.EditAdmin.RankInfo" = "A title that will be shown instead of '%@'.";
"Group.EditAdmin.RankOwnerPlaceholder" = "owner";
"Group.EditAdmin.RankAdminPlaceholder" = "admin";

"Conversation.SendMessage.SendSilently" = "Send Without Sound";
"Conversation.SendMessage.ScheduleMessage" = "Schedule Message";

"Appearance.ThemeCarouselTintedNight" = "Tinted Night";
"Appearance.ThemeCarouselNewNight" = "Night";

"Channel.AdminLog.MessageRankName" = "changed custom title for %1$@:\n%2$@";
"Channel.AdminLog.MessageRankUsername" = "changed custom title for %1$@ (%2$@):\n%3$@";
"Channel.AdminLog.MessageRank" = "changed custom title:\n%1$@";

"VoiceOver.Editing.ClearText" = "Clear text";
"VoiceOver.Recording.StopAndPreview" = "Stop and preview";
"VoiceOver.Media.PlaybackRate" = "Playback rate";
"VoiceOver.Media.PlaybackRateNormal" = "Normal";
"VoiceOver.Media.PlaybackRateFast" = "Fast";
"VoiceOver.Media.PlaybackRateChange" = "Double tap to change";
"VoiceOver.Media.PlaybackStop" = "Stop playback";
"VoiceOver.Media.PlaybackPlay" = "Play";
"VoiceOver.Media.PlaybackPause" = "Pause";
"VoiceOver.Navigation.Compose" = "Compose";
"VoiceOver.Navigation.Search" = "Search";
"VoiceOver.Navigation.ProxySettings" = "Proxy settings";
"VoiceOver.DiscardPreparedContent" = "Discard";
"VoiceOver.AttachMedia" = "Send media";
"VoiceOver.Chat.RecordPreviewVoiceMessage" = "Preview voice message";
"VoiceOver.Chat.RecordModeVoiceMessage" = "Voice message";
"VoiceOver.Chat.RecordModeVoiceMessageInfo" = "Double tap and hold to record voice message. Slide up to pin recording, slide left to cancel. Double tap to switch to video.";
"VoiceOver.Chat.RecordModeVideoMessage" = "Video message";
"VoiceOver.Chat.RecordModeVideoMessageInfo" = "Double tap and hold to record video message. Slide up to pin recording, slide left to cancel. Double tap to switch to audio.";
"VoiceOver.Chat.Message" = "Message";
"VoiceOver.Chat.YourMessage" = "Your message";
"VoiceOver.Chat.ReplyFrom" = "Reply to message from: %@";
"VoiceOver.Chat.Reply" = "Reply to message";
"VoiceOver.Chat.ReplyToYourMessage" = "Reply to your message";
"VoiceOver.Chat.ForwardedFrom" = "Forwarded from: %@";
"VoiceOver.Chat.ForwardedFromYou" = "Forwarded from you";
"VoiceOver.Chat.PhotoFrom" = "Photo, from: %@";
"VoiceOver.Chat.Photo" = "Photo";
"VoiceOver.Chat.YourPhoto" = "Your photo";
"VoiceOver.Chat.VoiceMessageFrom" = "Voice message, from: %@";
"VoiceOver.Chat.VoiceMessage" = "Voice message";
"VoiceOver.Chat.YourVoiceMessage" = "Your voice message";
"VoiceOver.Chat.MusicFrom" = "Music file, from: %@";
"VoiceOver.Chat.Music" = "Music message";
"VoiceOver.Chat.YourMusic" = "Your music message";
"VoiceOver.Chat.VideoFrom" = "Video, from: %@";
"VoiceOver.Chat.Video" = "Video";
"VoiceOver.Chat.YourVideo" = "Your video";
"VoiceOver.Chat.VideoMessageFrom" = "Video message, from: %@";
"VoiceOver.Chat.VideoMessage" = "Video message";
"VoiceOver.Chat.YourVideoMessage" = "Your video message";
"VoiceOver.Chat.FileFrom" = "File, from: %@";
"VoiceOver.Chat.File" = "File";
"VoiceOver.Chat.YourFile" = "Your file";
"VoiceOver.Chat.StickerFrom" = "Sticker, from: %@";
"VoiceOver.Chat.Sticker" = "Sticker";
"VoiceOver.Chat.YourSticker" = "Your sticker";
"VoiceOver.Chat.AnimatedStickerFrom" = "Animated sticker, from: %@";
"VoiceOver.Chat.AnimatedSticker" = "Animated sticker";
"VoiceOver.Chat.YourAnimatedSticker" = "Your animated sticker";
"VoiceOver.Chat.ContactFrom" = "Shared contact, from: %@";
"VoiceOver.Chat.Contact" = "Shared contact";
"VoiceOver.Chat.ContactPhoneNumberCount_1" = "%@ phone number";
"VoiceOver.Chat.ContactPhoneNumberCount_any" = "%@ phone numbers";
"VoiceOver.Chat.ContactPhoneNumber" = "Phone number";
"VoiceOver.Chat.ContactEmailCount_1" = "%@ email address";
"VoiceOver.Chat.ContactEmailCount_any" = "%@ email addresses";
"VoiceOver.Chat.ContactEmail" = "Email";
"VoiceOver.Chat.ContactOrganization" = "Organization: %@";
"VoiceOver.Chat.YourContact" = "Your shared contact";
"VoiceOver.Chat.AnonymousPollFrom" = "Anonymous poll, from: %@";
"VoiceOver.Chat.AnonymousPoll" = "Anonymous poll";
"VoiceOver.Chat.YourAnonymousPoll" = "Your Anonymous poll";
"VoiceOver.Chat.PollOptionCount_1" = "%@ option:";
"VoiceOver.Chat.PollOptionCount_any" = "%@ options:";
"VoiceOver.Chat.PollVotes_1" = "%@ vote";
"VoiceOver.Chat.PollVotes_any" = "%@ votes";
"VoiceOver.Chat.PollNoVotes" = "No votes";
"VoiceOver.Chat.PollFinalResults" = "Final results";
"VoiceOver.Chat.OptionSelected" = "selected";
"VoiceOver.Chat.PagePreview" = "Page preview";
"VoiceOver.Chat.Title" = "Title: %@";
"VoiceOver.Chat.Caption" = "Caption: %@";
"VoiceOver.Chat.Duration" = "Duration: %@";
"VoiceOver.Chat.Size" = "Size: %@";
"VoiceOver.Chat.MusicTitle" = "%1$@, by %2$@";
"VoiceOver.Chat.PlayHint" = "Double tap to play";
"VoiceOver.Chat.OpenHint" = "Double tap to open";
"VoiceOver.Chat.OpenLinkHint" = "Double tap to open link";
"VoiceOver.Chat.SeenByRecipient" = "Seen by recipient";
"VoiceOver.Chat.SeenByRecipients" = "Seen by recipients";
"VoiceOver.Chat.Selected" = "Selected";
"VoiceOver.MessageContextDelete" = "Delete";
"VoiceOver.MessageContextReport" = "Report";
"VoiceOver.MessageContextForward" = "Forward";
"VoiceOver.MessageContextShare" = "Share";
"VoiceOver.MessageContextSend" = "Send";
"VoiceOver.MessageContextReply" = "Reply";
"VoiceOver.MessageContextOpenMessageMenu" = "Open message menu";

"VoiceOver.Keyboard" = "Keyboard";
"VoiceOver.Stickers" = "Stickers";
"VoiceOver.ScheduledMessages" = "Scheduled Messages";
"VoiceOver.BotCommands" = "Bot Commands";
"VoiceOver.BotKeyboard" = "Bot Keyboard";
"VoiceOver.SilentPostOn" = "Silent Broadcast On";
"VoiceOver.SilentPostOff" = "Silent Broadcast Off";
"VoiceOver.SelfDestructTimerOn" = "Self-destruct Timer: %@";
"VoiceOver.SelfDestructTimerOff" = "Self-destruct Timer Off";

"ProxyServer.VoiceOver.Active" = "Active";

"Conversation.ScheduleMessage.Title" = "Schedule Message";
"Conversation.ScheduleMessage.SendToday" = "Send today at %@";
"Conversation.ScheduleMessage.SendTomorrow" = "Send tomorrow at %@";
"Conversation.ScheduleMessage.SendOn" = "Send on %@ at %@";

"Conversation.SetReminder.Title" = "Set a Reminder";
"Conversation.SetReminder.RemindToday" = "Remind today at %@";
"Conversation.SetReminder.RemindTomorrow" = "Remind tomorrow at %@";
"Conversation.SetReminder.RemindOn" = "Remind on %@ at %@";

"ScheduledMessages.Title" = "Scheduled Messages";
"ScheduledMessages.RemindersTitle" = "Reminders";
"ScheduledMessages.ScheduledDate" = "Scheduled for %@";
"ScheduledMessages.ScheduledToday" = "Scheduled for today";
"ScheduledMessages.SendNow" = "Send Now";
"ScheduledMessages.EditTime" = "Reschedule";
"ScheduledMessages.ClearAll" = "Clear All";
"ScheduledMessages.ClearAllConfirmation" = "Clear Scheduled Messages";
"ScheduledMessages.Delete" = "Delete Scheduled Message";
"ScheduledMessages.DeleteMany" = "Delete Scheduled Messages";
"ScheduledMessages.EmptyPlaceholder" = "No scheduled messages here yet...";
"ScheduledMessages.BotActionUnavailable" = "This action will become available after the message is published.";
"ScheduledMessages.PollUnavailable" = "Voting will become available after the message is published.";
"ScheduledMessages.ReminderNotification" = "📅 Reminder";

"Conversation.SendMessage.SetReminder" = "Set a Reminder";

"Conversation.SelectedMessages_1" = "%@ Selected";
"Conversation.SelectedMessages_2" = "%@ Selected";
"Conversation.SelectedMessages_3_10" = "%@ Selected";
"Conversation.SelectedMessages_any" = "%@ Selected";
"Conversation.SelectedMessages_many" = "%@ Selected";
"Conversation.SelectedMessages_0" = "%@ Selected";

"AccentColor.Title" = "Accent Color";

"Appearance.ThemePreview.ChatList.1.Name" = "Alicia Torreaux";
"Appearance.ThemePreview.ChatList.1.Text" = "Bob says hi. 😊 ❤️ 😱";
"Appearance.ThemePreview.ChatList.2.Name" = "Roberto";
"Appearance.ThemePreview.ChatList.2.Text" = "Say hello to Alice 👋";
"Appearance.ThemePreview.ChatList.3.Name" = "Campus Public Chat";
"Appearance.ThemePreview.ChatList.3.AuthorName" = "Jennie Alpha";
"Appearance.ThemePreview.ChatList.3.Text" = "We just reached 2,500 members! WOO!";
"Appearance.ThemePreview.ChatList.4.Name" = "Veronica";
"Appearance.ThemePreview.ChatList.4.Text" = "Table for four, 2PM. Be there.";
"Appearance.ThemePreview.ChatList.5.Name" = "Animal Videos";
"Appearance.ThemePreview.ChatList.5.Text" = "Vote now! Moar cat videos in this channel?";
"Appearance.ThemePreview.ChatList.6.Name" = "Little Sister";
"Appearance.ThemePreview.ChatList.6.Text" = "Don't tell mom yet, but I got the job! I'm going to ROME!";
"Appearance.ThemePreview.ChatList.7.Name" = "Jennie Alpha";
"Appearance.ThemePreview.ChatList.7.Text" = "🖼 Check these out";

"Appearance.ThemePreview.Chat.1.Text" = "Does he want me to, to turn from the right or turn from the left? 🤔";
"Appearance.ThemePreview.Chat.2.ReplyName" = "Bob Harris";
"Appearance.ThemePreview.Chat.2.Text" = "Right side. And, uh, with intensity.";
"Appearance.ThemePreview.Chat.3.Text" = "Is that everything? It seemed like he said quite a bit more than that. 😯";
"Appearance.ThemePreview.Chat.3.TextWithLink" = "Is that everything? It seemed like he said [quite a bit more] than that. 😯";

"Appearance.ThemePreview.Chat.4.Text" = "For relaxing times, make it Suntory time. 😎";
"Appearance.ThemePreview.Chat.5.Text" = "He wants you to turn, look in camera. O.K.?";
"Appearance.ThemePreview.Chat.6.Text" = "That’s all he said?";
"Appearance.ThemePreview.Chat.7.Text" = "Yes, turn to camera.";

"GroupInfo.Permissions.SlowmodeValue.Off" = "Off";

"Undo.ScheduledMessagesCleared" = "Scheduled messages cleared";

"Appearance.CreateTheme" = "Create New Theme";
"Appearance.EditTheme" = "Edit Theme";
"Appearance.ShareTheme" = "Share";
"Appearance.RemoveTheme" = "Remove";
"Appearance.RemoveThemeConfirmation" = "Remove Theme";

"Conversation.Theme" = "Color Theme";
"Conversation.ViewTheme" = "VIEW THEME";

"Message.Theme" = "Color Theme";

"EditTheme.CreateTitle" = "Create Theme";
"EditTheme.EditTitle" = "Edit Theme";
"EditTheme.Title" = "Theme Name";
"EditTheme.ShortLink" = "link";
"EditTheme.Preview" = "CHAT PREVIEW";
"EditTheme.UploadNewTheme" = "Create from File...";
"EditTheme.UploadEditedTheme" = "Update from File...";
"EditTheme.ThemeTemplateAlertTitle" = "New Theme Added";
"EditTheme.ThemeTemplateAlertText" = "Press and hold on your theme to edit it or get a sharing link. Users who install your theme will get automatic updates each time you change it.\n\nFor advanced editing purposes, you can find a file with your theme in Saved Messages.";
"EditTheme.FileReadError" = "Invalid theme file";

"EditTheme.Create.TopInfo" = "The theme will be based on your currently selected colors and wallpaper.";
"EditTheme.Create.BottomInfo" = "You can also use a manually edited custom theme file.";

"EditTheme.Expand.TopInfo" = "The theme will be based on your currently selected colors and wallpaper.";
"EditTheme.Expand.BottomInfo" = "You can also use a manually edited custom theme file.";

"EditTheme.Edit.TopInfo" = "Your theme will be updated for all users each time you change it. Anyone can install it using this link.\n\nTheme links must be at least **5** characters long and can use **a-z**, **0-9** and underscores.";
"EditTheme.Edit.BottomInfo" = "You can select a new file to update the theme. It will be updated for all users.";

"EditTheme.Create.Preview.IncomingReplyName" = "Bob";
"EditTheme.Create.Preview.IncomingReplyText" = "How does it work?";
"EditTheme.Create.Preview.IncomingText" = "Use your current colors";
"EditTheme.Create.Preview.OutgoingText" = "Or upload a theme file";

"EditTheme.Expand.Preview.IncomingReplyName" = "Bob";
"EditTheme.Expand.Preview.IncomingReplyText" = "How does it work?";
"EditTheme.Expand.Preview.IncomingText" = "Use your current colors";
"EditTheme.Expand.Preview.OutgoingText" = "Or upload a theme file";

"EditTheme.Edit.Preview.IncomingReplyName" = "Bob";
"EditTheme.Edit.Preview.IncomingReplyText" = "How does it work?";
"EditTheme.Edit.Preview.IncomingText" = "Use your current colors";
"EditTheme.Edit.Preview.OutgoingText" = "Or upload a theme file";

"EditTheme.ErrorLinkTaken" = "Sorry, this link is already taken";
"EditTheme.ErrorInvalidCharacters" = "Sorry, this link is invalid.";

"Wallpaper.ErrorNotFound" = "Sorry, this chat background doesn't seem to exist.";
"Theme.ErrorNotFound" = "Sorry, this color theme doesn't seem to exist.";
"Theme.Unsupported" = "Sorry, this color theme doesn't support your device yet.";

"Theme.UsersCount_1" = "%@ person is using this theme";
"Theme.UsersCount_2" = "%@ people are using this theme";
"Theme.UsersCount_3_10" = "%@ people are using this theme";
"Theme.UsersCount_any" = "%@ people are using this theme";
"Theme.UsersCount_many" = "%@ people are using this theme";
"Theme.UsersCount_0" = "%@ people are using this theme";

"Conversation.SendMessageErrorTooMuchScheduled" = "Sorry, you can not schedule more than 100 messages.";

"ChatList.Context.MarkAllAsRead" = "Mark All as Read";
"ChatList.Context.HideArchive" = "Hide Above the List";
"ChatList.Context.UnhideArchive" = "Pin in the list";
"ChatList.Context.RemoveFromRecents" = "Clear from Recents";
"ChatList.Context.AddToContacts" = "Add to Contacts";
"ChatList.Context.MarkAsRead" = "Mark as Read";
"ChatList.Context.MarkAsUnread" = "Mark as Unread";
"ChatList.Context.Archive" = "Archive";
"ChatList.Context.Unarchive" = "Unarchive";
"ChatList.Context.Pin" = "Pin";
"ChatList.Context.Unpin" = "Unpin";
"ChatList.Context.Mute" = "Mute";
"ChatList.Context.Unmute" = "Unmute";
"ChatList.Context.JoinChannel" = "Join Channel";
"ChatList.Context.JoinChat" = "Join Chat";
"ChatList.Context.Delete" = "Delete";

"ContactList.Context.SendMessage" = "Send Message";
"ContactList.Context.StartSecretChat" = "Start Secret Chat";
"ContactList.Context.Call" = "Call";
"ContactList.Context.VideoCall" = "Video Call";

"Theme.Context.Apply" = "Apply";

"Settings.Context.Logout" = "Logout";

"Channel.EditAdmin.PermissionDeleteMessagesOfOthers" = "Delete Messages of Others";
"Channel.AdminLog.CanDeleteMessagesOfOthers" = "Delete Messages of Others";

"ChatSearch.ResultsTooltip" = "Tap to view as a list.";

"Conversation.ClearCache" = "Clear Cache";
"ClearCache.Description" = "Media files will be deleted from your phone, but available for re-downloading when necessary.";
"ClearCache.FreeSpaceDescription" = "If you want to save space on your device, you don't need to delete anything.\n\nYou can use cache settings to remove unnecessary media — and re-download files if you need them again.";
"ClearCache.FreeSpace" = "Free Space";
"ClearCache.Success" = "**%@** freed on your %@!";
"ClearCache.StorageUsage" = "Storage Usage";

"Conversation.ScheduleMessage.SendWhenOnline" = "Send When Online";
"ScheduledMessages.ScheduledOnline" = "Scheduled until online";

"Conversation.SwipeToReplyHintTitle" = "Swipe To Reply";
"Conversation.SwipeToReplyHintText" = "Swipe left on any message to reply to it.";

"TwoFactorSetup.Intro.Title" = "Additional Password";
"TwoFactorSetup.Intro.Text" = "You can set a password that will be\nrequired when you log in on a new device in addition to the code you get via SMS.";
"TwoFactorSetup.Intro.Action" = "Set Additional Password";

"TwoFactorSetup.Password.Title" = "Create Password";
"TwoFactorSetup.Password.PlaceholderPassword" = "Password";
"TwoFactorSetup.Password.PlaceholderConfirmPassword" = "Re-enter Password";
"TwoFactorSetup.Password.Action" = "Create Password";

"TwoFactorSetup.Email.Title" = "Recovery Email";
"TwoFactorSetup.Email.Text" = "You can set a recovery email to be able to reset you password and restore access to your Telegram account.";
"TwoFactorSetup.Email.Placeholder" = "Your email address";
"TwoFactorSetup.Email.Action" = "Continue";
"TwoFactorSetup.Email.SkipAction" = "Skip setting email";
"TwoFactorSetup.Email.SkipConfirmationTitle" = "No, seriously.";
"TwoFactorSetup.Email.SkipConfirmationText" = "If you forget your password, you will lose access to your Telegram account. There will be no way to restore it.";
"TwoFactorSetup.Email.SkipConfirmationSkip" = "Skip";

"TwoFactorSetup.EmailVerification.Title" = "Recovery Email";
"TwoFactorSetup.EmailVerification.Text" = "Please enter code we've just emailed at %@";
"TwoFactorSetup.EmailVerification.Placeholder" = "Code";
"TwoFactorSetup.EmailVerification.Action" = "Continue";
"TwoFactorSetup.EmailVerification.ChangeAction" = "Change Email";
"TwoFactorSetup.EmailVerification.ResendAction" = "Re-send Code";

"TwoFactorSetup.Hint.Title" = "Hint";
"TwoFactorSetup.Hint.Text" = "You can create an optional hint for\nyour password.";
"TwoFactorSetup.Hint.Placeholder" = "Hint (optional)";
"TwoFactorSetup.Hint.Action" = "Continue";
"TwoFactorSetup.Hint.SkipAction" = "Skip setting hint";

"TwoFactorSetup.Done.Title" = "Password Set!";
"TwoFactorSetup.Done.Text" = "This password will be required when you log in on a new device in addition to the code you get via SMS.";
"TwoFactorSetup.Done.Action" = "Return to Settings";

"AutoNightTheme.System" = "System";

"ChatSettings.OpenLinksIn" = "Open Links in";
"SettingsSearch.Synonyms.ChatSettings.OpenLinksIn" = "Browser";

"WebBrowser.Title" = "Web Browser";
"WebBrowser.DefaultBrowser" = "DEFAULT WEB BROWSER";
"WebBrowser.InAppSafari" = "In-App Safari";

"Widget.ApplicationLocked" = "Unlock the app to use the widget";

"Group.ErrorSupergroupConversionNotPossible" = "Sorry, you are a member of too many groups and channels. Please leave some before creating a new one.";

"ClearCache.StorageTitle" = "%@ STORAGE";
"ClearCache.StorageCache" = "Telegram Cache";
"ClearCache.StorageServiceFiles" = "Telegram Service Files";
"ClearCache.StorageOtherApps" = "Other Apps";
"ClearCache.StorageFree" = "Free";
"ClearCache.ClearCache" = "Clear Telegram Cache";
"ClearCache.Clear" = "Clear";
"ClearCache.Forever" = "Forever";

"ChatList.DeletedChats_1" = "Deleted 1 chat";
"ChatList.DeletedChats_any" = "Deleted %@ chats";

"Appearance.ColorThemeNight" = "COLOR THEME — AUTO-NIGHT MODE";

"UserInfo.StartSecretChatConfirmation" = "Are you sure you want to start a secret chat with\n%@?";
"UserInfo.StartSecretChatStart" = "Start";

"GroupInfo.ShowMoreMembers_0" = "%@ more";
"GroupInfo.ShowMoreMembers_1" = "%@ more";
"GroupInfo.ShowMoreMembers_2" = "%@ more";
"GroupInfo.ShowMoreMembers_3_10" = "%@ more";
"GroupInfo.ShowMoreMembers_many" = "%@ more";
"GroupInfo.ShowMoreMembers_any" = "%@ more";

"ContactInfo.Note" = "note";

"Group.Location.CreateInThisPlace" = "Create a group in this place";

"Theme.Colors.Accent" = "Accent";
"Theme.Colors.Background" = "Background";
"Theme.Colors.Messages" = "Messages";
"Theme.Colors.ColorWallpaperWarning" = "Are you sure you want to change your chat wallpaper to a color?";
"Theme.Colors.ColorWallpaperWarningProceed" = "Proceed";

"ChatSettings.IntentsSettings" = "Share Sheet";
"IntentsSettings.Title" = "Share Sheet";
"IntentsSettings.MainAccount" = "Main Account";
"IntentsSettings.MainAccountInfo" = "Choose an account for Siri and share suggestions.";
"IntentsSettings.SuggestedChats" = "Suggested Chats";
"IntentsSettings.SuggestedChatsContacts" = "Contacts";
"IntentsSettings.SuggestedChatsSavedMessages" = "Saved Messages";
"IntentsSettings.SuggestedChatsPrivateChats" = "Private Chats";
"IntentsSettings.SuggestedChatsGroups" = "Groups";
"IntentsSettings.SuggestedChatsInfo" = "Archived chats will not be suggested.";
"IntentsSettings.SuggestedAndSpotlightChatsInfo" = "Suggestions will appear in the Share Sheet and Spotlight search results. Archived chats will not be suggested.";
"IntentsSettings.SuggestBy" = "Suggest By";
"IntentsSettings.SuggestByAll" = "All Sent Messages";
"IntentsSettings.SuggestByShare" = "Only Shared Messages";
"IntentsSettings.ResetAll" = "Reset All Share Suggestions";
"IntentsSettings.Reset" = "Reset";

"Conversation.SendingOptionsTooltip" = "Hold this button to schedule your message\nor send it without sound.";

"Appearance.TextSizeSetting" = "Text Size";
"Appearance.TextSize.Automatic" = "System";
"Appearance.TextSize.Title" = "Text Size";
"Appearance.TextSize.UseSystem" = "User System Text Size";
"Appearance.TextSize.Apply" = "Set";

"Shortcut.SwitchAccount" = "Switch Account";

"Settings.Devices" = "Devices";
"Settings.AddDevice" = "Scan QR";
"AuthSessions.DevicesTitle" = "Devices";
"AuthSessions.AddDevice" = "Scan QR";
"AuthSessions.AddDevice.ScanInfo" = "Scan a QR code to log into\nthis account on another device.";
"AuthSessions.AddDevice.ScanTitle" = "Scan QR Code";
"AuthSessions.AddDevice.InvalidQRCode" = "Invalid QR Code";
"AuthSessions.AddDeviceIntro.Title" = "Log in by QR Code";
"AuthSessions.AddDeviceIntro.Text1" = "Download Telegram on your computer from [desktop.telegram.org]()";
"AuthSessions.AddDeviceIntro.Text2" = "Run Telegram on your computer to get the QR code";
"AuthSessions.AddDeviceIntro.Text3" = "Scan the QR code to connect your account";
"AuthSessions.AddDeviceIntro.Action" = "Scan QR Code";
"AuthSessions.AddedDeviceTitle" = "Login Successful";
"AuthSessions.AddedDeviceTerminate" = "Terminate";

"Map.SendThisPlace" = "Send This Place";
"Map.SetThisPlace" = "Set This Place";
"Map.AddressOnMap" = "Address On Map";
"Map.PlacesNearby" = "Places Nearby";
"Map.Home" = "Home";
"Map.Work" = "Work";
"Map.HomeAndWorkTitle" = "Home & Work Addresses";
"Map.HomeAndWorkInfo" = "Telegram uses the Home and Work addresses from your Contact Card.\n\nKeep your Contact Card up to date for quick access to sending Home and Work addresses.";
"Map.SearchNoResultsDescription" = "There were no results for \"%@\".\nTry a new search.";

"ChatList.Search.ShowMore" = "Show more";
"ChatList.Search.ShowLess" = "Show less";

"AuthSessions.OtherDevices" = "The official Telegram App is available for iPhone, iPad, Android, macOS, Windows and Linux. [Learn More]()";

"MediaPlayer.UnknownArtist" = "Unknown Artist";
"MediaPlayer.UnknownTrack" = "Unknown Track";

"Contacts.InviteContacts_1" = "Invite %@ Contact";
"Contacts.InviteContacts_2" = "Invite %@ Contacts";
"Contacts.InviteContacts_3_10" = "Invite %@ Contacts";
"Contacts.InviteContacts_any" = "Invite %@ Contacts";
"Contacts.InviteContacts_many" = "Invite %@ Contacts";
"Contacts.InviteContacts_0" = "Invite %@ Contacts";

"Theme.Context.ChangeColors" = "Change Colors";

"EditTheme.ChangeColors" = "Change Colors";

"Theme.Colors.Proceed" = "Proceed";

"AuthSessions.AddDevice.UrlLoginHint" = "This code can be used to allow someone to log in to your Telegram account.\n\nTo confirm Telegram login, please go to Settings > Devices > Scan QR and scan the code.";

"Appearance.RemoveThemeColor" = "Remove";
"Appearance.RemoveThemeColorConfirmation" = "Remove Color";

"WallpaperPreview.PatternTitle" = "Choose Pattern";
"WallpaperPreview.PatternPaternDiscard" = "Discard";
"WallpaperPreview.PatternPaternApply" = "Apply";

"ChatContextMenu.TextSelectionTip" = "Hold a word, then move cursor to select more| text to copy.";

"OldChannels.Title" = "Limit Reached";
"OldChannels.NoticeTitle" = "Too Many Groups and Channels";
"OldChannels.NoticeText" = "Sorry, you are member of too many groups and channels.\nPlease leave some before joining new one.";
"OldChannels.NoticeCreateText" = "Sorry, you are member of too many groups and channels.\nPlease leave some before creating a new one.";
"OldChannels.NoticeUpgradeText" = "Sorry, you are a member of too many groups and channels.\nFor technical reasons, you need to leave some first before changing this setting in your groups.";
"OldChannels.ChannelsHeader" = "MOST INACTIVE";
"OldChannels.Leave_1" = "Leave %@ Chat";
"OldChannels.Leave_any" = "Leave %@ Chats";

"OldChannels.ChannelFormat" = "channel, ";
"OldChannels.GroupEmptyFormat" = "group, ";
"OldChannels.GroupFormat_1" = "%@ member ";
"OldChannels.GroupFormat_any" = "%@ members ";

"OldChannels.InactiveWeek_1" = "inactive %@ week";
"OldChannels.InactiveWeek_any" = "inactive %@ weeks";

"OldChannels.InactiveMonth_1" = "inactive %@ month";
"OldChannels.InactiveMonth_any" = "inactive %@ months";

"OldChannels.InactiveYear_1" = "inactive %@ year";
"OldChannels.InactiveYear_any" = "inactive %@ years";

"PrivacySettings.WebSessions" = "Active Websites";

"Appearance.ShareThemeColor" = "Share";

"Theme.ThemeChanged" = "Color Theme Changed";
"Theme.ThemeChangedText" = "You can change it back in\n[Settings > Appearance]().";

"StickerPackActionInfo.AddedTitle" = "Stickers Added";
"StickerPackActionInfo.AddedText" = "%@ has been added to your stickers.";
"StickerPackActionInfo.RemovedTitle" = "Stickers Removed";
"StickerPackActionInfo.ArchivedTitle" = "Stickers Archived";
"StickerPackActionInfo.RemovedText" = "%@ is no longer in your stickers.";

"Conversation.ContextMenuCancelEditing" = "Cancel Editing";

"Map.NoPlacesNearby" = "There are no known places nearby.\nTry a different location.";

"CreatePoll.QuizTitle" = "New Quiz";
"CreatePoll.QuizOptionsHeader" = "QUIZ ANSWERS";
"CreatePoll.Anonymous" = "Anonymous Voting";
"CreatePoll.MultipleChoice" = "Multiple Choice";
"CreatePoll.MultipleChoiceQuizAlert" = "A quiz has one correct answer.";
"CreatePoll.Quiz" = "Quiz Mode";
"CreatePoll.QuizInfo" = "Polls in Quiz Mode have one correct answer. Users can't revoke their answers.";
"CreatePoll.QuizTip" = "Tap to choose the correct answer";

"MessagePoll.LabelPoll" = "Public Poll";
"MessagePoll.LabelAnonymousQuiz" = "Anonymous Quiz";
"MessagePoll.LabelQuiz" = "Quiz";
"MessagePoll.SubmitVote" = "Vote";
"MessagePoll.ViewResults" = "View Results";
"MessagePoll.QuizNoUsers" = "Nobody answered yet";
"MessagePoll.QuizCount_0" = "%@ answered";
"MessagePoll.QuizCount_1" = "1 answered";
"MessagePoll.QuizCount_2" = "2 answered";
"MessagePoll.QuizCount_3_10" = "%@ answered";
"MessagePoll.QuizCount_many" = "%@ answered";
"MessagePoll.QuizCount_any" = "%@ answered";

"PollResults.Title" = "Poll Results";
"PollResults.Collapse" = "COLLAPSE";
"PollResults.ShowMore_1" = "Show More (%@)";
"PollResults.ShowMore_any" = "Show More (%@)";

"Conversation.StopQuiz" = "Stop Quiz";
"Conversation.StopQuizConfirmationTitle" = "If you stop this quiz now, nobody will be able to submit answers. This action cannot be undone.";
"Conversation.StopQuizConfirmation" = "Stop Quiz";

"Forward.ErrorDisabledForChat" = "Sorry, you can't forward messages to this chat.";
"Forward.ErrorPublicPollDisabledInChannels" = "Sorry, public polls can’t be forwarded to channels.";
"Forward.ErrorPublicQuizDisabledInChannels" = "Sorry, public polls can’t be forwarded to channels.";

"Map.PlacesInThisArea" = "Places In This Area";

"Appearance.BubbleCornersSetting" = "Message Corners";
"Appearance.BubbleCorners.Title" = "Message Corners";
"Appearance.BubbleCorners.AdjustAdjacent" = "Adjust Adjacent Corners";
"Appearance.BubbleCorners.Apply" = "Set";

"Conversation.LiveLocationYouAndOther" = "**You** and %@";

"PeopleNearby.MakeVisible" = "Make Myself Visible";
"PeopleNearby.MakeInvisible" = "Stop Showing Me";

"PeopleNearby.ShowMorePeople_0" = "Show %@ More People";
"PeopleNearby.ShowMorePeople_1" = "Show %@ More People";
"PeopleNearby.ShowMorePeople_2" = "Show %@ More People";
"PeopleNearby.ShowMorePeople_3_10" = "Show %@ More People";
"PeopleNearby.ShowMorePeople_many" = "Show %@ More People";
"PeopleNearby.ShowMorePeople_any" = "Show %@ More People";

"PeopleNearby.VisibleUntil" = "visible until %@";

"PeopleNearby.MakeVisibleTitle" = "Make Myself Visible";
"PeopleNearby.MakeVisibleDescription" = "Users nearby will be able to view your profile and send you messages. This may help you find new friends, but could also attract excessive attention. You can stop sharing your profile at any time.\n\nYour phone number will remain hidden.";

"PeopleNearby.DiscoverDescription" = "Exchange contact info with people nearby\nand find new friends.";

"Time.TomorrowAt" = "tomorrow at %@";

"PeerInfo.ButtonMessage" = "Message";
"PeerInfo.ButtonDiscuss" = "Discuss";
"PeerInfo.ButtonCall" = "Call";
"PeerInfo.ButtonVideoCall" = "Video";
"PeerInfo.ButtonMute" = "Mute";
"PeerInfo.ButtonUnmute" = "Unmute";
"PeerInfo.ButtonMore" = "More";
"PeerInfo.ButtonAddMember" = "Add Members";
"PeerInfo.ButtonSearch" = "Search";
"PeerInfo.ButtonLeave" = "Leave";

"PeerInfo.PaneMedia" = "Media";
"PeerInfo.PaneFiles" = "Files";
"PeerInfo.PaneLinks" = "Links";
"PeerInfo.PaneVoiceAndVideo" = "Voice";
"PeerInfo.PaneAudio" = "Audio";
"PeerInfo.PaneGroups" = "Groups";
"PeerInfo.PaneMembers" = "Members";
"PeerInfo.PaneGifs" = "GIFs";

"PeerInfo.AddToContacts" = "Add to Contacts";

"PeerInfo.BioExpand" = "more";

"External.OpenIn" = "Open in %@";

"ChatList.EmptyChatList" = "You have no\nconversations yet.";
"ChatList.EmptyChatListFilterTitle" = "Folder is empty.";
"ChatList.EmptyChatListFilterText" = "No chats currently match this folder.";

"ChatList.EmptyChatListNewMessage" = "New Message";
"ChatList.EmptyChatListEditFilter" = "Edit Folder";

"ChatListFilter.AddChatsTitle" = "Add Chats...";

"Stats.Overview" = "OVERVIEW";
"Stats.Followers" = "Followers";
"Stats.EnabledNotifications" = "Enabled Notifications";
"Stats.ViewsPerPost" = "Views Per Post";
"Stats.SharesPerPost" = "Shares Per Post";

"Stats.GrowthTitle" = "GROWTH";
"Stats.FollowersTitle" = "FOLLOWERS";
"Stats.NotificationsTitle" = "NOTIFICATIONS";
"Stats.InteractionsTitle" = "INTERACTIONS";
"Stats.InstantViewInteractionsTitle" = "INSTANT VIEW INTERACTIONS";
"Stats.ViewsBySourceTitle" = "VIEWS BY SOURCE";
"Stats.ViewsByHoursTitle" = "VIEWS BY HOURS";
"Stats.FollowersBySourceTitle" = "FOLLOWERS BY SOURCE";
"Stats.LanguagesTitle" = "LANGUAGES";
"Stats.PostsTitle" = "RECENT POSTS";

"Stats.MessageViews_0" = "%@ views";
"Stats.MessageViews_1" = "%@ view";
"Stats.MessageViews_2" = "%@ views";
"Stats.MessageViews_3_10" = "%@ views";
"Stats.MessageViews_many" = "%@ views";
"Stats.MessageViews_any" = "%@ views";

"Stats.MessageForwards_0" = "%@ forwards";
"Stats.MessageForwards_1" = "%@ forward";
"Stats.MessageForwards_2" = "%@ forwards";
"Stats.MessageForwards_3_10" = "%@ forwards";
"Stats.MessageForwards_many" = "%@ forwards";
"Stats.MessageForwards_any" = "%@ forwards";

"Stats.LoadingTitle" = "Preparing stats";
"Stats.LoadingText" = "Please wait a few moments while\nwe generate your stats";

"Stats.ZoomOut" = "Zoom Out";
"Stats.Total" = "Total";

"InstantPage.Views_0" = "%@ views";
"InstantPage.Views_1" = "%@ view";
"InstantPage.Views_2" = "%@ views";
"InstantPage.Views_3_10" = "%@ views";
"InstantPage.Views_many" = "%@ views";
"InstantPage.Views_any" = "%@ views";
"InstantPage.FeedbackButtonShort" = "Wrong layout?";

"ChatList.EditFolder" = "Edit Folder";
"ChatList.AddChatsToFolder" = "Add Chats";
"ChatList.RemoveFolderConfirmation" = "This will remove the folder, your chats will not be deleted.";
"ChatList.RemoveFolderAction" = "Remove";
"ChatList.RemoveFolder" = "Remove";
"ChatList.ReorderTabs" = "Reorder Tabs";
"ChatList.TabIconFoldersTooltipNonEmptyFolders" = "Hold on 'Chats' to edit folders and switch between views.";
"ChatList.TabIconFoldersTooltipEmptyFolders" = "Hold to organize your chats with folders.";
"ChatList.AddFolder" = "Add Folder";
"ChatList.EditFolders" = "Edit Folders";
"ChatList.FolderAllChats" = "All Chats";
"ChatList.Tabs.AllChats" = "All Chats";
"ChatList.Tabs.All" = "All";
"Settings.ChatFolders" = "Chat Folders";
"ChatList.ChatTypesSection" = "CHAT TYPES";
"ChatList.PeerTypeNonContact" = "user";
"ChatList.PeerTypeContact" = "contact";
"ChatList.PeerTypeBot" = "bot";
"ChatList.PeerTypeGroup" = "group";
"ChatList.PeerTypeChannel" = "channel";
"ChatListFolderSettings.Info" = "Create folders for different groups of chats and\nquickly switch between them.";

"ChatListFolderSettings.Title" = "Folders";
"ChatListFolderSettings.FoldersSection" = "FOLDERS";
"ChatListFolderSettings.NewFolder" = "Create New Folder";
"ChatListFolderSettings.EditFoldersInfo" = "Tap \"Edit\" to change the order or delete folders.";
"ChatListFolderSettings.RecommendedFoldersSection" = "RECOMMENDED FOLDERS";
"ChatListFolderSettings.RecommendedNewFolder" = "Add Custom Folder";

"ChatListFolder.TitleCreate" = "New Folder";
"ChatListFolder.TitleEdit" = "Edit Folder";
"ChatListFolder.CategoryContacts" = "Contacts";
"ChatListFolder.CategoryNonContacts" = "Non-Contacts";
"ChatListFolder.CategoryBots" = "Bots";
"ChatListFolder.CategoryGroups" = "Groups";
"ChatListFolder.CategoryChannels" = "Channels";
"ChatListFolder.CategoryMuted" = "Muted";
"ChatListFolder.CategoryRead" = "Read";
"ChatListFolder.CategoryArchived" = "Archived";
"ChatListFolder.NameSectionHeader" = "FOLDER NAME";
"ChatListFolder.NamePlaceholder" = "Folder Name";
"ChatListFolder.IncludedSectionHeader" = "INCLUDED CHATS";
"ChatListFolder.AddChats" = "Add Chats";
"ChatListFolder.IncludeSectionInfo" = "Choose chats and types of chats that will appear in this folder.";
"ChatListFolder.ExcludedSectionHeader" = "EXCLUDED CHATS";
"ChatListFolder.ExcludeSectionInfo" = "Choose chats and types of chats that will never appear in this folder.";
"ChatListFolder.NameNonMuted" = "Not Muted";
"ChatListFolder.NameUnread" = "Unread";
"ChatListFolder.NameChannels" = "Channels";
"ChatListFolder.NameContacts" = "Contacts";
"ChatListFolder.NameNonContacts" = "Non-Contacts";
"ChatListFolder.NameBots" = "Bots";
"ChatListFolder.NameGroups" = "Groups";
"ChatListFolder.DiscardConfirmation" = "You have changed the filter. Discard changes?";
"ChatListFolder.DiscardDiscard" = "Discard";
"ChatListFolder.DiscardCancel" = "No";
"ChatListFolder.IncludeChatsTitle" = "Include Chats";
"ChatListFolder.ExcludeChatsTitle" = "Exclude Chats";

"ChatListFolderSettings.AddRecommended" = "ADD";

"ChatListFilter.ShowMoreChats_0" = "Show %@ More Chats";
"ChatListFilter.ShowMoreChats_1" = "Show %@ More Chat";
"ChatListFilter.ShowMoreChats_2" = "Show %@ More Chats";
"ChatListFilter.ShowMoreChats_3_10" = "Show %@ More Chats";
"ChatListFilter.ShowMoreChats_many" = "Show %@ More Chats";
"ChatListFilter.ShowMoreChats_any" = "Show %@ More Chats";

"MuteFor.Forever" = "Mute Forever";

"Conversation.Dice.u1F3B2" = "Send a dice emoji to any chat to roll a die.";
"Conversation.Dice.u1F3AF" = "Send a dart emoji to try your luck.";
"Conversation.SendDice" = "Send";

"Conversation.ContextMenuDiscuss" = "Discuss";

"CreatePoll.ExplanationHeader" = "EXPLANATION";
"CreatePoll.Explanation" = "Add a Comment (Optional)";
"CreatePoll.ExplanationInfo" = "Users will see this comment after choosing a wrong answer, good for educational purposes.";

"FeaturedStickers.OtherSection" = "OTHER STICKERS";

"ChatList.GenericPsaAlert" = "This provides public service announcements in your chat list.";
"ChatList.PsaAlert.covid" = "This message provides you with a public service announcement in relation to the undergoing pandemics. Learn more about this initiative at https://telegram.org/blog/coronavirus";
"ChatList.GenericPsaLabel" = "PSA";
"ChatList.PsaLabel.covid" = "Covid-19";
"Chat.GenericPsaTooltip" = "This is a public service announcement";
"Chat.PsaTooltip.covid" = "This message provides you with a public service announcement in relation to the undergoing pandemics. Learn more about this initiative at https://telegram.org/blog/coronavirus";

"Message.GenericForwardedPsa" = "Public Service Announcement\nFrom: %@";
"Message.ForwardedPsa.covid" = "Covid-19 Notification\nFrom: %@";

"Channel.AboutItem" = "about";
"PeerInfo.GroupAboutItem" = "about";

"Widget.ApplicationStartRequired" = "Open the app to use the widget";

"ChatList.Context.AddToFolder" = "Add to Folder";
"ChatList.Context.RemoveFromFolder" = "Remove from Folder";
"ChatList.Context.Back" = "Back";
"ChatList.AddedToFolderTooltip" = "%1$@ has been added to folder %2$@";
"ChatList.RemovedFromFolderTooltip" = "%1$@ has been removed from folder %2$@";

"OwnershipTransfer.Transfer" = "Transfer";

"TwoStepAuth.Disable" = "Disable";

"Chat.Gifs.TrendingSectionHeader" = "TRENDING GIFS";
"Chat.Gifs.SavedSectionHeader" = "MY GIFS";

"Paint.Framed" = "Framed";

"Media.SendingOptionsTooltip" = "Hold this button to send your message with a self-destruct timer.";
"Media.SendWithTimer" = "Send With Timer";

"Conversation.Timer.Title" = "Send With Timer";
"Conversation.Timer.Send" = "Send With Timer";

"Paint.Pen" = "Pen";
"Paint.Marker" = "Marker";
"Paint.Neon" = "Neon";
"Paint.Arrow" = "Arrow";

"Conversation.NoticeInvitedByInChannel" = "%@ invited you to this channel";
"Conversation.NoticeInvitedByInGroup" = "%@ invited you to this group";

"ChatList.MessagePhotos_1" = "1 Photo";
"ChatList.MessagePhotos_any" = "%@ Photos";
"ChatList.MessageVideos_1" = "1 Videos";
"ChatList.MessageVideos_any" = "%@ Videos";

"Conversation.PrivateChannelTimeLimitedAlertTitle" = "Join Channel";
"Conversation.PrivateChannelTimeLimitedAlertText" = "This channel is private. Please join it to continue viewing its content.";
"Conversation.PrivateChannelTimeLimitedAlertJoin" = "Join";

"KeyCommand.SearchInChat" = "Search in Chat";

"PhotoEditor.SkinTool" = "Soften Skin";
"PhotoEditor.BlurToolPortrait" = "Portrait";
"PhotoEditor.SelectCoverFrame" = "Choose a cover for your profile video";

"Conversation.PeerNearbyTitle" = "%1$@ is %2$@ away";
"Conversation.PeerNearbyText" = "Send a message or tap on the greeting below to show that you are ready to chat.";
"Conversation.PeerNearbyDistance" = "%1$@ is %2$@ away";

"ProfilePhoto.MainPhoto" = "Main Photo";
"ProfilePhoto.SetMainPhoto" = "Set as Main Photo";

"ProfilePhoto.MainVideo" = "Main Video";
"ProfilePhoto.SetMainVideo" = "Set as Main Video";

"Stats.GroupOverview" = "OVERVIEW";
"Stats.GroupMembers" = "Members";
"Stats.GroupMessages" = "Messages";
"Stats.GroupViewers" = "Viewing Members";
"Stats.GroupPosters" = "Posting Members";

"Stats.GroupGrowthTitle" = "GROWTH";
"Stats.GroupMembersTitle" = "GROUP MEMBERS";
"Stats.GroupNewMembersBySourceTitle" = "NEW MEMBERS BY SOURCE";
"Stats.GroupLanguagesTitle" = "MEMBERS' PRIMARY LANGUAGE";
"Stats.GroupMessagesTitle" = "MESSAGES";
"Stats.GroupActionsTitle" = "ACTIONS";
"Stats.GroupTopHoursTitle" = "TOP HOURS";
"Stats.GroupTopWeekdaysTitle" = "TOP DAYS OF WEEK";
"Stats.GroupTopPostersTitle" = "TOP MEMBERS";
"Stats.GroupTopAdminsTitle" = "TOP ADMINS";
"Stats.GroupTopInvitersTitle" = "TOP INVITERS";

"Stats.GroupTopPosterMessages_0" = "%@ messages";
"Stats.GroupTopPosterMessages_1" = "%@ message";
"Stats.GroupTopPosterMessages_2" = "%@ messages";
"Stats.GroupTopPosterMessages_3_10" = "%@ messages";
"Stats.GroupTopPosterMessages_many" = "%@ messages";
"Stats.GroupTopPosterMessages_any" = "%@ messages";

"Stats.GroupTopPosterChars_0" = "%@ symbols per message";
"Stats.GroupTopPosterChars_1" = "%@ symbol per message";
"Stats.GroupTopPosterChars_2" = "%@ symbols per message";
"Stats.GroupTopPosterChars_3_10" = "%@ symbols per message";
"Stats.GroupTopPosterChars_many" = "%@ symbols per message";
"Stats.GroupTopPosterChars_any" = "%@ symbols per message";

"Stats.GroupTopPoster.History" = "History";
"Stats.GroupTopPoster.Promote" = "Promote";

"Stats.GroupTopAdminDeletions_0" = "%@ deletions";
"Stats.GroupTopAdminDeletions_1" = "%@ deletion";
"Stats.GroupTopAdminDeletions_2" = "%@ deletions";
"Stats.GroupTopAdminDeletions_3_10" = "%@ deletions";
"Stats.GroupTopAdminDeletions_many" = "%@ deletions";
"Stats.GroupTopAdminDeletions_any" = "%@ deletions";

"Stats.GroupTopAdminKicks_0" = "%@ kicks";
"Stats.GroupTopAdminKicks_1" = "%@ kick";
"Stats.GroupTopAdminKicks_2" = "%@ kicks";
"Stats.GroupTopAdminKicks_3_10" = "%@ kicks";
"Stats.GroupTopAdminKicks_many" = "%@ kicks";
"Stats.GroupTopAdminKicks_any" = "%@ kicks";

"Stats.GroupTopAdminBans_0" = "%@ bans";
"Stats.GroupTopAdminBans_1" = "%@ ban";
"Stats.GroupTopAdminBans_2" = "%@ bans";
"Stats.GroupTopAdminBans_3_10" = "%@ bans";
"Stats.GroupTopAdminBans_many" = "%@ bans";
"Stats.GroupTopAdminBans_any" = "%@ bans";

"Stats.GroupTopAdmin.Actions" = "Actions";
"Stats.GroupTopAdmin.Promote" = "Promote";

"Stats.GroupTopInviterInvites_0" = "%@ invitations";
"Stats.GroupTopInviterInvites_1" = "%@ invitation";
"Stats.GroupTopInviterInvites_2" = "%@ invitations";
"Stats.GroupTopInviterInvites_3_10" = "%@ invitations";
"Stats.GroupTopInviterInvites_many" = "%@ invitations";
"Stats.GroupTopInviterInvites_any" = "%@ invitations";

"Stats.GroupTopInviter.History" = "History";
"Stats.GroupTopInviter.Promote" = "Promote";

"PrivacySettings.AutoArchiveTitle" = "NEW CHATS FROM UNKNOWN USERS";
"PrivacySettings.AutoArchive" = "Archive and Mute";
"PrivacySettings.AutoArchiveInfo" = "Automatically archive and mute new chats, groups and channels from non-contacts.";

"Call.RemoteVideoPaused" = "%@'s video is paused";

"Settings.SetProfilePhotoOrVideo" = "Set Photo or Video";
"Settings.SetNewProfilePhotoOrVideo" = "Set New Photo or Video";
"Settings.ViewVideo" = "View Video";
"Settings.RemoveVideo" = "Remove Video";

"Conversation.Unarchive" = "Unarchive";
"Conversation.UnarchiveDone" = "The chat was moved to your main list.";

"ChatList.AutoarchiveSuggestion.Title" = "Hide new chats?";
"ChatList.AutoarchiveSuggestion.Text" = "You are receiving lots of new chats from users who are not in your Contact List. Do you want to have such chats **automatically muted** and **archived**?";
"ChatList.AutoarchiveSuggestion.OpenSettings" = "Go to Settings";

"SettingsSearch.Synonyms.ChatSettings.IntentsSettings" = "Siri Suggestions";

"Stats.GroupShowMoreTopPosters_0" = "Show %@ More";
"Stats.GroupShowMoreTopPosters_1" = "Show %@ More";
"Stats.GroupShowMoreTopPosters_2" = "Show %@ More";
"Stats.GroupShowMoreTopPosters_3_10" = "Show %@ More";
"Stats.GroupShowMoreTopPosters_many" = "Show %@ More";
"Stats.GroupShowMoreTopPosters_any" = "Show %@ More";

"Stats.GroupShowMoreTopAdmins_0" = "Show %@ More";
"Stats.GroupShowMoreTopAdmins_1" = "Show %@ More";
"Stats.GroupShowMoreTopAdmins_2" = "Show %@ More";
"Stats.GroupShowMoreTopAdmins_3_10" = "Show %@ More";
"Stats.GroupShowMoreTopAdmins_many" = "Show %@ More";
"Stats.GroupShowMoreTopAdmins_any" = "Show %@ More";

"Stats.GroupShowMoreTopInviters_0" = "Show %@ More";
"Stats.GroupShowMoreTopInviters_1" = "Show %@ More";
"Stats.GroupShowMoreTopInviters_2" = "Show %@ More";
"Stats.GroupShowMoreTopInviters_3_10" = "Show %@ More";
"Stats.GroupShowMoreTopInviters_many" = "Show %@ More";
"Stats.GroupShowMoreTopInviters_any" = "Show %@ More";

"Settings.AddAnotherAccount" = "Add Another Account";
"Settings.AddAnotherAccount.Help" = "You can add up to three accounts with different phone numbers.";

"ProfilePhoto.OpenGallery" = "Open Gallery";
"ProfilePhoto.SearchWeb" = "Search Web";
"ProfilePhoto.OpenInEditor" = "Open in Editor";

"Settings.EditAccount" = "Edit Account";
"Settings.EditPhoto" = "Edit";
"Settings.EditVideo" = "Edit";
"Settings.CancelUpload" = "Cancel Upload";

"Settings.FrequentlyAskedQuestions" = "Frequently Asked Questions";

"Notification.ChangedGroupVideo" = "%@ changed group video";
"Group.MessageVideoUpdated" = "Group video updated";
"Channel.MessageVideoUpdated" = "Channel video updated";

"Conversation.Dice.u1F3C0" = "Send a basketball emoji to try your luck.";
"Conversation.Dice.u26BD" = "Send a football emoji to try your luck.";

"SettingsSearch_Synonyms_ChatFolders" = "";

"EditProfile.NameAndPhotoOrVideoHelp" = "Enter your name and add an optional profile photo or video.";

"Settings.RemoveConfirmation" = "Remove";

"Conversation.ContextMenuOpenProfile" = "Open Profile";
"Conversation.ContextMenuSendMessage" = "Send Message";
"Conversation.ContextMenuMention" = "Mention";

"Conversation.ContextMenuOpenChannelProfile" = "Open Profile";
"Conversation.ContextMenuOpenChannel" = "Open Channel";

"Cache.KeepMediaHelp" = "Photos, videos and other files from cloud chats that you have **not accessed** during this period will be removed from this device to save disk space.";


"Cache.MaximumCacheSize" = "Maximum Cache Size";
"Cache.NoLimit" = "No Limit";
"Cache.MaximumCacheSizeHelp" = "If your cache size exceeds this limit, the oldest media will be deleted.\n\nAll media will stay in the Telegram cloud and can be re-downloaded if you need it again.";

"Stats.MessageTitle" = "Message Statistics";
"Stats.MessageOverview" = "Overview";
"Stats.MessageInteractionsTitle" = "Interactions";
"Stats.MessagePublicForwardsTitle" = "Public Shares";

"Call.CameraTooltip" = "Tap here to turn on your camera";
"Call.CameraOrScreenTooltip" = "Turn on your camera or screensharing";
"Call.CameraConfirmationText" = "Switch to video call?";
"Call.CameraConfirmationConfirm" = "Switch";

"Call.YourMicrophoneOff" = "Your microphone is off";
"Call.MicrophoneOff" = "%@'s microphone is off";
"Call.CameraOff" = "%@'s camera is off";
"Call.BatteryLow" = "%@'s battery level is low";

"Call.Audio" = "audio";
"Call.AudioRouteMute" = "Mute Yourself";

"AccessDenied.VideoCallCamera" = "Telegram needs access to your camera to make video calls.\n\nPlease go to Settings > Privacy > Camera and set Telegram to ON.";

"Call.AccountIsLoggedOnCurrentDevice" = "Sorry, you can't call %@ because that account is logged in to Telegram on the device you're using for the call.";

"ChatList.Search.FilterChats" = "Chats";
"ChatList.Search.FilterMedia" = "Media";
"ChatList.Search.FilterLinks" = "Links";
"ChatList.Search.FilterFiles" = "Files";
"ChatList.Search.FilterMusic" = "Music";
"ChatList.Search.FilterVoice" = "Voice";

"ChatList.Search.NoResults" = "No Results";
"ChatList.Search.NoResultsQueryDescription" = "There were no results for \"%@\".\nTry a new search.";
"ChatList.Search.NoResultsDescription" = "There were no results.\nTry a new search.";

"ChatList.Search.NoResultsFilter" = "Nothing Yet";
"ChatList.Search.NoResultsFitlerMedia" = "Photos and videos from all your chats will be shown here.";
"ChatList.Search.NoResultsFitlerLinks" = "Links from all your chats will be shown here.";
"ChatList.Search.NoResultsFitlerFiles" = "Files from all your chats will be shown here.";
"ChatList.Search.NoResultsFitlerMusic" = "Music from all your chats will be shown here.";
"ChatList.Search.NoResultsFitlerVoice" = "Voice and video messages from all your chats will be shown here.";

"ChatList.Search.Messages_0" = "%@ messages";
"ChatList.Search.Messages_1" = "%@ message";
"ChatList.Search.Messages_2" = "%@ messages";
"ChatList.Search.Messages_3_10" = "%@ messages";
"ChatList.Search.Messages_many" = "%@ messages";
"ChatList.Search.Messages_any" = "%@ messages";

"Conversation.InputTextAnonymousPlaceholder" = "Send anonymously";

"DialogList.Replies" = "Replies";

"Conversation.ContextViewReplies_1" = "View %@ Reply";
"Conversation.ContextViewReplies_any" = "View %@ Replies";
"Conversation.ContextViewThread" = "View Thread";

"Conversation.ViewReply" = "View Reply";

"Conversation.MessageViewComments_1" = "[%@]Comment";
"Conversation.MessageViewComments_any" = "[%@]Comments";
"Conversation.MessageViewCommentsFormat" = "%1$@ %2$@";

"Conversation.TitleCommentsEmpty" = "Comments";
"Conversation.TitleComments_1" = "[%@]Comment";
"Conversation.TitleComments_any" = "[%@]Comments";
"Conversation.TitleCommentsFormat" = "%1$@ %2$@";

"Conversation.TitleRepliesEmpty" = "Replies";
"Conversation.TitleReplies_1" = "[%@]Reply";
"Conversation.TitleReplies_any" = "[%@]Replies";
"Conversation.TitleRepliesFormat" = "%1$@ %2$@";

"Conversation.MessageLeaveComment" = "Leave a Comment";
"Conversation.MessageLeaveCommentShort" = "Comment";

"Conversation.DiscussionNotStarted" = "No comments here yet...";
"Conversation.DiscussionStarted" = "Discussion started";

"Conversation.InputTextPlaceholderReply" = "Reply";
"Conversation.InputTextPlaceholderComment" = "Comment";

"Conversation.TitleNoComments" = "Comments";

"Conversation.ContextMenuBlock" = "Block User";

"Replies.BlockAndDeleteRepliesActionTitle" = "Block and Delete Replies";

"Channel.CommentsGroup.Header" = "Select a group chat that will be used to host comments from your channel.";
"Channel.CommentsGroup.HeaderSet" = "%@ is selected as the group that will be used to host comments for your channel.";
"Channel.CommentsGroup.HeaderGroupSet" = "%@ is linking the group as it's discussion board.";

"RepliesChat.DescriptionText" = "This chat helps you keep track of replies to your comments in Channels.";

"Channel.DiscussionMessageUnavailable" = "Sorry, this post has been removed from the discussion group.";

"Conversation.ContextViewStats" = "View Statistics";

"ChatList.MessageMusic_1" = "%@ Music File";
"ChatList.MessageMusic_any" = "%@ Music Files";

"Conversation.PinOlderMessageAlertTitle" = "Pin Message";
"Conversation.PinOlderMessageAlertText" = "Do you want to pin an older message while leaving a more recent one pinned?";
"Conversation.PinMessageAlertPin" = "Pin";

"Conversation.ContextMenuSelect" = "Select";

"Conversation.ContextMenuSelectAll_0" = "Select All %@ Items";
"Conversation.ContextMenuSelectAll_1" = "Select All %@ Items";
"Conversation.ContextMenuSelectAll_2" = "Select All %@ Items";
"Conversation.ContextMenuSelectAll_3_10" = "Select All %@ Items";
"Conversation.ContextMenuSelectAll_many" = "Select All %@ Items";
"Conversation.ContextMenuSelectAll_any" = "Select All %@ Items";

"Conversation.Dice.u1F3B0" = "Send a slot machine emoji to try your luck.";

"Notification.ProximityReached" = "%1$@ is now within %2$@ from %3$@";
"Notification.ProximityReachedYou" = "%1$@ is now within %2$@ from you";
"Notification.ProximityYouReached" = "You are now within %1$@ from %2$@";

"Location.ProximityNotification.Title" = "Proximity Alert";
"Location.ProximityNotification.Notify" = "Notify me within %@";
"Location.ProximityNotification.NotifyLong" = "Notify when %1$@ is within %2$@";
"Location.ProximityNotification.AlreadyClose" = "You are already closer than %@";
"Location.ProximityNotification.DistanceKM" = "km";
"Location.ProximityNotification.DistanceM" = "m";
"Location.ProximityNotification.DistanceMI" = "mi";

"Location.ProximityTip" = "Alert when %@ is close";
"Location.ProximityGroupTip" = "Alert when any group member is close";

"ChatList.MessageFiles_1" = "%@ File";
"ChatList.MessageFiles_any" = "%@ Files";

"Chat.TitlePinnedMessages_1" = "Pinned Message";
"Chat.TitlePinnedMessages_any" = "%@ Pinned Messages";

"Chat.PanelHidePinnedMessages" = "Don't Show Pinned Messages";
"Chat.PanelUnpinAllMessages" = "Unpin All Messages";

"Chat.MessagesUnpinned_1" = "Message Unpinned";
"Chat.MessagesUnpinned_any" = "%@ Messages Unpinned";

"Chat.PinnedMessagesHiddenTitle" = "Pinned Messages Hidden";
"Chat.PinnedMessagesHiddenText" = "You will see the bar with pinned messages only if a new message is pinned.";

"OpenFile.PotentiallyDangerousContentAlert" = "Previewing this file can potentially expose your IP address to its sender. Continue?";
"OpenFile.Proceed" = "Proceed";

"Chat.PinnedListPreview.ShowAllMessages" = "Show All Messages";
"Chat.PinnedListPreview.UnpinAllMessages" = "Unpin All Messages";
"Chat.PinnedListPreview.HidePinnedMessages" = "Hide Pinned Messages";

"Conversation.PinMessagesForMe" = "Pin for me";
"Conversation.PinMessagesFor" = "Pin for me and %@";

"Location.LiveLocationRequired.Title" = "Share Location";
"Location.LiveLocationRequired.Description" = "For the alert to work, please share your live location in this chat.";
"Location.LiveLocationRequired.ShareLocation" = "Share Location";

"Location.ProximityAlertSetTitle" = "Proximity alert set";
"Location.ProximityAlertSetText" = "We will notify you once %1$@ is within %2$@ from you.";
"Location.ProximityAlertSetTextGroup" = "We will notify you once any other group member is within %@ from you.";
"Location.ProximityAlertCancelled" = "Proximity alert cancelled";

"Stats.Message.Views" = "Views";
"Stats.Message.PublicShares" = "Public Shares";
"Stats.Message.PrivateShares" = "Private Shares";

"ChatSettings.WidgetSettings" = "Widget";

"Conversation.EditingPhotoPanelTitle" = "Edit Photo";

"Conversation.TextCopied" = "Text copied to clipboard";

"Media.LimitedAccessTitle" = "Limited Access to Media";
"Media.LimitedAccessText" = "You've given Telegram access only to select number of photos.";
"Media.LimitedAccessManage" = "Manage";
"Media.LimitedAccessSelectMore" = "Select More Photos...";
"Media.LimitedAccessChangeSettings" = "Change Settings";

"VoiceChat.StatusSpeaking" = "speaking";
"VoiceChat.StatusSpeakingVolume" = "%@ speaking";
"VoiceChat.StatusListening" = "listening";
"VoiceChat.StatusInvited" = "invited";

"VoiceChat.Connecting" = "Connecting...";
"VoiceChat.Reconnecting" = "Reconnecting...";

"VoiceChat.Unmute" = "Unmute";
"VoiceChat.UnmuteHelp" = "or hold and speak";
"VoiceChat.Live" = "You're Live";
"VoiceChat.Mute" = "Tap to Mute";
"VoiceChat.Muted" = "Muted";
"VoiceChat.MutedHelp" = "You are in Listen Only mode";

"VoiceChat.Audio" = "audio";
"VoiceChat.Leave" = "leave";

"VoiceChat.SpeakPermissionEveryone" = "New participants can speak";
"VoiceChat.SpeakPermissionAdmin" = "New paricipants are muted";
"VoiceChat.Share" = "Share Invite Link";
"VoiceChat.EndVoiceChat" = "End Voice Chat";
"VoiceChat.EndLiveStream" = "End Live Stream";

"VoiceChat.CopyInviteLink" = "Copy Invite Link";
"VoiceChat.InviteLinkCopiedText" = "Invite link copied to clipboard";

"VoiceChat.UnmutePeer" = "Allow to Speak";
"VoiceChat.MutePeer" = "Mute";
"VoiceChat.RemovePeer" = "Remove";
"VoiceChat.RemovePeerConfirmation" = "Are you sure you want to remove %@ from the group chat?";
"VoiceChat.RemovePeerRemove" = "Remove";

"VoiceChat.PanelJoin" = "Join";
"VoiceChat.Title" = "Voice Chat";
"VoiceChatChannel.Title" = "Live Stream";

"VoiceChat.InviteMember" = "Invite Member";

"Notification.VoiceChatInvitation" = "%1$@ invited %2$@ to the voice chat";
"Notification.VoiceChatInvitationForYou" = "%1$@ invited you to the voice chat";

"VoiceChat.InvitedPeerText" = "You invited %@ to the voice chat";
"LiveStream.InvitedPeerText" = "You invited %@ to the live stream";
"VoiceChat.RemovedPeerText" = "You removed %@ from this group";

"Notification.VoiceChatStarted" = "%1$@ started a voice chat";
"Notification.VoiceChatEnded" = "Voice chat ended (%@)";
"Notification.LiveStreamEnded" = "Live stream ended (%@)";
"Notification.VoiceChatEndedGroup" = "%1$@ ended the voice chat (%2$@)";

"VoiceChat.Panel.TapToJoin" = "Tap to join";
"VoiceChat.Panel.Members_0" = "%@ participants";
"VoiceChat.Panel.Members_1" = "%@ participant";
"VoiceChat.Panel.Members_2" = "%@ participants";
"VoiceChat.Panel.Members_3_10" = "%@ participants";
"VoiceChat.Panel.Members_many" = "%@ participants";
"VoiceChat.Panel.Members_any" = "%@ participants";

"VoiceChat.Status.Members_0" = "[%@]participants";
"VoiceChat.Status.Members_1" = "[%@]participant";
"VoiceChat.Status.Members_2" = "[%@]participants";
"VoiceChat.Status.Members_3_10" = "[%@]participants";
"VoiceChat.Status.Members_many" = "[%@]participants";
"VoiceChat.Status.Members_any" = "[%@]participants";
"VoiceChat.Status.MembersFormat" = "%1$@ %2$@";

"ChannelInfo.CreateVoiceChat" = "Start Voice Chat";
"ChannelInfo.CreateLiveStream" = "Start Live Stream";

"VoiceChat.AnonymousDisabledAlertText" = "Sorry, you can't join voice chat as an anonymous admin.";
"LiveStream.AnonymousDisabledAlertText" = "Sorry, you can't join live stream as an anonymous admin.";
"VoiceChat.ChatFullAlertText" = "Sorry, this voice chat has too many participants at the moment.";
"LiveStream.ChatFullAlertText" = "Sorry, this live stream has too many participants at the moment.";

"VoiceChat.EndConfirmationTitle" = "End voice chat";
"LiveStream.EndConfirmationTitle" = "End live stream";
"VoiceChat.EndConfirmationText" = "Are you sure you want to end this voice chat?";
"LiveStream.EndConfirmationText" = "Are you sure you want to end this live stream?";
"VoiceChat.EndConfirmationEnd" = "End";

"VoiceChat.InviteMemberToGroupFirstText" = "%1$@ isn't a member of \"%2$@\" yet. Add them to the group?";
"VoiceChat.InviteMemberToChannelFirstText" = "%1$@ isn't a subscriber of \"%2$@\" yet. Add them to the channel?";
"VoiceChat.InviteMemberToGroupFirstAdd" = "Add";

"VoiceChat.CreateNewVoiceChatText" = "Voice chat ended. Start a new one?";
"LiveStream.CreateNewVoiceChatText" = "Live stream ended. Start a new one?";
"VoiceChat.CreateNewVoiceChatStart" = "Start";
"VoiceChat.CreateNewVoiceChatStartNow" = "Start Now";
"VoiceChat.CreateNewVoiceChatSchedule" = "Schedule";

"PUSH_CHAT_VOICECHAT_START" = "%2$@|%1$@ started a voice chat";
"PUSH_CHAT_VOICECHAT_INVITE" = "%2$@|%1$@ invited %3$@ to the voice chat";
"PUSH_CHAT_VOICECHAT_INVITE_YOU" = "%2$@|%1$@ invited you to the voice chat";
"PUSH_CHAT_VOICECHAT_END" = "%2$@|%1$@ has ended the voice chat";

"PUSH_CHAT_LIVESTREAM_START" = "%2$@|%1$@ started a live stream";
"PUSH_CHAT_LIVESTREAM_INVITE" = "%2$@|%1$@ invited %3$@ to the live stream";
"PUSH_CHAT_LIVESTREAM_INVITE_YOU" = "%2$@|%1$@ invited you to the live stream";
"PUSH_CHAT_LIVESTREAM_END" = "%2$@|%1$@ has ended the live stream";

"Conversation.Dice.u1F3B3" = "Send a bowling emoji to try your luck.";

"VoiceOver.Common.SwitchHint" = "Double Tap To Toggle";
"VoiceOver.Common.On" = "On";
"VoiceOver.Common.Off" = "Off";

"VoiceOver.Chat.MessagesSelected_0" = "%@ messages selected";
"VoiceOver.Chat.MessagesSelected_1" = "%@ message selected";
"VoiceOver.Chat.MessagesSelected_2" = "%@ messages selected";
"VoiceOver.Chat.MessagesSelected_3_10" = "%@ messages selected";
"VoiceOver.Chat.MessagesSelected_many" = "%@ messages selected";
"VoiceOver.Chat.MessagesSelected_any" = "%@ messages selected";

"Channel.AdminLog.StartedVoiceChat" = "%1$@ started voice chat";
"Channel.AdminLog.StartedLiveStream" = "%1$@ started live stream";
"Channel.AdminLog.EndedVoiceChat" = "%1$@ ended voice chat";
"Channel.AdminLog.EndedLiveStream" = "%1$@ ended live stream";
"Channel.AdminLog.MutedParticipant" = "%1$@ muted %2$@";
"Channel.AdminLog.UnmutedMutedParticipant" = "%1$@ unmuted %2$@";
"Channel.AdminLog.AllowedNewMembersToSpeak" = "%1$@ allowed new members to speak";
"Channel.AdminLog.MutedNewMembers" = "%1$@ muted new members";

"Group.GroupMembersHeader" = "GROUP MEMBERS";

"Conversation.VoiceChatMediaRecordingRestricted" = "You can't record voice and video messages during a voice chat.";
"Conversation.LiveStreamMediaRecordingRestricted" = "You can't record voice and video messages during a live stream.";

"CallList.ActiveVoiceChatsHeader" = "ACTIVE VOICE CHATS";
"CallList.RecentCallsHeader" = "RECENT CALLS";

"VoiceChat.PeerJoinedText" = "%@ joined the voice chat";
"LiveStream.PeerJoinedText" = "%@ joined the live stream";

"VoiceChat.StartRecording" = "Start Recording";
"LiveStream.StartRecording" = "Start Recording";
"VoiceChat.StopRecording" = "Stop Recording";

"VoiceChat.StartRecordingTitle" = "Start Recording";
"LiveStream.StartRecordingTitle" = "Start Recording";
"VoiceChat.StartRecordingText" = "Do you want to start recording this chat and save the result into an audio file?\n\nOther members will see that the chat is being recorded.";
"LiveStream.StartRecordingText" = "Do you want to start recording this live stream and save the result into an audio file?\n\nOther members will see that the chat is being recorded.";
"VoiceChat.StartRecordingStart" = "Start";
"VoiceChat.StartRecordingTextVideo" = "Do you want to start recording this chat and save the result into a video file?\n\nOther members will see that the chat is being recorded.";
"LiveStream.StartRecordingTextVideo" = "Do you want to start recording this live stream and save the result into a video file?\n\nOther members will see that the chat is being recorded.";

"VoiceChat.RecordingTitlePlaceholder" = "Audio Title (Optional)";
"VoiceChat.RecordingTitlePlaceholderVideo" = "Video Title (Optional)";
"VoiceChat.RecordingStarted" = "Voice chat recording started";
"LiveStream.RecordingStarted" = "Live stream recording started";
"VoiceChat.RecordingInProgress" = "Voice chat is being recorded";
"LiveStream.RecordingInProgress" = "Live stream is being recorded";

"VoiceChat.StopRecordingTitle" = "Stop Recording?";
"VoiceChat.StopRecordingStop" = "Stop";

"VoiceChat.RecordingSaved" = "Audio saved to **Saved Messages**.";

"VoiceChat.StatusMutedForYou" = "muted for you";
"VoiceChat.StatusMutedYou" = "put you on mute";

"VoiceOver.DismissContextMenu" = "Dismiss Context Menu";

"Call.VoiceOver.VoiceCallOutgoing" = "Outgoing Voice Call";
"Call.VoiceOver.VideoCallOutgoing" = "Outgoing Video Call";
"Call.VoiceOver.VoiceCallIncoming" = "Incoming Voice Call";
"Call.VoiceOver.VideoCallIncoming" = "Incoming Video Call";
"Call.VoiceOver.VoiceCallMissed" = "Missed Voice Call";
"Call.VoiceOver.VideoCallMissed" = "Missed Video Call";
"Call.VoiceOver.VoiceCallCanceled" = "Cancelled Voice Call";
"Call.VoiceOver.VideoCallCanceled" = "Cancelled Video Call";

"VoiceChat.UnmuteForMe" = "Unmute for Me";
"VoiceChat.MuteForMe" = "Mute for Me";

"PeerInfo.ButtonVoiceChat" = "Voice Chat";
"PeerInfo.ButtonLiveStream" = "Live Stream";
"VoiceChat.OpenChat" = "Open Chat";

"GroupInfo.InviteLinks" = "Invite Links";

"InviteLink.Title" = "Invite Links";
"InviteLink.PermanentLink" = "Permanent Link";
"InviteLink.PublicLink" = "Public Link";
"InviteLink.Share" = "Share Link";
"InviteLink.PeopleJoinedNone" = "no one joined yet";
"InviteLink.PeopleJoined_1" = "%@ people joined";
"InviteLink.PeopleJoined_2" = "%@ people joined";
"InviteLink.PeopleJoined_3_10" = "%@ people joined";
"InviteLink.PeopleJoined_many" = "%@ people joined";
"InviteLink.PeopleJoined_any" = "%@ people joined";
"InviteLink.CreatePrivateLinkHelp" = "Anyone who has Telegram installed will be able to join your group by following this link.";
"InviteLink.CreatePrivateLinkHelpChannel" = "Anyone who has Telegram installed will be able to join your channel by following this link.";
"InviteLink.Manage" = "Manage Invite Links";

"InviteLink.PeopleJoinedShortNoneExpired" = "no one joined";
"InviteLink.PeopleJoinedShortNone" = "no one joined yet";
"InviteLink.PeopleJoinedShort_1" = "%@ joined";
"InviteLink.PeopleJoinedShort_2" = "%@ joined";
"InviteLink.PeopleJoinedShort_3_10" = "%@ joined";
"InviteLink.PeopleJoinedShort_many" = "%@ joined";
"InviteLink.PeopleJoinedShort_any" = "%@ joined";

"InviteLink.PeopleCanJoin_1" = "%@ can join";
"InviteLink.PeopleCanJoin_2" = "%@ can join";
"InviteLink.PeopleCanJoin_3_10" = "%@ can join";
"InviteLink.PeopleCanJoin_many" = "%@ can join";
"InviteLink.PeopleCanJoin_any" = "%@ can join";

"InviteLink.PeopleRemaining_1" = "%@ remaining";
"InviteLink.PeopleRemaining_2" = "%@ remaining";
"InviteLink.PeopleRemaining_3_10" = "%@ remaining";
"InviteLink.PeopleRemaining_many" = "%@ remaining";
"InviteLink.PeopleRemaining_any" = "%@ remaining";

"InviteLink.Expired" = "expired";
"InviteLink.UsageLimitReached" = "limit reached";
"InviteLink.Revoked" = "revoked";

"InviteLink.AdditionalLinks" = "Additional Links";
"InviteLink.Create" = "Create a New Link";
"InviteLink.CreateInfo" = "You can create additional invite links that have limited time or number of usages.";

"InviteLink.RevokedLinks" = "Revoked Links";
"InviteLink.DeleteAllRevokedLinks" = "Delete All Revoked Links";

"InviteLink.ContextCopy" = "Copy";
"InviteLink.ContextEdit" = "Edit";
"InviteLink.ContextGetQRCode" = "Get QR Code";
"InviteLink.ContextShare" = "Share";
"InviteLink.ContextRevoke" = "Revoke";
"InviteLink.ContextDelete" = "Delete";

"InviteLink.Create.Title" = "New Link";
"InviteLink.Create.EditTitle" = "Edit Link";

"InviteLink.Create.TimeLimit" = "Limit By Time Period";
"InviteLink.Create.TimeLimitExpiryDate" = "Expiry Date";
"InviteLink.Create.TimeLimitExpiryDateNever" = "Never";
"InviteLink.Create.TimeLimitExpiryTime" = "Time";
"InviteLink.Create.TimeLimitInfo" = "You can make the link expire after a certain time.";
"InviteLink.Create.TimeLimitNoLimit" = "No Limit";

"InviteLink.Create.UsersLimit" = "Limit By Number Of Users";
"InviteLink.Create.UsersLimitNumberOfUsers" = "Number of Uses";
"InviteLink.Create.UsersLimitNumberOfUsersUnlimited" = "Unlimited";
"InviteLink.Create.UsersLimitInfo" = "You can make the link expire after it has been used for a certain number of times.";
"InviteLink.Create.UsersLimitNoLimit" = "No Limit";

"InviteLink.Create.Revoke" = "Revoke Link";

"InviteLink.QRCode.Title" = "Invite by QR Code";
"InviteLink.QRCode.Info" = "Everyone on Telegram can scan this code to join your group.";
"InviteLink.QRCode.InfoChannel" = "Everyone on Telegram can scan this code to join your channel.";
"InviteLink.QRCode.Share" = "Share QR Code";

"InviteLink.InviteLink" = "Invite Link";
"InviteLink.ExpiredLink" = "Expired Link";
"InviteLink.ExpiredLinkStatus" = "time limit has expired";
"InviteLink.CreatedBy" = "Link Created By";

"InviteLink.ReactivateLink" = "Reactivate Link";

"InviteLink.DeleteLinkAlert.Text" = "Are you sure you want to delete this link? It will be completely gone.";
"InviteLink.DeleteLinkAlert.Action" = "Delete";

"InviteLink.DeleteAllRevokedLinksAlert.Text" = "This will delete all revoked links.";
"InviteLink.DeleteAllRevokedLinksAlert.Action" = "Delete All";

"InviteLink.ExpiresIn" = "expires in %@";

"InviteLink.InviteLinkCopiedText" = "Invite link copied to clipboard";

"InviteLink.OtherAdminsLinks" = "Invite Links Created By Other Admins";
"InviteLink.OtherPermanentLinkInfo" = "**%1$@** can see this link and use it to invite new members to **%2$@**.";

"InviteLink.InviteLinks_0" = "%@ invite links";
"InviteLink.InviteLinks_1" = "%@ invite link";
"InviteLink.InviteLinks_2" = "%@ invite links";
"InviteLink.InviteLinks_3_10" = "%@ invite links";
"InviteLink.InviteLinks_many" = "%@ invite links";
"InviteLink.InviteLinks_any" = "%@ invite links";

"InviteLink.InviteLinkRevoked" = "The invite link has been revoked.";

"Conversation.ChecksTooltip.Delivered" = "Delivered";
"Conversation.ChecksTooltip.Read" = "Read";

"DialogList.MultipleTypingPair" = "%@ and %@ are typing";

"Common.Save" = "Save";

"UserInfo.FakeUserWarning" = "⚠️ Warning: Many users reported that this account impersonates a famous person or organization.";
"UserInfo.FakeBotWarning" = "⚠️ Warning: Many users reported that this account impersonates a famous person or organization.";
"GroupInfo.FakeGroupWarning" = "⚠️ Warning: Many users reported that this account impersonates a famous person or organization.";
"ChannelInfo.FakeChannelWarning" = "⚠️ Warning: Many users reported that this account impersonates a famous person or organization.";

"ReportPeer.ReasonFake" = "Fake Account";

"ChatList.HeaderImportIntoAnExistingGroup" = "SELECT A CHAT TO IMPORT MESSAGES TO";

"Group.ErrorAdminsTooMuch" = "Sorry, too many administrators in this group.";
"Channel.ErrorAdminsTooMuch" = "Sorry, too many administrators in this channel.";

"Conversation.AddMembers" = "Add Members";

"Conversation.ImportedMessageHint" = "This message was imported from another app. We can't guarantee it's real.";

"Conversation.GreetingText" = "Send a message or tap on the greeting below.";

"CallList.DeleteAllForMe" = "Delete for me";
"CallList.DeleteAllForEveryone" = "Delete for me and Others";
"Conversation.ImportProgress" = "Importing Messages... %@%";

"Conversation.AudioRateTooltipSpeedUp" = "Audio will play two times faster.";
"Conversation.AudioRateTooltipNormal" = "Audio will play at normal speed.";

"ChatImport.Title" = "Select Chat";
"ChatImport.SelectionErrorNotAdmin" = "You must to be an admin in the group to import messages to it.";
"ChatImport.SelectionErrorGroupGeneric" = "Sorry, you can't import history to this group.";
"ChatImport.SelectionConfirmationGroupWithTitle" = "Do you want to import messages from **%1$@** into **%2$@**?";
"ChatImport.SelectionConfirmationGroupWithoutTitle" = "Do you want to import messages into **%@**?";
"ChatImport.SelectionConfirmationAlertTitle" = "Import Messages";
"ChatImport.SelectionConfirmationAlertImportAction" = "Import";
"ChatImport.CreateGroupAlertTitle" = "Create Group and Import Messages";
"ChatImport.CreateGroupAlertText" = "Do you want to create the group **%@** and import messages from another messaging app?";
"ChatImport.CreateGroupAlertImportAction" = "Create and Import";
"ChatImport.UserErrorNotMutual" = "You can only import messages into private chats with users who are mutual contacts.";
"ChatImport.SelectionConfirmationUserWithTitle" = "Do you want to import messages from **%1$@** into the chat with **%2$@**?";
"ChatImport.SelectionConfirmationUserWithoutTitle" = "Do you want to import messages into the chat with **%@?**";

"PeerSelection.ImportIntoNewGroup" = "Import to a New Group";
"Message.ImportedDateFormat" = "%1$@, %2$@ Imported %3$@";

"ChatImportActivity.Title" = "Importing Chat";
"ChatImportActivity.OpenApp" = "Open Telegram";
"ChatImportActivity.Retry" = "Retry";
"ChatImportActivity.InProgress" = "Please keep this window open\nuntil the import is completed.";
"ChatImportActivity.ErrorNotAdmin" = "You need to be an admin in the group to import messages.";
"ChatImportActivity.ErrorInvalidChatType" = "Wrong type of chat for the messages you are trying to import.";
"ChatImportActivity.ErrorUserBlocked" = "Unable to import messages due to privacy settings.";
"ChatImportActivity.ErrorGeneric" = "An error occurred.";
"ChatImportActivity.ErrorLimitExceeded" = "Daily maximum reached,\nplease come back tomorrow.";
"ChatImportActivity.Success" = "Chat imported\nsuccessfully.";

"VoiceOver.Chat.GoToOriginalMessage" = "Go to message";
"VoiceOver.Chat.UnreadMessages_0" = "%@ unread messages";
"VoiceOver.Chat.UnreadMessages_1" = "%@ unread message";
"VoiceOver.Chat.UnreadMessages_2" = "%@ unread messages";
"VoiceOver.Chat.UnreadMessages_3_10" = "%@ unread messages";
"VoiceOver.Chat.UnreadMessages_many" = "%@ unread messages";
"VoiceOver.Chat.UnreadMessages_any" = "%@ unread messages";

"VoiceOver.ChatList.Message" = "Message";
"VoiceOver.ChatList.OutgoingMessage" = "Outgoing Message";
"VoiceOver.ChatList.MessageFrom" = "From: %@";
"VoiceOver.ChatList.MessageRead" = "Read";
"VoiceOver.ChatList.MessageEmpty" = "Empty";

"VoiceOver.Chat.Profile" = "Profile";
"VoiceOver.Chat.GroupInfo" = "Group Info";
"VoiceOver.Chat.ChannelInfo" = "Channel Info";

"Conversation.ForwardTooltip.Chat.One" = "Message forwarded to **%@**";
"Conversation.ForwardTooltip.Chat.Many" = "Messages forwarded to **%@**";
"Conversation.ForwardTooltip.TwoChats.One" = "Message forwarded to **%@** and **%@**";
"Conversation.ForwardTooltip.TwoChats.Many" = "Messages forwarded to **%@** and **%@**";
"Conversation.ForwardTooltip.ManyChats.One" = "Message forwarded to **%@** and %@ others";
"Conversation.ForwardTooltip.ManyChats.Many" = "Messages forwarded to **%@** and %@ others";
"Conversation.ForwardTooltip.SavedMessages.One" = "Message forwarded to **Saved Messages**";
"Conversation.ForwardTooltip.SavedMessages.Many" = "Messages forwarded to **Saved Messages**";

"Channel.AdminLog.UpdatedParticipantVolume" = "%1$@ changed %2$@ volume to %3$@";

"Channel.AdminLog.DeletedInviteLink" = "%1$@ deleted invite link %2$@";
"Channel.AdminLog.RevokedInviteLink" = "%1$@ revoked invite link %2$@";
"Channel.AdminLog.EditedInviteLink" = "%1$@ edited invite link %2$@";
"Channel.AdminLog.CreatedInviteLink" = "%1$@ created invite link %2$@";

"Channel.AdminLog.JoinedViaInviteLink" = "%1$@ joined via invite link %2$@";

"GroupInfo.Permissions.BroadcastTitle" = "Broadcast Group";
"GroupInfo.Permissions.BroadcastConvert" = "Convert to Broadcast Group";
"GroupInfo.Permissions.BroadcastConvertInfo" = "Broadcast groups can have over %@ members, but only admins can send messages in them.";

"GroupInfo.GroupHistoryShort" = "Chat History";

"PeerInfo.CustomizeNotifications" = "Customize";

"Conversation.ContextMenuSpeak" = "Speak";

"Conversation.SelectMessages" = "Select Messages";
"Conversation.ReportMessages" = "Report Messages";

"Report.AdditionalDetailsText" = "Please enter any additional details relevant for your report.";
"Report.AdditionalDetailsPlaceholder" = "Additional details...";
"Report.Report" = "Report";
"Report.Succeed" = "Telegram moderators will study your report. Thank you!";

"Conversation.AutoremoveRemainingTime" = "auto-deletes in %@";
"Conversation.AutoremoveRemainingDays_1" = "auto-deletes in %@ day";
"Conversation.AutoremoveRemainingDays_any" = "auto-deletes in %@ days";

"PeerInfo.AutoremoveMessages" = "Auto-Delete Messages";
"PeerInfo.AutoremoveMessagesDisabled" = "Never";

"Conversation.AutoremoveChanged" = "Auto-Delete timer set to %@";
"Conversation.AutoremoveOff" = "Auto-Delete is now off.";

"PeerInfo.ReportProfilePhoto" = "Report Profile Photo";
"PeerInfo.ReportProfileVideo" = "Report Profile Video";

"Channel.AdminLog.CanInviteUsersViaLink" = "Invite Users via Link";

"BroadcastGroups.IntroTitle" = "Broadcast Groups";
"BroadcastGroups.IntroText" = "• No limit on the number of members.\n\n• Only admins can post.\n\n• Can't be turned back into a regular group.";
"BroadcastGroups.Convert" = "Convert to Broadcast Group";
"BroadcastGroups.Cancel" = "Leave as regular group";

"BroadcastGroups.ConfirmationAlert.Title" = "Are you sure?";
"BroadcastGroups.ConfirmationAlert.Text" = "Regular members of the group (non-admins) will irrevocably lose their right to post messages in the group.\n\nThis action **cannot** be undone.";
"BroadcastGroups.ConfirmationAlert.Convert" = "Convert";

"BroadcastGroups.Success" = "Your group can now have more than %@ members.";

"BroadcastGroups.LimitAlert.Title" = "Limit Reached";
"BroadcastGroups.LimitAlert.Text" = "Your group has reached a limit of **%@** members.\n\nYou can increase this limit by converting the group to a **broadcast group** where only admins can post. Interested?";
"BroadcastGroups.LimitAlert.LearnMore" = "Learn More";
"BroadcastGroups.LimitAlert.SettingsTip" = "If you change your mind, go to the settings of your group.";

"VoiceOver.AuthSessions.CurrentSession" = "Current Session";

"Channel.AdminLog.MessageChangedAutoremoveTimeoutSet" = "%1$@ set auto-remove timer to %2$@";
"Channel.AdminLog.MessageChangedAutoremoveTimeoutRemove" = "%1$@ disabled auto-remove timer";

"ChannelInfo.InviteLink.RevokeAlert.Text" = "Are you sure you want to revoke this link? Once you do, no one will be able to join the channel using it.";

"Group.Info.Members" = "Members";

"Group.Members.Title" = "Members";
"Group.Members.AddMembers" = "Add Members";
"Group.Members.AddMembersHelp" = "Only group admins can see this list.";

"Conversation.AlsoClearCacheTitle" = "You can use \"clear cache\" to remove unnecessary media — and re-downloaded files if you need them again.";
"Conversation.DeleteAllMessagesInChat" = "Are you sure you want to delete all messages in %@?";

"InviteLinks.InviteLinkExpired" = "This invite link has expired.";

"Conversation.AutoremoveTimerSetUserYou" = "You set messages to automatically delete after %1$@";
"Conversation.AutoremoveTimerSetUser" = "%1$@ set messages to automatically delete after %2$@";

"Conversation.AutoremoveTimerSetUserGlobalYou" = "You set a self-destruct timer for all chats.\nAll new messages in this chat will be automatically deleted after %1$@ they're sent.";
"Conversation.AutoremoveTimerSetUserGlobal" = "%1$@ set a self-destruct timer for all chats.\nAll new messages in this chat will be automatically deleted after %2$@ they're sent.";

"Conversation.AutoremoveTimerRemovedUserYou" = "You disabled the auto-delete timer";
"Conversation.AutoremoveTimerRemovedUser" = "%1$@ disabled the auto-delete timer";
"Conversation.AutoremoveTimerSetGroup" = "A group admin set messages to automatically delete after %1$@";
"Conversation.AutoremoveTimerRemovedGroup" = "A group admin disabled the auto-delete timer";
"Conversation.AutoremoveTimerSetChannel" = "Messages in this channel will be automatically deleted after %1$@";
"Conversation.AutoremoveTimerRemovedChannel" = "Messages in this channel will no longer be automatically deleted";

"AutoremoveSetup.Title" = "Auto-Deletion";
"AutoremoveSetup.TimeSectionHeader" = "AUTO-DELETE MESSAGES";
"AutoremoveSetup.TimerInfoChannel" = "Automatically delete messages sent in this channel after a certain period of time.";
"AutoremoveSetup.TimerInfoChat" = "Automatically delete messages sent in this chat after a certain period of time.";
"AutoremoveSetup.TimerValueNever" = "Never";
"AutoremoveSetup.TimerValueAfter" = "After %@";

"Conversation.ClearChannel" = "Clear Channel";

"Conversation.AutoremoveTimerSetToastText" = "Messages in this chat are automatically\ndeleted %@ after they have been sent.";
"Conversation.AutoremoveActionEnable" = "Enable Auto-Delete";
"Conversation.AutoremoveActionEdit" = "Edit Auto-Delete Settings";

"Widget.ChatsGalleryTitle" = "Chats";
"Widget.ChatsGalleryDescription" = "Display the latest message from the most important chats.";
"Widget.ShortcutsGalleryTitle" = "Shortcuts";
"Widget.ShortcutsGalleryDescription" = "Display shortcuts of your most important chats to always have quick access to them.";

"Widget.MessageAutoremoveTimerUpdated" = "Auto-delete timer updated";
"Widget.MessageAutoremoveTimerRemoved" = "Auto-delete timer disabled";

"Widget.LongTapToEdit" = "Tap or hold to edit widget.";
"Widget.UpdatedTodayAt" = "Updated at {}";
"Widget.UpdatedAt" = "Updated {}";

"Intents.ErrorLockedTitle" = "Locked";
"Intents.ErrorLockedText" = "Open Telegram and enter passcode to edit widget.";

"Conversation.GigagroupDescription" = "Only admins can send messages in this group.";

"Channel.AdminLog.MessageAddedAdminName" = "promoted %1$@";
"Channel.AdminLog.MessageAddedAdminNameUsername" = "promoted %1$@ (%2$@)";
"Channel.AdminLog.MessageRemovedAdminName" = "demoted %1$@";
"Channel.AdminLog.MessageRemovedAdminNameUsername" = "demoted %1$@ (%2$@)";

"Notification.Exceptions.MessagePreviewAlwaysOn" = "Always On";
"Notification.Exceptions.MessagePreviewAlwaysOff" = "Always Off";

"Channel.Setup.LinkTypePublic" = "Public";
"Channel.Setup.LinkTypePrivate" = "Private";

"VoiceOver.ScrollStatus" = "Row %1$@ of %2$@";

"Conversation.UsersTooMuchError" = "Sorry, this group is full.";

"Conversation.UploadFileTooLarge" = "File could not be sent, because it is larger than 2 GB.\n\nYou can send as many files as you like, but each must be smaller than 2 GB.";

"Channel.AddUserLeftError" = "Sorry, if a person is no longer part of a channel, you need to be in their Telegram contacts in order to add them back.\n\nNote that they can still join via the channel's invite link as long as they are not in the Removed Users list.";

"Message.ScamAccount" = "Scam";
"Message.FakeAccount" = "Fake";

"InstantPage.FontSanFrancisco" = "San Francisco";
"InstantPage.FontNewYork" = "New York";
"InstantPage.Search" = "Search";
"InstantPage.OpenInBrowser" = "Open in %@";
"InstantPage.VoiceOver.IncreaseFontSize" = "Increase Font Size";
"InstantPage.VoiceOver.DecreaseFontSize" = "Decrease Font Size";
"InstantPage.VoiceOver.ResetFontSize" = "Reset Font Size";

"Contacts.VoiceOver.AddContact" = "Add Contact";

"VoiceChat.SelectAccount" = "Select Account";
"VoiceChat.DisplayAs" = "Display Me As...";
"VoiceChat.DisplayAsInfo" = "Choose whether you want to be displayed as your personal account or as your channel.";
"VoiceChat.DisplayAsInfoGroup" = "Choose whether you want to be displayed as your personal account, this group, or one of your channels.";
"VoiceChat.DisplayAsSuccess" = "Members of this voice chat will now see your as **%@**.";
"LiveStream.DisplayAsSuccess" = "Members of this live stream will now see your as **%@**.";
"VoiceChat.PersonalAccount" = "personal account";
"VoiceChat.EditTitle" = "Edit Voice Chat Title";
"LiveStream.EditTitle" = "Edit Live Stream Title";
"VoiceChat.EditPermissions" = "Edit Permissions";

"VoiceChat.OpenChannel" = "Open Channel";

"VoiceChat.EditTitleText" = "Edit a title of this voice chat.";
"LiveStream.EditTitleText" = "Edit a title of this live stream.";
"VoiceChat.EditTitleSuccess" = "Voice chat title changed to **%@**.";
"LiveStream.EditTitleSuccess" = "Live stream title changed to **%@**.";
"VoiceChat.EditTitleRemoveSuccess" = "Voice chat title removed.";
"LiveStream.EditTitleRemoveSuccess" = "Live Stream title removed.";

"VoiceChat.InviteLink.Speaker" = "Speaker";
"VoiceChat.InviteLink.Listener" = "Listener";
"VoiceChat.InviteLink.CopySpeakerLink" = "Copy Speaker Link";
"VoiceChat.InviteLink.CopyListenerLink" = "Copy Listener Link";

"VoiceChat.InviteLink.InviteSpeakers_0" = "[%@] Invite Speakers";
"VoiceChat.InviteLink.InviteSpeakers_1" = "[%@] Invite Speaker";
"VoiceChat.InviteLink.InviteSpeakers_2" = "[%@] Invite Speakers";
"VoiceChat.InviteLink.InviteSpeakers_3_10" = "[%@] Invite Speakers";
"VoiceChat.InviteLink.InviteSpeakers_many" = "[%@] Invite Speakers";
"VoiceChat.InviteLink.InviteSpeakers_any" = "[%@] Invite Speakers";

"VoiceChat.InviteLink.InviteListeners_0" = "[%@] Invite Listeners";
"VoiceChat.InviteLink.InviteListeners_1" = "[%@] Invite Listener";
"VoiceChat.InviteLink.InviteListeners_2" = "[%@] Invite Listeners";
"VoiceChat.InviteLink.InviteListeners_3_10" = "[%@] Invite Listeners";
"VoiceChat.InviteLink.InviteListeners_many" = "[%@] Invite Listeners";
"VoiceChat.InviteLink.InviteListeners_any" = "[%@] Invite Listeners";

"Conversation.CancelForwardTitle" = "Cancel Forwarding";
"Conversation.CancelForwardText" = "Do you want to cancel forwarding or send messages to a different chat?";
"Conversation.CancelForwardCancelForward" = "Cancel Forwarding";
"Conversation.CancelForwardSelectChat" = "Select Another Chat";

"StickerPacks.ActionDelete" = "Delete";
"StickerPacks.ActionArchive" = "Archive";
"StickerPacks.ActionUnarchive" = "Unarchive";
"StickerPacks.ActionShare" = "Share";

"StickerPacks.DeleteStickerPacksConfirmation_0" = "Delete %@ Sticker Sets";
"StickerPacks.DeleteStickerPacksConfirmation_1" = "Delete %@ Sticker Set";
"StickerPacks.DeleteStickerPacksConfirmation_2" = "Delete %@ Sticker Sets";
"StickerPacks.DeleteStickerPacksConfirmation_3_10" = "Delete %@ Sticker Sets";
"StickerPacks.DeleteStickerPacksConfirmation_many" = "Delete %@ Sticker Sets";
"StickerPacks.DeleteStickerPacksConfirmation_any" = "Delete %@ Sticker Sets";

"StickerPacks.ArchiveStickerPacksConfirmation_0" = "Archive %@ Sticker Sets";
"StickerPacks.ArchiveStickerPacksConfirmation_1" = "Archive %@ Sticker Set";
"StickerPacks.ArchiveStickerPacksConfirmation_2" = "Archive %@ Sticker Sets";
"StickerPacks.ArchiveStickerPacksConfirmation_3_10" = "Archive %@ Sticker Sets";
"StickerPacks.ArchiveStickerPacksConfirmation_many" = "Archive %@ Sticker Sets";
"StickerPacks.ArchiveStickerPacksConfirmation_any" = "Archive %@ Sticker Sets";

"VoiceChat.StatusWantsToSpeak" = "wants to speak";

"VoiceChat.AskedToSpeak" = "You Asked To Speak";
"VoiceChat.AskedToSpeakHelp" = "We let the speakers know";

"VoiceChat.YouCanNowSpeak" = "You can now speak";
"VoiceChat.YouCanNowSpeakIn" = "You can now speak in **%@**";
"VoiceChat.UserCanNowSpeak" = "**%@** can now speak";

"VoiceChat.MutedByAdmin" = "Muted by Admin";
"VoiceChat.MutedByAdminHelp" = "Tap if you want to speak";
"Invitation.JoinVoiceChatAsSpeaker" = "Join as Speaker";
"Invitation.JoinVoiceChatAsListener" = "Join as Listener";

"VoiceChat.CancelSpeakRequest" = "Cancel Request to Speak";

"VoiceChat.RemovePeerConfirmationChannel" = "Are you sure you want to remove %@ from the channel?";
"VoiceChat.RemoveAndBanPeerConfirmation" = "Do you want to remove %1$@ from the voice chat and ban them in %2$@?";
"LiveStream.RemoveAndBanPeerConfirmation" = "Do you want to remove %1$@ from the live stream and ban them in %2$@?";

"Notification.VoiceChatStartedChannel" = "Voice chat started";
"Notification.LiveStreamStarted" = "Live stream started";

"Conversation.MessageCopied" = "Message copied to clipboard";
"Conversation.LinkCopied" = "Link copied to clipboard";
"Conversation.TextCopied" = "Text copied to clipboard";
"Conversation.ImageCopied" = "Image copied to clipboard";
"Conversation.HashtagCopied" = "Hashtag copied to clipboard";
"Conversation.PhoneCopied" = "Phone copied to clipboard";
"Conversation.EmailCopied" = "Email copied to clipboard";
"Conversation.UsernameCopied" = "Username copied to clipboard";
"Conversation.CardNumberCopied" = "Card number copied to clipboard";
"Conversation.PrivateMessageLinkCopiedLong" = "Link copied to clipboard. This link will only work for members of this chat.";

"Conversation.StickerAddedToFavorites" = "Sticker was added to Favorites";
"Conversation.StickerRemovedFromFavorites" = "Sticker was removed from Favorites";

"Conversation.DeletedFromContacts" = "**%@** deleted from your contacts";

"Conversation.VoiceChat" = "Voice Chat";
"Conversation.LiveStream" = "Live Stream";

"Conversation.JoinVoiceChatAsSpeaker" = "JOIN AS SPEAKER";
"Conversation.JoinVoiceChatAsListener" = "JOIN AS LISTENER";

"VoiceChat.LeaveConfirmation" = "Are you sure you want to leave this voice chat?";
"LiveStream.LeaveConfirmation" = "Are you sure you want to leave this live stream?";
"VoiceChat.LeaveVoiceChat" = "Leave Voice Chat";
"LiveStream.LeaveVoiceChat" = "Leave Live Stream";
"VoiceChat.LeaveAndEndVoiceChat" = "End Voice Chat";
"LiveStream.LeaveAndEndVoiceChat" = "End Live Stream";
"VoiceChat.LeaveAndCancelVoiceChat" = "Abort Voice Chat";
"LiveStream.LeaveAndCancelVoiceChat" = "Abort Live Stream";

"VoiceChat.ForwardTooltip.Chat" = "Invite link forwarded to **%@**";
"VoiceChat.ForwardTooltip.TwoChats" = "Invite link forwarded to **%@** and **%@**";
"VoiceChat.ForwardTooltip.ManyChats" = "Invite link forwarded to **%@** and %@ others";

"GroupRemoved.ViewChannelInfo" = "View Channel";

"UserInfo.ContactForwardTooltip.Chat.One" = "Contact forwarded to **%@**";
"UserInfo.ContactForwardTooltip.TwoChats.One" = "Contact forwarded to **%@** and **%@**";
"UserInfo.ContactForwardTooltip.ManyChats.One" = "Contact forwarded to **%@** and %@ others";
"UserInfo.ContactForwardTooltip.SavedMessages.One" = "Contact forwarded to **Saved Messages**";

"UserInfo.LinkForwardTooltip.Chat.One" = "Link forwarded to **%@**";
"UserInfo.LinkForwardTooltip.TwoChats.One" = "Link forwarded to **%@** and **%@**";
"UserInfo.LinkForwardTooltip.ManyChats.One" = "Link forwarded to **%@** and %@ others";
"UserInfo.LinkForwardTooltip.SavedMessages.One" = "Link forwarded to **Saved Messages**";

"VoiceChat.You" = "this is you";
"VoiceChat.ChangePhoto" = "Change Photo";
"VoiceChat.EditBio" = "Edit Bio";
"VoiceChat.EditBioTitle" = "Bio";
"VoiceChat.EditBioText" = "Any details such as age, occupation or city.";
"VoiceChat.EditBioPlaceholder" = "Bio";
"VoiceChat.EditBioSave" = "Save";
"VoiceChat.EditBioSuccess" = "Your bio is changed.";

"VoiceChat.EditDescription" = "Edit Description";
"VoiceChat.EditDescriptionTitle" = "Description";
"VoiceChat.EditDescriptionText" = "Any details such as age, occupation or city.";
"VoiceChat.EditDescriptionPlaceholder" = "Description";
"VoiceChat.EditDescriptionSave" = "Save";
"VoiceChat.EditDescriptionSuccess" = "Description is changed.";

"VoiceChat.SendPublicLinkText" = "%1$@ isn't a member of \"%2$@\" yet. Send them a public invite link instead?";
"VoiceChat.SendPublicLinkSend" = "Send";

"VoiceChat.TapToAddPhotoOrBio" = "tap to add photo or bio";
"VoiceChat.TapToAddPhoto" = "tap to add photo";
"VoiceChat.TapToAddBio" = "tap to add bio";
"VoiceChat.ImproveYourProfileText" = "You can improve your profile by adding missing information.";

"VoiceChat.AddPhoto" = "Add Photo";
"VoiceChat.AddBio" = "Add Bio";
"VoiceChat.ChangeName" = "Change Name";
"VoiceChat.ChangeNameTitle" = "Change Name";
"VoiceChat.EditNameSuccess" = "Your name is changed.";

"VoiceChat.Video" = "video";

"VoiceChat.PinVideo" = "Pin Video";
"VoiceChat.UnpinVideo" = "Unpin Video";

"Notification.VoiceChatScheduledChannel" = "Voice chat scheduled for %@";
"Notification.LiveStreamScheduled" = "Live stream scheduled for %@";
"Notification.VoiceChatScheduled" = "%1$@ scheduled a voice chat for %2$@";

"Notification.VoiceChatScheduledTodayChannel" = "Voice chat scheduled for today at %@";
"Notification.LiveStreamScheduledToday" = "Live stream scheduled for today at %@";
"Notification.VoiceChatScheduledToday" = "%1$@ scheduled a voice chat for today at %2$@";

"Notification.VoiceChatScheduledTomorrowChannel" = "Voice chat scheduled for tomorrow at %@";
"Notification.LiveStreamScheduledTomorrow" = "Live stream scheduled for tomorrow at %@";
"Notification.VoiceChatScheduledTomorrow" = "%1$@ scheduled a voice chat for tomorrow at %2$@";

"VoiceChat.StartsIn" = "Starts in";
"VoiceChat.LateBy" = "Late by";

"VoiceChat.StatusStartsIn" = "starts in %@";
"VoiceChat.StatusLateBy" = "late by %@";

"VoiceChat.Scheduled" = "Scheduled";

"VoiceChat.StartNow" = "Start Now";
"VoiceChat.SetReminder" = "Set Reminder";
"VoiceChat.CancelReminder" = "Cancel Reminder";

"VoiceChat.ShareShort" = "share";
"VoiceChat.TapToEditTitle" = "Tap to edit title";

"ChannelInfo.ScheduleVoiceChat" = "Schedule Voice Chat";
"ChannelInfo.ScheduleLiveStream" = "Schedule Live Stream";

"ScheduleVoiceChat.Title" = "Schedule Voice Chat";
"ScheduleLiveStream.Title" = "Schedule Live Stream";
"ScheduleVoiceChat.GroupText" = "The members of the group will be notified that the voice chat will start in %@.";
"ScheduleLiveStream.ChannelText" = "The members of the channel will be notified that the live stream will start in %@.";

"ScheduleVoiceChat.ScheduleToday" = "Start today at %@";
"ScheduleVoiceChat.ScheduleTomorrow" = "Start tomorrow at %@";
"ScheduleVoiceChat.ScheduleOn" = "Start on %@ at %@";

"Conversation.ScheduledVoiceChat" = "Scheduled Voice Chat";
"Conversation.ScheduledLiveStream" = "Scheduled Live Stream";

"Conversation.ScheduledVoiceChatStartsOn" = "Voice chat starts on %@";
"Conversation.ScheduledLiveStreamStartsOn" = "Live stream starts on %@";
"Conversation.ScheduledVoiceChatStartsOnShort" = "Starts on %@";
"Conversation.ScheduledVoiceChatStartsToday" = "Voice chat starts today at %@";
"Conversation.ScheduledLiveStreamStartsToday" = "Live stream starts today at %@";
"Conversation.ScheduledVoiceChatStartsTodayShort" = "Starts today at %@";
"Conversation.ScheduledVoiceChatStartsTomorrow" = "Voice chat starts tomorrow at %@";
"Conversation.ScheduledLiveStreamStartsTomorrow" = "Live stream starts tomorrow at %@";
"Conversation.ScheduledVoiceChatStartsTomorrowShort" = "Starts tomorrow at %@";

"VoiceChat.CancelVoiceChat" = "Abort Voice Chat";
"VoiceChat.CancelLiveStream" = "Abort Live Stream";
"VoiceChat.CancelConfirmationTitle" = "Abort Voice Chat";
"LiveStream.CancelConfirmationTitle" = "Abort Live Stream";
"VoiceChat.CancelConfirmationText" = "Do you want to abort the scheduled voice chat?";
"LiveStream.CancelConfirmationText" = "Do you want to abort the scheduled live stream?";
"VoiceChat.CancelConfirmationEnd" = "Abort";

"ScheduledIn.Seconds_1" = "%@ second";
"ScheduledIn.Seconds_2" = "%@ seconds";
"ScheduledIn.Seconds_3_10" = "%@ seconds";
"ScheduledIn.Seconds_any" = "%@ seconds";
"ScheduledIn.Seconds_many" = "%@ seconds";
"ScheduledIn.Seconds_0" = "%@ seconds";
"ScheduledIn.Minutes_1" = "%@ minute";
"ScheduledIn.Minutes_2" = "%@ minutes";
"ScheduledIn.Minutes_3_10" = "%@ minutes";
"ScheduledIn.Minutes_any" = "%@ minutes";
"ScheduledIn.Minutes_many" = "%@ minutes";
"ScheduledIn.Minutes_0" = "%@ minutes";
"ScheduledIn.Hours_1" = "%@ hour";
"ScheduledIn.Hours_2" = "%@ hours";
"ScheduledIn.Hours_3_10" = "%@ hours";
"ScheduledIn.Hours_any" = "%@ hours";
"ScheduledIn.Hours_many" = "%@ hours";
"ScheduledIn.Hours_0" = "%@ hours";
"ScheduledIn.Days_1" = "%@ day";
"ScheduledIn.Days_2" = "%@ days";
"ScheduledIn.Days_3_10" = "%@ days";
"ScheduledIn.Days_any" = "%@ days";
"ScheduledIn.Days_many" = "%@ days";
"ScheduledIn.Days_0" = "%@ days";
"ScheduledIn.Weeks_1" = "%@ week";
"ScheduledIn.Weeks_2" = "%@ weeks";
"ScheduledIn.Weeks_3_10" = "%@ weeks";
"ScheduledIn.Weeks_any" = "%@ weeks";
"ScheduledIn.Weeks_many" = "%@ weeks";
"ScheduledIn.Weeks_0" = "%@ weeks";
"ScheduledIn.Months_1" = "%@ month";
"ScheduledIn.Months_2" = "%@ months";
"ScheduledIn.Months_3_10" = "%@ months";
"ScheduledIn.Months_any" = "%@ months";
"ScheduledIn.Months_many" = "%@ months";
"ScheduledIn.Months_0" = "%@ months";
"ScheduledIn.Years_1" = "%@ year";
"ScheduledIn.Years_2" = "%@ years";
"ScheduledIn.Years_3_10" = "%@ years";
"ScheduledIn.Years_any" = "%@ years";
"ScheduledIn.Months_many" = "%@ years";

"Checkout.PaymentLiabilityAlert" = "Neither Telegram, nor {target} will have access to your credit card information. Credit card details will be handled only by the payment system, {payment_system}.\n\nPayments will go directly to the developer of {target}. Telegram cannot provide any guarantees, so proceed at your own risk. In case of problems, please contact the developer of {target} or your bank.";

"Checkout.OptionalTipItem" = "Tip (Optional)";
"Checkout.TipItem" = "Tip";
"Checkout.OptionalTipItemPlaceholder" = "Enter Custom";

"VoiceChat.ReminderNotify" = "We will notify you when it starts.";

"Checkout.SuccessfulTooltip" = "You paid %1$@ for %2$@.";

"Privacy.ContactsReset.ContactsDeleted" = "All synced contacts deleted.";

"Privacy.DeleteDrafts.DraftsDeleted" = "All cloud drafts deleted.";

"Privacy.PaymentsClear.PaymentInfoCleared" = "Payment info cleared.";
"Privacy.PaymentsClear.ShippingInfoCleared" = "Shipping info cleared.";
"Privacy.PaymentsClear.AllInfoCleared" = "Payment and shipping info cleared.";

"Settings.Tips" = "Telegram Features";
"Settings.TipsUsername" = "TelegramTips";

"Calls.NoVoiceAndVideoCallsPlaceholder" = "Your recent voice and video calls will appear here.";
"Calls.StartNewCall" = "Start New Call";

"VoiceChat.VideoPreviewTitle" = "Video Preview";
"VoiceChat.VideoPreviewDescription" = "Are you sure you want to share your video?";
"VoiceChat.VideoPreviewShareCamera" = "Share Camera Video";
"VoiceChat.VideoPreviewShareScreen" = "Share Screen";
"VoiceChat.VideoPreviewStopScreenSharing" = "Stop Screen Sharing";

"VoiceChat.TapToViewCameraVideo" = "Tap to view camera video";
"VoiceChat.TapToViewScreenVideo" = "Tap to view screen sharing";

"VoiceChat.ShareScreen" = "Share Screen";
"VoiceChat.StopScreenSharing" = "Stop Screen Sharing";
"VoiceChat.ParticipantIsSpeaking" = "%1$@ is speaking";

"WallpaperPreview.WallpaperColors" = "Colors";

"VoiceChat.UnmuteSuggestion" = "You are on mute. Tap here to speak.";

"VoiceChat.ContextAudio" = "Audio";

"VoiceChat.VideoPaused" = "Video is paused";
"VoiceChat.YouAreSharingScreen" = "You are sharing your screen";
"VoiceChat.StopScreenSharingShort" = "Stop Sharing";

"VoiceChat.OpenGroup" = "Open Group";

"VoiceChat.NoiseSuppression" = "Noise Suppression";
"VoiceChat.NoiseSuppressionEnabled" = "Enabled";
"VoiceChat.NoiseSuppressionDisabled" = "Disabled";

"VoiceChat.Unpin" = "Unpin";

"VoiceChat.VideoParticipantsLimitExceeded" = "Video is only available\nfor the first %@ members";

"ImportStickerPack.StickerCount_1" = "1 Sticker";
"ImportStickerPack.StickerCount_2" = "2 Stickers";
"ImportStickerPack.StickerCount_3_10" = "%@ Stickers";
"ImportStickerPack.StickerCount_any" = "%@ Stickers";
"ImportStickerPack.StickerCount_many" = "%@ Stickers";
"ImportStickerPack.StickerCount_0" = "%@ Stickers";
"ImportStickerPack.CreateStickerSet" = "Create Sticker Set";
"ImportStickerPack.CreateNewStickerSet" = "Create a New Sticker Set";
"ImportStickerPack.AddToExistingStickerSet" = "Add to an Existing Sticker Set";
"ImportStickerPack.ChooseStickerSet" = "Choose Sticker Set";
"ImportStickerPack.RemoveFromImport" = "Remove From Import";
"ImportStickerPack.ChooseName" = "Choose Name";
"ImportStickerPack.ChooseNameDescription" = "Please choose a name for your set.";
"ImportStickerPack.NamePlaceholder" = "Name";
"ImportStickerPack.GeneratingLink" = "generating link...";
"ImportStickerPack.CheckingLink" = "checking availability...";
"ImportStickerPack.ChooseLink" = "Choose Link";
"ImportStickerPack.ChooseLinkDescription" = "You can use a-z, 0-9 and underscores.";
"ImportStickerPack.LinkTaken" = "Sorry, this link is already taken.";
"ImportStickerPack.LinkAvailable" = "Link is available.";
"ImportStickerPack.ImportingStickers" = "Importing Stickers";
"ImportStickerPack.Of" = "%1$@ of %2$@ Imported";
"ImportStickerPack.InProgress" = "Please keep this window open\nuntil the import is completed.";
"ImportStickerPack.Create" = "Create";

"WallpaperPreview.PreviewBottomTextAnimatable" = "Tap the play button to view the background animation.";

"Conversation.InputMenu" = "Menu";
"Conversation.MessageDoesntExist" = "Message doesn't exist";

"Settings.CheckPasswordTitle" = "Your Password";
"Settings.CheckPasswordText" = "Your account is protected by 2-Step Verification. Do you still remember your password?";
"Settings.KeepPassword" = "Yes, definitely";
"Settings.TryEnterPassword" = "Not sure, let me try";

"TwoFactorSetup.PasswordRecovery.Title" = "Create New Password";
"TwoFactorSetup.PasswordRecovery.Text" = "You can now set a new password that will be used to log into your account.";
"TwoFactorSetup.PasswordRecovery.PlaceholderPassword" = "New Password";
"TwoFactorSetup.PasswordRecovery.PlaceholderConfirmPassword" = "Re-enter New Password";
"TwoFactorSetup.PasswordRecovery.Action" = "Continue";
"TwoFactorSetup.PasswordRecovery.Skip" = "Skip";
"TwoFactorSetup.PasswordRecovery.SkipAlertTitle" = "Attention!";
"TwoFactorSetup.PasswordRecovery.SkipAlertText" = "Skipping this step will disable 2-step verification for your account. Are you sure you want to skip?";
"TwoFactorSetup.PasswordRecovery.SkipAlertAction" = "Skip";

"TwoStepAuth.RecoveryUnavailableResetTitle" = "Reset Password";
"TwoStepAuth.RecoveryUnavailableResetText" = "Since you didn’t provide a recovery email when setting up your password, your remaining options are either to remember your password or wait 7 days until your password is reset.";
"TwoStepAuth.RecoveryEmailResetText" = "If you don't have access to your recovery email, your remaining options are either to remember your password or wait 7 days until your password resets.";
"TwoStepAuth.RecoveryUnavailableResetAction" = "Reset";
"TwoStepAuth.ResetPendingText" = "You can reset your password in %@.";
"TwoStepAuth.CancelResetTitle" = "Cancel Reset";
"TwoStepAuth.ResetAction" = "Reset Password";
"TwoStepAuth.CancelResetText" = "Cancel the password reset process? If you request a new reset later, it will take another 7 days.";
"TwoStepAuth.RecoveryEmailResetNoAccess" = "Can’t access your email?";

"TwoFactorSetup.ResetDone.Title" = "New Password Set!";
"TwoFactorSetup.ResetDone.Text" = "This password will be required when you log in on a new device in addition to the code you get via SMS.";
"TwoFactorSetup.ResetDone.Action" = "Continue";

"TwoFactorSetup.ResetDone.TitleNoPassword" = "Password Removed";
"TwoFactorSetup.ResetDone.TextNoPassword" = "You can always set a new password in\n\n\nSettings>Privacy & Security>Two-Step Verification";

"TwoFactorSetup.ResetFloodWait" = "You recently requested a password reset that was cancelled. Please wait %@ before making a new request.";
"TwoFactorSetup.ResetFloodWait" = "You have recently requested a password reset that was canceled. Please wait for %@ before making a new request.";

"TwoFactorRemember.Title" = "Enter Your Password";
"TwoFactorRemember.Text" = "Do you still remeber your password?";
"TwoFactorRemember.Placeholder" = "Password";
"TwoFactorRemember.Forgot" = "Forgot Password?";
"TwoFactorRemember.CheckPassword" = "Check Password";
"TwoFactorRemember.WrongPassword" = "This password is incorrect.";
"TwoFactorRemember.Done.Title" = "Perfect!";
"TwoFactorRemember.Done.Text" = "You still remember your password.";
"TwoFactorRemember.Done.Action" = "Back to Settings";

"VoiceChat.VideoPreviewPhoneScreen" = "Phone Screen";
"VoiceChat.VideoPreviewTabletScreen" = "Phone Screen";
"VoiceChat.VideoPreviewFrontCamera" = "Front Camera";
"VoiceChat.VideoPreviewBackCamera" = "Back Camera";
"VoiceChat.VideoPreviewContinue" = "Continue";
"VoiceChat.VideoPreviewShareScreenInfo" = "Everything on your screen\nwill be shared";

"Gallery.SaveToGallery" = "Save to Gallery";
"Gallery.ImageSaved" = "Image Saved";
"Gallery.VideoSaved" = "Video Saved";
"Gallery.ImagesAndVideosSaved" = "Media Saved";
"Gallery.WaitForVideoDownoad" = "Please wait for the video to be fully downloaded.";

"Gallery.SaveImage" = "Save Image";
"Gallery.SaveVideo" = "Save Video";

"VoiceChat.VideoParticipantsLimitExceededExtended" = "The voice chat is over %@ members.\nNew participants only have access to audio stream. ";

"PlaybackSpeed.Title" = "Playback Speed";
"PlaybackSpeed.Normal" = "Normal";

"Chat.NextChannelSameLocationSwipeProgress" = "Swipe up to go to the next unread channel";
"Chat.NextChannelSameLocationSwipeAction" = "Release to go to the next unread channel";
"Chat.NextChannelFolderSwipeProgress" = "Swipe up to go to the %@ folder";
"Chat.NextChannelFolderSwipeAction" = "Release to go to the %@ folder";
"Chat.NextChannelArchivedSwipeProgress" = "Swipe up to go to archived channels";
"Chat.NextChannelArchivedSwipeAction" = "Release to go to archived channels";
"Chat.NextChannelUnarchivedSwipeProgress" = "Swipe up to go to unarchived channels";
"Chat.NextChannelUnarchivedSwipeAction" = "Release to go to unarchived channels";

"Conversation.ForwardOptions.Text" = "What whould you like to do with %1$@ from %2$@?";
"Conversation.ForwardOptions.TextPersonal" = "What whould you like to do with %1$@ from your chat with %2$@?";
"Conversation.ForwardOptions.TextSaved" = "What whould you like to do with %1$@ from your Saved Messages?";
"Conversation.ForwardOptions.ShowOptions" = "Show Forwarding Options";
"Conversation.ForwardOptions.CancelForwarding" = "Cancel Forwarding";

"Conversation.ForwardOptions.HideSendersName" = "Hide Sender's Name";
"Conversation.ForwardOptions.ShowSendersName" = "Show Sender's Name";

"Conversation.ForwardOptions.HideSendersNames" = "Hide Senders' Names";
"Conversation.ForwardOptions.ShowSendersNames" = "Show Senders' Names";

"Conversation.ForwardOptions.ShowCaption" = "Show Captions";
"Conversation.ForwardOptions.HideCaption" = "Hide Captions";

"Conversation.ForwardOptions.ChangeRecipient" = "Change Recipient";
"Conversation.ForwardOptions.SendMessage" = "Send Message";
"Conversation.ForwardOptions.SendMessages" = "Send Messages";

"Conversation.ForwardOptions.TapForOptions" = "Tap here for forwarding options";
"Conversation.ForwardOptions.TapForOptionsShort" = "Tap here for options";

"Conversation.ForwardOptions.UserMessageForwardVisible" = "%@ will see that it was forwarded";
"Conversation.ForwardOptions.UserMessageForwardHidden" = "%@ won't see that it was forwarded";
"Conversation.ForwardOptions.UserMessagesForwardVisible" = "%@ will see they were forwarded";
"Conversation.ForwardOptions.UserMessagesForwardHidden" = "%@ won't see they were forwarded";

"Conversation.ForwardOptions.GroupMessageForwardVisible" = "Members will see that it was forwarded";
"Conversation.ForwardOptions.GroupMessageForwardHidden" = "Members won't see that it was forwarded";
"Conversation.ForwardOptions.GroupMessagesForwardVisible" = "Members will see they were forwarded";
"Conversation.ForwardOptions.GroupMessagesForwardHidden" = "Members won't see they were forwarded";

"Conversation.ForwardOptions.ChannelMessageForwardVisible" = "Subscribers will see that it was forwarded";
"Conversation.ForwardOptions.ChannelMessageForwardHidden" = "Subscribers won't see that it was forwarded";
"Conversation.ForwardOptions.ChannelMessagesForwardVisible" = "Subscribers will see they were forwarded";
"Conversation.ForwardOptions.ChannelMessagesForwardHidden" = "Subscribers won't see they were forwarded";

"Conversation.ForwardOptions.ForwardTitleSingle" = "Forward Message";
"Conversation.ForwardOptions.ForwardTitle_1" = "Forward %@ Message";
"Conversation.ForwardOptions.ForwardTitle_2" = "Forward %@ Messages";
"Conversation.ForwardOptions.ForwardTitle_3_10" = "Forward %@ Messages";
"Conversation.ForwardOptions.ForwardTitle_any" = "Forward %@ Messages";
"Conversation.ForwardOptions.ForwardTitle_many" = "Forward %@ Messages";
"Conversation.ForwardOptions.ForwardTitle_0" = "Forward %@ Messages";

"Conversation.ForwardOptions.Title_1" = "%@ Message";
"Conversation.ForwardOptions.Title_2" = "%@ Messages";
"Conversation.ForwardOptions.Title_3_10" = "%@ Messages";
"Conversation.ForwardOptions.Title_any" = "%@ Messages";
"Conversation.ForwardOptions.Title_many" = "%@ Messages";
"Conversation.ForwardOptions.Title_0" = "%@ Messages";

"Conversation.ForwardOptions.Messages_1" = "%@ message";
"Conversation.ForwardOptions.Messages_2" = "%@ messages";
"Conversation.ForwardOptions.Messages_3_10" = "%@ messages";
"Conversation.ForwardOptions.Messages_any" = "%@ messages";
"Conversation.ForwardOptions.Messages_many" = "%@ messages";
"Conversation.ForwardOptions.Messages_0" = "%@ messages";

"Activity.ChoosingSticker" = "choosing sticker";
"DialogList.SingleChoosingStickerSuffix" = "%@ is choosing sticker";

"Activity.TappingInteractiveEmoji" = "tapping on %@";

"WallpaperPreview.Animate" = "Animate";
"WallpaperPreview.AnimateDescription" = "Colors will move when you send messages";

"Username.InvalidStartsWithUnderscore" = "Sorry, a username can't start with an underscore.";
"Username.InvalidEndsWithUnderscore" = "Sorry, a username can't end with an underscore.";

"Channel.Username.InvalidStartsWithUnderscore" = "Channel names can't start with an underscore.";
"Channel.Username.InvalidEndsWithUnderscore" = "Channel names can't end with an underscore.";

"Group.Username.InvalidStartsWithUnderscore" = "Group names can't start with an underscore.";
"Group.Username.InvalidEndsWithUnderscore" = "Group names can't end with an underscore.";

"UserInfo.ChangeColors" = "Change Colors";

"Conversation.Theme.Title" = "Select Theme";
"Conversation.Theme.Subtitle" = "Theme will be also applied for %@";
"Conversation.Theme.Apply" = "Apply Theme";
"Conversation.Theme.NoTheme" = "No\nTheme";
"Conversation.Theme.Reset" = "Reset Theme for This Chat";
"Conversation.Theme.DontSetTheme" = "Do Not Set Theme";
"Conversation.Theme.SwitchToDark" = "Switch to dark appearance";
"Conversation.Theme.SwitchToLight" = "Switch to light appearance";
"Conversation.Theme.PreviewDark" = "Tap to see how chat will appear to\n%@ when using night mode.";
"Conversation.Theme.PreviewLight" = "Tap to see how chat will appear to\n%@ when using day mode.";
"Conversation.Theme.DismissAlert" = "Do you want to apply the selected theme to the chat?";
"Conversation.Theme.DismissAlertApply" = "Apply";

"Notification.ChangedTheme" = "%1$@ changed chat theme to %2$@";
"Notification.DisabledTheme" = "%@ disabled chat theme";

"Notification.YouChangedTheme" = "You changed chat theme to %@";
"Notification.YouDisabledTheme" = "You disabled chat theme";

"Notification.ChannelChangedTheme" = "Channel theme changed to %1$@";
"Notification.ChannelDisabledTheme" = "Channel theme disabled";

"Appstore.Cloud" = "**Cloud-based**\nUnlimited storage for chats,\nmedia and documents.";
"Appstore.Cloud.Profile" = "**Jennifer**\n23 y.o. designer from San Francisco.";
"Appstore.Creative" = "**Creative**\nColor themes, stickers, GIFs,\nvideo messages and more.";
"Appstore.Creative.Chat" = "**You**\nSend a dice emoji to roll a die!\n**You**\nAdvance to Illinois Ave. If you pass Go, collect coffee\n**Gabriella**\nPassed!\n**You**\nOkay\nWait for me there.";
"Appstore.Creative.Chat.Name" = "**Gabriella**";
"Appstore.Fast" = "**Fast**\nSimple, reliable and synced\nacross all your devices.";
"Appstore.Fast.Chat1" = "**Alicia Torreaux**\nBob says hi.";
"Appstore.Fast.Chat2" = "**Roberto**\nSay hello to Alice.";
"Appstore.Fast.Chat3" = "**Digital Nomads**\nJennie\nWe just reached 2,500 members! WOO!";
"Appstore.Fast.Chat4" = "**Veronica**\nTable for four, 2 PM. Be there.";
"Appstore.Fast.Chat5" = "**Animal Videos**\nVote now! Moar cat videos in this channel?";
"Appstore.Fast.Chat6" = "**Little Sister**\nDon't tell mom yet, but I got the job! I'm going to ROME!";
"Appstore.Fast.Chat7" = "**James**\nCheck these out";
"Appstore.Fast.Chat8" = "**Study Group**\nEmma\nSticker";
"Appstore.Fast.Chat9" = "**Digital Nomads**";
"Appstore.Free.Chat" = "**Jessica**\nPaper airplane is lyfted by...\nWings\nPropeller\n**You**\nIs this from Monday’s test?\n**Harry**\nOnlinePartyPlan.ppd\nLet's get back to planning!\n**You**\n550 MB keynote file??\n**Helene**\nHe added fireworks videos";
"Appstore.Free.Chat.Name" = "**Study Group**";
"Appstore.Open" = "**Open**\nNo ads, no fees. Open source\ncode free for everyone.";
"Appstore.Powerful" = "**Powerful**\nNo limits on the size of\ngroups and broadcasts.";
"Appstore.Powerful.Chat" = "**James**\nGood morning!\n\nDwayne joined the group\n\n**You**\nDo you have any idea what time it is?\n**Roxanne**\nIs it still morning?\nSure!\nNot sure\n**Emma**\nVoice";
"Appstore.Private" = "**Private**\nYour data is never disclosed.\nOnly you are in control.";
"Appstore.Private.Chat" = "**You**\nNo limits on the size of your cats.";
"Appstore.Private.Chat.Name" = "**Beatrice**";
"Appstore.Public" = "**Public**\nPublic channels, open groups,\nbots for integrations.";
"Appstore.Public.Chat1" = "**Financial Times**\nTruth is like the sun. You can shut it out for a time, but it ain’t goin’ away.";
"Appstore.Public.Chat2" = "**Bloomberg**\nWe'll be sending you a few big stories daily, which you can expect to start...";
"Appstore.Public.Chat3" = "**Health and Safety**\nIf you're looking for official news about the Novel Coronavirus and COVID-19";
"Appstore.Public.IV" = "We now have enough data to measure the relative effectiveness of major climate solutions. This simulator lets you see which ones would work best.\n\nBloomberg\n\nThe Best Way to Slow Global Warming? You Decide in This Climate Simulator\nIt was on Earth Day 2016 when more than 170 nations signed the Paris Agreement calling for limiting global warming \"to well below 2°C\".";
"Appstore.Secure" = "**Secure**\nAll chats are protected\nwith strong encryption.";
"Appstore.Secure.Chat" = "**Little Sister**\nAny gift ideas for mom?\n**You**A dog!\n**You**I'm serious. Let's get her a puppy. \n**You**\nI saw this!\n**Little Sister**\nI needed proof this was your idea!";
"Appstore.Secure.Chat.Name" = "**Little Sister**";

"Conversation.ReplyMessagePanelTitle" = "Reply to %@";

"Channel.AdminLog.MessageChangedThemeSet" = "%1$@ changed chat theme to %2$@";
"Channel.AdminLog.MessageChangedThemeRemove" = "%1$@ disabled chat theme";

"SponsoredMessageMenu.Info" = "What are sponsored\nmessages?";
"SponsoredMessageInfoScreen.Title" = "What are sponsored messages?";
"SponsoredMessageInfoScreen.Text" = "Unlike other apps, Telegram never uses your private data to target ads. You are seeing this message only because someone chose this public one-to many channel as a space to promote their messages. This means that no user data is mined or analyzed to display ads, and every user viewing a channel on Telegram sees the same sponsored message.\n\nUnline other apps, Telegram doesn't track whether you tapped on a sponsored message and doesn't profile you based on your activity. We also prevent external links in sponsored messages to ensure that third parties can't spy on our users. We believe that everyone has the right to privacy, and technological platforms should respect that.\n\nTelegram offers free and unlimited service to hundreds of millions of users, which involves significant server and traffic costs. In order to remain independent and stay true to its values, Telegram developed a paid tool to promote messages with user privacy in mind. We welcome responsible adverticers at:\n[url]\nAds should no longer be synonymous with abuse of user privacy. Let us redefine how a tech compony should operate — together.";
"SponsoredMessageInfo.Action" = "Learn More";
"SponsoredMessageInfo.Url" = "https://telegram.org/ads";

"Chat.NavigationNoChannels" = "You have no unread channels";

"Message.SponsoredLabel" = "sponsored";
"Message.RecommendedLabel" = "recommended";

"Stickers.Favorites" = "Favorites";
"Stickers.Recent" = "Recent";
"Stickers.Stickers" = "Stickers";
"Stickers.Gifs" = "GIFs";
"Stickers.Trending" = "Trending";
"Stickers.Settings" = "Settings";

"Gif.Emotion.Angry" = "Angry";
"Gif.Emotion.Surprised" = "Surprised";
"Gif.Emotion.Joy" = "Joy";
"Gif.Emotion.Kiss" = "Kiss";
"Gif.Emotion.Hearts" = "Hearts";
"Gif.Emotion.ThumbsUp" = "Thumbs Up";
"Gif.Emotion.ThumbsDown" = "Thumbs Down";
"Gif.Emotion.RollEyes" = "Roll-Eyes";
"Gif.Emotion.Cool" = "Cool";
"Gif.Emotion.Party" = "Party";

"Conversation.ForwardFrom" = "From: %@";

"Conversation.ContextMenuSeen_1" = "1 Seen";
"Conversation.ContextMenuSeen_any" = "%@ Seen";
"Conversation.ContextMenuListened_1" = "1 Listened";
"Conversation.ContextMenuListened_any" = "%@ Listened";
"Conversation.ContextMenuWatched_1" = "1 Watched";
"Conversation.ContextMenuWatched_any" = "%@ Watched";

"Conversation.ContextMenuNoViews" = "Nobody Viewed";
"Conversation.ContextMenuNobodyListened" = "Nobody Listened";
"Conversation.ContextMenuNobodyWatched" = "Nobody Watched";

"VideoChat.RecordingSaved" = "Video chat recording saved to **Saved Messages**.";
"LiveStream.RecordingSaved" = "Live stream recording saved to **Saved Messages**.";

"ChatContextMenu.MessageViewsPrivacyTip" = "To protect privacy, views are only stored for 7 days.";

"MESSAGE_NOTHEME" = "%1$@ changed theme to default one";
"CHAT_MESSAGE_NOTHEME" = "%1$@ set theme to default one in the group %2$@";

"Activity.EnjoyingAnimations" = "enjoying %@ animations";

"Conversation.InteractiveEmojiSyncTip" = "If %@ was viewing the chat right now, he would also enjoy this animation.";

"Contacts.Search.NoResults" = "No Results";
"Contacts.Search.NoResultsQueryDescription" = "There were no results for \"%@\".\nTry a new search.";

"LiveStream.Listening.Members_0" = "%@ listening";
"LiveStream.Listening.Members_1" = "%@ listening";
"LiveStream.Listening.Members_2" = "%@ listening";
"LiveStream.Listening.Members_3_10" = "%@ listening";
"LiveStream.Listening.Members_many" = "%@ listening";
"LiveStream.Listening.Members_any" = "%@ listening";

"LiveStream.Watching.Members_0" = "%@ watching";
"LiveStream.Watching.Members_1" = "%@ watching";
"LiveStream.Watching.Members_2" = "%@ watching";
"LiveStream.Watching.Members_3_10" = "%@ watching";
"LiveStream.Watching.Members_many" = "%@ watching";
"LiveStream.Watching.Members_any" = "%@ watching";

"VoiceChat.RecordTitle" = "Record Video Chat";
"LiveStream.RecordTitle" = "Record Live Stream";
"VoiceChat.RecordVideoAndAudio" = "Video and Audio";
"VoiceChat.RecordOnlyAudio" = "Only Audio";
"VoiceChat.RecordPortrait" = "Portrait";
"VoiceChat.RecordLandscape" = "Landscape";
"VoiceChat.RecordStartRecording" = "Start Recording";

"MediaPicker.JpegConversionText" = "Do you want to convert photos to JPEG?";
"MediaPicker.KeepHeic" = "Keep HEIC";
"MediaPicker.ConvertToJpeg" = "Convert to JPEG";

"GroupInfo.MemberRequests" = "Member Requests";

"InviteLink.Create.RequestApproval" = "Request Admin Approval";
"InviteLink.Create.RequestApprovalOffInfoGroup" = "New users will be able to join the group without being approved by the admins.";
"InviteLink.Create.RequestApprovalOffInfoChannel" = "New users will be able to join the channel without being approved by the admins.";
"InviteLink.Create.RequestApprovalOnInfoGroup" = "New users will be able to join the group only after having been approved by the admins.";
"InviteLink.Create.RequestApprovalOnInfoChannel" = "New users will be able to join the channel only after having been approved by the admins.";

"InviteLink.Create.LinkNameTitle" = "Link Name";
"InviteLink.Create.LinkName" = "Link Name (Optional)";
"InviteLink.Create.LinkNameInfo" = "Only you and other admins will see this name.";

"MemberRequests.Title" = "Member Requests";
"MemberRequests.DescriptionGroup" = "Some [additional links]() are set up to accept requests to join the group.";
"MemberRequests.DescriptionChannel" = "Some [additional links]() are set up to accept requests to join the channel.";

"MemberRequests.SearchPlaceholder" = "Search Join Requests";
"MemberRequests.PeopleRequested_1" = "%@ requested to join";
"MemberRequests.PeopleRequested_2" = "%@ requested to join";
"MemberRequests.PeopleRequested_3_10" = "%@ requested to join";
"MemberRequests.PeopleRequested_many" = "%@ requested to join";
"MemberRequests.PeopleRequested_any" = "%@ requested to join";

"MemberRequests.PeopleRequestedShort_1" = "%@ requested";
"MemberRequests.PeopleRequestedShort_2" = "%@ requested";
"MemberRequests.PeopleRequestedShort_3_10" = "%@ requested";
"MemberRequests.PeopleRequestedShort_many" = "%@ requested";
"MemberRequests.PeopleRequestedShort_any" = "%@ requested";

"MemberRequests.AddToGroup" = "Add to Group";
"MemberRequests.AddToChannel" = "Add to Channel";
"MemberRequests.Dismiss" = "Dismiss";

"MemberRequests.UserAddedToGroup" = "%@ has been added to the group.";
"MemberRequests.UserAddedToChannel" = "%@ has been added to the channel.";

"MemberRequests.NoRequests" = "No Member Requests";
"MemberRequests.NoRequestsDescriptionGroup" = "You have no pending requests to join the group.";
"MemberRequests.NoRequestsDescriptionChannel" = "You have no pending requests to join the channel.";

"Conversation.RequestsToJoin_1" = "%@ Request to Join";
"Conversation.RequestsToJoin_2" = "%@ Requests to Join";
"Conversation.RequestsToJoin_3_10" = "%@ Requests to Join";
"Conversation.RequestsToJoin_many" = "%@ Requests to Join";
"Conversation.RequestsToJoin_any" = "%@ Requests to Join";

"MemberRequests.RequestToJoinGroup" = "Request to Join Group";
"MemberRequests.RequestToJoinChannel" = "Request to Join Channel";

"MemberRequests.RequestToJoinDescriptionGroup" = "This group accepts new members only after they are approved by its admins.";
"MemberRequests.RequestToJoinDescriptionChannel" = "This channel accepts new subscribers only after they are approved by its admins.";

"MemberRequests.RequestToJoinSent" = "Request to join Sent";
"MemberRequests.RequestToJoinSentDescriptionGroup" = "You will be added to the group once it admins approve your request.";
"MemberRequests.RequestToJoinSentDescriptionChannel" = "You will be added to the channel once it admins approve your request.";

"Notification.JoinedChannelByRequestYou" = "Your request to join the channel was approved";
"Notification.JoinedGroupByRequestYou" = "Your request to join the group was approved";
"Notification.JoinedGroupByRequest" = "%@ was accepted to the group chat";

"Notification.JoinedGroupByLinkYou" = "You joined the group via invite link";

"InviteLink.InviteLinkForwardTooltip.Chat.One" = "Invite link forwarded to **%@**";
"InviteLink.InviteLinkForwardTooltip.TwoChats.One" = "Invite link forwarded to **%@** and **%@**";
"InviteLink.InviteLinkForwardTooltip.ManyChats.One" = "Invite link forwarded to **%@** and %@ others";
"InviteLink.InviteLinkForwardTooltip.SavedMessages.One" = "Invite link forwarded to **Saved Messages**";

"Conversation.RequestToJoinChannel" = "REQUEST TO JOIN";
"Conversation.RequestToJoinGroup" = "REQUEST TO JOIN";

"Channel.AdminLog.JoinedViaRequest" = "%1$@ joined via invite link %2$@, approved by %3$@";

"Appearance.NightTheme" = "Night Mode";

"Map.ETADays_0" = "%@ days";
"Map.ETADays_1" = "%@ day";
"Map.ETADays_2" = "%@ days";
"Map.ETADays_3_10" = "%@ days";
"Map.ETADays_many" = "%@ days";
"Map.ETADays_any" = "%@ days";

"ChatSettings.UseLessDataForCalls" = "Use Less Data for Calls";

"Time.JustNow" = "just now";
"Time.MinutesAgo_0" = "%@ minutes ago"; //three to ten
"Time.MinutesAgo_1" = "%@ minute ago"; //one
"Time.MinutesAgo_2" = "%@ minutes ago"; //two
"Time.MinutesAgo_3_10" = "%@ minutes ago"; //three to ten
"Time.MinutesAgo_many" = "%@ minutes ago"; // more than ten
"Time.MinutesAgo_any" = "%@ minutes ago"; // more than ten
"Time.HoursAgo_0" = "%@ hours ago";
"Time.HoursAgo_1" = "%@ hour ago";
"Time.HoursAgo_2" = "%@ hours ago";
"Time.HoursAgo_3_10" = "%@ hours ago";
"Time.HoursAgo_any" = "%@ hours ago";
"Time.HoursAgo_many" = "%@ hours ago";
"Time.HoursAgo_0" = "%@ hours ago";
"Time.AtDate" = "%@";

"Stickers.ShowMore" = "Show More";

"Notifications.PrivateChats" = "Private Chats";
"Notifications.GroupChats" = "Group Chats";
"Notifications.Channels" = "Channels";

"Notifications.PrivateChatsTitle" = "Private Chats";
"Notifications.GroupChatsTitle" = "Group Chats";
"Notifications.ChannelsTitle" = "Channels";

"Notifications.CategoryExceptions_0" = "%@ exceptions";
"Notifications.CategoryExceptions_1" = "%@ exception";
"Notifications.CategoryExceptions_2" = "%@ exceptions";
"Notifications.CategoryExceptions_3_10" = "%@ exceptions";
"Notifications.CategoryExceptions_many" = "%@ exceptions";
"Notifications.CategoryExceptions_any" = "%@ exceptions";

"Notifications.DeleteAllExceptions" = "Delete All Exceptions";

"Notifications.Options" = "Options";

"Notifications.On" = "On";
"Notifications.Off" = "Off";

"AuthSessions.View.Browser" = "Browser";
"AuthSessions.View.Device" = "Device";
"AuthSessions.View.Application" = "Application";
"AuthSessions.View.OS" = "Operating System";
"AuthSessions.View.Location" = "Location";
"AuthSessions.View.IP" = "IP Address";
"AuthSessions.View.TerminateSession" = "Terminate Session";
"AuthSessions.View.Logout" = "Log Out";

"MessageCalendar.Title" = "Calendar";
"MessageCalendar.DaysSelectedTitle_1" = "1 day selected";
"MessageCalendar.DaysSelectedTitle_any" = "%@ days selected";
"MessageCalendar.DeleteAlertText_1" = "Are you sure you want to delete all messages for the selected day?";
"MessageCalendar.DeleteAlertText_any" = "Are you sure you want to delete all messages for the selected %@ days?";

"SharedMedia.PhotoCount_1" = "1 photo";
"SharedMedia.PhotoCount_any" = "%@ photos";
"SharedMedia.VideoCount_1" = "1 video";
"SharedMedia.VideoCount_any" = "%@ videos";
"SharedMedia.GifCount_1" = "1 gif";
"SharedMedia.GifCount_any" = "%@ gifs";
"SharedMedia.FileCount_1" = "1 file";
"SharedMedia.FileCount_any" = "%@ files";
"SharedMedia.MusicCount_1" = "1 music file";
"SharedMedia.MusicCount_any" = "%@ music files";
"SharedMedia.VoiceMessageCount_1" = "1 voice message";
"SharedMedia.VoiceMessageCount_any" = "%@ voice messages";
"SharedMedia.LinkCount_1" = "1 link";
"SharedMedia.LinkCount_any" = "%@ links";

"SharedMedia.FastScrollTooltip" = "You can hold and move this bar for faster scrolling";
"SharedMedia.CalendarTooltip" = "Tap on this icon for calendar view";

"SharedMedia.ZoomIn" = "Zoom In";
"SharedMedia.ZoomOut" = "Zoom Out";
"SharedMedia.ShowCalendar" = "Show Calendar";
"SharedMedia.ShowPhotos" = "Show Photos";
"SharedMedia.ShowVideos" = "Show Videos";

"Settings.ChatThemes" = "Chat Themes";

"Themes.Title" = "Chat Themes";
"Themes.SelectTheme" = "Select Theme";
"Themes.BuildOwn" = "Build Your Own Theme";
"Themes.EditCurrentTheme" = "Edit Current Theme";
"Themes.CreateNewTheme" = "Create a New Theme";

"Chat.JumpToDate" = "Jump to Date";

"VoiceChat.DiscussionGroup" = "discussion group";

"Group.Edit.PrivatePublicLinkAlert" = "Please note that if you choose a public link for your group, anyone will be able to find it in search and join.\n\nDo not create this link if you want your group to stay private.";

"Conversation.CopyProtectionInfoGroup" = "Admins restricted members to copy or forward content from this group.";
"Conversation.CopyProtectionInfoChannel" = "Copying and forwarding is not allowed in this channel.";

"Conversation.CopyProtectionForwardingDisabledGroup" = "Forwards from this group are restricted";
"Conversation.CopyProtectionForwardingDisabledChannel" = "Forwards from this channel are restricted";
"Conversation.CopyProtectionSavingDisabledGroup" = "Saving from this group is restricted";
"Conversation.CopyProtectionSavingDisabledChannel" = "Saving from this channel is restricted";

"Channel.AdminLog.MessageToggleNoForwardsOn" = "%@ restricted message forwarding";
"Channel.AdminLog.MessageToggleNoForwardsOff" = "%@ allowed message forwarding";

"Group.Setup.ForwardingGroupTitle" = "Forwarding From This Group";
"Group.Setup.ForwardingChannelTitle" = "Saving And Copying Content";
"Group.Setup.ForwardingEnabled" = "Allow Saving Content";
"Group.Setup.ForwardingDisabled" = "Restrict Saving Content";
"Group.Setup.ForwardingGroupInfo" = "Participants will be able copy, save and forward content from this group.";
"Group.Setup.ForwardingChannelInfo" = "Participants will be able copy, save and forward content from this channel.";
"Group.Setup.ForwardingGroupInfoDisabled" = "Participants won't be able to copy, save and forward content from this group.";
"Group.Setup.ForwardingChannelInfoDisabled" = "Participants won't be able to copy, save and forward content from this channel.";

"AuthSessions.TerminateIfAwayTitle" = "Automatically Terminate Old Sessions";
"AuthSessions.TerminateIfAwayFor" = "If Inactive For";

"AuthSessions.View.LocationInfo" = "This location estimate is based on the IP address and may not always be accurate.";

"AuthSessions.View.AcceptTitle" = "Accept on This Device";
"AuthSessions.View.AcceptSecretChats" = "New Secret Chats";
"AuthSessions.View.AcceptIncomingCalls" = "Incoming Calls";

"Conversation.SendMesageAs" = "Send Message As...";
"Conversation.InviteRequestAdminGroup" = "%1$@ is an admin of %2$@, a group you requested to join.";
"Conversation.InviteRequestAdminChannel" = "%1$@ is an admin of %2$@, a channel you requested to join.";
"Conversation.InviteRequestInfo" = "You received this message because you requested to join %1$@ on %2$@.";
"Conversation.InviteRequestInfoConfirm" = "I understand";

"AuthSessions.HeaderInfo" = "Link [Telegram Desktop](desktop) or [Telegram Web](web) by scanning a QR code.";
"AuthSessions.LinkDesktopDevice" = "Link Desktop Device";
"AuthSessions.AddDevice.ScanInstallInfo" = "Go to [getdesktop.telegram.org](desktop) or [web.telegram.org](web) to get the QR code";

"Channel.AdminLog.MessageSent" = "%@ sent message:";

"ChatList.ClearSearchHistory" = "Are you sure you want to clear your search history?";

"AuthSessions.TerminateSessionText" = "Are you sure you want to terminate this session?";
"AuthSessions.TerminateOtherSessionsText" = "Are you sure you want to terminate all other sessions?";

"Notifications.ResetAllNotificationsText" = "Are you sure you want to reset all notification settings to default?";

"MessageCalendar.ClearHistoryForThisDay" = "Clear History For This Day";
"MessageCalendar.ClearHistoryForTheseDays" = "Clear History For These Days";
"MessageCalendar.EmptySelectionTooltip" = "Please select one or more days first.";
"Chat.MessageRangeDeleted.ForMe_1" = "Messages for 1 day deleted.";
"Chat.MessageRangeDeleted.ForMe_any" = "Messages for %@ days deleted.";
"Chat.MessageRangeDeleted.ForBothSides_1" = "Messages for 1 day deleted for both sides.";
"Chat.MessageRangeDeleted.ForBothSides_any" = "Messages for %@ days deleted for both sides.";

"ForcedPasswordSetup.Intro.Title" = "Set a Password";
"ForcedPasswordSetup.Intro.Text" = "If you want to log into your account frequently, please choose a password.";
"ForcedPasswordSetup.Intro.Action" = "Set a Password";
"ForcedPasswordSetup.Intro.DoneAction" = "Done";
"ForcedPasswordSetup.Intro.DismissTitle" = "Warning";
"ForcedPasswordSetup.Intro.DismissText_1" = "Proceed without a password? If you do not set a password, you will only be able to log into your account via SMS once every **day**.";
"ForcedPasswordSetup.Intro.DismissText_any" = "Proceed without a password? If you do not set a password, you will only be able to log into your account via SMS once every **%@ days**.";
"ForcedPasswordSetup.Intro.DismissActionCancel" = "No, let me set a password";
"ForcedPasswordSetup.Intro.DismissActionOK" = "Yes, I’m sure";

"Login.ShortCallTitle" = "Within a few seconds you should\nreceive a short call from:";
"Login.CodePhonePatternInfoText" = "Please enter the last digits\nof the number that called.";
"Login.EnterMissingDigits" = "Enter the missing digits";

"Channel.AdminLogFilter.EventsSentMessages" = "Sent Messages";

"Contacts.AddContact" = "Add Contact";

"Conversation.LargeEmojiDisabledInfo" = "You have disabled large emoji, so they appear small and have no effects in the chat.";
"Conversation.LargeEmojiEnable" = "Enable Large Emoji";
"Conversation.LargeEmojiEnabled" = "Large emoji enabled.";

"PeerInfo.QRCode.Title" = "QR Code";

"ChatList.Archive" = "Archive";

"TextFormat.Spoiler" = "Spoiler";

"Conversation.ContextMenuTranslate" = "Translate";

"ClearCache.ClearDescription" = "All media will stay in the Telegram cloud and can be re-downloaded if you need them again.";

"ChatSettings.StickersAndReactions" = "Stickers and Emoji";

"Localization.TranslateMessages" = "Translate Messages";
"Localization.ShowTranslate" = "Show Translate Button";
"Localization.ShowTranslateInfo" = "Show a 'Translate' button in the message action menu.";
"Localization.DoNotTranslate" = "Do Not Translate";
"Localization.DoNotTranslateInfo" = "Do not show the 'Translate' button in the message action menu for this language.";
"Localization.DoNotTranslateManyInfo" = "Do not show the 'Translate' button in the message action menu for these languages.";
"Localization.InterfaceLanguage" = "Interface Language";

"DoNotTranslate.Title" = "Do Not Translate";

"Channel.AdminLog.AllowedReactionsUpdated" = "%1$@ updated the list of allowed reactions to: %2$@";
"Channel.AdminLog.ReactionsDisabled" = "%1$@ disabled reactions";
"Channel.AdminLog.ReactionsEnabled" = "%1$@ enabled all reactions";

"Contacts.ScanQrCode" = "Scan QR Code";
"Contacts.QrCode.MyCode" = "My QR Code";
"Contacts.QrCode.NoCodeFound" = "No valid QR code found in the image. Please try again.";

"AccessDenied.QrCode" = "Telegram needs access to your photo library to scan QR codes.\n\nOpen your device's Settings > Privacy > Photos and set Telegram to ON.";
"AccessDenied.QrCamera" = "Telegram needs access to your camera to scan QR codes.\n\nOpen your device's Settings > Privacy > Camera and set Telegram to ON.";

"Share.ShareToInstagramStories" = "Share to Instagram Stories";

"PeerInfo.AllowedReactions.Title" = "Reactions";
"PeerInfo.AllowedReactions.AllowAllText" = "Allow Reactions";
"PeerInfo.AllowedReactions.AllowAllGroupInfo" = "Allow subscribers to react to group messages.";
"PeerInfo.AllowedReactions.AllowAllChannelInfo" = "Allow subscribers to react to channel posts.";
"PeerInfo.AllowedReactions.ReactionListHeader" = "AVAILABLE REACTIONS";
"PeerInfo.AllowedReactions.OptionAllReactions" = "All Reactions";
"PeerInfo.AllowedReactions.OptionSomeReactions" = "Some Reactions";
"PeerInfo.AllowedReactions.OptionNoReactions" = "No Reactions";

"PeerInfo.AllowedReactions.GroupOptionAllInfo" = "Members of this group can use any emoji as reactions to messages.";
"PeerInfo.AllowedReactions.GroupOptionSomeInfo" = "Members of the group can use only some allowed emoji as reactions to messages.";
"PeerInfo.AllowedReactions.GroupOptionNoInfo" = "Members of the group can't add any reactions to messages.";

"PeerInfo.Reactions" = "Reactions";
"PeerInfo.ReactionsDisabled" = "Disabled";

"Settings.QuickReactionSetup.NavigationTitle" = "Quick Reaction";
"Settings.QuickReactionSetup.Title" = "Quick Reaction";
"Settings.QuickReactionSetup.DemoHeader" = "DOUBLE TAP ON A MESSAGE TO REACT";
"Settings.QuickReactionSetup.DemoInfo" = "You can double tap on message for a quick reaction.";
"Settings.QuickReactionSetup.ReactionListHeader" = "QUICK REACTION";
"Settings.QuickReactionSetup.DemoMessageAuthor" = "Dino";
"Settings.QuickReactionSetup.DemoMessageText" = "I hope you're enjoying your day as much as I am.";

"Settings.QuickReactionSetup.ChooseQuickReaction" = "Choose Your Quick Reaction";
"Settings.QuickReactionSetup.ChooseQuickReactionInfo" = "You can set any emoji as your quick reaction.";

"Chat.ContextReactionCount_1" = "1 reaction";
"Chat.ContextReactionCount_any" = "%@ reactions";
"Chat.OutgoingContextReactionCount_1" = "1 reacted";
"Chat.OutgoingContextReactionCount_any" = "%@ reacted";
"Chat.OutgoingContextMixedReactionCount" = "%1$@/%2$@ reacted";

"Contacts.Sort" = "Sort";
"Contacts.Sort.ByName" = "by Name";
"Contacts.Sort.ByLastSeen" = "by Last Seen";

"ClearCache.Progress" = "Clearing the Cache • %d%";
"ClearCache.NoProgress" = "Clearing the Cache";
"ClearCache.KeepOpenedDescription" = "Please keep this window open until the clearing is completed.";

"Share.ShareAsLink" = "Share as Link";
"Share.ShareAsImage" = "Share as Image";

"Share.MessagePreview" = "Message Preview";
"Share.ShareMessage" = "Share Message";

"Conversation.UserSendMessage" = "SEND MESSAGE";

"Conversation.CopyProtectionForwardingDisabledBot" = "Forwards from this bot are restricted";
"Conversation.CopyProtectionSavingDisabledBot" = "Saving from this bot is restricted";

"Channel.ChannelSubscribersHeader" = "CHANNEL SUBSCRIBERS";

"Channel.Members.Contacts" = "CONTACTS IN THIS CHANNEL";
"Channel.Members.Other" = "OTHERS SUBSCRIBERS";

"Group.Members.Contacts" = "CONTACTS IN THIS GROUP";
"Group.Members.Other" = "OTHERS MEMBERS";

"Conversation.ReadAllReactions" = "Read All Reactions";
"ChatList.UserReacted" = "Reacted %@ to your message";

"SharedMedia.CommonGroupCount_1" = "%@ group in common";
"SharedMedia.CommonGroupCount_any" = "%@ groups in common";

"Attachment.Camera" = "Camera";
"Attachment.Gallery" = "Gallery";
"Attachment.File" = "File";
"Attachment.Location" = "Location";
"Attachment.Contact" = "Contact";
"Attachment.Poll" = "Poll";

"Attachment.SelectFromGallery" = "Select from Gallery";
"Attachment.SelectFromFiles" = "Select from Files";

"Attachment.AllMedia" = "All";

"Attachment.SelectedMedia_1" = "%@ Selected";
"Attachment.SelectedMedia_2" = "%@ Selected";
"Attachment.SelectedMedia_3_10" = "%@ Selected";
"Attachment.SelectedMedia_any" = "%@ Selected";
"Attachment.SelectedMedia_many" = "%@ Selected";
"Attachment.SelectedMedia_0" = "%@ Selected";

"Attachment.SendAsFile" = "Send as File";
"Attachment.SendAsFiles" = "Send as Files";

"Attachment.Grouped" = "Grouped";
"Attachment.Ungrouped" = "Ungrouped";

"Attachment.MessagePreview" = "Message Preview";
"Attachment.MessagesPreview" = "Messages Preview";
"Attachment.DragToReorder" = "Drag media to reorder";

"Attachment.SearchWeb" = "Search Web";

"Attachment.RecentlySentFiles" = "Recently Sent Files";

"ReportPeer.ReasonIllegalDrugs" = "Illegal Drugs";
"ReportPeer.ReasonPersonalDetails" = "Personal Details";

"Attachment.FilesIntro" = "Send and receive files of any type, up to 2 GB\nin size each, access them instantly\non your other devices.";
"Attachment.FilesSearchPlaceholder" = "Search sent files";

"Attachment.MediaAccessTitle" = "Access Your Photos and Videos";
"Attachment.MediaAccessText" = "Share an unlimited number of photos and videos of up to 2 GB each.";

"Attachment.LimitedMediaAccessText" = "You have limited Telegram from accessing all of your photos.";
"Attachment.CameraAccessText" = "Telegram needs camera access so that you can take photos and videos.";
"Attachment.Manage" = "Manage";

"Attachment.OpenSettings" = "Go to Settings";
"Attachment.OpenCamera" = "Open Camera";

"Attachment.DeselectedPhotos_1" = "%@ photo deselected";
"Attachment.DeselectedPhotos_any" = "%@ photos deselected";

"Attachment.DeselectedVideos_1" = "%@ video deselected";
"Attachment.DeselectedVideos_any" = "%@ videos deselected";

"Attachment.DeselectedItems_1" = "%@ item deselected";
"Attachment.DeselectedItems_any" = "%@ items deselected";

"PrivacyPhoneNumberSettings.CustomPublicLink" = "Users who have your number saved in their contacts will also see it on Telegram.\n\nThis public link opens a chat with you:\n[https://t.me/%@]()";

"DownloadList.DownloadingHeader" = "Downloading";
"DownloadList.DownloadedHeader" = "Recently Downloaded";
"DownloadList.PauseAll" = "Pause All";
"DownloadList.ResumeAll" = "Resume All";
"DownloadList.Clear" = "Clear";
"DownloadList.OptionManageDeviceStorage" = "Manage Device Storage";
"DownloadList.ClearDownloadList" = "Clear Download List";
"DownloadList.DeleteFromCache" = "Delete from Cache";
"DownloadList.RaisePriority" = "Raise Priority";
"DownloadList.CancelDownloading" = "Cancel Downloading";

"DownloadList.RemoveFileAlertTitle_1" = "Remove Document?";
"DownloadList.RemoveFileAlertTitle_any" = "Remove %@ Documents?";
"DownloadList.RemoveFileAlertText_1" = "Are you sure you want to remove this\ndocument from Downloads?\nIt will be deleted from your disk, but\nwill remain accessible in the cloud.";
"DownloadList.RemoveFileAlertText_any" = "Are you sure you want to remove these\n%@ documents from Downloads?\nThey will be deleted from your disk, but\nwill remain accessible in the cloud.";
"DownloadList.RemoveFileAlertRemove" = "Remove";

"DownloadList.ClearAlertTitle" = "Downloaded Files";
"DownloadList.ClearAlertText" = "Telegram allows to store all received and sent\ndocuments in the cloud and save storage\nspace on your device.";

"ChatList.Search.FilterDownloads" = "Downloads";

"LiveStream.NoViewers" = "No viewers";
"LiveStream.ViewerCount_1" = "1 viewer";
"LiveStream.ViewerCount_any" = "%@ viewers";

"LiveStream.NoSignalAdminText" = "Oops! Telegram doesn't see any stream\ncoming from your streaming app.\n\nPlease make sure you entered the right Server\nURL and Stream Key in your app.";
"LiveStream.NoSignalUserText" = "%@ is currently not broadcasting live\nstream data to Telegram.";

"LiveStream.ViewCredentials" = "View Stream Key";

"Attachment.MyAlbums" = "My Albums";
"Attachment.MediaTypes" = "Media Types";

"Attachment.LocationAccessTitle" = "Access Your Location";
"Attachment.LocationAccessText" = "Share places or your live location.";

"Attachment.CancelSelectionAlertText" = "Cancel selection?";
"Attachment.CancelSelectionAlertYes" = "Yes";
"Attachment.CancelSelectionAlertNo" = "No";

"ChannelInfo.CreateExternalStream" = "Stream With...";

"CreateExternalStream.StreamKeyTitle" = "Stream Key";
"CreateExternalStream.Title" = "Stream With...";
"CreateExternalStream.Text" = "To stream video with a another app, enter\nthese Server URL and Stream Key in your\nsteaming app.";
"CreateExternalStream.ServerUrl" = "server URL";
"CreateExternalStream.StreamKey" = "stream key";
"CreateExternalStream.StartStreamingInfo" = "Once you start broadcasting in your streaming\napp, tap Start Streaming below.";
"CreateExternalStream.StartStreaming" = "Start Streaming";

"Translate.Title" = "Translate";
"Translate.CopyTranslation" = "Copy Translation";
"Translate.ChangeLanguage" = "Change Language";
"Translate.More" = "more";
"Translate.Languages.Title" = "Languages";
"Translate.Languages.Original" = "Original";
"Translate.Languages.Translation" = "Translation";

"Bot.AddToChat" = "Add to Group or Channel";
"Bot.AddToChatInfo" = "This bot is able to manage a group or channel.";

"Bot.AddToChat.Title" = "Add to Group or Channel";
"Bot.AddToChat.MyChannels" = "CHANNELS I MANAGE";
"Bot.AddToChat.MyGroups" = "GROUPS I MANAGE";
"Bot.AddToChat.OtherGroups" = "GROUPS";

"Bot.AddToChat.Add.Title" = "Add Bot";
"Bot.AddToChat.Add.AdminRights" = "Admin Rights";
"Bot.AddToChat.Add.AddAsAdmin" = "Add Bot as Admin";
"Bot.AddToChat.Add.AddAsMember" = "Add Bot as Member";

"Bot.AddToChat.Add.AdminAlertTitle" = "Add Bot as Admin?";
"Bot.AddToChat.Add.AdminAlertTextGroup" = "Are you sure you want to add the bot as an admin in **%@**?";
"Bot.AddToChat.Add.AdminAlertTextChannel" = "Are you sure you want to add the bot as an admin in **%@**?";
"Bot.AddToChat.Add.AdminAlertAdd" = "Add as Admin";

"Bot.AddToChat.Add.MemberAlertTitle" = "Add Bot as Member?";
"Bot.AddToChat.Add.MemberAlertTextGroup" = "Are you sure you want to add the bot as a member in **%@**?";
"Bot.AddToChat.Add.MemberAlertTextChannel" = "Are you sure you want to add the bot as a member in **%@**?";
"Bot.AddToChat.Add.MemberAlertAdd" = "Add as Member";

"PeerInfo.ButtonStop" = "Stop";

"Localization.ShowTranslateInfoExtended" = "Show a 'Translate' button in the message context menu.\n\nGoogle may have access to message text you translate.";

"WebApp.OpenBot" = "Open Bot";
"WebApp.ReloadPage" = "Reload Page";
"WebApp.RemoveBot" = "Remove Bot";

"WebApp.AddToAttachmentText" = "%@ requests your permission to be added as an option to your attachments menu, so you can access it from any chat.";
"WebApp.AddToAttachmentAdd" = "Add";

"WebApp.AddToAttachmentUnavailableError" = "This bot can't be added to the attachment menu.";
"WebApp.AddToAttachmentAlreadyAddedError" = "This bot is already added to your attachment menu.";
"WebApp.AddToAttachmentSucceeded" = "**%@** has been added to your attachment menu.";

"WebApp.OpenWebViewAlertTitle" = "Open Web App";
"WebApp.OpenWebViewAlertText" = "**%@** would like to open its web app to proceed.\n\nIt will be able to access your **IP address** and basic device info.";

"WebApp.MessagePreview" = "Message Preview";
"WebApp.Send" = "Send";

"WebApp.RemoveConfirmationTitle" = "Remove Bot";
"WebApp.RemoveConfirmationText" = "Remove **%@** from the attachment menu?";

"Notifications.SystemTones" = "SYSTEM TONES";
"Notifications.TelegramTones" = "TELEGRAM TONES";

"Notifications.UploadSound" = "Upload Sound";
"Notifications.MessageSoundInfo" = "Press and hold a short voice note or mp3 file in any chat and select \"Save for Notifications\". It will appear here.";

"Notification.WebAppSentData" = "You have successfully transferred data from the \"%@\" button to the bot.";

"Notifications.UploadError.TooLarge.Title" = "Audio is too large";
"Notifications.UploadError.TooLarge.Text" = "File is over %@.";
"Notifications.UploadError.TooLong.Title" = "%@ is too long.";
"Notifications.UploadError.TooLong.Text" = "Duration must be less than %@.";
"Notifications.UploadSuccess.Title" = "Sound Added";
"Notifications.UploadSuccess.Text" = "The sound **%@** was added to your Telegram tones.";
"Notifications.SaveSuccess.Text" = "You can now use this sound as a notification tone in your [custom notification settings]().";

"Conversation.DeleteTimer.SetupTitle" = "Auto-Delete After...";
"Conversation.DeleteTimer.Disable" = "Disable Auto-Delete";
"Conversation.DeleteTimer.Apply" = "Set Auto-Delete";

"Conversation.Mute.SetupTitle" = "Mute Until...";
"Conversation.Mute.ApplyMuteUntil" = "Mute until %@";

"PeerInfo.EnableSound" = "Enable Sound";
"PeerInfo.DisableSound" = "Disable Sound";
"PeerInfo.MuteFor" = "Mute for...";
"PeerInfo.MuteForever" = "Mute Forever";
"PeerInfo.MuteForCustom" = "Mute until...";
"PeerInfo.NotificationsCustomize" = "Customize";

"PeerInfo.EnableAutoDelete" = "Enable Auto-Delete";
"PeerInfo.AdjustAutoDelete" = "Adjust Auto-Delete";
"PeerInfo.AutoDeleteSettingOther" = "Other...";
"PeerInfo.AutoDeleteDisable" = "Disable";
"PeerInfo.AutoDeleteInfo" = "Automatically delete messages sent in this chat after a certain period of time.";

"PeerInfo.ClearMessages" = "Clear Messages";
"PeerInfo.ClearConfirmationUser" = "Are you sure you want to delete all messages with %@?";
"PeerInfo.ClearConfirmationGroup" = "Are you sure you want to delete all messages in %@?";

"PeerInfo.TooltipSoundEnabled" = "You will receive notifications with sound.";
"PeerInfo.TooltipSoundDisabled" = "You will receive silent notifications.";
"PeerInfo.TooltipUnmuted" = "Notifications are unmuted.";
"PeerInfo.TooltipMutedFor" = "Notifications are muted for %@.";
"PeerInfo.TooltipMutedUntil" = "Notifications are muted until %@.";
"PeerInfo.TooltipMutedForever" = "Notifications are muted.";

"PeerInfo.DeleteToneTitle" = "Delete Tone";
"PeerInfo.DeleteToneText" = "Are you sure you want to delete\n**%@** notification sound?";

"PeerInfo.AlertLeaveAction" = "Leave";
"PeerInfo.LeaveGroupTitle" = "Leave Group";
"PeerInfo.LeaveGroupText" = "Are you sure you want to leave the group **%@**?";

"PeerInfo.LeaveChannelTitle" = "Leave Channel";
"PeerInfo.LeaveChannelText" = "Are you sure you want to leave the channel **%@**?";

"PeerInfo.DeleteGroupTitle" = "Delete for All";
"PeerInfo.DeleteGroupText" = "Are you sure you want to delete the group **%@** and all of its messages for all members of the group?";

"PeerInfo.DeleteChannelTitle" = "Delete for All";
"PeerInfo.DeleteChannelText" = "Are you sure you want to delete the channel **%@** and all of its messages for all subscribers of the channel?";

"Chat.SaveForNotifications" = "Save for Notifications";

"Group.Setup.WhoCanSendMessages.Title" = "WHO CAN SEND MESSAGES?";
"Group.Setup.WhoCanSendMessages.Everyone" = "Everyone";
"Group.Setup.WhoCanSendMessages.OnlyMembers" = "Only Members";

"Group.Setup.ApproveNewMembers" = "Approve New Members";
"Group.Setup.ApproveNewMembersInfo" = "Turn this on if you want users to be able to send messages only after they are approved by an admin.";

"Gallery.GifSaved" = "GIF Saved";

"Group.JoinGroup" = "Join Group";
"Group.ApplyToJoin" = "Apply to Join Group";

"Group.RequestToJoinSent" = "Request to join sent";
"Group.RequestToJoinSentDescriptionGroup" = "You will be able to send messages once the admins approve your request.";

"Channel.AdminLog.JoinedViaPublicRequest" = "%1$@ joined via public request, approved by %2$@";

"Share.UploadProgress" = "Uploading • %d%";
"Share.UploadDone" = "Done";

"StickerPack.Share" = "Share Stickers";
"StickerPack.CopyLink" = "Copy Link";

"Stickers.PremiumStickers" = "Premium Stickers";

"Channel.AddUserKickedError" = "Sorry, you can't add this user because they are on the list of Removed Users and you can't unban them.";
"Channel.AddAdminKickedError" = "Sorry, you can't add this user as an admin because they are in the Removed Users list and you can't unban them.";

"Premium.Stickers.Description" = "Unlock this sticker and many more by subscribing to Telegram Premium.";
"Premium.Stickers.Proceed" = "Unlock Premium Stickers";

"Premium.Reactions.Proceed" = "Unlock Premium Reactions";
"Premium.AppIcons.Proceed" = "Unlock Premium Icons";
"Premium.NoAds.Proceed" = "About Telegram Premium";

"AccessDenied.LocationPreciseDenied" = "To share your specific location in this chat, please go to Settings > Privacy > Location Services > Telegram and set Precise Location to On.";

"Chat.MultipleTypingPair" = "%@ and %@";
"Chat.MultipleTypingMore" = "%@ and %@ others";

"Group.Username.RemoveExistingUsernamesOrExtendInfo" = "You have reserved too many public links. Try revoking a link from an older group or channel, or upgrade to **Telegram Premium** to double the limit to **%@** public links.";
"Group.Username.RemoveExistingUsernamesNoPremiumInfo" = "You have reserved too many public links. Try revoking the link from an older group or channel. We are working to let you increase this limit in the future.";
"Group.Username.RemoveExistingUsernamesFinalInfo" = "You have reserved too many public links. Try revoking the link from an older group or channel, or create a private one instead.";

"OldChannels.TooManyCommunitiesText" = "You are a member of **%@** groups and channels. Please leave some before joining a new one or upgrade to **Telegram Premium** to double the limit to **%@** groups and channels.";
"OldChannels.TooManyCommunitiesNoPremiumText" = "You are a member of **%@** groups and channels. Please leave some before joining a new one. We are working to let you increase this limit in the future.";
"OldChannels.TooManyCommunitiesFinalText" = "You are a member of **%@** groups and channels. Please leave some before joining a new one.";

"OldChannels.TooManyCommunitiesCreateText" = "You are a member of **%@** groups and channels. Please leave some before creating a new one or upgrade to **Telegram Premium** to double the limit to **%@** groups and channels.";
"OldChannels.TooManyCommunitiesCreateNoPremiumText" = "You are a member of **%@** groups and channels. Please leave some before creating a new one. We are working to let you increase this limit in the future.";
"OldChannels.TooManyCommunitiesCreateFinalText" = "You are a member of **%@** groups and channels. Please leave some before creating a new one.";

"OldChannels.TooManyCommunitiesUpgradeText" = "You are a member of **%@** groups and channels. For technical reasons, you need to leave some first before changing this setting in your groups or upgrade to **Telegram Premium** to double the limit to **%@** groups and channels.";
"OldChannels.TooManyCommunitiesUpgradeNoPremiumText" = "You are a member of **%@** groups and channels. For technical reasons, you need to leave some first before changing this setting in your groups. We are working to let you increase this limit in the future.";
"OldChannels.TooManyCommunitiesUpgradeFinalText" = "You are a member of **%@** groups and channels. For technical reasons, you need to leave some first before changing this setting in your groups.";

"OldChannels.LeaveCommunities_1" = "Leave %@ Community";
"OldChannels.LeaveCommunities_any" = "Leave %@ Communities";

"Premium.FileTooLarge" = "File Too Large";
"Premium.LimitReached" = "Limit Reached";
"Premium.IncreaseLimit" = "Increase Limit";

"Premium.MaxFoldersCountText" = "You have reached the limit of **%1$@** folders. You can double the limit to **%2$@** folders by subscribing to **Telegram Premium**.";
"Premium.MaxFoldersCountNoPremiumText" = "You have reached the limit of **%1$@** folders. We are working to let you increase this limit in the future.";
"Premium.MaxFoldersCountFinalText" = "Sorry, you can't create more than **%1$@** folders.";

"Premium.MaxChatsInFolderText" = "Sorry, you can't add more than **%1$@** chats to a folder. You can increase this limit to **%2$@** by upgrading to **Telegram Premium**.";
"Premium.MaxChatsInFolderNoPremiumText" = "Sorry, you can't add more than **%1$@** chats to a folder. We are working to let you increase this limit in the future.";
"Premium.MaxChatsInFolderFinalText" = "Sorry, you can't add more than **%@** chats to a folder.";

"Premium.MaxFileSizeText" = "Double this limit to %@ per file by subscribing to **Telegram Premium**.";
"Premium.MaxFileSizeNoPremiumText" = "The document can't be sent, because it is larger than **%@**. We are working to let you increase this limit in the future.";
"Premium.MaxFileSizeFinalText" = "The document can't be sent, because it is larger than **%@**.";

"Premium.MaxPinsText" = "Sorry, you can't pin more than **%1$@** chats to the top. Unpin some that are currently pinned or subscribe to **Telegram Premium** to double the limit to **%2$@** chats.";
"Premium.MaxPinsNoPremiumText" = "Sorry, you can't pin more than **%@** chats to the top. Unpin some that are currently pinned.";
"Premium.MaxPinsFinalText" = "Sorry, you can't pin more than **%@** chats to the top. Unpin some that are currently pinned.";

"Premium.MaxFavedStickersTitle" = "The Limit of %@ Stickers Reached";
"Premium.MaxFavedStickersText" = "An older sticker was replaced with this one. You can [increase the limit]() to %@ stickers.";
"Premium.MaxFavedStickersFinalText" = "An older sticker was replaced with this one.";

"Premium.MaxSavedGifsTitle" = "The Limit of %@ GIFs Reached";
"Premium.MaxSavedGifsText" = "An older GIF was replaced with this one. You can [increase the limit]() to %@ GIFS.";
"Premium.MaxSavedGifsFinalText" = "An older GIF was replaced with this one.";

"Premium.MaxAccountsText" = "You have reached the limit of **%@** connected accounts. You can add more by subscribing to **Telegram Premium**.";
"Premium.MaxAccountsNoPremiumText" = "You have reached the limit of **%@** connected accounts.";
"Premium.MaxAccountsFinalText" = "You have reached the limit of **%@** connected accounts.";

"Premium.Free" = "Free";
"Premium.Premium" = "Premium";

"Premium.Title" = "Telegram Premium";
"Premium.Description" = "Go **beyond the limits**, get **exclusive features** and support us by subscribing to **Telegram Premium**.";

"Premium.PersonalTitle" = "[%@]() is a subscriber\nof Telegram Premium";
"Premium.PersonalDescription" = "Owners of **Telegram Premium** accounts have exclusive access to multiple additional features.";

"Premium.SubscribedTitle" = "You are all set!";
"Premium.SubscribedDescription" = "Thank you for subsribing to **Telegram Premium**. Here's what is now unlocked.";

"Premium.DoubledLimits" = "Doubled Limits";
"Premium.DoubledLimitsInfo" = "Up to 1000 channels, 20 folders, 10 pins, 20 public links, 4 accounts and more.";

"Premium.UploadSize" = "4 GB Upload Size";
"Premium.UploadSizeInfo" = "Increased upload size from 2 GB to 4 GB per document, unlimited storage overall.";

"Premium.FasterSpeed" = "Faster Download Speed";
"Premium.FasterSpeedInfo" = "No more limits on the speed with which media and documents are downloaded.";
"Premium.FasterSpeedStandaloneInfo" = "Subscribe to **Telegram Premium** to download media and files at the fastest possible speed.";

"Premium.VoiceToText" = "Voice-to-Text Conversion";
"Premium.VoiceToTextInfo" = "Ability to read the transcript of any incoming voice message.";
"Premium.VoiceToTextStandaloneInfo" = "Subscribe to **Telegram Premium** to be able to convert voice and video messages to text.";

"Premium.NoAds" = "No Ads";
"Premium.NoAdsInfo" = "No more ads in public channels where Telegram sometimes shows ads.";
"Premium.NoAdsStandaloneInfo" = "Remove ads such as this one by subscribing to **Telegram Premium**.";

"Premium.Reactions" = "Unique Reactions";
"Premium.ReactionsInfo" = "Additional animated reactions on messages, available only to Premium subscribers.";

"Premium.ReactionsStandalone" = "Additional Reactions";
"Premium.ReactionsStandaloneInfo" = "Unlock a wider range of reactions on messages by subscribing to **Telegram Premium**.";

"Premium.Stickers" = "Premium Stickers";
"Premium.StickersInfo" = "Exclusive enlarged stickers featuring additional effects, updated monthly.";

"Premium.ChatManagement" = "Advanced Chat Management";
"Premium.ChatManagementInfo" = "Tools to set the default folder, auto-archive and hide new chats from non-contacts.";
"Premium.ChatManagementStandaloneInfo" = "Subscribers of **Telegram Premium** can set the default folder, auto-archive and hide new chats from non-contacts.";

"Premium.Badge" = "Profile Badge";
"Premium.BadgeInfo" = "A badge next to your name showing that you are helping support Telegram.";

"Premium.Avatar" = "Animated Profile Pictures";
"Premium.AvatarInfo" = "Video avatars animated in chat lists and chats to allow for additional self-expression.";

"Premium.AppIcon" = "Telegram App Icon";
"Premium.AppIconInfo" = "Choose from a selection of Telegram app icons for your homescreen.";

"Premium.AppIconStandalone" = "Additional App Icons";
"Premium.AppIconStandaloneInfo" = "Unlock a wider range of app icons by subscribing to **Telegram Premium**.";

"Premium.SubscribeFor" = "Subscribe for %@ / month";
"Premium.SubscribeForAnnual" = "Subscribe for %@ / year";

"Premium.AboutTitle" = "ABOUT TELEGRAM PREMIUM";
"Premium.AboutText" = "While the free version of Telegram already gives its users more than any other messaging application, **Telegram Premium** pushes its capabilities even further.\n\n**Telegram Premium** is a paid option, because most Premium Features require additional expenses from Telegram to third parties such as data center providers and server manufacturers. Contributions from **Telegram Premium** users allow us to cover such costs and also help Telegram stay free for everyone.";

"Premium.Terms" = "By purchasing a Premium subscription, you agree to the Telegram [Terms of Service](terms) and [Privacy Policy](privacy).";

"Conversation.CopyProtectionSavingDisabledSecret" = "Saving is restricted";
"Conversation.CopyProtectionForwardingDisabledSecret" = "Forwarding is restricted";

"Settings.Terms_URL" = "https://telegram.org/tos";
"Settings.PrivacyPolicy_URL" = "https://telegram.org/privacy";

"Stickers.PremiumPackInfoText" = "This pack contains premium stickers like this one.";
"Stickers.PremiumPackView" = "View";

"Conversation.PremiumUploadFileTooLarge" = "File could not be sent because it is larger than 4 GB.\n\nYou can send as many files as you like, but each must be smaller than 4 GB.";

"SponsoredMessageMenu.Hide" = "Hide";

"Conversation.SaveGif" = "Save GIF";

"Premium.Limits.Title" = "Doubled Limits";
"Premium.Limits.GroupsAndChannels" = "Groups and Channels";
"Premium.Limits.PinnedChats" = "Pinned Chats";
"Premium.Limits.PublicLinks" = "Public Links";
"Premium.Limits.SavedGifs" = "Saved GIFs";
"Premium.Limits.FavedStickers" = "Favorite Stickers";
"Premium.Limits.Bio" = "Bio";
"Premium.Limits.Captions" = "Captions";
"Premium.Limits.Folders" = "Folders";
"Premium.Limits.ChatsPerFolder" = "Chats per Folder";
"Premium.Limits.Accounts" = "Connected Accounts";

"Premium.Limits.GroupsAndChannelsInfo" = "Join up to 1000 channels and large groups";
"Premium.Limits.PinnedChatsInfo" = "Pin up to 10 chats in your main chat list";
"Premium.Limits.PublicLinksInfo" = "Reserve up to 20 [t.me/name]() links";
"Premium.Limits.SavedGifsInfo" = "Save up to 400 GIFs in your Favorite GIFs";
"Premium.Limits.FavedStickersInfo" = "Save up to 10 stickers in your Favorite stickers";
"Premium.Limits.BioInfo" = "Add more symbols and use links in your bio";
"Premium.Limits.CaptionsInfo" = "Use longer descriptions for your photos and videos";
"Premium.Limits.FoldersInfo" = "Organize your chats into 20 folders";
"Premium.Limits.ChatsPerFolderInfo" = "Add up to 200 chats into each of your folders";
"Premium.Limits.AccountsInfo" = "Connect 4 accounts with different mobile numbers";

"WebApp.Settings" = "Settings";

"Bot.AccepRecurrentInfo" = "I accept the [Terms of Service]() of **%1$@**";

"Chat.AudioTranscriptionRateAction" = "Rate Transcription";
"Chat.AudioTranscriptionFeedbackTip" = "Thank you for your feedback.";
"Message.AudioTranscription.ErrorEmpty" = "No speech detected";
"Message.AudioTranscription.ErrorTooLong" = "This voice message is too long to transcribe";

"WebApp.SelectChat" = "Select Chat";

"Premium.Purchase.ErrorUnknown" = "An error occurred. Please try again.";
"Premium.Purchase.ErrorNetwork" = "Please check your internet connection and try again.";
"Premium.Purchase.ErrorNotAllowed" = "The device is not not allowed to make the payment.";
"Premium.Purchase.ErrorCantMakePayments" = "In-app purchases are not allowed on this device.";

"Premium.Restore.Success" = "Done";
"Premium.Restore.ErrorUnknown" = "An error occurred. Please try again.";

"Settings.Premium" = "Telegram Premium";

"Settings.AddAnotherAccount.PremiumHelp" = "You can add up to four accounts with different phone numbers.";

"Stickers.TrendingPremiumStickers" = "Trending Premium Stickers";

"Appearance.AppIconPremium" = "Premium";
"Appearance.AppIconBlack" = "Black";
"Appearance.AppIconTurbo" = "Turbo";

"PrivacySettings.DeleteAccountNow" = "Delete Account Now";

"DeleteAccount.AlternativeOptionsTitle" = "Alternative Options";

"DeleteAccount.Options.ChangePhoneNumberTitle" = "Change Phone Number";
"DeleteAccount.Options.ChangePhoneNumberText" = "Move your contacts, chats and media to a new number.";

"DeleteAccount.Options.AddAccountTitle" = "Add Another Account";
"DeleteAccount.Options.AddAccountText" = "You can use up to 3 accounts in one app at the same time.";
"DeleteAccount.Options.AddAccountPremiumText" = "You can use up to 4 accounts in one app at the same time.";

"DeleteAccount.Options.ChangePrivacyTitle" = "Change Your Privacy Settings";
"DeleteAccount.Options.ChangePrivacyText" = "Choose who exactly can see which of your info.";

"DeleteAccount.Options.SetTwoStepAuthTitle" = "Enable Two-Step Verification";
"DeleteAccount.Options.SetTwoStepAuthText" = "Set a password that will be required each time you log in.";

"DeleteAccount.Options.SetPasscodeTitle" = "Set a Passcode";
"DeleteAccount.Options.SetPasscodeText" = "Lock the app with a passcode so that others can't open it.";

"DeleteAccount.Options.ClearCacheTitle" = "Clear Cache";
"DeleteAccount.Options.ClearCacheText" = "Free up disk space on your device; your media will stay in the cloud.";

"DeleteAccount.Options.ClearSyncedContactsTitle" = "Clear Synced Contacts";
"DeleteAccount.Options.ClearSyncedContactsText" = "Remove any unnecessary contacts you may have synced.";

"DeleteAccount.Options.DeleteChatsTitle" = "Quickly Delete Your Chats";
"DeleteAccount.Options.DeleteChatsText" = "Learn how to remove any info you don’t need in a few taps.";

"DeleteAccount.Options.ContactSupportTitle" = "Contact Support";
"DeleteAccount.Options.ContactSupportText" = "Tell us about any issues; deleting account doesn't usually help.";

"DeleteAccount.DeleteMyAccountTitle" = "Delete My Account";
"DeleteAccount.DeleteMyAccount" = "Delete My Account";

"DeleteAccount.SavedMessages" = "Saved";

"DeleteAccount.ComeBackLater" = "Come Back Later";
"DeleteAccount.Continue" = "Continue";

"DeleteAccount.CloudStorageTitle" = "Your Free Cloud Storage";
"DeleteAccount.CloudStorageText" = "You will lose access to all your Saved Messages as well as all messages, media and files from your chats.";

"DeleteAccount.GroupsAndChannelsTitle" = "Your Groups and Channels";
"DeleteAccount.GroupsAndChannelsText" = "The groups and channels you created will either get new admins or become orphaned.";
"DeleteAccount.GroupsAndChannelsInfo" = "You can transfer group and channel ownership to other users via Chat Info > Edit > Admins.";

"DeleteAccount.MessageHistoryTitle" = "Your Message History";
"DeleteAccount.MessageHistoryText" = "Your chat partners will keep their message history with you, including the messages you shared in secret chats.\n\nYou can remove any messages for both sides at any time, but this will not be possible if you delete your account.";

"DeleteAccount.DeleteMessagesURL" = "https://telegram.org/faq#q-can-i-delete-my-messages";

"DeleteAccount.EnterPhoneNumber" = "Enter Your Phone Number";
"DeleteAccount.InvalidPhoneNumberError" = "Invalid phone number. Please try again.";

"DeleteAccount.EnterPassword" = "Enter Your Password";
"DeleteAccount.InvalidPasswordError" = "Invalid password. Please try again.";

"DeleteAccount.ConfirmationAlertTitle" = "Proceed to Delete Your Account?";
"DeleteAccount.ConfirmationAlertText" = "Deleting your account will permanently delete your data!\n\nIt is imposible to reverse this action!";
"DeleteAccount.ConfirmationAlertDelete" = "Delete My Account";

"DeleteAccount.Success" = "The account has been successfully deleted.";

"PeerInfo.GiftPremium" = "Gift Premium";

"Premium.Gift.Title" = "Gift Telegram Premium";
"Premium.Gift.Description" = "Let **%@** enjoy exclusive features of Telegram with **Telegram Premium**.";
"Premium.Gift.Info" = "You can review the list of features and terms of use for Telegram Premium [here]().";
"Premium.Gift.GiftSubscription" = "Gift Subscription for %@";

"Premium.Gift.Months_1" = "%@ Month";
"Premium.Gift.Months_any" = "%@ Months";

"Premium.Gift.Years_1" = "%@ Year";
"Premium.Gift.Years_any" = "%@ Years";

"Premium.GiftedTitle" = "Telegram Premium";

"Premium.GiftedTitle.3Month" = "[%@]() has gifted you a 3-month subscription for Telegram Premium";
"Premium.GiftedTitle.6Month" = "[%@]() has gifted you a 6-month subscription for Telegram Premium";
"Premium.GiftedTitle.12Month" = "[%@]() has gifted you a 12-month subscription for Telegram Premium";
"Premium.GiftedDescription" = "You now have access to additional features.";

"Premium.GiftedTitleYou.3Month" = "You gifted [%@]() a 3-month subscription for Telegram Premium";
"Premium.GiftedTitleYou.6Month" = "You gifted [%@]() a 6-month subscription for Telegram Premium";
"Premium.GiftedTitleYou.12Month" = "You gifted [%@]() a 12-month subscription for Telegram Premium";
"Premium.GiftedDescriptionYou" = "They now have access to additional features.";

"SettingsSearch.DeleteAccount.DeleteMyAccount" = " ";

"Notification.PremiumGift.Sent" = "%1$@ sent you a gift for %2$@";
"Notification.PremiumGift.SentYou" = "You sent a gift for %@";

"Notification.PremiumGift.Months_1" = "%@ month";
"Notification.PremiumGift.Months_any" = "%@ months";

"Notification.PremiumGift.Title" = "Telegram Premium";
"Notification.PremiumGift.Subtitle" = "for %@";
"Notification.PremiumGift.View" = "View";

"StickerPack.AddEmojiCount_1" = "Add 1 Emoji";
"StickerPack.AddEmojiCount_any" = "Add %@ Emoji";

"StickerPack.RemoveEmojiCount_1" = "Remove 1 Emoji";
"StickerPack.RemoveEmojiCount_any" = "Remove %@ Emoji";

"StickerPack.AddEmojiPacksCount_1" = "Add 1 Emoji Pack";
"StickerPack.AddEmojiPacksCount_any" = "Add %@ Emoji Packs";

"StickerPack.RemoveEmojiPacksCount_1" = "Remove 1 Emoji Packs";
"StickerPack.RemoveEmojiPacksCount_any" = "Remove %@ Emoji Packs";

"Gallery.AirPlay" = "AirPlay";
"Gallery.AirPlayPlaceholder" = "This video is playing on the TV using AirPlay";

"WebApp.CloseConfirmation" = "Changes that you made may not be saved.";
"WebApp.CloseAnyway" = "Close Anyway";

"Privacy.VoiceMessages" = "Voice Messages";

"Privacy.VoiceMessages.Tooltip" = "Only subscribers of [Telegram Premium]() can restrict receiving voice messages.";

"Privacy.VoiceMessages.WhoCanSend" = "WHO CAN SEND ME VOICE MESSAGES";
"Privacy.VoiceMessages.CustomHelp" = "You can restrict who can send you voice messages with granular precision.";
"Privacy.VoiceMessages.AlwaysAllow.Title" = "Always Allow";
"Privacy.VoiceMessages.NeverAllow.Title" = "Never Allow";
"Privacy.VoiceMessages.CustomShareHelp" = "These users will or will not be able to send you voice messages regardless of the settings above.";

"Premium.AnimatedEmoji" = "Animated Emoji";
"Premium.AnimatedEmojiInfo" = "Include animated emoji from different emoji sets in any message you send.";
"Premium.AnimatedEmojiStandaloneInfo" = "Include animated emoji from different emoji sets in any message you send.";

"ChatContextMenu.EmojiSetSingle" = "This message contains\n#[%@]() emoji.";
"ChatContextMenu.EmojiSet_1" = "This message contains emoji from [%@ pack]().";
"ChatContextMenu.EmojiSet_any" = "This message contains emoji from [%@ packs]().";

"ChatContextMenu.ReactionEmojiSetSingle" = "This message contains\n#[%@]() reactions.";
"ChatContextMenu.ReactionEmojiSet_1" = "This message contains reactions from [%@ pack]().";
"ChatContextMenu.ReactionEmojiSet_any" = "This message contains reactions from [%@ packs]().";

"EmojiPack.Title" = "Emoji";
"EmojiPack.Emoji_1" = "%@ emoji";
"EmojiPack.Emoji_any" = "%@ emoji";
"EmojiPack.Add" = "Add";
"EmojiPack.Added" = "Added";

"EmojiPackActionInfo.AddedTitle" = "Emoji Added";
"EmojiPackActionInfo.AddedText" = "%@ has been added to your emoji.";
"EmojiPackActionInfo.RemovedTitle" = "Emoji Removed";
"EmojiPackActionInfo.ArchivedTitle" = "Emoji Archived";
"EmojiPackActionInfo.RemovedText" = "%@ is no longer in your emoji.";

"EmojiPackActionInfo.MultipleAddedText_1" = "%@ emoji pack has been added to your emoji.";
"EmojiPackActionInfo.MultipleAddedText_any" = "%@ emoji packs have been added to your emoji.";

"EmojiPackActionInfo.MultipleRemovedText_1" = "%@ emoji pack is no longer in your emoji.";
"EmojiPackActionInfo.MultipleRemovedText_any" = "%@ emoji packs are no longer in your emoji.";

"StickerPackActionInfo.MultipleRemovedText_1" = "%@ sticker pack is no longer in your stickers.";
"StickerPackActionInfo.MultipleRemovedText_any" = "%@ sticker packs are no longer in your stickers.";

"MaskPackActionInfo.RemovedTitle" = "Masks Removed";
"MaskPackActionInfo.ArchivedTitle" = "Masks Archived";
"MaskPackActionInfo.RemovedText" = "%@ is no longer in your masks.";

"WebApp.ShareMyPhoneNumber" = "Share My Phone Number";
"WebApp.ShareMyPhoneNumberConfirmation" = "Are you sure you want to share your phone number **%1$@** with **%2$@**?";

"Conversation.VoiceMessagesRestricted" = "%@ doesn't accept voice and video messages";

"Emoji.ClearRecent" = "Clear Recent Emoji";

"Premium.AnimatedEmoji.Proceed" = "Unlock Animated Emoji";

"EmojiPacksSettings.Title" = "Emoji";

"EmojiStickerSettings.Info" = "Artists are welcome to add their own emoji sets using our @stickers bot.\n\nTap on a message to view and add the whole set.";

"StickerPack.MaskCount_1" = "1 mask";
"StickerPack.MaskCount_any" = "%@ masks";

"StickerPack.EmojiCount_1" = "1 emoji";
"StickerPack.EmojiCount_any" = "%@ emoji";

"StickerSettings.EmojiContextInfo" = "If you archive an emoji set, you can quickly restore it later from the Archived Emoji section.";

"StickerPack.CopyLinks" = "Copy Links";
"Conversation.LinksCopied" = "Links copied to clipboard";

"StickersList.EmojiItem" = "Custom Emoji";
"StickersList.ArchivedEmojiItem" = "Archived Emoji";

"EmojiInput.UnlockPack" = "Unlock %@";
"EmojiInput.AddPack" = "Add %@";
"EmojiInput.PanelTitlePremium" = "Premium";
"EmojiInput.PanelTitleEmoji" = "Emoji";
"EmojiInput.PanelTitleRecent" = "Recent";

"EmojiInput.SectionTitleEmoji" = "Emoji";
"EmojiInput.SectionTitleFavoriteStickers" = "Favorite Stickers";
"EmojiInput.SectionTitlePremiumStickers" = "Premium Stickers";

"EmojiInput.PremiumEmojiToast.Text" = "Subscribe to Telegram Premium to unlock premium emoji.";
"EmojiInput.PremiumEmojiToast.Action" = "More";

"EmojiInput.PremiumEmojiToast.TryText" = "Try sending these emojis in **Saved Messages** for free to test.";
"EmojiInput.PremiumEmojiToast.TryAction" = "Open";

"StickerPacks.DeleteEmojiPacksConfirmation_1" = "Delete 1 Emoji Pack";
"StickerPacks.DeleteEmojiPacksConfirmation_any" = "Delete %@ Emoji Packs";

"KeyCommand.LockWithPasscode" = "Lock with Passcode";
"KeyCommand.Play" = "Play Video";
"KeyCommand.Pause" = "Pause Video";
"KeyCommand.SeekBackward" = "Seek Backward";
"KeyCommand.SeekForward" = "Seek Forward";
"KeyCommand.Share" = "Share";
"KeyCommand.SwitchToPIP" = "Switch to Picture-in-Picture";
"KeyCommand.EnterFullscreen" = "Enter Fullscreen";
"KeyCommand.ExitFullscreen" = "Exit Fullscreen";

"StickerPacksSettings.SuggestAnimatedEmoji" = "Suggest Animated Emoji";

"Emoji.FrequentlyUsed" = "Recently Used";

"Premium.Annual" = "Annual";
"Premium.Semiannual" = "Semiannual";
"Premium.Monthly" = "Monthly";

"Login.PhoneNumberConfirmation" = "Is this the correct number?";
"Login.Edit" = "Edit";
"Login.Yes" = "Yes";

"Checkout.PaymentLiabilityBothAlert" = "Telegram will not have access to your credit card information. Credit card details will be handled only by the payment system, {target}.\n\nPayments will go directly to the developer of {target}. Telegram cannot provide any guarantees, so proceed at your own risk. In case of problems, please contact the developer of {target} or your bank.";

"Settings.ChangeProfilePhoto" = "Change Profile Photo";

"Premium.EmojiStatusShortTitle" = "This is %1$@'s current status.";
"Premium.EmojiStatusTitle" = "This is %1$@'s current status from #[%2$@]().";
"Premium.EmojiStatusText" = "Emoji status is a premium feature.\n Other features included in **Telegram Premium**:";

"Login.SelectCountry" = "Country";

"ReportPeer.ReportReaction" = "Report Reaction";

"Login.Or" = "or";
"Login.Continue" = "Continue";

"Login.EnterCodeSMSTitle" = "Enter Code";
"Login.EnterCodeSMSText" = "We've sent an SMS with an activation code to your phone **%@**.";
"Login.SendCodeAsSMS" = "Send the code as an SMS";
"Login.EnterCodeTelegramTitle" = "Enter Code";
"Login.EnterCodeTelegramText" = "We've sent the code to the **Telegram app** for %@ on your other device.";
"Login.AddEmailTitle" = "Add Email";
"Login.AddEmailText" = "Please enter your valid email address to protect your account.";
"Login.AddEmailPlaceholder" = "Enter your email";
"Login.EnterCodeEmailTitle" = "Check Your Email";
"Login.EnterCodeEmailText" = "Please enter the code we have sent to your email %@.";
"Login.EnterNewEmailTitle" = "Enter New Email";
"Login.EnterCodeNewEmailTitle" = "Check Your New Email";
"Login.EnterCodeNewEmailText" = "Please enter the code we have sent to your new email %@.";
"Login.WrongCodeError" = "Wrong code, please try again.";

"PrivacySettings.LoginEmail" = "Login Email";
"PrivacySettings.LoginEmailInfo" = "Change your email address for Telegram login codes.";
"Login.EmailChanged" = "Your email has been changed.";
"PrivacySettings.LoginEmailAlertText" = "This email address will be used every time you login to your Telegram account from a new device.";
"PrivacySettings.LoginEmailAlertChange" = "Change Email";

"Login.InvalidEmailAddressError" = "An error occurred. Please try again.";
"Login.InvalidEmailError" = "Please enter a valid e-mail address.";
"Login.InvalidEmailTokenError" = "An error occurred. Please try again.";
"Login.EmailNotAllowedError" = "Sorry, this email can't be used.";

"Conversation.EmojiCopied" = "Emoji copied to clipboard";

"Conversation.EmojiTooltip" = "Tap here to choose more emoji";

"Premium.PricePerMonth" = "%@/month";
"Premium.PricePerYear" = "%@/year";

"Conversation.SendMesageAsPremiumInfo" = "Subscribe to **Telegram Premium** to be able to comment on behalf your channels in group chats.";

"SetTimeoutFor.Minutes_1" = "Set for 1 minute";
"SetTimeoutFor.Minutes_any" = "Set for %@ minutes";

"SetTimeoutFor.Hours_1" = "Set for 1 hour";
"SetTimeoutFor.Hours_any" = "Set for %@ hours";

"SetTimeoutFor.Days_1" = "Set for 1 day";
"SetTimeoutFor.Days_any" = "Set for %@ days";

"PeerStatusExpiration.Minutes_1" = "Your status expires in one minute";
"PeerStatusExpiration.Minutes_any" = "Your status expires in %@ minutes";
"PeerStatusExpiration.Hours_1" = "Your status expires in one hour";
"PeerStatusExpiration.Hours_any" = "Your status expires in %@ hours";
"PeerStatusExpiration.TomorrowAt" = "Your status expires tomorrow at %@";
"PeerStatusExpiration.AtDate" = "Your status expires on %@";

"Chat.PanelCustomStatusInfo" = "This account uses %@ as a custom status next to its name. Such emoji statuses are available to all subscribers of Telegram Premium.";

"Login.CancelEmailVerification" = "Do you want to stop the email verification process?";
"Login.CancelEmailVerificationStop" = "Stop";
"Login.CancelEmailVerificationContinue" = "Continue";

"Premium.InfiniteReactions" = "Infinite Reactions";
"Premium.InfiniteReactionsInfo" = "React with thousands of emoji — with multiple reactions per message.";

"Premium.EmojiStatus" = "Emoji Status";
"Premium.EmojiStatusInfo" = "Add any of thousands emojis next to your name to display current activity.";

"PeerStatusSetup.NoTimerTitle" = "Long tap to set a timer";
"Chat.PremiumReactionToastTitle" = "Subscribe to **Telegram Premium** to unlock this reaction.";
"Chat.PremiumReactionToastAction" = "More";

"Chat.ClearReactionsAlertText" = "Do you want to clear your recent reaction emoji from suggestions?";
"Chat.ClearReactionsAlertAction" = "Clear Recent Emoji";

"EmojiStatusSetup.SetUntil" = "Set Until";
"EmojiStatusSetup.TimerOther" = "Other";

"Chat.ReactionSection.Popular" = "Popular";
"Chat.ReactionSection.Recent" = "Recently Used";

"PeerInfo.SetEmojiStatus" = "Set Emoji Status";
"PeerInfo.ChangeEmojiStatus" = "Change Emoji Status";

"PeerInfo.LabelAllReactions" = "All Reactions";

"TextFormat.Format" = "Format";

"Group.Setup.PublicLink" = "PUBLIC LINK";
"Group.Setup.LinksOrder" = "LINKS ORDER";
"Group.Setup.LinksOrderInfo" = "Drag and drop links to change the order in which they will be displayed on the group info page.";

"Group.Setup.LinkActive" = "active";
"Group.Setup.LinkInactive" = "inactive";

"Group.Setup.ActivateAlertTitle" = "Activate Link";
"Group.Setup.ActivateAlertText" = "Do you want to show this link on the group info page?";
"Group.Setup.ActivateAlertShow" = "Show";

"Group.Setup.ActiveLimitReachedError" = "Sorry, you have too many active public links already. Please hide one of your active public links first.";

"Group.Setup.DeactivateAlertTitle" = "Deactivate Link";
"Group.Setup.DeactivateAlertText" = "Do you want to hide this link from the group info page?";
"Group.Setup.DeactivateAlertHide" = "Hide";

"Channel.Setup.PublicLink" = "PUBLIC LINK";
"Channel.Setup.LinksOrder" = "LINKS ORDER";
"Channel.Setup.LinksOrderInfo" = "Drag and drop links to change the order in which they will be displayed on the channel info page.";

"Channel.Setup.ActivateAlertTitle" = "Activate Link";
"Channel.Setup.ActivateAlertText" = "Do you want to show this link on the channel info page?";
"Channel.Setup.ActivateAlertShow" = "Show";

"Channel.Setup.ActiveLimitReachedError" = "Sorry, you have too many active public links already. Please hide one of your active public links first.";

"Channel.Setup.DeactivateAlertTitle" = "Deactivate Link";
"Channel.Setup.DeactivateAlertText" = "Do you want to hide this link from the channel info page?";
"Channel.Setup.DeactivateAlertHide" = "Hide";

"Username.Username" = "USERNAME";
"Username.LinksOrder" = "USERNAMES ORDER";
"Username.LinksOrderInfo" = "Drag and drop links to change the order in which they will be displayed on your info page.";

"Username.ActivateAlertTitle" = "Activate Username";
"Username.ActivateAlertText" = "Do you want to show this link on your info page?";
"Username.ActivateAlertShow" = "Show";

"Username.ActiveLimitReachedError" = "Sorry, you have too many active public links already. Please hide one of your active public links first.";

"Username.DeactivateAlertTitle" = "Deactivate Username";
"Username.DeactivateAlertText" = "Do you want to hide this link from your info page?";
"Username.DeactivateAlertHide" = "Hide";

"Profile.AdditionalUsernames" = "also %@";

"EmojiSearch.SearchReactionsPlaceholder" = "Search Reactions";
"EmojiSearch.SearchReactionsEmptyResult" = "No emoji found";
"EmojiSearch.SearchStatusesPlaceholder" = "Search Statuses";
"EmojiSearch.SearchStatusesEmptyResult" = "No emoji found";
"EmojiSearch.SearchEmojiEmptyResult" = "No emoji found";

"ChatList.StartAction" = "Start";
"ChatList.CloseAction" = "Close";

"Channel.EditAdmin.PermissionManageTopics" = "Manage Topics";
"Channel.EditAdmin.PermissionCreateTopics" = "Create Topics";

"ChatList.Search.FilterTopics" = "Topics";
"DialogList.SearchSectionTopics" = "Topics";

"ChatListFolderSettings.SubscribeToMoveAll" = "Subscribe to **Telegram Premium** to move the \"All Chats\" folder.";
"ChatListFolderSettings.SubscribeToMoveAllAction" = "More";

"Channel.AdminLog.MessageChangedGroupUsernames" = "%@ changed group links:";
"Channel.AdminLog.MessageChangedChannelUsernames" = "%@ changed channel links:";
"Channel.AdminLog.MessagePreviousLinks" = "Previous links";

"ShareMenu.SelectTopic" = "Select topic";

"ChatList.Context.Select" = "Select";

"ChatList.SelectedTopics_1" = "%@ Topic Selected";
"ChatList.SelectedTopics_any" = "%@ Topics Selected";

"ChatList.EmptyTopicsTitle" = "No topics here yet";
"ChatList.EmptyTopicsCreate" = "Create Topic";
"ChatList.EmptyTopicsShowAsMessages" = "Show as Messages";

"Message.AudioTranscription.SubscribeToPremium" = "Subscribe to **Telegram Premium** to convert voice to text.";
"Message.AudioTranscription.SubscribeToPremiumAction" = "More";

"PeerInfo.PrivateShareLinkInfo" = "This link will work only for group members.";

"CreateTopic.CreateTitle" = "New Topic";
"CreateTopic.EditTitle" = "Edit Topic";
"CreateTopic.Create" = "Create";

"CreateTopic.EnterTopicTitle" = "ENTER TOPIC TITLE";
"CreateTopic.EnterTopicTitlePlaceholder" = "What do you want to discuss?";
"CreateTopic.SelectTopicIcon" = "SELECT TOPIC ICON";

"ChatList.Context.CloseTopic" = "Close";
"ChatList.Context.ReopenTopic" = "Reopen";
"Chat.ContextViewAsTopics" = "View as Topics";
"Chat.ContextViewAsMessages" = "View as Messages";
"Chat.CreateTopic" = "New Topic";

"ChatList.DeleteTopicConfirmationText" = "This will delete the topic with all its messages";
"ChatList.DeleteTopicConfirmationAction" = "Delete Topic";

"Notification.ForumTopicCreated" = "Topic created";
"Notification.ForumTopicClosed" = "Topic closed";
"Notification.ForumTopicReopened" = "Topic reopened";
"Notification.ForumTopicClosedAuthor" = "%1$@ closed topic";
"Notification.ForumTopicReopenedAuthor" = "%1$@ reopened topic";
"Notification.ForumTopicRenamed" = "Topic renamed to \"%1$@\"";
"Notification.ForumTopicRenamedAuthor" = "%1$@ changed the topic title to \"%2$@\"";
"Notification.ForumTopicIconChanged" = "Topic icon changed to %1$@";
"Notification.ForumTopicIconChangedAuthor" = "%1$@ changed the topic icon to %2$@";
"Notification.ForumTopicRenamedIconChangedAuthor" = "%1$@ changed the topic title and icon to %2$@ %3$@";
"Notification.OverviewTopicCreated" = "%1$@ %2$@ was created";
"Notification.OverviewTopicClosed" = "%1$@ closed %2$@ %3$@";
"Notification.OverviewTopicReopened" = "%1$@ reopened %2$@ %3$@";

"Chat.EmptyTopicPlaceholder.Title" = "Almost done!";
"Chat.EmptyTopicPlaceholder.Text" = "Send the first message to\nstart this topic.";

"Chat.Message.TopicAuthorBadge" = "Topic Author";

"Chat.PanelRestartTopic" = "Restart Topic";
"Chat.PanelTopicClosedText" = "The topic is closed by admin";
"Chat.PanelForumModeReplyText" = "Swipe left on a message to reply";

"PeerInfo.TopicHeaderLocation" = "in %1$@";
"PeerInfo.OptionTopics" = "Topics";
"PeerInfo.OptionTopicsText" = "The group chat will be divided into topics created by admins or users.";
"PeerInfo.TopicsLimitedParticipantCountText_1" = "Only groups with more than **%d member** can have topics enabled.";
"PeerInfo.TopicsLimitedParticipantCountText_any" = "Only groups with more than **%d members** can have topics enabled.";
"PeerInfo.TopicsLimitedDiscussionGroups" = "Topics can’t be enabled in discussion groups at the moment.";

"PeerInfo.TopicNotificationExceptions_1" = "There is [1 topic]() that is listed as exception.";
"PeerInfo.TopicNotificationExceptions_any" = "There are [%d topics]() that are listed as exceptions.";

"PeerInfo.NotificationMemberAdded" = "**%1$@** added to the group.";
"PeerInfo.NotificationMultipleMembersAdded_1" = "**%d** member added to the group.";
"PeerInfo.NotificationMultipleMembersAdded_any" = "**%d** members added to the group.";

"Channel.AdminLog.TopicCreated" = "%1$@ created topic %2$@";
"Channel.AdminLog.TopicDeleted" = "%1$@ deleted topic %2$@";
"Channel.AdminLog.TopicPinned" = "%1$@ pinned topic %2$@";
"Channel.AdminLog.TopicUnpinned" = "%1$@ unpinned topic %2$@";
"Channel.AdminLog.TopicsEnabled" = "%1$@ enabled topics";
"Channel.AdminLog.TopicsDisabled" = "%1$@ disabled topics";
"Channel.AdminLog.TopicReopened" = "%1$@ reopened topic %2$@";
"Channel.AdminLog.TopicClosed" = "%1$@ closed topic %2$@";
"Channel.AdminLog.TopicRenamed" = "%1$@ renamed topic %2$@ to %3$@";
"Channel.AdminLog.TopicRenamedWithIcon" = "%1$@ renamed topic %2$@ to %3$@ and changed icon to %4$@";
"Channel.AdminLog.TopicRenamedWithRemovedIcon" = "%1$@ renamed topic %2$@ to %3$@ and removed icon";
"Channel.AdminLog.TopicChangedIcon" = "%1$@ changed topic %2$@ icon to %3$@";
"Channel.AdminLog.TopicRemovedIcon" = "%1$@ removed topic %2$@ icon";
"Channel.AdminLog.TopicUnhidden" = "%1$@ unhid topic %2$@";
"Channel.AdminLog.TopicHidden" = "%1$@ hid topic %2$@";

"Attachment.Pasteboard" = "Clipboard";
"Attachment.DiscardPasteboardAlertText" = "Discard pasted items?";

"Undo.DeletedTopic" = "Topic Deleted";

"ChatList.MaxThreadPinsFinalText_1" = "Sorry, you can't pin more than %@ topics to the top. Unpin some that are currently pinned.";
"ChatList.MaxThreadPinsFinalText_any" = "Sorry, you can't pin more than %@ topics to the top. Unpin some that are currently pinned.";

"EmojiSearch.SearchTopicIconsPlaceholder" = "Search Topic Icons";
"EmojiSearch.SearchTopicIconsEmptyResult" = "No emoji found";

"Username.UsernamePurchaseAvailable" = "**This username is already taken.** However, it is currently available for purchase. [Learn more...]()";
"Channel.Username.UsernamePurchaseAvailable" = "**This username is already taken.** However, it is currently available for purchase. [Learn more...]()";

"DownloadList.IncreaseSpeed" = "Increase Speed";
"Conversation.IncreaseSpeed" = "Increase Speed";

"Premium.ChatManagement.Proceed" = "About Telegram Premium";
"Premium.FasterSpeed.Proceed" = "About Telegram Premium";

"OwnershipTransfer.EnterPassword" = "Enter Password";
"OwnershipTransfer.EnterPasswordText" = "Please enter your 2-Step Verification password to confirm the action.";

"Navigation.AllChats" = "All Chats";

"Group.Management.AntiSpam" = "Aggressive Anti-Spam";
"Group.Management.AntiSpamInfo" = "Telegram will filter more spam but may occasionally affect ordinary messages. You can report false positives in Recent Actions.";

"Group.Management.AntiSpamMagic" = "magic";
"Group.AdminLog.AntiSpamTitle" = "Telegram Anti-Spam";
"Group.AdminLog.AntiSpamText" = "You can manage anti-spam settings in Group Info > [Administrators]().";

"ChatList.ThreadHideAction" = "Hide";
"ChatList.ThreadUnhideAction" = "Unhide";

"Notification.ForumTopicHidden" = "Topic hidden";
"Notification.ForumTopicUnhidden" = "Topic unhidden";
"Notification.ForumTopicHiddenAuthor" = "%1$@ hid the topic";
"Notification.ForumTopicUnhiddenAuthor" = "%1$@ unhid the topic";
"Notification.OverviewTopicHidden" = "%1$@ hid %2$@ %3$@";
"Notification.OverviewTopicUnhidden" = "%1$@ unhid %2$@ %3$@";

"CreateTopic.ShowGeneral" = "Show in Topics";
"CreateTopic.ShowGeneralInfo" = "If the \"General\" topic is hidden, group members can pull down in the topic list to view it.";

"ChatList.DeleteThreadsConfirmation_1" = "Delete";
"ChatList.DeleteThreadsConfirmation_any" = "Delete %@ Threads";
"ChatList.DeletedThreads_1" = "Deleted 1 thread";
"ChatList.DeletedThreads_any" = "Deleted %@ threads";

"DialogList.SearchSectionMessagesIn" = "Messages in %@";

"Conversation.ContextMenuReportFalsePositive" = "Report False Positive";
"Group.AdminLog.AntiSpamFalsePositiveReportedText" = "Telegram moderators will review your report. Thank you!";

"ChatList.EmptyTopicsDescription" = "Older messages from this group have been moved to \"General\".";

"Stickers.EmojiPackInfoText" = "This message contains **%@** emoji.";
"PeerInfo.TopicIconInfoText" = "This topic's icon is from **%@**.";

"AutoremoveSetup.AdditionalGlobalSettingsInfo" = "You can also set your default [self-destruct timer]() for all chats in Settings.";

"Login.EnterCodeFragmentTitle" = "Enter Code";
"Login.EnterCodeFragmentText" = "Get the code for **%@** in the Anonymous Numbers section on **Fragment**.";

"Login.OpenFragment" = "Open Fragment";

"Login.AnonymousNumbers" = "Anonymous Numbers";

"Conversation.CantPhoneCallAnonymousNumberError" = "You can't call this phone number.";

"UserInfo.AnonymousNumberLabel" = "anonymous number";
"UserInfo.AnonymousNumberInfo" = "This number is not tied to a SIM card and was acquired on [Fragment]().";

"Login.NewNumber" = "New Number";

"ChatList.GeneralHidden" = "General hidden";
"ChatList.GeneralHiddenInfo" = "Pull down to see the general topic.";
"ChatList.GeneralUnhidden" = "General unhidden";
"ChatList.GeneralUnhiddenInfo" = "Swipe left on the general topic to hide it.";

"Autoremove.OptionOff" = "Off";
"Autoremove.SetCustomTime" = "Set Custom Time...";
"CreateGroup.AutoDeleteTitle" = "Auto-Delete Messages";
"CreateGroup.AutoDeleteText" = "Automatically delete messages sent in this group for everyone after a period of time.";

"Settings.AutoDeleteTitle" = "Auto-Delete Messages";
"Settings.AutoDeleteInfo" = "Automatically delete messages for everyone after a period of time in all new chats you start.";

"Time.AfterSeconds_1" = "%@ second";
"Time.AfterSeconds_any" = "%@ seconds";
"Time.AfterMinutes_1" = "%@ minute";
"Time.AfterMinutes_any" = "%@ minutes";
"Time.AfterHours_1" = "%@ hour";
"Time.AfterHours_any" = "%@ hours";
"Time.AfterDays_1" = "%@ day";
"Time.AfterDays_any" = "%@ days";
"Time.AfterWeeks_1" = "%@ week";
"Time.AfterWeeks_any" = "%@ weeks";
"Time.AfterMonths_1" = "%@ month";
"Time.AfterMonths_any" = "%@ months";
"Time.AfterYears_1" = "%@ years";
"Time.AfterYears_any" = "%@ years";

"Time.TimerSeconds_1" = "%@-second";
"Time.TimerSeconds_any" = "%@-second";
"Time.TimerMinutes_1" = "%@-minute";
"Time.TimerMinutes_any" = "%@-minute";
"Time.TimerHours_1" = "%@-hour";
"Time.TimerHours_any" = "%@-hour";
"Time.TimerDays_1" = "%@-day";
"Time.TimerDays_any" = "%@-day";
"Time.TimerWeeks_1" = "%@-week";
"Time.TimerWeeks_any" = "%@-week";
"Time.TimerMonths_1" = "%@-month";
"Time.TimerMonths_any" = "%@-month";
"Time.TimerYears_1" = "%@-year";
"Time.TimerYears_any" = "%@-year";

"ChatList.LabelAutodeleteAfter" = "auto-delete after %@";
"ChatList.LabelAutodeleteDisabled" = "auto-deletion disabled";

"GlobalAutodeleteSettings.Title" = "Auto-Delete Messages";
"GlobalAutodeleteSettings.OptionsHeader" = "SELF-DESTRUCT TIMER";
"GlobalAutodeleteSettings.OptionTitle" = "After %@";
"GlobalAutodeleteSettings.SetCustomTime" = "Set Custom Time...";
"GlobalAutodeleteSettings.InfoDisabled" = "If enabled, all new messages in chats you start will be automatically deleted for everyone at some point after they have been sent. This will not affect your existing chats.";
"GlobalAutodeleteSettings.InfoEnabled" = "All new messages in chats you started will be automatically deleted for everyone %@ after they have been sent. You can also [apply this setting for your existing chats]().";
"GlobalAutodeleteSettings.SetConfirmTitle" = "Self-Destruct Timer";
"GlobalAutodeleteSettings.SetConfirmText" = "Are you sure you want all messages in your new private chats and in new groups you create to be automatically deleted for everyone %@ after they have been sent?";
"GlobalAutodeleteSettings.SetConfirmAction" = "Enable Auto-Deletion";
"GlobalAutodeleteSettings.SetConfirmToastEnabled" = "Messages in all new chats you start will be automatically deleted after %@.";
"GlobalAutodeleteSettings.SetConfirmToastDisabled" = "Messages in all new chats you start will not be automatically deleted.";
"GlobalAutodeleteSettings.ApplyChatsTitle" = "Select Chats";
"GlobalAutodeleteSettings.ApplyChatsPlaceholder" = "Select chats to apply a %@ self-destruct timer";
"GlobalAutodeleteSettings.ApplyChatsToast" = "You applied the %1$@ self-destruct timer to %2$@.";
"GlobalAutodeleteSettings.ApplyChatsSubject_1" = "%@ chat";
"GlobalAutodeleteSettings.ApplyChatsSubject_any" = "%@ chats";
"GlobalAutodeleteSettings.AttemptDisabledGroupSelection" = "You need admin rights in this group to enable auto-delete.";
"GlobalAutodeleteSettings.AttemptDisabledChannelSelection" = "You need admin rights in this channel to enable auto-delete.";
"GlobalAutodeleteSettings.AttemptDisabledGenericSelection" = "You can't enable auto-delete in this chat.";

"EmojiSearch.SearchEmojiPlaceholder" = "Search Emoji";
"StickersSearch.SearchStickersPlaceholder" = "Search Stickers";
"GifSearch.SearchGifPlaceholder" = "Search GIFs";

"MessageTimer.LargeShortSeconds_1" = "%@s";
"MessageTimer.LargeShortSeconds_2" = "%@s";
"MessageTimer.LargeShortSeconds_3_10" = "%@s";
"MessageTimer.LargeShortSeconds_any" = "%@s";
"MessageTimer.LargeShortSeconds_many" = "%@s";
"MessageTimer.LargeShortSeconds_0" = "%@s";
"MessageTimer.LargeShortMinutes_1" = "%@m";
"MessageTimer.LargeShortMinutes_2" = "%@m";
"MessageTimer.LargeShortMinutes_3_10" = "%@m";
"MessageTimer.LargeShortMinutes_any" = "%@m";
"MessageTimer.LargeShortMinutes_many" = "%@m";
"MessageTimer.LargeShortMinutes_0" = "%@m";
"MessageTimer.LargeShortHours_1" = "%@h";
"MessageTimer.LargeShortHours_2" = "%@h";
"MessageTimer.LargeShortHours_3_10" = "%@h";
"MessageTimer.LargeShortHours_any" = "%@h";
"MessageTimer.LargeShortHours_many" = "%@h";
"MessageTimer.LargeShortHours_0" = "%@h";
"MessageTimer.LargeShortDays_1" = "%@d";
"MessageTimer.LargeShortDays_2" = "%@d";
"MessageTimer.LargeShortDays_3_10" = "%@d";
"MessageTimer.LargeShortDays_any" = "%@d";
"MessageTimer.LargeShortDays_many" = "%@d";
"MessageTimer.LargeShortDays_0" = "%@d";
"MessageTimer.LargeShortWeeks_1" = "%@w";
"MessageTimer.LargeShortWeeks_2" = "%@w";
"MessageTimer.LargeShortWeeks_3_10" = "%@w";
"MessageTimer.LargeShortWeeks_any" = "%@w";
"MessageTimer.LargeShortWeeks_many" = "%@w";
"MessageTimer.LargeShortMonths_1" = "%@m";
"MessageTimer.LargeShortMonths_any" = "%@m";
"MessageTimer.LargeShortYears_1" = "%@y";
"MessageTimer.LargeShortYears_any" = "%@y";

"Channel.AdminLog.AntiSpamEnabled" = "%1$@ enabled anti-spam";
"Channel.AdminLog.AntiSpamDisabled" = "%1$@ disabled anti-spam";

"UserInfo.SuggestPhoto" = "Suggest Photo for %@";
"UserInfo.SetCustomPhoto" = "Set Photo for %@";
"UserInfo.ChangeCustomPhoto" = "Change Photo for %@";
"UserInfo.ResetCustomPhoto" = "Reset to Original Photo";
"UserInfo.ResetCustomVideo" = "Reset to Original Video";
"UserInfo.RemoveCustomPhoto" = "Remove Photo";
"UserInfo.RemoveCustomVideo" = "Remove Video";
"UserInfo.CustomPhotoInfo" = "You can replace %@’s photo with another photo that only you will see.";

"UserInfo.SuggestPhotoTitle" = "Do you want to suggest a profile picture for %@?";
"UserInfo.SetCustomPhotoTitle" = "Do you want to set a custom profile picture for %@?";

"UserInfo.SuggestPhoto.AlertPhotoText" = "Do you want to suggest %@ to set this photo for their profile?";
"UserInfo.SuggestPhoto.AlertVideoText" = "Do you want to suggest %@ to set this video for their profile?";
"UserInfo.SuggestPhoto.AlertSuggest" = "Suggest";

"UserInfo.SetCustomPhoto.AlertPhotoText" = "Do you want to set this photo for %@? It will replace any photo %@ sets, but only you will see it.";
"UserInfo.SetCustomPhoto.AlertVideoText" = "Do you want to set this video for %@? It will replace any photo %@ sets, but only you will see it.";
"UserInfo.SetCustomPhoto.AlertSet" = "Set";
"UserInfo.SetCustomPhoto.SuccessPhotoText" = "You will now always see this photo for **%@**.";
"UserInfo.SetCustomPhoto.SuccessVideoText" = "You will now always see this video for **%@**.";

"UserInfo.CustomPhoto" = "photo set by you";
"UserInfo.CustomVideo" = "video set by you";

"UserInfo.PublicPhoto" = "public photo";
"UserInfo.PublicVideo" = "public video";

"UserInfo.ResetToOriginalAlertText" = "Are you sure you want to reset to the original photo from %@?";
"UserInfo.ResetToOriginalAlertReset" = "Reset";

"Conversation.SuggestedPhotoTitle" = "Suggested Photo";
"Conversation.SuggestedPhotoText" = "**%@** suggests you to use this profile photo.";
"Conversation.SuggestedPhotoTextExpanded" = "%@ suggests you to use this profile photo for your Telegram account.";
"Conversation.SuggestedPhotoTextYou" = "You suggested **%@** to use this profile photo.";
"Conversation.SuggestedPhotoView" = "View Photo";
"Conversation.SuggestedPhotoSuccess" = "Photo updated";
"Conversation.SuggestedPhotoSuccessText" = "You can change it in [Settings]().";

"Conversation.SuggestedVideoTitle" = "Suggested Video";
"Conversation.SuggestedVideoText" = "**%@** suggests you to use this profile video.";
"Conversation.SuggestedVideoTextExpanded" = "%@ suggests you to use this profile video for your Telegram account.";
"Conversation.SuggestedVideoTextYou" = "You suggested **%@** to use this profile video.";
"Conversation.SuggestedVideoView" = "View Video";
"Conversation.SuggestedVideoSuccess" = "Video updated";
"Conversation.SuggestedVideoSuccessText" = "You can change it in [Settings]().";

"CacheEvictionMenu.CategoryExceptions_1" = "%@ Exception";
"CacheEvictionMenu.CategoryExceptions_any" = "%@ Exceptions";

"Conversation.Messages_1" = "%@ message";
"Conversation.Messages_any" = "%@ messages";

"Notification.SuggestedProfilePhoto" = "Suggested Profile Photo";
"Notification.SuggestedProfileVideo" = "Suggested Profile Video";

"PhotoEditor.SetAsMyPhoto" = "Set as My Photo";
"PhotoEditor.SetAsMyVideo" = "Set as My Video";

"Notification.BotWriteAllowed" = "You allowed this bot to message you when you added to your attachment menu.";

"Privacy.ProfilePhoto.SetPublicPhoto" = "Set Public Photo";
"Privacy.ProfilePhoto.UpdatePublicPhoto" = "Update Public Photo";
"Privacy.ProfilePhoto.RemovePublicPhoto" = "Remove Public Photo";
"Privacy.ProfilePhoto.RemovePublicVideo" = "Remove Public Video";
"Privacy.ProfilePhoto.PublicPhotoInfo" = "You can upload a public photo for those who are restricted from viewing your real profile photo.";
"Privacy.ProfilePhoto.PublicPhotoSuccess" = "This photo will be shown to those who are restricted from viewing your main photo.";
"Privacy.ProfilePhoto.PublicVideoSuccess" = "This video will be shown to those who are restricted from viewing your main photo.";

"Privacy.ProfilePhoto.CustomOverrideInfo" = "You can add users or entire groups that will not see your profile photo.";
"Privacy.ProfilePhoto.CustomOverrideAddInfo" = "Add users or entire groups that will still see your profile photo.";
"Privacy.ProfilePhoto.CustomOverrideBothInfo" = "You can add users or entire groups as exceptions that will override the settings above.";

"WebApp.AddToAttachmentAllowMessages" = "Allow **%@** to send me messages";

"Common.Paste" = "Paste";

"PhotoEditor.SelectCoverFrameSuggestion" = "Choose a cover for this video";

"GroupInfo.TitleMembers_1" = "%@ Member";
"GroupInfo.TitleMembers_any" = "%@ Members";

"PeerInfo.HideMembersLimitedParticipantCountText_1" = "Hiding members is available only for groups with more than **%d member**.";
"PeerInfo.HideMembersLimitedParticipantCountText_any" = "Hiding members is available only for groups with more than **%d members**.";
"PeerInfo.HideMembersLimitedRights" = "You don't have the permission to change this setting.";

"Privacy.Exceptions" = "EXCEPTIONS";
"Privacy.ExceptionsCount_1" = "%@ EXCEPTION";
"Privacy.ExceptionsCount_any" = "%@ EXCEPTIONS";
"Privacy.Exceptions.DeleteAllExceptions" = "Delete All Exceptions";

"Privacy.Exceptions.DeleteAll" = "Delete All";
"Privacy.Exceptions.DeleteAllConfirmation" = "Are you sure you want to delete all exceptions?";

"Attachment.EnableSpoiler" = "Hide With Spoiler";
"Attachment.DisableSpoiler" = "Disable Spoiler";

"ProfilePhoto.PublicPhoto" = "public photo";
"ProfilePhoto.PublicVideo" = "public video";

"Paint.Draw" = "Draw";
"Paint.Sticker" = "Sticker";
"Paint.Text" = "Text";
"Paint.ZoomOut" = "Zoom Out";

"Paint.Rectangle" = "Rectangle";
"Paint.Ellipse" = "Ellipse";
"Paint.Bubble" = "Bubble";
"Paint.Star" = "Star";
"Paint.Arrow" = "Arrow";

"Paint.MoveForward" = "Move Forward";

"Paint.ColorTitle" = "Colors";
"Paint.ColorGrid" = "Grid";
"Paint.ColorSpectrum" = "Spectrum";
"Paint.ColorSliders" = "Sliders";
"Paint.ColorOpacity" = "OPACITY";

"StorageManagement.Title" = "Storage Usage";
"StorageManagement.TitleCleared" = "Storage Cleared";

"StorageManagement.DescriptionCleared" = "All media can be re-downloaded from the Telegram cloud if you need it again.";
"StorageManagement.DescriptionChatUsage" = "This chat uses %1$@% of your Telegram cache.";
"StorageManagement.DescriptionAppUsage" = "Telegram uses %1$@% of your free disk space.";

"StorageManagement.ClearAll" = "Clear Entire Cache";
"StorageManagement.ClearSelected" = "Clear Selected";

"StorageManagement.SectionPhotos" = "Photos";
"StorageManagement.SectionVideos" = "Videos";
"StorageManagement.SectionFiles" = "Files";
"StorageManagement.SectionMusic" = "Music";
"StorageManagement.SectionOther" = "Other";
"StorageManagement.SectionStickers" = "Stickers";
"StorageManagement.SectionAvatars" = "Avatars";
"StorageManagement.SectionMiscellaneous" = "Misc";

"StorageManagement.SectionsDescription" = "All media will stay in the Telegram cloud and can be re-downloaded if you need it again.";

"StorageManagement.AutoremoveHeader" = "AUTO-REMOVE CACHED MEDIA";
"StorageManagement.AutoremoveDescription" = "Photos, videos and other files from cloud chats that you have **not accessed** during this period will be removed from this device to save disk space.";

"StorageManagement.AutoremoveSpaceDescription" = "If your cache size exceeds this limit, the oldest media will be deleted.";

"StorageManagement.ClearConfirmationText" = "Media and documents will stay in the cloud and can be re-downloaded if you need them again.";

"StorageManagement.TabChats" = "Chats";
"StorageManagement.TabMedia" = "Media";
"StorageManagement.TabFiles" = "Files";
"StorageManagement.TabMusic" = "Music";

"ClearCache.Never" = "Never";

"GroupMembers.HideMembers" = "Hide Members";
"GroupMembers.MembersHiddenOn" = "Switch this off to show the list of members in this group.";
"GroupMembers.MembersHiddenOff" = "Switch this on to hide the list of members in this group. Admins will remain visible.";

"StorageManagement.ClearCache" = "Clear Cache";

"ChatList.StorageHintTitle" = "Free up to %@";
"ChatList.StorageHintText" = "Clear storage space on your iPhone";

"StorageManagement.PeerShowDetails" = "Show Details";
"StorageManagement.PeerOpenProfile" = "Open Profile";
"StorageManagement.ContextSelect" = "Select";
"StorageManagement.ContextDeselect" = "Deselect";
"StorageManagement.OpenPhoto" = "Open Photo";
"StorageManagement.OpenVideo" = "Open Video";
"StorageManagement.OpenFile" = "Open File";

"ChatListFilter.AddChatsSearchPlaceholder" = "Search Chats";

"RequestPeer.ChooseUserTitle" = "Choose User";
"RequestPeer.ChooseBotTitle" = "Choose Bot";
"RequestPeer.ChooseGroupTitle" = "Choose Group";
"RequestPeer.ChooseChannelTitle" = "Choose Channel";
"RequestPeer.Requirements" = "Requirements:";

"RequestPeer.CreateNewGroup" = "Create a New Group for This";
"RequestPeer.CreateNewChannel" = "Create a New Channel for This";

"RequestPeer.UsersEmpty" = "You don't have users that meet the following requirements:";
"RequestPeer.UsersAllEmpty" = "You don't have any users.";
"RequestPeer.BotsAllEmpty" = "You don't have any bots.";
"RequestPeer.GroupsEmpty" = "You don't have groups that meet the following requirements:";
"RequestPeer.GroupsAllEmpty" = "You don't have any groups.";
"RequestPeer.ChannelsEmpty" = "You don't have channels that meet the following requirements:";
"RequestPeer.ChannelsAllEmpty" = "You don't have any channels.";

"RequestPeer.Requirement.UserPremiumOff" = "User should not have a Premium subscription.";
"RequestPeer.Requirement.UserPremiumOn" = "User should have a Premium subscription.";

"RequestPeer.Requirement.Group.HasUsernameOff" = "The group should be private.";
"RequestPeer.Requirement.Group.HasUsernameOn" = "The group should be public.";

"RequestPeer.Requirement.Group.ForumOff" = "The group should have topics turned off.";
"RequestPeer.Requirement.Group.ForumOn" = "The group should have topics turned on.";

"RequestPeer.Requirement.Group.ParticipantOn" = "Bot should be in the group.";
"RequestPeer.Requirement.Group.CreatorOn" = "You should be the owner of the group.";

"RequestPeer.Requirement.Group.Rights" = "You have the admin rights to %@.";
"RequestPeer.Requirement.Group.Rights.Info" = "change group info";
"RequestPeer.Requirement.Group.Rights.Send" = "post messages";
"RequestPeer.Requirement.Group.Rights.Delete" = "delete messages";
"RequestPeer.Requirement.Group.Rights.Edit" = "edit messages";
"RequestPeer.Requirement.Group.Rights.Ban" = "ban users";
"RequestPeer.Requirement.Group.Rights.Invite" = "add members";
"RequestPeer.Requirement.Group.Rights.Pin" = "pin messages";
"RequestPeer.Requirement.Group.Rights.Topics" = "manage topics";
"RequestPeer.Requirement.Group.Rights.VideoChats" = "manage video chats";
"RequestPeer.Requirement.Group.Rights.Anonymous" = "remain anonymous";
"RequestPeer.Requirement.Group.Rights.AddAdmins" = "add new admins";

"RequestPeer.Requirement.Channel.HasUsernameOff" = "The channel should be private.";
"RequestPeer.Requirement.Channel.HasUsernameOn" = "The channel should be public.";

"RequestPeer.Requirement.Channel.CreatorOn" = "You should be the owner of the channel.";

"RequestPeer.Requirement.Channel.Rights" = "You have the admin rights to %@.";
"RequestPeer.Requirement.Channel.Rights.Info" = "change channel info";
"RequestPeer.Requirement.Channel.Rights.Send" = "post messages";
"RequestPeer.Requirement.Channel.Rights.Delete" = "delete messages";
"RequestPeer.Requirement.Channel.Rights.Edit" = "edit messages";
"RequestPeer.Requirement.Channel.Rights.Invite" = "invite users via link";
"RequestPeer.Requirement.Channel.Rights.Pin" = "pin messages";
"RequestPeer.Requirement.Channel.Rights.Topics" = "manage topics";
"RequestPeer.Requirement.Channel.Rights.VideoChats" = "manage live streams";
"RequestPeer.Requirement.Channel.Rights.Anonymous" = "remain anonymous";
"RequestPeer.Requirement.Channel.Rights.AddAdmins" = "add new admins";

"RequestPeer.SelectionConfirmationTitle" = "Are you sure you want to send %1$@ to %2$@?";
"RequestPeer.SelectionConfirmationInviteText" = "This will also add %1$@ to %2$@.";
"RequestPeer.SelectionConfirmationInviteAdminText" = "This will also add %1$@ to %2$@ as an admin.";
"RequestPeer.SelectionConfirmationInviteWithRightsText" = "This will also add %1$@ to %2$@ with the following rights:\n\n%3$@";
"RequestPeer.SelectionConfirmationSend" = "Send";

"CreateGroup.PublicLinkTitle" = "SET A PUBLIC LINK";
"CreateGroup.PublicLinkInfo" = "You can use **a-z**, **0-9** and underscores. Minimum length is **5** characters.";

"Notification.RequestedPeer" = "You shared %1$@ with %2$@.";

"Conversation.ViewInChannel" = "View in Channel";

"Conversation.HoldForAudioOnly" = "Hold to record audio.";
"Conversation.HoldForVideoOnly" = "Hold to record video.";
"Conversation.Translation.TranslateTo" = "Translate to %@";
"Conversation.Translation.TranslateToOther" = "Translate to %@";
"Conversation.Translation.ShowOriginal" = "Show Original";
"Conversation.Translation.ChooseLanguage" = "Choose Another Language";
"Conversation.Translation.DoNotTranslate" = "Do Not Translate %@";
"Conversation.Translation.DoNotTranslateOther" = "Do Not Translate %@";
"Conversation.Translation.Hide" = "Hide";
"Conversation.Translation.AddedToDoNotTranslateText" = "**%@** is added to the Do Not Translate list.";
"Conversation.Translation.TranslationBarHiddenChatText" = "Translation bar is now hidden for this chat.";
"Conversation.Translation.TranslationBarHiddenGroupText" = "Translation bar is now hidden for this group.";
"Conversation.Translation.TranslationBarHiddenChannelText" = "Translation bar is now hidden for this channel.";

"ProfilePhoto.SetEmoji" = "Set Emoji";

"AvatarEditor.Background" = "BACKGROUND";
"AvatarEditor.EmojiOrSticker" = "EMOJI OR STICKER";
"AvatarEditor.Emoji" = "Emoji";
"AvatarEditor.Stickers" = "Stickers";
"AvatarEditor.SwitchToEmoji" = "SWITCH TO EMOJI";
"AvatarEditor.SwitchToStickers" = "SWITCH TO STICKERS";
"AvatarEditor.SetProfilePhoto" = "Set as Profile Photo";
"AvatarEditor.SuggestProfilePhoto" = "Suggest as Profile Photo";
"AvatarEditor.SetGroupPhoto" = "Set as Group Photo";
"AvatarEditor.SetChannelPhoto" = "Set as Channel Photo";
"AvatarEditor.Set" = "Set";
"AvatarEditor.Suggest" = "Suggest";

"Premium.UpgradeDescription" = "Your current **Telegram Premium** plan can be upgraded at a **discount**.";
"Premium.CurrentPlan" = "your current plan";
"Premium.UpgradeFor" = "Upgrade for %@ / month";
"Premium.UpgradeForAnnual" = "Upgrade for %@ / year";

"ChatList.PremiumAnnualDiscountTitle" = "Telegram Premium with a discount of %@";
"ChatList.PremiumAnnualDiscountText" = "Sign up for the annual payment plan for Telegram Premium now to get the discount.";
"ChatList.PremiumAnnualUpgradeTitle" = "Save on your subscription up to %@";
"ChatList.PremiumAnnualUpgradeText" = "Upgrade to the annual payment plan for Telegram Premium to enjoy the discount.";

"Premium.Emoji.Description" = "Unlock this emoji and many more by subscribing to Telegram Premium.";
"Premium.Emoji.Proceed" = "Unlock Premium Emoji";

"Localization.TranslateEntireChat" = "Translate Entire Chat";

"Premium.Translation" = "Real-Time Translation";
"Premium.TranslationInfo" = "Real-time translation of channels and chats into other languages.";
"Premium.TranslationStandaloneInfo" = "Subscribe to **Telegram Premium** to be able to translate all messages in a chat at once.";
"Premium.Translation.Proceed" = "About Telegram Premium";

"Settings.PauseMusicOnRecording" = "Pause Music While Recoding";

"Settings.SuggestSetupPasswordTitle" = "Protect Your Account";
"Settings.SuggestSetupPasswordText" = "Set a password that will be required each time you log in with this phone number.";
"Settings.SuggestSetupPasswordAction" = "Set Additional Password";

"Chat.SendNotAllowedText" = "Sending messages is not allowed in this group";
"Chat.SendNotAllowedPeerText" = "Sending messages is not allowed in %@";
"Chat.SendNotAllowedPhoto" = "Sending photos is not allowed in this group";
"Chat.SendNotAllowedVideo" = "Sending videos is not allowed in this group";
"Chat.SendNotAllowedFile" = "Sending files is not allowed in this group";
"Chat.SendNotAllowedAudioMessage" = "Sending audio messages is not allowed in this group";
"Chat.SendNotAllowedVideoMessage" = "Sending video messages is not allowed in this group";
"Chat.SendNotAllowedMusic" = "Sending music is not allowed in this group";

"Chat.SendAllowedContentText" = "The admins of this group only allow to send %1$@.";
"Chat.SendAllowedContentPeerText" = "The admins of %1$@ only allow to send %2$@.";

"Chat.SendAllowedContentTypeText" = "text messages";
"Chat.SendAllowedContentTypePhoto" = "photos";
"Chat.SendAllowedContentTypeVideo" = "videos";
"Chat.SendAllowedContentTypeVoiceMessage" = "voice messages";
"Chat.SendAllowedContentTypeVideoMessage" = "video messages";
"Chat.SendAllowedContentTypeFile" = "files";
"Chat.SendAllowedContentTypeMusic" = "music";
"Chat.SendAllowedContentTypeSticker" = "stickers & GIFs";

"Channel.BanUser.PermissionSendPhoto" = "Send Photos";
"Channel.BanUser.PermissionSendVideo" = "Send Videos";
"Channel.BanUser.PermissionSendMusic" = "Send Music";
"Channel.BanUser.PermissionSendVoiceMessage" = "Send Audio Messages";
"Channel.BanUser.PermissionSendVideoMessage" = "Send Video Messages";
"Channel.BanUser.PermissionSendFile" = "Send Files";

"GroupPermission.NoSendPhoto" = "no photos";
"GroupPermission.NoSendVideo" = "no videos";
"GroupPermission.NoSendMusic" = "no music";
"GroupPermission.NoSendVoiceMessage" = "no audio messages";
"GroupPermission.NoSendVideoMessage" = "no video messages";
"GroupPermission.NoSendFile" = "no files";

"Settings.AutosaveMediaOn" = "On";
"Settings.AutosaveMediaOff" = "Off";
"Settings.AutosaveMediaOn" = "On";
"Settings.AutosaveMediaAllMedia" = "All Media (%@)";
"Settings.AutosaveMediaPhoto" = "Photos";
"Settings.AutosaveMediaNoPhoto" = "No Photos";
"Settings.AutosaveMediaVideo" = "Videos up to %@";
"Settings.AutosaveMediaNoVideo" = "No Videos";

"Settings.SaveToCameraRollSection" = "SAVE TO CAMERA ROLL";
"Settings.SaveToCameraRollInfo" = "Automatically save all new photos and videos from these chats to your Cameral Roll.";

"Autosave.TypesSection" = "SAVE TO CAMERA ROLL";
"Autosave.TypePhoto" = "Photos";
"Autosave.TypeVideo" = "Videos";
"Autosave.TypesInfo" = "Automatically save all new media from private chats to your Cameral Roll.";
"Autosave.VideoSizeSection" = "MAXIMUM VIDEO SIZE";
"Autosave.VideoInfo" = "All downloaded videos in private chats less than %@ will be saved to Cameral Roll.";
"Autosave.ExceptionsSection" = "EXCEPTIONS";
"Autosave.AddException" = "Add Exception";
"Autosave.Exception" = "Exception";
"Autosave.DeleteAllExceptions" = "Delete All Exceptions";

"Chat.ErrorInvoiceNotFound" = "Invoice not found.";

"EmojiStatus.AppliedText" = "Your emoji status has been updated.";
"EmojiPreview.SendEmoji" = "Send Emoji";
"EmojiPreview.SetAsStatus" = "Set as Status";
"EmojiPreview.CopyEmoji" = "Copy Emoji";

"EmojiSearch.SearchStickersEmptyResult" = "No emoji found";

"DataUsage.MediaDirectionIncoming" = "Incoming";
"DataUsage.MediaDirectionOutgoing" = "Outgoing";
"DataUsage.InfoTotalUsageSinceTime" = "Your data usage since %@";
"DataUsage.InfoMobileUsageSinceTime" = "Your mobile data usage since %@";
"DataUsage.InfoWifiUsageSinceTime" = "Your Wi-Fi data usage since %@";
"DataUsage.SectionsInfo" = "Tap on each section for detailed view.";
"DataUsage.SectionUsageTotal" = "TOTAL NETWORK USAGE";
"DataUsage.SectionUsageMobile" = "MOBILE NETWORK USAGE";
"DataUsage.SectionUsageWifi" = "WI-FI NETWORK USAGE";
"DataUsage.AutoDownloadSettings" = "Auto-Download Settings";

"StorageManagement.SectionMessages" = "Messages";
"StorageManagement.SectionVoiceMessages" = "Voice Messages";
"StorageManagement.SectionCalls" = "Calls";

"DataUsage.SectionTotalIncoming" = "Data Received";
"DataUsage.SectionTotalOutgoing" = "Data Sent";

"EmojiInput.TabMasks" = "Masks";
"EmojiInput.TabGifs" = "GIFs";
"EmojiInput.TabStickers" = "Stickers";
"EmojiInput.TabEmoji" = "Emoji";

"EmojiInput.TrendingEmoji" = "TRENDING EMOJI";

"Chat.PlaceholderTextNotAllowed" = "Text not allowed";

"CallList.DeleteAll" = "Delete All";

"DataUsage.TopSectionAll" = "All";
"DataUsage.TopSectionMobile" = "Mobile";
"DataUsage.TopSectionWifi" = "Wifi";

"Translation.Language.en" = "English";
"Translation.Language.ar" = "Arabic";
"Translation.Language.zh" = "Chinese";
"Translation.Language.fr" = "French";
"Translation.Language.de" = "German";
"Translation.Language.it" = "Italian";
"Translation.Language.ja" = "Japanese";
"Translation.Language.ko" = "Korean";
"Translation.Language.pt" = "Portuguese";
"Translation.Language.ru" = "Russian";
"Translation.Language.es" = "Spanish";
"Translation.Language.uk" = "Ukrainian";
"Translation.Language.be" = "Belarusian";
"Translation.Language.ca" = "Catalan";
"Translation.Language.hr" = "Croatian";
"Translation.Language.cs" = "Czech";
"Translation.Language.nl" = "Dutch";
"Translation.Language.eo" = "Esperanto";
"Translation.Language.fi" = "Finnish";
"Translation.Language.he" = "Hebrew";
"Translation.Language.hu" = "Hungarian";
"Translation.Language.id" = "Indonesian";
"Translation.Language.ms" = "Malay";
"Translation.Language.ml" = "Malayalam";
"Translation.Language.no" = "Norwegian";
"Translation.Language.fa" = "Persian";
"Translation.Language.po" = "Polish";
"Translation.Language.ro" = "Romanian";
"Translation.Language.sr" = "Serbian";
"Translation.Language.sk" = "Slovak";
"Translation.Language.sv" = "Swedish";
"Translation.Language.ta" = "Tamil";
"Translation.Language.tr" = "Turkish";
"Translation.Language.uz" = "Uzbek";

"Settings.RaiseToListen" = "Raise to Listen";
"Settings.RaiseToListenInfo" = "Raise to Listen allows you to quickly listen and reply to incoming audio messages by raising the phone to your ear.";

"Login.CodeSentCallText" = "Calling **%@** to dictate the code.";

"Premium.Purchase.OnlyOneSubscriptionAllowed" = "You have already purchased Telegram Premium for another account. You can only have one Telegram Premium subscription on one Apple ID.";

"Call.VoiceOver.Minimize" = "Minimize Call";

"Login.VoiceOver.PhoneCountryCode" = "Phone country code";
"Login.VoiceOver.PhoneNumber" = "Phone number";
"Login.VoiceOver.Password" = "Password";

"Gallery.VoiceOver.Delete" = "Delete";
"Gallery.VoiceOver.Fullscreen" = "Fullscreen";
"Gallery.VoiceOver.Share" = "Share";
"Gallery.VoiceOver.Edit" = "Edit";
"Gallery.VoiceOver.Stickers" = "Stickers";
"Gallery.VoiceOver.PictureInPicture" = "Picture-in-Picture";

"Appearance.VoiceOver.Theme" = "%@ Theme";

"ChatList.EmptyChatListWithArchive" = "All of your chats are archived.";

<<<<<<< HEAD
"Conversation.AudioRateTooltip15X" = "Audio will play at 1.5x speed.";
"Conversation.AudioRateOptionsTooltip" = "Long tap for more speed values.";
"Conversation.AudioRateTooltipCustom" = "Audio will play at %@x speed.";
=======
"Conversation.AudioRateTooltip15X" = "Audio will play at 1.5X speed.";
"Conversation.AudioRateOptionsTooltip" = "Long tap for more speed values.";
>>>>>>> 865a355e

"ImportStickerPack.EmojiCount_1" = "%@ Emoji";
"ImportStickerPack.EmojiCount_any" = "%@ Emojis";

"ImportStickerPack.ImportingEmojis" = "Importing Emojis";
<<<<<<< HEAD
"ImportStickerPack.CreateNewEmojiPack" = "Create a New Emoji Pack";

"VoiceOver.Chat.Sending" = "Sending";
"VoiceOver.Chat.Failed" = "Failed to send";

"VoiceOver.Chat.PlayedByRecipient" = "Played by recipient";
"VoiceOver.Chat.PlayedByRecipients" = "Played by recipients";

"VoiceOver.Chat.NotPlayedByRecipient" = "Not played by recipient";
"VoiceOver.Chat.NotPlayedByRecipients" = "Not played by recipients";

"VoiceOver.Chat.ReplyingToMessage" = "In reply to message: %@";

"MediaPicker.VoiceOver.Camera" = "Camera";

"ChatList.ReadAll" = "Read All";

"ChatList.ClearSavedMessagesConfirmation" = "Are you sure you want to delete all your saved messages?";

"Conversation.Translation.Settings" = "Settings";

"StickerPacksSettings.TrendingStickers" = "Trending Stickers";
"StickerPacksSettings.MyStickers" = "MY STICKERS";

"StickerPacksSettings.DynamicOrder" = "Dynamic Pack Order";
"StickerPacksSettings.DynamicOrderInfo" = "Recently used sticker packs will be displayed above the older ones.";
"StickerPacksSettings.Emoji" = "Emoji";

"StickerPacksSettings.DynamicOrderOff" = "Dynamic Order Off";
"StickerPacksSettings.DynamicOrderOffInfo" = "Sticker packs will no longer be automatically rearranged every time you use a sticker.";

"GroupPermission.NotAvailableInDiscussionGroups" = "This permission is not available in discussion groups.";
"GroupPermission.NotAvailableInGeoGroups" = "This permission is not available in location-based groups.";

"Conversation.ShareLinkTooltip.Chat.One" = "Link shared with **%@**";
"Conversation.ShareLinkTooltip.TwoChats.One" = "Link shared with **%@** and **%@**";
"Conversation.ShareLinkTooltip.ManyChats.One" = "Link shared with **%@** and %@ others";

"StickerPacks.UnarchiveStickerPacksConfirmation_1" = "Unarchive %@ Pack";
"StickerPacks.UnarchiveStickerPacksConfirmation_any" = "Unarchive %@ Packs";

"PowerSaving.AlertEnabledTitle" = "Power Saving mode enabled";
"PowerSaving.AlertEnabledText" = "%@% battery remaining.";
"PowerSaving.AlertEnabledAction" = "Disable";

"Chat.MessageSeenTimestamp.Date" = "%@";
"Chat.MessageSeenTimestamp.TodayAt" = "today at %@";
"Chat.MessageSeenTimestamp.YesterdayAt" = "yesterday at %@";

"PowerSavingScreen.OptionAutoplayVideoTitle" = "Autoplay Videos";
"PowerSavingScreen.OptionAutoplayVideoText" = "Autoplay and loop videos and video messages in chats.";

"PowerSavingScreen.OptionAutoplayGifTitle" = "Autoplay GIFs";
"PowerSavingScreen.OptionAutoplayGifText" = "Autoplay and loop GIFs in chats and in the keyboard.";

"PowerSavingScreen.OptionAutoplayStickersTitle" = "Sticker Animations";
"PowerSavingScreen.OptionAutoplayStickersText" = "Loop animated stickers, play full-screen premium effects.";

"PowerSavingScreen.OptionAutoplayEmojiTitle" = "Emoji Animations";
"PowerSavingScreen.OptionAutoplayEmojiText" = "Loop animated emoji in messages, reactions, statuses.";

"PowerSavingScreen.OptionAutoplayEffectsTitle" = "Interface Effects";
"PowerSavingScreen.OptionAutoplayEffectsText" = "Various effects and animations that make Telegram look amazing.";

"PowerSavingScreen.OptionBackgroundTitle" = "Extended Background Time";
"PowerSavingScreen.OptionBackgroundText" = "Update chats faster when switching between apps.";

"PowerSavingScreen.OptionPreloadTitle" = "Preload Media";
"PowerSavingScreen.OptionPreloadText" = "Start loading media while in the chat list for faster access.";

"PowerSavingScreen.ToggleHeaderEmpty" = "POWER SAVING MODE";
"PowerSavingScreen.ToggleHeaderOn" = "POWER SAVING MODE (ON)";
"PowerSavingScreen.ToggleHeaderOff" = "POWER SAVING MODE (OFF)";

"PowerSavingScreen.OptionsHeader" = "RESOURCE-INTENSIVE PROCESSES";

"PowerSavingScreen.OptionChangeAlertAlways" = "Turn off Power Saving Mode to change these settings.";
"PowerSavingScreen.OptionChangeAlertConditional" = "Turn off Power Saving Mode or charge your phone to change these settings.";

"PowerSavingScreen.Title" = "Power Saving";

"PowerSaving.BatteryLevelLimit.Off" = "Off";
"PowerSaving.BatteryLevelLimit.On" = "On";
"PowerSaving.BatteryLevelLimit.AlwaysOn" = "Always On";
"PowerSaving.BatteryLevelLimit.AlwaysOff" = "Always Off";
"PowerSaving.BatteryLevelLimit.WhenBelow" = "When Below %@%";

"PowerSaving.AllDescriptionNever" = "Don’t disable all resource-intensive processes even when the battery is low.";
"PowerSaving.AllDescriptionAlways" = "Always disable all resource-intensive processes, regardless of the battery charge level.";
"PowerSaving.AllDescriptionLimit" = "Automatically disable all resource-intensive processes when your battery is below %@%.";

"AppearanceSettings.Animations" = "Animations";

"SendInviteLink.SkipAction" = "Skip";
"SendInviteLink.InviteTitle" = "Invite via Link";
"SendInviteLink.LinkUnavailableTitle" = "You can't create a link";

"SendInviteLink.TextAvailableSingleUser" = "**%@** restricts adding them to groups.\nYou can send them an invite link as message instead.";
"SendInviteLink.TextAvailableMultipleUsers_1" = "**%d user** restrict adding them to groups.\nYou can send them an invite link as message instead.";
"SendInviteLink.TextAvailableMultipleUsers_any" = "**%d users** restrict adding them to groups.\nYou can send them an invite link as message instead.";

"SendInviteLink.TextUnavailableSingleUser" = "**%@** can only be invited via an invite link.\nHowever the admin of this group restricts you from sharing invite links.";
"SendInviteLink.TextUnavailableMultipleUsers_1" = "**%d user** can only be invited via an invite link.\nHowever the admin of this group restricts you from sharing invite links.";
"SendInviteLink.TextUnavailableMultipleUsers_any" = "**%d users** can only be invited via an invite link.\nHowever the admin of this group restricts you from sharing invite links.";

"SendInviteLink.ActionSkip" = "Skip";
"SendInviteLink.ActionInvite" = "Send Invite Link";
"SendInviteLink.ActionClose" = "Close";

"Chat.ContextMenu.AdSponsorInfo" = "Sponsor Info";
"Chat.ContextMenu.AdSponsorInfoCopied" = "Text copied.";

"Settings.PowerSaving" = "Power Saving";
"Settings.PowerSavingOn" = "On";
"Settings.PowerSavingOff" = "Off";

"Conversation.BotApp" = "Bot Application";
"Conversation.OpenBotApp" = "OPEN APP";

"Attachment.Gift" = "Gift";

"Premium.Gift.TitleShort" = "Telegram Premium";

"VoiceOver.GiftPremium" = "Gift Telegram Premium";

"Login.Email.CantAccess" = "Can't access this email?";
"Login.Email.ResetTitle" = "Reset Email";
"Login.Email.ResetText" = "You can change your login email if you are logged into Telegram from another device. Otherwise, if you don't have access to email %1$@, you can reset this email with an **SMS** code **%2$@**.";
"Login.Email.Reset" = "Reset";
"Login.Email.ResetNowViaSMS" = "Reset now via SMS";
"Login.Email.WillBeResetIn" = "Email will be reset %@";
"Login.Email.PremiumRequiredTitle" = "Telegram Premium Required";
"Login.Email.PremiumRequiredText" = "Due to high cost of SMS in your country, you need to have a **Telegram Premium** account to reset this email via an SMS code.\n\nYou can ask a friend to gift a Premium subscription for your account\n**%@**";
"Login.Email.ElapsedTime" = "in %@";
"Login.Email.ResetingNow" = "Please wait...";

"ChatList.StartMessaging" = "Select a chat to start messaging";

"Conversation.ForwardOptions.RecipientsMessageForwardVisible" = "Recipients will see that it was forwarded";
"Conversation.ForwardOptions.RecipientsMessageForwardHidden" = "Recipients won't see that it was forwarded";
"Conversation.ForwardOptions.RecipientsMessagesForwardVisible" = "Recipients will see they were forwarded";
"Conversation.ForwardOptions.RecipientsMessagesForwardHidden" = "Recipients won't see they were forwarded";

"Conversation.SendMessage.SendWhenOnline" = "Send When Online";

"DataUsage.HeaderNoDataUsed" = "No data used";
"DataUsage.Header" = "Data Usage";

"DataUsage.SettingsHelpCellular" = "You can change your auto-download settings for media to reduce data usage when cellular.";
"DataUsage.SettingsHelpWifi" = "You can change your auto-download settings for media to reduce data usage when on wifi.";

"DataUsage.Reset" = "Reset Statistics";

"Conversation.SendWhenOnlineTooltip" = "Long tap to send the message later.";

"Bot.Active" = "bot is active now";
"Bot.Inactive" = "bot is not active";
"Bot.Slow" = "bot replies slowly";
"Bot.TapToUse" = "Tap here to use this bot";

"CreateGroup.PeersTitleDelimeter" = ", ";
"CreateGroup.PeersTitleLastDelimeter" = " and ";

"Conversation.SendMessageErrorTooFastTitle" = "Not so fast";
"Conversation.SendMessageErrorTooFast" = "You are sending messages too fast. Please wait a bit.";

"PeerInfo.CancelSelectionAlertText" = "Cancel selection?";
"PeerInfo.CancelSelectionAlertYes" = "Yes";
"PeerInfo.CancelSelectionAlertNo" = "No";

"StickerPacksSettings.SuggestAnimatedEmojiInfo" = "Each time you enter an emoji you can replace it with an animated emoji.";

"DialogList.DeleteBotClearHistory" = "Clear Chat History";

"TextFormat.EditLinkTitle" = "Edit Link";

"PeerInfo.BotLinks" = "Public Links";
"Username.BotLinksOrderInfo" = "Drag and drop links to change the order in which they will be displayed on the bot info page.";

"Wallpaper.ApplyForAll" = "Apply For All Chats";
"Wallpaper.ApplyForChat" = "Apply For This Chat";

"ChatList.ChatFolderUpdateCount_1" = "1 new chat";
"ChatList.ChatFolderUpdateCount_any" = "%d new chats";
"ChatList.ChatFolderUpdateHintTitle" = "You can join %@";
"ChatList.ChatFolderUpdateHintText" = "Tap here to view them";

"Premium.MaxSharedFolderMembershipText" = "You can only add **%1$@** shareable folders. Upgrade to **Telegram Premium** to increase this limit up to **%2$@**.";
"Premium.MaxSharedFolderMembershipNoPremiumText" = "You can only add **%1$@** shareable folders. We are working to let you increase this limit in the future.";
"Premium.MaxSharedFolderMembershipFinalText" = "Sorry, you can only add **%1$@** shareable folders.";

"Premium.MaxSharedFolderLinksText" = "You can only create **%1$@** invite links. Upgrade to **Telegram Premium** to increase the links limit to **%2$@**.";
"Premium.MaxSharedFolderLinksNoPremiumText" = "You can only create **%1$@** invite links. We are working to let you increase this limit in the future.";
"Premium.MaxSharedFolderLinksFinalText" = "Sorry, you can only create **%1$@** invite links";

"Premium.GiftedTitle.Someone" = "Someone";

"Notification.ChangedWallpaper" = "%1$@ set a new wallpaper for this chat";
"Notification.YouChangedWallpaper" = "You set a new wallpaper for this chat";
"Notification.YouChangingWallpaper" = "Setting new wallpaper";
"Notification.Wallpaper.View" = "View Wallpaper";

"Notification.ChangedToSameWallpaper" = "%1$@ set the same wallpaper for this chat";
"Notification.YouChangedToSameWallpaper" = "You set the same wallpaper for this chat";

"Channel.AdminLog.JoinedViaFolderInviteLink" = "%1$@ joined via invite link %2$@ (community)";

"Conversation.OpenChatFolder" = "VIEW CHAT LIST";

"Premium.MaxChannelsText" = "You can only join **%1$@** groups and channels. Upgrade to **Telegram Premium** to increase the links limit to **%2$@**.";
"Premium.MaxChannelsNoPremiumText" = "You can only join **%1$@** groups and channels. We are working to let you increase this limit in the future.";
"Premium.MaxChannelsFinalText" = "Sorry, you can only join **%1$@** groups and channels";

"Username.BotLinkHint" = "This username cannot be edited.";
"Username.BotLinkHintExtended" = "This username cannot be edited. You can acquire additional usernames on [Fragment]().";

"Username.BotActivateAlertText" = "Do you want to show this link on the bot's info page?";
"Username.BotDeactivateAlertText" = "Do you want to hide this link from the bot's info page?";
"Username.BotActiveLimitReachedError" = "Sorry, you have too many active public links already. Please hide one of the bot's active public links first.";

"PeerInfo.Bot.EditIntro" = "Edit Intro";
"PeerInfo.Bot.EditCommands" = "Edit Commands";
"PeerInfo.Bot.ChangeSettings" = "Change Bot Settings";
"PeerInfo.Bot.BotFatherInfo" = "Use [@BotFather]() to manage this bot.";

"WallpaperPreview.NotAppliedInfo" = "**%@** will be able to apply this wallpaper";
"WallpaperPreview.ChatTopText" = "Apply the wallpaper in this chat.";
"WallpaperPreview.ChatBottomText" = "Enjoy the view.";

"Conversation.Theme.SetPhotoWallpaper" = "Choose Wallpaper from Photos";
"Conversation.Theme.SetNewPhotoWallpaper" = "Choose a New Wallpaper";
"Conversation.Theme.SetColorWallpaper" = "Set a Color as Wallpaper";

"Conversation.Theme.ChooseWallpaperTitle" = "Choose Wallpaper";
"Conversation.Theme.ResetWallpaper" = "Remove Wallpaper";
"Conversation.Theme.ChooseColorTitle" = "Set a Color";
"Conversation.Theme.SetCustomColor" = "Set Custom";

"Appearance.ShowNextMediaOnTap" = "Show Next Media on Tap";
"Appearance.ShowNextMediaOnTapInfo" = "Tap near the edge of the screen while viewing media to navigate between photos.";

"WebApp.LaunchMoreInfo" = "More about this bot";
"WebApp.LaunchConfirmation" = "To launch this web app, you will connect to its website.";
"WebApp.LaunchOpenApp" = "Open App";

"WallpaperPreview.PreviewInNightMode" = "Preview this wallpaper in night mode.";
"WallpaperPreview.PreviewInDayMode" = "Preview this wallpaper in day mode.";

"PeerInfo.BotBlockedTitle" = "Bot Blocked";
"PeerInfo.BotBlockedText" = "This bot will not be able to message you.";

"ChatList.ContextMuteAll" = "Mute All";
"ChatList.ContextUnmuteAll" = "Unmute All";
"ChatList.ToastFolderMuted" = "All chats in **%@** are now muted";
"ChatList.ToastFolderUnmuted" = "All chats in **%@** are now unmuted";
"ChatList.ContextMenuShare" = "Share";
"ChatList.ContextMenuBadgeNew" = "NEW";
"ChatList.AlertDeleteFolderTitle" = "Delete Folder";
"ChatList.AlertDeleteFolderText" = "Are you sure you want to delete this folder? This will also deactivate all the invite links used to share this folder.";
"ChatList.PanelNewChatsAvailable_1" = "1 New Chat Available";
"ChatList.PanelNewChatsAvailable_any" = "%d New Chats Available";

"ChatListFilter.SectionShare" = "SHARE FOLDER";
"ChatListFilter.CreateLink" = "Create a new Link";
"ChatListFilter.CreateLinkNew" = "Create an Invite Link";
"ChatListFilter.ExcludeChatsAction" = "Add Chats to Exclude";
"ChatListFilter.LinkListInfo" = "Create more links to set up different access levels for different people.";
"ChatListFilter.LinkListInfoNew" = "Share access to some of this folder's groups and channels with others.";
"ChatListFilter.ToastChatsAddedTitle_1" = "Сhat added to folder";
"ChatListFilter.ToastChatsAddedTitle_any" = "%d chats added to folder";
"ChatListFilter.ToastChatsAddedText" = "It will not affect chatlist of the links of this folder";
"ChatListFilter.ToastChatsRemovedTitle_1" = "Сhat removed from folder";
"ChatListFilter.ToastChatsRemovedTitle_any" = "%d chats added to folder";
"ChatListFilter.ToastChatsRemovedText" = "It will not affect chatlist of the links of this folder";
"ChatListFilter.AlertCreateFolderBeforeSharingText" = "Please finish creating this folder to share it.";
"ChatListFilter.ErrorShareInvalidFolder" = "You can’t share folders which have chat types or excluded chats.";
"ChatListFilter.SaveAlertActionSave" = "Save";
"ChatListFilter.CreateLinkUnknownError" = "Error creating a share link";
"ChatListFilter.CreateLinkErrorSomeoneHasChannelLimit" = "One of the groups in this folder can’t be added because one of its admins has too many groups and channels.";

"ChatListFilterList.CreateFolder" = "Create a Folder";

"FolderLinkScreen.LabelCanInvite" = "you can invite others here";

"FolderLinkScreen.LabelUnavailableBot" = "you can't share chats with bots";
"FolderLinkScreen.AlertTextUnavailableBot" = "You can't share chats with bots";

"FolderLinkScreen.LabelUnavailableUser" = "you can't share private chats";
"FolderLinkScreen.AlertTextUnavailableUser" = "You can't share private chats";

"FolderLinkScreen.LabelUnavailableGeneric" = "you can't invite others here";
"FolderLinkScreen.AlertTextUnavailablePrivateGroup" = "You don't have the admin rights to share invite links to this private group.";
"FolderLinkScreen.AlertTextUnavailablePublicGroup" = "You don't have the admin rights to share invite links to this group chat.";
"FolderLinkScreen.AlertTextUnavailablePrivateChannel" = "You don't have the admin rights to share invite links to this private channel.";
"FolderLinkScreen.AlertTextUnavailablePublicChannel" = "You don't have the admin rights to share invite links to this channel.";

"FolderLinkScreen.TitleDescriptionUnavailable" = "You can only share groups and channels in which you are allowed to create invite links.";
"FolderLinkScreen.ChatCountHeaderUnavailable" = "There are no chats in this folder that you can share with others.";
"FolderLinkScreen.ChatsSectionHeaderUnavailable" = "THESE CHATS CANNOT BE SHARED";

"FolderLinkScreen.TitleDescriptionDeselected" = "Anyone with this link can add **%@** folder and the chats selected below.";
"FolderLinkScreen.ChatsSectionHeader" = "CHATS";
"FolderLinkScreen.ChatsSectionHeaderActionSelectAll" = "SELECT ALL";
"FolderLinkScreen.ChatsSectionHeaderActionDeselectAll" = "DESELECT ALL";

"FolderLinkScreen.TitleDescriptionSelectedCount_1" = "the 1 chat";
"FolderLinkScreen.TitleDescriptionSelectedCount_any" = "the %d chats";
"FolderLinkScreen.TitleDescriptionSelected" = "Anyone with this link can add **%1$@** folder and %2$@ selected below.";

"FolderLinkScreen.ChatsSectionHeaderSelected_1" = "1 CHAT SELECTED";
"FolderLinkScreen.ChatsSectionHeaderSelected_any" = "%d CHATS SELECTED";

"FolderLinkScreen.LinkSectionHeader" = "INVITE LINK";

"FolderLinkScreen.ContextActionNameLink" = "Name Link";
"FolderLinkScreen.NameLink.Title" = "Name This Link";

"FolderLinkScreen.ToastNewChatAdded" = "People who already used the invite link will be able to join newly added chats.";
"FolderLinkScreen.SaveUnknownError" = "An error occurred while updating the link";
"FolderLinkScreen.ToastLinkUpdated" = "Link updated";

"FolderLinkScreen.Title" = "Share Folder";

"FolderLinkScreen.SaveAlertTitle" = "Unsaved Changes";
"FolderLinkScreen.SaveAlertText" = "You have changed the settings of this folder. Apply changes?";
"FolderLinkScreen.SaveAlertActionDiscard" = "Discard";
"FolderLinkScreen.SaveAlertActionApply" = "Apply";
"FolderLinkScreen.SaveAlertActionContinue" = "Cancel";

"FolderLinkScreen.LinkActionCopy" = "Copy";
"FolderLinkScreen.LinkActionShare" = "Share";

"InviteLink.LabelJoinedViaFolder" = "joined via a folder invite link";

"ChatListFilter.LinkLabelChatCount_1" = "includes 1 chat";
"ChatListFilter.LinkLabelChatCount_any" = "includes %d chats";
"ChatListFilter.LinkActionDelete" = "Delete";

"InviteLink.QRCodeFolder.Title" = "Invite by QR Code";
"InviteLink.QRCodeFolder.Text" = "Everyone on Telegram can scan this code to add this folder and join the chats included in this invite link.";

"FolderLinkPreview.IconTabLeft" = "All Chats";
"FolderLinkPreview.IconTabRight" = "Personal";
"FolderLinkPreview.TitleShare" = "Share Folder";
"FolderLinkPreview.TitleRemove" = "Remove Folder";
"FolderLinkPreview.TitleAddFolder" = "Add Folder";
"FolderLinkPreview.TitleAddChats_1" = "Add %d Chat";
"FolderLinkPreview.TitleAddChats_any" = "Add %d Chats";
"FolderLinkPreview.LinkSectionHeader" = "INVITE LINKS";
"FolderLinkPreview.RemoveSectionSelectedHeader_1" = "%d CHAT TO QUIT";
"FolderLinkPreview.RemoveSectionSelectedHeader_any" = "%d CHATS TO QUIT";
"FolderLinkPreview.ChatSectionHeader_1" = "1 CHAT IN THIS FOLDER";
"FolderLinkPreview.ChatSectionHeader_any" = "%d CHATS IN THIS FOLDER";
"FolderLinkPreview.ChatSectionJoinHeader_1" = "1 CHAT IN THIS FOLDER TO JOIN";
"FolderLinkPreview.ChatSectionJoinHeader_any" = "%d CHATS IN THIS FOLDER TO JOIN";

"FolderLinkPreview.ToastChatsAddedTitle" = "Folder %@ Updated";
"FolderLinkPreview.ToastChatsAddedText_1" = "You have joined %d new chat";
"FolderLinkPreview.ToastChatsAddedText_any" = "You have joined %d new chats";

"FolderLinkPreview.ToastFolderAddedTitle" = "Folder %@ Added";
"FolderLinkPreview.ToastFolderAddedText_1" = "You also joined %d chat";
"FolderLinkPreview.ToastFolderAddedText_any" = "You also joined %d chats";

"FolderLinkPreview.TextLinkList" = "Create more links to set up different access\nlevels for different people.";
"FolderLinkPreview.TextRemoveFolder" = "Do you also want to quit the chats included in this folder?";
"FolderLinkPreview.TextAllAdded" = "You have already added this\nfolder and its chats.";
"FolderLinkPreview.TextAddFolder" = "Do you want to add a new chat folder\nand join its groups and channels?";

"FolderLinkPreview.TextAddChatsCount_1" = "%d chat";
"FolderLinkPreview.TextAddChatsCount_any" = "%d chats";
"FolderLinkPreview.TextAddChats" = "Do you want to add **%1$@** to the\nfolder **%2$@**?";

"FolderLinkPreview.LabelPeerSubscriber" = "You are already a subscriber";
"FolderLinkPreview.LabelPeerSubscribers_1" = "%d subscriber";
"FolderLinkPreview.LabelPeerSubscribers_any" = "%d subscribers";

"FolderLinkPreview.LabelPeerMember" = "You are already a member";
"FolderLinkPreview.LabelPeerMembers_1" = "%d member";
"FolderLinkPreview.LabelPeerMembers_any" = "%d members";

"FolderLinkPreview.ToastAlreadyMemberChannel" = "You are already subscribed to this channel.";
"FolderLinkPreview.ToastAlreadyMemberGroup" = "You are already a member of this group.";

"FolderLinkPreview.ButtonRemoveFolder" = "Remove Folder";
"FolderLinkPreview.ButtonRemoveFolderAndChats" = "Remove Folder and Chats";

"FolderLinkPreview.ButtonDoNotJoinChats" = "Do Not Join Any Chats";
"FolderLinkPreview.ButtonJoinChats" = "Join Chats";
"FolderLinkPreview.ButtonAddFolder" = "Add Folder";

"FolderLinkPreview.ToastLeftTitle" = "Folder %@ deleted";
"FolderLinkPreview.ToastLeftChatsText_1" = "You also left **%d** chat";
"FolderLinkPreview.ToastLeftChatsText_any" = "You also left **%d** chats";

"FolderLinkPreview.ListSelectionSelectAllDynamicPartSelect" = "SELECT";
"FolderLinkPreview.ListSelectionSelectAllDynamicPartDeselect" = "DESELECT";
"FolderLinkPreview.ListSelectionSelectAllStaticPartSelect" = "ALL";
"FolderLinkPreview.ListSelectionSelectAllStaticPartDeselect" = "ALL";
"FolderLinkPreview.ListSelectionSelectAllFormat" = "{dynamic}{static}";

"UserInfo.ChangeWallpaper" = "Change Wallpaper";

"Conversation.Theme.PreviewDarkShort" = "Tap to view this theme in the night mode.";
"Conversation.Theme.PreviewLightShort" = "Tap to view this theme in the day mode.";

"ChatList.EmptyListContactsHeader" = "YOUR CONTACTS ON TELEGRAM";
"ChatList.EmptyListContactsHeaderHide" = "hide";
"ChatList.EmptyListTooltip" = "Send a message or\nstart a group here.";

"Username.BotTitle" = "Public Links";

"Notification.LockScreenReactionPlaceholder" = "Reaction";

"UserInfo.BotNamePlaceholder" = "Bot Name";

"ChatList.PremiumRestoreDiscountTitle" = "Get Premium back with up to %@ off";
"ChatList.PremiumRestoreDiscountText" = "Your Telegram Premium has recently expired. Tap here to extend it.";
=======
"ImportStickerPack.CreateNewEmojiPack" = "Create a New Emoji Pack";
>>>>>>> 865a355e
<|MERGE_RESOLUTION|>--- conflicted
+++ resolved
@@ -9048,20 +9048,14 @@
 
 "ChatList.EmptyChatListWithArchive" = "All of your chats are archived.";
 
-<<<<<<< HEAD
 "Conversation.AudioRateTooltip15X" = "Audio will play at 1.5x speed.";
 "Conversation.AudioRateOptionsTooltip" = "Long tap for more speed values.";
 "Conversation.AudioRateTooltipCustom" = "Audio will play at %@x speed.";
-=======
-"Conversation.AudioRateTooltip15X" = "Audio will play at 1.5X speed.";
-"Conversation.AudioRateOptionsTooltip" = "Long tap for more speed values.";
->>>>>>> 865a355e
 
 "ImportStickerPack.EmojiCount_1" = "%@ Emoji";
 "ImportStickerPack.EmojiCount_any" = "%@ Emojis";
 
 "ImportStickerPack.ImportingEmojis" = "Importing Emojis";
-<<<<<<< HEAD
 "ImportStickerPack.CreateNewEmojiPack" = "Create a New Emoji Pack";
 
 "VoiceOver.Chat.Sending" = "Sending";
@@ -9479,7 +9473,4 @@
 "UserInfo.BotNamePlaceholder" = "Bot Name";
 
 "ChatList.PremiumRestoreDiscountTitle" = "Get Premium back with up to %@ off";
-"ChatList.PremiumRestoreDiscountText" = "Your Telegram Premium has recently expired. Tap here to extend it.";
-=======
-"ImportStickerPack.CreateNewEmojiPack" = "Create a New Emoji Pack";
->>>>>>> 865a355e
+"ChatList.PremiumRestoreDiscountText" = "Your Telegram Premium has recently expired. Tap here to extend it.";