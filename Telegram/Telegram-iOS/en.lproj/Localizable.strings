// Notifications
"PUSH_MESSAGE_TEXT" = "%1$@|%2$@";
"PUSH_MESSAGE_NOTEXT" = "%1$@|sent you a message";
"PUSH_MESSAGE_PHOTO" = "%1$@|sent you a photo";
"PUSH_MESSAGE_PHOTO_SECRET" = "%1$@|sent you a self-destructing photo";
"PUSH_MESSAGE_VIDEO" = "%1$@|sent you a video";
"PUSH_MESSAGE_VIDEO_SECRET" = "%1$@|sent you a self-destructing video";
"PUSH_MESSAGE_ROUND" = "%1$@|sent you a video message";
"PUSH_MESSAGE_CONTACT" = "%1$@|shared a contact %2$@ with you";
"PUSH_MESSAGE_GEO" = "%1$@|sent you a map";
"PUSH_MESSAGE_GEOLIVE" = "%1$@|started sharing their live location";
"PUSH_MESSAGE_DOC" = "%1$@|sent you a file";
"PUSH_MESSAGE_AUDIO" = "%1$@|sent you a voice message";
"PUSH_MESSAGE_GIF" = "%1$@|sent you a GIF";
"PUSH_ENCRYPTED_MESSAGE" = "You have a new message%1$@";
"PUSH_LOCKED_MESSAGE" = "You have a new message%1$@";
"PUSH_MESSAGE_SCREENSHOT" = "%1$@|took a screenshot!";
"PUSH_ENCRYPTION_REQUEST" = "New encryption request%1$@";
"PUSH_ENCRYPTION_ACCEPT" = "Your encryption request was accepted%1$@";

"PUSH_MESSAGE_POLL" = "%1$@|sent you a poll %2$@";
"PUSH_CHANNEL_MESSAGE_POLL" = "%1$@|posted a poll %2$@";
"PUSH_PINNED_POLL" = "%1$@|pinned a poll";

"PUSH_MESSAGE_QUIZ" = "%1$@|sent you a quiz %2$@";
"PUSH_CHANNEL_MESSAGE_QUIZ" = "%1$@|posted a quiz %2$@";
"PUSH_PINNED_QUIZ" = "%1$@|pinned a quiz";

"PUSH_CHAT_MESSAGE_TEXT" = "%2$@|%1$@: %3$@";
"PUSH_CHAT_MESSAGE_NOTEXT" = "%2$@|%1$@ sent a message";
"PUSH_CHAT_MESSAGE_PHOTO" = "%2$@|%1$@ sent a photo";
"PUSH_CHAT_MESSAGE_VIDEO" = "%2$@|%1$@ sent a video";
"PUSH_CHAT_MESSAGE_ROUND" = "%2$@|%1$@ sent a video message";
"PUSH_CHAT_MESSAGE_CONTACT" = "%2$@|%1$@ shared a contact %3$@";
"PUSH_CHAT_MESSAGE_GEO" = "%2$@|%1$@ sent a map";
"PUSH_CHAT_MESSAGE_GEOLIVE" = "%2$@|%1$@ started sharing their live location";
"PUSH_CHAT_MESSAGE_DOC" = "%2$@|%1$@ sent a file";
"PUSH_CHAT_MESSAGE_AUDIO" = "%2$@|%1$@ sent a voice message";
"PUSH_CHAT_MESSAGE_GIF" = "%2$@|%1$@ sent a GIF";
"PUSH_CHAT_CREATED" = "%2$@|%1$@ invited you to the group";
"PUSH_CHAT_TITLE_EDITED" = "%2$@|%1$@ edited the group's name";
"PUSH_CHAT_PHOTO_EDITED" = "%2$@|%1$@ edited the group's photo";
"PUSH_CHAT_ADD_MEMBER" = "%2$@|%1$@ invited %3$@ to the group";
"PUSH_CHAT_ADD_YOU" = "%2$@|%1$@ invited you to the group";
"PUSH_CHAT_DELETE_YOU" = "%2$@|%1$@ removed you from the group";
"PUSH_CHAT_DELETE_MEMBER" = "%2$@|%1$@ removed %3$@ from the group";
"PUSH_CHAT_LEFT" = "%2$@|%1$@ left the group";
"PUSH_CHAT_RETURNED" = "%2$@|%1$@ returned to the group";

"PUSH_MESSAGE_STICKER" = "%1$@|sent you a %2$@sticker";
"PUSH_CHAT_MESSAGE_STICKER" = "%2$@|%1$@ sent a %3$@sticker";

"PUSH_CONTACT_JOINED" = "%1$@|joined Telegram!";

"PUSH_CHANNEL_MESSAGE_TEXT" = "%1$@|%2$@";
"PUSH_CHANNEL_MESSAGE_NOTEXT" = "%1$@|posted a message";
"PUSH_CHANNEL_MESSAGE_PHOTO" = "%1$@|posted a photo";
"PUSH_CHANNEL_MESSAGE_VIDEO" = "%1$@|posted a video";
"PUSH_CHANNEL_MESSAGE_ROUND" = "%1$@|posted a video message";
"PUSH_CHANNEL_MESSAGE_DOC" = "%1$@|posted a document";
"PUSH_CHANNEL_MESSAGE_STICKER" = "%1$@|posted a %2$@sticker";
"PUSH_CHANNEL_MESSAGE_AUDIO" = "%1$@|posted a voice message";
"PUSH_CHANNEL_MESSAGE_CONTACT" = "%1$@|posted a %2$@ contact";
"PUSH_CHANNEL_MESSAGE_GEO" = "%1$@|posted a map";
"PUSH_CHANNEL_MESSAGE_GEOLIVE" = "%1$@|posted a live location";
"PUSH_CHANNEL_MESSAGE_GIF" = "%1$@|posted a GIF";

"PUSH_MESSAGE_GAME" = "%1$@|invited you to play %2$@";
"PUSH_CHANNEL_MESSAGE_GAME" = "%1$@|invited you to play %2$@";
"PUSH_CHAT_MESSAGE_GAME" = "%2$@|%1$@ invited the group to play %3$@";

"PUSH_MESSAGE_TEXT" = "%1$@|%2$@";
"PUSH_MESSAGE_NOTEXT" = "%1$@|sent you a message";
"PUSH_MESSAGE_PHOTO" = "%1$@|sent you a photo";
"PUSH_MESSAGE_PHOTO_SECRET" = "%1$@|sent you a self-destructing photo";
"PUSH_MESSAGE_VIDEO" = "%1$@|sent you a video";
"PUSH_MESSAGE_VIDEO_SECRET" = "%1$@|sent you a self-destructing video";
"PUSH_MESSAGE_SCREENSHOT" = "%1$@|took a screenshot";
"PUSH_MESSAGE_ROUND" = "%1$@|sent you a video message";
"PUSH_MESSAGE_DOC" = "%1$@|sent you a file";
"PUSH_MESSAGE_STICKER" = "%1$@|sent you a %2$@sticker";
"PUSH_MESSAGE_AUDIO" = "%1$@|sent you a voice message";
"PUSH_MESSAGE_CONTACT" = "%1$@|shared a contact with you";
"PUSH_MESSAGE_GEO" = "%1$@|sent you a map";
"PUSH_MESSAGE_GEOLIVE" = "%1$@|started sharing their live location";
"PUSH_MESSAGE_POLL" = "%1$@|sent you a poll";
"PUSH_MESSAGE_QUIZ" = "%1$@|sent you a quiz";
"PUSH_MESSAGE_GIF" = "%1$@|sent you a GIF";
"PUSH_MESSAGE_GAME" = "%1$@|invited you to play %2$@";
"PUSH_MESSAGE_INVOICE" = "%1$@|sent you an invoice for %2$@";
"PUSH_MESSAGE_FWD" = "%1$@|forwarded you a message";
"PUSH_MESSAGE_FWDS_TEXT_1" = "forwarded you a message";
"PUSH_MESSAGE_FWDS_TEXT_any" = "forwarded you %d messages";
"PUSH_MESSAGE_PHOTO" = "%1$@|sent you a photo";
"PUSH_MESSAGE_PHOTOS_TEXT_1" = "sent you a photo";
"PUSH_MESSAGE_PHOTOS_TEXT_any" = "sent you %d photos";
"PUSH_MESSAGE_VIDEO" = "%1$@|sent you a video";
"PUSH_MESSAGE_VIDEOS_TEXT_1" = "sent you a video";
"PUSH_MESSAGE_VIDEOS_TEXT_any" = "sent you %d videos";
"PUSH_MESSAGE_ROUND" = "%1$@|sent you a video message";
"PUSH_MESSAGE" = "%1$@|sent you a message";
"PUSH_MESSAGES_TEXT_1" = "sent you a message";
"PUSH_MESSAGES_TEXT_any" = "sent you %d messages";
"PUSH_ALBUM" = "%1$@|sent you an album";
"PUSH_MESSAGE_FILES_TEXT_1" = "sent you a file";
"PUSH_MESSAGE_FILES_TEXT_any" = "sent you %d files";
"PUSH_MESSAGE_THEME" = "%1$@|changed chat theme to %2$@";
"PUSH_MESSAGE_NOTHEME" = "%1$@|disabled chat theme";

"PUSH_CHANNEL_MESSAGE_TEXT" = "%1$@|%2$@";
"PUSH_CHANNEL_MESSAGE_NOTEXT" = "%1$@|posted a message";
"PUSH_CHANNEL_MESSAGE_PHOTO" = "%1$@|posted a photo";
"PUSH_CHANNEL_MESSAGE_VIDEO" = "%1$@|posted a video";
"PUSH_CHANNEL_MESSAGE_ROUND" = "%1$@|posted a video message";
"PUSH_CHANNEL_MESSAGE_DOC" = "%1$@|posted a file";
"PUSH_CHANNEL_MESSAGE_STICKER" = "%1$@|posted a %2$@sticker";
"PUSH_CHANNEL_MESSAGE_AUDIO" = "%1$@|posted a voice message";
"PUSH_CHANNEL_MESSAGE_CONTACT" = "%1$@|posted a contact";
"PUSH_CHANNEL_MESSAGE_GEO" = "%1$@|posted a map";
"PUSH_CHANNEL_MESSAGE_GEOLIVE" = "%1$@|posted a live location";
"PUSH_CHANNEL_MESSAGE_POLL" = "%1$@|posted a poll";
"PUSH_CHANNEL_MESSAGE_QUIZ" = "%1$@|posted a quiz";
"PUSH_CHANNEL_MESSAGE_GIF" = "%1$@|posted a GIF";
"PUSH_CHANNEL_MESSAGE_GAME" = "%1$@|invited you to play %2$@";
"PUSH_CHANNEL_MESSAGE_FWD" = "%1$@|posted a forwarded message";
"PUSH_CHANNEL_MESSAGE_PHOTO" = "%1$@|posted a photo";
"PUSH_CHANNEL_MESSAGE_PHOTOS_TEXT_1" = "posted a photo";
"PUSH_CHANNEL_MESSAGE_PHOTOS_TEXT_any" = "posted %d photos";
"PUSH_CHANNEL_MESSAGE_VIDEO" = "%1$@|posted a video";
"PUSH_CHANNEL_MESSAGE_VIDEOS_TEXT_1" = "posted a video";
"PUSH_CHANNEL_MESSAGE_VIDEOS_TEXT_any" = "posted %d videos";
"PUSH_CHANNEL_MESSAGE_ROUND" = "%1$@|posted a video message";
"PUSH_CHANNEL_MESSAGE" = "%1$@|posted a message";
"PUSH_CHANNEL_MESSAGES_TEXT_1" = "posted a message";
"PUSH_CHANNEL_MESSAGES_TEXT_any" = "posted %d messages";
"PUSH_CHANNEL_ALBUM" = "%1$@|posted an album";
"PUSH_CHANNEL_MESSAGE_DOCS_TEXT_1" = "posted a file";
"PUSH_CHANNEL_MESSAGE_DOCS_TEXT_any" = "posted %d files";

"PUSH_CHAT_MESSAGE_TEXT" = "%2$@|%1$@:%3$@";
"PUSH_CHAT_MESSAGE_NOTEXT" = "%2$@|%1$@ sent a message to the group";
"PUSH_CHAT_MESSAGE_VIDEO" = "%2$@|%1$@ sent a video ";
"PUSH_CHAT_MESSAGE_ROUND" = "%2$@|%1$@ sent a video message";
"PUSH_CHAT_MESSAGE_DOC" = "%2$@|%1$@ sent a file";
"PUSH_CHAT_MESSAGE_STICKER" = "%2$@|%1$@ sent a %3$@sticker";
"PUSH_CHAT_MESSAGE_AUDIO" = "%2$@|%1$@ sent a voice message";
"PUSH_CHAT_MESSAGE_CONTACT" = "%2$@|%1$@ shared a contact";
"PUSH_CHAT_MESSAGE_GEO" = "%2$@|%1$@ sent a map";
"PUSH_CHAT_MESSAGE_GEOLIVE" = "%2$@|%1$@ started sharing their live location";
"PUSH_CHAT_MESSAGE_POLL" = "%2$@|%1$@ sent a poll %3$@ to the group";
"PUSH_CHAT_MESSAGE_QUIZ" = "%2$@|%1$@ sent a quiz %3$@ to the group";
"PUSH_CHAT_MESSAGE_GIF" = "%2$@|%1$@ sent a GIF";
"PUSH_CHAT_MESSAGE_GAME" = "%2$@|%1$@ invited the group to play %3$@";
"PUSH_CHAT_MESSAGE_INVOICE" = "%2$@|%1$@ sent an invoice for %3$@";
"PUSH_CHAT_CREATED" = "%2$@|%1$@ invited you to the group";
"PUSH_CHAT_TITLE_EDITED" = "%2$@|%1$@ edited the group\'s name";
"PUSH_CHAT_PHOTO_EDITED" = "%2$@|%1$@ edited the group\'s photo";
"PUSH_CHAT_ADD_MEMBER" = "%2$@|%1$@ invited %3$@ to the group";
"PUSH_CHAT_ADD_YOU" = "%2$@|%1$@ invited you to the group";
"PUSH_CHAT_DELETE_MEMBER" = "%2$@|%1$@ kicked %3$@ from the group";
"PUSH_CHAT_DELETE_YOU" = "%2$@|%1$@ kicked you from the group ";
"PUSH_CHAT_LEFT" = "%2$@|%1$@ has left the group";
"PUSH_CHAT_RETURNED" = "%2$@|%1$@ has returned to the group";
"PUSH_CHAT_JOINED" = "%2$@|%1$@ has joined the group";
"PUSH_CHAT_MESSAGE_FWD" = "%2$@|%1$@ forwarded a message";
"PUSH_CHAT_MESSAGE_FWDS_TEXT_1" = "{author} forwarded a message";
"PUSH_CHAT_MESSAGE_FWDS_TEXT_any" = "{author} forwarded %d messages";
"PUSH_CHAT_MESSAGE_PHOTO" = "%2$@|%1$@ sent a photo";
"PUSH_CHAT_MESSAGE_PHOTOS_TEXT_1" = "{author} sent a photo";
"PUSH_CHAT_MESSAGE_PHOTOS_TEXT_any" = "{author} sent %d photos";
"PUSH_CHAT_MESSAGE_VIDEO" = "%2$@|%1$@ sent a video";
"PUSH_CHAT_MESSAGE_VIDEOS_TEXT_1" = "{author} sent a video";
"PUSH_CHAT_MESSAGE_VIDEOS_TEXT_any" = "{author} sent %d videos";
"PUSH_CHAT_MESSAGE_ROUND" = "%2$@|%1$@ sent a video message";
"PUSH_CHAT_MESSAGE" = "%2$@|%1$@ sent a message";
"PUSH_CHAT_MESSAGES_TEXT_1" = "{author} sent a message";
"PUSH_CHAT_MESSAGES_TEXT_any" = "{author} sent %d messages";
"PUSH_CHAT_ALBUM" = "%2$@|%1$@ sent an album";
"PUSH_CHAT_MESSAGE_DOCS_TEXT_1" = "{author} sent a file";
"PUSH_CHAT_MESSAGE_DOCS_TEXT_any" = "{author} sent %d files";
"PUSH_CHAT_MESSAGE_THEME" = "%1$@|set theme to %3$@ in the group %2$@";
"PUSH_CHAT_MESSAGE_NOTHEME" = "%1$@|disabled theme in the group %2$@";

"PUSH_PINNED_TEXT" = "%1$@|pinned \"%2$@\" ";
"PUSH_PINNED_NOTEXT" = "%1$@|pinned a message";
"PUSH_PINNED_PHOTO" = "%1$@|pinned a photo";
"PUSH_PINNED_VIDEO" = "%1$@|pinned a video";
"PUSH_PINNED_ROUND" = "%1$@|pinned a video message";
"PUSH_PINNED_DOC" = "%1$@|pinned a file";
"PUSH_PINNED_STICKER" = "%1$@|pinned a %2$@sticker";
"PUSH_PINNED_AUDIO" = "%1$@|pinned a voice message";
"PUSH_PINNED_CONTACT" = "%1$@|pinned a %2$@ contact";
"PUSH_PINNED_GEO" = "%1$@|pinned a map";
"PUSH_PINNED_GEOLIVE" = "%1$@|pinned a live location";
"PUSH_PINNED_POLL" = "|%1$@|pinned a poll %2$@";
"PUSH_PINNED_QUIZ" = "|%1$@|pinned a quiz %2$@";
"PUSH_PINNED_GAME" = "%1$@|pinned a game";
"PUSH_PINNED_INVOICE" = "%1$@|pinned an invoice";
"PUSH_PINNED_GIF" = "%1$@|pinned a GIF";

"PUSH_CONTACT_JOINED" = "%1$@|joined Telegram!";

"PUSH_AUTH_UNKNOWN" = "New login|from unrecognized device %1$@";
"PUSH_AUTH_REGION" = "New login|from unrecognized device %1$@, location: %2$@";

"PUSH_PHONE_CALL_REQUEST" = "%1$@|is calling you!";
"PUSH_VIDEO_CALL_REQUEST" = "%1$@|is calling you!";
"PUSH_PHONE_CALL_MISSED" = "%1$@|You missed a call";
"PUSH_VIDEO_CALL_MISSED" = "%1$@|You missed a video call";

"PUSH_MESSAGE_GAME_SCORE" = "%1$@ scored %3$@ in game %2$@";
"PUSH_MESSAGE_VIDEOS" = "%1$@ sent you %2$@ videos";
"PUSH_MESSAGE_CHANNEL_MESSAGE_GAME_SCORE" = "%1$@ scored %3$@ in game %2$@";
"PUSH_CHANNEL_MESSAGE_VIDEOS" = "%1$@ posted %2$@ videos";
"PUSH_PINNED_GAME_SCORE" = "%1$@ pinned a game score";
"PUSH_CHAT_MESSAGE_GAME_SCORE" = "%1$@ scored %4$@ in game %3$@ in the group %2$@";
"PUSH_CHAT_MESSAGE_VIDEOS" = "%1$@ sent %3$@ videos to the group %2$@";

"PUSH_REMINDER_TITLE" = "🗓 Reminder";
"PUSH_SENDER_YOU" = "📅 You";

"LOCAL_MESSAGE_FWDS" = "%1$@ forwarded you %2$d messages";
"LOCAL_CHANNEL_MESSAGE_FWDS" = "%1$@ posted %2$d forwarded messages";
"LOCAL_CHAT_MESSAGE_FWDS" = "%1$@ forwarded %2$d messages";

// Common
"Common.OK" = "OK";
"Common.Cancel" = "Cancel";
"Common.Edit" = "Edit";
"Common.edit" = "edit";
"Common.Done" = "Done";
"Common.Next" = "Next";
"Common.Delete" = "Delete";
"Common.Create" = "Create";
"Common.Back" = "Back";
"Common.Close" = "Close";
"Common.Yes" = "Yes";
"Common.No" = "No";
"Common.TakePhotoOrVideo" = "Take Photo or Video";
"Common.TakePhoto" = "Take Photo";
"Common.ChoosePhoto" = "Choose Photo";
"Common.of" = "of";
"Common.Search" = "Search";
"Common.More" = "More";
"Common.Select" = "Select";
"Items.NOfM" = "%1$@ of %2$@";

// State
"State.Connecting" = "Connecting...";
"State.connecting" = "connecting...";
"State.ConnectingToProxy" = "Connecting to Proxy...";
"State.ConnectingToProxyInfo" = "tap here for settings";
"State.Updating" = "Updating...";
"State.WaitingForNetwork" = "Waiting for network";

"ChatState.Connecting" = "connecting...";
"ChatState.ConnectingToProxy" = "connecting to proxy...";
"ChatState.Updating" = "updating...";
"ChatState.WaitingForNetwork" = "waiting for network...";

// Presence
"Presence.online" = "online";

// Date
"Month.GenJanuary" = "January";
"Month.GenFebruary" = "February";
"Month.GenMarch" = "March";
"Month.GenApril" = "April";
"Month.GenMay" = "May";
"Month.GenJune" = "June";
"Month.GenJuly" = "July";
"Month.GenAugust" = "August";
"Month.GenSeptember" = "September";
"Month.GenOctober" = "October";
"Month.GenNovember" = "November";
"Month.GenDecember" = "December";
"Month.ShortJanuary" = "Jan";
"Month.ShortFebruary" = "Feb";
"Month.ShortMarch" = "Mar";
"Month.ShortApril" = "Apr";
"Month.ShortMay" = "May";
"Month.ShortJune" = "Jun";
"Month.ShortJuly" = "Jul";
"Month.ShortAugust" = "Aug";
"Month.ShortSeptember" = "Sep";
"Month.ShortOctober" = "Oct";
"Month.ShortNovember" = "Nov";
"Month.ShortDecember" = "Dec";
"Weekday.ShortMonday" = "Mon";
"Weekday.ShortTuesday" = "Tue";
"Weekday.ShortWednesday" = "Wed";
"Weekday.ShortThursday" = "Thu";
"Weekday.ShortFriday" = "Fri";
"Weekday.ShortSaturday" = "Sat";
"Weekday.ShortSunday" = "Sun";
"Weekday.Today" = "Today";
"Weekday.Yesterday" = "Yesterday";

"Time.TodayAt" = "today at %@";
"Time.YesterdayAt" = "yesterday at %@";

"LastSeen.JustNow" = "last seen just now";
"LastSeen.MinutesAgo_0" = "last seen %@ minutes ago"; //three to ten
"LastSeen.MinutesAgo_1" = "last seen 1 minute ago"; //one
"LastSeen.MinutesAgo_2" = "last seen 2 minutes ago"; //two
"LastSeen.MinutesAgo_3_10" = "last seen %@ minutes ago"; //three to ten
"LastSeen.MinutesAgo_many" = "last seen %@ minutes ago"; // more than ten
"LastSeen.MinutesAgo_any" = "last seen %@ minutes ago"; // more than ten
"LastSeen.HoursAgo_0" = "last seen %@ hours ago";
"LastSeen.HoursAgo_1" = "last seen 1 hour ago";
"LastSeen.HoursAgo_2" = "last seen 2 hours ago";
"LastSeen.HoursAgo_3_10" = "last seen %@ hours ago";
"LastSeen.HoursAgo_any" = "last seen %@ hours ago";
"LastSeen.HoursAgo_many" = "last seen %@ hours ago";
"LastSeen.HoursAgo_0" = "last seen %@ hours ago";
"LastSeen.YesterdayAt" = "last seen yesterday at %@";
"LastSeen.AtDate" = "last seen %@";
"LastSeen.TodayAt" = "last seen today at %@";
"LastSeen.Lately" = "last seen recently";
"LastSeen.WithinAWeek" = "last seen within a week";
"LastSeen.WithinAMonth" = "last seen within a month";
"LastSeen.ALongTimeAgo" = "last seen a long time ago";
"LastSeen.Offline" = "offline";

"Date.DialogDateFormat" = "{month} {day}";
"Date.ChatDateHeader" = "%1$@ %2$@";
"Date.ChatDateHeaderYear" = "%1$@ %2$@, %3$@";

// Tour
"Tour.Title1" = "Telegram";
"Tour.Text1" = "The world's **fastest** messaging app.\nIt is **free** and **secure**.";

"Tour.Title2" = "Fast";
"Tour.Text2" = "**Telegram** delivers messages\nfaster than any other application.";

"Tour.Title3" = "Powerful";
"Tour.Text3" = "**Telegram** has no limits on\nthe size of your chats and media.";

"Tour.Title4" = "Secure";
"Tour.Text4" = "**Telegram** keeps your messages\nsafe from hacker attacks.";

"Tour.Title5" = "Cloud-Based";
"Tour.Text5" = "**Telegram** lets you access your\nmessages from multiple devices.";

"Tour.Title6" = "Free";
"Tour.Text6" = "**Telegram** is free forever. No ads.\nNo subscription fees.";

"Tour.StartButton" = "Start Messaging";

// Login
"Login.PhoneAndCountryHelp" = "Please confirm your country code and enter your phone number.";
"Login.CodeSentInternal" = "We've sent the code to the **Telegram** app on your other device";
"Login.HaveNotReceivedCodeInternal" = "Haven't received the code?";
"Login.CodeSentSms" = "We have sent you an SMS with the code";
"Login.Code" = "Code";
"Login.WillCallYou" = "Telegram will call you in %@";
"Login.CallRequestState2" = "Requesting a call from Telegram...";
"Login.CallRequestState3" = "Telegram dialed your number\n[Didn't get the code?]";
"Login.EmailNotConfiguredError" = "Please set up an email account.";
"Login.EmailCodeSubject" = "%@, no code";
"Login.EmailCodeBody" = "My phone number is:\n%@\nI can't get an activation code for Telegram.";
"Login.UnknownError" = "An error occurred. Please try again later";
"Login.InvalidCodeError" = "You have entered an invalid code. Please try again.";
"Login.NetworkError" = "Please check your internet connection and try again.";
"Login.CodeExpiredError" = "Code expired. Please try again.";
"Login.CodeFloodError" = "Limit exceeded. Please try again later.";
"Login.InvalidPhoneError" = "Invalid phone number. Please try again.";
"Login.InvalidFirstNameError" = "Invalid first name. Please try again.";
"Login.InvalidLastNameError" = "Invalid last name. Please try again.";

"Login.InvalidPhoneEmailSubject" = "Invalid phone number: %@";
"Login.InvalidPhoneEmailBody" = "I'm trying to use my mobile phone number: %1$@\nBut Telegram says it's invalid. Please help.\n\nApp version: %2$@\nOS version: %3$@\nLocale: %4$@\nMNC: %5$@";

"Login.PhoneBannedEmailSubject" = "Banned phone number: %@";
"Login.PhoneBannedEmailBody" = "I'm trying to use my mobile phone number: %1$@\nBut Telegram says it's banned. Please help.\n\nApp version: %2$@\nOS version: %3$@\nLocale: %4$@\nMNC: %5$@";

"Login.PhoneGenericEmailSubject" = "Telegram iOS error: %@";
"Login.PhoneGenericEmailBody" = "I'm trying to use my mobile phone number: %1$@\nBut Telegram shows an error. Please help.\n\nError: %2$@\nApp version: %3$@\nOS version: %4$@\nLocale: %5$@\nMNC: %6$@";


"Login.PhoneTitle" = "Your Phone";
"Login.PhonePlaceholder" = "Your phone number";
"Login.CountryCode" = "Country Code";
"Login.InvalidCountryCode" = "Invalid Country Code";

"Login.InfoTitle" = "Your Info";
"Login.InfoAvatarAdd" = "add";
"Login.InfoAvatarPhoto" = "photo";
"Login.InfoFirstNamePlaceholder" = "First Name";
"Login.InfoLastNamePlaceholder" = "Last Name";
"Login.InfoDeletePhoto" = "Delete Photo";
"Login.InfoHelp" = "Enter your name and add a profile picture.";

// Login.SelectCountry
"Login.SelectCountry.Title" = "Country";

// Dialog List
"DialogList.TabTitle" = "Chats";
"DialogList.Title" = "Chats";
"DialogList.SearchLabel" = "Search for messages or users";
"DialogList.NoMessagesTitle" = "You have no conversations yet";
"DialogList.NoMessagesText" = "Start messaging by pressing the pencil button in the top right corner or go to the Contacts section.";
"DialogList.SingleTypingSuffix" = "%@ is typing";
"DialogList.SingleRecordingAudioSuffix" = "%@ is recording audio";
"DialogList.SingleUploadingPhotoSuffix" = "%@ is sending photo";
"DialogList.SingleUploadingVideoSuffix" = "%@ is sending video";
"DialogList.SingleRecordingVideoMessageSuffix" = "%@ is recording video";
"DialogList.SingleUploadingFileSuffix" = "%@ is sending file";
"DialogList.MultipleTypingSuffix" = "%d are typing";
"DialogList.Typing" = "typing";
"DialogList.ClearHistoryConfirmation" = "Clear History";
"DialogList.DeleteConversationConfirmation" = "Delete and Exit";
"DialogList.AwaitingEncryption" = "Waiting for %@ to get online...";
"DialogList.EncryptionRejected" = "Secret chat cancelled";
"DialogList.EncryptionProcessing" = "Exchanging encryption keys...";
"DialogList.EncryptedChatStartedOutgoing" = "%@ joined your secret chat.";
"DialogList.EncryptedChatStartedIncoming" = "%@ created a secret chat.";

// Compose
"Compose.TokenListPlaceholder" = "Whom would you like to message?";
"Compose.NewMessage" = "New Message";
"Compose.NewGroup" = "New Group";
"Compose.NewGroupTitle" = "New Group";
"Compose.NewEncryptedChat" = "New Secret Chat";
"Compose.NewEncryptedChatTitle" = "New Secret Chat";
"Compose.Create" = "Create";

// Contacts
"Contacts.TabTitle" = "Contacts";
"Contacts.Title" = "Contacts";
"Contacts.FailedToSendInvitesMessage" = "An error occurred.";
"Contacts.AccessDeniedError" = "Telegram does not have access to your contacts";
"Contacts.AccessDeniedHelpLandscape" = "Please go to your %@ Settings — Privacy — Contacts.\nThen select ON for Telegram.";
"Contacts.AccessDeniedHelpPortrait" = "Please go to your %@ Settings — Privacy — Contacts. Then select ON for Telegram.";
"Contacts.AccessDeniedHelpON" = "ON";
"Contacts.InviteToTelegram" = "Invite to Telegram";
"Contacts.InviteFriends" = "Invite Friends";
"Contacts.SelectAll" = "Select All";

// Conversation
"Conversation.InputTextPlaceholder" = "Message";
"Conversation.typing" = "typing";
"Conversation.MessageDeliveryFailed" = "Your message was not sent. Tap \"Resend\" to send this message.";
"Conversation.MessageDialogEdit" = "Edit";
"Conversation.MessageDialogRetry" = "Resend";
"Conversation.MessageDialogRetryAll" = "Resend %1$d Messages";
"Conversation.MessageDialogDelete" = "Delete";
"Conversation.LinkDialogOpen" = "Open";
"Conversation.LinkDialogCopy" = "Copy";
"Conversation.ForwardTitle" = "Forward";
"Conversation.ForwardChats" = "Chats";
"Conversation.ForwardContacts" = "Contacts";
"Conversation.StatusKickedFromGroup" = "you were removed from the group";
"Conversation.StatusLeftGroup" = "you have left the group";
"Conversation.StatusTyping" = "typing";
"Conversation.Call" = "Call";
"Conversation.Mute" = "Mute";
"ChatList.Mute" = "Mute";
"Conversation.TitleMute" = "Mute";
"Conversation.Unmute" = "Unmute";
"ChatList.Unmute" = "Unmute";
"Conversation.TitleUnmute" = "Unmute";
"Conversation.Edit" = "Edit";
"Conversation.Info" = "Info";
"Conversation.Search" = "Search";
"Conversation.Unblock" = "Unblock";
"Conversation.ClearAll" = "Delete All";
"Conversation.Location" = "Location";
"Conversation.Contact" = "Contact";
"Conversation.BlockUser" = "Block User";
"Conversation.UnblockUser" = "Unblock User";
"Conversation.UnsupportedMedia" = "This message is not supported on your version of Telegram. Update the app to view:\nhttps://telegram.org/update";
"Conversation.EncryptionWaiting" = "Waiting for %@ to get online...";
"Conversation.EncryptionProcessing" = "Exchanging encryption keys...";
"Conversation.EmptyPlaceholder" = "No messages here yet...";
"Conversation.EncryptedPlaceholderTitleIncoming" = "%@ invited you to join a secret chat.";
"Conversation.EncryptedPlaceholderTitleOutgoing" = "You have invited %@ to join a secret chat.";
"Conversation.EncryptedDescriptionTitle" = "Secret chats:";
"Conversation.EncryptedDescription1" = "Use end-to-end encryption";
"Conversation.EncryptedDescription2" = "Leave no trace on our servers";
"Conversation.EncryptedDescription3" = "Have a self-destruct timer";
"Conversation.EncryptedDescription4" = "Do not allow forwarding";
"Conversation.ContextMenuCopy" = "Copy";
"Conversation.ContextMenuDelete" = "Delete";
"Conversation.ContextMenuForward" = "Forward";
"Conversation.ContextMenuMore" = "More...";

"Conversation.StatusMembers_0" = "%@ members";
"Conversation.StatusMembers_1" = "1 member";
"Conversation.StatusMembers_2" = "2 members";
"Conversation.StatusMembers_3_10" = "%@ members";
"Conversation.StatusMembers_many" = "%@ members";
"Conversation.StatusMembers_any" = "%@ members";

"Conversation.StatusOnline_1" = "1 online";
"Conversation.StatusOnline_2" = "2 online";
"Conversation.StatusOnline_3_10" = "%@ online";
"Conversation.StatusOnline_any" = "%@ online";
"Conversation.StatusOnline_many" = "%@ online";
"Conversation.StatusOnline_0" = "%@ online";

"Conversation.UnreadMessages" = "Unread Messages";

// Notification
"Notification.RenamedChat" = "%@ renamed group";
"Notification.RenamedChannel" = "Channel renamed";
"Notification.ChangedGroupPhoto" = "%@ changed group photo";
"Notification.RemovedGroupPhoto" = "%@ removed group photo";
"Notification.JoinedChat" = "%@ joined the group";
"Notification.JoinedChannel" = "%@ joined the channel";
"Notification.Invited" = "%@ invited %@";
"Notification.InvitedMultiple" = "%@ invited %@";
"Notification.LeftChat" = "%@ left the group";
"Notification.LeftChannel" = "%@ left the channel";
"Notification.Kicked" = "%@ removed %@";
"Notification.CreatedChat" = "%@ created a group";
"Notification.CreatedChannel" = "Channel created";
"Notification.CreatedGroup" = "Group created";
"Notification.CreatedChatWithTitle" = "%@ created the group \"%@\" ";
"Notification.Joined" = "%@ joined Telegram";
"Notification.ChangedGroupName" = "%@ changed group name to \"%@\" ";
"Notification.NewAuthDetected" = "%1$@,\nWe detected a login into your account from a new device on %2$@, %3$@ at %4$@\n\nDevice: %5$@\nLocation: %6$@\n\nIf this wasn't you, you can go to Settings — Privacy and Security — Sessions and terminate that session.\n\nIf you think that somebody logged in to your account against your will, you can enable two-step verification in Privacy and Security settings.\n\nSincerely,\nThe Telegram Team";
"Notification.MessageLifetimeChanged" = "%1$@ set the self-destruct timer to %2$@";
"Notification.MessageLifetimeChangedOutgoing" = "You set the self-destruct timer to %1$@";
"Notification.MessageLifetimeRemoved" = "%1$@ disabled the self-destruct timer";
"Notification.MessageLifetimeRemovedOutgoing" = "You disabled the self-destruct timer";
"Notification.MessageLifetime2s" = "2 seconds";
"Notification.MessageLifetime5s" = "5 seconds";
"Notification.MessageLifetime1m" = "1 minute";
"Notification.MessageLifetime1h" = "1 hour";
"Notification.MessageLifetime1d" = "1 day";
"Notification.MessageLifetime1w" = "1 week";

"Notification.Exceptions.AlwaysOn" = "Always On";
"Notification.Exceptions.AlwaysOff" = "Always Off";
"Notification.Exceptions.MutedUntil" = "Muted until %@";

"Notification.Exceptions.AddException" = "Add an Exception";
"Notification.Exceptions.NewException" = "New Exception";
"Notification.Exceptions.NewException.NotificationHeader" = "NOTIFICATIONS";
"Notification.Exceptions.Sound" = "Sound: %@";



// Message
"Message.Photo" = "Photo";
"Message.Video" = "Video";
"Message.Location" = "Location";
"Message.Contact" = "Contact";
"Message.File" = "File";
"Message.Sticker" = "Sticker";
"Message.StickerText" = "Sticker %@";
"Message.Audio" = "Voice Message";
"Message.ForwardedMessage" = "Forwarded Message\nFrom: %@";
"Message.Animation" = "GIF";
"Message.Game" = "Game";

// Conversation Profile
"ConversationProfile.ErrorCreatingConversation" = "An error occurred";
"ConversationProfile.UnknownAddMemberError" = "An unexpected error has occurred. Our wizards have been notified and will fix the problem soon. Sorry.";
"ConversationProfile.UsersTooMuchError" = "Sorry, this group is full. You cannot add any more members here.";

"ConversationProfile.LeaveDeleteAndExit" = "Delete and Exit";
"Group.LeaveGroup" = "Leave Group";
"Group.DeleteGroup" = "Delete Group";

"Conversation.Megabytes" = "%.1f MB";
"Conversation.Kilobytes" = "%d KB";
"Conversation.Bytes" = "%d B";
"Conversation.ShareMyContactInfo" = "Share My Contact Info";
"Conversation.AddContact" = "Add Contact";
"Conversation.SendMessage" = "Send Message";
"Conversation.EncryptionCanceled" = "Secret chat cancelled";
"Conversation.DeleteManyMessages" = "Delete Messages";
"Conversation.SlideToCancel" = "Slide to cancel";
"Conversation.ApplyLocalization" = "Apply Localization";
"Conversation.OpenFile" = "Open File";

// Media Picker
"MediaPicker.Send" = "Send";
"SearchImages.Title" = "Albums";
"MediaPicker.CameraRoll" = "Camera Roll";
"SearchImages.NoImagesFound" = "No images found";

// User Profile
"Profile.CreateEncryptedChatError" = "An error occurred.";
"Profile.CreateEncryptedChatOutdatedError" = "Cannot create a secret chat with %@.\n%@ is using an older version of Telegram and needs to update first.";
"Profile.CreateNewContact" = "Create New Contact";
"Profile.AddToExisting" = "Add to Existing Contact";
"Profile.EncryptionKey" = "Encryption Key";
"Profile.MessageLifetimeForever" = "Off";
"Profile.MessageLifetime2s" = "2s";
"Profile.MessageLifetime5s" = "5s";
"Profile.MessageLifetime1m" = "1m";
"Profile.MessageLifetime1h" = "1h";
"Profile.MessageLifetime1d" = "1d";
"Profile.MessageLifetime1w" = "1w";
"Profile.ShareContactButton" = "Share Contact";

// User Info
"UserInfo.Title" = "Info";
"UserInfo.FirstNamePlaceholder" = "First Name";
"UserInfo.LastNamePlaceholder" = "Last Name";
"UserInfo.GenericPhoneLabel" = "mobile";
"UserInfo.SendMessage" = "Send Message";
"UserInfo.AddContact" = "Add Contact";
"UserInfo.ShareContact" = "Share Contact";
"UserInfo.StartSecretChat" = "Start Secret Chat";
"UserInfo.StartSecretChatConfirmation" = "Are you sure you want to start a secret chat with %@?";
"UserInfo.StartSecretChatStart" = "Start";
"UserInfo.DeleteContact" = "Delete Contact";
"UserInfo.CreateNewContact" = "Create New Contact";
"UserInfo.AddToExisting" = "Add to Existing";
"UserInfo.AddPhone" = "add phone";
"UserInfo.NotificationsEnabled" = "Enabled";
"UserInfo.NotificationsDisabled" = "Disabled";
"UserInfo.NotificationsEnable" = "Enable";
"UserInfo.NotificationsDisable" = "Disable";
"UserInfo.Invite" = "Invite to Telegram";

// New Contact
"NewContact.Title" = "New Contact";

// Phone Label
"PhoneLabel.Title" = "Label";

// Secret Chat
"SecretChat.Title" = "Secret Chat";

// Group Info
"GroupInfo.Title" = "Group Info";
"GroupInfo.GroupNamePlaceholder" = "Group Name";
"GroupInfo.BroadcastListNamePlaceholder" = "List Name";
"GroupInfo.SetGroupPhoto" = "Set Group Photo";
"GroupInfo.SetGroupPhotoStop" = "Stop";
"GroupInfo.SetGroupPhotoDelete" = "Delete Photo";
"GroupInfo.Notifications" = "Notifications";
"GroupInfo.Sound" = "Sound";
"GroupInfo.SetSound" = "Set Sound";
"GroupInfo.SharedMedia" = "Shared Media";
"GroupInfo.SharedMediaNone" = "None";
"GroupInfo.DeleteAndExit" = "Delete and Exit";
"GroupInfo.DeleteAndExitConfirmation" = "You will not be able to join this group again.";
"GroupInfo.ParticipantCount_1" = "1 MEMBER";
"GroupInfo.ParticipantCount_2" = "2 MEMBERS";
"GroupInfo.ParticipantCount_3_10" = "%@ MEMBERS";
"GroupInfo.ParticipantCount_any" = "%@ MEMBERS";
"GroupInfo.ParticipantCount_many" = "%@ MEMBERS";
"GroupInfo.ParticipantCount_0" = "%@ MEMBERS";
"GroupInfo.AddParticipant" = "Add Member";
"GroupInfo.AddParticipantTitle" = "Contacts";
"GroupInfo.AddParticipantConfirmation" = "Add %@ to the group?";
"GroupInfo.LeftStatus" = "You have left the group";

// Encryption Key
"EncryptionKey.Title" = "Encryption Key";
"EncryptionKey.Description" = "This image and text were derived from the encryption key for this secret chat with %1$@.\n\n If they look the same on %2$@'s device, end-to-end encryption is guaranteed.\n\nLearn more at telegram.org";

// Conversation media
"ConversationMedia.Title" = "Media";

// Preview
"Preview.DeletePhoto" = "Delete Photo";
"Preview.SaveToCameraRoll" = "Save to Camera Roll";

// Map
"Map.ChooseLocationTitle" = "Location";
"Map.Map" = "Map";
"Map.Satellite" = "Satellite";
"Map.Hybrid" = "Hybrid";
"Map.GetDirections" = "Get Directions";
"Map.OpenInGoogleMaps" = "Open in Google Maps";

// Web
"Web.Error" = "Couldn't load page";
"Web.OpenExternal" = "Open in Safari";

// Document
"Document.TargetConfirmationFormat" = "Send file ({size}) to {target}?";

// Dialog List
"DialogList.You" = "You";

// Settings
"Settings.SetProfilePhoto" = "Set Profile Photo";
"Settings.Logout" = "Log Out";
"Settings.Title" = "Settings";
"Settings.NotificationsAndSounds" = "Notifications and Sounds";
"Settings.ChatSettings" = "Data and Storage";
"Settings.BlockedUsers" = "Blocked Users";
"Settings.ChatBackground" = "Chat Background";
"Settings.Support" = "Ask a Question";
"Settings.FAQ" = "Telegram FAQ";
"Settings.FAQ_URL" = "https://telegram.org/faq#general";
"Settings.FAQ_Intro" = "Please note that Telegram Support is done by volunteers. We try to respond as quickly as possible, but it may take a while.\n\nPlease take a look at the Telegram FAQ: it has important troubleshooting tips and answers to most questions.";
"Settings.FAQ_Button" = "FAQ";
"Settings.SaveIncomingPhotos" = "Save Incoming Photos";

// Notifications and Sounds
"Notifications.Title" = "Notifications";
"Notifications.MessageNotifications" = "MESSAGE NOTIFICATIONS";
"Notifications.MessageNotificationsAlert" = "Alert";
"Notifications.MessageNotificationsPreview" = "Message Preview";
"Notifications.MessageNotificationsSound" = "Sound";
"Notifications.MessageNotificationsHelp" = "You can set custom notifications for specific users on their Info page.";
"Notifications.MessageNotificationsExceptionsHelp" = "Set custom notifications for specific users.";



"Notifications.GroupNotifications" = "GROUP NOTIFICATIONS";
"Notifications.GroupNotificationsAlert" = "Alert";
"Notifications.GroupNotificationsPreview" = "Message Preview";
"Notifications.GroupNotificationsSound" = "Sound";
"Notifications.GroupNotificationsHelp" = "You can set custom notifications for specific groups on the Group Info page.";
"Notifications.GroupNotificationsExceptionsHelp" = "Set custom notifications for specific groups.";

"Notifications.ChannelNotifications" = "CHANNEL NOTIFICATIONS";
"Notifications.ChannelNotificationsAlert" = "Alert";
"Notifications.ChannelNotificationsPreview" = "Message Preview";
"Notifications.ChannelNotificationsSound" = "Sound";
"Notifications.ChannelNotificationsHelp" = "You can set custom notifications for specific channels on the Channel Info page.";
"Notifications.ChannelNotificationsExceptionsHelp" = "Set custom notifications for specific channels.";

"Notifications.TextTone" = "Text Tone";
"Notifications.AlertTones" = "ALERT TONES";
"Notifications.ClassicTones" = "CLASSIC";

"Notifications.InAppNotifications" = "IN-APP NOTIFICATIONS";
"Notifications.InAppNotificationsSounds" = "In-App Sounds";
"Notifications.InAppNotificationsVibrate" = "In-App Vibrate";
"Notifications.InAppNotificationsPreview" = "In-App Preview";

"Notifications.Reset" = "Reset";
"Notifications.ResetAllNotifications" = "Reset All Notifications";
"Notifications.ResetAllNotificationsHelp" = "Undo all custom notification settings for all your contacts and groups.";

// Chat Settings
"ChatSettings.Title" = "Data and Storage";
"ChatSettings.Appearance" = "APPEARANCE";
"ChatSettings.TextSize" = "Text Size";
"ChatSettings.TextSizeUnits" = "pt";
"ChatSettings.AutomaticPhotoDownload" = "AUTOMATIC PHOTO DOWNLOAD";
"ChatSettings.AutomaticAudioDownload" = "AUTOMATIC AUDIO DOWNLOAD";
"ChatSettings.PrivateChats" = "Private Chats";
"ChatSettings.Groups" = "Groups";
"ChatSettings.Cache" = "Storage Usage";

// Usage
"Cache.Title" = "Storage Usage";
"Cache.ClearCache" = "Clear Cache";
"Cache.KeepMedia" = "Keep Media";
"Cache.Help" = "Photos, videos and other files from cloud chats that you have **not accessed** during this period will be removed from this device to save disk space.\n\nAll media will stay in the Telegram cloud and can be re-downloaded if you need it again.";

// Blocked Users
"BlockedUsers.Title" = "Blocked";
"BlockedUsers.SelectUserTitle" = "Block User";
"BlockedUsers.BlockUser" = "Block User...";
"BlockedUsers.BlockTitle" = "Block";
"BlockedUsers.LeavePrefix" = "Leave ";
"BlockedUsers.Info" = "Blocked users can't send you messages or add you to groups. They will not see your profile pictures, online and last seen status.";
"BlockedUsers.AddNew" = "Add New...";
"BlockedUsers.Unblock" = "Unblock";

// Wallpaper
"Wallpaper.Title" = "Chat Background";
"Wallpaper.PhotoLibrary" = "Photo Library";
"Wallpaper.Set" = "Set";
"Wallpaper.Wallpaper" = "Wallpaper";

"Notification.SecretChatMessageScreenshot" = "%@ took a screenshot!";
"Notification.SecretChatScreenshot" = "Screenshot taken!";

"BroadcastListInfo.AddRecipient" = "Add Recipient";

"Settings.LogoutConfirmationTitle" = "Log out?";
"Settings.LogoutConfirmationText" = "\nNote that you can seamlessly use Telegram on all your devices at once.\n\nRemember, logging out kills all your Secret Chats.";

"Login.PadPhoneHelp" = "\nYou can use your main mobile number to log in to Telegram on all devices.\nDon't use your iPad's SIM number here — we'll need to send you an SMS.\n\nIs this number correct?\n{number}";
"Login.PadPhoneHelpTitle" = "Your Number";

"MessageTimer.Custom" = "Custom";

"MessageTimer.Forever" = "Forever";

"MessageTimer.Seconds_1" = "%@ second";
"MessageTimer.Seconds_2" = "%@ seconds";
"MessageTimer.Seconds_3_10" = "%@ seconds";
"MessageTimer.Seconds_any" = "%@ seconds";
"MessageTimer.Seconds_many" = "%@ seconds";
"MessageTimer.Seconds_0" = "%@ seconds";
"MessageTimer.Minutes_1" = "%@ minute";
"MessageTimer.Minutes_2" = "%@ minutes";
"MessageTimer.Minutes_3_10" = "%@ minutes";
"MessageTimer.Minutes_any" = "%@ minutes";
"MessageTimer.Minutes_many" = "%@ minutes";
"MessageTimer.Minutes_0" = "%@ minutes";
"MessageTimer.Hours_1" = "%@ hour";
"MessageTimer.Hours_2" = "%@ hours";
"MessageTimer.Hours_3_10" = "%@ hours";
"MessageTimer.Hours_any" = "%@ hours";
"MessageTimer.Hours_many" = "%@ hours";
"MessageTimer.Hours_0" = "%@ hours";
"MessageTimer.Days_1" = "%@ day";
"MessageTimer.Days_2" = "%@ days";
"MessageTimer.Days_3_10" = "%@ days";
"MessageTimer.Days_any" = "%@ days";
"MessageTimer.Days_many" = "%@ days";
"MessageTimer.Days_0" = "%@ days";
"MessageTimer.Weeks_1" = "%@ week";
"MessageTimer.Weeks_2" = "%@ weeks";
"MessageTimer.Weeks_3_10" = "%@ weeks";
"MessageTimer.Weeks_any" = "%@ weeks";
"MessageTimer.Weeks_many" = "%@ weeks";
"MessageTimer.Weeks_0" = "%@ weeks";
"MessageTimer.Months_1" = "%@ month";
"MessageTimer.Months_2" = "%@ months";
"MessageTimer.Months_3_10" = "%@ months";
"MessageTimer.Months_any" = "%@ months";
"MessageTimer.Months_many" = "%@ months";
"MessageTimer.Months_0" = "%@ months";
"MessageTimer.Years_1" = "%@ year";
"MessageTimer.Years_2" = "%@ years";
"MessageTimer.Years_3_10" = "%@ years";
"MessageTimer.Years_any" = "%@ years";
"MessageTimer.Months_many" = "%@ years";

"MessageTimer.ShortSeconds_1" = "%@s";
"MessageTimer.ShortSeconds_2" = "%@s";
"MessageTimer.ShortSeconds_3_10" = "%@s";
"MessageTimer.ShortSeconds_any" = "%@s";
"MessageTimer.ShortSeconds_many" = "%@s";
"MessageTimer.ShortSeconds_0" = "%@s";
"MessageTimer.ShortMinutes_1" = "%@m";
"MessageTimer.ShortMinutes_2" = "%@m";
"MessageTimer.ShortMinutes_3_10" = "%@m";
"MessageTimer.ShortMinutes_any" = "%@m";
"MessageTimer.ShortMinutes_many" = "%@m";
"MessageTimer.ShortMinutes_0" = "%@m";
"MessageTimer.ShortHours_1" = "%@h";
"MessageTimer.ShortHours_2" = "%@h";
"MessageTimer.ShortHours_3_10" = "%@h";
"MessageTimer.ShortHours_any" = "%@h";
"MessageTimer.ShortHours_many" = "%@h";
"MessageTimer.ShortHours_0" = "%@h";
"MessageTimer.ShortDays_1" = "%@d";
"MessageTimer.ShortDays_2" = "%@d";
"MessageTimer.ShortDays_3_10" = "%@d";
"MessageTimer.ShortDays_any" = "%@d";
"MessageTimer.ShortDays_many" = "%@d";
"MessageTimer.ShortDays_0" = "%@d";
"MessageTimer.ShortWeeks_1" = "%@w";
"MessageTimer.ShortWeeks_2" = "%@w";
"MessageTimer.ShortWeeks_3_10" = "%@w";
"MessageTimer.ShortWeeks_any" = "%@w";
"MessageTimer.ShortWeeks_many" = "%@w";
"MessageTimer.ShortMonths_1" = "%@mo";
"MessageTimer.ShortMonths_any" = "%@mo";

"Activity.UploadingPhoto" = "sending photo";
"Activity.UploadingVideo" = "sending video";
"Activity.UploadingDocument" = "sending file";
"Activity.RecordingAudio" = "recording audio";
"Activity.RecordingVideoMessage" = "recording video";

"Compatibility.SecretMediaVersionTooLow" = "%@ is using an older version of Telegram, so secret photos will be shown in compatibility mode.\n\nOnce %@ updates Telegram, photos with timers for 1 minute or less will start working in 'Tap and hold to view' mode, and you will be notified whenever the other party takes a screenshot.";

"Contacts.GlobalSearch" = "Global Search";
"Profile.Username" = "username";
"Settings.Username" = "Username";
"Settings.UsernameEmpty" = "Add";

"Username.Title" = "Username";
"Username.Placeholder" = "Your Username";
"Username.Help" = "You can choose a username on **Telegram**. If you do, other people will be able to find you by this username and contact you without knowing your phone number.\n\nYou can use **a-z**, **0-9** and underscores. Minimum length is **5** characters.";
"Username.InvalidTooShort" = "A username must have at least 5 characters.";
"Username.InvalidStartsWithNumber" = "Sorry, a username can't start with a number.";
"Username.InvalidCharacters" = "Sorry, this username is invalid.";
"Username.InvalidTaken" = "Sorry, this username is already taken.";

"Username.CheckingUsername" = "Checking username...";
"Username.UsernameIsAvailable" = "%@ is available.";

"WebSearch.Images" = "Images";
"WebSearch.GIFs" = "GIFs";
"WebSearch.RecentSectionTitle" = "Recent";
"WebSearch.RecentSectionClear" = "Clear";

"Settings.PrivacySettings" = "Privacy and Security";

"UserCount_1" = "1 user";
"UserCount_2" = "2 users";
"UserCount_3_10" = "%@ users";
"UserCount_any" = "%@ users";
"UserCount_many" = "%@ users";
"UserCount_0" = "%@ users";

"PrivacySettings.Title" = "Privacy and Security";

"PrivacySettings.PrivacyTitle" = "PRIVACY";
"PrivacySettings.LastSeen" = "Last Seen";
"PrivacySettings.LastSeenTitle" = "Last Seen";
"PrivacySettings.LastSeenEverybody" = "Everybody";
"PrivacySettings.LastSeenContacts" = "My Contacts";
"PrivacySettings.LastSeenNobody" = "Nobody";

"PrivacySettings.LastSeenEverybodyMinus" = "Everybody (-%@)";
"PrivacySettings.LastSeenContactsPlus" = "My Contacts (+%@)";
"PrivacySettings.LastSeenContactsMinus" = "My Contacts (-%@)";
"PrivacySettings.LastSeenContactsMinusPlus" = "My Contacts (-%@, +%@)";
"PrivacySettings.LastSeenNobodyPlus" = "Nobody (+%@)";

"PrivacySettings.SecurityTitle" = "SECURITY";

"PrivacySettings.DeleteAccountTitle" = "DELETE MY ACCOUNT";
"PrivacySettings.DeleteAccountIfAwayFor" = "If Away For";
"PrivacySettings.DeleteAccountHelp" = "If you do not log in at least once within this period, your account will be deleted along with all groups, messages and contacts.";

"PrivacyLastSeenSettings.Title" = "Last Seen";
"PrivacyLastSeenSettings.CustomHelp" = "Important: you won't be able to see Last Seen times for people with whom you don't share your Last Seen time. Approximate last seen will be shown instead (recently, within a week, within a month).";
"PrivacyLastSeenSettings.AlwaysShareWith" = "Always Share With";
"PrivacyLastSeenSettings.NeverShareWith" = "Never Share With";
"PrivacyLastSeenSettings.CustomShareSettingsHelp" = "These settings will override the values above.";

"PrivacyLastSeenSettings.CustomShareSettings.Delete" = "Delete";
"PrivacyLastSeenSettings.AlwaysShareWith.Title" = "Always Share";
"PrivacyLastSeenSettings.AlwaysShareWith.Placeholder" = "Always share with users...";
"PrivacyLastSeenSettings.NeverShareWith.Title" = "Never Share";
"PrivacyLastSeenSettings.NeverShareWith.Placeholder" = "Never share with users...";
"PrivacyLastSeenSettings.EmpryUsersPlaceholder" = "Add Users";
"PrivacyLastSeenSettings.AddUsers_1" = "Add 1 user to this list?";
"PrivacyLastSeenSettings.AddUsers_2" = "Add 2 users to this list?";
"PrivacyLastSeenSettings.AddUsers_3_10" = "Add %@ users to this list?";
"PrivacyLastSeenSettings.AddUsers_any" = "Add %@ users to this list?";
"PrivacyLastSeenSettings.AddUsers_many" = "Add %@ users to this list?";
"PrivacyLastSeenSettings.AddUsers_0" = "Add %@ users to this list?";

// Photo Editor
"PhotoEditor.DiscardChanges" = "Discard Changes";

"PhotoEditor.Original" = "Original";

"PhotoEditor.CropReset" = "RESET";
"PhotoEditor.CropAuto" = "AUTO";
"PhotoEditor.CropAspectRatioOriginal" = "Original";
"PhotoEditor.CropAspectRatioSquare" = "Square";

"PhotoEditor.EnhanceTool" = "Enhance";
"PhotoEditor.ExposureTool" = "Brightness";
"PhotoEditor.ContrastTool" = "Contrast";
"PhotoEditor.WarmthTool" = "Warmth";
"PhotoEditor.SaturationTool" = "Saturation";
"PhotoEditor.HighlightsTool" = "Highlights";
"PhotoEditor.ShadowsTool" = "Shadows";
"PhotoEditor.VignetteTool" = "Vignette";
"PhotoEditor.GrainTool" = "Grain";
"PhotoEditor.SharpenTool" = "Sharpen";

"PhotoEditor.BlurToolOff" = "Off";
"PhotoEditor.BlurToolRadial" = "Radial";
"PhotoEditor.BlurToolLinear" = "Linear";

"PhotoEditor.Set" = "Set";
"PhotoEditor.Skip" = "Skip";

// Camera
"Camera.PhotoMode" = "PHOTO";
"Camera.VideoMode" = "VIDEO";
"Camera.SquareMode" = "SQUARE";
"Camera.FlashOff" = "Off";
"Camera.FlashOn" = "On";
"Camera.FlashAuto" = "Auto";
"Camera.Retake" = "Retake";

"Settings.PhoneNumber" = "Change Number";

"PhoneNumberHelp.Help" = "You can change your Telegram number here. Your account and all your cloud data — messages, media, contacts, etc. will be moved to the new number.\n\n**Important:** all your Telegram contacts will get your **new number** added to their address book, provided they had your old number and you haven't blocked them in Telegram.";
"PhoneNumberHelp.Alert" = "All your Telegram contacts will get your new number added to their address book, provided they had your old number and you haven't blocked them in Telegram.";
"PhoneNumberHelp.ChangeNumber" = "Change Number";

"ChangePhoneNumberNumber.Title" = "Change Number";
"ChangePhoneNumberNumber.NewNumber" = "NEW NUMBER";
"ChangePhoneNumberNumber.Help" = "We will send an SMS with a confirmation code to your new number.";
"ChangePhoneNumberNumber.NumberPlaceholder" = "Enter your new number";

"ChangePhoneNumberCode.Code" = "YOUR CODE";
"ChangePhoneNumberCode.CodePlaceholder" = "Code";
"ChangePhoneNumberCode.Help" = "We have sent you an SMS with the code";
"ChangePhoneNumberCode.CallTimer" = "Telegram will call you in %@";
"ChangePhoneNumberCode.RequestingACall" = "Requesting a call from Telegram...";
"ChangePhoneNumberCode.Called" = "Telegram dialed your number";

"LoginPassword.Title" = "Your Password";
"LoginPassword.PasswordPlaceholder" = "Password";
"LoginPassword.InvalidPasswordError" = "Invalid password. Please try again.";
"LoginPassword.FloodError" = "Limit exceeded. Please try again later.";
"LoginPassword.ForgotPassword" = "Forgot password?";
"LoginPassword.PasswordHelp" = "Two-Step verification enabled. Your account is protected with an additional password.";
"LoginPassword.ResetAccount" = "Reset Account";

"QuickSend.Photos_1" = "Send 1 Photo";
"QuickSend.Photos_2" = "Send 2 Photos";
"QuickSend.Photos_3_10" = "Send %@ Photos";
"QuickSend.Photos_any" = "Send %@ Photos";
"QuickSend.Photos_many" = "Send %@ Photos";
"QuickSend.Photos_0" = "Send %@ Photos";

"Share.Title" = "Share";
"Forward.ConfirmMultipleFiles_1" = "Send 1 file to {target}?";
"Forward.ConfirmMultipleFiles_2" = "Send 2 files to {target}?";
"Forward.ConfirmMultipleFiles_3_10" = "Send %@ files to {target}?";
"Forward.ConfirmMultipleFiles_any" = "Send %@ files to {target}?";
"Forward.ConfirmMultipleFiles_many" = "Send %@ files to {target}?";
"Forward.ConfirmMultipleFiles_0" = "Send %@ files to {target}?";

"Notification.Reply" = "Reply";
"Notification.Mute1h" = "Mute for 1 hour";
"Notification.Mute1hMin" = "Mute for 1h";
"Conversation.ContextMenuShare" = "Share";
"Conversation.ContextMenuLookUp" = "Look Up";

"SharedMedia.TitleAll" = "Shared Media";

"SharedMedia.Photo_1" = "1 photo";
"SharedMedia.Photo_2" = "2 photos";
"SharedMedia.Photo_3_10" = "%@ photos";
"SharedMedia.Photo_any" = "%@ photos";
"SharedMedia.Photo_many" = "%@ photos";
"SharedMedia.Photo_0" = "%@ photos";

"SharedMedia.Video_1" = "1 video";
"SharedMedia.Video_2" = "2 videos";
"SharedMedia.Video_3_10" = "%@ videos";
"SharedMedia.Video_any" = "%@ videos";
"SharedMedia.Video_many" = "%@ videos";
"SharedMedia.Video_0" = "%@ videos";

"SharedMedia.File_1" = "1 file";
"SharedMedia.File_2" = "2 files";
"SharedMedia.File_3_10" = "%@ files";
"SharedMedia.File_any" = "%@ files";
"SharedMedia.File_many" = "%@ files";
"SharedMedia.File_0" = "%@ files";

"SharedMedia.Generic_1" = "1 media file";
"SharedMedia.Generic_2" = "2 media files";
"SharedMedia.Generic_3_10" = "%@ media files";
"SharedMedia.Generic_any" = "%@ media files";
"SharedMedia.Generic_many" = "%@ media files";
"SharedMedia.Generic_0" = "%@ media files";

"FileSize.B" = "%@ B";
"FileSize.KB" = "%@ KB";
"FileSize.MB" = "%@ MB";
"FileSize.GB" = "%@ GB";

"DownloadingStatus" = "Downloading %@ of %@";

"Time.MonthOfYear_m1" = "January %@";
"Time.MonthOfYear_m2" = "February %@";
"Time.MonthOfYear_m3" = "March %@";
"Time.MonthOfYear_m4" = "April %@";
"Time.MonthOfYear_m5" = "May %@";
"Time.MonthOfYear_m6" = "June %@";
"Time.MonthOfYear_m7" = "July %@";
"Time.MonthOfYear_m8" = "August %@";
"Time.MonthOfYear_m9" = "September %@";
"Time.MonthOfYear_m10" = "October %@";
"Time.MonthOfYear_m11" = "November %@";
"Time.MonthOfYear_m12" = "December %@";

"Time.PreciseDate_m1" = "Jan %1$@, %2$@ at %3$@";
"Time.PreciseDate_m2" = "Feb %1$@, %2$@ at %3$@";
"Time.PreciseDate_m3" = "Mar %1$@, %2$@ at %3$@";
"Time.PreciseDate_m4" = "Apr %1$@, %2$@ at %3$@";
"Time.PreciseDate_m5" = "May %1$@, %2$@ at %3$@";
"Time.PreciseDate_m6" = "Jun %1$@, %2$@ at %3$@";
"Time.PreciseDate_m7" = "Jul %1$@, %2$@ at %3$@";
"Time.PreciseDate_m8" = "Aug %1$@, %2$@ at %3$@";
"Time.PreciseDate_m9" = "Sep %1$@, %2$@ at %3$@";
"Time.PreciseDate_m10" = "Oct %1$@, %2$@ at %3$@";
"Time.PreciseDate_m11" = "Nov %1$@, %2$@ at %3$@";
"Time.PreciseDate_m12" = "Dec %1$@, %2$@ at %3$@";

"Time.MediumDate" = "%1$@ at %2$@";

"MuteFor.Hours_1" = "Mute for 1 hour";
"MuteFor.Hours_2" = "Mute for 2 hours";
"MuteFor.Hours_3_10" = "Mute for %@ hours";
"MuteFor.Hours_any" = "Mute for %@ hours";
"MuteFor.Hours_many" = "Mute for %@ hours";
"MuteFor.Hours_0" = "Mute for %@ hours";

"MuteFor.Days_1" = "Mute for 1 day";
"MuteFor.Days_2" = "Mute for 2 days";
"MuteFor.Days_3_10" = "Mute for %@ days";
"MuteFor.Days_any" = "Mute for %@ days";
"MuteFor.Days_many" = "Mute for %@ days";
"MuteFor.Days_0" = "Mute for %@ days";

"MuteExpires.Minutes_1" = "in 1 minute";
"MuteExpires.Minutes_2" = "in 2 minutes";
"MuteExpires.Minutes_3_10" = "in %@ minutes";
"MuteExpires.Minutes_any" = "in %@ minutes";
"MuteExpires.Minutes_many" = "in %@ minutes";
"MuteExpires.Minutes_0" = "in %@ minutes";

"MuteExpires.Hours_1" = "in 1 hour";
"MuteExpires.Hours_2" = "in 2 hours";
"MuteExpires.Hours_3_10" = "in %@ hours";
"MuteExpires.Hours_any" = "in %@ hours";
"MuteExpires.Hours_many" = "in %@ hours";
"MuteExpires.Hours_0" = "in %@ hours";

"MuteExpires.Days_1" = "in 1 day";
"MuteExpires.Days_2" = "in 2 days";
"MuteExpires.Days_3_10" = "in %@ days";
"MuteExpires.Days_any" = "in %@ days";
"MuteExpires.Days_many" = "in %@ days";
"MuteExpires.Days_0" = "in %@ days";

"SharedMedia.EmptyTitle" = "No media files yet";
"SharedMedia.EmptyText" = "Share photos and videos in this chat\n — or this paperclip stays unhappy.";
"SharedMedia.EmptyFilesText" = "You can send and receive\nfiles of any type up to 1.5 GB each\nand access them anywhere.";

"ShareFileTip.Title" = "Sharing Files";
"ShareFileTip.Text" = "You can share **uncompressed** media files from your Camera Roll here.\n\nTo share files of any other type, open them on your %@ (e.g. in your browser), tap **Open in...** or the action button and choose Telegram.";
"ShareFileTip.CloseTip" = "Close Tip";

"DialogList.SearchSectionDialogs" = "Chats and Contacts";
"DialogList.SearchSectionChats" = "Chats";
"DialogList.SearchSectionGlobal" = "Global Search";
"DialogList.SearchSectionMessages" = "Messages";

"Username.LinkHint" = "This link opens a chat with you in Telegram:[\nhttps://t.me/%@]";
"Username.LinkCopied" = "Copied link to clipboard";

"SharedMedia.DeleteItemsConfirmation_1" = "Delete media file?";
"SharedMedia.DeleteItemsConfirmation_2" = "Delete 2 media files?";
"SharedMedia.DeleteItemsConfirmation_3_10" = "Delete %@ media files?";
"SharedMedia.DeleteItemsConfirmation_any" = "Delete %@ media files?";
"SharedMedia.DeleteItemsConfirmation_many" = "Delete %@ media files?";
"SharedMedia.DeleteItemsConfirmation_0" = "Delete %@ media files?";

"PrivacySettings.Passcode" = "Passcode Lock";
"PasscodeSettings.Title" = "Passcode Lock";
"PasscodeSettings.TurnPasscodeOn" = "Turn Passcode On";
"PasscodeSettings.TurnPasscodeOff" = "Turn Passcode Off";
"PasscodeSettings.ChangePasscode" = "Change Passcode";
"PasscodeSettings.Help" = "When you set up an additional passcode, a lock icon will appear on the chats page. Tap it to lock and unlock the app.\n\nNote: if you forget the passcode, you'll need to delete and reinstall the app. All secret chats will be lost.";
"PasscodeSettings.UnlockWithTouchId" = "Unlock with Touch ID";
"PasscodeSettings.SimplePasscode" = "Simple Passcode";
"PasscodeSettings.SimplePasscodeHelp" = "A simple passcode is a 4 digit number.";
"PasscodeSettings.EncryptData" = "Encrypt Local Database";
"PasscodeSettings.EncryptDataHelp" = "Experimental feature, use with caution. Encrypt your local Telegram data, using a derivative of your passcode as the key.";

"EnterPasscode.EnterTitle" = "Enter your Telegram Passcode";
"EnterPasscode.ChangeTitle" = "Change Passcode";
"EnterPasscode.EnterPasscode" = "Enter your Telegram Passcode";
"EnterPasscode.EnterNewPasscodeNew" = "Enter a passcode";
"EnterPasscode.EnterNewPasscodeChange" = "Enter your new passcode";
"EnterPasscode.RepeatNewPasscode" = "Re-enter your new passcode";
"EnterPasscode.EnterCurrentPasscode" = "Enter your current passcode";
"EnterPasscode.TouchId" = "Unlock Telegram";

"DialogList.PasscodeLockHelp" = "Tap to lock Telegram";

"PasscodeSettings.AutoLock" = "Auto-Lock";
"PasscodeSettings.AutoLock.Disabled" = "Disabled";
"PasscodeSettings.AutoLock.IfAwayFor_1minute" = "If away for 1 min";
"PasscodeSettings.AutoLock.IfAwayFor_5minutes" = "If away for 5 min";
"PasscodeSettings.AutoLock.IfAwayFor_1hour" = "If away for 1 hour";
"PasscodeSettings.AutoLock.IfAwayFor_5hours" = "If away for 5 hours";

"PasscodeSettings.FailedAttempts_1" = "1 Failed Passcode Attempt";
"PasscodeSettings.FailedAttempts_2" = "2 Failed Passcode Attempts";
"PasscodeSettings.FailedAttempts_3_10" = "%@ Failed Passcode Attempts";
"PasscodeSettings.FailedAttempts_any" = "%@ Failed Passcode Attempt";
"PasscodeSettings.FailedAttempts_many" = "%@ Failed Passcode Attempts";
"PasscodeSettings.FailedAttempts_0" = "%@ Failed Passcode Attempts";
"PasscodeSettings.TryAgainIn1Minute" = "Try again in 1 minute";

"AccessDenied.Title" = "Please Allow Access";

"AccessDenied.Contacts" = "Telegram messaging is based on your existing contact list.\n\nPlease go to Settings > Privacy > Contacts and set Telegram to ON.";

"AccessDenied.VoiceMicrophone" = "Telegram needs access to your microphone to send voice messages.\n\nPlease go to Settings > Privacy > Microphone and set Telegram to ON.";

"AccessDenied.VideoMicrophone" = "Telegram needs access to your microphone to record sound in videos recording.\n\nPlease go to Settings > Privacy > Microphone and set Telegram to ON.";

"AccessDenied.MicrophoneRestricted" = "Microphone access is restricted for Telegram.\n\nPlease go to Settings > General > Restrictions > Microphone and set Telegram to ON.";


"AccessDenied.Camera" = "Telegram needs access to your camera to take photos and videos.\n\nPlease go to Settings > Privacy > Camera and set Telegram to ON.";

"AccessDenied.CameraRestricted" = "Camera access is restricted for Telegram.\n\nPlease go to Settings > General > Restrictions > Camera and set Telegram to ON.";

"AccessDenied.CameraDisabled" = "Camera access is globally restricted on your phone.\n\nPlease go to Settings > General > Restrictions and set Camera to ON";

"AccessDenied.PhotosAndVideos" = "Telegram needs access to your photo library to send photos and videos.\n\nPlease go to Settings > Privacy > Photos and set Telegram to ON.";

"AccessDenied.SaveMedia" = "Telegram needs access to your photo library to save photos and videos.\n\nPlease go to Settings > Privacy > Photos and set Telegram to ON.";

"AccessDenied.PhotosRestricted" = "Photo access is restricted for Telegram.\n\nPlease go to Settings > General > Restrictions > Photos and set Telegram to ON.";

"AccessDenied.LocationDenied" = "Telegram needs access to your location so that you can share it with your contacts.\n\nPlease go to Settings > Privacy > Location Services and set Telegram to ON.";

"AccessDenied.LocationDisabled" = "Telegram needs access to your location so that you can share it with your contacts.\n\nPlease go to Settings > Privacy > Location Services and set it to ON.";

"AccessDenied.LocationTracking" = "Telegram needs access to your location to show you on the map.\n\nPlease go to Settings > Privacy > Location Services and set it to ON.";

"AccessDenied.Settings" = "Settings";

"WebSearch.RecentClearConfirmation" = "Are you sure you want to clear recent images?";

"FeatureDisabled.Oops" = "Oops";

"Conversation.ContextMenuReply" = "Reply";

"ForwardedMessages_1" = "Forwarded message";
"ForwardedMessages_2" = "2 forwarded messages";
"ForwardedMessages_3_10" = "%@ forwarded messages";
"ForwardedMessages_any" = "%@ forwarded messages";
"ForwardedMessages_many" = "%@ forwarded messages";
"ForwardedMessages_0" = "%@ forwarded messages";

"ForwardedFiles_1" = "Forwarded file";
"ForwardedFiles_2" = "2 forwarded files";
"ForwardedFiles_3_10" = "%@ forwarded files";
"ForwardedFiles_any" = "%@ forwarded files";
"ForwardedFiles_many" = "%@ forwarded files";
"ForwardedFiles_0" = "%@ forwarded files";

"ForwardedStickers_1" = "Forwarded sticker";
"ForwardedStickers_2" = "2 forwarded stickers";
"ForwardedStickers_3_10" = "%@ forwarded stickers";
"ForwardedStickers_any" = "%@ forwarded stickers";
"ForwardedStickers_many" = "%@ forwarded stickers";
"ForwardedStickers_0" = "%@ forwarded stickers";

"ForwardedPhotos_1" = "Forwarded photo";
"ForwardedPhotos_2" = "2 forwarded photos";
"ForwardedPhotos_3_10" = "%@ forwarded photos";
"ForwardedPhotos_any" = "%@ forwarded photos";
"ForwardedPhotos_many" = "%@ forwarded photos";
"ForwardedPhotos_0" = "%@ forwarded photos";

"ForwardedVideos_1" = "Forwarded video";
"ForwardedVideos_2" = "2 forwarded videos";
"ForwardedVideos_3_10" = "%@ forwarded videos";
"ForwardedVideos_any" = "%@ forwarded videos";
"ForwardedVideos_many" = "%@ forwarded videos";
"ForwardedVideos_0" = "%@ forwarded videos";

"ForwardedAudios_1" = "Forwarded audio";
"ForwardedAudios_2" = "2 forwarded audios";
"ForwardedAudios_3_10" = "%@ forwarded audios";
"ForwardedAudios_any" = "%@ forwarded audios";
"ForwardedAudios_many" = "%@ forwarded audios";
"ForwardedAudios_0" = "%@ forwarded audios";

"ForwardedLocations_1" = "Forwarded location";
"ForwardedLocations_2" = "2 forwarded locations";
"ForwardedLocations_3_10" = "%@ forwarded locations";
"ForwardedLocations_any" = "%@ forwarded locations";
"ForwardedLocations_many" = "%@ forwarded locations";
"ForwardedLocations_0" = "%@ forwarded locations";

"ForwardedGifs_1" = "Forwarded GIF";
"ForwardedGifs_2" = "2 forwarded GIFs";
"ForwardedGifs_3_10" = "%@ forwarded GIFs";
"ForwardedGifs_any" = "%@ forwarded GIFs";
"ForwardedGifs_many" = "%@ forwarded GIFs";
"ForwardedGifs_0" = "%@ forwarded GIFs";

"ForwardedContacts_1" = "Forwarded contact";
"ForwardedContacts_2" = "2 forwarded contacts";
"ForwardedContacts_3_10" = "%@ forwarded contacts";
"ForwardedContacts_any" = "%@ forwarded contacts";
"ForwardedContacts_many" = "%@ forwarded contacts";
"ForwardedContacts_0" = "%@ forwarded contacts";

"ForwardedAuthors2" = "%@, %@";

"PrivacySettings.TwoStepAuth" = "Two-Step Verification";
"TwoStepAuth.Title" = "Two-Step Verification";
"TwoStepAuth.SetPassword" = "Set Additional Password";
"TwoStepAuth.SetPasswordHelp" = "You can set a password that will be required when you log in on a new device in addition to the code you get in the SMS.";
"TwoStepAuth.SetupPasswordTitle" = "Your Password";

"TwoStepAuth.SetupHintTitle" = "Password Hint";
"TwoStepAuth.SetupHint" = "Please create a hint for your password:";

"TwoStepAuth.ChangePassword" = "Change Password";
"TwoStepAuth.RemovePassword" = "Turn Password Off";
"TwoStepAuth.SetupEmail" = "Set Recovery E-Mail";
"TwoStepAuth.ChangeEmail" = "Change Recovery E-Mail";
"TwoStepAuth.PendingEmailHelp" = "Your recovery e-mail %@ is not yet active and pending confirmation.";
"TwoStepAuth.GenericHelp" = "You have enabled Two-Step verification.\nYou'll need the password you set up here to log in to your Telegram account.";

"TwoStepAuth.ConfirmationTitle" = "Two-Step Verification";
"TwoStepAuth.ConfirmationText" = "Please check your e-mail and click on the validation link to complete Two-Step Verification setup. Be sure to check the spam folder as well.";
"TwoStepAuth.ConfirmationAbort" = "Abort Two-Step Verification Setup";

"TwoStepAuth.SetupPasswordEnterPasswordNew" = "Enter a password:";
"TwoStepAuth.SetupPasswordEnterPasswordChange" = "Please enter your new password:";
"TwoStepAuth.SetupPasswordConfirmPassword" = "Please re-enter your password:";
"TwoStepAuth.SetupPasswordConfirmFailed" = "Passwords don't match. Please try again.";

"TwoStepAuth.EnterPasswordTitle" = "Password";
"TwoStepAuth.EnterPasswordPassword" = "Password";
"TwoStepAuth.EnterPasswordHint" = "Hint: %@";
"TwoStepAuth.EnterPasswordHelp" = "You have enabled Two-Step Verification, so your account is protected with an additional password.";
"TwoStepAuth.EnterPasswordInvalid" = "Invalid password. Please try again.";
"TwoStepAuth.EnterPasswordForgot" = "Forgot password?";

"TwoStepAuth.EmailTitle" = "Recovery E-Mail";
"TwoStepAuth.EmailSkip" = "Skip";
"TwoStepAuth.EmailSkipAlert" = "No, seriously.\n\nIf you forget your password, you will lose access to your Telegram account. There will be no way to restore it.";
"TwoStepAuth.Email" = "E-Mail";
"TwoStepAuth.EmailPlaceholder" = "Your E-Mail";
"TwoStepAuth.EmailHelp" = "Please add your valid e-mail. It is the only way to recover a forgotten password.";
"TwoStepAuth.EmailInvalid" = "Invalid e-mail address. Please try again.";
"TwoStepAuth.EmailSent" = "We have sent you an e-mail to confirm your address.";
"TwoStepAuth.PasswordSet" = "Your password for Two-Step Verification is now active.";
"TwoStepAuth.PasswordRemoveConfirmation" = "Are you sure you want to disable your password?";
"TwoStepAuth.EmailCodeExpired" = "This confirmation code has expired. Please try again.";

"TwoStepAuth.RecoveryUnavailable" = "Since you haven't provided a recovery e-mail when setting up your password, your remaining options are either to remember your password or to reset your account.";
"TwoStepAuth.RecoveryFailed" = "Your remaining options are either to remember your password or to reset your account.";
"TwoStepAuth.ResetAccountHelp" = "You will lose all your chats and messages, along with any media and files you've shared, if you proceed with resetting your account.";
"TwoStepAuth.ResetAccountConfirmation" = "You will lose all your chats and messages, along with any media and files you've shared, if you proceed with resetting your account.";

"TwoStepAuth.RecoveryTitle" = "E-Mail Code";
"TwoStepAuth.RecoveryCode" = "Code";
"TwoStepAuth.RecoveryCodeHelp" = "Please check your e-mail and enter the 6-digit code we've sent there to deactivate your cloud password.";
"TwoStepAuth.RecoveryCodeInvalid" = "Invalid code. Please try again.";
"TwoStepAuth.RecoveryCodeExpired" = "We have sent you a new 6-digit code.";
"TwoStepAuth.RecoveryEmailUnavailable" = "Having trouble accessing your e-mail %@?";

"TwoStepAuth.FloodError" = "Limit exceeded. Please try again later.";

"Conversation.FilePhotoOrVideo" = "Photo or Video";
"Conversation.FileICloudDrive" = "iCloud Drive";
"Conversation.FileDropbox" = "Dropbox";

"Conversation.FileOpenIn" = "Open in...";
"Conversation.FileHowToText" = "To share files of any type, open them on your %@ (e.g. in your browser), tap **Open in...** or the action button and choose Telegram.";

"Map.LocationTitle" = "Location";
"Map.OpenInMaps" = "Open in Maps";
"Map.OpenInHereMaps" = "Open in HERE Maps";
"Map.OpenInYandexMaps" = "Open in Yandex Maps";
"Map.OpenInYandexNavigator" = "Open in Yandex Navigator";
"Map.OpenIn" = "Open In";

"Map.SendThisLocation" = "Send This Location";
"Map.SendMyCurrentLocation" = "Send My Current Location";
"Map.Locating" = "Locating...";
"Map.ChooseAPlace" = "Or choose a place";
"Map.AccurateTo" = "Accurate to %@";
"Map.Search" = "Search places nearby";
"Map.ShowPlaces" = "Show places";
"Map.LoadError" = "An error occurred. Please try again.";
"Map.LocatingError" = "Failed to locate";
"Map.Unknown" = "Unknown location";

"Map.DistanceAway" = "%@ away";
"Map.ETAMinutes_0" = "%@ min";
"Map.ETAMinutes_1" = "%@ min";
"Map.ETAMinutes_2" = "%@ min";
"Map.ETAMinutes_3_10" = "%@ min";
"Map.ETAMinutes_any" = "%@ min";
"Map.ETAMinutes_many" = "%@ min";
"Map.ETAMinutes_0" = "%@ min";
"Map.ETAHours_1" = "%@ h";
"Map.ETAHours_2" = "%@ h";
"Map.ETAHours_3_10" = "%@ h";
"Map.ETAHours_any" = "%@ h";
"Map.ETAHours_many" = "%@ h";

"ChangePhone.ErrorOccupied" = "The number %@ is already connected to a Telegram account. Please delete that account before migrating to the new number.";

"AccessDenied.LocationTracking" = "Telegram needs access to your location to show you on the map.\n\nPlease go to Settings > Privacy > Location Services and set it to ON.";

"PrivacySettings.AuthSessions" = "Active Sessions";
"AuthSessions.Title" = "Active Sessions";
"AuthSessions.CurrentSession" = "CURRENT SESSION";
"AuthSessions.TerminateOtherSessions" = "Terminate all other sessions";
"AuthSessions.TerminateOtherSessionsHelp" = "Logs out all devices except for this one.";
"AuthSessions.TerminateSession" = "Terminate session";
"AuthSessions.OtherSessions" = "ACTIVE SESSIONS";
"AuthSessions.EmptyTitle" = "No other sessions";
"AuthSessions.EmptyText" = "You can log in to Telegram from other mobile, tablet and desktop devices, using the same phone number. All your data will be instantly synchronized.";
"AuthSessions.AppUnofficial" = "(ID: %@)";

"WebPreview.GettingLinkInfo" = "Getting Link Info...";

"Preview.OpenInInstagram" = "Open in Instagram";

"MediaPicker.AddCaption" = "Add a caption...";

"GroupInfo.InviteByLink" = "Invite to Group via Link";

"GroupInfo.InviteLink.Title" = "Invite Link";
"GroupInfo.InviteLink.LinkSection" = "LINK";
"GroupInfo.InviteLink.Help" = "Anyone who has Telegram installed will be able to join your group by following this link.";
"GroupInfo.InviteLink.CopyLink" = "Copy Link";
"GroupInfo.InviteLink.RevokeLink" = "Revoke Link";
"GroupInfo.InviteLink.ShareLink" = "Share Link";
"GroupInfo.InviteLink.RevokeAlert.Text" = "Are you sure you want to revoke this link? Once you do, no one will be able to join the group using it.";
"GroupInfo.InviteLink.RevokeAlert.Revoke" = "Revoke";
"GroupInfo.InviteLink.RevokeAlert.Success" = "The previous invite link is now inactive. A new invite link has just been generated.";
"GroupInfo.InviteLink.CopyAlert.Success" = "Link copied to clipboard.";

"UserInfo.ShareMyContactInfo" = "Share My Contact Info";

"GroupInfo.InvitationLinkAcceptChannel" = "Do you want to join the channel \"%@\"?";
"GroupInfo.InvitationLinkDoesNotExist" = "Sorry, this group does not seem to exist.";
"GroupInfo.InvitationLinkGroupFull" = "Sorry, this group is already full.";

"Core.ServiceUserStatus" = "Service Notifications";

"Notification.JoinedGroupByLink" = "%@ joined the group via invite link";

"ChatSettings.Other" = "OTHER";
"ChatSettings.Stickers" = "Stickers";

"StickerPacksSettings.Title" = "Stickers";
"StickerPacksSettings.ShowStickersButton" = "Show Stickers Tab";
"StickerPacksSettings.ShowStickersButtonHelp" = "A sticker icon will appear in the input field.";

"StickerPacksSettings.StickerPacksSection" = "STICKER SETS";
"StickerPacksSettings.ManagingHelp" = "Artists are welcome to add their own sticker sets using our @stickers bot.\n\nTap on a sticker to view and add the whole set.";

"StickerPack.BuiltinPackName" = "Great Minds";
"StickerPack.StickerCount_1" = "1 sticker";
"StickerPack.StickerCount_2" = "2 stickers";
"StickerPack.StickerCount_3_10" = "%@ stickers";
"StickerPack.StickerCount_any" = "%@ stickers";
"StickerPack.StickerCount_many" = "%@ stickers";
"StickerPack.StickerCount_0" = "%@ stickers";

"StickerPack.AddStickerCount_1" = "Add 1 Sticker";
"StickerPack.AddStickerCount_2" = "Add 2 Stickers";
"StickerPack.AddStickerCount_3_10" = "Add %@ Stickers";
"StickerPack.AddStickerCount_any" = "Add %@ Stickers";
"StickerPack.AddStickerCount_many" = "Add %@ Stickers";
"StickerPack.AddStickerCount_0" = "Add %@ Stickers";

"Conversation.ContextMenuStickerPackAdd" = "Add Stickers";
"Conversation.ContextMenuStickerPackInfo" = "Info";

"MediaPicker.Nof" = "%@ of";

"UserInfo.ShareBot" = "Share";
"UserInfo.InviteBotToGroup" = "Add To Group";
"Profile.BotInfo" = "about";

"Target.SelectGroup" = "Choose Group";
"Target.InviteToGroupConfirmation" = "Add the bot to \"%@\"?";
"Target.InviteToGroupErrorAlreadyInvited" = "The bot is already a member of the group.";
"Bot.GenericBotStatus" = "bot";
"Bot.GenericSupportStatus" = "support";
"Bot.DescriptionTitle" = "What can this bot do?";
"Bot.GroupStatusReadsHistory" = "has access to messages";
"Bot.GroupStatusDoesNotReadHistory" = "has no access to messages";
"Bot.Start" = "Start";
"UserInfo.BotSettings" = "Settings";
"UserInfo.BotHelp" = "Help";

"Contacts.SearchLabel" = "Search for contacts or usernames";
"ChatSearch.SearchPlaceholder" = "Search";

"WatchRemote.NotificationText" = "Open this notification on your phone to view the message from your Apple Watch";
"WatchRemote.AlertTitle" = "Message from your Apple Watch";
"WatchRemote.AlertText" = "Open the message here?";
"WatchRemote.AlertOpen" = "Open";

"Conversation.SearchPlaceholder" = "Search this chat";
"Conversation.SearchNoResults" = "No Results";

"GroupInfo.AddUserLeftError" = "Sorry, if a person left a group, only a mutual contact can bring them back (they need to have your phone number, and you need theirs).";

"DialogList.SearchSectionRecent" = "Recent";

"DialogList.DeleteBotConfirmation" = "Delete";
"DialogList.DeleteBotConversationConfirmation" = "Delete and Stop";
"Bot.Stop" = "Stop Bot";
"Bot.Unblock" = "Restart Bot";

"Login.PhoneNumberHelp" = "Help";
"Login.EmailPhoneSubject" = "Invalid number %@";
"Login.EmailPhoneBody" = "I'm trying to use my mobile phone number: %@\nBut Telegram says it's invalid. Please help.\nAdditional Info: %@, %@.";

"SharedMedia.TitleLink" = "Shared Links";
"SharedMedia.EmptyLinksText" = "All links shared in this chat will appear here.";

"SharedMedia.Link_1" = "1 link";
"SharedMedia.Link_2" = "2 links";
"SharedMedia.Link_3_10" = "%@ links";
"SharedMedia.Link_any" = "%@ links";
"SharedMedia.Link_many" = "%@ links";
"SharedMedia.Link_0" = "%@ links";

"Compose.NewChannel" = "New Channel";
"GroupInfo.ChannelListNamePlaceholder" = "Channel Name";

"Channel.MessagePhotoUpdated" = "Channel photo updated";
"Channel.MessagePhotoRemoved" = "Channel photo removed";
"Channel.MessageTitleUpdated" = "Channel renamed to \"%@\" ";
"Channel.TitleInfo" = "Channel Info";

"Channel.UpdatePhotoItem" = "Set Channel Photo";

"Channel.LinkItem" = "share link";
"Channel.Edit.AboutItem" = "Description";
"Channel.Edit.LinkItem" = "Link";

"Channel.Username.Title" = "Link";
"Channel.Username.Help" = "You can choose a channel name on **Telegram**. If you do, other people will be able to find your channel by this name.\n\nYou can use **a-z**, **0-9** and underscores. Minimum length is **5** characters.";
"Channel.Username.LinkHint" = "This link opens your channel in Telegram:[\nhttps://t.me/%@]";
"Channel.Username.InvalidTooShort" = "Channel names must have at least 5 characters.";
"Channel.Username.InvalidStartsWithNumber" = "Channel names can't start with a number.";
"Channel.Username.InvalidCharacters" = "Sorry, this name is invalid.";
"Channel.Username.InvalidTaken" = "Sorry, this name is already taken.";
"Channel.Username.CheckingUsername" = "Checking name...";
"Channel.Username.UsernameIsAvailable" = "%@ is available.";

"Channel.LeaveChannel" = "Leave Channel";

"Channel.About.Title" = "Description";

"Channel.About.Placeholder" = "Description (Optional)";
"Channel.About.Help" = "You can provide an optional description for your channel.";
"Group.About.Help" = "You can provide an optional description for your group.";

"Channel.Status" = "channel";
"Group.Status" = "group";

"Compose.NewChannel.Members" = "MEMBERS";

"ChannelInfo.ConfirmLeave" = "Leave Channel";
"Channel.JoinChannel" = "Join";
"Forward.ChannelReadOnly" = "Sorry, you can't post to this channel.";

"Channel.ErrorAccessDenied" = "Sorry, this channel is private.";
"Group.ErrorAccessDenied" = "Sorry, this group is private.";
"CommentsGroup.ErrorAccessDenied" = "Sorry, you can't access this chat because you were banned by an admin.";
"Conversation.InputTextBroadcastPlaceholder" = "Broadcast";

"Channel.NotificationLoading" = "Loading...";

"Compose.ChannelTokenListPlaceholder" = "Search for contacts or usernames";
"Compose.GroupTokenListPlaceholder" = "Search for contacts or usernames";

"Compose.ChannelMembers" = "Members";

"Channel.Setup.TypeHeader" = "CHANNEL TYPE";
"Channel.Setup.TypePrivate" = "Private";
"Channel.Setup.TypePublic" = "Public";
"Channel.Setup.TypePublicHelp" = "Public channels can be found in search, anyone can join them.";
"Channel.Setup.TypePrivateHelp" = "Private channels can only be joined via an invite link.";

"Channel.Setup.Title" = "Channel";

"Channel.Username.CreatePublicLinkHelp" = "People can share this link with others and find your channel using Telegram search.";
"Channel.Username.CreatePrivateLinkHelp" = "People can join your channel by following this link. You can revoke the link at any time.";

"Channel.Setup.PublicNoLink" = "Please choose a link for your public channel, so that people can find it in search and share with others.\n\nIf you're not interested, we suggest creating a private channel instead.";

"Channel.Edit.PrivatePublicLinkAlert" = "Please note that if you choose a public link for your channel, anyone will be able to find it in search and join.\n\nDo not create this link if you want your channel to stay private.";

"Channel.Info.Description" = "description";

"Channel.Info.Management" = "Admins";
"Channel.Info.Banned" = "Blacklist";
"Channel.Info.Members" = "Members";

"Channel.Members.AddMembers" = "Add Subscribers";
"Channel.Members.AddMembersHelp" = "Only channel admins can see this list.";
"Channel.Members.Title" = "Members";
"Channel.BlackList.Title" = "Blacklist";
"Channel.Management.Title" = "Admins";
"Channel.Management.LabelCreator" = "Creator";
"Channel.Management.LabelEditor" = "Admin";

"Channel.Management.AddModerator" = "Add Admin";
"Channel.Management.AddModeratorHelp" = "You can add admins to help you manage your channel.";

"Channel.Members.InviteLink" = "Invite via Link";

"Channel.Management.ErrorNotMember" = "%@ hasn't joined the channel yet. Do you want to invite them?";

"Channel.Moderator.AccessLevelRevoke" = "Dismiss Admin";

"Channel.Moderator.Title" = "Admin";

"Notification.ChannelInviter" = "%@ invited you to this channel";
"Notification.ChannelInviterSelf" = "You joined this channel";

"Notification.GroupInviter" = "%@ invited you to this group";
"Notification.GroupInviterSelf" = "You joined this group";

"ChannelInfo.DeleteChannel" = "Delete Channel";
"ChannelInfo.DeleteChannelConfirmation" = "Wait! Deleting this channel will remove all members and all messages will be lost. Delete the channel anyway?";

"ChannelInfo.ChannelForbidden" = "Sorry, the channel \"%@\" is no longer accessible.";
"ChannelInfo.AddParticipantConfirmation" = "Add %@ to the channel?";

"PhotoEditor.FadeTool" = "Fade";
"PhotoEditor.TintTool" = "Tint";
"PhotoEditor.ShadowsTint" = "Shadows";
"PhotoEditor.HighlightsTint" = "Highlights";
"PhotoEditor.CurvesTool" = "Curves";
"PhotoEditor.CurvesAll" = "All";
"PhotoEditor.CurvesRed" = "Red";
"PhotoEditor.CurvesGreen" = "Green";
"PhotoEditor.CurvesBlue" = "Blue";

"Channel.ErrorAddBlocked" = "Sorry, you can't add this user to channels.";
"Channel.ErrorAddTooMuch" = "Sorry, you can only add the first 200 members to a channel. Note that an unlimited number of people may join via the channel's link.";

"ChannelIntro.Title" = "What is a Channel?";
"ChannelIntro.Text" = "Channels are a new tool for\nbroadcasting your messages\nto large audiences.";
"ChannelIntro.CreateChannel" = "Create Channel";

"ShareMenu.Send" = "Send";

"Conversation.ReportSpam" = "Report Spam";
"Conversation.ReportSpamAndLeave" = "Report Spam and Leave";
"Conversation.ReportSpamConfirmation" = "Are you sure you want to report spam from this user?";
"Conversation.ReportSpamGroupConfirmation" = "Are you sure you want to report spam from this group?";
"Conversation.ReportSpamChannelConfirmation" = "Are you sure you want to report spam from this channel?";
"SharedMedia.EmptyMusicText" = "All music shared in this chat will appear here.";

"ChatSettings.AutoPlayAnimations" = "Autoplay GIFs";

"GroupInfo.ChatAdmins" = "Add Admins";

"ChatAdmins.Title" = "Chat Admins";
"ChatAdmins.AllMembersAreAdmins" = "All Members Are Admins";
"ChatAdmins.AllMembersAreAdminsOnHelp" = "All members can add new members, edit name and photo of the group.";
"ChatAdmins.AllMembersAreAdminsOffHelp" = "Only admins can add and remove members, edit name and photo of the group.";
"ChatAdmins.AdminLabel" = "admin";

"Group.MessagePhotoUpdated" = "Group photo updated";
"Group.MessagePhotoRemoved" = "Group photo removed";

"Group.UpgradeNoticeHeader" = "MEMBERS LIMIT REACHED";

"Group.UpgradeNoticeText1" = "To go over the limit and get additional features, upgrade to a supergroup:";
"Group.UpgradeNoticeText2" = "•  Supergroups can get up to {supergroup_member_limit} members\n•  New members see the entire chat history\n•  Admins delete messages for everyone\n•  Notifications are muted by default";
"GroupInfo.UpgradeButton" = "Upgrade to supergroup";
"Group.UpgradeConfirmation" = "Warning: this action is irreversible. It is not possible to downgrade a supergroup to a regular group.";

"Notification.GroupActivated" = "Group deactivated";

"GroupInfo.DeactivatedStatus" = "Group Deactivated";

"Notification.RenamedGroup" = "Group renamed";

"Group.ErrorAddTooMuchBots" = "Sorry, you've reached the maximum number of bots for this group.";
"Group.ErrorAddTooMuchAdmins" = "Sorry, you've reached the maximum number of admins for this group.";
"Group.ErrorAddBlocked" = "Sorry, you can't add this user to groups.";
"Group.ErrorNotMutualContact" = "Sorry, you can only add mutual contacts to groups at the moment.";

"Conversation.SendMessageErrorFlood" = "Sorry, you can only send messages to mutual contacts at the moment.";
"Generic.ErrorMoreInfo" = "More Info";

"ChannelInfo.DeleteGroup" = "Delete Group";
"ChannelInfo.DeleteGroupConfirmation" = "Wait! Deleting this group will remove all members and all messages will be lost. Delete the group anyway?";

"ReportPeer.Report" = "Report";

"ReportPeer.ReasonSpam" = "Spam";
"ReportPeer.ReasonViolence" = "Violence";
"ReportPeer.ReasonPornography" = "Pornography";
"ReportPeer.ReasonChildAbuse" = "Child Abuse";
"ReportPeer.ReasonOther" = "Other";

"ReportPeer.AlertSuccess" = "Thank you!\nYour report will be reviewed by our team very soon.";

"Login.TermsOfServiceLabel" = "By signing up,\nyou agree to the [Terms of Service].";
"Login.TermsOfServiceHeader" = "Terms of Service";

"ReportPeer.ReasonOther.Placeholder" = "Description";
"ReportPeer.ReasonOther.Title" = "Report";
"ReportPeer.ReasonOther.Send" = "Send";

"Group.Management.AddModeratorHelp" = "You can add admins to help you manage your group.";

"Watch.AppName" = "Telegram";
"Watch.Compose.AddContact" = "Choose Contact";
"Watch.Compose.CreateMessage" = "Create Message";
"Watch.Compose.CurrentLocation" = "Current Location";
"Watch.Compose.Send" = "Send";
"Watch.Contacts.NoResults" = "No matching\ncontacts found";
"Watch.ChatList.NoConversationsTitle" = "No Conversations";
"Watch.ChatList.NoConversationsText" = "To start messaging,\npress firmly, then tap\nNew Message";
"Watch.ChatList.Compose" = "New Message";

"Watch.Conversation.Reply" = "Reply";
"Watch.Conversation.Unblock" = "Unblock";
"Watch.Conversation.UserInfo" = "Info";
"Watch.Conversation.GroupInfo" = "Group Info";
"Watch.Bot.Restart" = "Restart";

"Watch.UserInfo.Title" = "Info";
"Watch.UserInfo.Service" = "service notifications";

"Watch.UserInfo.Block" = "Block";
"Watch.UserInfo.Unblock" = "Unblock";
"Watch.UserInfo.Mute_1" = "Mute for 1 hour";
"Watch.UserInfo.Mute_2" = "Mute for 2 hours";
"Watch.UserInfo.Mute_3_10" = "Mute for %@ hours";
"Watch.UserInfo.Mute_any" = "Mute for %@ hours";
"Watch.UserInfo.Mute_many" = "Mute for %@ hours";
"Watch.UserInfo.Mute_0" = "Mute for %@ hours";
"Watch.UserInfo.MuteTitle" = "Mute";
"Watch.UserInfo.Unmute" = "Unmute";

"Watch.GroupInfo.Title" = "Group Info";
"Watch.ChannelInfo.Title" = "Channel Info";

"Watch.Message.ForwardedFrom" = "Forwarded from";

"Watch.Notification.Joined" = "Joined Telegram";

"Watch.MessageView.Title" = "Message";
"Watch.MessageView.Forward" = "Forward";
"Watch.MessageView.Reply" = "Reply";
"Watch.MessageView.ViewOnPhone" = "View On Phone";

"Watch.PhotoView.Title" = "Photo";

"Watch.Stickers.Recents" = "Recents";
"Watch.Stickers.RecentPlaceholder" = "Your most frequently used stickers will appear here";
"Watch.Stickers.StickerPacks" = "Sticker Sets";

"Watch.Location.Current" = "Current Location";
"Watch.Location.Access" = "Allow Telegram to access location on your phone";

"Watch.AuthRequired" = "Log in to Telegram on your phone to get started";

"Watch.NoConnection" = "No Connection";
"Watch.ConnectionDescription" = "Your Watch needs to be connected for the app to work";

"Watch.Time.ShortTodayAt" = "Today %@";
"Watch.Time.ShortYesterdayAt" = "Yesterday %@";
"Watch.Time.ShortWeekdayAt" = "%1$@ %2$@";
"Watch.Time.ShortFullAt" = "%1$@ %2$@";

"Watch.LastSeen.JustNow" = "just now";
"Watch.LastSeen.MinutesAgo_1" = "1 minute ago";
"Watch.LastSeen.MinutesAgo_2" = "2 minutes ago";
"Watch.LastSeen.MinutesAgo_3_10" = "%@ minutes ago";
"Watch.LastSeen.MinutesAgo_any" = "%@ minutes ago";
"Watch.LastSeen.MinutesAgo_many" = "%@ minutes ago";
"Watch.LastSeen.MinutesAgo_0" = "%@ minutes ago";
"Watch.LastSeen.HoursAgo_1" = "1 hour ago";
"Watch.LastSeen.HoursAgo_2" = "2 hours ago";
"Watch.LastSeen.HoursAgo_3_10" = "%@ hours ago";
"Watch.LastSeen.HoursAgo_any" = "%@ hours ago";
"Watch.LastSeen.HoursAgo_many" = "%@ hours ago";
"Watch.LastSeen.HoursAgo_0" = "%@ hours ago";
"Watch.LastSeen.YesterdayAt" = "yesterday at %@";
"Watch.LastSeen.AtDate" = "%@";
"Watch.LastSeen.Lately" = "recently";
"Watch.LastSeen.WithinAWeek" = "within a week";
"Watch.LastSeen.WithinAMonth" = "within a month";
"Watch.LastSeen.ALongTimeAgo" = "a long time ago";

"Watch.Suggestion.OK" = "OK";
"Watch.Suggestion.Thanks" = "Thanks!";
"Watch.Suggestion.WhatsUp" = "What's up?";
"Watch.Suggestion.TalkLater" = "Talk later?";
"Watch.Suggestion.CantTalk" = "Can't talk now...";
"Watch.Suggestion.HoldOn" = "Hold on a sec...";
"Watch.Suggestion.BRB" = "BRB";
"Watch.Suggestion.OnMyWay" = "I'm on my way.";
"Cache.Photos" = "Photos";
"Cache.Videos" = "Videos";
"Cache.Music" = "Music";
"Cache.Files" = "Files";
"Cache.Clear" = "Clear (%@)";
"Cache.ClearNone" = "Clear";
"Cache.ClearProgress" = "Please Wait...";
"Cache.ClearEmpty" = "Empty";
"Cache.ByPeerHeader" = "CHATS";
"Cache.Indexing" = "Telegram is calculating current cache size.\nThis can take a few minutes.";

"ExplicitContent.AlertTitle" = "Sorry";
"ExplicitContent.AlertChannel" = "You can't access this channel because it violates App Store rules.";

"StickerSettings.ContextHide" = "Archive";

"Conversation.LinkDialogSave" = "Save";
"Conversation.GifTooltip" = "Tap here to access saved GIFs";

"AttachmentMenu.PhotoOrVideo" = "Photo or Video";
"AttachmentMenu.File" = "File";

"AttachmentMenu.SendPhoto_1" = "Send 1 Photo";
"AttachmentMenu.SendPhoto_2" = "Send 2 Photos";
"AttachmentMenu.SendPhoto_3_10" = "Send %@ Photos";
"AttachmentMenu.SendPhoto_any" = "Send %@ Photos";
"AttachmentMenu.SendPhoto_many" = "Send %@ Photos";
"AttachmentMenu.SendPhoto_0" = "Send %@ Photos";

"AttachmentMenu.SendVideo_1" = "Send 1 Video";
"AttachmentMenu.SendVideo_2" = "Send 2 Videos";
"AttachmentMenu.SendVideo_3_10" = "Send %@ Videos";
"AttachmentMenu.SendVideo_any" = "Send %@ Videos";
"AttachmentMenu.SendVideo_many" = "Send %@ Videos";
"AttachmentMenu.SendVideo_0" = "Send %@ Videos";

"AttachmentMenu.SendGif_1" = "Send 1 GIF";
"AttachmentMenu.SendGif_2" = "Send 2 GIFs";
"AttachmentMenu.SendGif_3_10" = "Send %@ GIFs";
"AttachmentMenu.SendGif_any" = "Send %@ GIFs";
"AttachmentMenu.SendGif_many" = "Send %@ GIFs";
"AttachmentMenu.SendGif_0" = "Send %@ GIFs";

"AttachmentMenu.SendItem_1" = "Send 1 Item";
"AttachmentMenu.SendItem_2" = "Send 2 Items";
"AttachmentMenu.SendItem_3_10" = "Send %@ Items";
"AttachmentMenu.SendItem_any" = "Send %@ Items";
"AttachmentMenu.SendItem_many" = "Send %@ Items";
"AttachmentMenu.SendItem_0" = "Send %@ Items";

"AttachmentMenu.SendAsFile" = "Send as File";
"AttachmentMenu.SendAsFiles" = "Send as Files";

"Conversation.Processing" = "Processing...";

"Conversation.MessageViaUser" = "via %@";

"CreateGroup.SoftUserLimitAlert" = "You will be able to add more users after you finish creating the group and convert it to a supergroup.";

"Privacy.GroupsAndChannels" = "Groups";
"Privacy.GroupsAndChannels.WhoCanAddMe" = "WHO CAN ADD ME TO GROUP CHATS";
"Privacy.GroupsAndChannels.CustomHelp" = "You can restrict who can add you to groups and channels with granular precision.";
"Privacy.GroupsAndChannels.AlwaysAllow" = "Always Allow";
"Privacy.GroupsAndChannels.NeverAllow" = "Never Allow";
"Privacy.GroupsAndChannels.CustomShareHelp" = "These users will or will not be able to add you to groups and channels regardless of the settings above.";

"Privacy.GroupsAndChannels.AlwaysAllow.Title" = "Always Allow";
"Privacy.GroupsAndChannels.AlwaysAllow.Placeholder" = "Always allow...";
"Privacy.GroupsAndChannels.NeverAllow.Title" = "Never Allow";
"Privacy.GroupsAndChannels.NeverAllow.Placeholder" = "Never allow...";

"Privacy.GroupsAndChannels.InviteToGroupError" = "Sorry, you cannot add %@ to groups because of %@'s privacy settings.";
"Privacy.GroupsAndChannels.InviteToChannelError" = "Sorry, you cannot add %@ to channels because of %@'s privacy settings.";
"Privacy.GroupsAndChannels.InviteToChannelMultipleError" = "Sorry, you can't create a group with these users due to their privacy settings.";

"ChannelMembers.WhoCanAddMembers" = "Who can add members";
"ChannelMembers.WhoCanAddMembers.AllMembers" = "All Members";
"ChannelMembers.WhoCanAddMembers.Admins" = "Only Admins";
"ChannelMembers.WhoCanAddMembersAllHelp" = "Everybody can add new members.";
"ChannelMembers.WhoCanAddMembersAdminsHelp" = "Only admins can add new members.";

"ChannelMembers.GroupAdminsTitle" = "GROUP ADMINS";
"ChannelMembers.ChannelAdminsTitle" = "CHANNEL ADMINS";
"MusicPlayer.VoiceNote" = "Voice Message";

"PrivacyLastSeenSettings.WhoCanSeeMyTimestamp" = "WHO CAN SEE MY TIMESTAMP";

"PrivacyLastSeenSettings.GroupsAndChannelsHelp" = "Change who can add you to groups and channels.";
"MusicPlayer.VoiceNote" = "Voice Message";

"Watch.Microphone.Access" = "Allow Telegram to access the microphone on your phone";

"Settings.AppleWatch" = "Apple Watch";
"AppleWatch.Title" = "Apple Watch";
"AppleWatch.ReplyPresets" = "REPLY PRESETS";
"AppleWatch.ReplyPresetsHelp" = "You can select one of these default replies when you compose or reply to a message, or you can change them to anything you like.";

"KeyCommand.FocusOnInputField" = "Write Message";
"KeyCommand.Find" = "Search";
"KeyCommand.ScrollUp" = "Scroll Up";
"KeyCommand.ScrollDown" = "Scroll Down";
"KeyCommand.NewMessage" = "New Message";
"KeyCommand.JumpToPreviousChat" = "Jump to Previous Chat";
"KeyCommand.JumpToNextChat" = "Jump to Next Chat";
"KeyCommand.JumpToPreviousUnreadChat" = "Jump to Previous Unread Chat";
"KeyCommand.JumpToNextUnreadChat" = "Jump to Next Unread Chat";
"KeyCommand.SendMessage" = "Send Message";
"KeyCommand.ChatInfo" = "Chat Info";

"Conversation.SecretLinkPreviewAlert" = "Would you like to enable extended link previews in Secret Chats? Note that link previews are generated on Telegram servers.";
"Conversation.SecretChatContextBotAlert" = "Please note that inline bots are provided by third-party developers. For the bot to work, the symbols you type after the bot's username are sent to the respective developer.";

"Map.OpenInWaze" = "Open in Waze";

"ShareMenu.CopyShareLink" = "Copy Link";

"Channel.SignMessages" = "Sign Messages";
"Channel.SignMessages.Help" = "Add names of the admins to the messages they post.";

"Channel.EditMessageErrorGeneric" = "Sorry, you can't edit this message.";

"Conversation.InputTextSilentBroadcastPlaceholder" = "Silent Broadcast";
"Conversation.SilentBroadcastTooltipOn" = "Members will be notified when you post";
"Conversation.SilentBroadcastTooltipOff" = "Members will not be notified when you post";

"Settings.About" = "Bio";
"GroupInfo.LabelAdmin" = "admin";

"Conversation.Pin" = "Pin";
"Conversation.Unpin" = "Unpin";
"Conversation.Report" = "Report Spam";
"Conversation.PinnedMessage" = "Pinned Message";
"Conversation.PinnedPreviousMessage" = "Previous Message";

"Conversation.Moderate.Delete" = "Delete Message";
"Conversation.Moderate.Ban" = "Ban User";
"Conversation.Moderate.Report" = "Report Spam";
"Conversation.Moderate.DeleteAllMessages" = "Delete All From %@";

"Group.Username.InvalidTooShort" = "Group names must have at least 5 characters.";
"Group.Username.InvalidStartsWithNumber" = "Group names can't start with a number.";

"Notification.PinnedTextMessage" = "%@ pinned \"%@\" ";
"Notification.PinnedPhotoMessage" = "%@ pinned a photo";
"Notification.PinnedVideoMessage" = "%@ pinned a video";
"Notification.PinnedRoundMessage" = "%@ pinned a video message";
"Notification.PinnedAudioMessage" = "%@ pinned a voice message";
"Notification.PinnedDocumentMessage" = "%@ pinned a file";
"Notification.PinnedAnimationMessage" = "%@ pinned a GIF";
"Notification.PinnedStickerMessage" = "%@ pinned a sticker";
"Notification.PinnedLocationMessage" = "%@ pinned a map";
"Notification.PinnedContactMessage" = "%@ pinned a contact";
"Notification.PinnedDeletedMessage" = "%@ pinned deleted message";
"Notification.PinnedPollMessage" = "%@ pinned a poll";
"Notification.PinnedQuizMessage" = "%@ pinned a quiz";

"Message.PinnedTextMessage" = "pinned \"%@\" ";
"Message.PinnedPhotoMessage" = "pinned photo";
"Message.PinnedVideoMessage" = "pinned video";
"Message.PinnedAudioMessage" = "pinned voice message";
"Message.PinnedDocumentMessage" = "pinned file";
"Message.PinnedAnimationMessage" = "pinned GIF";
"Message.PinnedStickerMessage" = "pinned sticker";
"Message.PinnedLocationMessage" = "pinned location";
"Message.PinnedContactMessage" = "pinned contact";
"Message.PinnedGenericMessage" = "%@ pinned a message";

"Notification.PinnedMessage" = "pinned message";

"GroupInfo.ConvertToSupergroup" = "Convert to Supergroup";

"ConvertToSupergroup.Title" = "Supergroup";
"ConvertToSupergroup.HelpTitle" = "**In supergroups:**";
"ConvertToSupergroup.HelpText" = "• New members can see the full message history\n• Deleted messages will disappear for all members\n• Admins can pin important messages\n• Creator can set a public link for the group";

"ConvertToSupergroup.Note" = "**Note**: this action can't be undone.";

"GroupInfo.GroupType" = "Group Type";

"Group.Setup.TypeHeader" = "GROUP TYPE";
"Group.Setup.TypePublicHelp" = "Public groups can be found in search, chat history is available to everyone and anyone can join.";
"Group.Setup.TypePrivateHelp" = "Private groups can only be joined if you were invited or have an invite link.";

"Group.Username.CreatePublicLinkHelp" = "People can share this link with others and find your group using Telegram search.";
"Group.Username.CreatePrivateLinkHelp" = "People can join your group by following this link. You can revoke the link at any time.";

"Conversation.PinMessageAlertGroup" = "Pin this message and notify all members of the group?";
"Conversation.PinMessageAlert.OnlyPin" = "Only Pin";
"Conversation.PinMessageAlert.PinAndNotifyMembers" = "Pin and notify all members";

"Conversation.UnpinMessageAlert" = "Would you like to unpin this message?";

"Settings.About.Title" = "Bio";
"Settings.About.Help" = "Any details such as age, occupation or city.\nExample: 23 y.o. designer from San Francisco.";

"Profile.About" = "bio";

"Conversation.StatusKickedFromChannel" = "you were removed from the channel";

"Generic.OpenHiddenLinkAlert" = "Open %@?";

"Resolve.ErrorNotFound" = "Sorry, this user doesn't seem to exist.";

"StickerPack.Share" = "Share";
"StickerPack.Send" = "Send Sticker";

"StickerPack.RemoveStickerCount_1" = "Remove 1 Sticker";
"StickerPack.RemoveStickerCount_2" = "Remove 2 Stickers";
"StickerPack.RemoveStickerCount_3_10" = "Remove %@ Stickers";
"StickerPack.RemoveStickerCount_any" = "Remove %@ Stickers";
"StickerPack.RemoveStickerCount_many" = "Remove %@ Stickers";
"StickerPack.RemoveStickerCount_0" = "Remove %@ Stickers";

"StickerPack.HideStickers" = "Hide Stickers";
"StickerPack.ShowStickers" = "Show Stickers";

"ShareMenu.ShareTo" = "Share to";
"ShareMenu.SelectChats" = "Select chats";
"ShareMenu.Comment" = "Add a comment...";

"MediaPicker.Videos" = "Videos";

"Coub.TapForSound" = "Tap for sound";

"Preview.SaveGif" = "Save GIF";
"Preview.DeleteGif" = "Delete GIF";
"Preview.CopyAddress" = "Copy Address";

"Conversation.ShareBotLocationConfirmationTitle" = "Share Your Location?";
"Conversation.ShareBotLocationConfirmation" = "This will send your current location to the bot.";

"Conversation.ShareBotContactConfirmationTitle" = "Share Your Phone Number?";
"Conversation.ShareBotContactConfirmation" = "The bot will know your phone number. This can be useful for integration with other services.";

"Conversation.ShareInlineBotLocationConfirmation" = "This bot would like to know your location each time you send it a request. This can be used to provide location-specific results.";

"StickerPack.ErrorNotFound" = "Sorry, this sticker set doesn't seem to exist.";

"Camera.TapAndHoldForVideo" = "Tap and hold for video";

"DialogList.RecentTitlePeople" = "People";

"Conversation.MessageEditedLabel" = "edited";
"Conversation.EditingMessagePanelTitle" = "Edit Message";

"DialogList.Draft" = "Draft";
"Embed.PlayingInPIP" = "This video is playing in Picture in Picture";

"StickerPacksSettings.FeaturedPacks" = "Trending Stickers";
"FeaturedStickerPacks.Title" = "Trending Stickers";

"Invitation.JoinGroup" = "Join Group";
"Invitation.Members_1" = "1 member:";
"Invitation.Members_2" = "2 members:";
"Invitation.Members_3_10" = "%@ members:";
"Invitation.Members_any" = "%@ members:";
"Invitation.Members_many" = "%@ members:";
"Invitation.Members_0" = "%@ members:";

"StickerPacksSettings.ArchivedPacks" = "Archived Stickers";
"StickerPacksSettings.ArchivedPacks.Info" = "You can have up to 200 sticker sets installed.\nUnused stickers are archived when you add more.";

"Conversation.CloudStorageInfo.Title" = "Your Cloud Storage";
"Conversation.ClousStorageInfo.Description1" = "• Forward messages here to save them";
"Conversation.ClousStorageInfo.Description2" = "• Send media and files to store them";
"Conversation.ClousStorageInfo.Description3" = "• Access this chat from any device";
"Conversation.ClousStorageInfo.Description4" = "• Use search to quickly find things";

"Conversation.CloudStorage.ChatStatus" = "chat with yourself";

"ArchivedPacksAlert.Title" = "Some of your older sticker sets have been archived. You can reactivate them in the Sticker Settings.";

"StickerSettings.ContextInfo" = "If you archive a sticker set, you can quickly restore it later from the Archived Stickers section.";

"Contacts.TopSection" = "CONTACTS";

"Login.ResetAccountProtected.Title" = "Reset Account";
"Login.ResetAccountProtected.Text" = "Since the account %@ is active and protected by a password, we will delete it in 1 week for security purposes.\n\nYou can cancel this process at any time.";
"Login.ResetAccountProtected.TimerTitle" = "You'll be able to reset your account in:";
"Login.ResetAccountProtected.Reset" = "Reset";
"Login.ResetAccountProtected.LimitExceeded" = "Your recent attempts to reset this account have been cancelled by its active user. Please try again in 7 days.";

"Login.CodeSentCall" = "We are calling your phone to dictate a code.";

"Login.WillSendSms" = "Telegram will send you an SMS in %@";
"Login.SmsRequestState2" = "Requesting an SMS from Telegram...";
"Login.SmsRequestState3" = "Telegram sent you an SMS\n[Didn't get the code?]";

"CancelResetAccount.Title" = "Cancel Account Reset";
"CancelResetAccount.TextSMS" = "Somebody with access to your phone number %@ has requested to delete your Telegram account and reset your 2-Step Verification password.\n\nIf it wasn't you, please enter the code we've just sent you via SMS to your number.";

"CancelResetAccount.Success" = "The deletion process was cancelled for your account %@.";
"MediaPicker.MomentsDateRangeSameMonthYearFormat" = "{month} {day1} – {day2}, {year}";

"Paint.Clear" = "Clear All";
"Paint.ClearConfirm" = "Clear Painting";
"Paint.Delete" = "Delete";
"Paint.Edit" = "Edit";
"Paint.Duplicate" = "Duplicate";
"Paint.Stickers" = "Stickers";
"Paint.RecentStickers" = "Recent";
"Paint.Masks" = "Masks";

"Paint.Outlined" = "Outlined";
"Paint.Regular" = "Regular";

"MediaPicker.VideoMuteDescription" = "Sound is now muted, so the video will autoplay and loop like a GIF.";


"Group.Username.RemoveExistingUsernamesInfo" = "Sorry, you have reserved too many public usernames. You can revoke the link from one of your older groups or channels, or create a private entity instead.";

"ServiceMessage.GameScoreExtended_1" = "{name} scored %@ in {game}";
"ServiceMessage.GameScoreExtended_2" = "{name} scored %@ in {game}";
"ServiceMessage.GameScoreExtended_3_10" = "{name} scored %@ in {game}";
"ServiceMessage.GameScoreExtended_any" = "{name} scored %@ in {game}";
"ServiceMessage.GameScoreExtended_many" = "{name} scored %@ in {game}";
"ServiceMessage.GameScoreExtended_0" = "{name} scored %@ in {game}";

"ServiceMessage.GameScoreSelfExtended_1" = "You scored %@ in {game}";
"ServiceMessage.GameScoreSelfExtended_2" = "You scored %@ in {game}";
"ServiceMessage.GameScoreSelfExtended_3_10" = "You scored %@ in {game}";
"ServiceMessage.GameScoreSelfExtended_any" = "You scored %@ in {game}";
"ServiceMessage.GameScoreSelfExtended_many" = "You scored %@ in {game}";
"ServiceMessage.GameScoreSelfExtended_0" = "You scored %@ in {game}";

"ServiceMessage.GameScoreSimple_1" = "{name} scored %@";
"ServiceMessage.GameScoreSimple_2" = "{name} scored %@";
"ServiceMessage.GameScoreSimple_3_10" = "{name} scored %@";
"ServiceMessage.GameScoreSimple_any" = "{name} scored %@";
"ServiceMessage.GameScoreSimple_many" = "{name} scored %@";
"ServiceMessage.GameScoreSimple_0" = "{name} scored %@";

"ServiceMessage.GameScoreSelfSimple_1" = "You scored %@";
"ServiceMessage.GameScoreSelfSimple_2" = "You scored %@";
"ServiceMessage.GameScoreSelfSimple_3_10" = "You scored %@";
"ServiceMessage.GameScoreSelfSimple_any" = "You scored %@";
"ServiceMessage.GameScoreSelfSimple_many" = "You scored %@";
"ServiceMessage.GameScoreSelfSimple_0" = "You scored %@";

"Notification.GameScoreExtended_1" = "scored %@ in {game}";
"Notification.GameScoreExtended_2" = "scored %@ in {game}";
"Notification.GameScoreExtended_3_10" = "scored %@ in {game}";
"Notification.GameScoreExtended_any" = "scored %@ in {game}";
"Notification.GameScoreExtended_many" = "scored %@ in {game}";
"Notification.GameScoreExtended_0" = "scored %@ in {game}";

"Notification.GameScoreSelfExtended_1" = "scored %@ in {game}";
"Notification.GameScoreSelfExtended_2" = "scored %@ in {game}";
"Notification.GameScoreSelfExtended_3_10" = "scored %@ in {game}";
"Notification.GameScoreSelfExtended_any" = "scored %@ in {game}";
"Notification.GameScoreSelfExtended_many" = "scored %@ in {game}";
"Notification.GameScoreSelfExtended_0" = "scored %@ in {game}";

"Notification.GameScoreSimple_1" = "scored %@";
"Notification.GameScoreSimple_2" = "scored %@";
"Notification.GameScoreSimple_3_10" = "scored %@";
"Notification.GameScoreSimple_any" = "scored %@";
"Notification.GameScoreSimple_many" = "scored %@";
"Notification.GameScoreSimple_0" = "scored %@";

"Notification.GameScoreSelfSimple_1" = "scored %@";
"Notification.GameScoreSelfSimple_2" = "scored %@";
"Notification.GameScoreSelfSimple_3_10" = "scored %@";
"Notification.GameScoreSelfSimple_any" = "scored %@";
"Notification.GameScoreSelfSimple_many" = "scored %@";
"Notification.GameScoreSelfSimple_0" = "scored %@";

"Stickers.Install" = "ADD";
"Stickers.Installed" = "ADDED";

"MaskStickerSettings.Title" = "Masks";
"MaskStickerSettings.Info" = "You can add masks to photos and videos you send. To do this, open the photo editor before sending a photo or video.";

"StickerPack.Add" = "Add";
"StickerPack.AddMaskCount_1" = "Add 1 Mask";
"StickerPack.AddMaskCount_2" = "Add 2 Masks";
"StickerPack.AddMaskCount_3_10" = "Add %@ Masks";
"StickerPack.AddMaskCount_any" = "Add %@ Masks";
"StickerPack.AddMaskCount_many" = "Add %@ Masks";
"StickerPack.AddMaskCount_0" = "Add %@ Masks";

"StickerPack.RemoveMaskCount_1" = "Remove 1 Mask";
"StickerPack.RemoveMaskCount_2" = "Remove 2 Masks";
"StickerPack.RemoveMaskCount_3_10" = "Remove %@ Masks";
"StickerPack.RemoveMaskCount_any" = "Remove %@ Masks";
"StickerPack.RemoveMaskCount_many" = "Remove %@ Masks";
"StickerPack.RemoveMaskCount_0" = "Remove %@ Masks";

"Conversation.BotInteractiveUrlAlert" = "Allow %@ to pass your Telegram name and id (not your phone number) to pages you open with this bot?";
"StickerPacksSettings.ArchivedMasks" = "Archived Masks";
"StickerSettings.MaskContextInfo" = "If you archive a set of masks, you can quickly restore it later from the Archived Masks section.";
"StickerPacksSettings.ArchivedMasks.Info" = "You can have up to 200 sets of masks.
Unused sets are archived when you add more.";

"CloudStorage.Title" = "Cloud Storage";

"Widget.AuthRequired" = "Log in to Telegram";
"Widget.NoUsers" = "Start messaging to see your friends here";
"Widget.GalleryTitle" = "Telegram";
"Widget.GalleryDescription" = "Select chats";

"ShareMenu.CopyShareLinkGame" = "Copy link to game";

"Message.PinnedGame" = "pinned a game";
"Message.AuthorPinnedGame" = "%@ pinned a game";

"Target.ShareGameConfirmationPrivate" = "Share the game with %@?";
"Target.ShareGameConfirmationGroup" = "Share the game with \"%@\"?";

"Activity.PlayingGame" = "playing game";
"Activity.UploadingVideoMessage" = "sending video";

"DialogList.SinglePlayingGameSuffix" = "%@ is playing a game";

"UserInfo.GroupsInCommon" = "Groups In Common";
"Conversation.InstantPagePreview" = "INSTANT VIEW";

"StickerPack.ViewPack" = "View Sticker Set";
"InstantPage.AuthorAndDateTitle" = "By %1$@ • %2$@";
"InstantPage.FeedbackButton" = "Leave feedback about this preview";
"Conversation.JumpToDate" = "Jump To Date";
"Conversation.AddToReadingList" = "Add to Reading List";

"AccessDenied.CallMicrophone" = "Telegram needs access to your microphone for voice calls.\n\nPlease go to Settings > Privacy > Microphone and set Telegram to ON.";

"Call.EncryptionKey.Title" = "Encryption Key";

"Application.Name" = "Telegram";
"DialogList.Pin" = "Pin";
"DialogList.Unpin" = "Unpin";
"DialogList.PinLimitError" = "Sorry, you can pin no more than %@ chats to the top.";
"DialogList.UnknownPinLimitError" = "Sorry, you can't pin any more chats to the top.";

"Conversation.DeleteMessagesForMe" = "Delete for me";
"Conversation.DeleteMessagesFor" = "Delete for me and %@";
"Conversation.DeleteMessagesForEveryone" = "Delete for everyone";

"NetworkUsageSettings.Title" = "Network Usage";
"NetworkUsageSettings.Cellular" = "Cellular";
"NetworkUsageSettings.Wifi" = "Wi-Fi";

"NetworkUsageSettings.GeneralDataSection" = "MESSAGES";
"NetworkUsageSettings.MediaImageDataSection" = "PHOTOS";
"NetworkUsageSettings.MediaVideoDataSection" = "VIDEOS";
"NetworkUsageSettings.MediaAudioDataSection" = "AUDIO";
"NetworkUsageSettings.MediaDocumentDataSection" = "DOCUMENTS";
"NetworkUsageSettings.TotalSection" = "TOTAL BYTES";
"NetworkUsageSettings.BytesSent" = "Bytes Sent";
"NetworkUsageSettings.BytesReceived" = "Bytes Received";

"NetworkUsageSettings.ResetStats" = "Reset Statistics";
"NetworkUsageSettings.ResetStatsConfirmation" = "Do you want to reset your usage statistics?";
"NetworkUsageSettings.CellularUsageSince" = "Cellular usage since %@";
"NetworkUsageSettings.WifiUsageSince" = "Wi-Fi usage since %@";

"Settings.CallSettings" = "Voice Calls";

"Calls.TabTitle" = "Calls";
"Calls.All" = "All";
"Calls.Missed" = "Missed";

"CallSettings.Title" = "Voice Calls";
"CallSettings.RecentCalls" = "Recent Calls";
"CallSettings.TabIcon" = "Show Calls Tab";
"CallSettings.TabIconDescription" = "A call icon will appear in the tab bar.";
"CallSettings.UseLessData" = "Use Less Data";
"CallSettings.Never" = "Never";
"CallSettings.OnMobile" = "On Mobile Network";
"CallSettings.Always" = "Always";
"CallSettings.UseLessDataLongDescription" = "Using less data may improve your experience on bad networks, but will slightly decrease audio quality.";

"Calls.CallTabTitle" = "Calls Tab";
"Calls.CallTabDescription" = "You can add a Calls Tab to the tab bar.";
"Calls.NotNow" = "Not Now";
"Calls.AddTab" = "Add Tab";
"Calls.NewCall" = "New Call";

"Calls.RatingTitle" = "Please rate the quality\nof your Telegram call";
"Calls.SubmitRating" = "Submit";

"Call.Seconds_1" = "%@ second";
"Call.Seconds_2" = "%@ seconds";
"Call.Seconds_3_10" = "%@ seconds";
"Call.Seconds_any" = "%@ seconds";
"Call.Seconds_many" = "%@ seconds";
"Call.Seconds_0" = "%@ seconds";
"Call.Minutes_1" = "%@ minute";
"Call.Minutes_2" = "%@ minutes";
"Call.Minutes_3_10" = "%@ minutes";
"Call.Minutes_any" = "%@ minutes";
"Call.Minutes_many" = "%@ minutes";
"Call.Minutes_0" = "%@ minutes";
"Call.Hours_1" = "%@ hour";
"Call.Hours_2" = "%@ hours";
"Call.Hours_3_10" = "%@ hours";
"Call.Hours_any" = "%@ hours";
"Call.Hours_many" = "%@ hours";
"Call.Hours_0" = "%@ hours";
"Call.Days_1" = "%@ day";
"Call.Days_2" = "%@ days";
"Call.Days_3_10" = "%@ days";
"Call.Days_any" = "%@ days";
"Call.Days_many" = "%@ days";
"Call.Days_0" = "%@ days";


"Call.ShortSeconds_1" = "%@ sec";
"Call.ShortSeconds_2" = "%@ sec";
"Call.ShortSeconds_3_10" = "%@ sec";
"Call.ShortSeconds_any" = "%@ sec";
"Call.ShortSeconds_many" = "%@ sec";
"Call.ShortSeconds_0" = "%@ sec";
"Call.ShortMinutes_1" = "%@ min";
"Call.ShortMinutes_2" = "%@ min";
"Call.ShortMinutes_3_10" = "%@ min";
"Call.ShortMinutes_any" = "%@ min";
"Call.ShortMinutes_many" = "%@ min";
"Call.ShortMinutes_0" = "%@ min";

"Notification.CallTimeFormat" = "%1$@ (%2$@)"; // 1 - type, 2 - duration
"Notification.CallOutgoing" = "Outgoing Call";
"Notification.VideoCallOutgoing" = "Outgoing Video Call";
"Notification.CallIncoming" = "Incoming Call";
"Notification.VideoCallIncoming" = "Incoming Video Call";
"Notification.CallMissed" = "Missed Call";
"Notification.VideoCallMissed" = "Missed Video Call";
"Notification.CallCanceled" = "Cancelled Call";
"Notification.VideoCallCanceled" = "Cancelled Video Call";
"Notification.CallOutgoingShort" = "Outgoing";
"Notification.CallIncomingShort" = "Incoming";
"Notification.CallMissedShort" = "Missed";
"Notification.CallCanceledShort" = "Cancelled";
"Notification.CallFormat" = "%1$@, %2$@"; // 1 - time, 2 - duration

"Call.ConnectionErrorTitle" = "Unable to Call";
"Call.ConnectionErrorMessage" = "Please check your internet connection and try again.";

"Call.CallAgain" = "Call Again";

"Login.PhoneFloodError" = "Sorry, you have deleted and re-created your account too many times recently. Please wait for a few days before signing up again.";

"Checkout.Title" = "Checkout";
"Checkout.TotalAmount" = "Total";
"Checkout.TotalPaidAmount" = "Total Paid";
"Checkout.PaymentMethod" = "Payment Method";
"Checkout.ShippingMethod" = "Shipping Method";
"Checkout.ShippingAddress" = "Shipping Information";
"Checkout.Name" = "Name";
"Checkout.Email" = "E-Mail";
"Checkout.Phone" = "Phone";
"Checkout.PayPrice" = "Pay %@";
"Checkout.PayNone" = "Pay";

"Checkout.PaymentMethod.Title" = "Payment Method";
"Checkout.PaymentMethod.New" = "New Card...";

"Checkout.NewCard.Title" = "New Card";
"Checkout.NewCard.PaymentCard" = "PAYMENT CARD";
"Checkout.NewCard.SaveInfo" = "Save Payment Information";
"Checkout.NewCard.SaveInfoEnableHelp" = "You can save your payment information for future use.\nPlease [turn on Two-Step Verification] to enable this.";
"Checkout.NewCard.SaveInfoHelp" = "You can save your payment information for future use.";
"Checkout.NewCard.CardholderNameTitle" = "CARDHOLDER";
"Checkout.NewCard.CardholderNamePlaceholder" = "Cardholder Name";
"Checkout.NewCard.PostcodeTitle" = "BILLING ADDRESS";
"Checkout.NewCard.PostcodePlaceholder" = "Zip Code";

"Checkout.ShippingOption.Title" = "Shipping Method";

"Checkout.ErrorProviderAccountInvalid" = "This bot can't accept payments at the moment. Please try again later.";
"Checkout.ErrorProviderAccountTimeout" = "This bot can't process payments at the moment. Please try again later.";
"Checkout.ErrorInvoiceAlreadyPaid" = "You have already paid for this item.";

"Checkout.ErrorGeneric" = "An error occurred while processing your payment. Your card has not been billed.";
"Checkout.ErrorPaymentFailed" = "Payment failed. Your card has not been billed.";
"Checkout.ErrorPrecheckoutFailed" = "The bot couldn't process your payment. Your card has not been billed.";

"CheckoutInfo.Title" = "Shipping Information";
"CheckoutInfo.ShippingInfoTitle" = "SHIPPING ADDRESS";
"CheckoutInfo.ShippingInfoAddress1" = "Address 1";
"CheckoutInfo.ShippingInfoAddress1Placeholder" = "Address";
"CheckoutInfo.ShippingInfoAddress2" = "Address 2";
"CheckoutInfo.ShippingInfoAddress2Placeholder" = "Address";
"CheckoutInfo.ShippingInfoState" = "State";
"CheckoutInfo.ShippingInfoStatePlaceholder" = "State";
"CheckoutInfo.ShippingInfoCity" = "City";
"CheckoutInfo.ShippingInfoCityPlaceholder" = "City";
"CheckoutInfo.ShippingInfoCountry" = "Country";
"CheckoutInfo.ShippingInfoCountryPlaceholder" = "Country";
"CheckoutInfo.ShippingInfoPostcode" = "Postcode";
"CheckoutInfo.ShippingInfoPostcodePlaceholder" = "Postcode";
"CheckoutInfo.ReceiverInfoTitle" = "RECEIVER";
"CheckoutInfo.ReceiverInfoName" = "Name";
"CheckoutInfo.ReceiverInfoNamePlaceholder" = "Name Surname";
"CheckoutInfo.ReceiverInfoEmail" = "Email";
"CheckoutInfo.ReceiverInfoEmailPlaceholder" = "Email";
"CheckoutInfo.ReceiverInfoPhone" = "Phone";
"CheckoutInfo.SaveInfo" = "Save Info";
"CheckoutInfo.SaveInfoHelp" = "You can save your shipping information for future use.";
"CheckoutInfo.Pay" = "Pay";

"Checkout.Receipt.Title" = "Receipt";

"Message.ReplyActionButtonShowReceipt" = "Show Receipt";
"Message.InvoiceLabel" = "INVOICE";

"CheckoutInfo.ErrorShippingNotAvailable" = "Shipping to the selected country is not available.";
"CheckoutInfo.ErrorPostcodeInvalid" = "Please enter a valid postcode.";
"CheckoutInfo.ErrorStateInvalid" = "Please enter a valid state.";
"CheckoutInfo.ErrorCityInvalid" = "Please enter a valid city.";
"CheckoutInfo.ErrorNameInvalid" = "Please enter a valid name.";
"CheckoutInfo.ErrorEmailInvalid" = "Please enter a valid e-mail address.";
"CheckoutInfo.ErrorPhoneInvalid" = "Please enter a valid phone number.";

"Checkout.WebConfirmation.Title" = "Complete Payment";
"Checkout.PasswordEntry.Title" = "Payment Confirmation";
"Checkout.PasswordEntry.Pay" = "Pay";
"Checkout.PasswordEntry.Text" = "Your card %@ is on file. To pay with this card, please enter your 2-Step-Verification password.";

"Checkout.SavePasswordTimeout" = "Would you like to save your password for %@?";
"Checkout.SavePasswordTimeoutAndTouchId" = "Would you like to save your password for %@ and use Touch ID instead?";
"Checkout.PayWithTouchId" = "Pay with Touch ID";
"Checkout.EnterPassword" = "Enter Password";

"Your_card_has_expired" = "Your card has expired.";

/* Error when the card was declined by the credit card networks */
"Your_card_was_declined" = "Your card was declined.";

/* Error when the card's expiration month is not valid */
"Your_cards_expiration_month_is_invalid" ="You've entered an invalid expiration month.";

/* Error when the card's expiration year is not valid */
"Your_cards_expiration_year_is_invalid" ="You've entered an invalid expiration year.";

/* Error when the card number is not valid */
"Your_cards_number_is_invalid" = "You've entered an invalid card number.";

/* Error when the card's CVC is not valid */
"Your_cards_security_code_is_invalid" = "You've entered an invalid security code.";

"MESSAGE_INVOICE" = "%1$@ sent you an invoice for %2$@";
"CHAT_MESSAGE_INVOICE" = "%1$@ sent an invoice for %3$@ to the group %2$@";
"PINNED_INVOICE" = "%1$@ pinned an invoice";

"Message.PinnedInvoice" = "pinned an invoice";

"User.DeletedAccount" = "Deleted Account";

"Settings.SaveEditedPhotos" = "Save Edited Photos";

"Message.PaymentSent" = "Payment: %@";
"Notification.PaymentSent" = "You have just successfully transferred {amount} to {name} for {title}";

"Common.NotNow" = "Not Now";

"Calls.RatingFeedback" = "Write a comment...";

"Call.StatusIncoming" = "Telegram Audio...";
"Call.IncomingVoiceCall" = "Incoming Voice Call";
"Call.IncomingVideoCall" = "Incoming Video Call";
"Call.StatusRequesting" = "Contacting...";
"Call.StatusWaiting" = "Waiting...";
"Call.StatusRinging" = "Ringing...";
"Call.StatusConnecting" = "Connecting...";
"Call.StatusOngoing" = "Telegram Audio %@";
"Call.StatusEnded" = "Call Ended";
"Call.StatusFailed" = "Call Failed";
"Call.StatusBusy" = "Busy";
"Call.Accept" = "Accept";
"Call.Decline" = "Decline";

"Call.StatusBar" = "Touch to return to call %@";

"Call.ParticipantVersionOutdatedError" = "%@'s app does not support calls. They need to update their app before you can call them.";
"Call.ParticipantVideoVersionOutdatedError" = "%@'s app does not support video calls. They need to update their app before you can call them.";

"Privacy.Calls" = "Voice Calls";

"Privacy.Calls.WhoCanCallMe" = "WHO CAN CALL ME";
"Privacy.Calls.CustomHelp" = "You can restrict who can call you with granular precision.";
"Privacy.Calls.AlwaysAllow" = "Always Allow";
"Privacy.Calls.NeverAllow" = "Never Allow";
"Privacy.Calls.CustomShareHelp" = "These users will or will not be able to call you regardless of the settings above.";

"Privacy.Calls.AlwaysAllow.Title" = "Always Allow";
"Privacy.Calls.AlwaysAllow.Placeholder" = "Always allow...";
"Privacy.Calls.NeverAllow.Title" = "Never Allow";
"Privacy.Calls.NeverAllow.Placeholder" = "Never allow...";

"PhotoEditor.QualityTool" = "Quality";
"PhotoEditor.QualityVeryLow" = "Very Low";
"PhotoEditor.QualityLow" = "Low";
"PhotoEditor.QualityMedium" = "Medium";
"PhotoEditor.QualityHigh" = "High";
"PhotoEditor.QualityVeryHigh" = "Very High";

"Settings.SaveEditedPhotos" = "Save Edited Photos";

"Calls.NoCallsPlaceholder" = "Your recent calls will appear here";
"Calls.NoMissedCallsPlacehoder" = "You have no missed calls";

"Call.CallInProgressTitle" = "Call in Progress";
"Call.CallInProgressMessage" = "Finish call with %1$@ and start a new one with %2$@?";
"Call.CallInProgressVoiceChatMessage" = "Finish call with %1$@ and start a voice chat with %2$@?";
"Call.CallInProgressLiveStreamMessage" = "Finish call with %1$@ and start a live stream with %2$@?";
"Call.ExternalCallInProgressMessage" = "Please finish the current call first.";

"Call.VoiceChatInProgressTitle" = "Voice Chat in Progress";
"Call.LiveStreamInProgressTitle" = "Live Stream in Progress";
"Call.VoiceChatInProgressMessage" = "Leave voice chat in %1$@ and start a new one with %2$@?";
"Call.LiveStreamInProgressMessage" = "Leave live stream in %1$@ and start a new one with %2$@?";
"Call.VoiceChatInProgressCallMessage" = "Leave voice chat in %1$@ and start a call with %2$@?";
"Call.LiveStreamInProgressCallMessage" = "Leave live stream in %1$@ and start a call with %2$@?";

"Call.Message" = "Message";

"UserInfo.TapToCall" = "Tap to make an end-to-end encrypted call";
"Call.GroupFormat" = "%1$@ (%2$@)";

"NetworkUsageSettings.CallDataSection" = "CALLS";

"Call.PrivacyErrorMessage" = "Sorry, %@ doesn't accept calls.";

"Notification.CallBack" = "Call Back";

"Call.AudioRouteSpeaker" = "Speaker";
"Call.AudioRouteHeadphones" = "Headphones";
"Call.AudioRouteHide" = "Hide";

"Call.PhoneCallInProgressMessage" = "You can’t place a Telegram call if you’re already on a phone call.";
"Call.RecordingDisabledMessage" = "Please end your call before recording a voice message.";

"Call.EmojiDescription" = "If these emoji are the same on %@'s screen, this call is 100%% secure.";

"Message.VideoMessage" = "Video Message";

"Conversation.HoldForAudio" = "Hold to record audio. Tap to switch to video.";
"Conversation.HoldForVideo" = "Hold to record video. Tap to switch to audio.";

"UserInfo.TelegramCall" = "Telegram Call";
"UserInfo.PhoneCall" = "Phone Call";

"SharedMedia.CategoryMedia" = "Media";
"SharedMedia.CategoryDocs" = "Docs";
"SharedMedia.CategoryLinks" = "Links";
"SharedMedia.CategoryOther" = "Audio";

"AccessDenied.VideoMessageCamera" = "Telegram needs access to your camera to send video messages.\n\nPlease go to Settings > Privacy > Camera and set Telegram to ON.";
"AccessDenied.VideoMessageMicrophone" = "Telegram needs access to your microphone to send video messages.\n\nPlease go to Settings > Privacy > Microphone and set Telegram to ON.";

"ChatSettings.AutomaticVideoMessageDownload" = "AUTOMATIC VIDEO MESSAGE DOWNLOAD";

"ForwardedVideoMessages_1" = "Forwarded video message";
"ForwardedVideoMessages_2" = "2 forwarded video messages";
"ForwardedVideoMessages_3_10" = "%@ forwarded video messages";
"ForwardedVideoMessages_any" = "%@ forwarded video messages";
"ForwardedVideoMessages_many" = "%@ forwarded video messages";
"ForwardedVideoMessages_0" = "%@ forwarded video messages";

"Conversation.DiscardVoiceMessageTitle" = "Discard Voice Message";
"Conversation.DiscardVoiceMessageDescription" = "Are you sure you want to stop recording and discard\nyour voice message?";
"Conversation.DiscardVoiceMessageAction" = "Discard";

"Message.ForwardedMessageShort" = "Forwarded From\n%@";

"Checkout.LiabilityAlertTitle" = "Warning";

"Settings.AppLanguage" = "Language";
"Settings.AppLanguage.Unofficial" = "UNOFFICIAL";

"InstantPage.AutoNightTheme" = "Auto-Night Theme";

"Privacy.PaymentsTitle" = "PAYMENTS";
"Privacy.PaymentsClearInfo" = "Clear payment & shipping info";
"Privacy.PaymentsClearInfoHelp" = "You can delete your shipping info and instruct all payment providers to remove your saved credit cards. Note that Telegram never stores your credit card data.";
"Privacy.PaymentsClear.PaymentInfo" = "Payment Info";
"Privacy.PaymentsClear.ShippingInfo" = "Shipping Info";

"Channel.EditAdmin.PermissionsHeader" = "WHAT CAN THIS ADMIN DO?";
"Channel.EditAdmin.PermissionChangeInfo" = "Change Channel Info";
"Group.EditAdmin.PermissionChangeInfo" = "Change Group Info";
"Channel.EditAdmin.PermissionPostMessages" = "Post Messages";
"Channel.EditAdmin.PermissionEditMessages" = "Edit Messages";
"Channel.EditAdmin.PermissionDeleteMessages" = "Delete Messages";
"Channel.EditAdmin.PermissionBanUsers" = "Ban Users";
"Channel.EditAdmin.PermissionInviteSubscribers" = "Add Subscribers";
"Channel.EditAdmin.PermissionInviteMembers" = "Add Members";
"Channel.EditAdmin.PermissionInviteViaLink" = "Invite Users via Link";
"Channel.EditAdmin.PermissionPinMessages" = "Pin Messages";
"Channel.EditAdmin.PermissionAddAdmins" = "Add New Admins";

"Channel.EditAdmin.PermissinAddAdminOn" = "This Admin will be able to add new admins with the same (or more limited) permissions.";
"Channel.EditAdmin.PermissinAddAdminOff" = "This Admin will not be able to add new admins.";

"Login.ContinueWithLocalization" = "Continue with English";
"Localization.LanguageName" = "English";
"Localization.ChooseLanguage" = "Choose Your Language";
"Localization.EnglishLanguageName" = "English";
"Localization.LanguageOther" = "Other";
"Localization.LanguageCustom" = "Custom";

"Channel.BanUser.Title" = "Ban User";
"Channel.BanUser.PermissionsHeader" = "User Restrictions";
"Channel.BanUser.PermissionReadMessages" = "Can Read Messages";
"Channel.BanUser.PermissionSendMessages" = "Can Send Messages";
"Channel.BanUser.PermissionSendMedia" = "Can Send Media";
"Channel.BanUser.PermissionSendStickersAndGifs" = "Can Send Stickers & GIFs";
"Channel.BanUser.PermissionEmbedLinks" = "Can Embed Links";
"Channel.BanUser.PermissionSendPolls" = "Send Polls";
"Channel.BanUser.PermissionChangeGroupInfo" = "Change Group Info";
"Channel.BanUser.PermissionAddMembers" = "Add Members";
"Channel.BanUser.Unban" = "Unban";

"Channel.BanUser.BlockFor" = "Block For";

"Channel.BanList.BlockedTitle" = "BLOCKED";
"Channel.BanList.RestrictedTitle" = "RESTRICTED";

"Group.Info.AdminLog" = "Recent Actions";
"Channel.AdminLog.InfoPanelTitle" = "What Is This?";
"Channel.AdminLog.InfoPanelAlertTitle" = "What is the event log?";
"Channel.AdminLog.InfoPanelAlertText" = "This is a list of all service actions taken by the group's members and admins in the last 48 hours.";
"Channel.AdminLog.InfoPanelChannelAlertText" = "This is a list of all service actions taken by the channel's admins in the last 48 hours.";

"Channel.AdminLog.BanReadMessages" = "Read Messages";
"Channel.AdminLog.BanSendMessages" = "Send Messages";
"Channel.AdminLog.BanSendMedia" = "Send Media";
"Channel.AdminLog.BanSendStickersAndGifs" = "Send Stickers & GIFs";
"Channel.AdminLog.BanEmbedLinks" = "Embed Links";
"Channel.AdminLog.MessageRestricted" = "%@ changed restrictions for %@ (%@)";
"Channel.AdminLog.MessageAdmin" = "%@ changed privileges for %@ (%@)";
"Channel.AdminLog.ChangeInfo" = "Change Info";
"Channel.AdminLog.PinMessages" = "Pin Messages";
"Channel.AdminLog.AddMembers" = "Add Members";
"Channel.AdminLog.SendPolls" = "Send Polls";

"Channel.AdminLog.CanChangeInfo" = "Change Info";
"Channel.AdminLog.CanSendMessages" = "Post Messages";
"Channel.AdminLog.CanDeleteMessages" = "Delete Messages";
"Channel.AdminLog.CanBanUsers" = "Ban Users";
"Channel.AdminLog.CanInviteUsers" = "Add Users";
"Channel.AdminLog.CanPinMessages" = "Pin Messages";
"Channel.AdminLog.CanAddAdmins" = "Add New Admins";
"Channel.AdminLog.CanBeAnonymous" = "Remain Anonymous";
"Channel.AdminLog.CanEditMessages" = "Edit Messages";
"Channel.AdminLog.CanManageCalls" = "Manage Voice Chats";
"Channel.AdminLog.CanManageLiveStreams" = "Manage Live Streams";

"Channel.AdminLog.MessageToggleInvitesOn" = "%@ enabled group invites";
"Channel.AdminLog.MessageToggleInvitesOff" = "%@ disabled group invites";

"Channel.AdminLog.MessageUnpinned" = "%@ unpinned message";

"Channel.AdminLog.MessageToggleSignaturesOn" = "%@ enabled signatures";
"Channel.AdminLog.MessageToggleSignaturesOff" = "%@ disabled signatures";

"Channel.AdminLog.MessageChangedGroupUsername" = "%@ changed group link:";
"Channel.AdminLog.MessageChangedChannelUsername" = "%@ changed channel link:";
"Channel.AdminLog.MessageRemovedGroupUsername" = "%@ removed group link";
"Channel.AdminLog.MessageRemovedChannelUsername" = "%@ removed channel link";

"Channel.AdminLog.MessageChangedGroupAbout" = "%@ edited group description";
"Channel.AdminLog.MessageChangedChannelAbout" = "%@ edited channel description";

"Channel.AdminLog.MessageEdited" = "%@ edited message:";
"Channel.AdminLog.CaptionEdited" = "%@ edited caption:";
"Channel.AdminLog.MessageDeleted" = "%@ deleted message:";
"Channel.AdminLog.MessagePinned" = "%@ pinned message:";

"Channel.AdminLog.MessageInvitedName" = "invited %1$@";
"Channel.AdminLog.MessageInvitedNameUsername" = "invited %1$@ (%2$@)";
"Channel.AdminLog.MessageKickedName" = "banned %1$@";
"Channel.AdminLog.MessageKickedNameUsername" = "banned %1$@ (%2$@)";
"Channel.AdminLog.MessageUnkickedName" = "unbanned %1$@";
"Channel.AdminLog.MessageUnkickedNameUsername" = "unbanned %1$@ (%2$@)";
"Channel.AdminLog.MessageRestrictedName" = "changed restrictions for %1$@";
"Channel.AdminLog.MessageRestrictedNameUsername" = "changed restrictions for %1$@ (%2$@)";
"Channel.AdminLog.MessagePromotedName" = "changed privileges for %1$@";
"Channel.AdminLog.MessagePromotedNameUsername" = "changed privileges for %1$@ (%2$@)";
"Channel.AdminLog.MessageRestrictedUntil" = "until %@";
"Channel.AdminLog.MessageRestrictedForever" = "indefinitely";
"Channel.AdminLog.MessageRestrictedNewSetting" = "now: %@";

"Channel.AdminLog.MessagePreviousMessage" = "Original message";
"Channel.AdminLog.MessagePreviousCaption" = "Original caption";
"Channel.AdminLog.MessagePreviousLink" = "Previous link";
"Channel.AdminLog.MessagePreviousDescription" = "Previous description";

"Contacts.MemberSearchSectionTitleGroup" = "Group Members";

"Channel.AdminLog.TitleAllEvents" = "All Actions";
"Channel.AdminLog.TitleSelectedEvents" = "Selected Actions";
"Channel.AdminLogFilter.Title" = "Filter";
"Channel.AdminLogFilter.EventsTitle" = "ACTIONS";
"Channel.AdminLogFilter.EventsAll" = "All Actions";
"Channel.AdminLogFilter.EventsRestrictions" = "New Restrictions";
"Channel.AdminLogFilter.EventsAdmins" = "New Admins";
"Channel.AdminLogFilter.EventsNewMembers" = "New Members";
"Channel.AdminLogFilter.EventsInfo" = "Group Info";
"Channel.AdminLogFilter.ChannelEventsInfo" = "Channel Info";
"Channel.AdminLogFilter.EventsDeletedMessages" = "Deleted Messages";
"Channel.AdminLogFilter.EventsEditedMessages" = "Edited Messages";
"Channel.AdminLogFilter.EventsPinned" = "Pinned Messages";
"Channel.AdminLogFilter.EventsLeaving" = "Members Removed";
"Channel.AdminLogFilter.EventsCalls" = "Voice Chats";
"Channel.AdminLogFilter.EventsLiveStreams" = "Live Streams";
"Channel.AdminLogFilter.EventsInviteLinks" = "Invite Links";
"Channel.AdminLogFilter.AdminsTitle" = "ADMINS";
"Channel.AdminLogFilter.AdminsAll" = "All Admins";

"Group.ErrorSendRestrictedStickers" = "Sorry, the admins of this group have restricted you from sending stickers.";
"Group.ErrorSendRestrictedMedia" = "Sorry, the admins of this group have restricted you from sending media.";

"SharedMedia.ViewInChat" = "View in Chat";

"Channel.Info.BlackList" = "Blacklist";

"Channel.Management.PromotedBy" = "Promoted by %@";
"DialogList.LanguageTooltip" = "You can change the language later in Settings";

"Contacts.PhoneNumber" = "Phone Number";
"Contacts.AddPhoneNumber" = "Add %@";
"Contacts.ShareTelegram" = "Share Telegram";

"Conversation.ViewChannel" = "VIEW CHANNEL";
"Conversation.ViewGroup" = "VIEW GROUP";
"Conversation.ViewBot" = "VIEW BOT";

"GroupInfo.ActionPromote" = "Promote";
"GroupInfo.ActionRestrict" = "Restrict";

"Conversation.RestrictedTextTimed" = "The admins of this group have restricted you from writing here until %@.";
"Conversation.RestrictedText" = "The admins of this group have restricted you from writing here.";
"Conversation.DefaultRestrictedText" = "Writing messages isn’t allowed in this group.";

"Conversation.RestrictedInlineTimed" = "The admins of this group have restricted you from posting inline content here until %@.";
"Conversation.RestrictedInline" = "The admins of this group have restricted you from posting inline content here.";
"Conversation.DefaultRestrictedInline" = "Posting inline content isn’t allowed in this group.";

"Conversation.RestrictedMediaTimed" = "The admins of this group have restricted you from posting media content here until %@.";
"Conversation.RestrictedMedia" = "The admins of this group have restricted you from posting media content here.";
"Conversation.DefaultRestrictedMedia" = "Posting media content isn’t allowed in this group.";

"Conversation.RestrictedStickersTimed" = "The admins of this group have restricted you from posting stickers here until %@.";
"Conversation.RestrictedStickers" = "The admins of this group have restricted you from posting stickers here.";
"Conversation.DefaultRestrictedStickers" = "Posting stickers isn’t allowed in this group.";

"ChatSettings.ConnectionType.Title" = "CONNECTION TYPE";
"ChatSettings.ConnectionType.UseProxy" = "Use Proxy";
"ChatSettings.ConnectionType.UseSocks5" = "SOCKS5";

"SocksProxySetup.Title" = "Proxy";

"SocksProxySetup.TypeNone" = "Disabled";
"SocksProxySetup.TypeSocks" = "SOCKS5";

"SocksProxySetup.Connection" = "CONNECTION";
"SocksProxySetup.Hostname" = "Server";
"SocksProxySetup.Port" = "Port";

"SocksProxySetup.Credentials" = "CREDENTIALS (OPTIONAL)";
"SocksProxySetup.Username" = "Username";
"SocksProxySetup.Password" = "Password";

"Channel.AdminLog.EmptyTitle" = "No actions here yet";
"Channel.AdminLog.EmptyText" = "No service actions were taken by the channel members and admins in the last 48 hours.";
"Group.AdminLog.EmptyText" = "No service actions were taken by the group's members and admins in the last 48 hours.";
"Broadcast.AdminLog.EmptyText" = "No service actions were taken by the channel's admins in the last 48 hours.";

"Channel.AdminLog.EmptyFilterTitle" = "No actions found";
"Channel.AdminLog.EmptyFilterQueryText" = "No recent actions that contain '%@' have been found.";
"Channel.AdminLog.EmptyFilterText" = "No recent actions that match your query have been found.";

"Channel.AdminLog.EmptyMessageText" = "Empty";

"Camera.Title" = "Take Photo or Video";

"Channel.Members.AddAdminErrorNotAMember" = "Sorry, you can't add this user as an admin because they are not a member of this group and you are not allowed to invite them.";

"Channel.Members.AddAdminErrorBlacklisted" = "Sorry, you can't add this user as an admin because they are in the blacklist and you can't unban them.";

"Channel.Members.AddBannedErrorAdmin" = "Sorry, you can't ban this user because they are an admin in this group and you are not allowed to demote them.";

"Group.Members.AddMemberBotErrorNotAllowed" = "Sorry, you don't have the necessary permissions to add bots to this group.";

"Privacy.Calls.P2P" = "Peer-to-Peer";
"Privacy.Calls.P2PHelp" = "Disabling peer-to-peer will relay all calls through Telegram servers to avoid revealing your IP address, but will slightly decrease audio quality.";

"Privacy.Calls.Integration" = "iOS Call Integration";
"Privacy.Calls.IntegrationHelp" = "iOS Call Integration shows Telegram calls on the lock screen and in the system's call history. If iCloud sync is enabled, your call history is shared with Apple.";

"Call.ReportPlaceholder" = "What went wrong?";
"Call.ReportIncludeLog" = "Send technical information";
"Call.ReportIncludeLogDescription" = "This won't reveal the contents of your conversation, but will help us fix the issue sooner.";
"Call.ReportSkip" = "Skip";
"Call.ReportSend" = "Send";

"Channel.EditAdmin.CannotEdit" = "You cannot edit the rights of this admin.";
"Call.RateCall" = "Rate This Call";
"Call.ShareStats" = "Share Statistics";

"Settings.ApplyProxyAlert" = "Are you sure you want to enable this proxy?\nServer: %1$@\nPort: %2$@\n\nYou can change your proxy server later it in the Settings (Data and Storage).";
"Settings.ApplyProxyAlertCredentials" = "Are you sure you want to enable this proxy?\nServer: %1$@\nPort: %2$@\nUsername: %3$@\nPassword: %4$@\n\nYou can change your proxy server later it in the Settings (Data and Storage).";
"Settings.ApplyProxyAlertEnable" = "Enable";

"Channel.Management.RestrictedBy" = "Restricted by %@";

"Stickers.FrequentlyUsed" = "Recently Used";

"Contacts.ImportersCount_1" = "1 contact on Telegram";
"Contacts.ImportersCount_2" = "2 contacts on Telegram";
"Contacts.ImportersCount_3_10" = "%@ contacts on Telegram";
"Contacts.ImportersCount_any" = "%@ contacts on Telegram";
"Contacts.ImportersCount_many" = "%@ contacts on Telegram";
"Contacts.ImportersCount_0" = "%@ contacts on Telegram";

"Conversation.ContextMenuBan" = "Restrict";

"SocksProxySetup.UseForCalls" = "Use for calls";
"SocksProxySetup.UseForCallsHelp" = "Proxy servers may degrade the quality of your calls.";

"InviteText.URL" = "https://telegram.org/dl";
"InviteText.SingleContact" = "Hey, I'm using Telegram to chat. Join me! Download it here: %@";
"InviteText.ContactsCountText_1" = "Hey, I'm using Telegram to chat. Join me! Download it here: {url}";
"InviteText.ContactsCountText_2" = "Hey, I'm using Telegram to chat – and so are 2 of our other contacts. Join us! Download it here: {url}";
"InviteText.ContactsCountText_3_10" = "Hey, I'm using Telegram to chat – and so are %@ of our other contacts. Join us! Download it here: {url}";
"InviteText.ContactsCountText_any" = "Hey, I'm using Telegram to chat – and so are %@ of our other contacts. Join us! Download it here: {url}";
"InviteText.ContactsCountText_many" = "Hey, I'm using Telegram to chat – and so are %@ of our other contacts. Join us! Download it here: {url}";
"InviteText.ContactsCountText_0" = "Hey, I'm using Telegram to chat. Join me! Download it here: {url}";

"Invite.LargeRecipientsCountWarning" = "Please note that it may take some time for your device to send all of these invitations";

"Contacts.InviteSearchLabel" = "Search for contacts";

"Message.ImageExpired" = "Photo has expired";
"Message.VideoExpired" = "Video has expired";

"SecretImage.Title" = "Disappearing Photo";
"SecretVideo.Title" = "Disappearing Video";
"SecretGif.Title" = "Disappearing GIF";
"SecretTimer.ImageDescription" = "If you set a timer, the photo will self-destruct after it was viewed.";
"SecretTimer.VideoDescription" = "If you set a timer, the video will self-destruct after it was viewed.";

"PhotoEditor.TiltShift" = "Tilt Shift";

"Notification.SecretChatMessageScreenshotSelf" = "You took a screenshot!";

"Settings.AboutEmpty" = "Add";

"SecretImage.NotViewedYet" = "%@ hasn't opened this photo yet";
"SecretVideo.NotViewedYet" = "%@ hasn't played this video yet";
"SecretGIF.NotViewedYet" = "%@ hasn't played this GIF yet";

"UserInfo.About.Placeholder" = "Bio";

"Call.StatusNoAnswer" = "No Answer";

"Conversation.SearchByName.Prefix" = "from: ";
"Conversation.SearchByName.Placeholder" = "Search Members";

"Login.PhoneBannedError" = "Your phone was banned.";

"Clipboard.SendPhoto" = "Send Photo";

"HashtagSearch.AllChats" = "All Chats";

"Stickers.AddToFavorites" = "Add to Favorites";
"Stickers.RemoveFromFavorites" = "Remove from Favorites";

"Channel.Info.Stickers" = "Group Sticker Set";
"Channel.Stickers.Placeholder" = "stickerset";
"Channel.Stickers.YourStickers" = "CHOOSE FROM YOUR STICKERS";

"Stickers.FavoriteStickers" = "Favorite Stickers";
"Stickers.GroupStickers" = "Group Stickers";
"Stickers.GroupChooseStickerPack" = "CHOOSE STICKER SET";
"Stickers.GroupStickersHelp" = "You can choose a set that will be available to all group members when they are chatting in this group.";

"Channel.AdminLog.MessageChangedGroupStickerPack" = "%@ changed group sticker set";
"Channel.AdminLog.MessageRemovedGroupStickerPack" = "%@ removed group sticker set";

"Conversation.ContextMenuCopyLink" = "Copy Link";

"Channel.Stickers.Searching" = "Searching...";
"Channel.Stickers.NotFound" = "No such sticker set found";
"Channel.Stickers.NotFoundHelp" = "Try again or choose from the list below";
"Channel.Stickers.CreateYourOwn" = "You can create your own custom sticker set using @stickers bot.";

"MediaPicker.TimerTooltip" = "You can now set a self-destruct timer";

"UserInfo.BlockConfirmation" = "Block %@?";

"FastTwoStepSetup.Title" = "Password & Email";
"FastTwoStepSetup.PasswordSection" = "PASSWORD";
"FastTwoStepSetup.PasswordPlaceholder" = "Enter a password";
"FastTwoStepSetup.PasswordConfirmationPlaceholder" = "Re-enter your password";
"FastTwoStepSetup.PasswordHelp" = "Please create a password to protect your payment info. You'll be asked to enter it when you log in.";
"FastTwoStepSetup.EmailSection" = "RECOVERY E-MAIL";
"FastTwoStepSetup.EmailPlaceholder" = "Your E-Mail";
"FastTwoStepSetup.EmailHelp" = "Please add your valid e-mail. It is the only way to recover a forgotten password.";

"Conversation.ViewMessage" = "VIEW MESSAGE";

"GroupInfo.GroupHistory" = "History For New Members";
"GroupInfo.GroupHistoryVisible" = "Visible";
"GroupInfo.GroupHistoryHidden" = "Hidden";

"Group.Setup.HistoryTitle" = "Chat History Settings";
"Group.Setup.HistoryHeader" = "HISTORY FOR NEW MEMBERS";
"Group.Setup.HistoryVisible" = "Visible";
"Group.Setup.HistoryHidden" = "Hidden";

"Group.Setup.HistoryVisibleHelp" = "New members will see messages that were sent before they joined.";
"Group.Setup.HistoryHiddenHelp" = "New members won't see earlier messages.";
"Group.Setup.BasicHistoryHiddenHelp" = "New members won't see more than 100 previous messages.";


"Channel.AdminLog.MessageGroupPreHistoryVisible" = "%@ made the group history visible for new members";
"Channel.AdminLog.MessageGroupPreHistoryHidden" = "%@ made the group history hidden from new members";

"Map.PullUpForPlaces" = "PULL UP TO SEE PLACES NEARBY";
"Map.ShareLiveLocation" = "Share My Live Location for...";
"Map.ShareLiveLocationHelp" = "Updated in real time as you move";
"Map.StopLiveLocation" = "Stop Sharing Location";
"Map.Directions" = "Directions";
"Map.DirectionsDriveEta" = "%@ drive";
"Map.Location" = "Location";
"Map.YouAreHere" = "you are here";
"Map.LiveLocationShowAll" = "Show All";

"Map.LiveLocationTitle" = "Live Location";
"Map.LiveLocationPrivateDescription" = "Choose for how long %@ will see your accurate location.";
"Map.LiveLocationGroupDescription" = "Choose for how long people in this chat will see your accurate location.";
"Map.LiveLocationFor15Minutes" = "for 15 minutes";
"Map.LiveLocationFor1Hour" = "for 1 hour";
"Map.LiveLocationFor8Hours" = "for 8 hours";
"Map.LiveLocationShortHour" = "%@h";

"Message.LiveLocation" = "Live Location";
"Conversation.LiveLocation" = "Live Location";

"Conversation.LiveLocationYou" = "You";
"Conversation.LiveLocationYouAnd" = "*You* and %@";
"Conversation.LiveLocationMembersCount_1" = "1 member";
"Conversation.LiveLocationMembersCount_2" = "2 members";
"Conversation.LiveLocationMembersCount_3_10" = "%@ members";
"Conversation.LiveLocationMembersCount_any" = "%@ members";
"Conversation.LiveLocationMembersCount_many" = "%@ members";
"Conversation.LiveLocationMembersCount_0" = "%@ members";

"Conversation.Admin" = "admin";

"LiveLocationUpdated.JustNow" = "updated just now";
"LiveLocationUpdated.MinutesAgo_0" = "updated %@ minutes ago"; //three to ten
"LiveLocationUpdated.MinutesAgo_1" = "updated 1 minute ago"; //one
"LiveLocationUpdated.MinutesAgo_2" = "updated 2 minutes ago"; //two
"LiveLocationUpdated.MinutesAgo_3_10" = "updated %@ minutes ago"; //three to ten
"LiveLocationUpdated.MinutesAgo_many" = "updated %@ minutes ago"; // more than ten
"LiveLocationUpdated.MinutesAgo_any" = "updated %@ minutes ago"; // more than ten
"LiveLocationUpdated.TodayAt" = "updated at %@";
"LiveLocationUpdated.YesterdayAt" = "updated yesterday at %@";

"LiveLocation.MenuChatsCount_1" = "You are sharing Live Location with 1 chat.";
"LiveLocation.MenuChatsCount_2" = "You are sharing Live Location with 2 chats.";
"LiveLocation.MenuChatsCount_3_10" = "You are sharing Live Location with %@ chats.";
"LiveLocation.MenuChatsCount_any" = "You are sharing Live Location with %@ chats.";
"LiveLocation.MenuChatsCount_many" = "You are sharing Live Location with %@ chats.";
"LiveLocation.MenuChatsCount_0" = "You are sharing Live Location with %@ chats.";
"LiveLocation.MenuStopAll" = "Stop All";

"DialogList.LiveLocationSharingTo" = "sharing with %@";
"DialogList.LiveLocationChatsCount_1" = "sharing with 1 chat";
"DialogList.LiveLocationChatsCount_2" = "sharing with 2 chats";
"DialogList.LiveLocationChatsCount_3_10" = "sharing with %@ chats";
"DialogList.LiveLocationChatsCount_any" = "sharing with %@ chats";
"DialogList.LiveLocationChatsCount_many" = "sharing with %@ chats";
"DialogList.LiveLocationChatsCount_0" = "sharing with %@ chats";

"Notification.PinnedLiveLocationMessage" = "%@ pinned a live location";
"Message.PinnedLiveLocationMessage" = "pinned live location";

"NotificationSettings.ContactJoined" = "New Contacts";

"AccessDenied.LocationAlwaysDenied" = "If you'd like to share your Live Location with friends, Telegram needs location access when the app is in the background.\n\nPlease go to Settings > Privacy > Location Services and set Telegram to Always.";

"UserInfo.UnblockConfirmation" = "Unblock %@?";

"Login.BannedPhoneSubject" = "Banned phone number: %@";
"Login.BannedPhoneBody" = "I'm trying to use my mobile phone number: %@\nBut Telegram says it's banned. Please help.";

"Conversation.StopLiveLocation" = "Stop Sharing";

"Settings.SavedMessages" = "Saved Messages";
"Conversation.SavedMessages" = "Saved Messages";
"DialogList.SavedMessages" = "Saved Messages";

"MediaPicker.TapToUngroupDescription" = "Tap to send media separately";
"MediaPicker.GroupDescription" = "Group media into one message";
"MediaPicker.UngroupDescription" = "Show media as separate messages";

"EditProfile.Title" = "Edit Profile";
"EditProfile.NameAndPhotoHelp" = "Enter your name and add an optional profile photo.";

"Settings.SetUsername" = "Set Username";

"DialogList.SearchSubtitleFormat" = "%1$@, %2$@";

"Media.ShareThisPhoto" = "This Photo";
"Media.SharePhoto_1" = "%@ Photo";
"Media.SharePhoto_2" = "All %@ Photos";
"Media.SharePhoto_3_10" = "All %@ Photos";
"Media.SharePhoto_any" = "All %@ Photos";
"Media.SharePhoto_many" = "All %@ Photos";
"Media.SharePhoto_0" = "All %@ Photos";

"Media.ShareThisVideo" = "This Video";
"Media.ShareVideo_1" = "%@ Video";
"Media.ShareVideo_2" = "All %@ Videos";
"Media.ShareVideo_3_10" = "All %@ Videos";
"Media.ShareVideo_any" = "All %@ Videos";
"Media.ShareVideo_many" = "All %@ Videos";
"Media.ShareVideo_0" = "All %@ Videos";

"Media.ShareItem_1" = "%@ Item";
"Media.ShareItem_2" = "All %@ Items";
"Media.ShareItem_3_10" = "All %@ Items";
"Media.ShareItem_any" = "All %@ Items";
"Media.ShareItem_many" = "All %@ Items";
"Media.ShareItem_0" = "All %@ Items";

"Settings.ViewPhoto" = "View Photo";

"DialogList.SavedMessagesTooltip" = "You can find your Saved Messages in Settings";

"PasscodeSettings.UnlockWithFaceId" = "Unlock with Face ID";
"Checkout.SavePasswordTimeoutAndFaceId" = "Would you like to save your password for %@ and use Face ID instead?";
"Checkout.PayWithFaceId" = "Pay with Face ID";

"Conversation.StatusSubscribers_0" = "%@ subscribers";
"Conversation.StatusSubscribers_1" = "%@ subscriber";
"Conversation.StatusSubscribers_2" = "%@ subscribers";
"Conversation.StatusSubscribers_3_10" = "%@ subscribers";
"Conversation.StatusSubscribers_many" = "%@ subscribers";
"Conversation.StatusSubscribers_any" = "%@ subscribers";

"DialogList.SavedMessagesHelp" = "Forward messages here for quick access";

"PrivacySettings.PasscodeAndTouchId" = "Passcode & Touch ID";
"PrivacySettings.PasscodeAndFaceId" = "Passcode & Face ID";

"TwoStepAuth.AdditionalPassword" = "Additional Password";

"PasscodeSettings.HelpTop" = "When you set up an additional passcode, a lock icon will appear on the chats page. Tap it to lock and unlock the app.";
"PasscodeSettings.HelpBottom" = "Note: if you forget the passcode, you'll need to delete and reinstall the app. All secret chats will be lost.";

"Channel.Setup.TypePublicHelp" = "Public channels can be found in search, channel history is available to everyone and anyone can join.";
"Channel.Setup.TypePrivateHelp" = "Private channels can only be joined if you were invited or have an invite link.";
"Group.Username.InvalidTooShort" = "Group names must have at least 5 characters.";
"Group.Username.InvalidStartsWithNumber" = "Group names can't start with a number.";
"Group.Username.CreatePublicLinkHelp" = "People can share this link with others and find your group using Telegram search.";
"Channel.TypeSetup.Title" = "Channel Type";

"Group.Setup.TypePrivate" = "Private";
"Group.Setup.TypePublic" = "Public";

"Channel.Info.Subscribers" = "Subscribers";
"Channel.Subscribers.Title" = "Subscribers";
"Conversation.InfoGroup" = "Group";

"Privacy.PaymentsClearInfoDoneHelp" = "Payment & shipping info cleared.";

"InfoPlist.NSContactsUsageDescription" = "Telegram will continuously upload your contacts to its heavily encrypted cloud servers to let you connect with your friends across all your devices.";
"InfoPlist.NSLocationWhenInUseUsageDescription" = "When you send your location to your friends, Telegram needs access to show them a map.";
"InfoPlist.NSCameraUsageDescription" = "We need this so that you can take and share photos and videos, as well as make video calls.";
"InfoPlist.NSPhotoLibraryUsageDescription" = "We need this so that you can share photos and videos from your photo library.";
"InfoPlist.NSPhotoLibraryAddUsageDescription" = "We need this so that you can save photos and videos to your photo library.";
"InfoPlist.NSMicrophoneUsageDescription" = "We need this so that you can record and share voice messages and videos with sound.";
"InfoPlist.NSSiriUsageDescription" = "You can use Siri to send messages.";
"InfoPlist.NSLocationAlwaysAndWhenInUseUsageDescription" = "When you choose to share your Live Location with friends in a chat, Telegram needs background access to your location to keep them updated for the duration of the live sharing.";
"InfoPlist.NSLocationAlwaysUsageDescription" = "When you choose to share your live location with friends in a chat, Telegram needs background access to your location to keep them updated for the duration of the live sharing. You also need this to send locations from an Apple Watch.";
"InfoPlist.NSLocationWhenInUseUsageDescription" = "When you send your location to your friends, Telegram needs access to show them a map.";
"InfoPlist.NSFaceIDUsageDescription" = "You can use Face ID to unlock the app.";

"Privacy.Calls.P2PNever" = "Never";
"Privacy.Calls.P2PContacts" = "My Contacts";
"Privacy.Calls.P2PAlways" = "Always";

"ChatSettings.AutoDownloadTitle" = "AUTO-DOWNLOAD MEDIA";
"ChatSettings.AutoDownloadEnabled" = "Auto-Download Media";
"ChatSettings.AutoDownloadPhotos" = "Photos";
"ChatSettings.AutoDownloadVideos" = "Videos";
"ChatSettings.AutoDownloadDocuments" = "Documents";
"ChatSettings.AutoDownloadVoiceMessages" = "Voice Messages";
"ChatSettings.AutoDownloadVideoMessages" = "Video Messages";
"ChatSettings.AutoDownloadReset" = "Reset Auto-Download Settings";

"AutoDownloadSettings.Title" = "Auto-Download";

"AutoDownloadSettings.PhotosTitle" = "Photos";
"AutoDownloadSettings.VideosTitle" = "Videos";
"AutoDownloadSettings.DocumentsTitle" = "Documents";
"AutoDownloadSettings.VoiceMessagesTitle" = "Voice Messages";
"AutoDownloadSettings.VideoMessagesTitle" = "Video Messages";

"AutoDownloadSettings.Cellular" = "CELLULAR";
"AutoDownloadSettings.WiFi" = "WI-FI";
"AutoDownloadSettings.Contacts" = "Contacts";
"AutoDownloadSettings.PrivateChats" = "Other Private Chats";
"AutoDownloadSettings.GroupChats" = "Group Chats";
"AutoDownloadSettings.Channels" = "Channels";
"AutoDownloadSettings.LimitBySize" = "LIMIT BY SIZE";
"AutoDownloadSettings.UpTo" = "up to %@";
"AutoDownloadSettings.Unlimited" = "unlimited";

"AutoDownloadSettings.Reset" = "Reset";
"AutoDownloadSettings.ResetHelp" = "Undo all custom auto-download settings.";

"SaveIncomingPhotosSettings.Title" = "Save Incoming Photos";
"SaveIncomingPhotosSettings.From" = "SAVE INCOMING PHOTOS FROM";

"Channel.AdminLog.ChannelEmptyText" = "No service actions were taken by the channel's subscribers and admins in the last 48 hours.";
"Channel.AdminLogFilter.EventsNewSubscribers" = "New Subscribers";
"Channel.AdminLogFilter.EventsLeavingSubscribers" = "Subscribers Removed";

"Conversation.ClearPrivateHistory" = "This will delete all messages and media in this chat from your Telegram cloud. Your chat partner will still have them.";
"Conversation.ClearGroupHistory" = "This will delete all messages and media in this chat from your Telegram cloud. Other members of the group will still have them.";
"Conversation.ClearSecretHistory" = "This will delete all messages and media in this chat for both you and your chat partner.";
"Conversation.ClearSelfHistory" = "This will delete all messages and media in this chat from your Telegram cloud.";

"MediaPicker.LivePhotoDescription" = "The live photo will be sent as a GIF.";

"Settings.Appearance" = "Appearance";
"Appearance.Title" = "Appearance";
"Appearance.Preview" = "CHAT PREVIEW";
"Appearance.ColorTheme" = "COLOR THEME";
"Appearance.ThemeDayClassic" = "Day Classic";
"Appearance.ThemeDay" = "Day";
"Appearance.ThemeNight" = "Night";
"Appearance.ThemeNightBlue" = "Night Blue";
"Appearance.PreviewReplyAuthor" = "Lucio";
"Appearance.PreviewReplyText" = "Reinhardt, we need to find you some...";
"Appearance.PreviewIncomingText" = "Ah you kids today with techno music! Enjoy the classics, like Hasselhoff!";
"Appearance.PreviewOutgoingText" = "I can't take you seriously right now. Sorry..";
"Appearance.AccentColor" = "Accent Color";
"Appearance.PickAccentColor" = "Pick an Accent Color";

"Appearance.AutoNightTheme" = "Auto-Night Theme";
"Appearance.AutoNightThemeDisabled" = "Disabled";

"AutoNightTheme.Title" = "Auto-Night Theme";
"AutoNightTheme.Disabled" = "Disabled";
"AutoNightTheme.Scheduled" = "Scheduled";
"AutoNightTheme.Automatic" = "Automatic";

"AutoNightTheme.ScheduleSection" = "SCHEDULE";
"AutoNightTheme.UseSunsetSunrise" = "Use Location Sunset & Sunrise";
"AutoNightTheme.ScheduledFrom" = "From";
"AutoNightTheme.ScheduledTo" = "To";

"AutoNightTheme.UpdateLocation" = "Update Location";
"AutoNightTheme.LocationHelp" = "Calculating sunset & sunrise times requires a one-time check of your approximate location. Note that this location is stored locally on your device only.\n\nSunset: %@\nSunrise: %@";
"AutoNightTheme.NotAvailable" = "N/A";

"AutoNightTheme.AutomaticSection" = "BRIGHTNESS THRESHOLD";
"AutoNightTheme.AutomaticHelp" = "Switch to night theme when brightness is %@%% or less. Auto-brightness should be enabled for this feature to work correctly.";

"AutoNightTheme.PreferredTheme" = "PREFERRED THEME";

"AuthSessions.Sessions" = "Sessions";
"AuthSessions.LoggedIn" = "Websites";
"AuthSessions.LogOutApplications" = "Disconnect All Websites";
"AuthSessions.LogOutApplicationsHelp" = "You can log in on websites that support signing in with Telegram.";
"AuthSessions.LoggedInWithTelegram" = "CONNECTED WEBSITES";
"AuthSessions.LogOut" = "Disconnect";
"AuthSessions.Message" = "You allowed this bot to message you when you logged in on %@.";

"Conversation.ContextMenuReport" = "Report";

"Stickers.Search" = "Search Stickers";
"Stickers.NoStickersFound" = "No Stickers Found";

"Camera.Discard" = "Discard All";

"Stickers.SuggestStickers" = "Suggest Stickers by Emoji";
"Stickers.SuggestAll" = "All Sets";
"Stickers.SuggestAdded" = "My Sets";
"Stickers.SuggestNone" = "None";

"Settings.Proxy" = "Proxy";
"Settings.ProxyDisabled" = "Disabled";
"Settings.ProxyConnecting" = "Connecting...";
"Settings.ProxyConnected" = "Connected";

"SocksProxySetup.UseProxy" = "Use Proxy";
"SocksProxySetup.SavedProxies" = "SAVED PROXIES";
"SocksProxySetup.AddProxy" = "Add Proxy";
"SocksProxySetup.SaveProxy" = "Save Proxy";
"SocksProxySetup.ConnectAndSave" = "Connect Proxy";
"SocksProxySetup.AddProxyTitle" = "Add Proxy";
"SocksProxySetup.ProxyDetailsTitle" = "Proxy Details";
"SocksProxySetup.ProxyStatusChecking" = "checking...";
"SocksProxySetup.ProxyStatusPing" = "%@ ms ping";
"SocksProxySetup.ProxyStatusUnavailable" = "unavailable";
"SocksProxySetup.ProxyStatusConnecting" = "connecting";
"SocksProxySetup.ProxyStatusConnected" = "connected";

"SocksProxySetup.ProxyType" = "TYPE";
"SocksProxySetup.ProxySocks5" = "SOCKS5";
"SocksProxySetup.ProxyTelegram" = "MTProto";
"SocksProxySetup.HostnamePlaceholder" = "Server";
"SocksProxySetup.PortPlaceholder" = "Port";
"SocksProxySetup.UsernamePlaceholder" = "Username";
"SocksProxySetup.PasswordPlaceholder" = "Password";
"SocksProxySetup.Secret" = "Secret";
"SocksProxySetup.SecretPlaceholder" = "Secret";
"SocksProxySetup.RequiredCredentials" = "CREDENTIALS";

"SocksProxySetup.Connecting" = "Connecting...";
"SocksProxySetup.FailedToConnect" = "Failed to connect";

"SocksProxySetup.ProxyEnabled" = "Proxy\nEnabled";

"DialogList.AdLabel" = "Proxy Sponsor";
"DialogList.AdNoticeAlert" = "The proxy you are using displays a sponsored channel in your chat list.";
"SocksProxySetup.AdNoticeHelp" = "This proxy may display a sponsored channel in your chat list. This doesn't reveal your Telegram traffic.";

"SocksProxySetup.ShareProxyList" = "Share Proxy List";

"Privacy.SecretChatsTitle" = "SECRET CHATS";
"Privacy.SecretChatsLinkPreviews" = "Link Previews";
"Privacy.SecretChatsLinkPreviewsHelp" = "Link previews will be generated on Telegram servers. We do not store data about the links you send.";

"Privacy.ContactsTitle" = "CONTACTS";
"Privacy.ContactsSync" = "Sync Contacts";
"Privacy.ContactsSyncHelp" = "Turn on to continuously sync contacts from this device with your account.";
"Privacy.ContactsReset" = "Delete Synced Contacts";
"Privacy.ContactsResetConfirmation" = "This will remove your contacts from the Telegram servers.\nIf 'Sync Contacts' is enabled, contacts will be re-synced.";

"Login.TermsOfServiceDecline" = "Decline";
"Login.TermsOfServiceAgree" = "Agree & Continue";

"Login.TermsOfService.ProceedBot" = "Please agree and proceed to %@.";

"Login.TermsOfServiceSignupDecline" = "We're very sorry, but this means you can't sign up for Telegram.\n\nUnlike others, we don't use your data for ad targeting or other commercial purposes. Telegram only stores the information it needs to function as a feature-rich cloud service. You can adjust how we use your data (e.g., delete synced contacts) in Privacy & Security settings.\n\nBut if you're generally not OK with Telegram's modest needs, it won't be possible for us to provide this service.";

"UserInfo.BotPrivacy" = "Privacy Policy";

"PrivacyPolicy.Title" = "Privacy Policy and Terms of Service";
"PrivacyPolicy.Decline" = "Decline";
"PrivacyPolicy.Accept" = "Agree & Continue";

"PrivacyPolicy.AgeVerificationTitle" = "Age Verification";
"PrivacyPolicy.AgeVerificationMessage" = "Tap Agree to confirm that you are %@ or over.";
"PrivacyPolicy.AgeVerificationAgree" = "Agree";

"PrivacyPolicy.DeclineTitle" = "Decline";
"PrivacyPolicy.DeclineMessage" = "We're very sorry, but this means we must part ways here. Unlike others, we don't use your data for ad targeting or other commercial purposes. Telegram only stores the information it needs to function as a feature-rich cloud service. You can adjust how we use your data (e.g., delete synced contacts) in Privacy & Security settings.\n\nBut if you're generally not OK with Telegram's modest needs, it won't be possible for us to provide this service.";
"PrivacyPolicy.DeclineDeclineAndDelete" = "Decline and Delete";

"PrivacyPolicy.DeclineLastWarning" = "Warning, this will irreversibly delete your Telegram account along with all the data you store in the Telegram cloud.\n\nWe will provide a tool to download your data before June, 23 – so you may want to wait a little before deleting.";
"PrivacyPolicy.DeclineDeleteNow" = "Delete Now";

"Settings.Passport" = "Telegram Passport";

"Passport.Title" = "Passport";

"Passport.RequestHeader" = "%@ requests access to your personal data to sign you up for their services.";

"Passport.InfoTitle" = "What is Telegram Passport?";
"Passport.InfoText" = "With **Telegram Passport** you can easily sign up for websites and services that require identity verification.\n\nYour information, personal data, and documents are protected by end-to-end encryption. Nobody, including Telegram, can access them without your permission.";
"Passport.InfoLearnMore" = "Learn More";
"Passport.InfoFAQ_URL" = "https://telegram.org/faq#passport";

"Passport.PassportInformation" = "PASSPORT INFORMATION";
"Passport.RequestedInformation" = "REQUESTED INFORMATION";
"Passport.FieldIdentity" = "Identity Document";
"Passport.FieldIdentityDetailsHelp" = "Fill in your personal details";
"Passport.FieldIdentityUploadHelp" = "Upload a scan of your passport or other ID";
"Passport.FieldIdentitySelfieHelp" = "Take a selfie with your document";
"Passport.FieldAddress" = "Residential Address";
"Passport.FieldAddressHelp" = "Please provide your address";
"Passport.FieldAddressUploadHelp" = "Upload proof of your address";
"Passport.FieldPhone" = "Phone Number";
"Passport.FieldPhoneHelp" = "Provide your contact phone number";
"Passport.FieldEmail" = "Email Address";
"Passport.FieldEmailHelp" = "Provide your contact email address";
"Passport.PrivacyPolicy" = "You accept the [%1$@ Privacy Policy] and allow their @%2$@ to send you messages.";
"Passport.AcceptHelp" = "You are sending your documents directly to %1$@ and allowing their @%2$@ to send you messages.";
"Passport.Authorize" = "Authorize";

"Passport.DeletePassport" = "Delete Telegram Passport";
"Passport.DeletePassportConfirmation" = "Are you sure you want to delete your Telegram Passport? All details will be lost.";

"Passport.PasswordHelp" = "Please enter your Telegram Password\nto decrypt your data";
"Passport.PasswordPlaceholder" = "Enter your password";
"Passport.InvalidPasswordError" = "Invalid password. Please try again.";
"Passport.FloodError" = "Limit exceeded. Please try again later.";
"Passport.UpdateRequiredError" = "Sorry, your Telegram app is out of date and can’t handle this request. Please update Telegram.";

"Passport.ForgottenPassword" = "Forgotten Password";
"Passport.PasswordReset" = "All documents uploaded to your Telegram Passport will be lost. You will be able to upload new documents.";

"Passport.PasswordDescription" = "Please create a password to secure your personal data with end-to-end encryption.\n\nThis password will also be required whenever you log in to Telegram on a new device.";
"Passport.PasswordCreate" = "Create a Password";
"Passport.PasswordCompleteSetup" = "Complete Password Setup";
"Passport.PasswordNext" = "Next";

"Passport.DeletePersonalDetails" = "Delete Personal Details";
"Passport.DeletePersonalDetailsConfirmation" = "Are you sure you want to delete personal details?";

"Passport.DeleteAddress" = "Delete Address";
"Passport.DeleteAddressConfirmation" = "Are you sure you want to delete address?";

"Passport.DeleteDocument" = "Delete Document";
"Passport.DeleteDocumentConfirmation" = "Are you sure you want to delete this document? All details will be lost.";

"Passport.ScansHeader" = "SCANS";
"Passport.Scans.Upload" = "Upload Scan";
"Passport.Scans.UploadNew" = "Upload Additional Scan";
"Passport.Scans.ScanIndex" = "Scan %@";

"Passport.Identity.TypePersonalDetails" = "Personal Details";
"Passport.Identity.TypePassport" = "Passport";
"Passport.Identity.TypePassportUploadScan" = "Upload a scan of your passport";
"Passport.Identity.TypeInternalPassport" = "Internal Passport";
"Passport.Identity.TypeInternalPassportUploadScan" = "Upload a scan of your internal passport";
"Passport.Identity.TypeIdentityCard" = "Identity Card";
"Passport.Identity.TypeIdentityCardUploadScan" = "Upload a scan of your identity card";
"Passport.Identity.TypeDriversLicense" = "Driver's License";
"Passport.Identity.TypeDriversLicenseUploadScan" = "Upload a scan of your driver's license";

"Passport.Identity.AddPersonalDetails" = "Add Personal Details";
"Passport.Identity.AddPassport" = "Add Passport";
"Passport.Identity.AddInternalPassport" = "Add Internal Passport";
"Passport.Identity.AddIdentityCard" = "Add Identity Card";
"Passport.Identity.AddDriversLicense" = "Add Driver's License";

"Passport.Identity.EditPersonalDetails" = "Edit Personal Details";
"Passport.Identity.EditPassport" = "Edit Passport";
"Passport.Identity.EditInternalPassport" = "Edit Internal Passport";
"Passport.Identity.EditIdentityCard" = "Edit Identity Card";
"Passport.Identity.EditDriversLicense" = "Edit Driver's License";

"Passport.Identity.DocumentDetails" = "DOCUMENT DETAILS";
"Passport.Identity.Name" = "First Name";
"Passport.Identity.NamePlaceholder" = "First Name";
"Passport.Identity.MiddleName" = "Middle Name";
"Passport.Identity.MiddleNamePlaceholder" = "Middle Name";
"Passport.Identity.Surname" = "Last Name";
"Passport.Identity.SurnamePlaceholder" = "Last Name";
"Passport.Identity.DateOfBirth" = "Date of Birth";
"Passport.Identity.DateOfBirthPlaceholder" = "Date of Birth";
"Passport.Identity.Gender" = "Gender";
"Passport.Identity.GenderPlaceholder" = "Gender";
"Passport.Identity.GenderMale" = "Male";
"Passport.Identity.GenderFemale" = "Female";
"Passport.Identity.Country" = "Citizenship";
"Passport.Identity.CountryPlaceholder" = "Citizenship";
"Passport.Identity.ResidenceCountry" = "Residence";
"Passport.Identity.ResidenceCountryPlaceholder" = "Residence";
"Passport.Identity.DocumentNumber" = "Document #";
"Passport.Identity.DocumentNumberPlaceholder" = "Document Number";
"Passport.Identity.IssueDate" = "Issue Date";
"Passport.Identity.IssueDatePlaceholder" = "Issue Date";
"Passport.Identity.ExpiryDate" = "Expiry Date";
"Passport.Identity.ExpiryDatePlaceholder" = "Expiry Date";
"Passport.Identity.ExpiryDateNone" = "None";
"Passport.Identity.DoesNotExpire" = "Does Not Expire";

"Passport.Identity.FilesTitle" = "REQUESTED FILES";
"Passport.Identity.ScansHelp" = "The document must contain your photograph, first and last name, date of birth, document number, country of issue, and expiry date.";
"Passport.Identity.FilesView" = "View";
"Passport.Identity.FilesUploadNew" = "Upload New";
"Passport.Identity.MainPage" = "Main Page";
"Passport.Identity.MainPageHelp" = "Upload a main page photo of the document";
"Passport.Identity.FrontSide" = "Front Side";
"Passport.Identity.FrontSideHelp" = "Upload a front side photo of the document";
"Passport.Identity.ReverseSide" = "Reverse Side";
"Passport.Identity.ReverseSideHelp" = "Upload a reverse side photo of the document";
"Passport.Identity.Selfie" = "Selfie";
"Passport.Identity.SelfieHelp" = "Upload a selfie holding this document";
"Passport.Identity.Translation" = "Translation";
"Passport.Identity.TranslationHelp" = "Upload a translation of this document";

"Passport.Address.TypeResidentialAddress" = "Residential Address";
"Passport.Address.TypePassportRegistration" = "Passport Registration";
"Passport.Address.TypeUtilityBill" = "Utility Bill";
"Passport.Address.TypeBankStatement" = "Bank Statement";
"Passport.Address.TypeRentalAgreement" = "Tenancy Agreement";
"Passport.Address.TypeTemporaryRegistration" = "Temporary Registration";

"Passport.Address.AddResidentialAddress" = "Add Residential Address";
"Passport.Address.AddPassportRegistration" = "Add Passport Registration";
"Passport.Address.AddUtilityBill" = "Add Utility Bill";
"Passport.Address.AddBankStatement" = "Add Bank Statement";
"Passport.Address.AddRentalAgreement" = "Add Tenancy Agreement";
"Passport.Address.AddTemporaryRegistration" = "Add Temporary Registration";

"Passport.Address.EditResidentialAddress" = "Edit Residential Address";
"Passport.Address.EditPassportRegistration" = "Edit Passport Registration";
"Passport.Address.EditUtilityBill" = "Edit Utility Bill";
"Passport.Address.EditBankStatement" = "Edit Bank Statement";
"Passport.Address.EditRentalAgreement" = "Edit Tenancy Agreement";
"Passport.Address.EditTemporaryRegistration" = "Edit Temporary Registration";

"Passport.Address.Address" = "ADDRESS";
"Passport.Address.Street" = "Street";
"Passport.Address.Street1Placeholder" = "Street and number, P.O. box";
"Passport.Address.Street2Placeholder" = "Apt., suite, unit, building, floor";
"Passport.Address.Postcode" = "Postcode";
"Passport.Address.PostcodePlaceholder" = "Postcode";
"Passport.Address.City" = "City";
"Passport.Address.CityPlaceholder" = "City";
"Passport.Address.Region" = "Region";
"Passport.Address.RegionPlaceholder" = "State / Province / Region";
"Passport.Address.Country" = "Country";
"Passport.Address.CountryPlaceholder" = "Country";

"Passport.Address.ScansHelp" = "The document must contain your first and last name, your residential address, a stamp / barcode / QR code / logo, and issue date, no more than 3 months ago.";

"Passport.Phone.Title" = "Phone Number";
"Passport.Phone.UseTelegramNumber" = "Use %@";
"Passport.Phone.UseTelegramNumberHelp" = "Use the same phone number as on Telegram.";
"Passport.Phone.EnterOtherNumber" = "OR ENTER NEW PHONE NUMBER";
"Passport.Phone.Help" = "Note: You will receive a confirmation code on the phone number you provide.";
"Passport.Phone.Delete" = "Delete Phone Number";

"Passport.Email.Title" = "Email";
"Passport.Email.UseTelegramEmail" = "Use %@";
"Passport.Email.UseTelegramEmailHelp" = "Use the same address as on Telegram.";
"Passport.Email.EnterOtherEmail" = "OR ENTER NEW EMAIL ADDRESS";
"Passport.Email.EmailPlaceholder" = "Enter your email address";
"Passport.Email.Help" = "Note: You will receive a confirmation code to the email address you provide.";
"Passport.Email.Delete" = "Delete Email Address";
"Passport.Email.CodeHelp" = "Please enter the confirmation code we've just sent to %@";

"Notification.PassportValuesSentMessage" = "%1$@ received the following documents: %2$@";
"Notification.PassportValuePersonalDetails" = "personal details";
"Notification.PassportValueProofOfIdentity" = "proof of identity";
"Notification.PassportValueAddress" = "your address";
"Notification.PassportValueProofOfAddress" = "proof of address";
"Notification.PassportValuePhone" = "phone number";
"Notification.PassportValueEmail" = "email address";

"FastTwoStepSetup.HintSection" = "HINT";
"FastTwoStepSetup.HintPlaceholder" = "Enter a hint";
"FastTwoStepSetup.HintHelp" = "Please create an optional hint for your password.";

"Passport.DiscardMessageTitle" = "Discard Changes";
"Passport.DiscardMessageDescription" = "Are you sure you want to discard all changes?";
"Passport.DiscardMessageAction" = "Discard";

"Passport.ScanPassport" = "Scan Your Passport";
"Passport.ScanPassportHelp" = "Scan your passport or identity card with machine-readable zone to fill personal details automatically.";

"TwoStepAuth.PasswordRemovePassportConfirmation" = "Are you sure you want to disable your password?\n\nWarning! All data saved in your Telegram Passport will be lost!";

"Application.Update" = "Update";

"Conversation.EditingMessagePanelMedia" = "Tap to edit media";
"Conversation.EditingMessageMediaChange" = "Change Photo or Video";
"Conversation.EditingMessageMediaEditCurrentPhoto" = "Edit Current Photo";
"Conversation.EditingMessageMediaEditCurrentVideo" = "Edit Current Video";

"Conversation.InputTextCaptionPlaceholder" = "Caption";

"Conversation.ViewContactDetails" = "VIEW CONTACT";

"DialogList.Read" = "Read";
"DialogList.Unread" = "Unread";

"ContactInfo.Title" = "Contact Info";
"ContactInfo.PhoneLabelHome" = "home";
"ContactInfo.PhoneLabelWork" = "work";
"ContactInfo.PhoneLabelMobile" = "mobile";
"ContactInfo.PhoneLabelMain" = "main";
"ContactInfo.PhoneLabelHomeFax" = "home fax";
"ContactInfo.PhoneLabelWorkFax" = "work fax";
"ContactInfo.PhoneLabelPager" = "pager";
"ContactInfo.PhoneLabelOther" = "other";
"ContactInfo.URLLabelHomepage" = "homepage";
"ContactInfo.BirthdayLabel" = "birthday";
"ContactInfo.Job" = "job";

"UserInfo.NotificationsDefault" = "Default";
"UserInfo.NotificationsDefaultSound" = "Default (%@)";

"DialogList.ProxyConnectionIssuesTooltip" = "Can’t connect to your preferred proxy.\nTap to change settings.";

"Conversation.TapAndHoldToRecord" = "Tap and hold to record";

"Privacy.TopPeers" = "Suggest Frequent Contacts";
"Privacy.TopPeersHelp" = "Display people you message frequently at the top of the search section for quick access.";
"Privacy.TopPeersWarning" = "This will delete all data about the people you message frequently as well the inline bots you are likely to use.";
"Privacy.TopPeersDelete" = "Delete";

"Conversation.EditingCaptionPanelTitle" = "Edit Caption";

"Passport.CorrectErrors" = "Tap to correct errors";

"Passport.NotLoggedInMessage" = "Please log in to your account to use Telegram Passport";

"Update.Title" = "Telegram Update";
"Update.AppVersion" = "Telegram %@";
"Update.UpdateApp" = "Update Telegram";
"Update.Skip" = "Skip";

"ReportPeer.ReasonCopyright" = "Copyright";

"PrivacySettings.DataSettings" = "Data Settings";
"PrivacySettings.DataSettingsHelp" = "Control which of your data is stored in the cloud and used by Telegram to enable advanced features.";

"PrivateDataSettings.Title" = "Data Settings";
"Privacy.ChatsTitle" = "CHATS";
"Privacy.DeleteDrafts" = "Delete All Cloud Drafts";

"UserInfo.NotificationsDefaultEnabled" = "Default (Enabled)";
"UserInfo.NotificationsDefaultDisabled" = "Default (Disabled)";

"Notifications.MessageNotificationsExceptions" = "Exceptions";
"Notifications.GroupNotificationsExceptions" = "Exceptions";

"Notifications.ExceptionsNone" = "None";
"Notifications.Exceptions_1" = "%@ chat";
"Notifications.Exceptions_2" = "%@ chats";
"Notifications.Exceptions_3_10" = "%@ chats";
"Notifications.Exceptions_any" = "%@ chats";
"Notifications.Exceptions_many" = "%@ chats";
"Notifications.Exceptions_0" = "%@ chats";

"Notifications.ExceptionMuteExpires.Minutes_1" = "In 1 minute";
"Notifications.ExceptionMuteExpires.Minutes_2" = "In 2 minutes";
"Notifications.ExceptionMuteExpires.Minutes_3_10" = "In %@ minutes";
"Notifications.ExceptionMuteExpires.Minutes_any" = "In %@ minutes";
"Notifications.ExceptionMuteExpires.Minutes_many" = "In %@ minutes";
"Notifications.ExceptionMuteExpires.Minutes_0" = "In %@ minutes";

"Notifications.ExceptionMuteExpires.Hours_1" = "In 1 hour";
"Notifications.ExceptionMuteExpires.Hours_2" = "In 2 hours";
"Notifications.ExceptionMuteExpires.Hours_3_10" = "In %@ hours";
"Notifications.ExceptionMuteExpires.Hours_any" = "In %@ hours";
"Notifications.ExceptionMuteExpires.Hours_many" = "In %@ hours";
"Notifications.ExceptionMuteExpires.Hours_0" = "In %@ hours";

"Notifications.ExceptionMuteExpires.Days_1" = "In 1 day";
"Notifications.ExceptionMuteExpires.Days_2" = "In 2 days";
"Notifications.ExceptionMuteExpires.Days_3_10" = "In %@ days";
"Notifications.ExceptionMuteExpires.Days_any" = "In %@ days";
"Notifications.ExceptionMuteExpires.Days_many" = "In %@ days";
"Notifications.ExceptionMuteExpires.Days_0" = "In %@ days";

"Notifications.ExceptionsTitle" = "Exceptions";
"Notifications.ExceptionsChangeSound" = "Change Sound (%@)";
"Notifications.ExceptionsDefaultSound" = "Default";
"Notifications.ExceptionsMuted" = "Muted";
"Notifications.ExceptionsUnmuted" = "Unmuted";
"Notifications.AddExceptionTitle" = "Add Exception";

"Notifications.ExceptionsMessagePlaceholder" = "This section will list all private chats with non-default notification settings.";
"Notifications.ExceptionsGroupPlaceholder" = "This section will list all groups and channels with non-default notification settings.";

"Passport.Identity.LatinNameHelp" = "Enter your name using the Latin alphabet";
"Passport.Identity.NativeNameTitle" = "YOUR NAME IN %@";
"Passport.Identity.NativeNameGenericTitle" = "NAME IN DOCUMENT LANGUAGE";
"Passport.Identity.NativeNameHelp" = "Your name in the language of the country that issued the document.";
"Passport.Identity.NativeNameGenericHelp" = "Your name in the language of the country (%@) that issued the document.";

"Passport.Identity.Translations" = "TRANSLATION";
"Passport.Identity.TranslationsHelp" = "Upload scans of verified translation of the document.";
"Passport.FieldIdentityTranslationHelp" = "Upload a translation of your document";
"Passport.FieldAddressTranslationHelp" = "Upload a translation of your document";

"Passport.FieldOneOf.Or" = "%1$@ or %2$@";
"Passport.Identity.UploadOneOfScan" = "Upload a scan of your %@";
"Passport.Address.UploadOneOfScan" = "Upload a scan of your %@";

"Passport.Address.TypeUtilityBillUploadScan" = "Upload a scan of your utiliity bill";
"Passport.Address.TypeBankStatementUploadScan" = "Upload a scan of your bank statement";
"Passport.Address.TypeRentalAgreementUploadScan" = "Upload a scan of your tenancy agreement";
"Passport.Address.TypePassportRegistrationUploadScan" = "Upload a scan of your passport registration";
"Passport.Address.TypeTemporaryRegistrationUploadScan" = "Upload a scan of your temporary registration";

"Passport.Identity.OneOfTypePassport" = "passport";
"Passport.Identity.OneOfTypeInternalPassport" = "internal passport";
"Passport.Identity.OneOfTypeIdentityCard" = "identity card";
"Passport.Identity.OneOfTypeDriversLicense" = "driver's license";

"Passport.Address.OneOfTypePassportRegistration" = "passport registration";
"Passport.Address.OneOfTypeUtilityBill" = "utility bill";
"Passport.Address.OneOfTypeBankStatement" = "bank statement";
"Passport.Address.OneOfTypeRentalAgreement" = "tenancy agreement";
"Passport.Address.OneOfTypeTemporaryRegistration" = "temporary registration";

"Passport.FieldOneOf.Delimeter" = ", ";
"Passport.FieldOneOf.FinalDelimeter" = " or ";

"Passport.Scans_1" = "%@ scan";
"Passport.Scans_2" = "%@ scans";
"Passport.Scans_3_10" = "%@ scans";
"Passport.Scans_any" = "%@ scans";
"Passport.Scans_many" = "%@ scans";
"Passport.Scans_0" = "%@ scans";

"NotificationsSound.None" = "None";
"NotificationsSound.Note" = "Note";
"NotificationsSound.Aurora" = "Aurora";
"NotificationsSound.Bamboo" = "Bamboo";
"NotificationsSound.Chord" = "Chord";
"NotificationsSound.Circles" = "Circles";
"NotificationsSound.Complete" = "Complete";
"NotificationsSound.Hello" = "Hello";
"NotificationsSound.Input" = "Input";
"NotificationsSound.Keys" = "Keys";
"NotificationsSound.Popcorn" = "Popcorn";
"NotificationsSound.Pulse" = "Pulse";
"NotificationsSound.Synth" = "Synth";

"NotificationsSound.Tritone" = "Tri-tone";
"NotificationsSound.Tremolo" = "Tremolo";
"NotificationsSound.Alert" = "Alert";
"NotificationsSound.Bell" = "Bell";
"NotificationsSound.Calypso" = "Calypso";
"NotificationsSound.Chime" = "Chime";
"NotificationsSound.Glass" = "Glass";
"NotificationsSound.Telegraph" = "Telegraph";

"Settings.CopyPhoneNumber" = "Copy Phone Number";
"Settings.CopyUsername" = "Copy Username";

"Passport.Language.ar" = "Arabic";
"Passport.Language.az" = "Azerbaijani";
"Passport.Language.bg" = "Bulgarian";
"Passport.Language.bn" = "Bangla";
"Passport.Language.cs" = "Czech";
"Passport.Language.da" = "Danish";
"Passport.Language.de" = "German";
"Passport.Language.dv" = "Divehi";
"Passport.Language.dz" = "Dzongkha";
"Passport.Language.el" = "Greek";
"Passport.Language.en" = "English";
"Passport.Language.es" = "Spanish";
"Passport.Language.et" = "Estonian";
"Passport.Language.fa" = "Persian";
"Passport.Language.fr" = "French";
"Passport.Language.he" = "Hebrew";
"Passport.Language.hr" = "Croatian";
"Passport.Language.hu" = "Hungarian";
"Passport.Language.hy" = "Armenian";
"Passport.Language.id" = "Indonesian";
"Passport.Language.is" = "Icelandic";
"Passport.Language.it" = "Italian";
"Passport.Language.ja" = "Japanese";
"Passport.Language.ka" = "Georgian";
"Passport.Language.km" = "Khmer";
"Passport.Language.ko" = "Korean";
"Passport.Language.lo" = "Lao";
"Passport.Language.lt" = "Lithuanian";
"Passport.Language.lv" = "Latvian";
"Passport.Language.mk" = "Macedonian";
"Passport.Language.mn" = "Mongolian";
"Passport.Language.ms" = "Malay";
"Passport.Language.my" = "Burmese";
"Passport.Language.ne" = "Nepali";
"Passport.Language.nl" = "Dutch";
"Passport.Language.pl" = "Polish";
"Passport.Language.pt" = "Portuguese";
"Passport.Language.ro" = "Romanian";
"Passport.Language.ru" = "Russian";
"Passport.Language.sk" = "Slovak";
"Passport.Language.sl" = "Slovenian";
"Passport.Language.th" = "Thai";
"Passport.Language.tk" = "Turkmen";
"Passport.Language.tr" = "Turkish";
"Passport.Language.uk" = "Ukrainian";
"Passport.Language.uz" = "Uzbek";
"Passport.Language.vi" = "Vietnamese";

"Conversation.EmptyGifPanelPlaceholder" = "You have no saved GIFs yet.\nEnter @gif to search.";
"DialogList.MultipleTyping" = "%@ and %@";
"Contacts.NotRegisteredSection" = "Phonebook";

"SocksProxySetup.PasteFromClipboard" = "Paste From Clipboard";

"Share.AuthTitle" = "Log in to Telegram";
"Share.AuthDescription" = "Open Telegram and log in to share.";

"Notifications.DisplayNamesOnLockScreen" = "Names on lock-screen";
"Notifications.DisplayNamesOnLockScreenInfoWithLink" = "Display names in notifications when the device is locked. To disable, make sure that \"Show Previews\" is also set to \"When Unlocked\" or \"Never\" in [iOS Settings]";

"Notifications.Badge" = "BADGE COUNTER";
"Notifications.Badge.IncludeMutedChats" = "Include Muted Chats";
"Notifications.Badge.IncludePublicGroups" = "Include Public Groups";
"Notifications.Badge.IncludeChannels" = "Include Channels";
"Notifications.Badge.CountUnreadMessages" = "Count Unread Messages";
"Notifications.Badge.CountUnreadMessages.InfoOff" = "Switch on to show the number of unread messages instead of chats.";
"Notifications.Badge.CountUnreadMessages.InfoOn" = "Switch off to show the number of unread chats instead of messages.";

"Appearance.ReduceMotion" = "Reduce Motion";
"Appearance.ReduceMotionInfo" = "Disable animations in message bubbles and in the chats list.";

"Appearance.Animations" = "ANIMATIONS";

"Weekday.Monday" = "Monday";
"Weekday.Tuesday" = "Tuesday";
"Weekday.Wednesday" = "Wednesday";
"Weekday.Thursday" = "Thursday";
"Weekday.Friday" = "Friday";
"Weekday.Saturday" = "Saturday";
"Weekday.Sunday" = "Sunday";

"Watch.Message.Call" = "Call";
"Watch.Message.Game" = "Game";
"Watch.Message.Invoice" = "Invoice";
"Watch.Message.Poll" = "Poll";
"Watch.Message.Unsupported" = "Unsupported Message";

"Notifications.ExceptionsResetToDefaults" = "Reset to Defaults";

"AuthSessions.IncompleteAttempts" = "INCOMPLETE LOGIN ATTEMPTS";
"AuthSessions.IncompleteAttemptsInfo" = "These devices have no access to your account. The code was entered correctly, but no correct password was given.";

"AuthSessions.Terminate" = "Terminate";

"ApplyLanguage.ChangeLanguageAlreadyActive" = "The language %1$@ is already active.";
"ApplyLanguage.ChangeLanguageTitle" = "Change Language?";
"ApplyLanguage.ChangeLanguageUnofficialText" = "You are about to apply a custom language pack **%1$@** that is %2$@% complete.\n\nThis will translate the entire interface. You can suggest corrections in the [translation panel]().\n\nYou can change your language back at any time in Settings.";
"ApplyLanguage.ChangeLanguageOfficialText" = "You are about to apply a language pack **%1$@**.\n\nThis will translate the entire interface. You can suggest corrections in the [translation panel]().\n\nYou can change your language back at any time in Settings.";
"ApplyLanguage.ChangeLanguageAction" = "Change";
"ApplyLanguage.ApplyLanguageAction" = "Change";
"ApplyLanguage.UnsufficientDataTitle" = "Insufficient Data";
"ApplyLanguage.UnsufficientDataText" = "Unfortunately, this custom language pack (%1$@) doesn't contain data for Telegram iOS. You can contribute to this language pack using the [translations platform]()";
"ApplyLanguage.LanguageNotSupportedError" = "Sorry, this language doesn't seem to exist.";
"ApplyLanguage.ApplySuccess" = "Language changed";

"TextFormat.Bold" = "Bold";
"TextFormat.Italic" = "Italic";
"TextFormat.Monospace" = "Monospace";

"TwoStepAuth.SetupPasswordTitle" = "Create a Password";
"TwoStepAuth.SetupPasswordDescription" = "Please create a password which will be used to protect your data.";
"TwoStepAuth.ChangePassword" = "Change Password";
"TwoStepAuth.ChangePasswordDescription" = "Please enter a new password which will be used to protect your data.";
"TwoStepAuth.ReEnterPasswordTitle" = "Re-enter your Password";
"TwoStepAuth.ReEnterPasswordDescription" = "Please confirm your password.";
"TwoStepAuth.AddHintTitle" = "Add a Hint";
"TwoStepAuth.AddHintDescription" = "You can create an optional hint for your password.";
"TwoStepAuth.HintPlaceholder" = "Hint";
"TwoStepAuth.RecoveryEmailTitle" = "Recovery Email";
"TwoStepAuth.RecoveryEmailAddDescription" = "Please add your valid e-mail. It is the only way to recover a forgotten password.";
"TwoStepAuth.RecoveryEmailChangeDescription" = "Please enter your new recovery email. It is the only way to recover a forgotten password.";
"TwoStepAuth.ChangeEmail" = "Change Email";
"TwoStepAuth.ConfirmEmailDescription" = "Please enter the code we've just emailed at %1$@."; 
"TwoStepAuth.ConfirmEmailCodePlaceholder" = "Code";
"TwoStepAuth.ConfirmEmailResendCode" = "Resend Code";

"TwoStepAuth.SetupPendingEmail" = "Your recovery email %@ needs to be confirmed and is not yet active.\n\nPlease check your email and enter the confirmation code to complete Two-Step Verification setup. Be sure to check the spam folder as well.";
"TwoStepAuth.SetupResendEmailCode" = "Resend Code";
"TwoStepAuth.SetupResendEmailCodeAlert" = "The code has been sent. Please check your e-mail. Be sure to check the spam folder as well.";
"TwoStepAuth.EnterEmailCode" = "Enter Code";

"TwoStepAuth.EnabledSuccess" = "Two-Step verification\nis enabled.";
"TwoStepAuth.DisableSuccess" = "Two-Step verification\nis disabled.";
"TwoStepAuth.PasswordChangeSuccess" = "Your password\nhas been changed.";
"TwoStepAuth.EmailAddSuccess" = "Your recovery e-mail\nhas been added.";
"TwoStepAuth.EmailChangeSuccess" = "Your recovery e-mail\nhas been changed.";

"Conversation.SendMessageErrorGroupRestricted" = "Sorry, you are currently restricted from posting to public groups.";

"InstantPage.TapToOpenLink" = "Tap to open the link:";
"InstantPage.RelatedArticleAuthorAndDateTitle" = "%1$@ • %2$@";

"AuthCode.Alert" = "Your login code is %@. Enter it in the Telegram app where you are trying to log in.\n\nDo not give this code to anyone.";
"Login.CheckOtherSessionMessages" = "Check your Telegram messages";
"Login.SendCodeViaSms" = "Send the code as an SMS";
"Login.CancelPhoneVerification" = "Do you want to stop the phone number verification process?";
"Login.CancelPhoneVerificationStop" = "Stop";
"Login.CancelPhoneVerificationContinue" = "Continue";
"Login.CodeExpired" = "Code expired, please login again.";
"Login.CancelSignUpConfirmation" = "Do you want to stop the registration process?";

"Passcode.AppLockedAlert" = "Telegram\nLocked";

"ChatList.ReadAll" = "Read All";
"ChatList.Read" = "Read";
"ChatList.DeleteConfirmation_1" = "Delete";
"ChatList.DeleteConfirmation_2" = "Delete 2 Chats";
"ChatList.DeleteConfirmation_3_10" = "Delete %@ Chats";
"ChatList.DeleteConfirmation_any" = "Delete %@ Chats";
"ChatList.DeleteConfirmation_many" = "Delete %@ Chats";
"ChatList.DeleteConfirmation_0" = "Delete %@ Chats";

"Username.TooManyPublicUsernamesError" = "Sorry, you have reserved too many public usernames.";
"Group.Username.RevokeExistingUsernamesInfo" = "You can revoke the link from one of your older groups or channels, or create a private group instead.";
"Channel.Username.RevokeExistingUsernamesInfo" = "You can revoke the link from one of your older groups or channels, or create a private channel instead.";

"InstantPage.Reference" = "Reference";

"Permissions.Skip" = "Skip";

"Permissions.ContactsTitle.v0" = "Sync Your Contacts";
"Permissions.ContactsText.v0" = "See who's on Telegram and switch seamlessly, without having to \"add\" your friends.";
"Permissions.ContactsAllow.v0" = "Allow Access";
"Permissions.ContactsAllowInSettings.v0" = "Allow in Settings";

"Permissions.NotificationsTitle.v0" = "Turn ON Notifications";
"Permissions.NotificationsText.v0" = "Don't miss important messages from your friends and coworkers.";
"Permissions.NotificationsUnreachableText.v0" = "Please note that you partly disabled message notifications in your Settings.";
"Permissions.NotificationsAllow.v0" = "Turn Notifications ON";
"Permissions.NotificationsAllowInSettings.v0" = "Turn ON in Settings";

"Permissions.CellularDataTitle.v0" = "Enable Cellular Data";
"Permissions.CellularDataText.v0" = "Don't worry, Telegram keeps network usage to a minimum. You can further control this in Settings > Data and Storage.";
"Permissions.CellularDataAllowInSettings.v0" = "Turn ON in Settings";

"Permissions.SiriTitle.v0" = "Turn ON Siri";
"Permissions.SiriText.v0" = "Use Siri to send messages and make calls.";
"Permissions.SiriAllow.v0" = "Turn Siri ON";
"Permissions.SiriAllowInSettings.v0" = "Turn ON in Settings";

"Permissions.PrivacyPolicy" = "Privacy Policy";

"Contacts.PermissionsTitle" = "Access to Contacts";
"Contacts.PermissionsText" = "Please allow Telegram access to your phonebook to seamlessly find all your friends.";
"Contacts.PermissionsAllow" = "Allow Access";
"Contacts.PermissionsAllowInSettings" = "Allow in Settings";
"Contacts.PermissionsSuppressWarningTitle" = "Keep contacts disabled?";
"Contacts.PermissionsSuppressWarningText" = "You won't know when your friends join Telegram and become available to chat. We recommend enabling access to contacts in Settings.";
"Contacts.PermissionsKeepDisabled" = "Keep Disabled";
"Contacts.PermissionsEnable" = "Enable";

"Notifications.PermissionsTitle" = "Turn ON Notifications";
"Notifications.PermissionsText" = "Don't miss important messages from your friends and coworkers.";
"Notifications.PermissionsUnreachableTitle" = "Check Notification Settings";
"Notifications.PermissionsUnreachableText" = "Please note that you partly disabled message notifications in your Settings.";
"Notifications.PermissionsAllow" = "Turn Notifications ON";
"Notifications.PermissionsAllowInSettings" = "Turn ON in Settings";
"Notifications.PermissionsOpenSettings" = "Open Settings";
"Notifications.PermissionsSuppressWarningTitle" = "Keep notifications disabled?";
"Notifications.PermissionsSuppressWarningText" = "You may miss important messages on Telegram due to your current settings.\n\nFor better results, enable alerts or banners and try muting certain chats or chat types in Telegram settings.";
"Notifications.PermissionsKeepDisabled" = "Keep Disabled";
"Notifications.PermissionsEnable" = "Enable";

"ChatSettings.DownloadInBackground" = "Background Download";
"ChatSettings.DownloadInBackgroundInfo" = "The app will continue downloading media files for a limited time.";

"Cache.ServiceFiles" = "Service Files";

"SharedMedia.SearchNoResults" = "No Results";
"SharedMedia.SearchNoResultsDescription" = "There were no results for \"%@\".\nTry a new search.";

"MessagePoll.LabelAnonymous" = "Anonymous Poll";
"MessagePoll.LabelClosed" = "Final Results";
"MessagePoll.NoVotes" = "No votes";
"MessagePoll.VotedCount_0" = "%@ votes";
"MessagePoll.VotedCount_1" = "1 vote";
"MessagePoll.VotedCount_2" = "2 votes";
"MessagePoll.VotedCount_3_10" = "%@ votes";
"MessagePoll.VotedCount_many" = "%@ votes";
"MessagePoll.VotedCount_any" = "%@ votes";
"AttachmentMenu.Poll" = "Poll";
"Conversation.PinnedPoll" = "Pinned Poll";
"Conversation.PinnedQuiz" = "Pinned Quiz";

"CreatePoll.Title" = "New Poll";
"CreatePoll.Create" = "Send";
"CreatePoll.TextHeader" = "QUESTION";
"CreatePoll.TextPlaceholder" = "Ask a question";
"CreatePoll.OptionsHeader" = "POLL OPTIONS";
"CreatePoll.OptionPlaceholder" = "Option";
"CreatePoll.AddOption" = "Add an Option";

"CreatePoll.AddMoreOptions_0" = "You can add %@ more options.";
"CreatePoll.AddMoreOptions_1" = "You can add 1 more option.";
"CreatePoll.AddMoreOptions_2" = "You can add 2 more options.";
"CreatePoll.AddMoreOptions_3_10" = "You can add %@ more options.";
"CreatePoll.AddMoreOptions_many" = "You can add %@ more options.";
"CreatePoll.AddMoreOptions_any" = "You can add %@ more options.";
"CreatePoll.AllOptionsAdded" = "You have added the maximum number of options.";

"CreatePoll.CancelConfirmation" = "Are you sure you want to discard this poll?";

"ForwardedPolls_1" = "Forwarded poll";
"ForwardedPolls_2" = "2 forwarded polls";
"ForwardedPolls_3_10" = "%@ forwarded polls";
"ForwardedPolls_any" = "%@ forwarded polls";
"ForwardedPolls_many" = "%@ forwarded polls";
"ForwardedPolls_0" = "%@ forwarded polls";

"Conversation.UnvotePoll" = "Retract Vote";
"Conversation.StopPoll" = "Stop Poll";
"Conversation.StopPollConfirmationTitle" = "If you stop this poll now, nobody will be able to vote in it anymore. This action cannot be undone.";
"Conversation.StopPollConfirmation" = "Stop Poll";

"AttachmentMenu.WebSearch" = "Web Search";

"Conversation.UnsupportedMediaPlaceholder" = "This message is not supported on your version of Telegram. Please update to the latest version.";
"Conversation.UpdateTelegram" = "UPDATE TELEGRAM";

"Cache.LowDiskSpaceText" = "Your phone has run out of available storage. Please free some space to download or upload media.";

"Contacts.SortBy" = "Sort by:";
"Contacts.SortByName" = "Name";
"Contacts.SortByPresence" = "Last Seen Time";
"Contacts.SortedByName" = "Sorted by Name";
"Contacts.SortedByPresence" = "Sorted by Last Seen Time";

"NotificationSettings.ContactJoinedInfo" = "Receive push notifications when one of your contacts becomes available on Telegram.";

"GroupInfo.Permissions" = "Permissions";
"GroupInfo.Permissions.Title" = "Permissions";
"GroupInfo.Permissions.SectionTitle" = "WHAT CAN MEMBERS OF THIS GROUP DO?";
"GroupInfo.Permissions.Removed" = "Removed Users";
"GroupInfo.Permissions.Exceptions" = "EXCEPTIONS";
"GroupInfo.Permissions.AddException" = "Add Exception";
"GroupInfo.Permissions.SearchPlaceholder" = "Search Exceptions";

"GroupInfo.Administrators" = "Administrators";
"GroupInfo.Administrators.Title" = "Administrators";

"GroupPermission.NoSendMessages" = "no messages";
"GroupPermission.NoSendMedia" = "no media";
"GroupPermission.NoSendGifs" = "no GIFs";
"GroupPermission.NoSendPolls" = "no polls";
"GroupPermission.NoSendLinks" = "no links";
"GroupPermission.NoChangeInfo" = "no info";
"GroupPermission.NoAddMembers" = "no add";
"GroupPermission.NoPinMessages" = "no pin";

"GroupPermission.Title" = "Exception";
"GroupPermission.NewTitle" = "New Exception";
"GroupPermission.SectionTitle" = "WHAT CAN THIS MEMBER DO?";
"GroupPermission.Duration" = "Duration";
"GroupPermission.AddedInfo" = "Exception added by %1$@ %2$@";
"GroupPermission.Delete" = "Delete Exception";
"GroupPermission.ApplyAlertText" = "You have changed this user's rights in %@.\nApply Changes?";
"GroupPermission.ApplyAlertAction" = "Apply";
"GroupPermission.AddSuccess" = "Exception Added";
"GroupPermission.NotAvailableInPublicGroups" = "This permission is not available in public groups.";
"GroupPermission.AddMembersNotAvailable" = "You don't have persmission to add members.";

"Channel.EditAdmin.PermissionEnabledByDefault" = "This option is permitted for all members in Group Permissions.";

"GroupPermission.EditingDisabled" = "You cannot edit restrictions of this user.";
"GroupPermission.PermissionDisabledByDefault" = "This option is disabled for all members in Group Permissions.";

"Channel.Management.RemovedBy" = "Removed by %@";

"GroupRemoved.Title" = "Removed Users";
"GroupRemoved.Remove" = "Remove User";
"GroupRemoved.RemoveInfo" = "Users removed from the group by admins cannot rejoin it via invite links.";
"ChannelRemoved.RemoveInfo" = "Users removed from the channel by admins cannot rejoin it via invite links.";
"GroupRemoved.UsersSectionTitle" = "REMOVED USERS";
"GroupRemoved.ViewUserInfo" = "View User Info";
"GroupRemoved.AddToGroup" = "Add To Group";
"GroupRemoved.DeleteUser" = "Delete";

"EmptyGroupInfo.Title" = "You have created a group";
"EmptyGroupInfo.Subtitle" = "Groups can have:";
"EmptyGroupInfo.Line1" = "Up to %@ members";
"EmptyGroupInfo.Line2" = "Persistent chat history";
"EmptyGroupInfo.Line3" = "Public links such as t.me/title";
"EmptyGroupInfo.Line4" = "Admins with different rights";

"WallpaperPreview.Title" = "Background Preview";
"WallpaperPreview.PreviewTopText" = "Press Set to apply the background";
"WallpaperPreview.PreviewBottomText" = "Enjoy the view";

"WallpaperPreview.SwipeTopText" = "Swipe left or right to preview more backgrounds";
"WallpaperPreview.SwipeBottomText" = "Backgrounds for the god of backgrounds!";
"WallpaperPreview.SwipeColorsTopText" = "Swipe left or right to see more colors";
"WallpaperPreview.SwipeColorsBottomText" = "Salmon is a fish, not a color";
"WallpaperPreview.CustomColorTopText" = "Use sliders to adjust color";
"WallpaperPreview.CustomColorBottomText" = "Something to match your curtains";
"WallpaperPreview.CropTopText" = "Pinch and pan to adjust background";
"WallpaperPreview.CropBottomText" = "Pinch me, I'm dreaming";
"WallpaperPreview.Motion" = "Motion";
"WallpaperPreview.Blurred" = "Blurred";
"WallpaperPreview.Pattern" = "Pattern";

"Wallpaper.Search" = "Search Backgrounds";
"Wallpaper.SearchShort" = "Search";
"Wallpaper.SetColor" = "Set a Color";
"Wallpaper.SetCustomBackground" = "Choose from Gallery";
"Wallpaper.SetCustomBackgroundInfo" = "You can set a custom background image and share it with your friends.";

"Wallpaper.DeleteConfirmation_1" = "Delete Background";
"Wallpaper.DeleteConfirmation_2" = "Delete 2 Backgrounds";
"Wallpaper.DeleteConfirmation_3_10" = "Delete %@ Backgrounds";
"Wallpaper.DeleteConfirmation_any" = "Delete %@ Backgrounds";
"Wallpaper.DeleteConfirmation_many" = "Delete %@ Backgrounds";
"Wallpaper.DeleteConfirmation_0" = "Delete %@ Backgrounds";

"WallpaperColors.Title" = "Set a Color";
"WallpaperColors.SetCustomColor" = "Set Custom Color";

"WallpaperSearch.ColorTitle" = "SEARCH BY COLOR";
"WallpaperSearch.Recent" = "RECENT";
"WallpaperSearch.ColorPrefix" = "color: ";
"WallpaperSearch.ColorBlue" = "Blue";
"WallpaperSearch.ColorRed" = "Red";
"WallpaperSearch.ColorOrange" = "Orange";
"WallpaperSearch.ColorYellow" = "Yellow";
"WallpaperSearch.ColorGreen" = "Green";
"WallpaperSearch.ColorTeal" = "Teal";
"WallpaperSearch.ColorPurple" = "Purple";
"WallpaperSearch.ColorPink" = "Pink";
"WallpaperSearch.ColorBrown" = "Brown";
"WallpaperSearch.ColorBlack" = "Black";
"WallpaperSearch.ColorGray" = "Gray";
"WallpaperSearch.ColorWhite" = "White";

"Channel.AdminLog.DefaultRestrictionsUpdated" = "changed default permissions";
"Channel.AdminLog.PollStopped" = "%@ stopped poll";

"ChatList.DeleteChat" = "Delete Chat";
"ChatList.DeleteChatConfirmation" = "Are you sure you want to delete chat\nwith %@?";
"ChatList.DeleteSecretChatConfirmation" = "Are you sure you want to delete secret chat\nwith %@?";
"ChatList.LeaveGroupConfirmation" = "Are you sure you want to leave %@?";
"ChatList.DeleteAndLeaveGroupConfirmation" = "Are you sure you want to leave and delete %@?";
"ChatList.DeleteSavedMessagesConfirmation" = "Are you sure you want to delete\nSaved Messages?";

"Undo.Undo" = "Undo";
"Undo.ChatDeleted" = "Chat deleted";
"Undo.ChatCleared" = "Chat cleared";
"Undo.ChatClearedForBothSides" = "Chat cleared for both sides";
"Undo.SecretChatDeleted" = "Secret Chat deleted";
"Undo.LeftChannel" = "Left channel";
"Undo.LeftGroup" = "Left group";
"Undo.DeletedChannel" = "Deleted channel";
"Undo.DeletedGroup" = "Deleted group";

"AccessDenied.Wallpapers" = "Telegram needs access to your photo library to set a custom chat background.\n\nPlease go to Settings > Privacy > Photos and set Telegram to ON.";

"Conversation.ChatBackground" = "Chat Background";
"Conversation.ViewBackground" = "VIEW BACKGROUND";

"SocksProxySetup.ShareQRCodeInfo" = "Your friends can add this proxy by scanning this code with phone or in-app camera.";
"SocksProxySetup.ShareQRCode" = "Share QR Code";
"SocksProxySetup.ShareLink" = "Share Lisnk";

"CallFeedback.Title" = "Call Feedback";
"CallFeedback.WhatWentWrong" = "WHAT WENT WRONG?";
"CallFeedback.ReasonEcho" = "I heard my own voice";
"CallFeedback.ReasonNoise" = "I heard background noise";
"CallFeedback.ReasonInterruption" = "The other side kept disappearing";
"CallFeedback.ReasonDistortedSpeech" = "Speech was distorted";
"CallFeedback.ReasonSilentLocal" = "I couldn't hear the other side";
"CallFeedback.ReasonSilentRemote" = "The other side couldn't hear me";
"CallFeedback.ReasonDropped" = "Call ended unexpectedly";
"CallFeedback.VideoReasonDistorted" = "Video was distorted";
"CallFeedback.VideoReasonLowQuality" = "Video was pixelated";
"CallFeedback.AddComment" = "Add an optional comment";
"CallFeedback.IncludeLogs" = "Include technical information";
"CallFeedback.IncludeLogsInfo" = "This won't reveal the contents of your conversation, but will help us fix the issue sooner.";
"CallFeedback.Send" = "Send";
"CallFeedback.Success" = "Thanks for\nyour feedback";

"Settings.AddAccount" = "Add Account";
"WebSearch.SearchNoResults" = "No Results";
"WebSearch.SearchNoResultsDescription" = "There were no results for \"%@\".\nTry a new search.";

"WallpaperPreview.PatternIntensity" = "Pattern Intensity";

"Message.Wallpaper" = "Chat Background";

"Wallpaper.ResetWallpapers" = "Reset Chat Backgrounds";
"Wallpaper.ResetWallpapersInfo" = "Remove all uploaded chat backgrounds and restore pre-installed backgrounds for all themes.";
"Wallpaper.ResetWallpapersConfirmation" = "Reset Chat Backgrounds";

"Proxy.TooltipUnavailable" = "The proxy may be unavailable. Try selecting another one.";

"SocksProxySetup.Status" = "Status";
"Login.PhoneNumberAlreadyAuthorized" = "This account is already logged in from this app.";

"Login.PhoneNumberAlreadyAuthorizedSwitch" = "Switch";

"Call.AnsweringWithAccount" = "Answering as %@";

"AutoDownloadSettings.CellularTitle" = "Using Cellular";
"AutoDownloadSettings.WifiTitle" = "Using Wi-Fi";
"AutoDownloadSettings.AutoDownload" = "Auto-Download Media";
"AutoDownloadSettings.MediaTypes" = "TYPES OF MEDIA";
"AutoDownloadSettings.Photos" = "Photos";
"AutoDownloadSettings.Videos" = "Videos";
"AutoDownloadSettings.Files" = "Files";
"AutoDownloadSettings.VoiceMessagesInfo" = "Voice messages are tiny and always downloaded automatically.";
"AutoDownloadSettings.ResetSettings" = "Reset Auto-Download Settings";
"AutoDownloadSettings.AutodownloadPhotos" = "AUTO-DOWNLOAD PHOTOS";
"AutoDownloadSettings.AutodownloadVideos" = "AUTO-DOWNLOAD VIDEOS AND GIFS";
"AutoDownloadSettings.AutodownloadFiles" = "AUTO-DOWNLOAD FILES AND MUSIC";
"AutoDownloadSettings.MaxVideoSize" = "MAXIMUM VIDEO SIZE";
"AutoDownloadSettings.MaxFileSize" = "MAXIMUM FILE SIZE";
"AutoDownloadSettings.DataUsage" = "DATA USAGE";
"AutoDownloadSettings.DataUsageLow" = "Low";
"AutoDownloadSettings.DataUsageMedium" = "Medium";
"AutoDownloadSettings.DataUsageHigh" = "High";
"AutoDownloadSettings.DataUsageCustom" = "Custom";
"AutoDownloadSettings.OnForAll" = "On for all chats";
"AutoDownloadSettings.OnFor" = "On for %@";
"AutoDownloadSettings.TypeContacts" = "Contacts";
"AutoDownloadSettings.TypePrivateChats" = "PM";
"AutoDownloadSettings.TypeGroupChats" = "Groups";
"AutoDownloadSettings.TypeChannels" = "Channels";
"AutoDownloadSettings.UpToForAll" = "Up to %@ for all chats";
"AutoDownloadSettings.UpToFor" = "Up to %1$@ for %2$@";
"AutoDownloadSettings.OffForAll" = "Off for all chats";
"AutoDownloadSettings.Delimeter" = ", ";
"AutoDownloadSettings.LastDelimeter" = " and ";
"AutoDownloadSettings.PreloadVideo" = "Preload Larger Videos";
"AutoDownloadSettings.PreloadVideoInfo" = "Preload first seconds of videos larger than %@ for instant playback.";

"ChatSettings.AutoDownloadUsingCellular" = "Using Cellular";
"ChatSettings.AutoDownloadUsingWiFi" = "Using Wi-Fi";
"ChatSettings.AutoPlayTitle" = "AUTO-PLAY MEDIA";
"ChatSettings.AutoPlayGifs" = "GIFs";
"ChatSettings.AutoPlayVideos" = "Videos";

"ChatSettings.AutoDownloadSettings.TypePhoto" = "Photos";
"ChatSettings.AutoDownloadSettings.TypeVideo" = "Videos (%@)";
"ChatSettings.AutoDownloadSettings.TypeFile" = "Files (%@)";
"ChatSettings.AutoDownloadSettings.OffForAll" = "Disabled";
"ChatSettings.AutoDownloadSettings.Delimeter" = ", ";

"LogoutOptions.Title" = "Log out";
"LogoutOptions.AlternativeOptionsSection" = "ALTERNATIVE OPTIONS";
"LogoutOptions.AddAccountTitle" = "Add another account";
"LogoutOptions.AddAccountText" = "Set up multiple phone numbers and easily switch between them.";
"LogoutOptions.SetPasscodeTitle" = "Set a Passcode";
"LogoutOptions.SetPasscodeText" = "Lock the app with a passcode so that others can't open it.";
"LogoutOptions.ClearCacheTitle" = "Clear Cache";
"LogoutOptions.ClearCacheText" = "Free up disk space on your device; your media will stay in the cloud.";
"LogoutOptions.ChangePhoneNumberTitle" = "Change Phone Number";
"LogoutOptions.ChangePhoneNumberText" = "Move your contacts, groups, messages and media to a new number.";
"LogoutOptions.ContactSupportTitle" = "Contact Support";
"LogoutOptions.ContactSupportText" = "Tell us about any issues; logging out doesn't usually help.";
"LogoutOptions.LogOut" = "Log Out";
"LogoutOptions.LogOutInfo" = "Remember, logging out kills all your Secret Chats.";

"GroupPermission.PermissionGloballyDisabled" = "This permission is disabled in this group.";

"ChannelInfo.Stats" = "View Statistics";

"Conversation.PressVolumeButtonForSound" = "Press volume button\nto unmute the video";

"ChatList.SelectedChats_1" = "%@ Chat Selected";
"ChatList.SelectedChats_2" = "%@ Chats Selected";
"ChatList.SelectedChats_3_10" = "%@ Chats Selected";
"ChatList.SelectedChats_any" = "%@ Chats Selected";
"ChatList.SelectedChats_many" = "%@ Chats Selected";
"ChatList.SelectedChats_0" = "%@ Chats Selected";

"NotificationSettings.ShowNotificationsFromAccountsSection" = "SHOW NOTIFICATIONS FROM";
"NotificationSettings.ShowNotificationsAllAccounts" = "All Accounts";
"NotificationSettings.ShowNotificationsAllAccountsInfoOn" = "Turn this off if you want to receive notifications only from your active account.";
"NotificationSettings.ShowNotificationsAllAccountsInfoOff" = "Turn this on if you want to receive notifications from all your accounts.";

"Gif.Search" = "Search GIFs";
"Gif.NoGifsFound" = "No GIFs Found";
"Gif.NoGifsPlaceholder" = "You have no saved GIFs yet.";

"Privacy.ProfilePhoto" = "Profile Photo";
"Privacy.Forwards" = "Forwarded Messages";

"Privacy.ProfilePhoto.WhoCanSeeMyPhoto" = "WHO CAN SEE MY PROFILE PHOTO";
"Privacy.ProfilePhoto.CustomHelp" = "You can restrict who can see your profile photo with granular precision.";
"Privacy.ProfilePhoto.AlwaysShareWith.Title" = "Always Share With";
"Privacy.ProfilePhoto.NeverShareWith.Title" = "Never Share With";

"Privacy.Forwards.WhoCanForward" = "WHO CAN ADD LINK TO MY ACCOUNT WHEN FORWARDING MY MESSAGES";
"Privacy.Forwards.CustomHelp" = "When forwarded to other chats, messages you send will not link back to your account.";
"Privacy.Forwards.AlwaysAllow.Title" = "Always Allow";
"Privacy.Forwards.NeverAllow.Title" = "Never Allow";

"Conversation.ContextMenuCancelSending" = "Cancel Sending";

"Conversation.ForwardAuthorHiddenTooltip" = "The account was hidden by the user";

"Privacy.Forwards.Preview" = "PREVIEW";
"Privacy.Forwards.PreviewMessageText" = "Reinhardt, we need to find you some new music.";
"Privacy.Forwards.AlwaysLink" = "Link to your account";
"Privacy.Forwards.LinkIfAllowed" = "Link if allowed by settings below";
"Privacy.Forwards.NeverLink" = "Not a link to your account";

"Chat.UnsendMyMessagesAlertTitle" = "Unsending will also delete messages you sent on %@'s side.";
"Chat.UnsendMyMessages" = "Unsend My Messages";

"Chat.DeleteMessagesConfirmation_1" = "Delete message";
"Chat.DeleteMessagesConfirmation_any" = "Delete %@ messages";

"Settings.Search" = "Search Settings";

"SettingsSearch.FAQ" = "FAQ";

"SettingsSearch.Synonyms.EditProfile.Title" = " ";
"SettingsSearch.Synonyms.EditProfile.Bio" = " ";
"SettingsSearch.Synonyms.EditProfile.PhoneNumber" = " ";
"SettingsSearch.Synonyms.EditProfile.Username" = " ";
"SettingsSearch.Synonyms.EditProfile.AddAccount" = " ";
"SettingsSearch.Synonyms.EditProfile.Logout" = " ";

"SettingsSearch.Synonyms.Calls.Title" = " ";
"SettingsSearch.Synonyms.Calls.CallTab" = " ";

"SettingsSearch.Synonyms.Stickers.Title" = " ";
"SettingsSearch.Synonyms.Stickers.SuggestStickers" = " ";
"SettingsSearch.Synonyms.Stickers.FeaturedPacks" = " ";
"SettingsSearch.Synonyms.Stickers.ArchivedPacks" = " ";
"SettingsSearch.Synonyms.Stickers.Masks" = " ";

"SettingsSearch.Synonyms.Notifications.Title" = " ";
"SettingsSearch.Synonyms.Notifications.MessageNotificationsAlert" = " ";
"SettingsSearch.Synonyms.Notifications.MessageNotificationsPreview" = " ";
"SettingsSearch.Synonyms.Notifications.MessageNotificationsSound" = " ";
"SettingsSearch.Synonyms.Notifications.MessageNotificationsExceptions" = " ";
"SettingsSearch.Synonyms.Notifications.GroupNotificationsAlert" = " ";
"SettingsSearch.Synonyms.Notifications.GroupNotificationsPreview" = " ";
"SettingsSearch.Synonyms.Notifications.GroupNotificationsSound" = " ";
"SettingsSearch.Synonyms.Notifications.GroupNotificationsExceptions" = " ";
"SettingsSearch.Synonyms.Notifications.ChannelNotificationsAlert" = " ";
"SettingsSearch.Synonyms.Notifications.ChannelNotificationsPreview" = " ";
"SettingsSearch.Synonyms.Notifications.ChannelNotificationsSound" = " ";
"SettingsSearch.Synonyms.Notifications.ChannelNotificationsExceptions" = " ";
"SettingsSearch.Synonyms.Notifications.InAppNotificationsSound" = " ";
"SettingsSearch.Synonyms.Notifications.InAppNotificationsVibrate" = " ";
"SettingsSearch.Synonyms.Notifications.InAppNotificationsPreview" = " ";
"SettingsSearch.Synonyms.Notifications.DisplayNamesOnLockScreen" = " ";
"SettingsSearch.Synonyms.Notifications.BadgeIncludeMutedChats" = " ";
"SettingsSearch.Synonyms.Notifications.BadgeIncludeMutedPublicGroups" = " ";
"SettingsSearch.Synonyms.Notifications.BadgeIncludeMutedChannels" = " ";
"SettingsSearch.Synonyms.Notifications.BadgeCountUnreadMessages" = " ";
"SettingsSearch.Synonyms.Notifications.ContactJoined" = " ";
"SettingsSearch.Synonyms.Notifications.ResetAllNotifications" = " ";

"SettingsSearch.Synonyms.Privacy.Title" = " ";
"SettingsSearch.Synonyms.Privacy.BlockedUsers" = " ";
"SettingsSearch.Synonyms.Privacy.LastSeen" = " ";
"SettingsSearch.Synonyms.Privacy.ProfilePhoto" = " ";
"SettingsSearch.Synonyms.Privacy.Forwards" = " ";
"SettingsSearch.Synonyms.Privacy.Calls" = " ";
"SettingsSearch.Synonyms.Privacy.GroupsAndChannels" = " ";
"SettingsSearch.Synonyms.Privacy.Passcode" = " ";
"SettingsSearch.Synonyms.Privacy.PasscodeAndTouchId" = " ";
"SettingsSearch.Synonyms.Privacy.PasscodeAndFaceId" = " ";
"SettingsSearch.Synonyms.Privacy.TwoStepAuth" = "Password";
"SettingsSearch.Synonyms.Privacy.AuthSessions" = " ";
"SettingsSearch.Synonyms.Privacy.DeleteAccountIfAwayFor" = " ";

"SettingsSearch.Synonyms.Privacy.Data.Title" = " ";
"SettingsSearch.Synonyms.Privacy.Data.ContactsReset" = " ";
"SettingsSearch.Synonyms.Privacy.Data.ContactsSync" = " ";
"SettingsSearch.Synonyms.Privacy.Data.TopPeers" = " ";
"SettingsSearch.Synonyms.Privacy.Data.DeleteDrafts" = " ";
"SettingsSearch.Synonyms.Privacy.Data.ClearPaymentsInfo" = " ";
"SettingsSearch.Synonyms.Privacy.Data.SecretChatLinkPreview" = " ";

"SettingsSearch.Synonyms.Data.Title" = " ";
"SettingsSearch.Synonyms.Data.Storage.Title" = "Cache";
"SettingsSearch.Synonyms.Data.Storage.KeepMedia" = " ";
"SettingsSearch.Synonyms.Data.Storage.ClearCache" = " ";
"SettingsSearch.Synonyms.Data.NetworkUsage" = " ";
"SettingsSearch.Synonyms.Data.AutoDownloadUsingCellular" = " ";
"SettingsSearch.Synonyms.Data.AutoDownloadUsingWifi" = " ";
"SettingsSearch.Synonyms.Data.AutoDownloadReset" = " ";
"SettingsSearch.Synonyms.Data.AutoplayGifs" = " ";
"SettingsSearch.Synonyms.Data.AutoplayVideos" = " ";
"SettingsSearch.Synonyms.Data.CallsUseLessData" = " ";
"SettingsSearch.Synonyms.Data.SaveIncomingPhotos" = " ";
"SettingsSearch.Synonyms.Data.SaveEditedPhotos" = " ";
"SettingsSearch.Synonyms.Data.DownloadInBackground" = " ";

"SettingsSearch.Synonyms.Proxy.Title" = "SOCKS5\nMTProto";
"SettingsSearch.Synonyms.Proxy.AddProxy" = " ";
"SettingsSearch.Synonyms.Proxy.UseForCalls" = " ";

"SettingsSearch.Synonyms.Appearance.Title" = " ";
"SettingsSearch.Synonyms.Appearance.TextSize" = " ";
"SettingsSearch.Synonyms.Appearance.ChatBackground" = "Wallpaper";
"SettingsSearch.Synonyms.Appearance.ChatBackground.SetColor" = " ";
"SettingsSearch.Synonyms.Appearance.ChatBackground.Custom" = " ";
"SettingsSearch.Synonyms.Appearance.AutoNightTheme" = " ";
"SettingsSearch.Synonyms.Appearance.ColorTheme" = " ";
"SettingsSearch.Synonyms.Appearance.LargeEmoji" = " ";
"SettingsSearch.Synonyms.Appearance.Animations" = "Animations";

"SettingsSearch.Synonyms.SavedMessages" = " ";
"SettingsSearch.Synonyms.AppLanguage" = " ";
"SettingsSearch.Synonyms.Passport" = " ";
"SettingsSearch.Synonyms.Watch" = "Apple Watch";
"SettingsSearch.Synonyms.Support" = "Support";
"SettingsSearch.Synonyms.FAQ" = " ";

"ChatList.DeleteForCurrentUser" = "Delete just for me";
"ChatList.DeleteForEveryone" = "Delete for me and %@";
"ChatList.DeleteForEveryoneConfirmationTitle" = "Warning!";
"ChatList.DeleteForEveryoneConfirmationText" = "This will **delete all messages** in this chat for **both participants**.";
"ChatList.DeleteForEveryoneConfirmationAction" = "Delete All";
"ChatList.DeleteForAllMembers" = "Delete for all members";
"ChatList.DeleteForAllSubscribers" = "Delete for all subscribers";
"ChatList.DeleteForAllMembersConfirmationText" = "This will **delete all messages** in this chat for **all participants**.";
"ChatList.DeleteForAllSubscribersConfirmationText" = "This will **delete all messages** in this channel for **all subscribers**.";

"ChatList.DeleteSavedMessagesConfirmationTitle" = "Warning!";
"ChatList.DeleteSavedMessagesConfirmationText" = "This will **delete all messages** in this chat.";
"ChatList.DeleteSavedMessagesConfirmationAction" = "Delete All";

"ChatList.ClearChatConfirmation" = "Are you sure you want to delete all\nmessages in the chat with %@?";

"Settings.CheckPhoneNumberTitle" = "Is %@ still your number?";
"Settings.CheckPhoneNumberText" = "Keep your number up to date to ensure you can always log in to Telegram. [Learn more]()";
"Settings.KeepPhoneNumber" = "Keep %@";
"Settings.ChangePhoneNumber" = "Change Number";

"Undo.ChatDeletedForBothSides" = "Chat deleted for both sides";

"AppUpgrade.Running" = "Optimizing Telegram...
This may take a while, depending on the size of the database. Please keep the app open until the process is finished.

Sorry for the inconvenience.";

"Call.Mute" = "mute";
"Call.Camera" = "camera";
"Call.Flip" = "flip";
"Call.End" = "end";
"Call.Speaker" = "speaker";

"MemberSearch.BotSection" = "BOTS";

"Conversation.PrivateMessageLinkCopied" = "This link will only work for members of this chat.";
"Conversation.ErrorInaccessibleMessage" = "Unfortunately, you can't access this message. You are not a member of the chat where it was posted.";

"Stickers.ClearRecent" = "Clear Recent Stickers";

"Appearance.Other" = "Other";
"Appearance.LargeEmoji" = "Large Emoji";

"ChatList.ArchiveAction" = "Archive";
"ChatList.UnarchiveAction" = "Unarchive";
"ChatList.HideAction" = "Hide";
"ChatList.UnhideAction" = "Pin";

"ChatList.UndoArchiveTitle" = "Chat archived";
"ChatList.UndoArchiveMultipleTitle" = "Chats archived";
"ChatList.UndoArchiveText1" = "Hide the archive by swiping left on it.";
"ChatList.UndoArchiveHiddenTitle" = "Archive hidden";
"ChatList.UndoArchiveHiddenText" = "Swipe down to see archive.";
"ChatList.UndoArchiveRevealedTitle" = "Archive pinned";
"ChatList.UndoArchiveRevealedText" = "Swipe left on the archive to hide it.";
"ChatList.ArchivedChatsTitle" = "Archived Chats";

"PasscodeSettings.PasscodeOptions" = "Passcode Options";
"PasscodeSettings.DoNotMatch" = "Passcodes don't match. Please try again.";

"Conversation.PrivateChannelTooltip" = "This channel is private";

"PasscodeSettings.PasscodeOptions" = "Passcode Options";
"PasscodeSettings.AlphanumericCode" = "Custom Alphanumeric Code";
"PasscodeSettings.4DigitCode" = "4-Digit Numeric Code";
"PasscodeSettings.6DigitCode" = "6-Digit Numeric Code";

"Conversation.ScamWarning" = "⚠️ Warning: Many users reported this account as a scam. Please be careful, especially if it asks you for money.";

"Conversation.ClearChatConfirmation" = "Warning, this will delete your **entire chat history** with %@.";

"ArchivedChats.IntroTitle1" = "This is your archive";
"ArchivedChats.IntroText1" = "Chats with enabled notifications get unarchived when new notifications arrive.";
"ArchivedChats.IntroTitle2" = "Muted Chats";
"ArchivedChats.IntroText2" = "Muted chats stay archived when new messages arrive.";
"ArchivedChats.IntroTitle3" = "Pinned Chats";
"ArchivedChats.IntroText3" = "You can pin up to 100 archived chats to the top.";

"UserInfo.ScamUserWarning" = "⚠️ Warning: Many users reported this user as a scam. Please be careful, especially if it asks you for money.";
"UserInfo.ScamBotWarning" = "⚠️ Warning: Many users reported this user as a scam. Please be careful, especially if it asks you for money.";
"ChannelInfo.ScamChannelWarning" = "⚠️ Warning: Many users reported this channel as a scam. Please be careful, especially if it asks you for money.";
"GroupInfo.ScamGroupWarning" = "⚠️ Warning: Many users reported this group as a scam. Please be careful, especially if it asks you for money.";

"Privacy.AddNewPeer" = "Add Users or Groups";
"PrivacyPhoneNumberSettings.WhoCanSeeMyPhoneNumber" = "WHO CAN SEE MY PHONE NUMBER";
"PrivacyPhoneNumberSettings.CustomHelp" = "Users who already have your number saved in the contacts will also see it on Telegram.";
"PrivacyPhoneNumberSettings.CustomDisabledHelp" = "Users who add your number to their contacts will see it on Telegram only if they are your contacts.";

"PrivacyPhoneNumberSettings.DiscoveryHeader" = "WHO CAN FIND ME BY MY NUMBER";

"Privacy.PhoneNumber" = "Phone Number";
"PrivacySettings.PhoneNumber" = "Phone Number";
"Contacts.SearchUsersAndGroupsLabel" = "Search for users and groups";

"PrivacySettings.PasscodeOff" = "Off";
"PrivacySettings.PasscodeOn" = "On";

"UserInfo.BlockConfirmationTitle" = "Do you want to block %@ from messaging and calling you on Telegram?";
"UserInfo.BlockActionTitle" = "Block %@";
"ReportSpam.DeleteThisChat" = "Delete this Chat";

"PrivacySettings.BlockedPeersEmpty" = "None";

"Channel.DiscussionGroup" = "Discussion";
"Group.LinkedChannel" = "Linked Channel";
"Channel.DiscussionGroupAdd" = "Add";
"Channel.DiscussionGroupInfo" = "Add group chat for comments.";
"Channel.DiscussionGroup.Header" = "Select a group chat for discussion that will be displayed in your channel.";
"Channel.DiscussionGroup.HeaderSet" = "A link to %@ is shown to all subscribers in the bottom panel.";
"Channel.DiscussionGroup.HeaderGroupSet" = "%@ is linking the group as it's discussion board.";
"Channel.DiscussionGroup.HeaderLabel" = "Discuss";
"Channel.DiscussionGroup.Create" = "Create New Group";
"Channel.DiscussionGroup.PrivateGroup" = "private group";
"Channel.DiscussionGroup.PrivateChannel" = "private channel";
"Channel.DiscussionGroup.Info" = "Everything you post in the channel will be forwarded to this group.";
"Channel.DiscussionGroup.LinkGroup" = "Link Group";
"Channel.DiscussionGroup.UnlinkGroup" = "Unlink Group";
"Channel.DiscussionGroup.UnlinkChannel" = "Unlink Channel";
"Channel.DiscussionGroup.PublicChannelLink" = "Do you want to make %1$@ the discussion board for %2$@?";
"Channel.DiscussionGroup.PrivateChannelLink" = "Do you want to make %1$@ the discussion board for %2$@?\n\nAny member of this group will be able to see messages in the channel.";
"Channel.DiscussionGroup.MakeHistoryPublic" = "Warning: If you set this private group as the disccussion group for your channel, all channel subscribers will be able to access the group. \"Chat history for new members\" will be switched to Visible.";
"Channel.DiscussionGroup.MakeHistoryPublicProceed" = "Proceed";

"Channel.DiscussionGroup.SearchPlaceholder" = "Search";

"Channel.AdminLog.MessageChangedLinkedGroup" = "%1$@ made %2$@ the discussion group for this channel.";
"Channel.AdminLog.MessageChangedLinkedChannel" = "%1$@ linked this group to %2$@";
"Channel.AdminLog.MessageChangedUnlinkedGroup" = "%1$@ removed the discussion group %2$@";
"Channel.AdminLog.MessageChangedUnlinkedChannel" = "%1$@ unlinked this group from %2$@";

"Conversation.OpenBotLinkTitle" = "Open Link";
"Conversation.OpenBotLinkText" = "Do you want to open\n**%@**?";
"Conversation.OpenBotLinkLogin" = "Log in to **%1$@** as %2$@";
"Conversation.OpenBotLinkAllowMessages" = "Allow **%@** to send me messages";
"Conversation.OpenBotLinkOpen" = "Open";

"TextFormat.Link" = "Link";
"TextFormat.Strikethrough" = "Strikethrough";
"TextFormat.Underline" = "Underline";

"TextFormat.AddLinkTitle" = "Add Link";
"TextFormat.AddLinkText" = "The link will be displayed as \"%@\".";
"TextFormat.AddLinkPlaceholder" = "URL";

"Channel.AddBotErrorHaveRights" = "Bots can only be added as administrators.";
"Channel.AddBotAsAdmin" = "Make Admin";
"Channel.AddBotErrorNoRights" = "Sorry, bots can only be added to channels as administrators.";

"Appearance.AppIcon" = "App Icon";
"Appearance.AppIconDefault" = "Default";
"Appearance.AppIconDefaultX" = "Default X";
"Appearance.AppIconClassic" = "Classic";
"Appearance.AppIconClassicX" = "Classic X";
"Appearance.AppIconFilled" = "Filled";
"Appearance.AppIconFilledX" = "Filled X";
"Appearance.AppIconNew1" = "Sunset";
"Appearance.AppIconNew2" = "Aqua";

"Appearance.ThemeCarouselClassic" = "Classic";
"Appearance.ThemeCarouselDay" = "Day";
"Appearance.ThemeCarouselNightBlue" = "Night Blue";
"Appearance.ThemeCarouselNight" = "Monochrome";

"Notification.Exceptions.DeleteAll" = "Delete All";
"Notification.Exceptions.DeleteAllConfirmation" = "Are you sure you want to delete all exceptions?";
"Notification.Exceptions.Add" = "Add";
"Exceptions.AddToExceptions" = "ADD TO EXCEPTIONS";

"Notification.Exceptions.NewException.MessagePreviewHeader" = "MESSAGE PREVIEW";
"Notification.Exceptions.PreviewAlwaysOn" = "Show Preview";
"Notification.Exceptions.PreviewAlwaysOff" = "Hide Preview";
"Notification.Exceptions.RemoveFromExceptions" = "Remove from Exceptions";
"Conversation.Block" = "Block";
"Conversation.BlockUser" = "Block User";
"Conversation.ShareMyPhoneNumber" = "Share My Phone Number";
"Conversation.ShareMyPhoneNumberConfirmation" = "Are you sure you want to share your phone number %1$@ with %2$@?";
"Conversation.AddToContacts" = "Add to Contacts";
"Conversation.AddNameToContacts" = "Add %@ to Contacts";

"AddContact.ContactWillBeSharedAfterMutual" = "Phone number will be visible once %1$@ adds you as a contact.";
"AddContact.SharedContactException" = "Share My Phone Number";
"AddContact.SharedContactExceptionInfo" = "You can make your phone visible to %@.";
"AddContact.StatusSuccess" = "%@ is now in your contacts list.";
"Conversation.ShareMyPhoneNumber.StatusSuccess" = "%@ can now see your phone number.";

"Group.EditAdmin.TransferOwnership" = "Transfer Group Ownership";
"Channel.EditAdmin.TransferOwnership" = "Transfer Channel Ownership";

"OwnershipTransfer.SecurityCheck" = "Security Check";
"OwnershipTransfer.SecurityRequirements" = "Ownership transfers are available if:\n\n• 2-Step verification was enabled for your account more than **7 days** ago.\n\n• You have logged in on this device more than **24 hours** ago.";
"OwnershipTransfer.ComeBackLater" = "\n\nPlease come back later.";
"OwnershipTransfer.SetupTwoStepAuth" = "Enable 2-Step Verification";

"Channel.OwnershipTransfer.Title" = "Transfer Channel Ownership";
"Channel.OwnershipTransfer.DescriptionInfo" = "This will transfer the full **owner rights** for **%1$@** to **%2$@**.\n\nYou will no longer be considered the creator of the channel. The new owner will be free to remove any of your admin privileges or even ban you.";
"Group.OwnershipTransfer.Title" = "Transfer Group Ownership";
"Group.OwnershipTransfer.DescriptionInfo" = "This will transfer the full **owner rights** for **%1$@** to **%2$@**.\n\nYou will no longer be considered the creator of the group. The new owner will be free to remove any of your admin privileges or even ban you.";
"Channel.OwnershipTransfer.ChangeOwner" = "Change Owner";

"Channel.OwnershipTransfer.ErrorPublicChannelsTooMuch" = "Sorry, the target user has too many public groups or channels already. Please ask them to make one of their existing groups or channels private first.";
"Group.OwnershipTransfer.ErrorLocatedGroupsTooMuch" = "Sorry, the target user has too many location-based groups already. Please ask them to delete or transfer one of their existing ones first.";

"Group.OwnershipTransfer.ErrorAdminsTooMuch" = "Sorry, this group has too many admins and the new owner can't be added. Please remove one of the existing admins first.";
"Channel.OwnershipTransfer.ErrorAdminsTooMuch" = "Sorry, this channel has too many admins and the new owner can't be added. Please remove one of the existing admins first.";

"Group.OwnershipTransfer.ErrorPrivacyRestricted" = "Sorry, this user is not a member of this group and their privacy settings prevent you from adding them manually.";
"Channel.OwnershipTransfer.ErrorPrivacyRestricted" = "Sorry, this user is not a member of this channel and their privacy settings prevent you from adding them manually.";

"Channel.OwnershipTransfer.EnterPassword" = "Enter Password";
"Channel.OwnershipTransfer.EnterPasswordText" = "Please enter your 2-Step Verification password to complete the transfer.";
"Channel.OwnershipTransfer.PasswordPlaceholder" = "Password";

"Channel.OwnershipTransfer.TransferCompleted" = "**%1$@** is now the owner of **%2$@**";

"Contacts.AddPeopleNearby" = "Add People Nearby";

"PeopleNearby.Title" = "People Nearby";
"PeopleNearby.Description" = "Ask your friend nearby to open this page to exchange phone numbers.";
"PeopleNearby.Users" = "People Nearby";
"PeopleNearby.UsersEmpty" = "Looking for users around you...";
"PeopleNearby.Groups" = "Groups Nearby";
"PeopleNearby.CreateGroup" = "Create a Group Here";
"PeopleNearby.NoMembers" = "no members";

"Channel.Management.LabelOwner" = "Owner";
"Channel.Management.LabelAdministrator" = "Administrator";
"ContactInfo.PhoneNumberHidden" = "Hidden";

"Common.ActionNotAllowedError" = "Sorry, you are not allowed to do this.";

"Group.Location.Title" = "Location";
"Group.Location.ChangeLocation" = "Change Location";
"Group.Location.Info" = "People can find your group using People Nearby section.";

"Channel.AdminLog.MessageTransferedName" = "transferred ownership to %1$@";
"Channel.AdminLog.MessageTransferedNameUsername" = "transferred ownership to %1$@ (%2$@)";

"Channel.AdminLog.MessageChangedGroupGeoLocation" = "changed group location to \"%@\"";

"Map.SetThisLocation" = "Set This Location";

"Permissions.PeopleNearbyTitle.v0" = "People Nearby";
"Permissions.PeopleNearbyText.v0" = "Use this section to quickly add people near you and discover nearby group chats.\n\nPlease allow location access\nto start using this feature.";
"Permissions.PeopleNearbyAllow.v0" = "Allow Access";
"Permissions.PeopleNearbyAllowInSettings.v0" = "Allow in Settings";

"Conversation.ReportGroupLocation" = "Group unrelated to location?";
"ReportGroupLocation.Title" = "Report Unrelated Group";
"ReportGroupLocation.Text" = "Please tell us if this group is not related to this location.";
"ReportGroupLocation.Report" = "Report";

"LocalGroup.Title" = "Create a Local Group";
"LocalGroup.Text" = "Anyone close to this location (neighbors, co-workers, fellow students, event attendees, visitors of a venue) will see your group in the People Nearby section.";
"LocalGroup.ButtonTitle" = "Start Group";
"LocalGroup.IrrelevantWarning" = "If you start an unrelated group at this location, you may get restricted in creating new location-based groups.";

"GroupInfo.Location" = "Location";
"GroupInfo.PublicLink" = "Public Link";
"GroupInfo.PublicLinkAdd" = "Add";

"Group.PublicLink.Title" = "Public Link";
"Group.PublicLink.Placeholder" = "link";
"Group.PublicLink.Info" = "People can share this link with others and find your group using Telegram search.\n\nYou can use **a-z**, **0-9** and underscores. Minimum length is **5** characters.";

"CreateGroup.ErrorLocatedGroupsTooMuch" = "Sorry, you have too many location-based groups already. Please delete one of your existing ones first.";

"GroupInfo.LabelOwner" = "owner";

"Activity.RemindAboutGroup" = "Send message to %@";
"Activity.RemindAboutUser" = "Send message to %@";
"Activity.RemindAboutChannel" = "Read %@";

"CreateGroup.ChannelsTooMuch" = "Sorry, you are a member of too many groups and channels. Please leave some before creating a new one.";
"Join.ChannelsTooMuch" = "Sorry, you are a member of too many groups and channels. Please leave some before joining one.";
"Invite.ChannelsTooMuch" = "Sorry, the target user is a member of too many groups and channels. Please ask them to leave some first.";

"Appearance.TintAllColors" = "Tint All Colors";

"Contacts.DeselectAll" = "Deselect All";

"Channel.TooMuchBots" = "Sorry, there are already too many bots in this group. Please remove some of the bots you're not using first.";
"Channel.BotDoesntSupportGroups" = "Sorry, this bot is telling us it doesn't want to be added to groups. You can't add this bot unless its developers change their mind.";

"StickerPacksSettings.AnimatedStickers" = "Loop Animated Stickers";
"StickerPacksSettings.AnimatedStickersInfo" = "Animated stickers will play in chat continuously.";
"GroupInfo.Permissions.SlowmodeHeader" = "SLOWMODE";
"GroupInfo.Permissions.SlowmodeInfo" = "Members will be restricted to send one message per this interval.";
"Channel.AdminLog.DisabledSlowmode" = "%@ disabled slowmode";
"Channel.AdminLog.SetSlowmode" = "%1$@ set slowmode to %2$@";

"GroupInfo.Permissions.EditingDisabled" = "You cannot edit this permission.";

"Chat.SlowmodeTooltip" = "Slowmode is enabled. You can send\nyour next message in %@.";
"Chat.SlowmodeTooltipPending" = "Slowmode is enabled. You can't send more than one message at once.";
"Chat.AttachmentLimitReached" = "You can't select more items.";
"Chat.SlowmodeAttachmentLimitReached" = "Slowmode is enabled. You can't select more items.";
"Chat.AttachmentMultipleFilesDisabled" = "Slowmode is enabled. You can't send multiple files at once.";
"Chat.AttachmentMultipleForwardDisabled" = "Slowmode is enabled. You can't forward multiple messages at once.";
"Chat.MultipleTextMessagesDisabled" = "Slowmode is enabled. You can't send multiple messages at once.";
"Share.MultipleMessagesDisabled" = "Slowmode is enabled. You can't send multiple messages at once.";
"Chat.SlowmodeSendError" = "Slowmode is enabled.";
"StickerPacksSettings.AnimatedStickersInfo" = "Animated stickers in a chat will play continuously.";

"Conversation.Owner" = "owner";

"Group.EditAdmin.RankTitle" = "CUSTOM TITLE";
"Group.EditAdmin.RankInfo" = "A title that will be shown instead of '%@'.";
"Group.EditAdmin.RankOwnerPlaceholder" = "owner";
"Group.EditAdmin.RankAdminPlaceholder" = "admin";

"Conversation.SendMessage.SendSilently" = "Send Without Sound";
"Conversation.SendMessage.ScheduleMessage" = "Schedule Message";

"Appearance.ThemeCarouselTintedNight" = "Tinted Night";
"Appearance.ThemeCarouselNewNight" = "Night";

"Channel.AdminLog.MessageRankName" = "changed custom title for %1$@:\n%2$@";
"Channel.AdminLog.MessageRankUsername" = "changed custom title for %1$@ (%2$@):\n%3$@";
"Channel.AdminLog.MessageRank" = "changed custom title:\n%1$@";

"VoiceOver.Editing.ClearText" = "Clear text";
"VoiceOver.Recording.StopAndPreview" = "Stop and preview";
"VoiceOver.Media.PlaybackRate" = "Playback rate";
"VoiceOver.Media.PlaybackRateNormal" = "Normal";
"VoiceOver.Media.PlaybackRateFast" = "Fast";
"VoiceOver.Media.PlaybackRateChange" = "Double tap to change";
"VoiceOver.Media.PlaybackStop" = "Stop playback";
"VoiceOver.Media.PlaybackPlay" = "Play";
"VoiceOver.Media.PlaybackPause" = "Pause";
"VoiceOver.Navigation.Compose" = "Compose";
"VoiceOver.Navigation.Search" = "Search";
"VoiceOver.Navigation.ProxySettings" = "Proxy settings";
"VoiceOver.DiscardPreparedContent" = "Discard";
"VoiceOver.AttachMedia" = "Send media";
"VoiceOver.Chat.RecordPreviewVoiceMessage" = "Preview voice message";
"VoiceOver.Chat.RecordModeVoiceMessage" = "Voice message";
"VoiceOver.Chat.RecordModeVoiceMessageInfo" = "Double tap and hold to record voice message. Slide up to pin recording, slide left to cancel. Double tap to switch to video.";
"VoiceOver.Chat.RecordModeVideoMessage" = "Video message";
"VoiceOver.Chat.RecordModeVideoMessageInfo" = "Double tap and hold to record video message. Slide up to pin recording, slide left to cancel. Double tap to switch to audio.";
"VoiceOver.Chat.Message" = "Message";
"VoiceOver.Chat.YourMessage" = "Your message";
"VoiceOver.Chat.ReplyFrom" = "Reply to message from: %@";
"VoiceOver.Chat.Reply" = "Reply to message";
"VoiceOver.Chat.ReplyToYourMessage" = "Reply to your message";
"VoiceOver.Chat.ForwardedFrom" = "Forwarded from: %@";
"VoiceOver.Chat.ForwardedFromYou" = "Forwarded from you";
"VoiceOver.Chat.PhotoFrom" = "Photo, from: %@";
"VoiceOver.Chat.Photo" = "Photo";
"VoiceOver.Chat.YourPhoto" = "Your photo";
"VoiceOver.Chat.VoiceMessageFrom" = "Voice message, from: %@";
"VoiceOver.Chat.VoiceMessage" = "Voice message";
"VoiceOver.Chat.YourVoiceMessage" = "Your voice message";
"VoiceOver.Chat.MusicFrom" = "Music file, from: %@";
"VoiceOver.Chat.Music" = "Music message";
"VoiceOver.Chat.YourMusic" = "Your music message";
"VoiceOver.Chat.VideoFrom" = "Video, from: %@";
"VoiceOver.Chat.Video" = "Video";
"VoiceOver.Chat.YourVideo" = "Your video";
"VoiceOver.Chat.VideoMessageFrom" = "Video message, from: %@";
"VoiceOver.Chat.VideoMessage" = "Video message";
"VoiceOver.Chat.YourVideoMessage" = "Your video message";
"VoiceOver.Chat.FileFrom" = "File, from: %@";
"VoiceOver.Chat.File" = "File";
"VoiceOver.Chat.YourFile" = "Your file";
"VoiceOver.Chat.StickerFrom" = "Sticker, from: %@";
"VoiceOver.Chat.Sticker" = "Sticker";
"VoiceOver.Chat.YourSticker" = "Your sticker";
"VoiceOver.Chat.AnimatedStickerFrom" = "Animated sticker, from: %@";
"VoiceOver.Chat.AnimatedSticker" = "Animated sticker";
"VoiceOver.Chat.YourAnimatedSticker" = "Your animated sticker";
"VoiceOver.Chat.ContactFrom" = "Shared contact, from: %@";
"VoiceOver.Chat.Contact" = "Shared contact";
"VoiceOver.Chat.ContactPhoneNumberCount_1" = "%@ phone number";
"VoiceOver.Chat.ContactPhoneNumberCount_any" = "%@ phone numbers";
"VoiceOver.Chat.ContactPhoneNumber" = "Phone number";
"VoiceOver.Chat.ContactEmailCount_1" = "%@ email address";
"VoiceOver.Chat.ContactEmailCount_any" = "%@ email addresses";
"VoiceOver.Chat.ContactEmail" = "Email";
"VoiceOver.Chat.ContactOrganization" = "Organization: %@";
"VoiceOver.Chat.YourContact" = "Your shared contact";
"VoiceOver.Chat.AnonymousPollFrom" = "Anonymous poll, from: %@";
"VoiceOver.Chat.AnonymousPoll" = "Anonymous poll";
"VoiceOver.Chat.YourAnonymousPoll" = "Your Anonymous poll";
"VoiceOver.Chat.PollOptionCount_1" = "%@ option:";
"VoiceOver.Chat.PollOptionCount_any" = "%@ options:";
"VoiceOver.Chat.PollVotes_1" = "%@ vote";
"VoiceOver.Chat.PollVotes_any" = "%@ votes";
"VoiceOver.Chat.PollNoVotes" = "No votes";
"VoiceOver.Chat.PollFinalResults" = "Final results";
"VoiceOver.Chat.OptionSelected" = "selected";
"VoiceOver.Chat.PagePreview" = "Page preview";
"VoiceOver.Chat.Title" = "Title: %@";
"VoiceOver.Chat.Caption" = "Caption: %@";
"VoiceOver.Chat.Duration" = "Duration: %@";
"VoiceOver.Chat.Size" = "Size: %@";
"VoiceOver.Chat.MusicTitle" = "%1$@, by %2$@";
"VoiceOver.Chat.PlayHint" = "Double tap to play";
"VoiceOver.Chat.OpenHint" = "Double tap to open";
"VoiceOver.Chat.OpenLinkHint" = "Double tap to open link";
"VoiceOver.Chat.SeenByRecipient" = "Seen by recipient";
"VoiceOver.Chat.SeenByRecipients" = "Seen by recipients";
"VoiceOver.Chat.Selected" = "Selected";
"VoiceOver.MessageContextDelete" = "Delete";
"VoiceOver.MessageContextReport" = "Report";
"VoiceOver.MessageContextForward" = "Forward";
"VoiceOver.MessageContextShare" = "Share";
"VoiceOver.MessageContextSend" = "Send";
"VoiceOver.MessageContextReply" = "Reply";
"VoiceOver.MessageContextOpenMessageMenu" = "Open message menu";

"VoiceOver.Keyboard" = "Keyboard";
"VoiceOver.Stickers" = "Stickers";
"VoiceOver.ScheduledMessages" = "Scheduled Messages";
"VoiceOver.BotCommands" = "Bot Commands";
"VoiceOver.BotKeyboard" = "Bot Keyboard";
"VoiceOver.SilentPostOn" = "Silent Broadcast On";
"VoiceOver.SilentPostOff" = "Silent Broadcast Off";
"VoiceOver.SelfDestructTimerOn" = "Self-destruct Timer: %@";
"VoiceOver.SelfDestructTimerOff" = "Self-destruct Timer Off";

"ProxyServer.VoiceOver.Active" = "Active";

"Conversation.ScheduleMessage.Title" = "Schedule Message";
"Conversation.ScheduleMessage.SendToday" = "Send today at %@";
"Conversation.ScheduleMessage.SendTomorrow" = "Send tomorrow at %@";
"Conversation.ScheduleMessage.SendOn" = "Send on %@ at %@";

"Conversation.SetReminder.Title" = "Set a Reminder";
"Conversation.SetReminder.RemindToday" = "Remind today at %@";
"Conversation.SetReminder.RemindTomorrow" = "Remind tomorrow at %@";
"Conversation.SetReminder.RemindOn" = "Remind on %@ at %@";

"ScheduledMessages.Title" = "Scheduled Messages";
"ScheduledMessages.RemindersTitle" = "Reminders";
"ScheduledMessages.ScheduledDate" = "Scheduled for %@";
"ScheduledMessages.ScheduledToday" = "Scheduled for today";
"ScheduledMessages.SendNow" = "Send Now";
"ScheduledMessages.EditTime" = "Reschedule";
"ScheduledMessages.ClearAll" = "Clear All";
"ScheduledMessages.ClearAllConfirmation" = "Clear Scheduled Messages";
"ScheduledMessages.Delete" = "Delete Scheduled Message";
"ScheduledMessages.DeleteMany" = "Delete Scheduled Messages";
"ScheduledMessages.EmptyPlaceholder" = "No scheduled messages here yet...";
"ScheduledMessages.BotActionUnavailable" = "This action will become available after the message is published.";
"ScheduledMessages.PollUnavailable" = "Voting will become available after the message is published.";
"ScheduledMessages.ReminderNotification" = "📅 Reminder";

"Conversation.SendMessage.SetReminder" = "Set a Reminder";

"Conversation.SelectedMessages_1" = "%@ Selected";
"Conversation.SelectedMessages_2" = "%@ Selected";
"Conversation.SelectedMessages_3_10" = "%@ Selected";
"Conversation.SelectedMessages_any" = "%@ Selected";
"Conversation.SelectedMessages_many" = "%@ Selected";
"Conversation.SelectedMessages_0" = "%@ Selected";

"AccentColor.Title" = "Accent Color";

"Appearance.ThemePreview.ChatList.1.Name" = "Alicia Torreaux";
"Appearance.ThemePreview.ChatList.1.Text" = "Bob says hi. 😊 ❤️ 😱";
"Appearance.ThemePreview.ChatList.2.Name" = "Roberto";
"Appearance.ThemePreview.ChatList.2.Text" = "Say hello to Alice 👋";
"Appearance.ThemePreview.ChatList.3.Name" = "Campus Public Chat";
"Appearance.ThemePreview.ChatList.3.AuthorName" = "Jennie Alpha";
"Appearance.ThemePreview.ChatList.3.Text" = "We just reached 2,500 members! WOO!";
"Appearance.ThemePreview.ChatList.4.Name" = "Veronica";
"Appearance.ThemePreview.ChatList.4.Text" = "Table for four, 2PM. Be there.";
"Appearance.ThemePreview.ChatList.5.Name" = "Animal Videos";
"Appearance.ThemePreview.ChatList.5.Text" = "Vote now! Moar cat videos in this channel?";
"Appearance.ThemePreview.ChatList.6.Name" = "Little Sister";
"Appearance.ThemePreview.ChatList.6.Text" = "Don't tell mom yet, but I got the job! I'm going to ROME!";
"Appearance.ThemePreview.ChatList.7.Name" = "Jennie Alpha";
"Appearance.ThemePreview.ChatList.7.Text" = "🖼 Check these out";

"Appearance.ThemePreview.Chat.1.Text" = "Does he want me to, to turn from the right or turn from the left? 🤔";
"Appearance.ThemePreview.Chat.2.ReplyName" = "Bob Harris";
"Appearance.ThemePreview.Chat.2.Text" = "Right side. And, uh, with intensity.";
"Appearance.ThemePreview.Chat.3.Text" = "Is that everything? It seemed like he said quite a bit more than that. 😯";
"Appearance.ThemePreview.Chat.3.TextWithLink" = "Is that everything? It seemed like he said [quite a bit more] than that. 😯";

"Appearance.ThemePreview.Chat.4.Text" = "For relaxing times, make it Suntory time. 😎";
"Appearance.ThemePreview.Chat.5.Text" = "He wants you to turn, look in camera. O.K.?";
"Appearance.ThemePreview.Chat.6.Text" = "That’s all he said?";
"Appearance.ThemePreview.Chat.7.Text" = "Yes, turn to camera.";

"GroupInfo.Permissions.SlowmodeValue.Off" = "Off";

"Undo.ScheduledMessagesCleared" = "Scheduled messages cleared";

"Appearance.CreateTheme" = "Create New Theme";
"Appearance.EditTheme" = "Edit Theme";
"Appearance.ShareTheme" = "Share";
"Appearance.RemoveTheme" = "Remove";
"Appearance.RemoveThemeConfirmation" = "Remove Theme";

"Conversation.Theme" = "Color Theme";
"Conversation.ViewTheme" = "VIEW THEME";

"Message.Theme" = "Color Theme";

"EditTheme.CreateTitle" = "Create Theme";
"EditTheme.EditTitle" = "Edit Theme";
"EditTheme.Title" = "Theme Name";
"EditTheme.ShortLink" = "link";
"EditTheme.Preview" = "CHAT PREVIEW";
"EditTheme.UploadNewTheme" = "Create from File...";
"EditTheme.UploadEditedTheme" = "Update from File...";
"EditTheme.ThemeTemplateAlertTitle" = "New Theme Added";
"EditTheme.ThemeTemplateAlertText" = "Press and hold on your theme to edit it or get a sharing link. Users who install your theme will get automatic updates each time you change it.\n\nFor advanced editing purposes, you can find a file with your theme in Saved Messages.";
"EditTheme.FileReadError" = "Invalid theme file";

"EditTheme.Create.TopInfo" = "The theme will be based on your currently selected colors and wallpaper.";
"EditTheme.Create.BottomInfo" = "You can also use a manually edited custom theme file.";

"EditTheme.Expand.TopInfo" = "The theme will be based on your currently selected colors and wallpaper.";
"EditTheme.Expand.BottomInfo" = "You can also use a manually edited custom theme file.";

"EditTheme.Edit.TopInfo" = "Your theme will be updated for all users each time you change it. Anyone can install it using this link.\n\nTheme links must be at least **5** characters long and can use **a-z**, **0-9** and underscores.";
"EditTheme.Edit.BottomInfo" = "You can select a new file to update the theme. It will be updated for all users.";

"EditTheme.Create.Preview.IncomingReplyName" = "Bob";
"EditTheme.Create.Preview.IncomingReplyText" = "How does it work?";
"EditTheme.Create.Preview.IncomingText" = "Use your current colors";
"EditTheme.Create.Preview.OutgoingText" = "Or upload a theme file";

"EditTheme.Expand.Preview.IncomingReplyName" = "Bob";
"EditTheme.Expand.Preview.IncomingReplyText" = "How does it work?";
"EditTheme.Expand.Preview.IncomingText" = "Use your current colors";
"EditTheme.Expand.Preview.OutgoingText" = "Or upload a theme file";

"EditTheme.Edit.Preview.IncomingReplyName" = "Bob";
"EditTheme.Edit.Preview.IncomingReplyText" = "How does it work?";
"EditTheme.Edit.Preview.IncomingText" = "Use your current colors";
"EditTheme.Edit.Preview.OutgoingText" = "Or upload a theme file";

"EditTheme.ErrorLinkTaken" = "Sorry, this link is already taken";
"EditTheme.ErrorInvalidCharacters" = "Sorry, this link is invalid.";

"Wallpaper.ErrorNotFound" = "Sorry, this chat background doesn't seem to exist.";
"Theme.ErrorNotFound" = "Sorry, this color theme doesn't seem to exist.";
"Theme.Unsupported" = "Sorry, this color theme doesn't support your device yet.";

"Theme.UsersCount_1" = "%@ person is using this theme";
"Theme.UsersCount_2" = "%@ people are using this theme";
"Theme.UsersCount_3_10" = "%@ people are using this theme";
"Theme.UsersCount_any" = "%@ people are using this theme";
"Theme.UsersCount_many" = "%@ people are using this theme";
"Theme.UsersCount_0" = "%@ people are using this theme";

"Conversation.SendMessageErrorTooMuchScheduled" = "Sorry, you can not schedule more than 100 messages.";

"ChatList.Context.MarkAllAsRead" = "Mark All as Read";
"ChatList.Context.HideArchive" = "Hide Above the List";
"ChatList.Context.UnhideArchive" = "Pin in the list";
"ChatList.Context.RemoveFromRecents" = "Clear from Recents";
"ChatList.Context.AddToContacts" = "Add to Contacts";
"ChatList.Context.MarkAsRead" = "Mark as Read";
"ChatList.Context.MarkAsUnread" = "Mark as Unread";
"ChatList.Context.Archive" = "Archive";
"ChatList.Context.Unarchive" = "Unarchive";
"ChatList.Context.Pin" = "Pin";
"ChatList.Context.Unpin" = "Unpin";
"ChatList.Context.Mute" = "Mute";
"ChatList.Context.Unmute" = "Unmute";
"ChatList.Context.JoinChannel" = "Join Channel";
"ChatList.Context.Delete" = "Delete";

"ContactList.Context.SendMessage" = "Send Message";
"ContactList.Context.StartSecretChat" = "Start Secret Chat";
"ContactList.Context.Call" = "Call";
"ContactList.Context.VideoCall" = "Video Call";

"Theme.Context.Apply" = "Apply";

"Settings.Context.Logout" = "Logout";

"Channel.EditAdmin.PermissionDeleteMessagesOfOthers" = "Delete Messages of Others";
"Channel.AdminLog.CanDeleteMessagesOfOthers" = "Delete Messages of Others";

"ChatSearch.ResultsTooltip" = "Tap to view as a list.";

"Conversation.ClearCache" = "Clear Cache";
"ClearCache.Description" = "Media files will be deleted from your phone, but available for re-downloading when necessary.";
"ClearCache.FreeSpaceDescription" = "If you want to save space on your device, you don't need to delete anything.\n\nYou can use cache settings to remove unnecessary media — and re-download files if you need them again.";
"ClearCache.FreeSpace" = "Free Space";
"ClearCache.Success" = "**%@** freed on your %@!";
"ClearCache.StorageUsage" = "Storage Usage";

"Conversation.ScheduleMessage.SendWhenOnline" = "Send When Online";
"ScheduledMessages.ScheduledOnline" = "Scheduled until online";

"Conversation.SwipeToReplyHintTitle" = "Swipe To Reply";
"Conversation.SwipeToReplyHintText" = "Swipe left on any message to reply to it.";

"TwoFactorSetup.Intro.Title" = "Additional Password";
"TwoFactorSetup.Intro.Text" = "You can set a password that will be\nrequired when you log in on a new device in addition to the code you get via SMS.";
"TwoFactorSetup.Intro.Action" = "Set Additional Password";

"TwoFactorSetup.Password.Title" = "Create Password";
"TwoFactorSetup.Password.PlaceholderPassword" = "Password";
"TwoFactorSetup.Password.PlaceholderConfirmPassword" = "Re-enter Password";
"TwoFactorSetup.Password.Action" = "Create Password";

"TwoFactorSetup.Email.Title" = "Recovery Email";
"TwoFactorSetup.Email.Text" = "You can set a recovery email to be able to reset you password and restore access to your Telegram account.";
"TwoFactorSetup.Email.Placeholder" = "Your email address";
"TwoFactorSetup.Email.Action" = "Continue";
"TwoFactorSetup.Email.SkipAction" = "Skip setting email";
"TwoFactorSetup.Email.SkipConfirmationTitle" = "No, seriously.";
"TwoFactorSetup.Email.SkipConfirmationText" = "If you forget your password, you will lose access to your Telegram account. There will be no way to restore it.";
"TwoFactorSetup.Email.SkipConfirmationSkip" = "Skip";

"TwoFactorSetup.EmailVerification.Title" = "Recovery Email";
"TwoFactorSetup.EmailVerification.Text" = "Please enter code we've just emailed at %@";
"TwoFactorSetup.EmailVerification.Placeholder" = "Code";
"TwoFactorSetup.EmailVerification.Action" = "Continue";
"TwoFactorSetup.EmailVerification.ChangeAction" = "Change Email";
"TwoFactorSetup.EmailVerification.ResendAction" = "Re-send Code";

"TwoFactorSetup.Hint.Title" = "Hint";
"TwoFactorSetup.Hint.Text" = "You can create an optional hint for\nyour password.";
"TwoFactorSetup.Hint.Placeholder" = "Hint (optional)";
"TwoFactorSetup.Hint.Action" = "Continue";
"TwoFactorSetup.Hint.SkipAction" = "Skip setting hint";

"TwoFactorSetup.Done.Title" = "Password Set!";
"TwoFactorSetup.Done.Text" = "This password will be required when you log in on a new device in addition to the code you get via SMS.";
"TwoFactorSetup.Done.Action" = "Return to Settings";

"AutoNightTheme.System" = "System";

"ChatSettings.OpenLinksIn" = "Open Links in";
"SettingsSearch.Synonyms.ChatSettings.OpenLinksIn" = "Browser";

"WebBrowser.Title" = "Web Browser";
"WebBrowser.DefaultBrowser" = "DEFAULT WEB BROWSER";
"WebBrowser.InAppSafari" = "In-App Safari";

"Widget.ApplicationLocked" = "Unlock the app to use the widget";

"Group.ErrorSupergroupConversionNotPossible" = "Sorry, you are a member of too many groups and channels. Please leave some before creating a new one.";

"ClearCache.StorageTitle" = "%@ STORAGE";
"ClearCache.StorageCache" = "Telegram Cache";
"ClearCache.StorageServiceFiles" = "Telegram Service Files";
"ClearCache.StorageOtherApps" = "Other Apps";
"ClearCache.StorageFree" = "Free";
"ClearCache.ClearCache" = "Clear Telegram Cache";
"ClearCache.Clear" = "Clear";
"ClearCache.Forever" = "Forever";

"ChatList.DeletedChats_1" = "Deleted 1 chat";
"ChatList.DeletedChats_any" = "Deleted %@ chats";

"Appearance.ColorThemeNight" = "COLOR THEME — AUTO-NIGHT MODE";

"UserInfo.StartSecretChatConfirmation" = "Are you sure you want to start a secret chat with\n%@?";
"UserInfo.StartSecretChatStart" = "Start";

"GroupInfo.ShowMoreMembers_0" = "%@ more";
"GroupInfo.ShowMoreMembers_1" = "%@ more";
"GroupInfo.ShowMoreMembers_2" = "%@ more";
"GroupInfo.ShowMoreMembers_3_10" = "%@ more";
"GroupInfo.ShowMoreMembers_many" = "%@ more";
"GroupInfo.ShowMoreMembers_any" = "%@ more";

"ContactInfo.Note" = "note";

"Group.Location.CreateInThisPlace" = "Create a group in this place";

"Theme.Colors.Accent" = "Accent";
"Theme.Colors.Background" = "Background";
"Theme.Colors.Messages" = "Messages";
"Theme.Colors.ColorWallpaperWarning" = "Are you sure you want to change your chat wallpaper to a color?";
"Theme.Colors.ColorWallpaperWarningProceed" = "Proceed";

"ChatSettings.IntentsSettings" = "Share Sheet";
"IntentsSettings.Title" = "Share Sheet";
"IntentsSettings.MainAccount" = "Main Account";
"IntentsSettings.MainAccountInfo" = "Choose an account for Siri and share suggestions.";
"IntentsSettings.SuggestedChats" = "Suggested Chats";
"IntentsSettings.SuggestedChatsContacts" = "Contacts";
"IntentsSettings.SuggestedChatsSavedMessages" = "Saved Messages";
"IntentsSettings.SuggestedChatsPrivateChats" = "Private Chats";
"IntentsSettings.SuggestedChatsGroups" = "Groups";
"IntentsSettings.SuggestedChatsInfo" = "Archived chats will not be suggested.";
"IntentsSettings.SuggestedAndSpotlightChatsInfo" = "Suggestions will appear in the Share Sheet and Spotlight search results. Archived chats will not be suggested.";
"IntentsSettings.SuggestBy" = "Suggest By";
"IntentsSettings.SuggestByAll" = "All Sent Messages";
"IntentsSettings.SuggestByShare" = "Only Shared Messages";
"IntentsSettings.ResetAll" = "Reset All Share Suggestions";
"IntentsSettings.Reset" = "Reset";

"Conversation.SendingOptionsTooltip" = "Hold this button to schedule your message\nor send it without sound.";

"Appearance.TextSizeSetting" = "Text Size";
"Appearance.TextSize.Automatic" = "System";
"Appearance.TextSize.Title" = "Text Size";
"Appearance.TextSize.UseSystem" = "User System Text Size";
"Appearance.TextSize.Apply" = "Set";

"Shortcut.SwitchAccount" = "Switch Account";

"Settings.Devices" = "Devices";
"Settings.AddDevice" = "Scan QR";
"AuthSessions.DevicesTitle" = "Devices";
"AuthSessions.AddDevice" = "Scan QR";
"AuthSessions.AddDevice.ScanInfo" = "Scan a QR code to log into\nthis account on another device.";
"AuthSessions.AddDevice.ScanTitle" = "Scan QR Code";
"AuthSessions.AddDevice.InvalidQRCode" = "Invalid QR Code";
"AuthSessions.AddDeviceIntro.Title" = "Log in by QR Code";
"AuthSessions.AddDeviceIntro.Text1" = "Download Telegram on your computer from [desktop.telegram.org]()";
"AuthSessions.AddDeviceIntro.Text2" = "Run Telegram on your computer to get the QR code";
"AuthSessions.AddDeviceIntro.Text3" = "Scan the QR code to connect your account";
"AuthSessions.AddDeviceIntro.Action" = "Scan QR Code";
"AuthSessions.AddedDeviceTitle" = "Login Successful";
"AuthSessions.AddedDeviceTerminate" = "Terminate";

"Map.SendThisPlace" = "Send This Place";
"Map.SetThisPlace" = "Set This Place";
"Map.AddressOnMap" = "Address On Map";
"Map.PlacesNearby" = "Places Nearby";
"Map.Home" = "Home";
"Map.Work" = "Work";
"Map.HomeAndWorkTitle" = "Home & Work Addresses";
"Map.HomeAndWorkInfo" = "Telegram uses the Home and Work addresses from your Contact Card.\n\nKeep your Contact Card up to date for quick access to sending Home and Work addresses.";
"Map.SearchNoResultsDescription" = "There were no results for \"%@\".\nTry a new search.";

"ChatList.Search.ShowMore" = "Show more";
"ChatList.Search.ShowLess" = "Show less";

"AuthSessions.OtherDevices" = "The official Telegram App is available for iPhone, iPad, Android, macOS, Windows and Linux. [Learn More]()";

"MediaPlayer.UnknownArtist" = "Unknown Artist";
"MediaPlayer.UnknownTrack" = "Unknown Track";

"Contacts.InviteContacts_1" = "Invite %@ Contact";
"Contacts.InviteContacts_2" = "Invite %@ Contacts";
"Contacts.InviteContacts_3_10" = "Invite %@ Contacts";
"Contacts.InviteContacts_any" = "Invite %@ Contacts";
"Contacts.InviteContacts_many" = "Invite %@ Contacts";
"Contacts.InviteContacts_0" = "Invite %@ Contacts";

"Theme.Context.ChangeColors" = "Change Colors";

"EditTheme.ChangeColors" = "Change Colors";

"Theme.Colors.Proceed" = "Proceed";

"AuthSessions.AddDevice.UrlLoginHint" = "This code can be used to allow someone to log in to your Telegram account.\n\nTo confirm Telegram login, please go to Settings > Devices > Scan QR and scan the code.";

"Appearance.RemoveThemeColor" = "Remove";
"Appearance.RemoveThemeColorConfirmation" = "Remove Color";

"WallpaperPreview.PatternTitle" = "Choose Pattern";
"WallpaperPreview.PatternPaternDiscard" = "Discard";
"WallpaperPreview.PatternPaternApply" = "Apply";

"ChatContextMenu.TextSelectionTip" = "Hold a word, then move cursor to select more| text to copy.";

"OldChannels.Title" = "Limit Reached";
"OldChannels.NoticeTitle" = "Too Many Groups and Channels";
"OldChannels.NoticeText" = "Sorry, you are member of too many groups and channels.\nPlease leave some before joining new one.";
"OldChannels.NoticeCreateText" = "Sorry, you are member of too many groups and channels.\nPlease leave some before creating a new one.";
"OldChannels.NoticeUpgradeText" = "Sorry, you are a member of too many groups and channels.\nFor technical reasons, you need to leave some first before changing this setting in your groups.";
"OldChannels.ChannelsHeader" = "MOST INACTIVE";
"OldChannels.Leave_1" = "Leave %@ Chat";
"OldChannels.Leave_any" = "Leave %@ Chats";

"OldChannels.ChannelFormat" = "channel, ";
"OldChannels.GroupEmptyFormat" = "group, ";
"OldChannels.GroupFormat_1" = "%@ member ";
"OldChannels.GroupFormat_any" = "%@ members ";

"OldChannels.InactiveWeek_1" = "inactive %@ week";
"OldChannels.InactiveWeek_any" = "inactive %@ weeks";

"OldChannels.InactiveMonth_1" = "inactive %@ month";
"OldChannels.InactiveMonth_any" = "inactive %@ months";

"OldChannels.InactiveYear_1" = "inactive %@ year";
"OldChannels.InactiveYear_any" = "inactive %@ years";

"PrivacySettings.WebSessions" = "Active Websites";

"Appearance.ShareThemeColor" = "Share";

"Theme.ThemeChanged" = "Color Theme Changed";
"Theme.ThemeChangedText" = "You can change it back in\n[Settings > Appearance]().";

"StickerPackActionInfo.AddedTitle" = "Stickers Added";
"StickerPackActionInfo.AddedText" = "%@ has been added to your stickers.";
"StickerPackActionInfo.RemovedTitle" = "Stickers Removed";
"StickerPackActionInfo.ArchivedTitle" = "Stickers Archived";
"StickerPackActionInfo.RemovedText" = "%@ is no longer in your stickers.";

"Conversation.ContextMenuCancelEditing" = "Cancel Editing";

"Map.NoPlacesNearby" = "There are no known places nearby.\nTry a different location.";

"CreatePoll.QuizTitle" = "New Quiz";
"CreatePoll.QuizOptionsHeader" = "QUIZ ANSWERS";
"CreatePoll.Anonymous" = "Anonymous Voting";
"CreatePoll.MultipleChoice" = "Multiple Choice";
"CreatePoll.MultipleChoiceQuizAlert" = "A quiz has one correct answer.";
"CreatePoll.Quiz" = "Quiz Mode";
"CreatePoll.QuizInfo" = "Polls in Quiz Mode have one correct answer. Users can't revoke their answers.";
"CreatePoll.QuizTip" = "Tap to choose the correct answer";

"MessagePoll.LabelPoll" = "Public Poll";
"MessagePoll.LabelAnonymousQuiz" = "Anonymous Quiz";
"MessagePoll.LabelQuiz" = "Quiz";
"MessagePoll.SubmitVote" = "Vote";
"MessagePoll.ViewResults" = "View Results";
"MessagePoll.QuizNoUsers" = "Nobody answered yet";
"MessagePoll.QuizCount_0" = "%@ answered";
"MessagePoll.QuizCount_1" = "1 answered";
"MessagePoll.QuizCount_2" = "2 answered";
"MessagePoll.QuizCount_3_10" = "%@ answered";
"MessagePoll.QuizCount_many" = "%@ answered";
"MessagePoll.QuizCount_any" = "%@ answered";

"PollResults.Title" = "Poll Results";
"PollResults.Collapse" = "COLLAPSE";
"PollResults.ShowMore_1" = "Show More (%@)";
"PollResults.ShowMore_any" = "Show More (%@)";

"Conversation.StopQuiz" = "Stop Quiz";
"Conversation.StopQuizConfirmationTitle" = "If you stop this quiz now, nobody will be able to submit answers. This action cannot be undone.";
"Conversation.StopQuizConfirmation" = "Stop Quiz";

"Forward.ErrorDisabledForChat" = "Sorry, you can't forward messages to this chat.";
"Forward.ErrorPublicPollDisabledInChannels" = "Sorry, public polls can’t be forwarded to channels.";
"Forward.ErrorPublicQuizDisabledInChannels" = "Sorry, public polls can’t be forwarded to channels.";

"Map.PlacesInThisArea" = "Places In This Area";

"Appearance.BubbleCornersSetting" = "Message Corners";
"Appearance.BubbleCorners.Title" = "Message Corners";
"Appearance.BubbleCorners.AdjustAdjacent" = "Adjust Adjacent Corners";
"Appearance.BubbleCorners.Apply" = "Set";

"Conversation.LiveLocationYouAndOther" = "**You** and %@";

"PeopleNearby.MakeVisible" = "Make Myself Visible";
"PeopleNearby.MakeInvisible" = "Stop Showing Me";

"PeopleNearby.ShowMorePeople_0" = "Show %@ More People";
"PeopleNearby.ShowMorePeople_1" = "Show %@ More People";
"PeopleNearby.ShowMorePeople_2" = "Show %@ More People";
"PeopleNearby.ShowMorePeople_3_10" = "Show %@ More People";
"PeopleNearby.ShowMorePeople_many" = "Show %@ More People";
"PeopleNearby.ShowMorePeople_any" = "Show %@ More People";

"PeopleNearby.VisibleUntil" = "visible until %@";

"PeopleNearby.MakeVisibleTitle" = "Make Myself Visible";
"PeopleNearby.MakeVisibleDescription" = "Users nearby will be able to view your profile and send you messages. This may help you find new friends, but could also attract excessive attention. You can stop sharing your profile at any time.\n\nYour phone number will remain hidden.";

"PeopleNearby.DiscoverDescription" = "Exchange contact info with people nearby\nand find new friends.";

"Time.TomorrowAt" = "tomorrow at %@";

"PeerInfo.ButtonMessage" = "Message";
"PeerInfo.ButtonDiscuss" = "Discuss";
"PeerInfo.ButtonCall" = "Call";
"PeerInfo.ButtonVideoCall" = "Video";
"PeerInfo.ButtonMute" = "Mute";
"PeerInfo.ButtonUnmute" = "Unmute";
"PeerInfo.ButtonMore" = "More";
"PeerInfo.ButtonAddMember" = "Add Members";
"PeerInfo.ButtonSearch" = "Search";
"PeerInfo.ButtonLeave" = "Leave";

"PeerInfo.PaneMedia" = "Media";
"PeerInfo.PaneFiles" = "Files";
"PeerInfo.PaneLinks" = "Links";
"PeerInfo.PaneVoiceAndVideo" = "Voice";
"PeerInfo.PaneAudio" = "Audio";
"PeerInfo.PaneGroups" = "Groups";
"PeerInfo.PaneMembers" = "Members";
"PeerInfo.PaneGifs" = "GIFs";

"PeerInfo.AddToContacts" = "Add to Contacts";

"PeerInfo.BioExpand" = "more";

"External.OpenIn" = "Open in %@";

"ChatList.EmptyChatList" = "You have no\nconversations yet.";
"ChatList.EmptyChatListFilterTitle" = "Folder is empty.";
"ChatList.EmptyChatListFilterText" = "No chats currently match this folder.";

"ChatList.EmptyChatListNewMessage" = "New Message";
"ChatList.EmptyChatListEditFilter" = "Edit Folder";

"ChatListFilter.AddChatsTitle" = "Add Chats...";

"Stats.Overview" = "OVERVIEW";
"Stats.Followers" = "Followers";
"Stats.EnabledNotifications" = "Enabled Notifications";
"Stats.ViewsPerPost" = "Views Per Post";
"Stats.SharesPerPost" = "Shares Per Post";

"Stats.GrowthTitle" = "GROWTH";
"Stats.FollowersTitle" = "FOLLOWERS";
"Stats.NotificationsTitle" = "NOTIFICATIONS";
"Stats.InteractionsTitle" = "INTERACTIONS";
"Stats.InstantViewInteractionsTitle" = "INSTANT VIEW INTERACTIONS";
"Stats.ViewsBySourceTitle" = "VIEWS BY SOURCE";
"Stats.ViewsByHoursTitle" = "VIEWS BY HOURS";
"Stats.FollowersBySourceTitle" = "FOLLOWERS BY SOURCE";
"Stats.LanguagesTitle" = "LANGUAGES";
"Stats.PostsTitle" = "RECENT POSTS";

"Stats.MessageViews_0" = "%@ views";
"Stats.MessageViews_1" = "%@ view";
"Stats.MessageViews_2" = "%@ views";
"Stats.MessageViews_3_10" = "%@ views";
"Stats.MessageViews_many" = "%@ views";
"Stats.MessageViews_any" = "%@ views";

"Stats.MessageForwards_0" = "%@ forwards";
"Stats.MessageForwards_1" = "%@ forward";
"Stats.MessageForwards_2" = "%@ forwards";
"Stats.MessageForwards_3_10" = "%@ forwards";
"Stats.MessageForwards_many" = "%@ forwards";
"Stats.MessageForwards_any" = "%@ forwards";

"Stats.LoadingTitle" = "Preparing stats";
"Stats.LoadingText" = "Please wait a few moments while\nwe generate your stats";

"Stats.ZoomOut" = "Zoom Out";
"Stats.Total" = "Total";

"InstantPage.Views_0" = "%@ views";
"InstantPage.Views_1" = "%@ view";
"InstantPage.Views_2" = "%@ views";
"InstantPage.Views_3_10" = "%@ views";
"InstantPage.Views_many" = "%@ views";
"InstantPage.Views_any" = "%@ views";
"InstantPage.FeedbackButtonShort" = "Wrong layout?";

"ChatList.EditFolder" = "Edit Folder";
"ChatList.AddChatsToFolder" = "Add Chats";
"ChatList.RemoveFolderConfirmation" = "This will remove the folder, your chats will not be deleted.";
"ChatList.RemoveFolderAction" = "Remove";
"ChatList.RemoveFolder" = "Remove";
"ChatList.ReorderTabs" = "Reorder Tabs";
"ChatList.TabIconFoldersTooltipNonEmptyFolders" = "Hold on 'Chats' to edit folders and switch between views.";
"ChatList.TabIconFoldersTooltipEmptyFolders" = "Hold to organize your chats with folders.";
"ChatList.AddFolder" = "Add Folder";
"ChatList.EditFolders" = "Edit Folders";
"ChatList.FolderAllChats" = "All Chats";
"ChatList.Tabs.AllChats" = "All Chats";
"ChatList.Tabs.All" = "All";
"Settings.ChatFolders" = "Chat Folders";
"ChatList.ChatTypesSection" = "CHAT TYPES";
"ChatList.PeerTypeNonContact" = "user";
"ChatList.PeerTypeContact" = "contact";
"ChatList.PeerTypeBot" = "bot";
"ChatList.PeerTypeGroup" = "group";
"ChatList.PeerTypeChannel" = "channel";
"ChatListFolderSettings.Info" = "Create folders for different groups of chats and\nquickly switch between them.";

"ChatListFolderSettings.Title" = "Folders";
"ChatListFolderSettings.FoldersSection" = "FOLDERS";
"ChatListFolderSettings.NewFolder" = "Create New Folder";
"ChatListFolderSettings.EditFoldersInfo" = "Tap \"Edit\" to change the order or delete folders.";
"ChatListFolderSettings.RecommendedFoldersSection" = "RECOMMENDED FOLDERS";
"ChatListFolderSettings.RecommendedNewFolder" = "Add Custom Folder";

"ChatListFolder.TitleCreate" = "New Folder";
"ChatListFolder.TitleEdit" = "Edit Folder";
"ChatListFolder.CategoryContacts" = "Contacts";
"ChatListFolder.CategoryNonContacts" = "Non-Contacts";
"ChatListFolder.CategoryBots" = "Bots";
"ChatListFolder.CategoryGroups" = "Groups";
"ChatListFolder.CategoryChannels" = "Channels";
"ChatListFolder.CategoryMuted" = "Muted";
"ChatListFolder.CategoryRead" = "Read";
"ChatListFolder.CategoryArchived" = "Archived";
"ChatListFolder.NameSectionHeader" = "FOLDER NAME";
"ChatListFolder.NamePlaceholder" = "Folder Name";
"ChatListFolder.IncludedSectionHeader" = "INCLUDED CHATS";
"ChatListFolder.AddChats" = "Add Chats";
"ChatListFolder.IncludeSectionInfo" = "Choose chats and types of chats that will appear in this folder.";
"ChatListFolder.ExcludedSectionHeader" = "EXCLUDED CHATS";
"ChatListFolder.ExcludeSectionInfo" = "Choose chats and types of chats that will never appear in this folder.";
"ChatListFolder.NameNonMuted" = "Not Muted";
"ChatListFolder.NameUnread" = "Unread";
"ChatListFolder.NameChannels" = "Channels";
"ChatListFolder.NameContacts" = "Contacts";
"ChatListFolder.NameNonContacts" = "Non-Contacts";
"ChatListFolder.NameBots" = "Bots";
"ChatListFolder.NameGroups" = "Groups";
"ChatListFolder.DiscardConfirmation" = "You have changed the filter. Discard changes?";
"ChatListFolder.DiscardDiscard" = "Discard";
"ChatListFolder.DiscardCancel" = "No";
"ChatListFolder.IncludeChatsTitle" = "Include Chats";
"ChatListFolder.ExcludeChatsTitle" = "Exclude Chats";

"ChatListFolderSettings.AddRecommended" = "ADD";

"ChatListFilter.ShowMoreChats_0" = "Show %@ More Chats";
"ChatListFilter.ShowMoreChats_1" = "Show %@ More Chat";
"ChatListFilter.ShowMoreChats_2" = "Show %@ More Chats";
"ChatListFilter.ShowMoreChats_3_10" = "Show %@ More Chats";
"ChatListFilter.ShowMoreChats_many" = "Show %@ More Chats";
"ChatListFilter.ShowMoreChats_any" = "Show %@ More Chats";

"MuteFor.Forever" = "Mute Forever";

"Conversation.Dice.u1F3B2" = "Send a dice emoji to any chat to roll a die.";
"Conversation.Dice.u1F3AF" = "Send a dart emoji to try your luck.";
"Conversation.SendDice" = "Send";

"Conversation.ContextMenuDiscuss" = "Discuss";

"CreatePoll.ExplanationHeader" = "EXPLANATION";
"CreatePoll.Explanation" = "Add a Comment (Optional)";
"CreatePoll.ExplanationInfo" = "Users will see this comment after choosing a wrong answer, good for educational purposes.";

"FeaturedStickers.OtherSection" = "OTHER STICKERS";

"ChatList.GenericPsaAlert" = "This provides public service announcements in your chat list.";
"ChatList.PsaAlert.covid" = "This message provides you with a public service announcement in relation to the undergoing pandemics. Learn more about this initiative at https://telegram.org/blog/coronavirus";
"ChatList.GenericPsaLabel" = "PSA";
"ChatList.PsaLabel.covid" = "Covid-19";
"Chat.GenericPsaTooltip" = "This is a public service announcement";
"Chat.PsaTooltip.covid" = "This message provides you with a public service announcement in relation to the undergoing pandemics. Learn more about this initiative at https://telegram.org/blog/coronavirus";

"Message.GenericForwardedPsa" = "Public Service Announcement\nFrom: %@";
"Message.ForwardedPsa.covid" = "Covid-19 Notification\nFrom: %@";

"Channel.AboutItem" = "about";
"PeerInfo.GroupAboutItem" = "about";

"Widget.ApplicationStartRequired" = "Open the app to use the widget";

"ChatList.Context.AddToFolder" = "Add to Folder";
"ChatList.Context.RemoveFromFolder" = "Remove from Folder";
"ChatList.Context.Back" = "Back";
"ChatList.AddedToFolderTooltip" = "%1$@ has been added to folder %2$@";
"ChatList.RemovedFromFolderTooltip" = "%1$@ has been removed from folder %2$@";

"OwnershipTransfer.Transfer" = "Transfer";

"TwoStepAuth.Disable" = "Disable";

"Chat.Gifs.TrendingSectionHeader" = "TRENDING GIFS";
"Chat.Gifs.SavedSectionHeader" = "MY GIFS";

"Paint.Framed" = "Framed";

"Media.SendingOptionsTooltip" = "Hold this button to send your message with a self-destruct timer.";
"Media.SendWithTimer" = "Send With Timer";

"Conversation.Timer.Title" = "Send With Timer";
"Conversation.Timer.Send" = "Send With Timer";

"Paint.Pen" = "Pen";
"Paint.Marker" = "Marker";
"Paint.Neon" = "Neon";
"Paint.Arrow" = "Arrow";

"Conversation.NoticeInvitedByInChannel" = "%@ invited you to this channel";
"Conversation.NoticeInvitedByInGroup" = "%@ invited you to this group";

"ChatList.MessagePhotos_1" = "1 Photo";
"ChatList.MessagePhotos_any" = "%@ Photos";
"ChatList.MessageVideos_1" = "1 Videos";
"ChatList.MessageVideos_any" = "%@ Videos";

"Conversation.PrivateChannelTimeLimitedAlertTitle" = "Join Channel";
"Conversation.PrivateChannelTimeLimitedAlertText" = "This channel is private. Please join it to continue viewing its content.";
"Conversation.PrivateChannelTimeLimitedAlertJoin" = "Join";

"KeyCommand.SearchInChat" = "Search in Chat";

"PhotoEditor.SkinTool" = "Soften Skin";
"PhotoEditor.BlurToolPortrait" = "Portrait";
"PhotoEditor.SelectCoverFrame" = "Choose a cover for your profile video";

"Conversation.PeerNearbyTitle" = "%1$@ is %2$@ away";
"Conversation.PeerNearbyText" = "Send a message or tap on the greeting below to show that you are ready to chat.";
"Conversation.PeerNearbyDistance" = "%1$@ is %2$@ away";

"ProfilePhoto.MainPhoto" = "Main Photo";
"ProfilePhoto.SetMainPhoto" = "Set as Main Photo";

"ProfilePhoto.MainVideo" = "Main Video";
"ProfilePhoto.SetMainVideo" = "Set as Main Video";

"Stats.GroupOverview" = "OVERVIEW";
"Stats.GroupMembers" = "Members";
"Stats.GroupMessages" = "Messages";
"Stats.GroupViewers" = "Viewing Members";
"Stats.GroupPosters" = "Posting Members";

"Stats.GroupGrowthTitle" = "GROWTH";
"Stats.GroupMembersTitle" = "GROUP MEMBERS";
"Stats.GroupNewMembersBySourceTitle" = "NEW MEMBERS BY SOURCE";
"Stats.GroupLanguagesTitle" = "MEMBERS' PRIMARY LANGUAGE";
"Stats.GroupMessagesTitle" = "MESSAGES";
"Stats.GroupActionsTitle" = "ACTIONS";
"Stats.GroupTopHoursTitle" = "TOP HOURS";
"Stats.GroupTopWeekdaysTitle" = "TOP DAYS OF WEEK";
"Stats.GroupTopPostersTitle" = "TOP MEMBERS";
"Stats.GroupTopAdminsTitle" = "TOP ADMINS";
"Stats.GroupTopInvitersTitle" = "TOP INVITERS";

"Stats.GroupTopPosterMessages_0" = "%@ messages";
"Stats.GroupTopPosterMessages_1" = "%@ message";
"Stats.GroupTopPosterMessages_2" = "%@ messages";
"Stats.GroupTopPosterMessages_3_10" = "%@ messages";
"Stats.GroupTopPosterMessages_many" = "%@ messages";
"Stats.GroupTopPosterMessages_any" = "%@ messages";

"Stats.GroupTopPosterChars_0" = "%@ symbols per message";
"Stats.GroupTopPosterChars_1" = "%@ symbol per message";
"Stats.GroupTopPosterChars_2" = "%@ symbols per message";
"Stats.GroupTopPosterChars_3_10" = "%@ symbols per message";
"Stats.GroupTopPosterChars_many" = "%@ symbols per message";
"Stats.GroupTopPosterChars_any" = "%@ symbols per message";

"Stats.GroupTopPoster.History" = "History";
"Stats.GroupTopPoster.Promote" = "Promote";

"Stats.GroupTopAdminDeletions_0" = "%@ deletions";
"Stats.GroupTopAdminDeletions_1" = "%@ deletion";
"Stats.GroupTopAdminDeletions_2" = "%@ deletions";
"Stats.GroupTopAdminDeletions_3_10" = "%@ deletions";
"Stats.GroupTopAdminDeletions_many" = "%@ deletions";
"Stats.GroupTopAdminDeletions_any" = "%@ deletions";

"Stats.GroupTopAdminKicks_0" = "%@ kicks";
"Stats.GroupTopAdminKicks_1" = "%@ kick";
"Stats.GroupTopAdminKicks_2" = "%@ kicks";
"Stats.GroupTopAdminKicks_3_10" = "%@ kicks";
"Stats.GroupTopAdminKicks_many" = "%@ kicks";
"Stats.GroupTopAdminKicks_any" = "%@ kicks";

"Stats.GroupTopAdminBans_0" = "%@ bans";
"Stats.GroupTopAdminBans_1" = "%@ ban";
"Stats.GroupTopAdminBans_2" = "%@ bans";
"Stats.GroupTopAdminBans_3_10" = "%@ bans";
"Stats.GroupTopAdminBans_many" = "%@ bans";
"Stats.GroupTopAdminBans_any" = "%@ bans";

"Stats.GroupTopAdmin.Actions" = "Actions";
"Stats.GroupTopAdmin.Promote" = "Promote";

"Stats.GroupTopInviterInvites_0" = "%@ invitations";
"Stats.GroupTopInviterInvites_1" = "%@ invitation";
"Stats.GroupTopInviterInvites_2" = "%@ invitations";
"Stats.GroupTopInviterInvites_3_10" = "%@ invitations";
"Stats.GroupTopInviterInvites_many" = "%@ invitations";
"Stats.GroupTopInviterInvites_any" = "%@ invitations";

"Stats.GroupTopInviter.History" = "History";
"Stats.GroupTopInviter.Promote" = "Promote";

"PrivacySettings.AutoArchiveTitle" = "NEW CHATS FROM UNKNOWN USERS";
"PrivacySettings.AutoArchive" = "Archive and Mute";
"PrivacySettings.AutoArchiveInfo" = "Automatically archive and mute new chats, groups and channels from non-contacts.";

"Call.RemoteVideoPaused" = "%@'s video is paused";

"Settings.SetProfilePhotoOrVideo" = "Set Photo or Video";
"Settings.SetNewProfilePhotoOrVideo" = "Set New Photo or Video";
"Settings.ViewVideo" = "View Video";
"Settings.RemoveVideo" = "Remove Video";

"Conversation.Unarchive" = "Unarchive";
"Conversation.UnarchiveDone" = "The chat was moved to your main list.";

"ChatList.AutoarchiveSuggestion.Title" = "Hide new chats?";
"ChatList.AutoarchiveSuggestion.Text" = "You are receiving lots of new chats from users who are not in your Contact List. Do you want to have such chats **automatically muted** and **archived**?";
"ChatList.AutoarchiveSuggestion.OpenSettings" = "Go to Settings";

"SettingsSearch.Synonyms.ChatSettings.IntentsSettings" = "Siri Suggestions";

"Stats.GroupShowMoreTopPosters_0" = "Show %@ More";
"Stats.GroupShowMoreTopPosters_1" = "Show %@ More";
"Stats.GroupShowMoreTopPosters_2" = "Show %@ More";
"Stats.GroupShowMoreTopPosters_3_10" = "Show %@ More";
"Stats.GroupShowMoreTopPosters_many" = "Show %@ More";
"Stats.GroupShowMoreTopPosters_any" = "Show %@ More";

"Stats.GroupShowMoreTopAdmins_0" = "Show %@ More";
"Stats.GroupShowMoreTopAdmins_1" = "Show %@ More";
"Stats.GroupShowMoreTopAdmins_2" = "Show %@ More";
"Stats.GroupShowMoreTopAdmins_3_10" = "Show %@ More";
"Stats.GroupShowMoreTopAdmins_many" = "Show %@ More";
"Stats.GroupShowMoreTopAdmins_any" = "Show %@ More";

"Stats.GroupShowMoreTopInviters_0" = "Show %@ More";
"Stats.GroupShowMoreTopInviters_1" = "Show %@ More";
"Stats.GroupShowMoreTopInviters_2" = "Show %@ More";
"Stats.GroupShowMoreTopInviters_3_10" = "Show %@ More";
"Stats.GroupShowMoreTopInviters_many" = "Show %@ More";
"Stats.GroupShowMoreTopInviters_any" = "Show %@ More";

"Settings.AddAnotherAccount" = "Add Another Account";
"Settings.AddAnotherAccount.Help" = "You can add up to three accounts with different phone numbers.";

"ProfilePhoto.OpenGallery" = "Open Gallery";
"ProfilePhoto.SearchWeb" = "Search Web";
"ProfilePhoto.OpenInEditor" = "Open in Editor";

"Settings.EditAccount" = "Edit Account";
"Settings.EditPhoto" = "Edit";
"Settings.EditVideo" = "Edit";
"Settings.CancelUpload" = "Cancel Upload";

"Settings.FrequentlyAskedQuestions" = "Frequently Asked Questions";

"Notification.ChangedGroupVideo" = "%@ changed group video";
"Group.MessageVideoUpdated" = "Group video updated";
"Channel.MessageVideoUpdated" = "Channel video updated";

"Conversation.Dice.u1F3C0" = "Send a basketball emoji to try your luck.";
"Conversation.Dice.u26BD" = "Send a football emoji to try your luck.";

"SettingsSearch_Synonyms_ChatFolders" = "";

"EditProfile.NameAndPhotoOrVideoHelp" = "Enter your name and add an optional profile photo or video.";

"Settings.RemoveConfirmation" = "Remove";

"Conversation.ContextMenuOpenProfile" = "Open Profile";
"Conversation.ContextMenuSendMessage" = "Send Message";
"Conversation.ContextMenuMention" = "Mention";

"Conversation.ContextMenuOpenChannelProfile" = "Open Profile";
"Conversation.ContextMenuOpenChannel" = "Open Channel";

"Cache.KeepMediaHelp" = "Photos, videos and other files from cloud chats that you have **not accessed** during this period will be removed from this device to save disk space.";


"Cache.MaximumCacheSize" = "Maximum Cache Size";
"Cache.NoLimit" = "No Limit";
"Cache.MaximumCacheSizeHelp" = "If your cache size exceeds this limit, the oldest media will be deleted.\n\nAll media will stay in the Telegram cloud and can be re-downloaded if you need it again.";

"Stats.MessageTitle" = "Message Statistics";
"Stats.MessageOverview" = "Overview";
"Stats.MessageInteractionsTitle" = "Interactions";
"Stats.MessagePublicForwardsTitle" = "Public Shares";

"Call.CameraTooltip" = "Tap here to turn on your camera";
"Call.CameraOrScreenTooltip" = "Turn on your camera or screensharing";
"Call.CameraConfirmationText" = "Switch to video call?";
"Call.CameraConfirmationConfirm" = "Switch";

"Call.YourMicrophoneOff" = "Your microphone is off";
"Call.MicrophoneOff" = "%@'s microphone is off";
"Call.CameraOff" = "%@'s camera is off";
"Call.BatteryLow" = "%@'s battery level is low";

"Call.Audio" = "audio";
"Call.AudioRouteMute" = "Mute Yourself";

"AccessDenied.VideoCallCamera" = "Telegram needs access to your camera to make video calls.\n\nPlease go to Settings > Privacy > Camera and set Telegram to ON.";

"Call.AccountIsLoggedOnCurrentDevice" = "Sorry, you can't call %@ because that account is logged in to Telegram on the device you're using for the call.";

"ChatList.Search.FilterChats" = "Chats";
"ChatList.Search.FilterMedia" = "Media";
"ChatList.Search.FilterLinks" = "Links";
"ChatList.Search.FilterFiles" = "Files";
"ChatList.Search.FilterMusic" = "Music";
"ChatList.Search.FilterVoice" = "Voice";

"ChatList.Search.NoResults" = "No Results";
"ChatList.Search.NoResultsQueryDescription" = "There were no results for \"%@\".\nTry a new search.";
"ChatList.Search.NoResultsDescription" = "There were no results.\nTry a new search.";

"ChatList.Search.NoResultsFilter" = "Nothing Yet";
"ChatList.Search.NoResultsFitlerMedia" = "Photos and videos from all your chats will be shown here.";
"ChatList.Search.NoResultsFitlerLinks" = "Links from all your chats will be shown here.";
"ChatList.Search.NoResultsFitlerFiles" = "Files from all your chats will be shown here.";
"ChatList.Search.NoResultsFitlerMusic" = "Music from all your chats will be shown here.";
"ChatList.Search.NoResultsFitlerVoice" = "Voice and video messages from all your chats will be shown here.";

"ChatList.Search.Messages_0" = "%@ messages";
"ChatList.Search.Messages_1" = "%@ message";
"ChatList.Search.Messages_2" = "%@ messages";
"ChatList.Search.Messages_3_10" = "%@ messages";
"ChatList.Search.Messages_many" = "%@ messages";
"ChatList.Search.Messages_any" = "%@ messages";

"Conversation.InputTextAnonymousPlaceholder" = "Send anonymously";

"DialogList.Replies" = "Replies";

"Conversation.ContextViewReplies_1" = "View %@ Reply";
"Conversation.ContextViewReplies_any" = "View %@ Replies";
"Conversation.ContextViewThread" = "View Thread";

"Conversation.ViewReply" = "View Reply";

"Conversation.MessageViewComments_1" = "[%@]Comment";
"Conversation.MessageViewComments_any" = "[%@]Comments";
"Conversation.MessageViewCommentsFormat" = "%1$@ %2$@";

"Conversation.TitleCommentsEmpty" = "Comments";
"Conversation.TitleComments_1" = "[%@]Comment";
"Conversation.TitleComments_any" = "[%@]Comments";
"Conversation.TitleCommentsFormat" = "%1$@ %2$@";

"Conversation.TitleRepliesEmpty" = "Replies";
"Conversation.TitleReplies_1" = "[%@]Reply";
"Conversation.TitleReplies_any" = "[%@]Replies";
"Conversation.TitleRepliesFormat" = "%1$@ %2$@";

"Conversation.MessageLeaveComment" = "Leave a Comment";
"Conversation.MessageLeaveCommentShort" = "Comment";

"Conversation.DiscussionNotStarted" = "No comments here yet...";
"Conversation.DiscussionStarted" = "Discussion started";

"Conversation.InputTextPlaceholderReply" = "Reply";
"Conversation.InputTextPlaceholderComment" = "Comment";

"Conversation.TitleNoComments" = "Comments";

"Conversation.ContextMenuBlock" = "Block User";

"Replies.BlockAndDeleteRepliesActionTitle" = "Block and Delete Replies";

"Channel.CommentsGroup.Header" = "Select a group chat that will be used to host comments from your channel.";
"Channel.CommentsGroup.HeaderSet" = "%@ is selected as the group that will be used to host comments for your channel.";
"Channel.CommentsGroup.HeaderGroupSet" = "%@ is linking the group as it's discussion board.";

"RepliesChat.DescriptionText" = "This chat helps you keep track of replies to your comments in Channels.";

"Channel.DiscussionMessageUnavailable" = "Sorry, this post has been removed from the discussion group.";

"Conversation.ContextViewStats" = "View Statistics";

"ChatList.MessageMusic_1" = "%@ Music File";
"ChatList.MessageMusic_any" = "%@ Music Files";

"Conversation.PinOlderMessageAlertTitle" = "Pin Message";
"Conversation.PinOlderMessageAlertText" = "Do you want to pin an older message while leaving a more recent one pinned?";
"Conversation.PinMessageAlertPin" = "Pin";

"Conversation.ContextMenuSelect" = "Select";

"Conversation.ContextMenuSelectAll_0" = "Select All %@ Items";
"Conversation.ContextMenuSelectAll_1" = "Select All %@ Items";
"Conversation.ContextMenuSelectAll_2" = "Select All %@ Items";
"Conversation.ContextMenuSelectAll_3_10" = "Select All %@ Items";
"Conversation.ContextMenuSelectAll_many" = "Select All %@ Items";
"Conversation.ContextMenuSelectAll_any" = "Select All %@ Items";

"Conversation.Dice.u1F3B0" = "Send a slot machine emoji to try your luck.";

"Notification.ProximityReached" = "%1$@ is now within %2$@ from %3$@";
"Notification.ProximityReachedYou" = "%1$@ is now within %2$@ from you";
"Notification.ProximityYouReached" = "You are now within %1$@ from %2$@";

"Location.ProximityNotification.Title" = "Proximity Alert";
"Location.ProximityNotification.Notify" = "Notify me within %@";
"Location.ProximityNotification.NotifyLong" = "Notify when %1$@ is within %2$@";
"Location.ProximityNotification.AlreadyClose" = "You are already closer than %@";
"Location.ProximityNotification.DistanceKM" = "km";
"Location.ProximityNotification.DistanceM" = "m";
"Location.ProximityNotification.DistanceMI" = "mi";

"Location.ProximityTip" = "Alert when %@ is close";
"Location.ProximityGroupTip" = "Alert when any group member is close";

"ChatList.MessageFiles_1" = "%@ File";
"ChatList.MessageFiles_any" = "%@ Files";

"Chat.TitlePinnedMessages_1" = "Pinned Message";
"Chat.TitlePinnedMessages_any" = "%@ Pinned Messages";

"Chat.PanelHidePinnedMessages" = "Don't Show Pinned Messages";
"Chat.PanelUnpinAllMessages" = "Unpin All Messages";

"Chat.MessagesUnpinned_1" = "Message Unpinned";
"Chat.MessagesUnpinned_any" = "%@ Messages Unpinned";

"Chat.PinnedMessagesHiddenTitle" = "Pinned Messages Hidden";
"Chat.PinnedMessagesHiddenText" = "You will see the bar with pinned messages only if a new message is pinned.";

"OpenFile.PotentiallyDangerousContentAlert" = "Previewing this file can potentially expose your IP address to its sender. Continue?";
"OpenFile.Proceed" = "Proceed";

"Chat.PinnedListPreview.ShowAllMessages" = "Show All Messages";
"Chat.PinnedListPreview.UnpinAllMessages" = "Unpin All Messages";
"Chat.PinnedListPreview.HidePinnedMessages" = "Hide Pinned Messages";

"Conversation.PinMessagesForMe" = "Pin for me";
"Conversation.PinMessagesFor" = "Pin for me and %@";

"Location.LiveLocationRequired.Title" = "Share Location";
"Location.LiveLocationRequired.Description" = "For the alert to work, please share your live location in this chat.";
"Location.LiveLocationRequired.ShareLocation" = "Share Location";

"Location.ProximityAlertSetTitle" = "Proximity alert set";
"Location.ProximityAlertSetText" = "We will notify you once %1$@ is within %2$@ from you.";
"Location.ProximityAlertSetTextGroup" = "We will notify you once any other group member is within %@ from you.";
"Location.ProximityAlertCancelled" = "Proximity alert cancelled";

"Stats.Message.Views" = "Views";
"Stats.Message.PublicShares" = "Public Shares";
"Stats.Message.PrivateShares" = "Private Shares";

"ChatSettings.WidgetSettings" = "Widget";

"Conversation.EditingPhotoPanelTitle" = "Edit Photo";

"Conversation.TextCopied" = "Text copied to clipboard";

"Media.LimitedAccessTitle" = "Limited Access to Media";
"Media.LimitedAccessText" = "You've given Telegram access only to select number of photos.";
"Media.LimitedAccessManage" = "Manage";
"Media.LimitedAccessSelectMore" = "Select More Photos...";
"Media.LimitedAccessChangeSettings" = "Change Settings";

"VoiceChat.StatusSpeaking" = "speaking";
"VoiceChat.StatusSpeakingVolume" = "%@ speaking";
"VoiceChat.StatusListening" = "listening";
"VoiceChat.StatusInvited" = "invited";

"VoiceChat.Connecting" = "Connecting...";
"VoiceChat.Reconnecting" = "Reconnecting...";

"VoiceChat.Unmute" = "Unmute";
"VoiceChat.UnmuteHelp" = "or hold and speak";
"VoiceChat.Live" = "You're Live";
"VoiceChat.Mute" = "Tap to Mute";
"VoiceChat.Muted" = "Muted";
"VoiceChat.MutedHelp" = "You are in Listen Only mode";

"VoiceChat.Audio" = "audio";
"VoiceChat.Leave" = "leave";

"VoiceChat.SpeakPermissionEveryone" = "New participants can speak";
"VoiceChat.SpeakPermissionAdmin" = "New paricipants are muted";
"VoiceChat.Share" = "Share Invite Link";
"VoiceChat.EndVoiceChat" = "End Voice Chat";
"VoiceChat.EndLiveStream" = "End Live Stream";

"VoiceChat.CopyInviteLink" = "Copy Invite Link";
"VoiceChat.InviteLinkCopiedText" = "Invite link copied to clipboard";

"VoiceChat.UnmutePeer" = "Allow to Speak";
"VoiceChat.MutePeer" = "Mute";
"VoiceChat.RemovePeer" = "Remove";
"VoiceChat.RemovePeerConfirmation" = "Are you sure you want to remove %@ from the group chat?";
"VoiceChat.RemovePeerRemove" = "Remove";

"VoiceChat.PanelJoin" = "Join";
"VoiceChat.Title" = "Voice Chat";
"VoiceChatChannel.Title" = "Live Stream";

"VoiceChat.InviteMember" = "Invite Member";

"Notification.VoiceChatInvitation" = "%1$@ invited %2$@ to the voice chat";
"Notification.VoiceChatInvitationForYou" = "%1$@ invited you to the voice chat";

"VoiceChat.InvitedPeerText" = "You invited %@ to the voice chat";
"LiveStream.InvitedPeerText" = "You invited %@ to the live stream";
"VoiceChat.RemovedPeerText" = "You removed %@ from this group";

"Notification.VoiceChatStarted" = "%1$@ started a voice chat";
"Notification.VoiceChatEnded" = "Voice chat ended (%@)";
"Notification.LiveStreamEnded" = "Live stream ended (%@)";
"Notification.VoiceChatEndedGroup" = "%1$@ ended the voice chat (%2$@)";

"VoiceChat.Panel.TapToJoin" = "Tap to join";
"VoiceChat.Panel.Members_0" = "%@ participants";
"VoiceChat.Panel.Members_1" = "%@ participant";
"VoiceChat.Panel.Members_2" = "%@ participants";
"VoiceChat.Panel.Members_3_10" = "%@ participants";
"VoiceChat.Panel.Members_many" = "%@ participants";
"VoiceChat.Panel.Members_any" = "%@ participants";

"VoiceChat.Status.Members_0" = "[%@]participants";
"VoiceChat.Status.Members_1" = "[%@]participant";
"VoiceChat.Status.Members_2" = "[%@]participants";
"VoiceChat.Status.Members_3_10" = "[%@]participants";
"VoiceChat.Status.Members_many" = "[%@]participants";
"VoiceChat.Status.Members_any" = "[%@]participants";
"VoiceChat.Status.MembersFormat" = "%1$@ %2$@";

"ChannelInfo.CreateVoiceChat" = "Start Voice Chat";
"ChannelInfo.CreateLiveStream" = "Start Live Stream";

"VoiceChat.AnonymousDisabledAlertText" = "Sorry, you can't join voice chat as an anonymous admin.";
"LiveStream.AnonymousDisabledAlertText" = "Sorry, you can't join live stream as an anonymous admin.";
"VoiceChat.ChatFullAlertText" = "Sorry, this voice chat has too many participants at the moment.";
"LiveStream.ChatFullAlertText" = "Sorry, this live stream has too many participants at the moment.";

"VoiceChat.EndConfirmationTitle" = "End voice chat";
"LiveStream.EndConfirmationTitle" = "End live stream";
"VoiceChat.EndConfirmationText" = "Are you sure you want to end this voice chat?";
"LiveStream.EndConfirmationText" = "Are you sure you want to end this live stream?";
"VoiceChat.EndConfirmationEnd" = "End";

"VoiceChat.InviteMemberToGroupFirstText" = "%1$@ isn't a member of \"%2$@\" yet. Add them to the group?";
"VoiceChat.InviteMemberToChannelFirstText" = "%1$@ isn't a subscriber of \"%2$@\" yet. Add them to the channel?";
"VoiceChat.InviteMemberToGroupFirstAdd" = "Add";

"VoiceChat.CreateNewVoiceChatText" = "Voice chat ended. Start a new one?";
"LiveStream.CreateNewVoiceChatText" = "Live stream ended. Start a new one?";
"VoiceChat.CreateNewVoiceChatStart" = "Start";
"VoiceChat.CreateNewVoiceChatStartNow" = "Start Now";
"VoiceChat.CreateNewVoiceChatSchedule" = "Schedule";

"PUSH_CHAT_VOICECHAT_START" = "%2$@|%1$@ started a voice chat";
"PUSH_CHAT_VOICECHAT_INVITE" = "%2$@|%1$@ invited %3$@ to the voice chat";
"PUSH_CHAT_VOICECHAT_INVITE_YOU" = "%2$@|%1$@ invited you to the voice chat";
"PUSH_CHAT_VOICECHAT_END" = "%2$@|%1$@ has ended the voice chat";

"PUSH_CHAT_LIVESTREAM_START" = "%2$@|%1$@ started a live stream";
"PUSH_CHAT_LIVESTREAM_INVITE" = "%2$@|%1$@ invited %3$@ to the live stream";
"PUSH_CHAT_LIVESTREAM_INVITE_YOU" = "%2$@|%1$@ invited you to the live stream";
"PUSH_CHAT_LIVESTREAM_END" = "%2$@|%1$@ has ended the live stream";

"Conversation.Dice.u1F3B3" = "Send a bowling emoji to try your luck.";

"VoiceOver.Common.SwitchHint" = "Double Tap To Toggle";
"VoiceOver.Common.On" = "On";
"VoiceOver.Common.Off" = "Off";

"VoiceOver.Chat.MessagesSelected_0" = "%@ messages selected";
"VoiceOver.Chat.MessagesSelected_1" = "%@ message selected";
"VoiceOver.Chat.MessagesSelected_2" = "%@ messages selected";
"VoiceOver.Chat.MessagesSelected_3_10" = "%@ messages selected";
"VoiceOver.Chat.MessagesSelected_many" = "%@ messages selected";
"VoiceOver.Chat.MessagesSelected_any" = "%@ messages selected";

"Channel.AdminLog.StartedVoiceChat" = "%1$@ started voice chat";
"Channel.AdminLog.StartedLiveStream" = "%1$@ started live stream";
"Channel.AdminLog.EndedVoiceChat" = "%1$@ ended voice chat";
"Channel.AdminLog.EndedLiveStream" = "%1$@ ended live stream";
"Channel.AdminLog.MutedParticipant" = "%1$@ muted %2$@";
"Channel.AdminLog.UnmutedMutedParticipant" = "%1$@ unmuted %2$@";
"Channel.AdminLog.AllowedNewMembersToSpeak" = "%1$@ allowed new members to speak";
"Channel.AdminLog.MutedNewMembers" = "%1$@ muted new members";

"Group.GroupMembersHeader" = "GROUP MEMBERS";

"Conversation.VoiceChatMediaRecordingRestricted" = "You can't record voice and video messages during a voice chat.";
"Conversation.LiveStreamMediaRecordingRestricted" = "You can't record voice and video messages during a live stream.";

"CallList.ActiveVoiceChatsHeader" = "ACTIVE VOICE CHATS";
"CallList.RecentCallsHeader" = "RECENT CALLS";

"VoiceChat.PeerJoinedText" = "%@ joined the voice chat";
"LiveStream.PeerJoinedText" = "%@ joined the live stream";

"VoiceChat.StartRecording" = "Start Recording";
"LiveStream.StartRecording" = "Start Recording";
"VoiceChat.StopRecording" = "Stop Recording";

"VoiceChat.StartRecordingTitle" = "Start Recording";
"LiveStream.StartRecordingTitle" = "Start Recording";
"VoiceChat.StartRecordingText" = "Do you want to start recording this chat and save the result into an audio file?\n\nOther members will see that the chat is being recorded.";
"LiveStream.StartRecordingText" = "Do you want to start recording this live stream and save the result into an audio file?\n\nOther members will see that the chat is being recorded.";
"VoiceChat.StartRecordingStart" = "Start";

"VoiceChat.RecordingTitlePlaceholder" = "Audio Title (Optional)";
"VoiceChat.RecordingStarted" = "Voice chat recording started";
"LiveStream.RecordingStarted" = "Live stream recording started";
"VoiceChat.RecordingInProgress" = "Voice chat is being recorded";
"LiveStream.RecordingInProgress" = "Live stream is being recorded";

"VoiceChat.StopRecordingTitle" = "Stop Recording?";
"VoiceChat.StopRecordingStop" = "Stop";

"VoiceChat.RecordingSaved" = "Audio saved to **Saved Messages**.";

"VoiceChat.StatusMutedForYou" = "muted for you";
"VoiceChat.StatusMutedYou" = "put you on mute";

"VoiceOver.DismissContextMenu" = "Dismiss Context Menu";

"Call.VoiceOver.VoiceCallOutgoing" = "Outgoing Voice Call";
"Call.VoiceOver.VideoCallOutgoing" = "Outgoing Video Call";
"Call.VoiceOver.VoiceCallIncoming" = "Incoming Voice Call";
"Call.VoiceOver.VideoCallIncoming" = "Incoming Video Call";
"Call.VoiceOver.VoiceCallMissed" = "Missed Voice Call";
"Call.VoiceOver.VideoCallMissed" = "Missed Video Call";
"Call.VoiceOver.VoiceCallCanceled" = "Cancelled Voice Call";
"Call.VoiceOver.VideoCallCanceled" = "Cancelled Video Call";

"VoiceChat.UnmuteForMe" = "Unmute for Me";
"VoiceChat.MuteForMe" = "Mute for Me";

"PeerInfo.ButtonVoiceChat" = "Voice Chat";
"PeerInfo.ButtonLiveStream" = "Live Stream";
"VoiceChat.OpenChat" = "Open Chat";

"GroupInfo.InviteLinks" = "Invite Links";

"InviteLink.Title" = "Invite Links";
"InviteLink.PermanentLink" = "Permanent Link";
"InviteLink.PublicLink" = "Public Link";
"InviteLink.Share" = "Share Link";
"InviteLink.PeopleJoinedNone" = "no one joined yet";
"InviteLink.PeopleJoined_1" = "%@ people joined";
"InviteLink.PeopleJoined_2" = "%@ people joined";
"InviteLink.PeopleJoined_3_10" = "%@ people joined";
"InviteLink.PeopleJoined_many" = "%@ people joined";
"InviteLink.PeopleJoined_any" = "%@ people joined";
"InviteLink.CreatePrivateLinkHelp" = "Anyone who has Telegram installed will be able to join your group by following this link.";
"InviteLink.CreatePrivateLinkHelpChannel" = "Anyone who has Telegram installed will be able to join your channel by following this link.";
"InviteLink.Manage" = "Manage Invite Links";

"InviteLink.PeopleJoinedShortNoneExpired" = "no one joined";
"InviteLink.PeopleJoinedShortNone" = "no one joined yet";
"InviteLink.PeopleJoinedShort_1" = "%@ joined";
"InviteLink.PeopleJoinedShort_2" = "%@ joined";
"InviteLink.PeopleJoinedShort_3_10" = "%@ joined";
"InviteLink.PeopleJoinedShort_many" = "%@ joined";
"InviteLink.PeopleJoinedShort_any" = "%@ joined";

"InviteLink.PeopleCanJoin_1" = "%@ can join";
"InviteLink.PeopleCanJoin_2" = "%@ can join";
"InviteLink.PeopleCanJoin_3_10" = "%@ can join";
"InviteLink.PeopleCanJoin_many" = "%@ can join";
"InviteLink.PeopleCanJoin_any" = "%@ can join";

"InviteLink.PeopleRemaining_1" = "%@ remaining";
"InviteLink.PeopleRemaining_2" = "%@ remaining";
"InviteLink.PeopleRemaining_3_10" = "%@ remaining";
"InviteLink.PeopleRemaining_many" = "%@ remaining";
"InviteLink.PeopleRemaining_any" = "%@ remaining";

"InviteLink.Expired" = "expired";
"InviteLink.UsageLimitReached" = "limit reached";
"InviteLink.Revoked" = "revoked";

"InviteLink.AdditionalLinks" = "Additional Links";
"InviteLink.Create" = "Create a New Link";
"InviteLink.CreateInfo" = "You can create additional invite links that have limited time or number of usages.";

"InviteLink.RevokedLinks" = "Revoked Links";
"InviteLink.DeleteAllRevokedLinks" = "Delete All Revoked Links";

"InviteLink.ContextCopy" = "Copy";
"InviteLink.ContextEdit" = "Edit";
"InviteLink.ContextGetQRCode" = "Get QR Code";
"InviteLink.ContextShare" = "Share";
"InviteLink.ContextRevoke" = "Revoke";
"InviteLink.ContextDelete" = "Delete";

"InviteLink.Create.Title" = "New Link";
"InviteLink.Create.EditTitle" = "Edit Link";

"InviteLink.Create.TimeLimit" = "Limit By Time Period";
"InviteLink.Create.TimeLimitExpiryDate" = "Expiry Date";
"InviteLink.Create.TimeLimitExpiryDateNever" = "Never";
"InviteLink.Create.TimeLimitExpiryTime" = "Time";
"InviteLink.Create.TimeLimitInfo" = "You can make the link expire after a certain time.";
"InviteLink.Create.TimeLimitNoLimit" = "No Limit";

"InviteLink.Create.UsersLimit" = "Limit By Number Of Users";
"InviteLink.Create.UsersLimitNumberOfUsers" = "Number of Uses";
"InviteLink.Create.UsersLimitNumberOfUsersUnlimited" = "Unlimited";
"InviteLink.Create.UsersLimitInfo" = "You can make the link expire after it has been used for a certain number of times.";
"InviteLink.Create.UsersLimitNoLimit" = "No Limit";

"InviteLink.Create.Revoke" = "Revoke Link";

"InviteLink.QRCode.Title" = "Invite by QR Code";
"InviteLink.QRCode.Info" = "Everyone on Telegram can scan this code to join your group.";
"InviteLink.QRCode.InfoChannel" = "Everyone on Telegram can scan this code to join your channel.";
"InviteLink.QRCode.Share" = "Share QR Code";

"InviteLink.InviteLink" = "Invite Link";
"InviteLink.ExpiredLink" = "Expired Link";
"InviteLink.ExpiredLinkStatus" = "time limit has expired";
"InviteLink.CreatedBy" = "Link Created By";

"InviteLink.ReactivateLink" = "Reactivate Link";

"InviteLink.DeleteLinkAlert.Text" = "Are you sure you want to delete this link? It will be completely gone.";
"InviteLink.DeleteLinkAlert.Action" = "Delete";

"InviteLink.DeleteAllRevokedLinksAlert.Text" = "This will delete all revoked links.";
"InviteLink.DeleteAllRevokedLinksAlert.Action" = "Delete All";

"InviteLink.ExpiresIn" = "expires in %@";

"InviteLink.InviteLinkCopiedText" = "Invite link copied to clipboard";

"InviteLink.OtherAdminsLinks" = "Invite Links Created By Other Admins";
"InviteLink.OtherPermanentLinkInfo" = "**%1$@** can see this link and use it to invite new members to **%2$@**.";

"InviteLink.InviteLinks_0" = "%@ invite links";
"InviteLink.InviteLinks_1" = "%@ invite link";
"InviteLink.InviteLinks_2" = "%@ invite links";
"InviteLink.InviteLinks_3_10" = "%@ invite links";
"InviteLink.InviteLinks_many" = "%@ invite links";
"InviteLink.InviteLinks_any" = "%@ invite links";

"InviteLink.InviteLinkRevoked" = "The invite link has been revoked.";

"Conversation.ChecksTooltip.Delivered" = "Delivered";
"Conversation.ChecksTooltip.Read" = "Read";

"DialogList.MultipleTypingPair" = "%@ and %@ are typing";

"Common.Save" = "Save";

"UserInfo.FakeUserWarning" = "⚠️ Warning: Many users reported that this account impersonates a famous person or organization.";
"UserInfo.FakeBotWarning" = "⚠️ Warning: Many users reported that this account impersonates a famous person or organization.";
"GroupInfo.FakeGroupWarning" = "⚠️ Warning: Many users reported that this account impersonates a famous person or organization.";
"ChannelInfo.FakeChannelWarning" = "⚠️ Warning: Many users reported that this account impersonates a famous person or organization.";

"ReportPeer.ReasonFake" = "Fake Account";

"ChatList.HeaderImportIntoAnExistingGroup" = "SELECT A CHAT TO IMPORT MESSAGES TO";

"Group.ErrorAdminsTooMuch" = "Sorry, too many administrators in this group.";
"Channel.ErrorAdminsTooMuch" = "Sorry, too many administrators in this channel.";

"Conversation.AddMembers" = "Add Members";

"Conversation.ImportedMessageHint" = "This message was imported from another app. We can't guarantee it's real.";

"Conversation.GreetingText" = "Send a message or tap on the greeting below.";

"CallList.DeleteAllForMe" = "Delete for me";
"CallList.DeleteAllForEveryone" = "Delete for me and Others";
"Conversation.ImportProgress" = "Importing Messages... %@%";

"Conversation.AudioRateTooltipSpeedUp" = "Audio will play two times faster.";
"Conversation.AudioRateTooltipNormal" = "Audio will play at normal speed.";

"ChatImport.Title" = "Select Chat";
"ChatImport.SelectionErrorNotAdmin" = "You must to be an admin in the group to import messages to it.";
"ChatImport.SelectionErrorGroupGeneric" = "Sorry, you can't import history to this group.";
"ChatImport.SelectionConfirmationGroupWithTitle" = "Do you want to import messages from **%1$@** into **%2$@**?";
"ChatImport.SelectionConfirmationGroupWithoutTitle" = "Do you want to import messages into **%@**?";
"ChatImport.SelectionConfirmationAlertTitle" = "Import Messages";
"ChatImport.SelectionConfirmationAlertImportAction" = "Import";
"ChatImport.CreateGroupAlertTitle" = "Create Group and Import Messages";
"ChatImport.CreateGroupAlertText" = "Do you want to create the group **%@** and import messages from another messaging app?";
"ChatImport.CreateGroupAlertImportAction" = "Create and Import";
"ChatImport.UserErrorNotMutual" = "You can only import messages into private chats with users who are mutual contacts.";
"ChatImport.SelectionConfirmationUserWithTitle" = "Do you want to import messages from **%1$@** into the chat with **%2$@**?";
"ChatImport.SelectionConfirmationUserWithoutTitle" = "Do you want to import messages into the chat with **%@?**";

"PeerSelection.ImportIntoNewGroup" = "Import to a New Group";
"Message.ImportedDateFormat" = "%1$@, %2$@ Imported %3$@";

"ChatImportActivity.Title" = "Importing Chat";
"ChatImportActivity.OpenApp" = "Open Telegram";
"ChatImportActivity.Retry" = "Retry";
"ChatImportActivity.InProgress" = "Please keep this window open\nuntil the import is completed.";
"ChatImportActivity.ErrorNotAdmin" = "You need to be an admin in the group to import messages.";
"ChatImportActivity.ErrorInvalidChatType" = "Wrong type of chat for the messages you are trying to import.";
"ChatImportActivity.ErrorUserBlocked" = "Unable to import messages due to privacy settings.";
"ChatImportActivity.ErrorGeneric" = "An error occurred.";
"ChatImportActivity.ErrorLimitExceeded" = "Daily maximum reached,\nplease come back tomorrow.";
"ChatImportActivity.Success" = "Chat imported\nsuccessfully.";

"VoiceOver.Chat.GoToOriginalMessage" = "Go to message";
"VoiceOver.Chat.UnreadMessages_0" = "%@ unread messages";
"VoiceOver.Chat.UnreadMessages_1" = "%@ unread message";
"VoiceOver.Chat.UnreadMessages_2" = "%@ unread messages";
"VoiceOver.Chat.UnreadMessages_3_10" = "%@ unread messages";
"VoiceOver.Chat.UnreadMessages_many" = "%@ unread messages";
"VoiceOver.Chat.UnreadMessages_any" = "%@ unread messages";

"VoiceOver.ChatList.Message" = "Message";
"VoiceOver.ChatList.OutgoingMessage" = "Outgoing Message";
"VoiceOver.ChatList.MessageFrom" = "From: %@";
"VoiceOver.ChatList.MessageRead" = "Read";
"VoiceOver.ChatList.MessageEmpty" = "Empty";

"VoiceOver.Chat.Profile" = "Profile";
"VoiceOver.Chat.GroupInfo" = "Group Info";
"VoiceOver.Chat.ChannelInfo" = "Channel Info";

"Conversation.ForwardTooltip.Chat.One" = "Message forwarded to **%@**";
"Conversation.ForwardTooltip.Chat.Many" = "Messages forwarded to **%@**";
"Conversation.ForwardTooltip.TwoChats.One" = "Message forwarded to **%@** and **%@**";
"Conversation.ForwardTooltip.TwoChats.Many" = "Messages forwarded to **%@** and **%@**";
"Conversation.ForwardTooltip.ManyChats.One" = "Message forwarded to **%@** and %@ others";
"Conversation.ForwardTooltip.ManyChats.Many" = "Messages forwarded to **%@** and %@ others";
"Conversation.ForwardTooltip.SavedMessages.One" = "Message forwarded to **Saved Messages**";
"Conversation.ForwardTooltip.SavedMessages.Many" = "Messages forwarded to **Saved Messages**";

"Channel.AdminLog.UpdatedParticipantVolume" = "%1$@ changed %2$@ volume to %3$@";

"Channel.AdminLog.DeletedInviteLink" = "%1$@ deleted invite link %2$@";
"Channel.AdminLog.RevokedInviteLink" = "%1$@ revoked invite link %2$@";
"Channel.AdminLog.EditedInviteLink" = "%1$@ edited invite link %2$@";
"Channel.AdminLog.CreatedInviteLink" = "%1$@ created invite link %2$@";

"Channel.AdminLog.JoinedViaInviteLink" = "%1$@ joined via invite link %2$@";

"GroupInfo.Permissions.BroadcastTitle" = "Broadcast Group";
"GroupInfo.Permissions.BroadcastConvert" = "Convert to Broadcast Group";
"GroupInfo.Permissions.BroadcastConvertInfo" = "Broadcast groups can have over %@ members, but only admins can send messages in them.";

"GroupInfo.GroupHistoryShort" = "Chat History";

"PeerInfo.CustomizeNotifications" = "Customize";

"Conversation.ContextMenuSpeak" = "Speak";

"Conversation.SelectMessages" = "Select Messages";
"Conversation.ReportMessages" = "Report Messages";

"Report.AdditionalDetailsText" = "Please enter any additional details relevant for your report.";
"Report.AdditionalDetailsPlaceholder" = "Additional details...";
"Report.Report" = "Report";
"Report.Succeed" = "Telegram moderators will study your report. Thank you!";

"Conversation.AutoremoveRemainingTime" = "auto-deletes in %@";
"Conversation.AutoremoveRemainingDays_1" = "auto-deletes in %@ day";
"Conversation.AutoremoveRemainingDays_any" = "auto-deletes in %@ days";

"PeerInfo.AutoremoveMessages" = "Auto-Delete Messages";
"PeerInfo.AutoremoveMessagesDisabled" = "Never";

"Conversation.AutoremoveChanged" = "Auto-Delete timer set to %@";
"Conversation.AutoremoveOff" = "Auto-Delete is now off.";

"PeerInfo.ReportProfilePhoto" = "Report Profile Photo";
"PeerInfo.ReportProfileVideo" = "Report Profile Video";

"Channel.AdminLog.CanInviteUsersViaLink" = "Invite Users via Link";

"BroadcastGroups.IntroTitle" = "Broadcast Groups";
"BroadcastGroups.IntroText" = "• No limit on the number of members.\n\n• Only admins can post.\n\n• Can't be turned back into a regular group.";
"BroadcastGroups.Convert" = "Convert to Broadcast Group";
"BroadcastGroups.Cancel" = "Leave as regular group";

"BroadcastGroups.ConfirmationAlert.Title" = "Are you sure?";
"BroadcastGroups.ConfirmationAlert.Text" = "Regular members of the group (non-admins) will irrevocably lose their right to post messages in the group.\n\nThis action **cannot** be undone.";
"BroadcastGroups.ConfirmationAlert.Convert" = "Convert";

"BroadcastGroups.Success" = "Your group can now have more than %@ members.";

"BroadcastGroups.LimitAlert.Title" = "Limit Reached";
"BroadcastGroups.LimitAlert.Text" = "Your group has reached a limit of **%@** members.\n\nYou can increase this limit by converting the group to a **broadcast group** where only admins can post. Interested?";
"BroadcastGroups.LimitAlert.LearnMore" = "Learn More";
"BroadcastGroups.LimitAlert.SettingsTip" = "If you change your mind, go to the settings of your group.";

"VoiceOver.AuthSessions.CurrentSession" = "Current Session";

"Channel.AdminLog.MessageChangedAutoremoveTimeoutSet" = "%1$@ set auto-remove timer to %2$@";
"Channel.AdminLog.MessageChangedAutoremoveTimeoutRemove" = "%1$@ disabled auto-remove timer";

"ChannelInfo.InviteLink.RevokeAlert.Text" = "Are you sure you want to revoke this link? Once you do, no one will be able to join the channel using it.";

"Group.Info.Members" = "Members";

"Group.Members.Title" = "Members";
"Group.Members.AddMembers" = "Add Members";
"Group.Members.AddMembersHelp" = "Only group admins can see this list.";

"Conversation.AlsoClearCacheTitle" = "You can use \"clear cache\" to remove unnecessary media — and re-downloaded files if you need them again.";
"Conversation.DeleteAllMessagesInChat" = "Are you sure you want to delete all messages in %@?";

"InviteLinks.InviteLinkExpired" = "This invite link has expired.";

"Conversation.AutoremoveTimerSetUserYou" = "You set messages to automatically delete after %1$@";
"Conversation.AutoremoveTimerSetUser" = "%1$@ set messages to automatically delete after %2$@";
"Conversation.AutoremoveTimerRemovedUserYou" = "You disabled the auto-delete timer";
"Conversation.AutoremoveTimerRemovedUser" = "%1$@ disabled the auto-delete timer";
"Conversation.AutoremoveTimerSetGroup" = "A group admin set messages to automatically delete after %1$@";
"Conversation.AutoremoveTimerRemovedGroup" = "A group admin disabled the auto-delete timer";
"Conversation.AutoremoveTimerSetChannel" = "Messages in this channel will be automatically deleted after %1$@";
"Conversation.AutoremoveTimerRemovedChannel" = "Messages in this channel will no longer be automatically deleted";

"AutoremoveSetup.Title" = "Auto-Deletion";
"AutoremoveSetup.TimeSectionHeader" = "AUTO-DELETE MESSAGES";
"AutoremoveSetup.TimerInfoChannel" = "Automatically delete messages sent in this channel after a certain period of time.";
"AutoremoveSetup.TimerInfoChat" = "Automatically delete messages sent in this chat after a certain period of time.";
"AutoremoveSetup.TimerValueNever" = "Never";
"AutoremoveSetup.TimerValueAfter" = "After %@";

"Conversation.ClearChannel" = "Clear Channel";

"Conversation.AutoremoveTimerSetToastText" = "Messages in this chat are automatically\ndeleted %@ after they have been sent.";
"Conversation.AutoremoveActionEnable" = "Enable Auto-Delete";
"Conversation.AutoremoveActionEdit" = "Edit Auto-Delete Settings";

"Widget.ChatsGalleryTitle" = "Chats";
"Widget.ChatsGalleryDescription" = "Display the latest message from the most important chats.";
"Widget.ShortcutsGalleryTitle" = "Shortcuts";
"Widget.ShortcutsGalleryDescription" = "Display shortcuts of your most important chats to always have quick access to them.";

"Widget.MessageAutoremoveTimerUpdated" = "Auto-delete timer updated";
"Widget.MessageAutoremoveTimerRemoved" = "Auto-delete timer disabled";

"Widget.LongTapToEdit" = "Tap or hold to edit widget.";
"Widget.UpdatedTodayAt" = "Updated at {}";
"Widget.UpdatedAt" = "Updated {}";

"Intents.ErrorLockedTitle" = "Locked";
"Intents.ErrorLockedText" = "Open Telegram and enter passcode to edit widget.";

"Conversation.GigagroupDescription" = "Only admins can send messages in this group.";

"Channel.AdminLog.MessageAddedAdminName" = "promoted %1$@";
"Channel.AdminLog.MessageAddedAdminNameUsername" = "promoted %1$@ (%2$@)";
"Channel.AdminLog.MessageRemovedAdminName" = "demoted %1$@";
"Channel.AdminLog.MessageRemovedAdminNameUsername" = "demoted %1$@ (%2$@)";

"Notification.Exceptions.MessagePreviewAlwaysOn" = "Always On";
"Notification.Exceptions.MessagePreviewAlwaysOff" = "Always Off";

"Channel.Setup.LinkTypePublic" = "Public";
"Channel.Setup.LinkTypePrivate" = "Private";

"VoiceOver.ScrollStatus" = "Row %1$@ of %2$@";

"Conversation.UsersTooMuchError" = "Sorry, this group is full.";

"Conversation.UploadFileTooLarge" = "File could not be sent, because it is larger than 2 GB.\n\nYou can send as many files as you like, but each must be smaller than 2 GB.";

"Channel.AddUserLeftError" = "Sorry, if a person is no longer part of a channel, you need to be in their Telegram contacts in order to add them back.\n\nNote that they can still join via the channel's invite link as long as they are not in the Removed Users list.";

"Message.ScamAccount" = "Scam";
"Message.FakeAccount" = "Fake";

"InstantPage.FontSanFrancisco" = "San Francisco";
"InstantPage.FontNewYork" = "New York";
"InstantPage.Search" = "Search";
"InstantPage.OpenInBrowser" = "Open in %@";
"InstantPage.VoiceOver.IncreaseFontSize" = "Increase Font Size";
"InstantPage.VoiceOver.DecreaseFontSize" = "Decrease Font Size";
"InstantPage.VoiceOver.ResetFontSize" = "Reset Font Size";

"Contacts.VoiceOver.AddContact" = "Add Contact";

"VoiceChat.SelectAccount" = "Select Account";
"VoiceChat.DisplayAs" = "Display Me As...";
"VoiceChat.DisplayAsInfo" = "Choose whether you want to be displayed as your personal account or as your channel.";
"VoiceChat.DisplayAsInfoGroup" = "Choose whether you want to be displayed as your personal account, this group, or one of your channels.";
"VoiceChat.DisplayAsSuccess" = "Members of this voice chat will now see your as **%@**.";
"LiveStream.DisplayAsSuccess" = "Members of this live stream will now see your as **%@**.";
"VoiceChat.PersonalAccount" = "personal account";
"VoiceChat.EditTitle" = "Edit Voice Chat Title";
"LiveStream.EditTitle" = "Edit Live Stream Title";
"VoiceChat.EditPermissions" = "Edit Permissions";

"VoiceChat.OpenChannel" = "Open Channel";

"VoiceChat.EditTitleText" = "Edit a title of this voice chat.";
"LiveStream.EditTitleText" = "Edit a title of this live stream.";
"VoiceChat.EditTitleSuccess" = "Voice chat title changed to **%@**.";
"LiveStream.EditTitleSuccess" = "Live stream title changed to **%@**.";
"VoiceChat.EditTitleRemoveSuccess" = "Voice chat title removed.";
"LiveStream.EditTitleRemoveSuccess" = "Live Stream title removed.";

"VoiceChat.InviteLink.Speaker" = "Speaker";
"VoiceChat.InviteLink.Listener" = "Listener";
"VoiceChat.InviteLink.CopySpeakerLink" = "Copy Speaker Link";
"VoiceChat.InviteLink.CopyListenerLink" = "Copy Listener Link";

"VoiceChat.InviteLink.InviteSpeakers_0" = "[%@] Invite Speakers";
"VoiceChat.InviteLink.InviteSpeakers_1" = "[%@] Invite Speaker";
"VoiceChat.InviteLink.InviteSpeakers_2" = "[%@] Invite Speakers";
"VoiceChat.InviteLink.InviteSpeakers_3_10" = "[%@] Invite Speakers";
"VoiceChat.InviteLink.InviteSpeakers_many" = "[%@] Invite Speakers";
"VoiceChat.InviteLink.InviteSpeakers_any" = "[%@] Invite Speakers";

"VoiceChat.InviteLink.InviteListeners_0" = "[%@] Invite Listeners";
"VoiceChat.InviteLink.InviteListeners_1" = "[%@] Invite Listener";
"VoiceChat.InviteLink.InviteListeners_2" = "[%@] Invite Listeners";
"VoiceChat.InviteLink.InviteListeners_3_10" = "[%@] Invite Listeners";
"VoiceChat.InviteLink.InviteListeners_many" = "[%@] Invite Listeners";
"VoiceChat.InviteLink.InviteListeners_any" = "[%@] Invite Listeners";

"Conversation.CancelForwardTitle" = "Cancel Forwarding";
"Conversation.CancelForwardText" = "Do you want to cancel forwarding or send messages to a different chat?";
"Conversation.CancelForwardCancelForward" = "Cancel Forwarding";
"Conversation.CancelForwardSelectChat" = "Select Another Chat";

"StickerPacks.ActionDelete" = "Delete";
"StickerPacks.ActionArchive" = "Archive";
"StickerPacks.ActionShare" = "Share";

"StickerPacks.DeleteStickerPacksConfirmation_0" = "Delete %@ Sticker Sets";
"StickerPacks.DeleteStickerPacksConfirmation_1" = "Delete %@ Sticker Set";
"StickerPacks.DeleteStickerPacksConfirmation_2" = "Delete %@ Sticker Sets";
"StickerPacks.DeleteStickerPacksConfirmation_3_10" = "Delete %@ Sticker Sets";
"StickerPacks.DeleteStickerPacksConfirmation_many" = "Delete %@ Sticker Sets";
"StickerPacks.DeleteStickerPacksConfirmation_any" = "Delete %@ Sticker Sets";

"StickerPacks.ArchiveStickerPacksConfirmation_0" = "Archive %@ Sticker Sets";
"StickerPacks.ArchiveStickerPacksConfirmation_1" = "Archive %@ Sticker Set";
"StickerPacks.ArchiveStickerPacksConfirmation_2" = "Archive %@ Sticker Sets";
"StickerPacks.ArchiveStickerPacksConfirmation_3_10" = "Archive %@ Sticker Sets";
"StickerPacks.ArchiveStickerPacksConfirmation_many" = "Archive %@ Sticker Sets";
"StickerPacks.ArchiveStickerPacksConfirmation_any" = "Archive %@ Sticker Sets";

"VoiceChat.StatusWantsToSpeak" = "wants to speak";

"VoiceChat.AskedToSpeak" = "You Asked To Speak";
"VoiceChat.AskedToSpeakHelp" = "We let the speakers know";

"VoiceChat.YouCanNowSpeak" = "You can now speak";
"VoiceChat.YouCanNowSpeakIn" = "You can now speak in **%@**";
"VoiceChat.UserCanNowSpeak" = "**%@** can now speak";

"VoiceChat.MutedByAdmin" = "Muted by Admin";
"VoiceChat.MutedByAdminHelp" = "Tap if you want to speak";
"Invitation.JoinVoiceChatAsSpeaker" = "Join as Speaker";
"Invitation.JoinVoiceChatAsListener" = "Join as Listener";

"VoiceChat.CancelSpeakRequest" = "Cancel Request to Speak";

"VoiceChat.RemovePeerConfirmationChannel" = "Are you sure you want to remove %@ from the channel?";
"VoiceChat.RemoveAndBanPeerConfirmation" = "Do you want to remove %1$@ from the voice chat and ban them in %2$@?";
"LiveStream.RemoveAndBanPeerConfirmation" = "Do you want to remove %1$@ from the live stream and ban them in %2$@?";

"Notification.VoiceChatStartedChannel" = "Voice chat started";
"Notification.LiveStreamStarted" = "Live stream started";

"Conversation.MessageCopied" = "Message copied to clipboard";
"Conversation.LinkCopied" = "Link copied to clipboard";
"Conversation.TextCopied" = "Text copied to clipboard";
"Conversation.ImageCopied" = "Image copied to clipboard";
"Conversation.HashtagCopied" = "Hashtag copied to clipboard";
"Conversation.PhoneCopied" = "Phone copied to clipboard";
"Conversation.EmailCopied" = "Email copied to clipboard";
"Conversation.UsernameCopied" = "Username copied to clipboard";
"Conversation.CardNumberCopied" = "Card number copied to clipboard";
"Conversation.PrivateMessageLinkCopiedLong" = "Link copied to clipboard. This link will only work for members of this chat.";

"Conversation.StickerAddedToFavorites" = "Sticker was added to Favorites";
"Conversation.StickerRemovedFromFavorites" = "Sticker was removed from Favorites";

"Conversation.DeletedFromContacts" = "**%@** deleted from your contacts";

"Conversation.VoiceChat" = "Voice Chat";
"Conversation.LiveStream" = "Live Stream";

"Conversation.JoinVoiceChatAsSpeaker" = "JOIN AS SPEAKER";
"Conversation.JoinVoiceChatAsListener" = "JOIN AS LISTENER";

"VoiceChat.LeaveConfirmation" = "Are you sure you want to leave this voice chat?";
"LiveStream.LeaveConfirmation" = "Are you sure you want to leave this live stream?";
"VoiceChat.LeaveVoiceChat" = "Leave Voice Chat";
"LiveStream.LeaveVoiceChat" = "Leave Live Stream";
"VoiceChat.LeaveAndEndVoiceChat" = "End Voice Chat";
"LiveStream.LeaveAndEndVoiceChat" = "End Live Stream";
"VoiceChat.LeaveAndCancelVoiceChat" = "Abort Voice Chat";
"LiveStream.LeaveAndCancelVoiceChat" = "Abort Live Stream";

"VoiceChat.ForwardTooltip.Chat" = "Invite link forwarded to **%@**";
"VoiceChat.ForwardTooltip.TwoChats" = "Invite link forwarded to **%@** and **%@**";
"VoiceChat.ForwardTooltip.ManyChats" = "Invite link forwarded to **%@** and %@ others";

"GroupRemoved.ViewChannelInfo" = "View Channel";

"UserInfo.ContactForwardTooltip.Chat.One" = "Contact forwarded to **%@**";
"UserInfo.ContactForwardTooltip.TwoChats.One" = "Contact forwarded to **%@** and **%@**";
"UserInfo.ContactForwardTooltip.ManyChats.One" = "Contact forwarded to **%@** and %@ others";
"UserInfo.ContactForwardTooltip.SavedMessages.One" = "Contact forwarded to **Saved Messages**";

"UserInfo.LinkForwardTooltip.Chat.One" = "Link forwarded to **%@**";
"UserInfo.LinkForwardTooltip.TwoChats.One" = "Link forwarded to **%@** and **%@**";
"UserInfo.LinkForwardTooltip.ManyChats.One" = "Link forwarded to **%@** and %@ others";
"UserInfo.LinkForwardTooltip.SavedMessages.One" = "Link forwarded to **Saved Messages**";

"VoiceChat.You" = "this is you";
"VoiceChat.ChangePhoto" = "Change Photo";
"VoiceChat.EditBio" = "Edit Bio";
"VoiceChat.EditBioTitle" = "Bio";
"VoiceChat.EditBioText" = "Any details such as age, occupation or city.";
"VoiceChat.EditBioPlaceholder" = "Bio";
"VoiceChat.EditBioSave" = "Save";
"VoiceChat.EditBioSuccess" = "Your bio is changed.";

"VoiceChat.EditDescription" = "Edit Description";
"VoiceChat.EditDescriptionTitle" = "Description";
"VoiceChat.EditDescriptionText" = "Any details such as age, occupation or city.";
"VoiceChat.EditDescriptionPlaceholder" = "Description";
"VoiceChat.EditDescriptionSave" = "Save";
"VoiceChat.EditDescriptionSuccess" = "Description is changed.";

"VoiceChat.SendPublicLinkText" = "%1$@ isn't a member of \"%2$@\" yet. Send them a public invite link instead?";
"VoiceChat.SendPublicLinkSend" = "Send";

"VoiceChat.TapToAddPhotoOrBio" = "tap to add photo or bio";
"VoiceChat.TapToAddPhoto" = "tap to add photo";
"VoiceChat.TapToAddBio" = "tap to add bio";
"VoiceChat.ImproveYourProfileText" = "You can improve your profile by adding missing information.";

"VoiceChat.AddPhoto" = "Add Photo";
"VoiceChat.AddBio" = "Add Bio";
"VoiceChat.ChangeName" = "Change Name";
"VoiceChat.ChangeNameTitle" = "Change Name";
"VoiceChat.EditNameSuccess" = "Your name is changed.";

"VoiceChat.Video" = "video";

"VoiceChat.PinVideo" = "Pin Video";
"VoiceChat.UnpinVideo" = "Unpin Video";

"Notification.VoiceChatScheduledChannel" = "Voice chat scheduled for %@";
"Notification.LiveStreamScheduled" = "Live stream scheduled for %@";
"Notification.VoiceChatScheduled" = "%1$@ scheduled a voice chat for %2$@";

"Notification.VoiceChatScheduledTodayChannel" = "Voice chat scheduled for today at %@";
"Notification.LiveStreamScheduledToday" = "Live stream scheduled for today at %@";
"Notification.VoiceChatScheduledToday" = "%1$@ scheduled a voice chat for today at %2$@";

"Notification.VoiceChatScheduledTomorrowChannel" = "Voice chat scheduled for tomorrow at %@";
"Notification.LiveStreamScheduledTomorrow" = "Live stream scheduled for tomorrow at %@";
"Notification.VoiceChatScheduledTomorrow" = "%1$@ scheduled a voice chat for tomorrow at %2$@";

"VoiceChat.StartsIn" = "Starts in";
"VoiceChat.LateBy" = "Late by";

"VoiceChat.StatusStartsIn" = "starts in %@";
"VoiceChat.StatusLateBy" = "late by %@";

"VoiceChat.Scheduled" = "Scheduled";

"VoiceChat.StartNow" = "Start Now";
"VoiceChat.SetReminder" = "Set Reminder";
"VoiceChat.CancelReminder" = "Cancel Reminder";

"VoiceChat.ShareShort" = "share";
"VoiceChat.TapToEditTitle" = "Tap to edit title";

"ChannelInfo.ScheduleVoiceChat" = "Schedule Voice Chat";
"ChannelInfo.ScheduleLiveStream" = "Schedule Live Stream";

"ScheduleVoiceChat.Title" = "Schedule Voice Chat";
"ScheduleLiveStream.Title" = "Schedule Live Stream";
"ScheduleVoiceChat.GroupText" = "The members of the group will be notified that the voice chat will start in %@.";
"ScheduleLiveStream.ChannelText" = "The members of the channel will be notified that the live stream will start in %@.";

"ScheduleVoiceChat.ScheduleToday" = "Start today at %@";
"ScheduleVoiceChat.ScheduleTomorrow" = "Start tomorrow at %@";
"ScheduleVoiceChat.ScheduleOn" = "Start on %@ at %@";

"Conversation.ScheduledVoiceChat" = "Scheduled Voice Chat";
"Conversation.ScheduledLiveStream" = "Scheduled Live Stream";

"Conversation.ScheduledVoiceChatStartsOn" = "Voice chat starts on %@";
"Conversation.ScheduledLiveStreamStartsOn" = "Live stream starts on %@";
"Conversation.ScheduledVoiceChatStartsOnShort" = "Starts on %@";
"Conversation.ScheduledVoiceChatStartsToday" = "Voice chat starts today at %@";
"Conversation.ScheduledLiveStreamStartsToday" = "Live stream starts today at %@";
"Conversation.ScheduledVoiceChatStartsTodayShort" = "Starts today at %@";
"Conversation.ScheduledVoiceChatStartsTomorrow" = "Voice chat starts tomorrow at %@";
"Conversation.ScheduledLiveStreamStartsTomorrow" = "Live stream starts tomorrow at %@";
"Conversation.ScheduledVoiceChatStartsTomorrowShort" = "Starts tomorrow at %@";

"VoiceChat.CancelVoiceChat" = "Abort Voice Chat";
"VoiceChat.CancelLiveStream" = "Abort Live Stream";
"VoiceChat.CancelConfirmationTitle" = "Abort Voice Chat";
"LiveStream.CancelConfirmationTitle" = "Abort Live Stream";
"VoiceChat.CancelConfirmationText" = "Do you want to abort the scheduled voice chat?";
"LiveStream.CancelConfirmationText" = "Do you want to abort the scheduled live stream?";
"VoiceChat.CancelConfirmationEnd" = "Abort";

"ScheduledIn.Seconds_1" = "%@ second";
"ScheduledIn.Seconds_2" = "%@ seconds";
"ScheduledIn.Seconds_3_10" = "%@ seconds";
"ScheduledIn.Seconds_any" = "%@ seconds";
"ScheduledIn.Seconds_many" = "%@ seconds";
"ScheduledIn.Seconds_0" = "%@ seconds";
"ScheduledIn.Minutes_1" = "%@ minute";
"ScheduledIn.Minutes_2" = "%@ minutes";
"ScheduledIn.Minutes_3_10" = "%@ minutes";
"ScheduledIn.Minutes_any" = "%@ minutes";
"ScheduledIn.Minutes_many" = "%@ minutes";
"ScheduledIn.Minutes_0" = "%@ minutes";
"ScheduledIn.Hours_1" = "%@ hour";
"ScheduledIn.Hours_2" = "%@ hours";
"ScheduledIn.Hours_3_10" = "%@ hours";
"ScheduledIn.Hours_any" = "%@ hours";
"ScheduledIn.Hours_many" = "%@ hours";
"ScheduledIn.Hours_0" = "%@ hours";
"ScheduledIn.Days_1" = "%@ day";
"ScheduledIn.Days_2" = "%@ days";
"ScheduledIn.Days_3_10" = "%@ days";
"ScheduledIn.Days_any" = "%@ days";
"ScheduledIn.Days_many" = "%@ days";
"ScheduledIn.Days_0" = "%@ days";
"ScheduledIn.Weeks_1" = "%@ week";
"ScheduledIn.Weeks_2" = "%@ weeks";
"ScheduledIn.Weeks_3_10" = "%@ weeks";
"ScheduledIn.Weeks_any" = "%@ weeks";
"ScheduledIn.Weeks_many" = "%@ weeks";
"ScheduledIn.Weeks_0" = "%@ weeks";
"ScheduledIn.Months_1" = "%@ month";
"ScheduledIn.Months_2" = "%@ months";
"ScheduledIn.Months_3_10" = "%@ months";
"ScheduledIn.Months_any" = "%@ months";
"ScheduledIn.Months_many" = "%@ months";
"ScheduledIn.Months_0" = "%@ months";
"ScheduledIn.Years_1" = "%@ year";
"ScheduledIn.Years_2" = "%@ years";
"ScheduledIn.Years_3_10" = "%@ years";
"ScheduledIn.Years_any" = "%@ years";
"ScheduledIn.Months_many" = "%@ years";

"Checkout.PaymentLiabilityAlert" = "Neither Telegram, nor {target} will have access to your credit card information. Credit card details will be handled only by the payment system, {payment_system}.\n\nPayments will go directly to the developer of {target}. Telegram cannot provide any guarantees, so proceed at your own risk. In case of problems, please contact the developer of {target} or your bank.";

"Checkout.OptionalTipItem" = "Tip (Optional)";
"Checkout.TipItem" = "Tip";
"Checkout.OptionalTipItemPlaceholder" = "Enter Custom";

"VoiceChat.ReminderNotify" = "We will notify you when it starts.";

"Checkout.SuccessfulTooltip" = "You paid %1$@ for %2$@.";

"Privacy.ContactsReset.ContactsDeleted" = "All synced contacts deleted.";

"Privacy.DeleteDrafts.DraftsDeleted" = "All cloud drafts deleted.";

"Privacy.PaymentsClear.PaymentInfoCleared" = "Payment info cleared.";
"Privacy.PaymentsClear.ShippingInfoCleared" = "Shipping info cleared.";
"Privacy.PaymentsClear.AllInfoCleared" = "Payment and shipping info cleared.";

"Settings.Tips" = "Telegram Features";
"Settings.TipsUsername" = "TelegramTips";

"Calls.NoVoiceAndVideoCallsPlaceholder" = "Your recent voice and video calls will appear here.";
"Calls.StartNewCall" = "Start New Call";

"VoiceChat.VideoPreviewTitle" = "Video Preview";
"VoiceChat.VideoPreviewDescription" = "Are you sure you want to share your video?";
"VoiceChat.VideoPreviewShareCamera" = "Share Camera Video";
"VoiceChat.VideoPreviewShareScreen" = "Share Screen";
"VoiceChat.VideoPreviewStopScreenSharing" = "Stop Screen Sharing";

"VoiceChat.TapToViewCameraVideo" = "Tap to view camera video";
"VoiceChat.TapToViewScreenVideo" = "Tap to view screen sharing";

"VoiceChat.ShareScreen" = "Share Screen";
"VoiceChat.StopScreenSharing" = "Stop Screen Sharing";
"VoiceChat.ParticipantIsSpeaking" = "%1$@ is speaking";

"WallpaperPreview.WallpaperColors" = "Colors";

"VoiceChat.UnmuteSuggestion" = "You are on mute. Tap here to speak.";

"VoiceChat.ContextAudio" = "Audio";

"VoiceChat.VideoPaused" = "Video is paused";
"VoiceChat.YouAreSharingScreen" = "You are sharing your screen";
"VoiceChat.StopScreenSharingShort" = "Stop Sharing";

"VoiceChat.OpenGroup" = "Open Group";

"VoiceChat.NoiseSuppression" = "Noise Suppression";
"VoiceChat.NoiseSuppressionEnabled" = "Enabled";
"VoiceChat.NoiseSuppressionDisabled" = "Disabled";

"VoiceChat.Unpin" = "Unpin";

"VoiceChat.VideoParticipantsLimitExceeded" = "Video is only available\nfor the first %@ members";

"ImportStickerPack.StickerCount_1" = "1 Sticker";
"ImportStickerPack.StickerCount_2" = "2 Stickers";
"ImportStickerPack.StickerCount_3_10" = "%@ Stickers";
"ImportStickerPack.StickerCount_any" = "%@ Stickers";
"ImportStickerPack.StickerCount_many" = "%@ Stickers";
"ImportStickerPack.StickerCount_0" = "%@ Stickers";
"ImportStickerPack.CreateStickerSet" = "Create Sticker Set";
"ImportStickerPack.CreateNewStickerSet" = "Create a New Sticker Set";
"ImportStickerPack.AddToExistingStickerSet" = "Add to an Existing Sticker Set";
"ImportStickerPack.ChooseStickerSet" = "Choose Sticker Set";
"ImportStickerPack.RemoveFromImport" = "Remove From Import";
"ImportStickerPack.ChooseName" = "Choose Name";
"ImportStickerPack.ChooseNameDescription" = "Please choose a name for your set.";
"ImportStickerPack.NamePlaceholder" = "Name";
"ImportStickerPack.GeneratingLink" = "generating link...";
"ImportStickerPack.CheckingLink" = "checking availability...";
"ImportStickerPack.ChooseLink" = "Choose Link";
"ImportStickerPack.ChooseLinkDescription" = "You can use a-z, 0-9 and underscores.";
"ImportStickerPack.LinkTaken" = "Sorry, this link is already taken.";
"ImportStickerPack.LinkAvailable" = "Link is available.";
"ImportStickerPack.ImportingStickers" = "Importing Stickers";
"ImportStickerPack.Of" = "%1$@ of %2$@ Imported";
"ImportStickerPack.InProgress" = "Please keep this window open\nuntil the import is completed.";
"ImportStickerPack.Create" = "Create";

"WallpaperPreview.PreviewBottomTextAnimatable" = "Tap the play button to view the background animation.";

"Conversation.InputMenu" = "Menu";
"Conversation.MessageDoesntExist" = "Message doesn't exist";

"Settings.CheckPasswordTitle" = "Your Password";
"Settings.CheckPasswordText" = "Your account is protected by 2-Step Verification. Do you still remember your password?";
"Settings.KeepPassword" = "Yes, definitely";
"Settings.TryEnterPassword" = "Not sure, let me try";

"TwoFactorSetup.PasswordRecovery.Title" = "Create New Password";
"TwoFactorSetup.PasswordRecovery.Text" = "You can now set a new password that will be used to log into your account.";
"TwoFactorSetup.PasswordRecovery.PlaceholderPassword" = "New Password";
"TwoFactorSetup.PasswordRecovery.PlaceholderConfirmPassword" = "Re-enter New Password";
"TwoFactorSetup.PasswordRecovery.Action" = "Continue";
"TwoFactorSetup.PasswordRecovery.Skip" = "Skip";
"TwoFactorSetup.PasswordRecovery.SkipAlertTitle" = "Attention!";
"TwoFactorSetup.PasswordRecovery.SkipAlertText" = "Skipping this step will disable 2-step verification for your account. Are you sure you want to skip?";
"TwoFactorSetup.PasswordRecovery.SkipAlertAction" = "Skip";

"TwoStepAuth.RecoveryUnavailableResetTitle" = "Reset Password";
"TwoStepAuth.RecoveryUnavailableResetText" = "Since you didn’t provide a recovery email when setting up your password, your remaining options are either to remember your password or wait 7 days until your password is reset.";
"TwoStepAuth.RecoveryEmailResetText" = "If you don't have access to your recovery email, your remaining options are either to remember your password or wait 7 days until your password resets.";
"TwoStepAuth.RecoveryUnavailableResetAction" = "Reset";
"TwoStepAuth.ResetPendingText" = "You can reset your password in %@.";
"TwoStepAuth.CancelResetTitle" = "Cancel Reset";
"TwoStepAuth.ResetAction" = "Reset Password";
"TwoStepAuth.CancelResetText" = "Cancel the password reset process? If you request a new reset later, it will take another 7 days.";
"TwoStepAuth.RecoveryEmailResetNoAccess" = "Can’t access your email?";

"TwoFactorSetup.ResetDone.Title" = "New Password Set!";
"TwoFactorSetup.ResetDone.Text" = "This password will be required when you log in on a new device in addition to the code you get via SMS.";
"TwoFactorSetup.ResetDone.Action" = "Continue";

"TwoFactorSetup.ResetDone.TitleNoPassword" = "Password Removed";
"TwoFactorSetup.ResetDone.TextNoPassword" = "You can always set a new password in\n\n\nSettings>Privacy & Security>Two-Step Verification";

"TwoFactorSetup.ResetFloodWait" = "You recently requested a password reset that was cancelled. Please wait %@ before making a new request.";
"TwoFactorSetup.ResetFloodWait" = "You have recently requested a password reset that was canceled. Please wait for %@ before making a new request.";

"TwoFactorRemember.Title" = "Enter Your Password";
"TwoFactorRemember.Text" = "Do you still remeber your password?";
"TwoFactorRemember.Placeholder" = "Password";
"TwoFactorRemember.Forgot" = "Forgot Password?";
"TwoFactorRemember.CheckPassword" = "Check Password";
"TwoFactorRemember.WrongPassword" = "This password is incorrect.";
"TwoFactorRemember.Done.Title" = "Perfect!";
"TwoFactorRemember.Done.Text" = "You still remember your password.";
"TwoFactorRemember.Done.Action" = "Back to Settings";

"VoiceChat.VideoPreviewPhoneScreen" = "Phone Screen";
"VoiceChat.VideoPreviewTabletScreen" = "Phone Screen";
"VoiceChat.VideoPreviewFrontCamera" = "Front Camera";
"VoiceChat.VideoPreviewBackCamera" = "Back Camera";
"VoiceChat.VideoPreviewContinue" = "Continue";
"VoiceChat.VideoPreviewShareScreenInfo" = "Everything on your screen\nwill be shared";

"Gallery.SaveToGallery" = "Save to Gallery";
"Gallery.VideoSaved" = "Video Saved";
"Gallery.WaitForVideoDownoad" = "Please wait for the video to be fully downloaded.";

"Gallery.SaveImage" = "Save Image";
"Gallery.SaveVideo" = "Save Video";

"VoiceChat.VideoParticipantsLimitExceededExtended" = "The voice chat is over %@ members.\nNew participants only have access to audio stream. ";

"PlaybackSpeed.Title" = "Playback Speed";
"PlaybackSpeed.Normal" = "Normal";

"Chat.NextChannelSameLocationSwipeProgress" = "Swipe up to go to the next unread channel";
"Chat.NextChannelSameLocationSwipeAction" = "Release to go to the next unread channel";
"Chat.NextChannelFolderSwipeProgress" = "Swipe up to go to the %@ folder";
"Chat.NextChannelFolderSwipeAction" = "Release to go to the %@ folder";
"Chat.NextChannelArchivedSwipeProgress" = "Swipe up to go to archived channels";
"Chat.NextChannelArchivedSwipeAction" = "Release to go to archived channels";
"Chat.NextChannelUnarchivedSwipeProgress" = "Swipe up to go to unarchived channels";
"Chat.NextChannelUnarchivedSwipeAction" = "Release to go to unarchived channels";

"Conversation.ForwardOptions.Text" = "What whould you like to do with %1$@ from %2$@?";
"Conversation.ForwardOptions.TextPersonal" = "What whould you like to do with %1$@ from your chat with %2$@?";
"Conversation.ForwardOptions.ShowOptions" = "Show Forwarding Options";
"Conversation.ForwardOptions.CancelForwarding" = "Cancel Forwarding";

"Conversation.ForwardOptions.HideSendersName" = "Hide Sender's Name";
"Conversation.ForwardOptions.ShowSendersName" = "Show Sender's Name";

"Conversation.ForwardOptions.HideSendersNames" = "Hide Senders' Names";
"Conversation.ForwardOptions.ShowSendersNames" = "Show Senders' Names";

"Conversation.ForwardOptions.ShowCaption" = "Show Captions";
"Conversation.ForwardOptions.HideCaption" = "Hide Captions";

"Conversation.ForwardOptions.ChangeRecipient" = "Change Recipient";
"Conversation.ForwardOptions.SendMessage" = "Send Message";
"Conversation.ForwardOptions.SendMessages" = "Send Messages";

"Conversation.ForwardOptions.TapForOptions" = "Tap here for forwarding options";
"Conversation.ForwardOptions.TapForOptionsShort" = "Tap here for options";

"Conversation.ForwardOptions.UserMessageForwardVisible" = "%@ will see that it was forwarded";
"Conversation.ForwardOptions.UserMessageForwardHidden" = "%@ won't see that it was forwarded";
"Conversation.ForwardOptions.UserMessagesForwardVisible" = "%@ will see they were forwarded";
"Conversation.ForwardOptions.UserMessagesForwardHidden" = "%@ won't see they were forwarded";

"Conversation.ForwardOptions.GroupMessageForwardVisible" = "Members will see that it was forwarded";
"Conversation.ForwardOptions.GroupMessageForwardHidden" = "Members won't see that it was forwarded";
"Conversation.ForwardOptions.GroupMessagesForwardVisible" = "Members will see they were forwarded";
"Conversation.ForwardOptions.GroupMessagesForwardHidden" = "Members won't see they were forwarded";

"Conversation.ForwardOptions.ChannelMessageForwardVisible" = "Subscribers will see that it was forwarded";
"Conversation.ForwardOptions.ChannelMessageForwardHidden" = "Subscribers won't see that it was forwarded";
"Conversation.ForwardOptions.ChannelMessagesForwardVisible" = "Subscribers will see they were forwarded";
"Conversation.ForwardOptions.ChannelMessagesForwardHidden" = "Subscribers won't see they were forwarded";

"Conversation.ForwardOptions.ForwardTitleSingle" = "Forward Message";
"Conversation.ForwardOptions.ForwardTitle_1" = "Forward %@ Message";
"Conversation.ForwardOptions.ForwardTitle_2" = "Forward %@ Messages";
"Conversation.ForwardOptions.ForwardTitle_3_10" = "Forward %@ Messages";
"Conversation.ForwardOptions.ForwardTitle_any" = "Forward %@ Messages";
"Conversation.ForwardOptions.ForwardTitle_many" = "Forward %@ Messages";
"Conversation.ForwardOptions.ForwardTitle_0" = "Forward %@ Messages";

"Conversation.ForwardOptions.Title_1" = "%@ Message";
"Conversation.ForwardOptions.Title_2" = "%@ Messages";
"Conversation.ForwardOptions.Title_3_10" = "%@ Messages";
"Conversation.ForwardOptions.Title_any" = "%@ Messages";
"Conversation.ForwardOptions.Title_many" = "%@ Messages";
"Conversation.ForwardOptions.Title_0" = "%@ Messages";

"Conversation.ForwardOptions.Messages_1" = "%@ message";
"Conversation.ForwardOptions.Messages_2" = "%@ messages";
"Conversation.ForwardOptions.Messages_3_10" = "%@ messages";
"Conversation.ForwardOptions.Messages_any" = "%@ messages";
"Conversation.ForwardOptions.Messages_many" = "%@ messages";
"Conversation.ForwardOptions.Messages_0" = "%@ messages";

"Activity.ChoosingSticker" = "choosing sticker";
"DialogList.SingleChoosingStickerSuffix" = "%@ is choosing sticker";

"WallpaperPreview.Animate" = "Animate";
"WallpaperPreview.AnimateDescription" = "Colors will move when you send messages";

"Username.InvalidStartsWithUnderscore" = "Sorry, a username can't start with an underscore.";
"Username.InvalidEndsWithUnderscore" = "Sorry, a username can't end with an underscore.";

"Channel.Username.InvalidStartsWithUnderscore" = "Channel names can't start with an underscore.";
"Channel.Username.InvalidEndsWithUnderscore" = "Channel names can't end with an underscore.";

"Group.Username.InvalidStartsWithUnderscore" = "Group names can't start with an underscore.";
"Group.Username.InvalidEndsWithUnderscore" = "Group names can't end with an underscore.";

"UserInfo.ChangeColors" = "Change Colors";

"Conversation.Theme.Title" = "Select Theme";
"Conversation.Theme.Apply" = "Apply Theme";
"Conversation.Theme.NoTheme" = "No\nTheme";
"Conversation.Theme.Reset" = "Reset Theme for This Chat";
"Conversation.Theme.DontSetTheme" = "Do Not Set Theme";
"Conversation.Theme.SwitchToDark" = "Switch to dark appearance";
"Conversation.Theme.SwitchToLight" = "Switch to light appearance";
"Conversation.Theme.DismissAlert" = "Do you want to apply the selected theme to the chat?";
"Conversation.Theme.DismissAlertApply" = "Apply";

"Notification.ChangedTheme" = "%1$@ changed chat theme to %2$@";
"Notification.DisabledTheme" = "%@ disabled chat theme";

"Notification.YouChangedTheme" = "You changed chat theme to %@";
"Notification.YouDisabledTheme" = "You disabled chat theme";

"Notification.ChannelChangedTheme" = "Channel theme changed to %1$@";
"Notification.ChannelDisabledTheme" = "Channel theme disabled";

"Appstore.Cloud" = "**Cloud-based**\nUnlimited storage for chats,\nmedia and documents.";
"Appstore.Cloud.Profile" = "**Jennifer**\n23 y.o. designer from San Francisco.";
"Appstore.Creative" = "**Creative**\nColor themes, stickers, GIFs,\nvideo messages and more.";
"Appstore.Creative.Chat" = "**You**\nSend a dice emoji to roll a die!\n**You**\nAdvance to Illinois Ave. If you pass Go, collect coffee\n**Gabriella**\nPassed!\n**You**\nOkay\nWait for me there.";
"Appstore.Creative.Chat.Name" = "**Gabriella**";
"Appstore.Fast" = "**Fast**\nSimple, reliable and synced\nacross all your devices.";
"Appstore.Fast.Chat1" = "**Alicia Torreaux**\nBob says hi.";
"Appstore.Fast.Chat2" = "**Roberto**\nSay hello to Alice.";
"Appstore.Fast.Chat3" = "**Digital Nomads**\nJennie\nWe just reached 2,500 members! WOO!";
"Appstore.Fast.Chat4" = "**Veronica**\nTable for four, 2 PM. Be there.";
"Appstore.Fast.Chat5" = "**Animal Videos**\nVote now! Moar cat videos in this channel?";
"Appstore.Fast.Chat6" = "**Little Sister**\nDon't tell mom yet, but I got the job! I'm going to ROME!";
"Appstore.Fast.Chat7" = "**James**\nCheck these out";
"Appstore.Fast.Chat8" = "**Study Group**\nEmma\nSticker";
"Appstore.Fast.Chat9" = "**Digital Nomads**";
"Appstore.Free.Chat" = "**Jessica**\nPaper airplane is lyfted by...\nWings\nPropeller\n**You**\nIs this from Monday’s test?\n**Harry**\nOnlinePartyPlan.ppd\nLet's get back to planning!\n**You**\n550 MB keynote file??\n**Helene**\nHe added fireworks videos";
"Appstore.Free.Chat.Name" = "**Study Group**";
"Appstore.Open" = "**Open**\nNo ads, no fees. Open source\ncode free for everyone.";
"Appstore.Powerful" = "**Powerful**\nNo limits on the size of\ngroups and broadcasts.";
"Appstore.Powerful.Chat" = "**James**\nGood morning!\n\nDwayne joined the group\n\n**You**\nDo you have any idea what time it is?\n**Roxanne**\nIs it still morning?\nSure!\nNot sure\n**Emma**\nVoice";
"Appstore.Private" = "**Private**\nYour data is never disclosed.\nOnly you are in control.";
"Appstore.Private.Chat" = "**You**\nNo limits on the size of your cats.";
"Appstore.Private.Chat.Name" = "**Beatrice**";
"Appstore.Public" = "**Public**\nPublic channels, open groups,\nbots for integrations.";
"Appstore.Public.Chat1" = "**Financial Times**\nTruth is like the sun. You can shut it out for a time, but it ain’t goin’ away.";
"Appstore.Public.Chat2" = "**Bloomberg**\nWe'll be sending you a few big stories daily, which you can expect to start...";
"Appstore.Public.Chat3" = "**Health and Safety**\nIf you're looking for official news about the Novel Coronavirus and COVID-19";
"Appstore.Public.IV" = "We now have enough data to measure the relative effectiveness of major climate solutions. This simulator lets you see which ones would work best.\n\nBloomberg\n\nThe Best Way to Slow Global Warming? You Decide in This Climate Simulator\nIt was on Earth Day 2016 when more than 170 nations signed the Paris Agreement calling for limiting global warming \"to well below 2°C\".";
"Appstore.Secure" = "**Secure**\nAll chats are protected\nwith strong encryption.";
"Appstore.Secure.Chat" = "**Little Sister**\nAny gift ideas for mom?\n**You**A dog!\n**You**I'm serious. Let's get her a puppy. \n**You**\nI saw this!\n**Little Sister**\nI needed proof this was your idea!";
"Appstore.Secure.Chat.Name" = "**Little Sister**";

"Conversation.ReplyMessagePanelTitle" = "Reply to %@";

"Channel.AdminLog.MessageChangedThemeSet" = "%1$@ changed chat theme to %2$@";
"Channel.AdminLog.MessageChangedThemeRemove" = "%1$@ disabled chat theme";

"SponsoredMessageMenu.Info" = "What are sponsored\nmessages?";
"SponsoredMessageInfoScreen.Title" = "What are sponsored messages?";
"SponsoredMessageInfoScreen.Text" = "Unlike other apps, Telegram never uses your private data to target ads. You are seeing this message only because someone chose this public one-to many channel as a space to promote their messages. This means that no user data is mined or analyzed to display ads, and every user viewing a channel on Telegram sees the same sponsored message.

Unline other apps, Telegram doesn't track whether you tapped on a sponsored message and doesn't profile you based on your activity. We also prevent external links in sponsored messages to ensure that third parties can't spy on our users. We believe that everyone has the right to privacy, and technological platforms should respect that.

Telegram offers free and unlimited service to hundreds of millions of users, which involves significant server and traffic costs. In order to remain independent and stay true to its values, Telegram developed a paid tool to promote messages with user privacy in mind. We welcome responsible adverticers at:
[url]
Ads should no longer be synonymous with abuse of user privacy. Let us redefine how a tech compony should operate — together.";
"SponsoredMessageInfo.Action" = "Learn More";
"SponsoredMessageInfo.Url" = "https://telegram.org/ads";

"Chat.NavigationNoChannels" = "You have no unread channels";

"Message.SponsoredLabel" = "sponsored";

"Stickers.Favorites" = "Favorites";
"Stickers.Recent" = "Recent";
"Stickers.Stickers" = "Stickers";
"Stickers.Gifs" = "GIFs";
"Stickers.Trending" = "Trending";
"Stickers.Settings" = "Settings";

"Gif.Emotion.Angry" = "Angry";
"Gif.Emotion.Surprised" = "Surprised";
"Gif.Emotion.Joy" = "Joy";
"Gif.Emotion.Kiss" = "Kiss";
"Gif.Emotion.Hearts" = "Hearts";
"Gif.Emotion.ThumbsUp" = "Thumbs Up";
"Gif.Emotion.ThumbsDown" = "Thumbs Down";
"Gif.Emotion.RollEyes" = "Roll-Eyes";
"Gif.Emotion.Cool" = "Cool";
"Gif.Emotion.Party" = "Party";

"Conversation.ForwardFrom" = "From: %@";

"Conversation.ContextMenuSeen_1" = "1 Seen";
"Conversation.ContextMenuSeen_any" = "%@ Seen";
"Conversation.ContextMenuListened_1" = "1 Listened";
"Conversation.ContextMenuListened_any" = "%@ Listened";
"Conversation.ContextMenuWatched_1" = "1 Watched";
"Conversation.ContextMenuWatched_any" = "%@ Watched";

"Conversation.ContextMenuNoViews" = "Nobody Viewed";
"Conversation.ContextMenuNobodyListened" = "Nobody Listened";
"Conversation.ContextMenuNobodyWatched" = "Nobody Watched";

"VideoChat.RecordingSaved" = "Video chat recording saved to **Saved Messages**.";
"LiveStream.RecordingSaved" = "Live stream recording saved to **Saved Messages**.";

"ChatContextMenu.MessageViewsPrivacyTip" = "To protect privacy, views are only stored for 7 days.";

<<<<<<< HEAD
"MESSAGE_NOTHEME" = "%1$@ changed theme to default one";
"CHAT_MESSAGE_NOTHEME" = "%1$@ set theme to default one in the group %2$@";
=======
"Activity.EnjoyingAnimations" = "enjoying %@ animations";
>>>>>>> 9f94bc7f
<|MERGE_RESOLUTION|>--- conflicted
+++ resolved
@@ -6822,9 +6822,7 @@
 
 "ChatContextMenu.MessageViewsPrivacyTip" = "To protect privacy, views are only stored for 7 days.";
 
-<<<<<<< HEAD
 "MESSAGE_NOTHEME" = "%1$@ changed theme to default one";
 "CHAT_MESSAGE_NOTHEME" = "%1$@ set theme to default one in the group %2$@";
-=======
-"Activity.EnjoyingAnimations" = "enjoying %@ animations";
->>>>>>> 9f94bc7f
+
+"Activity.EnjoyingAnimations" = "enjoying %@ animations";