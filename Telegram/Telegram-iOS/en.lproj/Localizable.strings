// Notifications
"PUSH_MESSAGE_TEXT" = "%1$@|%2$@";
"PUSH_MESSAGE_NOTEXT" = "%1$@|sent you a message";
"PUSH_MESSAGE_PHOTO" = "%1$@|sent you a photo";
"PUSH_MESSAGE_PHOTO_SECRET" = "%1$@|sent you a self-destructing photo";
"PUSH_MESSAGE_VIDEO" = "%1$@|sent you a video";
"PUSH_MESSAGE_VIDEO_SECRET" = "%1$@|sent you a self-destructing video";
"PUSH_MESSAGE_ROUND" = "%1$@|sent you a video message";
"PUSH_MESSAGE_CONTACT" = "%1$@|shared a contact %2$@ with you";
"PUSH_MESSAGE_GEO" = "%1$@|sent you a map";
"PUSH_MESSAGE_GEOLIVE" = "%1$@|started sharing their live location";
"PUSH_MESSAGE_DOC" = "%1$@|sent you a file";
"PUSH_MESSAGE_AUDIO" = "%1$@|sent you a voice message";
"PUSH_MESSAGE_GIF" = "%1$@|sent you a GIF";
"PUSH_ENCRYPTED_MESSAGE" = "You have a new message%1$@";
"PUSH_LOCKED_MESSAGE" = "You have a new message%1$@";
"PUSH_MESSAGE_SCREENSHOT" = "%1$@|took a screenshot!";
"PUSH_ENCRYPTION_REQUEST" = "New encryption request%1$@";
"PUSH_ENCRYPTION_ACCEPT" = "Your encryption request was accepted%1$@";

"PUSH_MESSAGE_POLL" = "%1$@|sent you a poll %2$@";
"PUSH_CHANNEL_MESSAGE_POLL" = "%1$@|posted a poll %2$@";
"PUSH_PINNED_POLL" = "%1$@|pinned a poll";

"PUSH_MESSAGE_QUIZ" = "%1$@|sent you a quiz %2$@";
"PUSH_CHANNEL_MESSAGE_QUIZ" = "%1$@|posted a quiz %2$@";
"PUSH_PINNED_QUIZ" = "%1$@|pinned a quiz";

"PUSH_CHAT_MESSAGE_TEXT" = "%2$@|%1$@: %3$@";
"PUSH_CHAT_MESSAGE_NOTEXT" = "%2$@|%1$@ sent a message";
"PUSH_CHAT_MESSAGE_PHOTO" = "%2$@|%1$@ sent a photo";
"PUSH_CHAT_MESSAGE_VIDEO" = "%2$@|%1$@ sent a video";
"PUSH_CHAT_MESSAGE_ROUND" = "%2$@|%1$@ sent a video message";
"PUSH_CHAT_MESSAGE_CONTACT" = "%2$@|%1$@ shared a contact %3$@";
"PUSH_CHAT_MESSAGE_GEO" = "%2$@|%1$@ sent a map";
"PUSH_CHAT_MESSAGE_GEOLIVE" = "%2$@|%1$@ started sharing their live location";
"PUSH_CHAT_MESSAGE_DOC" = "%2$@|%1$@ sent a file";
"PUSH_CHAT_MESSAGE_AUDIO" = "%2$@|%1$@ sent a voice message";
"PUSH_CHAT_MESSAGE_GIF" = "%2$@|%1$@ sent a GIF";
"PUSH_CHAT_CREATED" = "%2$@|%1$@ invited you to the group";
"PUSH_CHAT_TITLE_EDITED" = "%2$@|%1$@ edited the group's name";
"PUSH_CHAT_PHOTO_EDITED" = "%2$@|%1$@ edited the group's photo";
"PUSH_CHAT_ADD_MEMBER" = "%2$@|%1$@ invited %3$@ to the group";
"PUSH_CHAT_ADD_YOU" = "%2$@|%1$@ invited you to the group";
"PUSH_CHAT_DELETE_YOU" = "%2$@|%1$@ removed you from the group";
"PUSH_CHAT_DELETE_MEMBER" = "%2$@|%1$@ removed %3$@ from the group";
"PUSH_CHAT_LEFT" = "%2$@|%1$@ left the group";
"PUSH_CHAT_RETURNED" = "%2$@|%1$@ returned to the group";

"PUSH_MESSAGE_STICKER" = "%1$@|sent you a %2$@sticker";
"PUSH_CHAT_MESSAGE_STICKER" = "%2$@|%1$@ sent a %3$@sticker";

"PUSH_CONTACT_JOINED" = "%1$@|joined Telegram!";

"PUSH_CHANNEL_MESSAGE_TEXT" = "%1$@|%2$@";
"PUSH_CHANNEL_MESSAGE_NOTEXT" = "%1$@|posted a message";
"PUSH_CHANNEL_MESSAGE_PHOTO" = "%1$@|posted a photo";
"PUSH_CHANNEL_MESSAGE_VIDEO" = "%1$@|posted a video";
"PUSH_CHANNEL_MESSAGE_ROUND" = "%1$@|posted a video message";
"PUSH_CHANNEL_MESSAGE_DOC" = "%1$@|posted a document";
"PUSH_CHANNEL_MESSAGE_STICKER" = "%1$@|posted a %2$@sticker";
"PUSH_CHANNEL_MESSAGE_AUDIO" = "%1$@|posted a voice message";
"PUSH_CHANNEL_MESSAGE_CONTACT" = "%1$@|posted a %2$@ contact";
"PUSH_CHANNEL_MESSAGE_GEO" = "%1$@|posted a map";
"PUSH_CHANNEL_MESSAGE_GEOLIVE" = "%1$@|posted a live location";
"PUSH_CHANNEL_MESSAGE_GIF" = "%1$@|posted a GIF";

"PUSH_MESSAGE_GAME" = "%1$@|invited you to play %2$@";
"PUSH_CHANNEL_MESSAGE_GAME" = "%1$@|invited you to play %2$@";
"PUSH_CHAT_MESSAGE_GAME" = "%2$@|%1$@ invited the group to play %3$@";

"PUSH_MESSAGE_TEXT" = "%1$@|%2$@";
"PUSH_MESSAGE_NOTEXT" = "%1$@|sent you a message";
"PUSH_MESSAGE_PHOTO" = "%1$@|sent you a photo";
"PUSH_MESSAGE_PHOTO_SECRET" = "%1$@|sent you a self-destructing photo";
"PUSH_MESSAGE_VIDEO" = "%1$@|sent you a video";
"PUSH_MESSAGE_VIDEO_SECRET" = "%1$@|sent you a self-destructing video";
"PUSH_MESSAGE_SCREENSHOT" = "%1$@|took a screenshot";
"PUSH_MESSAGE_ROUND" = "%1$@|sent you a video message";
"PUSH_MESSAGE_DOC" = "%1$@|sent you a file";
"PUSH_MESSAGE_STICKER" = "%1$@|sent you a %2$@sticker";
"PUSH_MESSAGE_AUDIO" = "%1$@|sent you a voice message";
"PUSH_MESSAGE_CONTACT" = "%1$@|shared a contact with you";
"PUSH_MESSAGE_GEO" = "%1$@|sent you a map";
"PUSH_MESSAGE_GEOLIVE" = "%1$@|started sharing their live location";
"PUSH_MESSAGE_POLL" = "%1$@|sent you a poll";
"PUSH_MESSAGE_QUIZ" = "%1$@|sent you a quiz";
"PUSH_MESSAGE_GIF" = "%1$@|sent you a GIF";
"PUSH_MESSAGE_GAME" = "%1$@|invited you to play %2$@";
"PUSH_MESSAGE_INVOICE" = "%1$@|sent you an invoice for %2$@";
"PUSH_MESSAGE_FWD" = "%1$@|forwarded you a message";
"PUSH_MESSAGE_FWDS_TEXT_1" = "forwarded you a message";
"PUSH_MESSAGE_FWDS_TEXT_any" = "forwarded you %d messages";
"PUSH_MESSAGE_PHOTO" = "%1$@|sent you a photo";
"PUSH_MESSAGE_PHOTOS_TEXT_1" = "sent you a photo";
"PUSH_MESSAGE_PHOTOS_TEXT_any" = "sent you %d photos";
"PUSH_MESSAGE_VIDEO" = "%1$@|sent you a video";
"PUSH_MESSAGE_VIDEOS_TEXT_1" = "sent you a video";
"PUSH_MESSAGE_VIDEOS_TEXT_any" = "sent you %d videos";
"PUSH_MESSAGE_ROUND" = "%1$@|sent you a video message";
"PUSH_MESSAGE" = "%1$@|sent you a message";
"PUSH_MESSAGES_TEXT_1" = "sent you a message";
"PUSH_MESSAGES_TEXT_any" = "sent you %d messages";
"PUSH_ALBUM" = "%1$@|sent you an album";
"PUSH_MESSAGE_FILES_TEXT_1" = "sent you a file";
"PUSH_MESSAGE_FILES_TEXT_any" = "sent you %d files";
"PUSH_MESSAGE_THEME" = "%1$@|changed chat theme to %2$@";
"PUSH_MESSAGE_NOTHEME" = "%1$@|disabled chat theme";

"PUSH_CHANNEL_MESSAGE_TEXT" = "%1$@|%2$@";
"PUSH_CHANNEL_MESSAGE_NOTEXT" = "%1$@|posted a message";
"PUSH_CHANNEL_MESSAGE_PHOTO" = "%1$@|posted a photo";
"PUSH_CHANNEL_MESSAGE_VIDEO" = "%1$@|posted a video";
"PUSH_CHANNEL_MESSAGE_ROUND" = "%1$@|posted a video message";
"PUSH_CHANNEL_MESSAGE_DOC" = "%1$@|posted a file";
"PUSH_CHANNEL_MESSAGE_STICKER" = "%1$@|posted a %2$@sticker";
"PUSH_CHANNEL_MESSAGE_AUDIO" = "%1$@|posted a voice message";
"PUSH_CHANNEL_MESSAGE_CONTACT" = "%1$@|posted a contact";
"PUSH_CHANNEL_MESSAGE_GEO" = "%1$@|posted a map";
"PUSH_CHANNEL_MESSAGE_GEOLIVE" = "%1$@|posted a live location";
"PUSH_CHANNEL_MESSAGE_POLL" = "%1$@|posted a poll";
"PUSH_CHANNEL_MESSAGE_QUIZ" = "%1$@|posted a quiz";
"PUSH_CHANNEL_MESSAGE_GIF" = "%1$@|posted a GIF";
"PUSH_CHANNEL_MESSAGE_GAME" = "%1$@|invited you to play %2$@";
"PUSH_CHANNEL_MESSAGE_FWD" = "%1$@|posted a forwarded message";
"PUSH_CHANNEL_MESSAGE_PHOTO" = "%1$@|posted a photo";
"PUSH_CHANNEL_MESSAGE_PHOTOS_TEXT_1" = "posted a photo";
"PUSH_CHANNEL_MESSAGE_PHOTOS_TEXT_any" = "posted %d photos";
"PUSH_CHANNEL_MESSAGE_VIDEO" = "%1$@|posted a video";
"PUSH_CHANNEL_MESSAGE_VIDEOS_TEXT_1" = "posted a video";
"PUSH_CHANNEL_MESSAGE_VIDEOS_TEXT_any" = "posted %d videos";
"PUSH_CHANNEL_MESSAGE_ROUND" = "%1$@|posted a video message";
"PUSH_CHANNEL_MESSAGE" = "%1$@|posted a message";
"PUSH_CHANNEL_MESSAGES_TEXT_1" = "posted a message";
"PUSH_CHANNEL_MESSAGES_TEXT_any" = "posted %d messages";
"PUSH_CHANNEL_ALBUM" = "%1$@|posted an album";
"PUSH_CHANNEL_MESSAGE_DOCS_TEXT_1" = "posted a file";
"PUSH_CHANNEL_MESSAGE_DOCS_TEXT_any" = "posted %d files";

"PUSH_CHAT_MESSAGE_TEXT" = "%2$@|%1$@:%3$@";
"PUSH_CHAT_MESSAGE_NOTEXT" = "%2$@|%1$@ sent a message to the group";
"PUSH_CHAT_MESSAGE_VIDEO" = "%2$@|%1$@ sent a video ";
"PUSH_CHAT_MESSAGE_ROUND" = "%2$@|%1$@ sent a video message";
"PUSH_CHAT_MESSAGE_DOC" = "%2$@|%1$@ sent a file";
"PUSH_CHAT_MESSAGE_STICKER" = "%2$@|%1$@ sent a %3$@sticker";
"PUSH_CHAT_MESSAGE_AUDIO" = "%2$@|%1$@ sent a voice message";
"PUSH_CHAT_MESSAGE_CONTACT" = "%2$@|%1$@ shared a contact";
"PUSH_CHAT_MESSAGE_GEO" = "%2$@|%1$@ sent a map";
"PUSH_CHAT_MESSAGE_GEOLIVE" = "%2$@|%1$@ started sharing their live location";
"PUSH_CHAT_MESSAGE_POLL" = "%2$@|%1$@ sent a poll %3$@ to the group";
"PUSH_CHAT_MESSAGE_QUIZ" = "%2$@|%1$@ sent a quiz %3$@ to the group";
"PUSH_CHAT_MESSAGE_GIF" = "%2$@|%1$@ sent a GIF";
"PUSH_CHAT_MESSAGE_GAME" = "%2$@|%1$@ invited the group to play %3$@";
"PUSH_CHAT_MESSAGE_INVOICE" = "%2$@|%1$@ sent an invoice for %3$@";
"PUSH_CHAT_CREATED" = "%2$@|%1$@ invited you to the group";
"PUSH_CHAT_TITLE_EDITED" = "%2$@|%1$@ edited the group\'s name";
"PUSH_CHAT_PHOTO_EDITED" = "%2$@|%1$@ edited the group\'s photo";
"PUSH_CHAT_ADD_MEMBER" = "%2$@|%1$@ invited %3$@ to the group";
"PUSH_CHAT_ADD_YOU" = "%2$@|%1$@ invited you to the group";
"PUSH_CHAT_DELETE_MEMBER" = "%2$@|%1$@ kicked %3$@ from the group";
"PUSH_CHAT_DELETE_YOU" = "%2$@|%1$@ kicked you from the group ";
"PUSH_CHAT_LEFT" = "%2$@|%1$@ has left the group";
"PUSH_CHAT_RETURNED" = "%2$@|%1$@ has returned to the group";
"PUSH_CHAT_JOINED" = "%2$@|%1$@ has joined the group";
"PUSH_CHAT_MESSAGE_FWD" = "%2$@|%1$@ forwarded a message";
"PUSH_CHAT_MESSAGE_FWDS_TEXT_1" = "{author} forwarded a message";
"PUSH_CHAT_MESSAGE_FWDS_TEXT_any" = "{author} forwarded %d messages";
"PUSH_CHAT_MESSAGE_PHOTO" = "%2$@|%1$@ sent a photo";
"PUSH_CHAT_MESSAGE_PHOTOS_TEXT_1" = "{author} sent a photo";
"PUSH_CHAT_MESSAGE_PHOTOS_TEXT_any" = "{author} sent %d photos";
"PUSH_CHAT_MESSAGE_VIDEO" = "%2$@|%1$@ sent a video";
"PUSH_CHAT_MESSAGE_VIDEOS_TEXT_1" = "{author} sent a video";
"PUSH_CHAT_MESSAGE_VIDEOS_TEXT_any" = "{author} sent %d videos";
"PUSH_CHAT_MESSAGE_ROUND" = "%2$@|%1$@ sent a video message";
"PUSH_CHAT_MESSAGE" = "%2$@|%1$@ sent a message";
"PUSH_CHAT_MESSAGES_TEXT_1" = "{author} sent a message";
"PUSH_CHAT_MESSAGES_TEXT_any" = "{author} sent %d messages";
"PUSH_CHAT_ALBUM" = "%2$@|%1$@ sent an album";
"PUSH_CHAT_MESSAGE_DOCS_TEXT_1" = "{author} sent a file";
"PUSH_CHAT_MESSAGE_DOCS_TEXT_any" = "{author} sent %d files";
"PUSH_CHAT_MESSAGE_THEME" = "%1$@|set theme to %3$@ in the group %2$@";
"PUSH_CHAT_MESSAGE_NOTHEME" = "%1$@|disabled theme in the group %2$@";
"PUSH_CHAT_REQ_JOINED" = "%1$@ was accepted into the group %2$@";

"PUSH_PINNED_TEXT" = "%1$@|pinned \"%2$@\" ";
"PUSH_PINNED_NOTEXT" = "%1$@|pinned a message";
"PUSH_PINNED_PHOTO" = "%1$@|pinned a photo";
"PUSH_PINNED_VIDEO" = "%1$@|pinned a video";
"PUSH_PINNED_ROUND" = "%1$@|pinned a video message";
"PUSH_PINNED_DOC" = "%1$@|pinned a file";
"PUSH_PINNED_STICKER" = "%1$@|pinned a %2$@sticker";
"PUSH_PINNED_AUDIO" = "%1$@|pinned a voice message";
"PUSH_PINNED_CONTACT" = "%1$@|pinned a %2$@ contact";
"PUSH_PINNED_GEO" = "%1$@|pinned a map";
"PUSH_PINNED_GEOLIVE" = "%1$@|pinned a live location";
"PUSH_PINNED_POLL" = "|%1$@|pinned a poll %2$@";
"PUSH_PINNED_QUIZ" = "|%1$@|pinned a quiz %2$@";
"PUSH_PINNED_GAME" = "%1$@|pinned a game";
"PUSH_PINNED_INVOICE" = "%1$@|pinned an invoice";
"PUSH_PINNED_GIF" = "%1$@|pinned a GIF";

"PUSH_CONTACT_JOINED" = "%1$@|joined Telegram!";

"PUSH_AUTH_UNKNOWN" = "New login|from unrecognized device %1$@";
"PUSH_AUTH_REGION" = "New login|from unrecognized device %1$@, location: %2$@";

"PUSH_PHONE_CALL_REQUEST" = "%1$@|is calling you!";
"PUSH_VIDEO_CALL_REQUEST" = "%1$@|is calling you!";
"PUSH_PHONE_CALL_MISSED" = "%1$@|You missed a call";
"PUSH_VIDEO_CALL_MISSED" = "%1$@|You missed a video call";

"PUSH_MESSAGE_GAME_SCORE" = "%1$@ scored %3$@ in game %2$@";
"PUSH_MESSAGE_VIDEOS" = "%1$@ sent you %2$@ videos";
"PUSH_MESSAGE_CHANNEL_MESSAGE_GAME_SCORE" = "%1$@ scored %3$@ in game %2$@";
"PUSH_CHANNEL_MESSAGE_VIDEOS" = "%1$@ posted %2$@ videos";
"PUSH_PINNED_GAME_SCORE" = "%1$@ pinned a game score";
"PUSH_CHAT_MESSAGE_GAME_SCORE" = "%1$@ scored %4$@ in game %3$@ in the group %2$@";
"PUSH_CHAT_MESSAGE_VIDEOS" = "%1$@ sent %3$@ videos to the group %2$@";

"PUSH_REACT_TEXT" = "%1$@|%2$@ to your %3$@";
"PUSH_REACT_NOTEXT" = "%1$@|%2$@ to your message";
"PUSH_REACT_PHOTO" = "%1$@|%2$@ to your photo";
"PUSH_REACT_VIDEO" = "%1$@|%2$@ to your video";
"PUSH_REACT_ROUND" = "%1$@|%2$@ to your video message";
"PUSH_REACT_DOC" = "%1$@|%2$@ to your file";
"PUSH_REACT_STICKER" = "%1$@|%2$@ to your %3$@sticker";
"PUSH_REACT_AUDIO" = "%1$@|%2$@ to your voice message";
"PUSH_REACT_CONTACT" = "%1$@|%2$@ to your contact %3$@";
"PUSH_REACT_GEO" = "%1$@|%2$@ to your map";
"PUSH_REACT_GEOLIVE" = "%1$@|%2$@ to your live location";
"PUSH_REACT_POLL" = "%1$@|%2$@ to your poll %3$@";
"PUSH_REACT_QUIZ" = "%1$@|%2$@ to your quiz %3$@";
"PUSH_REACT_GAME" = "%1$@|%2$@ to your game";
"PUSH_REACT_INVOICE" = "%1$@|%2$@ to your invoice";
"PUSH_REACT_GIF" = "%1$@|%2$@ to your GIF";

"PUSH_CHAT_REACT_TEXT" = "%2$@|%1$@ %3$@ to your %4$@";
"PUSH_CHAT_REACT_NOTEXT" = "%2$@|%1$@ %3$@ to your message";
"PUSH_CHAT_REACT_PHOTO" = "%2$@|%1$@ %3$@ to your photo";
"PUSH_CHAT_REACT_VIDEO" = "%2$@|%1$@ %3$@ to your video";
"PUSH_CHAT_REACT_ROUND" = "%2$@|%1$@ %3$@ to your video message";
"PUSH_CHAT_REACT_DOC" = "%2$@|%1$@ %3$@ to your file";
"PUSH_CHAT_REACT_STICKER" = "%2$@|%1$@ %3$@ to your %4$@sticker";
"PUSH_CHAT_REACT_AUDIO" = "%2$@|%1$@ %3$@ to your voice message";
"PUSH_CHAT_REACT_CONTACT" = "%2$@|%1$@ %3$@ to your contact %4$@";
"PUSH_CHAT_REACT_GEO" = "%2$@|%1$@ %3$@ to your map";
"PUSH_CHAT_REACT_GEOLIVE" = "%2$@|%1$@ %3$@ to your live location";
"PUSH_CHAT_REACT_POLL" = "%2$@|%1$@ %3$@ to your poll %4$@";
"PUSH_CHAT_REACT_QUIZ" = "%2$@|%1$@ %3$@ to your quiz %4$@";
"PUSH_CHAT_REACT_GAME" = "%2$@|%1$@ %3$@ to your game";
"PUSH_CHAT_REACT_INVOICE" = "%2$@|%1$@ %3$@ to your invoice";
"PUSH_CHAT_REACT_GIF" = "%2$@|%1$@ %3$@ to your GIF";

"PUSH_REMINDER_TITLE" = "🗓 Reminder";
"PUSH_SENDER_YOU" = "📅 You";

"PUSH_CHAT_REQ_JOINED" = "%2$@|%1$@ was accepted into the group";

"LOCAL_MESSAGE_FWDS" = "%1$@ forwarded you %2$d messages";
"LOCAL_CHANNEL_MESSAGE_FWDS" = "%1$@ posted %2$d forwarded messages";
"LOCAL_CHAT_MESSAGE_FWDS" = "%1$@ forwarded %2$d messages";

// Common
"Common.OK" = "OK";
"Common.Cancel" = "Cancel";
"Common.Edit" = "Edit";
"Common.edit" = "edit";
"Common.Done" = "Done";
"Common.Next" = "Next";
"Common.Delete" = "Delete";
"Common.Create" = "Create";
"Common.Back" = "Back";
"Common.Close" = "Close";
"Common.Yes" = "Yes";
"Common.No" = "No";
"Common.TakePhotoOrVideo" = "Take Photo or Video";
"Common.TakePhoto" = "Take Photo";
"Common.ChoosePhoto" = "Choose Photo";
"Common.of" = "of";
"Common.Search" = "Search";
"Common.More" = "More";
"Common.Select" = "Select";
"Items.NOfM" = "%1$@ of %2$@";

// State
"State.Connecting" = "Connecting...";
"State.connecting" = "connecting...";
"State.ConnectingToProxy" = "Connecting to Proxy...";
"State.ConnectingToProxyInfo" = "tap here for settings";
"State.Updating" = "Updating...";
"State.WaitingForNetwork" = "Waiting for network";

"ChatState.Connecting" = "connecting...";
"ChatState.ConnectingToProxy" = "connecting to proxy...";
"ChatState.Updating" = "updating...";
"ChatState.WaitingForNetwork" = "waiting for network...";

// Presence
"Presence.online" = "online";

// Date
"Month.GenJanuary" = "January";
"Month.GenFebruary" = "February";
"Month.GenMarch" = "March";
"Month.GenApril" = "April";
"Month.GenMay" = "May";
"Month.GenJune" = "June";
"Month.GenJuly" = "July";
"Month.GenAugust" = "August";
"Month.GenSeptember" = "September";
"Month.GenOctober" = "October";
"Month.GenNovember" = "November";
"Month.GenDecember" = "December";
"Month.ShortJanuary" = "Jan";
"Month.ShortFebruary" = "Feb";
"Month.ShortMarch" = "Mar";
"Month.ShortApril" = "Apr";
"Month.ShortMay" = "May";
"Month.ShortJune" = "Jun";
"Month.ShortJuly" = "Jul";
"Month.ShortAugust" = "Aug";
"Month.ShortSeptember" = "Sep";
"Month.ShortOctober" = "Oct";
"Month.ShortNovember" = "Nov";
"Month.ShortDecember" = "Dec";
"Weekday.ShortMonday" = "Mon";
"Weekday.ShortTuesday" = "Tue";
"Weekday.ShortWednesday" = "Wed";
"Weekday.ShortThursday" = "Thu";
"Weekday.ShortFriday" = "Fri";
"Weekday.ShortSaturday" = "Sat";
"Weekday.ShortSunday" = "Sun";
"Weekday.Today" = "Today";
"Weekday.Yesterday" = "Yesterday";

"Calendar.ShortMon" = "M";
"Calendar.ShortTue" = "T";
"Calendar.ShortWed" = "W";
"Calendar.ShortThu" = "T";
"Calendar.ShortFri" = "F";
"Calendar.ShortSat" = "S";
"Calendar.ShortSun" = "S";

"Time.TodayAt" = "today at %@";
"Time.YesterdayAt" = "yesterday at %@";

"LastSeen.JustNow" = "last seen just now";
"LastSeen.MinutesAgo_0" = "last seen %@ minutes ago"; //three to ten
"LastSeen.MinutesAgo_1" = "last seen 1 minute ago"; //one
"LastSeen.MinutesAgo_2" = "last seen 2 minutes ago"; //two
"LastSeen.MinutesAgo_3_10" = "last seen %@ minutes ago"; //three to ten
"LastSeen.MinutesAgo_many" = "last seen %@ minutes ago"; // more than ten
"LastSeen.MinutesAgo_any" = "last seen %@ minutes ago"; // more than ten
"LastSeen.HoursAgo_0" = "last seen %@ hours ago";
"LastSeen.HoursAgo_1" = "last seen 1 hour ago";
"LastSeen.HoursAgo_2" = "last seen 2 hours ago";
"LastSeen.HoursAgo_3_10" = "last seen %@ hours ago";
"LastSeen.HoursAgo_any" = "last seen %@ hours ago";
"LastSeen.HoursAgo_many" = "last seen %@ hours ago";
"LastSeen.HoursAgo_0" = "last seen %@ hours ago";
"LastSeen.YesterdayAt" = "last seen yesterday at %@";
"LastSeen.AtDate" = "last seen %@";
"LastSeen.TodayAt" = "last seen today at %@";
"LastSeen.Lately" = "last seen recently";
"LastSeen.WithinAWeek" = "last seen within a week";
"LastSeen.WithinAMonth" = "last seen within a month";
"LastSeen.ALongTimeAgo" = "last seen a long time ago";
"LastSeen.Offline" = "offline";

"Date.DialogDateFormat" = "{month} {day}";
"Date.ChatDateHeader" = "%1$@ %2$@";
"Date.ChatDateHeaderYear" = "%1$@ %2$@, %3$@";

// Tour
"Tour.Title1" = "Telegram";
"Tour.Text1" = "The world's **fastest** messaging app.\nIt is **free** and **secure**.";

"Tour.Title2" = "Fast";
"Tour.Text2" = "**Telegram** delivers messages\nfaster than any other application.";

"Tour.Title3" = "Powerful";
"Tour.Text3" = "**Telegram** has no limits on\nthe size of your chats and media.";

"Tour.Title4" = "Secure";
"Tour.Text4" = "**Telegram** keeps your messages\nsafe from hacker attacks.";

"Tour.Title5" = "Cloud-Based";
"Tour.Text5" = "**Telegram** lets you access your\nmessages from multiple devices.";

"Tour.Title6" = "Free";
"Tour.Text6" = "**Telegram** is free forever. No ads.\nNo subscription fees.";

"Tour.StartButton" = "Start Messaging";

// Login
"Login.PhoneAndCountryHelp" = "Please confirm your country code and enter your phone number.";
"Login.CodeSentInternal" = "We've sent the code to the **Telegram** app on your other device";
"Login.HaveNotReceivedCodeInternal" = "Haven't received the code?";
"Login.CodeSentSms" = "We have sent you an SMS with the code";
"Login.Code" = "Code";
"Login.WillCallYou" = "You can request a voice call in %@";
"Login.CallRequestState2" = "Requesting a call from Telegram...";
"Login.CallRequestState3" = "Telegram dialed your number\n[Didn't get the code?]";
"Login.EmailNotConfiguredError" = "Please set up an email account.";
"Login.EmailCodeSubject" = "%@, no code";
"Login.EmailCodeBody" = "My phone number is:\n%@\nI can't get an activation code for Telegram.";
"Login.UnknownError" = "An error occurred. Please try again later";
"Login.InvalidCodeError" = "You have entered an invalid code. Please try again.";
"Login.NetworkError" = "Please check your internet connection and try again.";
"Login.CodeExpiredError" = "Code expired. Please try again.";
"Login.CodeFloodError" = "Limit exceeded. Please try again later.";
"Login.InvalidPhoneError" = "Invalid phone number. Please try again.";
"Login.InvalidFirstNameError" = "Invalid first name. Please try again.";
"Login.InvalidLastNameError" = "Invalid last name. Please try again.";

"Login.InvalidPhoneEmailSubject" = "Invalid phone number: %@";
"Login.InvalidPhoneEmailBody" = "I'm trying to use my mobile phone number: %1$@\nBut Telegram says it's invalid. Please help.\n\nApp version: %2$@\nOS version: %3$@\nLocale: %4$@\nMNC: %5$@";

"Login.PhoneBannedEmailSubject" = "Banned phone number: %@";
"Login.PhoneBannedEmailBody" = "I'm trying to use my mobile phone number: %1$@\nBut Telegram says it's banned. Please help.\n\nApp version: %2$@\nOS version: %3$@\nLocale: %4$@\nMNC: %5$@";

"Login.PhoneGenericEmailSubject" = "Telegram iOS error: %@";
"Login.PhoneGenericEmailBody" = "I'm trying to use my mobile phone number: %1$@\nBut Telegram shows an error. Please help.\n\nError: %2$@\nApp version: %3$@\nOS version: %4$@\nLocale: %5$@\nMNC: %6$@";


"Login.PhoneTitle" = "Your Phone";
"Login.PhonePlaceholder" = "Your phone number";
"Login.CountryCode" = "Country Code";
"Login.InvalidCountryCode" = "Invalid Country Code";

"Login.InfoTitle" = "Your Info";
"Login.InfoAvatarAdd" = "add";
"Login.InfoAvatarPhoto" = "photo";
"Login.InfoFirstNamePlaceholder" = "First Name";
"Login.InfoLastNamePlaceholder" = "Last Name";
"Login.InfoDeletePhoto" = "Delete Photo";
"Login.InfoHelp" = "Enter your name and add a profile picture.";

// Login.SelectCountry
"Login.SelectCountry.Title" = "Country";

// Dialog List
"DialogList.TabTitle" = "Chats";
"DialogList.Title" = "Chats";
"DialogList.SearchLabel" = "Search for messages or users";
"DialogList.NoMessagesTitle" = "You have no conversations yet";
"DialogList.NoMessagesText" = "Start messaging by pressing the pencil button in the top right corner or go to the Contacts section.";
"DialogList.SingleTypingSuffix" = "%@ is typing";
"DialogList.SingleRecordingAudioSuffix" = "%@ is recording audio";
"DialogList.SingleUploadingPhotoSuffix" = "%@ is sending photo";
"DialogList.SingleUploadingVideoSuffix" = "%@ is sending video";
"DialogList.SingleRecordingVideoMessageSuffix" = "%@ is recording video";
"DialogList.SingleUploadingFileSuffix" = "%@ is sending file";
"DialogList.MultipleTypingSuffix" = "%d are typing";
"DialogList.Typing" = "typing";
"DialogList.ClearHistoryConfirmation" = "Clear History";
"DialogList.DeleteConversationConfirmation" = "Delete and Exit";
"DialogList.AwaitingEncryption" = "Waiting for %@ to get online...";
"DialogList.EncryptionRejected" = "Secret chat cancelled";
"DialogList.EncryptionProcessing" = "Exchanging encryption keys...";
"DialogList.EncryptedChatStartedOutgoing" = "%@ joined your secret chat.";
"DialogList.EncryptedChatStartedIncoming" = "%@ created a secret chat.";

// Compose
"Compose.TokenListPlaceholder" = "Whom would you like to message?";
"Compose.NewMessage" = "New Message";
"Compose.NewGroup" = "New Group";
"Compose.NewGroupTitle" = "New Group";
"Compose.NewEncryptedChat" = "New Secret Chat";
"Compose.NewEncryptedChatTitle" = "New Secret Chat";
"Compose.Create" = "Create";

// Contacts
"Contacts.TabTitle" = "Contacts";
"Contacts.Title" = "Contacts";
"Contacts.FailedToSendInvitesMessage" = "An error occurred.";
"Contacts.AccessDeniedError" = "Telegram does not have access to your contacts";
"Contacts.AccessDeniedHelpLandscape" = "Please go to your %@ Settings — Privacy — Contacts.\nThen select ON for Telegram.";
"Contacts.AccessDeniedHelpPortrait" = "Please go to your %@ Settings — Privacy — Contacts. Then select ON for Telegram.";
"Contacts.AccessDeniedHelpON" = "ON";
"Contacts.InviteToTelegram" = "Invite to Telegram";
"Contacts.InviteFriends" = "Invite Friends";
"Contacts.SelectAll" = "Select All";

// Conversation
"Conversation.InputTextPlaceholder" = "Message";
"Conversation.typing" = "typing";
"Conversation.MessageDeliveryFailed" = "Your message was not sent. Tap \"Resend\" to send this message.";
"Conversation.MessageDialogEdit" = "Edit";
"Conversation.MessageDialogRetry" = "Resend";
"Conversation.MessageDialogRetryAll" = "Resend %1$d Messages";
"Conversation.MessageDialogDelete" = "Delete";
"Conversation.LinkDialogOpen" = "Open";
"Conversation.LinkDialogCopy" = "Copy";
"Conversation.ForwardTitle" = "Forward";
"Conversation.ForwardChats" = "Chats";
"Conversation.ForwardContacts" = "Contacts";
"Conversation.StatusKickedFromGroup" = "you were removed from the group";
"Conversation.StatusLeftGroup" = "you have left the group";
"Conversation.StatusTyping" = "typing";
"Conversation.Call" = "Call";
"Conversation.Mute" = "Mute";
"ChatList.Mute" = "Mute";
"Conversation.TitleMute" = "Mute";
"Conversation.Unmute" = "Unmute";
"ChatList.Unmute" = "Unmute";
"Conversation.TitleUnmute" = "Unmute";
"Conversation.Edit" = "Edit";
"Conversation.Info" = "Info";
"Conversation.Search" = "Search";
"Conversation.Unblock" = "Unblock";
"Conversation.ClearAll" = "Delete All";
"Conversation.Location" = "Location";
"Conversation.Contact" = "Contact";
"Conversation.BlockUser" = "Block User";
"Conversation.UnblockUser" = "Unblock User";
"Conversation.UnsupportedMedia" = "This message is not supported on your version of Telegram. Update the app to view:\nhttps://telegram.org/update";
"Conversation.EncryptionWaiting" = "Waiting for %@ to get online...";
"Conversation.EncryptionProcessing" = "Exchanging encryption keys...";
"Conversation.EmptyPlaceholder" = "No messages here yet...";
"Conversation.EncryptedPlaceholderTitleIncoming" = "%@ invited you to join a secret chat.";
"Conversation.EncryptedPlaceholderTitleOutgoing" = "You have invited %@ to join a secret chat.";
"Conversation.EncryptedDescriptionTitle" = "Secret chats:";
"Conversation.EncryptedDescription1" = "Use end-to-end encryption";
"Conversation.EncryptedDescription2" = "Leave no trace on our servers";
"Conversation.EncryptedDescription3" = "Have a self-destruct timer";
"Conversation.EncryptedDescription4" = "Do not allow forwarding";
"Conversation.ContextMenuCopy" = "Copy";
"Conversation.ContextMenuDelete" = "Delete";
"Conversation.ContextMenuForward" = "Forward";
"Conversation.ContextMenuMore" = "More...";

"Conversation.StatusMembers_0" = "%@ members";
"Conversation.StatusMembers_1" = "1 member";
"Conversation.StatusMembers_2" = "2 members";
"Conversation.StatusMembers_3_10" = "%@ members";
"Conversation.StatusMembers_many" = "%@ members";
"Conversation.StatusMembers_any" = "%@ members";

"Conversation.StatusOnline_1" = "1 online";
"Conversation.StatusOnline_2" = "2 online";
"Conversation.StatusOnline_3_10" = "%@ online";
"Conversation.StatusOnline_any" = "%@ online";
"Conversation.StatusOnline_many" = "%@ online";
"Conversation.StatusOnline_0" = "%@ online";

"Conversation.UnreadMessages" = "Unread Messages";

// Notification
"Notification.RenamedChat" = "%@ renamed group";
"Notification.RenamedChannel" = "Channel renamed";
"Notification.ChangedGroupPhoto" = "%@ changed group photo";
"Notification.RemovedGroupPhoto" = "%@ removed group photo";
"Notification.JoinedChat" = "%@ joined the group";
"Notification.JoinedChannel" = "%@ joined the channel";
"Notification.Invited" = "%@ invited %@";
"Notification.InvitedMultiple" = "%@ invited %@";
"Notification.LeftChat" = "%@ left the group";
"Notification.LeftChannel" = "%@ left the channel";
"Notification.Kicked" = "%@ removed %@";
"Notification.CreatedChat" = "%@ created a group";
"Notification.CreatedChannel" = "Channel created";
"Notification.CreatedGroup" = "Group created";
"Notification.CreatedChatWithTitle" = "%@ created the group \"%@\" ";
"Notification.Joined" = "%@ joined Telegram";
"Notification.ChangedGroupName" = "%@ changed group name to \"%@\" ";
"Notification.NewAuthDetected" = "%1$@,\nWe detected a login into your account from a new device on %2$@, %3$@ at %4$@\n\nDevice: %5$@\nLocation: %6$@\n\nIf this wasn't you, you can go to Settings — Privacy and Security — Sessions and terminate that session.\n\nIf you think that somebody logged in to your account against your will, you can enable two-step verification in Privacy and Security settings.\n\nSincerely,\nThe Telegram Team";
"Notification.MessageLifetimeChanged" = "%1$@ set the self-destruct timer to %2$@";
"Notification.MessageLifetimeChangedOutgoing" = "You set the self-destruct timer to %1$@";
"Notification.MessageLifetimeRemoved" = "%1$@ disabled the self-destruct timer";
"Notification.MessageLifetimeRemovedOutgoing" = "You disabled the self-destruct timer";
"Notification.MessageLifetime2s" = "2 seconds";
"Notification.MessageLifetime5s" = "5 seconds";
"Notification.MessageLifetime1m" = "1 minute";
"Notification.MessageLifetime1h" = "1 hour";
"Notification.MessageLifetime1d" = "1 day";
"Notification.MessageLifetime1w" = "1 week";

"Notification.Exceptions.AlwaysOn" = "Always On";
"Notification.Exceptions.AlwaysOff" = "Always Off";
"Notification.Exceptions.MutedUntil" = "Muted until %@";

"Notification.Exceptions.AddException" = "Add an Exception";
"Notification.Exceptions.NewException" = "New Exception";
"Notification.Exceptions.NewException.NotificationHeader" = "NOTIFICATIONS";
"Notification.Exceptions.Sound" = "Sound: %@";



// Message
"Message.Photo" = "Photo";
"Message.Video" = "Video";
"Message.Location" = "Location";
"Message.Contact" = "Contact";
"Message.File" = "File";
"Message.Sticker" = "Sticker";
"Message.StickerText" = "Sticker %@";
"Message.Audio" = "Voice Message";
"Message.ForwardedMessage" = "Forwarded Message\nFrom: %@";
"Message.Animation" = "GIF";
"Message.Game" = "Game";

// Conversation Profile
"ConversationProfile.ErrorCreatingConversation" = "An error occurred";
"ConversationProfile.UnknownAddMemberError" = "An unexpected error has occurred. Our wizards have been notified and will fix the problem soon. Sorry.";
"ConversationProfile.UsersTooMuchError" = "Sorry, this group is full. You cannot add any more members here.";

"ConversationProfile.LeaveDeleteAndExit" = "Delete and Exit";
"Group.LeaveGroup" = "Leave Group";
"Group.DeleteGroup" = "Delete Group";

"Conversation.Megabytes" = "%.1f MB";
"Conversation.Kilobytes" = "%d KB";
"Conversation.Bytes" = "%d B";
"Conversation.ShareMyContactInfo" = "Share My Contact Info";
"Conversation.AddContact" = "Add Contact";
"Conversation.SendMessage" = "Send Message";
"Conversation.EncryptionCanceled" = "Secret chat cancelled";
"Conversation.DeleteManyMessages" = "Delete Messages";
"Conversation.SlideToCancel" = "Slide to cancel";
"Conversation.ApplyLocalization" = "Apply Localization";
"Conversation.OpenFile" = "Open File";

// Media Picker
"MediaPicker.Send" = "Send";
"SearchImages.Title" = "Albums";
"MediaPicker.CameraRoll" = "Camera Roll";
"SearchImages.NoImagesFound" = "No images found";

// User Profile
"Profile.CreateEncryptedChatError" = "An error occurred.";
"Profile.CreateEncryptedChatOutdatedError" = "Cannot create a secret chat with %@.\n%@ is using an older version of Telegram and needs to update first.";
"Profile.CreateNewContact" = "Create New Contact";
"Profile.AddToExisting" = "Add to Existing Contact";
"Profile.EncryptionKey" = "Encryption Key";
"Profile.MessageLifetimeForever" = "Off";
"Profile.MessageLifetime2s" = "2s";
"Profile.MessageLifetime5s" = "5s";
"Profile.MessageLifetime1m" = "1m";
"Profile.MessageLifetime1h" = "1h";
"Profile.MessageLifetime1d" = "1d";
"Profile.MessageLifetime1w" = "1w";
"Profile.ShareContactButton" = "Share Contact";

// User Info
"UserInfo.Title" = "Info";
"UserInfo.FirstNamePlaceholder" = "First Name";
"UserInfo.LastNamePlaceholder" = "Last Name";
"UserInfo.GenericPhoneLabel" = "mobile";
"UserInfo.SendMessage" = "Send Message";
"UserInfo.AddContact" = "Add Contact";
"UserInfo.ShareContact" = "Share Contact";
"UserInfo.StartSecretChat" = "Start Secret Chat";
"UserInfo.StartSecretChatConfirmation" = "Are you sure you want to start a secret chat with %@?";
"UserInfo.StartSecretChatStart" = "Start";
"UserInfo.DeleteContact" = "Delete Contact";
"UserInfo.CreateNewContact" = "Create New Contact";
"UserInfo.AddToExisting" = "Add to Existing";
"UserInfo.AddPhone" = "add phone";
"UserInfo.NotificationsEnabled" = "Enabled";
"UserInfo.NotificationsDisabled" = "Disabled";
"UserInfo.NotificationsEnable" = "Enable";
"UserInfo.NotificationsDisable" = "Disable";
"UserInfo.Invite" = "Invite to Telegram";

// New Contact
"NewContact.Title" = "New Contact";

// Phone Label
"PhoneLabel.Title" = "Label";

// Secret Chat
"SecretChat.Title" = "Secret Chat";

// Group Info
"GroupInfo.Title" = "Group Info";
"GroupInfo.GroupNamePlaceholder" = "Group Name";
"GroupInfo.BroadcastListNamePlaceholder" = "List Name";
"GroupInfo.SetGroupPhoto" = "Set Group Photo";
"GroupInfo.SetGroupPhotoStop" = "Stop";
"GroupInfo.SetGroupPhotoDelete" = "Delete Photo";
"GroupInfo.Notifications" = "Notifications";
"GroupInfo.Sound" = "Sound";
"GroupInfo.SetSound" = "Set Sound";
"GroupInfo.SharedMedia" = "Shared Media";
"GroupInfo.SharedMediaNone" = "None";
"GroupInfo.DeleteAndExit" = "Delete and Exit";
"GroupInfo.DeleteAndExitConfirmation" = "You will not be able to join this group again.";
"GroupInfo.ParticipantCount_1" = "1 MEMBER";
"GroupInfo.ParticipantCount_2" = "2 MEMBERS";
"GroupInfo.ParticipantCount_3_10" = "%@ MEMBERS";
"GroupInfo.ParticipantCount_any" = "%@ MEMBERS";
"GroupInfo.ParticipantCount_many" = "%@ MEMBERS";
"GroupInfo.ParticipantCount_0" = "%@ MEMBERS";
"GroupInfo.AddParticipant" = "Add Member";
"GroupInfo.AddParticipantTitle" = "Contacts";
"GroupInfo.AddParticipantConfirmation" = "Add %@ to the group?";
"GroupInfo.LeftStatus" = "You have left the group";

// Encryption Key
"EncryptionKey.Title" = "Encryption Key";
"EncryptionKey.Description" = "This image and text were derived from the encryption key for this secret chat with %1$@.\n\n If they look the same on %2$@'s device, end-to-end encryption is guaranteed.\n\nLearn more at telegram.org";

// Conversation media
"ConversationMedia.Title" = "Media";

// Preview
"Preview.DeletePhoto" = "Delete Photo";
"Preview.SaveToCameraRoll" = "Save to Camera Roll";

// Map
"Map.ChooseLocationTitle" = "Location";
"Map.Map" = "Map";
"Map.Satellite" = "Satellite";
"Map.Hybrid" = "Hybrid";
"Map.GetDirections" = "Get Directions";
"Map.OpenInGoogleMaps" = "Open in Google Maps";

// Web
"Web.Error" = "Couldn't load page";
"Web.OpenExternal" = "Open in Safari";

// Document
"Document.TargetConfirmationFormat" = "Send file ({size}) to {target}?";

// Dialog List
"DialogList.You" = "You";

// Settings
"Settings.SetProfilePhoto" = "Set Profile Photo";
"Settings.Logout" = "Log Out";
"Settings.Title" = "Settings";
"Settings.NotificationsAndSounds" = "Notifications and Sounds";
"Settings.ChatSettings" = "Data and Storage";
"Settings.BlockedUsers" = "Blocked Users";
"Settings.ChatBackground" = "Chat Background";
"Settings.Support" = "Ask a Question";
"Settings.FAQ" = "Telegram FAQ";
"Settings.FAQ_URL" = "https://telegram.org/faq#general";
"Settings.FAQ_Intro" = "Please note that Telegram Support is done by volunteers. We try to respond as quickly as possible, but it may take a while.\n\nPlease take a look at the Telegram FAQ: it has important troubleshooting tips and answers to most questions.";
"Settings.FAQ_Button" = "FAQ";
"Settings.SaveIncomingPhotos" = "Save Incoming Photos";

// Notifications and Sounds
"Notifications.Title" = "Notifications";
"Notifications.MessageNotifications" = "MESSAGE NOTIFICATIONS";
"Notifications.MessageNotificationsAlert" = "Alert";
"Notifications.MessageNotificationsPreview" = "Message Preview";
"Notifications.MessageNotificationsSound" = "Sound";
"Notifications.MessageNotificationsHelp" = "You can set custom notifications for specific users on their Info page.";
"Notifications.MessageNotificationsExceptionsHelp" = "Set custom notifications for specific users.";



"Notifications.GroupNotifications" = "GROUP NOTIFICATIONS";
"Notifications.GroupNotificationsAlert" = "Alert";
"Notifications.GroupNotificationsPreview" = "Message Preview";
"Notifications.GroupNotificationsSound" = "Sound";
"Notifications.GroupNotificationsHelp" = "You can set custom notifications for specific groups on the Group Info page.";
"Notifications.GroupNotificationsExceptionsHelp" = "Set custom notifications for specific groups.";

"Notifications.ChannelNotifications" = "CHANNEL NOTIFICATIONS";
"Notifications.ChannelNotificationsAlert" = "Alert";
"Notifications.ChannelNotificationsPreview" = "Message Preview";
"Notifications.ChannelNotificationsSound" = "Sound";
"Notifications.ChannelNotificationsHelp" = "You can set custom notifications for specific channels on the Channel Info page.";
"Notifications.ChannelNotificationsExceptionsHelp" = "Set custom notifications for specific channels.";

"Notifications.TextTone" = "Text Tone";
"Notifications.AlertTones" = "ALERT TONES";
"Notifications.ClassicTones" = "CLASSIC";

"Notifications.InAppNotifications" = "IN-APP NOTIFICATIONS";
"Notifications.InAppNotificationsSounds" = "In-App Sounds";
"Notifications.InAppNotificationsVibrate" = "In-App Vibrate";
"Notifications.InAppNotificationsPreview" = "In-App Preview";

"Notifications.Reset" = "Reset";
"Notifications.ResetAllNotifications" = "Reset All Notifications";
"Notifications.ResetAllNotificationsHelp" = "Undo all custom notification settings for all your contacts and groups.";

// Chat Settings
"ChatSettings.Title" = "Data and Storage";
"ChatSettings.Appearance" = "APPEARANCE";
"ChatSettings.TextSize" = "Text Size";
"ChatSettings.TextSizeUnits" = "pt";
"ChatSettings.AutomaticPhotoDownload" = "AUTOMATIC PHOTO DOWNLOAD";
"ChatSettings.AutomaticAudioDownload" = "AUTOMATIC AUDIO DOWNLOAD";
"ChatSettings.PrivateChats" = "Private Chats";
"ChatSettings.Groups" = "Groups";
"ChatSettings.Cache" = "Storage Usage";

// Usage
"Cache.Title" = "Storage Usage";
"Cache.ClearCache" = "Clear Cache";
"Cache.KeepMedia" = "Keep Media";
"Cache.Help" = "Photos, videos and other files from cloud chats that you have **not accessed** during this period will be removed from this device to save disk space.\n\nAll media will stay in the Telegram cloud and can be re-downloaded if you need it again.";

// Blocked Users
"BlockedUsers.Title" = "Blocked";
"BlockedUsers.SelectUserTitle" = "Block User";
"BlockedUsers.BlockUser" = "Block User...";
"BlockedUsers.BlockTitle" = "Block";
"BlockedUsers.LeavePrefix" = "Leave ";
"BlockedUsers.Info" = "Blocked users can't send you messages or add you to groups. They will not see your profile pictures, online and last seen status.";
"BlockedUsers.AddNew" = "Add New...";
"BlockedUsers.Unblock" = "Unblock";

// Wallpaper
"Wallpaper.Title" = "Chat Background";
"Wallpaper.PhotoLibrary" = "Photo Library";
"Wallpaper.Set" = "Set";
"Wallpaper.Wallpaper" = "Wallpaper";

"Notification.SecretChatMessageScreenshot" = "%@ took a screenshot!";
"Notification.SecretChatScreenshot" = "Screenshot taken!";

"BroadcastListInfo.AddRecipient" = "Add Recipient";

"Settings.LogoutConfirmationTitle" = "Log out?";
"Settings.LogoutConfirmationText" = "\nNote that you can seamlessly use Telegram on all your devices at once.\n\nRemember, logging out kills all your Secret Chats.";

"Login.PadPhoneHelp" = "\nYou can use your main mobile number to log in to Telegram on all devices.\nDon't use your iPad's SIM number here — we'll need to send you an SMS.\n\nIs this number correct?\n{number}";
"Login.PadPhoneHelpTitle" = "Your Number";

"MessageTimer.Custom" = "Custom";

"MessageTimer.Forever" = "Forever";

"MessageTimer.Seconds_1" = "%@ second";
"MessageTimer.Seconds_2" = "%@ seconds";
"MessageTimer.Seconds_3_10" = "%@ seconds";
"MessageTimer.Seconds_any" = "%@ seconds";
"MessageTimer.Seconds_many" = "%@ seconds";
"MessageTimer.Seconds_0" = "%@ seconds";
"MessageTimer.Minutes_1" = "%@ minute";
"MessageTimer.Minutes_2" = "%@ minutes";
"MessageTimer.Minutes_3_10" = "%@ minutes";
"MessageTimer.Minutes_any" = "%@ minutes";
"MessageTimer.Minutes_many" = "%@ minutes";
"MessageTimer.Minutes_0" = "%@ minutes";
"MessageTimer.Hours_1" = "%@ hour";
"MessageTimer.Hours_2" = "%@ hours";
"MessageTimer.Hours_3_10" = "%@ hours";
"MessageTimer.Hours_any" = "%@ hours";
"MessageTimer.Hours_many" = "%@ hours";
"MessageTimer.Hours_0" = "%@ hours";
"MessageTimer.Days_1" = "%@ day";
"MessageTimer.Days_2" = "%@ days";
"MessageTimer.Days_3_10" = "%@ days";
"MessageTimer.Days_any" = "%@ days";
"MessageTimer.Days_many" = "%@ days";
"MessageTimer.Days_0" = "%@ days";
"MessageTimer.Weeks_1" = "%@ week";
"MessageTimer.Weeks_2" = "%@ weeks";
"MessageTimer.Weeks_3_10" = "%@ weeks";
"MessageTimer.Weeks_any" = "%@ weeks";
"MessageTimer.Weeks_many" = "%@ weeks";
"MessageTimer.Weeks_0" = "%@ weeks";
"MessageTimer.Months_1" = "%@ month";
"MessageTimer.Months_2" = "%@ months";
"MessageTimer.Months_3_10" = "%@ months";
"MessageTimer.Months_any" = "%@ months";
"MessageTimer.Months_many" = "%@ months";
"MessageTimer.Months_0" = "%@ months";
"MessageTimer.Years_1" = "%@ year";
"MessageTimer.Years_2" = "%@ years";
"MessageTimer.Years_3_10" = "%@ years";
"MessageTimer.Years_any" = "%@ years";
"MessageTimer.Months_many" = "%@ years";

"MessageTimer.ShortSeconds_1" = "%@s";
"MessageTimer.ShortSeconds_2" = "%@s";
"MessageTimer.ShortSeconds_3_10" = "%@s";
"MessageTimer.ShortSeconds_any" = "%@s";
"MessageTimer.ShortSeconds_many" = "%@s";
"MessageTimer.ShortSeconds_0" = "%@s";
"MessageTimer.ShortMinutes_1" = "%@m";
"MessageTimer.ShortMinutes_2" = "%@m";
"MessageTimer.ShortMinutes_3_10" = "%@m";
"MessageTimer.ShortMinutes_any" = "%@m";
"MessageTimer.ShortMinutes_many" = "%@m";
"MessageTimer.ShortMinutes_0" = "%@m";
"MessageTimer.ShortHours_1" = "%@h";
"MessageTimer.ShortHours_2" = "%@h";
"MessageTimer.ShortHours_3_10" = "%@h";
"MessageTimer.ShortHours_any" = "%@h";
"MessageTimer.ShortHours_many" = "%@h";
"MessageTimer.ShortHours_0" = "%@h";
"MessageTimer.ShortDays_1" = "%@d";
"MessageTimer.ShortDays_2" = "%@d";
"MessageTimer.ShortDays_3_10" = "%@d";
"MessageTimer.ShortDays_any" = "%@d";
"MessageTimer.ShortDays_many" = "%@d";
"MessageTimer.ShortDays_0" = "%@d";
"MessageTimer.ShortWeeks_1" = "%@w";
"MessageTimer.ShortWeeks_2" = "%@w";
"MessageTimer.ShortWeeks_3_10" = "%@w";
"MessageTimer.ShortWeeks_any" = "%@w";
"MessageTimer.ShortWeeks_many" = "%@w";
"MessageTimer.ShortMonths_1" = "%@mo";
"MessageTimer.ShortMonths_any" = "%@mo";

"Activity.UploadingPhoto" = "sending photo";
"Activity.UploadingVideo" = "sending video";
"Activity.UploadingDocument" = "sending file";
"Activity.RecordingAudio" = "recording audio";
"Activity.RecordingVideoMessage" = "recording video";

"Compatibility.SecretMediaVersionTooLow" = "%@ is using an older version of Telegram, so secret photos will be shown in compatibility mode.\n\nOnce %@ updates Telegram, photos with timers for 1 minute or less will start working in 'Tap and hold to view' mode, and you will be notified whenever the other party takes a screenshot.";

"Contacts.GlobalSearch" = "Global Search";
"Profile.Username" = "username";
"Settings.Username" = "Username";
"Settings.UsernameEmpty" = "Add";

"Username.Title" = "Username";
"Username.Placeholder" = "Your Username";
"Username.Help" = "You can choose a username on **Telegram**. If you do, other people will be able to find you by this username and contact you without knowing your phone number.\n\nYou can use **a-z**, **0-9** and underscores. Minimum length is **5** characters.";
"Username.InvalidTooShort" = "A username must have at least 5 characters.";
"Username.InvalidStartsWithNumber" = "Sorry, a username can't start with a number.";
"Username.InvalidCharacters" = "Sorry, this username is invalid.";
"Username.InvalidTaken" = "Sorry, this username is already taken.";

"Username.CheckingUsername" = "Checking username...";
"Username.UsernameIsAvailable" = "%@ is available.";

"WebSearch.Images" = "Images";
"WebSearch.GIFs" = "GIFs";
"WebSearch.RecentSectionTitle" = "Recent";
"WebSearch.RecentSectionClear" = "Clear";

"Settings.PrivacySettings" = "Privacy and Security";

"UserCount_1" = "1 user";
"UserCount_2" = "2 users";
"UserCount_3_10" = "%@ users";
"UserCount_any" = "%@ users";
"UserCount_many" = "%@ users";
"UserCount_0" = "%@ users";

"PrivacySettings.Title" = "Privacy and Security";

"PrivacySettings.PrivacyTitle" = "PRIVACY";
"PrivacySettings.LastSeen" = "Last Seen";
"PrivacySettings.LastSeenTitle" = "Last Seen";
"PrivacySettings.LastSeenEverybody" = "Everybody";
"PrivacySettings.LastSeenContacts" = "My Contacts";
"PrivacySettings.LastSeenNobody" = "Nobody";

"PrivacySettings.LastSeenEverybodyMinus" = "Everybody (-%@)";
"PrivacySettings.LastSeenContactsPlus" = "My Contacts (+%@)";
"PrivacySettings.LastSeenContactsMinus" = "My Contacts (-%@)";
"PrivacySettings.LastSeenContactsMinusPlus" = "My Contacts (-%@, +%@)";
"PrivacySettings.LastSeenNobodyPlus" = "Nobody (+%@)";

"PrivacySettings.SecurityTitle" = "SECURITY";

"PrivacySettings.DeleteAccountTitle" = "DELETE MY ACCOUNT";
"PrivacySettings.DeleteAccountIfAwayFor" = "If Away For";
"PrivacySettings.DeleteAccountHelp" = "If you do not log in at least once within this period, your account will be deleted along with all groups, messages and contacts.";

"PrivacyLastSeenSettings.Title" = "Last Seen";
"PrivacyLastSeenSettings.CustomHelp" = "Important: you won't be able to see Last Seen times for people with whom you don't share your Last Seen time. Approximate last seen will be shown instead (recently, within a week, within a month).";
"PrivacyLastSeenSettings.AlwaysShareWith" = "Always Share With";
"PrivacyLastSeenSettings.NeverShareWith" = "Never Share With";
"PrivacyLastSeenSettings.CustomShareSettingsHelp" = "These settings will override the values above.";

"PrivacyLastSeenSettings.CustomShareSettings.Delete" = "Delete";
"PrivacyLastSeenSettings.AlwaysShareWith.Title" = "Always Share";
"PrivacyLastSeenSettings.AlwaysShareWith.Placeholder" = "Always share with users...";
"PrivacyLastSeenSettings.NeverShareWith.Title" = "Never Share";
"PrivacyLastSeenSettings.NeverShareWith.Placeholder" = "Never share with users...";
"PrivacyLastSeenSettings.EmpryUsersPlaceholder" = "Add Users";
"PrivacyLastSeenSettings.AddUsers_1" = "Add 1 user to this list?";
"PrivacyLastSeenSettings.AddUsers_2" = "Add 2 users to this list?";
"PrivacyLastSeenSettings.AddUsers_3_10" = "Add %@ users to this list?";
"PrivacyLastSeenSettings.AddUsers_any" = "Add %@ users to this list?";
"PrivacyLastSeenSettings.AddUsers_many" = "Add %@ users to this list?";
"PrivacyLastSeenSettings.AddUsers_0" = "Add %@ users to this list?";

// Photo Editor
"PhotoEditor.DiscardChanges" = "Discard Changes";

"PhotoEditor.Original" = "Original";

"PhotoEditor.CropReset" = "RESET";
"PhotoEditor.CropAuto" = "AUTO";
"PhotoEditor.CropAspectRatioOriginal" = "Original";
"PhotoEditor.CropAspectRatioSquare" = "Square";

"PhotoEditor.EnhanceTool" = "Enhance";
"PhotoEditor.ExposureTool" = "Brightness";
"PhotoEditor.ContrastTool" = "Contrast";
"PhotoEditor.WarmthTool" = "Warmth";
"PhotoEditor.SaturationTool" = "Saturation";
"PhotoEditor.HighlightsTool" = "Highlights";
"PhotoEditor.ShadowsTool" = "Shadows";
"PhotoEditor.VignetteTool" = "Vignette";
"PhotoEditor.GrainTool" = "Grain";
"PhotoEditor.SharpenTool" = "Sharpen";

"PhotoEditor.BlurToolOff" = "Off";
"PhotoEditor.BlurToolRadial" = "Radial";
"PhotoEditor.BlurToolLinear" = "Linear";

"PhotoEditor.Set" = "Set";
"PhotoEditor.Skip" = "Skip";

// Camera
"Camera.PhotoMode" = "PHOTO";
"Camera.VideoMode" = "VIDEO";
"Camera.SquareMode" = "SQUARE";
"Camera.FlashOff" = "Off";
"Camera.FlashOn" = "On";
"Camera.FlashAuto" = "Auto";
"Camera.Retake" = "Retake";

"Settings.PhoneNumber" = "Change Number";

"PhoneNumberHelp.Help" = "You can change your Telegram number here. Your account and all your cloud data — messages, media, contacts, etc. will be moved to the new number.\n\n**Important:** all your Telegram contacts will get your **new number** added to their address book, provided they had your old number and you haven't blocked them in Telegram.";
"PhoneNumberHelp.Alert" = "All your Telegram contacts will get your new number added to their address book, provided they had your old number and you haven't blocked them in Telegram.";
"PhoneNumberHelp.ChangeNumber" = "Change Number";

"ChangePhoneNumberNumber.Title" = "Change Number";
"ChangePhoneNumberNumber.NewNumber" = "NEW NUMBER";
"ChangePhoneNumberNumber.Help" = "We will send an SMS with a confirmation code to your new number.";
"ChangePhoneNumberNumber.NumberPlaceholder" = "Enter your new number";

"ChangePhoneNumberCode.Code" = "YOUR CODE";
"ChangePhoneNumberCode.CodePlaceholder" = "Code";
"ChangePhoneNumberCode.Help" = "We have sent you an SMS with the code";
"ChangePhoneNumberCode.CallTimer" = "Telegram will call you in %@";
"ChangePhoneNumberCode.RequestingACall" = "Requesting a call from Telegram...";
"ChangePhoneNumberCode.Called" = "Telegram dialed your number";

"LoginPassword.Title" = "Your Password";
"LoginPassword.PasswordPlaceholder" = "Password";
"LoginPassword.InvalidPasswordError" = "Invalid password. Please try again.";
"LoginPassword.FloodError" = "Limit exceeded. Please try again later.";
"LoginPassword.ForgotPassword" = "Forgot password?";
"LoginPassword.PasswordHelp" = "Two-Step verification enabled. Your account is protected with an additional password.";
"LoginPassword.ResetAccount" = "Reset Account";

"QuickSend.Photos_1" = "Send 1 Photo";
"QuickSend.Photos_2" = "Send 2 Photos";
"QuickSend.Photos_3_10" = "Send %@ Photos";
"QuickSend.Photos_any" = "Send %@ Photos";
"QuickSend.Photos_many" = "Send %@ Photos";
"QuickSend.Photos_0" = "Send %@ Photos";

"Share.Title" = "Share";
"Forward.ConfirmMultipleFiles_1" = "Send 1 file to {target}?";
"Forward.ConfirmMultipleFiles_2" = "Send 2 files to {target}?";
"Forward.ConfirmMultipleFiles_3_10" = "Send %@ files to {target}?";
"Forward.ConfirmMultipleFiles_any" = "Send %@ files to {target}?";
"Forward.ConfirmMultipleFiles_many" = "Send %@ files to {target}?";
"Forward.ConfirmMultipleFiles_0" = "Send %@ files to {target}?";

"Notification.Reply" = "Reply";
"Notification.Mute1h" = "Mute for 1 hour";
"Notification.Mute1hMin" = "Mute for 1h";
"Conversation.ContextMenuShare" = "Share";
"Conversation.ContextMenuLookUp" = "Look Up";

"SharedMedia.TitleAll" = "Shared Media";

"SharedMedia.Photo_1" = "1 photo";
"SharedMedia.Photo_2" = "2 photos";
"SharedMedia.Photo_3_10" = "%@ photos";
"SharedMedia.Photo_any" = "%@ photos";
"SharedMedia.Photo_many" = "%@ photos";
"SharedMedia.Photo_0" = "%@ photos";

"SharedMedia.Video_1" = "1 video";
"SharedMedia.Video_2" = "2 videos";
"SharedMedia.Video_3_10" = "%@ videos";
"SharedMedia.Video_any" = "%@ videos";
"SharedMedia.Video_many" = "%@ videos";
"SharedMedia.Video_0" = "%@ videos";

"SharedMedia.File_1" = "1 file";
"SharedMedia.File_2" = "2 files";
"SharedMedia.File_3_10" = "%@ files";
"SharedMedia.File_any" = "%@ files";
"SharedMedia.File_many" = "%@ files";
"SharedMedia.File_0" = "%@ files";

"SharedMedia.Generic_1" = "1 media file";
"SharedMedia.Generic_2" = "2 media files";
"SharedMedia.Generic_3_10" = "%@ media files";
"SharedMedia.Generic_any" = "%@ media files";
"SharedMedia.Generic_many" = "%@ media files";
"SharedMedia.Generic_0" = "%@ media files";

"FileSize.B" = "%@ B";
"FileSize.KB" = "%@ KB";
"FileSize.MB" = "%@ MB";
"FileSize.GB" = "%@ GB";

"DownloadingStatus" = "Downloading %@ of %@";

"Time.MonthOfYear_m1" = "January %@";
"Time.MonthOfYear_m2" = "February %@";
"Time.MonthOfYear_m3" = "March %@";
"Time.MonthOfYear_m4" = "April %@";
"Time.MonthOfYear_m5" = "May %@";
"Time.MonthOfYear_m6" = "June %@";
"Time.MonthOfYear_m7" = "July %@";
"Time.MonthOfYear_m8" = "August %@";
"Time.MonthOfYear_m9" = "September %@";
"Time.MonthOfYear_m10" = "October %@";
"Time.MonthOfYear_m11" = "November %@";
"Time.MonthOfYear_m12" = "December %@";

"Time.PreciseDate_m1" = "Jan %1$@, %2$@ at %3$@";
"Time.PreciseDate_m2" = "Feb %1$@, %2$@ at %3$@";
"Time.PreciseDate_m3" = "Mar %1$@, %2$@ at %3$@";
"Time.PreciseDate_m4" = "Apr %1$@, %2$@ at %3$@";
"Time.PreciseDate_m5" = "May %1$@, %2$@ at %3$@";
"Time.PreciseDate_m6" = "Jun %1$@, %2$@ at %3$@";
"Time.PreciseDate_m7" = "Jul %1$@, %2$@ at %3$@";
"Time.PreciseDate_m8" = "Aug %1$@, %2$@ at %3$@";
"Time.PreciseDate_m9" = "Sep %1$@, %2$@ at %3$@";
"Time.PreciseDate_m10" = "Oct %1$@, %2$@ at %3$@";
"Time.PreciseDate_m11" = "Nov %1$@, %2$@ at %3$@";
"Time.PreciseDate_m12" = "Dec %1$@, %2$@ at %3$@";

"Time.MediumDate" = "%1$@ at %2$@";

"MuteFor.Hours_1" = "Mute for 1 hour";
"MuteFor.Hours_2" = "Mute for 2 hours";
"MuteFor.Hours_3_10" = "Mute for %@ hours";
"MuteFor.Hours_any" = "Mute for %@ hours";
"MuteFor.Hours_many" = "Mute for %@ hours";
"MuteFor.Hours_0" = "Mute for %@ hours";

"MuteFor.Days_1" = "Mute for 1 day";
"MuteFor.Days_2" = "Mute for 2 days";
"MuteFor.Days_3_10" = "Mute for %@ days";
"MuteFor.Days_any" = "Mute for %@ days";
"MuteFor.Days_many" = "Mute for %@ days";
"MuteFor.Days_0" = "Mute for %@ days";

"MuteExpires.Minutes_1" = "in 1 minute";
"MuteExpires.Minutes_2" = "in 2 minutes";
"MuteExpires.Minutes_3_10" = "in %@ minutes";
"MuteExpires.Minutes_any" = "in %@ minutes";
"MuteExpires.Minutes_many" = "in %@ minutes";
"MuteExpires.Minutes_0" = "in %@ minutes";

"MuteExpires.Hours_1" = "in 1 hour";
"MuteExpires.Hours_2" = "in 2 hours";
"MuteExpires.Hours_3_10" = "in %@ hours";
"MuteExpires.Hours_any" = "in %@ hours";
"MuteExpires.Hours_many" = "in %@ hours";
"MuteExpires.Hours_0" = "in %@ hours";

"MuteExpires.Days_1" = "in 1 day";
"MuteExpires.Days_2" = "in 2 days";
"MuteExpires.Days_3_10" = "in %@ days";
"MuteExpires.Days_any" = "in %@ days";
"MuteExpires.Days_many" = "in %@ days";
"MuteExpires.Days_0" = "in %@ days";

"SharedMedia.EmptyTitle" = "No media files yet";
"SharedMedia.EmptyText" = "Share photos and videos in this chat\n — or this paperclip stays unhappy.";
"SharedMedia.EmptyFilesText" = "You can send and receive\nfiles of any type up to 1.5 GB each\nand access them anywhere.";

"ShareFileTip.Title" = "Sharing Files";
"ShareFileTip.Text" = "You can share **uncompressed** media files from your Camera Roll here.\n\nTo share files of any other type, open them on your %@ (e.g. in your browser), tap **Open in...** or the action button and choose Telegram.";
"ShareFileTip.CloseTip" = "Close Tip";

"DialogList.SearchSectionDialogs" = "Chats and Contacts";
"DialogList.SearchSectionChats" = "Chats";
"DialogList.SearchSectionGlobal" = "Global Search";
"DialogList.SearchSectionMessages" = "Messages";

"Username.LinkHint" = "This link opens a chat with you in Telegram:[\nhttps://t.me/%@]";
"Username.LinkCopied" = "Copied link to clipboard";

"SharedMedia.DeleteItemsConfirmation_1" = "Delete media file?";
"SharedMedia.DeleteItemsConfirmation_2" = "Delete 2 media files?";
"SharedMedia.DeleteItemsConfirmation_3_10" = "Delete %@ media files?";
"SharedMedia.DeleteItemsConfirmation_any" = "Delete %@ media files?";
"SharedMedia.DeleteItemsConfirmation_many" = "Delete %@ media files?";
"SharedMedia.DeleteItemsConfirmation_0" = "Delete %@ media files?";

"PrivacySettings.Passcode" = "Passcode Lock";
"PasscodeSettings.Title" = "Passcode Lock";
"PasscodeSettings.TurnPasscodeOn" = "Turn Passcode On";
"PasscodeSettings.TurnPasscodeOff" = "Turn Passcode Off";
"PasscodeSettings.ChangePasscode" = "Change Passcode";
"PasscodeSettings.Help" = "When you set up an additional passcode, a lock icon will appear on the chats page. Tap it to lock and unlock the app.\n\nNote: if you forget the passcode, you'll need to delete and reinstall the app. All secret chats will be lost.";
"PasscodeSettings.UnlockWithTouchId" = "Unlock with Touch ID";
"PasscodeSettings.SimplePasscode" = "Simple Passcode";
"PasscodeSettings.SimplePasscodeHelp" = "A simple passcode is a 4 digit number.";
"PasscodeSettings.EncryptData" = "Encrypt Local Database";
"PasscodeSettings.EncryptDataHelp" = "Experimental feature, use with caution. Encrypt your local Telegram data, using a derivative of your passcode as the key.";

"EnterPasscode.EnterTitle" = "Enter your Telegram Passcode";
"EnterPasscode.ChangeTitle" = "Change Passcode";
"EnterPasscode.EnterPasscode" = "Enter your Telegram Passcode";
"EnterPasscode.EnterNewPasscodeNew" = "Enter a passcode";
"EnterPasscode.EnterNewPasscodeChange" = "Enter your new passcode";
"EnterPasscode.RepeatNewPasscode" = "Re-enter your new passcode";
"EnterPasscode.EnterCurrentPasscode" = "Enter your current passcode";
"EnterPasscode.TouchId" = "Unlock Telegram";

"DialogList.PasscodeLockHelp" = "Tap to lock Telegram";

"PasscodeSettings.AutoLock" = "Auto-Lock";
"PasscodeSettings.AutoLock.Disabled" = "Disabled";
"PasscodeSettings.AutoLock.IfAwayFor_1minute" = "If away for 1 min";
"PasscodeSettings.AutoLock.IfAwayFor_5minutes" = "If away for 5 min";
"PasscodeSettings.AutoLock.IfAwayFor_1hour" = "If away for 1 hour";
"PasscodeSettings.AutoLock.IfAwayFor_5hours" = "If away for 5 hours";

"PasscodeSettings.FailedAttempts_1" = "1 Failed Passcode Attempt";
"PasscodeSettings.FailedAttempts_2" = "2 Failed Passcode Attempts";
"PasscodeSettings.FailedAttempts_3_10" = "%@ Failed Passcode Attempts";
"PasscodeSettings.FailedAttempts_any" = "%@ Failed Passcode Attempt";
"PasscodeSettings.FailedAttempts_many" = "%@ Failed Passcode Attempts";
"PasscodeSettings.FailedAttempts_0" = "%@ Failed Passcode Attempts";
"PasscodeSettings.TryAgainIn1Minute" = "Try again in 1 minute";

"AccessDenied.Title" = "Please Allow Access";

"AccessDenied.Contacts" = "Telegram messaging is based on your existing contact list.\n\nPlease go to Settings > Privacy > Contacts and set Telegram to ON.";

"AccessDenied.VoiceMicrophone" = "Telegram needs access to your microphone to send voice messages.\n\nPlease go to Settings > Privacy > Microphone and set Telegram to ON.";

"AccessDenied.VideoMicrophone" = "Telegram needs access to your microphone to record sound in videos recording.\n\nPlease go to Settings > Privacy > Microphone and set Telegram to ON.";

"AccessDenied.MicrophoneRestricted" = "Microphone access is restricted for Telegram.\n\nPlease go to Settings > General > Restrictions > Microphone and set Telegram to ON.";


"AccessDenied.Camera" = "Telegram needs access to your camera to take photos and videos.\n\nPlease go to Settings > Privacy > Camera and set Telegram to ON.";

"AccessDenied.CameraRestricted" = "Camera access is restricted for Telegram.\n\nPlease go to Settings > General > Restrictions > Camera and set Telegram to ON.";

"AccessDenied.CameraDisabled" = "Camera access is globally restricted on your phone.\n\nPlease go to Settings > General > Restrictions and set Camera to ON";

"AccessDenied.PhotosAndVideos" = "Telegram needs access to your photo library to send photos and videos.\n\nPlease go to Settings > Privacy > Photos and set Telegram to ON.";

"AccessDenied.SaveMedia" = "Telegram needs access to your photo library to save photos and videos.\n\nPlease go to Settings > Privacy > Photos and set Telegram to ON.";

"AccessDenied.PhotosRestricted" = "Photo access is restricted for Telegram.\n\nPlease go to Settings > General > Restrictions > Photos and set Telegram to ON.";

"AccessDenied.LocationDenied" = "Telegram needs access to your location so that you can share it with your contacts.\n\nPlease go to Settings > Privacy > Location Services and set Telegram to ON.";

"AccessDenied.LocationDisabled" = "Telegram needs access to your location so that you can share it with your contacts.\n\nPlease go to Settings > Privacy > Location Services and set it to ON.";

"AccessDenied.LocationTracking" = "Telegram needs access to your location to show you on the map.\n\nPlease go to Settings > Privacy > Location Services and set it to ON.";

"AccessDenied.Settings" = "Settings";

"WebSearch.RecentClearConfirmation" = "Are you sure you want to clear recent images?";

"FeatureDisabled.Oops" = "Oops";

"Conversation.ContextMenuReply" = "Reply";

"ForwardedMessages_1" = "Forwarded message";
"ForwardedMessages_2" = "2 forwarded messages";
"ForwardedMessages_3_10" = "%@ forwarded messages";
"ForwardedMessages_any" = "%@ forwarded messages";
"ForwardedMessages_many" = "%@ forwarded messages";
"ForwardedMessages_0" = "%@ forwarded messages";

"ForwardedFiles_1" = "Forwarded file";
"ForwardedFiles_2" = "2 forwarded files";
"ForwardedFiles_3_10" = "%@ forwarded files";
"ForwardedFiles_any" = "%@ forwarded files";
"ForwardedFiles_many" = "%@ forwarded files";
"ForwardedFiles_0" = "%@ forwarded files";

"ForwardedStickers_1" = "Forwarded sticker";
"ForwardedStickers_2" = "2 forwarded stickers";
"ForwardedStickers_3_10" = "%@ forwarded stickers";
"ForwardedStickers_any" = "%@ forwarded stickers";
"ForwardedStickers_many" = "%@ forwarded stickers";
"ForwardedStickers_0" = "%@ forwarded stickers";

"ForwardedPhotos_1" = "Forwarded photo";
"ForwardedPhotos_2" = "2 forwarded photos";
"ForwardedPhotos_3_10" = "%@ forwarded photos";
"ForwardedPhotos_any" = "%@ forwarded photos";
"ForwardedPhotos_many" = "%@ forwarded photos";
"ForwardedPhotos_0" = "%@ forwarded photos";

"ForwardedVideos_1" = "Forwarded video";
"ForwardedVideos_2" = "2 forwarded videos";
"ForwardedVideos_3_10" = "%@ forwarded videos";
"ForwardedVideos_any" = "%@ forwarded videos";
"ForwardedVideos_many" = "%@ forwarded videos";
"ForwardedVideos_0" = "%@ forwarded videos";

"ForwardedAudios_1" = "Forwarded audio";
"ForwardedAudios_2" = "2 forwarded audios";
"ForwardedAudios_3_10" = "%@ forwarded audios";
"ForwardedAudios_any" = "%@ forwarded audios";
"ForwardedAudios_many" = "%@ forwarded audios";
"ForwardedAudios_0" = "%@ forwarded audios";

"ForwardedLocations_1" = "Forwarded location";
"ForwardedLocations_2" = "2 forwarded locations";
"ForwardedLocations_3_10" = "%@ forwarded locations";
"ForwardedLocations_any" = "%@ forwarded locations";
"ForwardedLocations_many" = "%@ forwarded locations";
"ForwardedLocations_0" = "%@ forwarded locations";

"ForwardedGifs_1" = "Forwarded GIF";
"ForwardedGifs_2" = "2 forwarded GIFs";
"ForwardedGifs_3_10" = "%@ forwarded GIFs";
"ForwardedGifs_any" = "%@ forwarded GIFs";
"ForwardedGifs_many" = "%@ forwarded GIFs";
"ForwardedGifs_0" = "%@ forwarded GIFs";

"ForwardedContacts_1" = "Forwarded contact";
"ForwardedContacts_2" = "2 forwarded contacts";
"ForwardedContacts_3_10" = "%@ forwarded contacts";
"ForwardedContacts_any" = "%@ forwarded contacts";
"ForwardedContacts_many" = "%@ forwarded contacts";
"ForwardedContacts_0" = "%@ forwarded contacts";

"ForwardedAuthors2" = "%@, %@";

"PrivacySettings.TwoStepAuth" = "Two-Step Verification";
"TwoStepAuth.Title" = "Two-Step Verification";
"TwoStepAuth.SetPassword" = "Set Additional Password";
"TwoStepAuth.SetPasswordHelp" = "You can set a password that will be required when you log in on a new device in addition to the code you get in the SMS.";
"TwoStepAuth.SetupPasswordTitle" = "Your Password";

"TwoStepAuth.SetupHintTitle" = "Password Hint";
"TwoStepAuth.SetupHint" = "Please create a hint for your password:";

"TwoStepAuth.ChangePassword" = "Change Password";
"TwoStepAuth.RemovePassword" = "Turn Password Off";
"TwoStepAuth.SetupEmail" = "Set Recovery E-Mail";
"TwoStepAuth.ChangeEmail" = "Change Recovery E-Mail";
"TwoStepAuth.PendingEmailHelp" = "Your recovery e-mail %@ is not yet active and pending confirmation.";
"TwoStepAuth.GenericHelp" = "You have enabled Two-Step verification.\nYou'll need the password you set up here to log in to your Telegram account.";

"TwoStepAuth.ConfirmationTitle" = "Two-Step Verification";
"TwoStepAuth.ConfirmationText" = "Please check your e-mail and click on the validation link to complete Two-Step Verification setup. Be sure to check the spam folder as well.";
"TwoStepAuth.ConfirmationAbort" = "Abort Two-Step Verification Setup";

"TwoStepAuth.SetupPasswordEnterPasswordNew" = "Enter a password:";
"TwoStepAuth.SetupPasswordEnterPasswordChange" = "Please enter your new password:";
"TwoStepAuth.SetupPasswordConfirmPassword" = "Please re-enter your password:";
"TwoStepAuth.SetupPasswordConfirmFailed" = "Passwords don't match. Please try again.";

"TwoStepAuth.EnterPasswordTitle" = "Password";
"TwoStepAuth.EnterPasswordPassword" = "Password";
"TwoStepAuth.EnterPasswordHint" = "Hint: %@";
"TwoStepAuth.EnterPasswordHelp" = "You have enabled Two-Step Verification, so your account is protected with an additional password.";
"TwoStepAuth.EnterPasswordInvalid" = "Invalid password. Please try again.";
"TwoStepAuth.EnterPasswordForgot" = "Forgot password?";

"TwoStepAuth.EmailTitle" = "Recovery E-Mail";
"TwoStepAuth.EmailSkip" = "Skip";
"TwoStepAuth.EmailSkipAlert" = "No, seriously.\n\nIf you forget your password, you will lose access to your Telegram account. There will be no way to restore it.";
"TwoStepAuth.Email" = "E-Mail";
"TwoStepAuth.EmailPlaceholder" = "Your E-Mail";
"TwoStepAuth.EmailHelp" = "Please add your valid e-mail. It is the only way to recover a forgotten password.";
"TwoStepAuth.EmailInvalid" = "Invalid e-mail address. Please try again.";
"TwoStepAuth.EmailSent" = "We have sent you an e-mail to confirm your address.";
"TwoStepAuth.PasswordSet" = "Your password for Two-Step Verification is now active.";
"TwoStepAuth.PasswordRemoveConfirmation" = "Are you sure you want to disable your password?";
"TwoStepAuth.EmailCodeExpired" = "This confirmation code has expired. Please try again.";

"TwoStepAuth.RecoveryUnavailable" = "Since you haven't provided a recovery e-mail when setting up your password, your remaining options are either to remember your password or to reset your account.";
"TwoStepAuth.RecoveryFailed" = "Your remaining options are either to remember your password or to reset your account.";
"TwoStepAuth.ResetAccountHelp" = "You will lose all your chats and messages, along with any media and files you've shared, if you proceed with resetting your account.";
"TwoStepAuth.ResetAccountConfirmation" = "You will lose all your chats and messages, along with any media and files you've shared, if you proceed with resetting your account.";

"TwoStepAuth.RecoveryTitle" = "E-Mail Code";
"TwoStepAuth.RecoveryCode" = "Code";
"TwoStepAuth.RecoveryCodeHelp" = "Please check your e-mail and enter the 6-digit code we've sent there to deactivate your cloud password.";
"TwoStepAuth.RecoveryCodeInvalid" = "Invalid code. Please try again.";
"TwoStepAuth.RecoveryCodeExpired" = "We have sent you a new 6-digit code.";
"TwoStepAuth.RecoveryEmailUnavailable" = "Having trouble accessing your e-mail %@?";

"TwoStepAuth.FloodError" = "Limit exceeded. Please try again later.";

"Conversation.FilePhotoOrVideo" = "Photo or Video";
"Conversation.FileICloudDrive" = "iCloud Drive";
"Conversation.FileDropbox" = "Dropbox";

"Conversation.FileOpenIn" = "Open in...";
"Conversation.FileHowToText" = "To share files of any type, open them on your %@ (e.g. in your browser), tap **Open in...** or the action button and choose Telegram.";

"Map.LocationTitle" = "Location";
"Map.OpenInMaps" = "Open in Maps";
"Map.OpenInHereMaps" = "Open in HERE Maps";
"Map.OpenInYandexMaps" = "Open in Yandex Maps";
"Map.OpenInYandexNavigator" = "Open in Yandex Navigator";
"Map.OpenIn" = "Open In";

"Map.SendThisLocation" = "Send This Location";
"Map.SendMyCurrentLocation" = "Send My Current Location";
"Map.Locating" = "Locating...";
"Map.ChooseAPlace" = "Or choose a place";
"Map.AccurateTo" = "Accurate to %@";
"Map.Search" = "Search places nearby";
"Map.ShowPlaces" = "Show places";
"Map.LoadError" = "An error occurred. Please try again.";
"Map.LocatingError" = "Failed to locate";
"Map.Unknown" = "Unknown location";

"Map.DistanceAway" = "%@ away";
"Map.ETAMinutes_0" = "%@ min";
"Map.ETAMinutes_1" = "%@ min";
"Map.ETAMinutes_2" = "%@ min";
"Map.ETAMinutes_3_10" = "%@ min";
"Map.ETAMinutes_any" = "%@ min";
"Map.ETAMinutes_many" = "%@ min";
"Map.ETAMinutes_0" = "%@ min";
"Map.ETAHours_1" = "%@ h";
"Map.ETAHours_2" = "%@ h";
"Map.ETAHours_3_10" = "%@ h";
"Map.ETAHours_any" = "%@ h";
"Map.ETAHours_many" = "%@ h";

"ChangePhone.ErrorOccupied" = "The number %@ is already connected to a Telegram account. Please delete that account before migrating to the new number.";

"AccessDenied.LocationTracking" = "Telegram needs access to your location to show you on the map.\n\nPlease go to Settings > Privacy > Location Services and set it to ON.";

"PrivacySettings.AuthSessions" = "Active Sessions";
"AuthSessions.Title" = "Active Sessions";
"AuthSessions.CurrentSession" = "CURRENT SESSION";
"AuthSessions.TerminateOtherSessions" = "Terminate all other sessions";
"AuthSessions.TerminateOtherSessionsHelp" = "Logs out all devices except for this one.";
"AuthSessions.TerminateSession" = "Terminate session";
"AuthSessions.OtherSessions" = "ACTIVE SESSIONS";
"AuthSessions.EmptyTitle" = "No other sessions";
"AuthSessions.EmptyText" = "You can log in to Telegram from other mobile, tablet and desktop devices, using the same phone number. All your data will be instantly synchronized.";
"AuthSessions.AppUnofficial" = "(ID: %@)";

"WebPreview.GettingLinkInfo" = "Getting Link Info...";

"Preview.OpenInInstagram" = "Open in Instagram";

"MediaPicker.AddCaption" = "Add a caption...";

"GroupInfo.InviteByLink" = "Invite to Group via Link";

"GroupInfo.InviteLink.Title" = "Invite Link";
"GroupInfo.InviteLink.LinkSection" = "LINK";
"GroupInfo.InviteLink.Help" = "Anyone who has Telegram installed will be able to join your group by following this link.";
"GroupInfo.InviteLink.CopyLink" = "Copy Link";
"GroupInfo.InviteLink.RevokeLink" = "Revoke Link";
"GroupInfo.InviteLink.ShareLink" = "Share Link";
"GroupInfo.InviteLink.RevokeAlert.Text" = "Are you sure you want to revoke this link? Once you do, no one will be able to join the group using it.";
"GroupInfo.InviteLink.RevokeAlert.Revoke" = "Revoke";
"GroupInfo.InviteLink.RevokeAlert.Success" = "The previous invite link is now inactive. A new invite link has just been generated.";
"GroupInfo.InviteLink.CopyAlert.Success" = "Link copied to clipboard.";

"UserInfo.ShareMyContactInfo" = "Share My Contact Info";

"GroupInfo.InvitationLinkAcceptChannel" = "Do you want to join the channel \"%@\"?";
"GroupInfo.InvitationLinkDoesNotExist" = "Sorry, this group does not seem to exist.";
"GroupInfo.InvitationLinkGroupFull" = "Sorry, this group is already full.";

"Core.ServiceUserStatus" = "Service Notifications";

"Notification.JoinedGroupByLink" = "%@ joined the group via invite link";

"ChatSettings.Other" = "OTHER";
"ChatSettings.Stickers" = "Stickers";

"StickerPacksSettings.Title" = "Stickers";
"StickerPacksSettings.ShowStickersButton" = "Show Stickers Tab";
"StickerPacksSettings.ShowStickersButtonHelp" = "A sticker icon will appear in the input field.";

"StickerPacksSettings.StickerPacksSection" = "STICKER SETS";
"StickerPacksSettings.ManagingHelp" = "Artists are welcome to add their own sticker sets using our @stickers bot.\n\nTap on a sticker to view and add the whole set.";

"StickerPack.BuiltinPackName" = "Great Minds";
"StickerPack.StickerCount_1" = "1 sticker";
"StickerPack.StickerCount_2" = "2 stickers";
"StickerPack.StickerCount_3_10" = "%@ stickers";
"StickerPack.StickerCount_any" = "%@ stickers";
"StickerPack.StickerCount_many" = "%@ stickers";
"StickerPack.StickerCount_0" = "%@ stickers";

"StickerPack.AddStickerCount_1" = "Add 1 Sticker";
"StickerPack.AddStickerCount_2" = "Add 2 Stickers";
"StickerPack.AddStickerCount_3_10" = "Add %@ Stickers";
"StickerPack.AddStickerCount_any" = "Add %@ Stickers";
"StickerPack.AddStickerCount_many" = "Add %@ Stickers";
"StickerPack.AddStickerCount_0" = "Add %@ Stickers";

"Conversation.ContextMenuStickerPackAdd" = "Add Stickers";
"Conversation.ContextMenuStickerPackInfo" = "Info";

"MediaPicker.Nof" = "%@ of";

"UserInfo.ShareBot" = "Share";
"UserInfo.InviteBotToGroup" = "Add To Group";
"Profile.BotInfo" = "about";

"Target.SelectGroup" = "Choose Group";
"Target.InviteToGroupConfirmation" = "Add the bot to \"%@\"?";
"Target.InviteToGroupErrorAlreadyInvited" = "The bot is already a member of the group.";
"Bot.GenericBotStatus" = "bot";
"Bot.GenericSupportStatus" = "support";
"Bot.DescriptionTitle" = "What can this bot do?";
"Bot.GroupStatusReadsHistory" = "has access to messages";
"Bot.GroupStatusDoesNotReadHistory" = "has no access to messages";
"Bot.Start" = "Start";
"UserInfo.BotSettings" = "Settings";
"UserInfo.BotHelp" = "Help";

"Contacts.SearchLabel" = "Search for contacts or usernames";
"ChatSearch.SearchPlaceholder" = "Search";

"WatchRemote.NotificationText" = "Open this notification on your phone to view the message from your Apple Watch";
"WatchRemote.AlertTitle" = "Message from your Apple Watch";
"WatchRemote.AlertText" = "Open the message here?";
"WatchRemote.AlertOpen" = "Open";

"Conversation.SearchPlaceholder" = "Search this chat";
"Conversation.SearchNoResults" = "No Results";

"GroupInfo.AddUserLeftError" = "Sorry, if a person left a group, only a mutual contact can bring them back (they need to have your phone number, and you need theirs).";

"DialogList.SearchSectionRecent" = "Recent";

"DialogList.DeleteBotConfirmation" = "Delete";
"DialogList.DeleteBotConversationConfirmation" = "Delete and Stop";
"Bot.Stop" = "Stop Bot";
"Bot.Unblock" = "Restart Bot";

"Login.PhoneNumberHelp" = "Help";
"Login.EmailPhoneSubject" = "Invalid number %@";
"Login.EmailPhoneBody" = "I'm trying to use my mobile phone number: %@\nBut Telegram says it's invalid. Please help.\nAdditional Info: %@, %@.";

"SharedMedia.TitleLink" = "Shared Links";
"SharedMedia.EmptyLinksText" = "All links shared in this chat will appear here.";

"SharedMedia.Link_1" = "1 link";
"SharedMedia.Link_2" = "2 links";
"SharedMedia.Link_3_10" = "%@ links";
"SharedMedia.Link_any" = "%@ links";
"SharedMedia.Link_many" = "%@ links";
"SharedMedia.Link_0" = "%@ links";

"Compose.NewChannel" = "New Channel";
"GroupInfo.ChannelListNamePlaceholder" = "Channel Name";

"Channel.MessagePhotoUpdated" = "Channel photo updated";
"Channel.MessagePhotoRemoved" = "Channel photo removed";
"Channel.MessageTitleUpdated" = "Channel renamed to \"%@\" ";
"Channel.TitleInfo" = "Channel Info";

"Channel.UpdatePhotoItem" = "Set Channel Photo";

"Channel.LinkItem" = "share link";
"Channel.Edit.AboutItem" = "Description";
"Channel.Edit.LinkItem" = "Link";

"Channel.Username.Title" = "Link";
"Channel.Username.Help" = "You can choose a channel name on **Telegram**. If you do, other people will be able to find your channel by this name.\n\nYou can use **a-z**, **0-9** and underscores. Minimum length is **5** characters.";
"Channel.Username.LinkHint" = "This link opens your channel in Telegram:[\nhttps://t.me/%@]";
"Channel.Username.InvalidTooShort" = "Channel names must have at least 5 characters.";
"Channel.Username.InvalidStartsWithNumber" = "Channel names can't start with a number.";
"Channel.Username.InvalidCharacters" = "Sorry, this name is invalid.";
"Channel.Username.InvalidTaken" = "Sorry, this name is already taken.";
"Channel.Username.CheckingUsername" = "Checking name...";
"Channel.Username.UsernameIsAvailable" = "%@ is available.";

"Channel.LeaveChannel" = "Leave Channel";

"Channel.About.Title" = "Description";

"Channel.About.Placeholder" = "Description (Optional)";
"Channel.About.Help" = "You can provide an optional description for your channel.";
"Group.About.Help" = "You can provide an optional description for your group.";

"Channel.Status" = "channel";
"Group.Status" = "group";

"Compose.NewChannel.Members" = "MEMBERS";

"ChannelInfo.ConfirmLeave" = "Leave Channel";
"Channel.JoinChannel" = "Join";
"Forward.ChannelReadOnly" = "Sorry, you can't post to this channel.";

"Channel.ErrorAccessDenied" = "Sorry, this channel is private.";
"Group.ErrorAccessDenied" = "Sorry, this group is private.";
"CommentsGroup.ErrorAccessDenied" = "Sorry, you can't access this chat because you were banned by an admin.";
"Conversation.InputTextBroadcastPlaceholder" = "Broadcast";

"Channel.NotificationLoading" = "Loading...";

"Compose.ChannelTokenListPlaceholder" = "Search for contacts or usernames";
"Compose.GroupTokenListPlaceholder" = "Search for contacts or usernames";

"Compose.ChannelMembers" = "Members";

"Channel.Setup.TypeHeader" = "CHANNEL TYPE";
"Channel.Setup.TypePrivate" = "Private";
"Channel.Setup.TypePublic" = "Public";
"Channel.Setup.TypePublicHelp" = "Public channels can be found in search, anyone can join them.";
"Channel.Setup.TypePrivateHelp" = "Private channels can only be joined via an invite link.";

"Channel.Setup.Title" = "Channel";

"Channel.Username.CreatePublicLinkHelp" = "People can share this link with others and find your channel using Telegram search.";
"Channel.Username.CreatePrivateLinkHelp" = "People can join your channel by following this link. You can revoke the link at any time.";

"Channel.Setup.PublicNoLink" = "Please choose a link for your public channel, so that people can find it in search and share with others.\n\nIf you're not interested, we suggest creating a private channel instead.";

"Channel.Edit.PrivatePublicLinkAlert" = "Please note that if you choose a public link for your channel, anyone will be able to find it in search and join.\n\nDo not create this link if you want your channel to stay private.";

"Channel.Info.Description" = "description";

"Channel.Info.Management" = "Admins";
"Channel.Info.Banned" = "Blacklist";
"Channel.Info.Members" = "Members";

"Channel.Members.AddMembers" = "Add Subscribers";
"Channel.Members.AddMembersHelp" = "Only channel admins can see this list.";
"Channel.Members.Title" = "Members";
"Channel.BlackList.Title" = "Blacklist";
"Channel.Management.Title" = "Admins";
"Channel.Management.LabelCreator" = "Creator";
"Channel.Management.LabelEditor" = "Admin";

"Channel.Management.AddModerator" = "Add Admin";
"Channel.Management.AddModeratorHelp" = "You can add admins to help you manage your channel.";

"Channel.Members.InviteLink" = "Invite via Link";

"Channel.Management.ErrorNotMember" = "%@ hasn't joined the channel yet. Do you want to invite them?";

"Channel.Moderator.AccessLevelRevoke" = "Dismiss Admin";

"Channel.Moderator.Title" = "Admin";

"Notification.ChannelInviter" = "%@ invited you to this channel";
"Notification.ChannelInviterSelf" = "You joined this channel";

"Notification.GroupInviter" = "%@ invited you to this group";
"Notification.GroupInviterSelf" = "You joined this group";

"ChannelInfo.DeleteChannel" = "Delete Channel";
"ChannelInfo.DeleteChannelConfirmation" = "Wait! Deleting this channel will remove all members and all messages will be lost. Delete the channel anyway?";

"ChannelInfo.ChannelForbidden" = "Sorry, the channel \"%@\" is no longer accessible.";
"ChannelInfo.AddParticipantConfirmation" = "Add %@ to the channel?";

"PhotoEditor.FadeTool" = "Fade";
"PhotoEditor.TintTool" = "Tint";
"PhotoEditor.ShadowsTint" = "Shadows";
"PhotoEditor.HighlightsTint" = "Highlights";
"PhotoEditor.CurvesTool" = "Curves";
"PhotoEditor.CurvesAll" = "All";
"PhotoEditor.CurvesRed" = "Red";
"PhotoEditor.CurvesGreen" = "Green";
"PhotoEditor.CurvesBlue" = "Blue";

"Channel.ErrorAddBlocked" = "Sorry, you can't add this user to channels.";
"Channel.ErrorAddTooMuch" = "Sorry, you can only add the first 200 members to a channel. Note that an unlimited number of people may join via the channel's link.";

"ChannelIntro.Title" = "What is a Channel?";
"ChannelIntro.Text" = "Channels are a new tool for\nbroadcasting your messages\nto large audiences.";
"ChannelIntro.CreateChannel" = "Create Channel";

"ShareMenu.Send" = "Send";

"Conversation.ReportSpam" = "Report Spam";
"Conversation.ReportSpamAndLeave" = "Report Spam and Leave";
"Conversation.ReportSpamConfirmation" = "Are you sure you want to report spam from this user?";
"Conversation.ReportSpamGroupConfirmation" = "Are you sure you want to report spam from this group?";
"Conversation.ReportSpamChannelConfirmation" = "Are you sure you want to report spam from this channel?";
"SharedMedia.EmptyMusicText" = "All music shared in this chat will appear here.";

"ChatSettings.AutoPlayAnimations" = "Autoplay GIFs";

"GroupInfo.ChatAdmins" = "Add Admins";

"ChatAdmins.Title" = "Chat Admins";
"ChatAdmins.AllMembersAreAdmins" = "All Members Are Admins";
"ChatAdmins.AllMembersAreAdminsOnHelp" = "All members can add new members, edit name and photo of the group.";
"ChatAdmins.AllMembersAreAdminsOffHelp" = "Only admins can add and remove members, edit name and photo of the group.";
"ChatAdmins.AdminLabel" = "admin";

"Group.MessagePhotoUpdated" = "Group photo updated";
"Group.MessagePhotoRemoved" = "Group photo removed";

"Group.UpgradeNoticeHeader" = "MEMBERS LIMIT REACHED";

"Group.UpgradeNoticeText1" = "To go over the limit and get additional features, upgrade to a supergroup:";
"Group.UpgradeNoticeText2" = "•  Supergroups can get up to {supergroup_member_limit} members\n•  New members see the entire chat history\n•  Admins delete messages for everyone\n•  Notifications are muted by default";
"GroupInfo.UpgradeButton" = "Upgrade to supergroup";
"Group.UpgradeConfirmation" = "Warning: this action is irreversible. It is not possible to downgrade a supergroup to a regular group.";

"Notification.GroupActivated" = "Group deactivated";

"GroupInfo.DeactivatedStatus" = "Group Deactivated";

"Notification.RenamedGroup" = "Group renamed";

"Group.ErrorAddTooMuchBots" = "Sorry, you've reached the maximum number of bots for this group.";
"Group.ErrorAddTooMuchAdmins" = "Sorry, you've reached the maximum number of admins for this group.";
"Group.ErrorAddBlocked" = "Sorry, you can't add this user to groups.";
"Group.ErrorNotMutualContact" = "Sorry, you can only add mutual contacts to groups at the moment.";

"Conversation.SendMessageErrorFlood" = "Sorry, you can only send messages to mutual contacts at the moment.";
"Generic.ErrorMoreInfo" = "More Info";

"ChannelInfo.DeleteGroup" = "Delete Group";
"ChannelInfo.DeleteGroupConfirmation" = "Wait! Deleting this group will remove all members and all messages will be lost. Delete the group anyway?";

"ReportPeer.Report" = "Report";

"ReportPeer.ReasonSpam" = "Spam";
"ReportPeer.ReasonViolence" = "Violence";
"ReportPeer.ReasonPornography" = "Pornography";
"ReportPeer.ReasonChildAbuse" = "Child Abuse";
"ReportPeer.ReasonOther" = "Other";

"ReportPeer.AlertSuccess" = "Thank you!\nYour report will be reviewed by our team very soon.";

"Login.TermsOfServiceLabel" = "By signing up,\nyou agree to the [Terms of Service].";
"Login.TermsOfServiceHeader" = "Terms of Service";

"ReportPeer.ReasonOther.Placeholder" = "Description";
"ReportPeer.ReasonOther.Title" = "Report";
"ReportPeer.ReasonOther.Send" = "Send";

"Group.Management.AddModeratorHelp" = "You can add admins to help you manage your group.";

"Watch.AppName" = "Telegram";
"Watch.Compose.AddContact" = "Choose Contact";
"Watch.Compose.CreateMessage" = "Create Message";
"Watch.Compose.CurrentLocation" = "Current Location";
"Watch.Compose.Send" = "Send";
"Watch.Contacts.NoResults" = "No matching\ncontacts found";
"Watch.ChatList.NoConversationsTitle" = "No Conversations";
"Watch.ChatList.NoConversationsText" = "To start messaging,\npress firmly, then tap\nNew Message";
"Watch.ChatList.Compose" = "New Message";

"Watch.Conversation.Reply" = "Reply";
"Watch.Conversation.Unblock" = "Unblock";
"Watch.Conversation.UserInfo" = "Info";
"Watch.Conversation.GroupInfo" = "Group Info";
"Watch.Bot.Restart" = "Restart";

"Watch.UserInfo.Title" = "Info";
"Watch.UserInfo.Service" = "service notifications";

"Watch.UserInfo.Block" = "Block";
"Watch.UserInfo.Unblock" = "Unblock";
"Watch.UserInfo.Mute_1" = "Mute for 1 hour";
"Watch.UserInfo.Mute_2" = "Mute for 2 hours";
"Watch.UserInfo.Mute_3_10" = "Mute for %@ hours";
"Watch.UserInfo.Mute_any" = "Mute for %@ hours";
"Watch.UserInfo.Mute_many" = "Mute for %@ hours";
"Watch.UserInfo.Mute_0" = "Mute for %@ hours";
"Watch.UserInfo.MuteTitle" = "Mute";
"Watch.UserInfo.Unmute" = "Unmute";

"Watch.GroupInfo.Title" = "Group Info";
"Watch.ChannelInfo.Title" = "Channel Info";

"Watch.Message.ForwardedFrom" = "Forwarded from";

"Watch.Notification.Joined" = "Joined Telegram";

"Watch.MessageView.Title" = "Message";
"Watch.MessageView.Forward" = "Forward";
"Watch.MessageView.Reply" = "Reply";
"Watch.MessageView.ViewOnPhone" = "View On Phone";

"Watch.PhotoView.Title" = "Photo";

"Watch.Stickers.Recents" = "Recents";
"Watch.Stickers.RecentPlaceholder" = "Your most frequently used stickers will appear here";
"Watch.Stickers.StickerPacks" = "Sticker Sets";

"Watch.Location.Current" = "Current Location";
"Watch.Location.Access" = "Allow Telegram to access location on your phone";

"Watch.AuthRequired" = "Log in to Telegram on your phone to get started";

"Watch.NoConnection" = "No Connection";
"Watch.ConnectionDescription" = "Your Watch needs to be connected for the app to work";

"Watch.Time.ShortTodayAt" = "Today %@";
"Watch.Time.ShortYesterdayAt" = "Yesterday %@";
"Watch.Time.ShortWeekdayAt" = "%1$@ %2$@";
"Watch.Time.ShortFullAt" = "%1$@ %2$@";

"Watch.LastSeen.JustNow" = "just now";
"Watch.LastSeen.MinutesAgo_1" = "1 minute ago";
"Watch.LastSeen.MinutesAgo_2" = "2 minutes ago";
"Watch.LastSeen.MinutesAgo_3_10" = "%@ minutes ago";
"Watch.LastSeen.MinutesAgo_any" = "%@ minutes ago";
"Watch.LastSeen.MinutesAgo_many" = "%@ minutes ago";
"Watch.LastSeen.MinutesAgo_0" = "%@ minutes ago";
"Watch.LastSeen.HoursAgo_1" = "1 hour ago";
"Watch.LastSeen.HoursAgo_2" = "2 hours ago";
"Watch.LastSeen.HoursAgo_3_10" = "%@ hours ago";
"Watch.LastSeen.HoursAgo_any" = "%@ hours ago";
"Watch.LastSeen.HoursAgo_many" = "%@ hours ago";
"Watch.LastSeen.HoursAgo_0" = "%@ hours ago";
"Watch.LastSeen.YesterdayAt" = "yesterday at %@";
"Watch.LastSeen.AtDate" = "%@";
"Watch.LastSeen.Lately" = "recently";
"Watch.LastSeen.WithinAWeek" = "within a week";
"Watch.LastSeen.WithinAMonth" = "within a month";
"Watch.LastSeen.ALongTimeAgo" = "a long time ago";

"Watch.Suggestion.OK" = "OK";
"Watch.Suggestion.Thanks" = "Thanks!";
"Watch.Suggestion.WhatsUp" = "What's up?";
"Watch.Suggestion.TalkLater" = "Talk later?";
"Watch.Suggestion.CantTalk" = "Can't talk now...";
"Watch.Suggestion.HoldOn" = "Hold on a sec...";
"Watch.Suggestion.BRB" = "BRB";
"Watch.Suggestion.OnMyWay" = "I'm on my way.";
"Cache.Photos" = "Photos";
"Cache.Videos" = "Videos";
"Cache.Music" = "Music";
"Cache.Files" = "Files";
"Cache.Clear" = "Clear (%@)";
"Cache.ClearNone" = "Clear";
"Cache.ClearProgress" = "Please Wait...";
"Cache.ClearEmpty" = "Empty";
"Cache.ByPeerHeader" = "CHATS";
"Cache.Indexing" = "Telegram is calculating current cache size.\nThis can take a few minutes.";

"ExplicitContent.AlertTitle" = "Sorry";
"ExplicitContent.AlertChannel" = "You can't access this channel because it violates App Store rules.";

"StickerSettings.ContextHide" = "Archive";

"Conversation.LinkDialogSave" = "Save";
"Conversation.GifTooltip" = "Tap here to access saved GIFs";

"AttachmentMenu.PhotoOrVideo" = "Photo or Video";
"AttachmentMenu.File" = "File";

"AttachmentMenu.SendPhoto_1" = "Send 1 Photo";
"AttachmentMenu.SendPhoto_2" = "Send 2 Photos";
"AttachmentMenu.SendPhoto_3_10" = "Send %@ Photos";
"AttachmentMenu.SendPhoto_any" = "Send %@ Photos";
"AttachmentMenu.SendPhoto_many" = "Send %@ Photos";
"AttachmentMenu.SendPhoto_0" = "Send %@ Photos";

"AttachmentMenu.SendVideo_1" = "Send 1 Video";
"AttachmentMenu.SendVideo_2" = "Send 2 Videos";
"AttachmentMenu.SendVideo_3_10" = "Send %@ Videos";
"AttachmentMenu.SendVideo_any" = "Send %@ Videos";
"AttachmentMenu.SendVideo_many" = "Send %@ Videos";
"AttachmentMenu.SendVideo_0" = "Send %@ Videos";

"AttachmentMenu.SendGif_1" = "Send 1 GIF";
"AttachmentMenu.SendGif_2" = "Send 2 GIFs";
"AttachmentMenu.SendGif_3_10" = "Send %@ GIFs";
"AttachmentMenu.SendGif_any" = "Send %@ GIFs";
"AttachmentMenu.SendGif_many" = "Send %@ GIFs";
"AttachmentMenu.SendGif_0" = "Send %@ GIFs";

"AttachmentMenu.SendItem_1" = "Send 1 Item";
"AttachmentMenu.SendItem_2" = "Send 2 Items";
"AttachmentMenu.SendItem_3_10" = "Send %@ Items";
"AttachmentMenu.SendItem_any" = "Send %@ Items";
"AttachmentMenu.SendItem_many" = "Send %@ Items";
"AttachmentMenu.SendItem_0" = "Send %@ Items";

"AttachmentMenu.SendAsFile" = "Send as File";
"AttachmentMenu.SendAsFiles" = "Send as Files";

"Conversation.Processing" = "Processing...";

"Conversation.MessageViaUser" = "via %@";

"CreateGroup.SoftUserLimitAlert" = "You will be able to add more users after you finish creating the group and convert it to a supergroup.";

"Privacy.GroupsAndChannels" = "Groups";
"Privacy.GroupsAndChannels.WhoCanAddMe" = "WHO CAN ADD ME TO GROUP CHATS";
"Privacy.GroupsAndChannels.CustomHelp" = "You can restrict who can add you to groups and channels with granular precision.";
"Privacy.GroupsAndChannels.AlwaysAllow" = "Always Allow";
"Privacy.GroupsAndChannels.NeverAllow" = "Never Allow";
"Privacy.GroupsAndChannels.CustomShareHelp" = "These users will or will not be able to add you to groups and channels regardless of the settings above.";

"Privacy.GroupsAndChannels.AlwaysAllow.Title" = "Always Allow";
"Privacy.GroupsAndChannels.AlwaysAllow.Placeholder" = "Always allow...";
"Privacy.GroupsAndChannels.NeverAllow.Title" = "Never Allow";
"Privacy.GroupsAndChannels.NeverAllow.Placeholder" = "Never allow...";

"Privacy.GroupsAndChannels.InviteToGroupError" = "Sorry, you cannot add %@ to groups because of %@'s privacy settings.";
"Privacy.GroupsAndChannels.InviteToChannelError" = "Sorry, you cannot add %@ to channels because of %@'s privacy settings.";
"Privacy.GroupsAndChannels.InviteToChannelMultipleError" = "Sorry, you can't create a group with these users due to their privacy settings.";

"ChannelMembers.WhoCanAddMembers" = "Who can add members";
"ChannelMembers.WhoCanAddMembers.AllMembers" = "All Members";
"ChannelMembers.WhoCanAddMembers.Admins" = "Only Admins";
"ChannelMembers.WhoCanAddMembersAllHelp" = "Everybody can add new members.";
"ChannelMembers.WhoCanAddMembersAdminsHelp" = "Only admins can add new members.";

"ChannelMembers.GroupAdminsTitle" = "GROUP ADMINS";
"ChannelMembers.ChannelAdminsTitle" = "CHANNEL ADMINS";
"MusicPlayer.VoiceNote" = "Voice Message";

"PrivacyLastSeenSettings.WhoCanSeeMyTimestamp" = "WHO CAN SEE MY TIMESTAMP";

"PrivacyLastSeenSettings.GroupsAndChannelsHelp" = "Change who can add you to groups and channels.";
"MusicPlayer.VoiceNote" = "Voice Message";

"Watch.Microphone.Access" = "Allow Telegram to access the microphone on your phone";

"Settings.AppleWatch" = "Apple Watch";
"AppleWatch.Title" = "Apple Watch";
"AppleWatch.ReplyPresets" = "REPLY PRESETS";
"AppleWatch.ReplyPresetsHelp" = "You can select one of these default replies when you compose or reply to a message, or you can change them to anything you like.";

"KeyCommand.FocusOnInputField" = "Write Message";
"KeyCommand.Find" = "Search";
"KeyCommand.ScrollUp" = "Scroll Up";
"KeyCommand.ScrollDown" = "Scroll Down";
"KeyCommand.NewMessage" = "New Message";
"KeyCommand.JumpToPreviousChat" = "Jump to Previous Chat";
"KeyCommand.JumpToNextChat" = "Jump to Next Chat";
"KeyCommand.JumpToPreviousUnreadChat" = "Jump to Previous Unread Chat";
"KeyCommand.JumpToNextUnreadChat" = "Jump to Next Unread Chat";
"KeyCommand.SendMessage" = "Send Message";
"KeyCommand.ChatInfo" = "Chat Info";

"Conversation.SecretLinkPreviewAlert" = "Would you like to enable extended link previews in Secret Chats? Note that link previews are generated on Telegram servers.";
"Conversation.SecretChatContextBotAlert" = "Please note that inline bots are provided by third-party developers. For the bot to work, the symbols you type after the bot's username are sent to the respective developer.";

"Map.OpenInWaze" = "Open in Waze";

"ShareMenu.CopyShareLink" = "Copy Link";

"Channel.SignMessages" = "Sign Messages";
"Channel.SignMessages.Help" = "Add names of the admins to the messages they post.";

"Channel.EditMessageErrorGeneric" = "Sorry, you can't edit this message.";

"Conversation.InputTextSilentBroadcastPlaceholder" = "Silent Broadcast";
"Conversation.SilentBroadcastTooltipOn" = "Members will be notified when you post";
"Conversation.SilentBroadcastTooltipOff" = "Members will not be notified when you post";

"Settings.About" = "Bio";
"GroupInfo.LabelAdmin" = "admin";

"Conversation.Pin" = "Pin";
"Conversation.Unpin" = "Unpin";
"Conversation.Report" = "Report Spam";
"Conversation.PinnedMessage" = "Pinned Message";
"Conversation.PinnedPreviousMessage" = "Previous Message";

"Conversation.Moderate.Delete" = "Delete Message";
"Conversation.Moderate.Ban" = "Ban User";
"Conversation.Moderate.Report" = "Report Spam";
"Conversation.Moderate.DeleteAllMessages" = "Delete All From %@";

"Group.Username.InvalidTooShort" = "Group names must have at least 5 characters.";
"Group.Username.InvalidStartsWithNumber" = "Group names can't start with a number.";

"Notification.PinnedTextMessage" = "%@ pinned \"%@\" ";
"Notification.PinnedPhotoMessage" = "%@ pinned a photo";
"Notification.PinnedVideoMessage" = "%@ pinned a video";
"Notification.PinnedRoundMessage" = "%@ pinned a video message";
"Notification.PinnedAudioMessage" = "%@ pinned a voice message";
"Notification.PinnedDocumentMessage" = "%@ pinned a file";
"Notification.PinnedAnimationMessage" = "%@ pinned a GIF";
"Notification.PinnedStickerMessage" = "%@ pinned a sticker";
"Notification.PinnedLocationMessage" = "%@ pinned a map";
"Notification.PinnedContactMessage" = "%@ pinned a contact";
"Notification.PinnedDeletedMessage" = "%@ pinned deleted message";
"Notification.PinnedPollMessage" = "%@ pinned a poll";
"Notification.PinnedQuizMessage" = "%@ pinned a quiz";

"Message.PinnedTextMessage" = "pinned \"%@\" ";
"Message.PinnedPhotoMessage" = "pinned photo";
"Message.PinnedVideoMessage" = "pinned video";
"Message.PinnedAudioMessage" = "pinned voice message";
"Message.PinnedDocumentMessage" = "pinned file";
"Message.PinnedAnimationMessage" = "pinned GIF";
"Message.PinnedStickerMessage" = "pinned sticker";
"Message.PinnedLocationMessage" = "pinned location";
"Message.PinnedContactMessage" = "pinned contact";
"Message.PinnedGenericMessage" = "%@ pinned a message";

"Notification.PinnedMessage" = "pinned message";

"GroupInfo.ConvertToSupergroup" = "Convert to Supergroup";

"ConvertToSupergroup.Title" = "Supergroup";
"ConvertToSupergroup.HelpTitle" = "**In supergroups:**";
"ConvertToSupergroup.HelpText" = "• New members can see the full message history\n• Deleted messages will disappear for all members\n• Admins can pin important messages\n• Creator can set a public link for the group";

"ConvertToSupergroup.Note" = "**Note**: this action can't be undone.";

"GroupInfo.GroupType" = "Group Type";

"Group.Setup.TypeHeader" = "GROUP TYPE";
"Group.Setup.TypePublicHelp" = "Public groups can be found in search, chat history is available to everyone and anyone can join.";
"Group.Setup.TypePrivateHelp" = "Private groups can only be joined if you were invited or have an invite link.";

"Group.Username.CreatePublicLinkHelp" = "People can share this link with others and find your group using Telegram search.";
"Group.Username.CreatePrivateLinkHelp" = "People can join your group by following this link. You can revoke the link at any time.";

"Conversation.PinMessageAlertGroup" = "Pin this message and notify all members of the group?";
"Conversation.PinMessageAlert.OnlyPin" = "Only Pin";
"Conversation.PinMessageAlert.PinAndNotifyMembers" = "Pin and notify all members";

"Conversation.UnpinMessageAlert" = "Would you like to unpin this message?";

"Settings.About.Title" = "Bio";
"Settings.About.Help" = "Any details such as age, occupation or city.\nExample: 23 y.o. designer from San Francisco.";

"Profile.About" = "bio";

"Conversation.StatusKickedFromChannel" = "you were removed from the channel";

"Generic.OpenHiddenLinkAlert" = "Open %@?";

"Resolve.ErrorNotFound" = "Sorry, this user doesn't seem to exist.";

"StickerPack.Share" = "Share";
"StickerPack.Send" = "Send Sticker";

"StickerPack.RemoveStickerCount_1" = "Remove 1 Sticker";
"StickerPack.RemoveStickerCount_2" = "Remove 2 Stickers";
"StickerPack.RemoveStickerCount_3_10" = "Remove %@ Stickers";
"StickerPack.RemoveStickerCount_any" = "Remove %@ Stickers";
"StickerPack.RemoveStickerCount_many" = "Remove %@ Stickers";
"StickerPack.RemoveStickerCount_0" = "Remove %@ Stickers";

"StickerPack.HideStickers" = "Hide Stickers";
"StickerPack.ShowStickers" = "Show Stickers";

"ShareMenu.ShareTo" = "Share to";
"ShareMenu.SelectChats" = "Select chats";
"ShareMenu.Comment" = "Add a comment...";

"MediaPicker.Videos" = "Videos";

"Coub.TapForSound" = "Tap for sound";

"Preview.SaveGif" = "Save GIF";
"Preview.DeleteGif" = "Delete GIF";
"Preview.CopyAddress" = "Copy Address";

"Conversation.ShareBotLocationConfirmationTitle" = "Share Your Location?";
"Conversation.ShareBotLocationConfirmation" = "This will send your current location to the bot.";

"Conversation.ShareBotContactConfirmationTitle" = "Share Your Phone Number?";
"Conversation.ShareBotContactConfirmation" = "The bot will know your phone number. This can be useful for integration with other services.";

"Conversation.ShareInlineBotLocationConfirmation" = "This bot would like to know your location each time you send it a request. This can be used to provide location-specific results.";

"StickerPack.ErrorNotFound" = "Sorry, this sticker set doesn't seem to exist.";

"Camera.TapAndHoldForVideo" = "Tap and hold for video";

"DialogList.RecentTitlePeople" = "People";

"Conversation.MessageEditedLabel" = "edited";
"Conversation.EditingMessagePanelTitle" = "Edit Message";

"DialogList.Draft" = "Draft";
"Embed.PlayingInPIP" = "This video is playing in Picture in Picture";

"StickerPacksSettings.FeaturedPacks" = "Trending Stickers";
"FeaturedStickerPacks.Title" = "Trending Stickers";

"Invitation.JoinGroup" = "Join Group";
"Invitation.Members_1" = "1 member:";
"Invitation.Members_2" = "2 members:";
"Invitation.Members_3_10" = "%@ members:";
"Invitation.Members_any" = "%@ members:";
"Invitation.Members_many" = "%@ members:";
"Invitation.Members_0" = "%@ members:";

"StickerPacksSettings.ArchivedPacks" = "Archived Stickers";
"StickerPacksSettings.ArchivedPacks.Info" = "You can have up to 200 sticker sets installed.\nUnused stickers are archived when you add more.";

"Conversation.CloudStorageInfo.Title" = "Your Cloud Storage";
"Conversation.ClousStorageInfo.Description1" = "• Forward messages here to save them";
"Conversation.ClousStorageInfo.Description2" = "• Send media and files to store them";
"Conversation.ClousStorageInfo.Description3" = "• Access this chat from any device";
"Conversation.ClousStorageInfo.Description4" = "• Use search to quickly find things";

"Conversation.CloudStorage.ChatStatus" = "chat with yourself";

"ArchivedPacksAlert.Title" = "Some of your older sticker sets have been archived. You can reactivate them in the Sticker Settings.";

"StickerSettings.ContextInfo" = "If you archive a sticker set, you can quickly restore it later from the Archived Stickers section.";

"Contacts.TopSection" = "CONTACTS";

"Login.ResetAccountProtected.Title" = "Reset Account";
"Login.ResetAccountProtected.Text" = "Since the account %@ is active and protected by a password, we will delete it in 1 week for security purposes.\n\nYou can cancel this process at any time.";
"Login.ResetAccountProtected.TimerTitle" = "You'll be able to reset your account in:";
"Login.ResetAccountProtected.Reset" = "Reset";
"Login.ResetAccountProtected.LimitExceeded" = "Your recent attempts to reset this account have been cancelled by its active user. Please try again in 7 days.";

"Login.CodeSentCall" = "We are calling your phone to dictate a code.";

"Login.WillSendSms" = "You can request an SMS in %@";
"Login.SmsRequestState2" = "Requesting an SMS from Telegram...";
"Login.SmsRequestState3" = "Telegram sent you an SMS\n[Didn't get the code?]";

"CancelResetAccount.Title" = "Cancel Account Reset";
"CancelResetAccount.TextSMS" = "Somebody with access to your phone number %@ has requested to delete your Telegram account and reset your 2-Step Verification password.\n\nIf it wasn't you, please enter the code we've just sent you via SMS to your number.";

"CancelResetAccount.Success" = "The deletion process was cancelled for your account %@.";
"MediaPicker.MomentsDateRangeSameMonthYearFormat" = "{month} {day1} – {day2}, {year}";

"Paint.Clear" = "Clear All";
"Paint.ClearConfirm" = "Clear Painting";
"Paint.Delete" = "Delete";
"Paint.Edit" = "Edit";
"Paint.Duplicate" = "Duplicate";
"Paint.Stickers" = "Stickers";
"Paint.RecentStickers" = "Recent";
"Paint.Masks" = "Masks";

"Paint.Outlined" = "Outlined";
"Paint.Regular" = "Regular";

"MediaPicker.VideoMuteDescription" = "Sound is now muted, so the video will autoplay and loop like a GIF.";


"Group.Username.RemoveExistingUsernamesInfo" = "Sorry, you have reserved too many public usernames. You can revoke the link from one of your older groups or channels, or create a private entity instead.";

"ServiceMessage.GameScoreExtended_1" = "{name} scored %@ in {game}";
"ServiceMessage.GameScoreExtended_2" = "{name} scored %@ in {game}";
"ServiceMessage.GameScoreExtended_3_10" = "{name} scored %@ in {game}";
"ServiceMessage.GameScoreExtended_any" = "{name} scored %@ in {game}";
"ServiceMessage.GameScoreExtended_many" = "{name} scored %@ in {game}";
"ServiceMessage.GameScoreExtended_0" = "{name} scored %@ in {game}";

"ServiceMessage.GameScoreSelfExtended_1" = "You scored %@ in {game}";
"ServiceMessage.GameScoreSelfExtended_2" = "You scored %@ in {game}";
"ServiceMessage.GameScoreSelfExtended_3_10" = "You scored %@ in {game}";
"ServiceMessage.GameScoreSelfExtended_any" = "You scored %@ in {game}";
"ServiceMessage.GameScoreSelfExtended_many" = "You scored %@ in {game}";
"ServiceMessage.GameScoreSelfExtended_0" = "You scored %@ in {game}";

"ServiceMessage.GameScoreSimple_1" = "{name} scored %@";
"ServiceMessage.GameScoreSimple_2" = "{name} scored %@";
"ServiceMessage.GameScoreSimple_3_10" = "{name} scored %@";
"ServiceMessage.GameScoreSimple_any" = "{name} scored %@";
"ServiceMessage.GameScoreSimple_many" = "{name} scored %@";
"ServiceMessage.GameScoreSimple_0" = "{name} scored %@";

"ServiceMessage.GameScoreSelfSimple_1" = "You scored %@";
"ServiceMessage.GameScoreSelfSimple_2" = "You scored %@";
"ServiceMessage.GameScoreSelfSimple_3_10" = "You scored %@";
"ServiceMessage.GameScoreSelfSimple_any" = "You scored %@";
"ServiceMessage.GameScoreSelfSimple_many" = "You scored %@";
"ServiceMessage.GameScoreSelfSimple_0" = "You scored %@";

"Notification.GameScoreExtended_1" = "scored %@ in {game}";
"Notification.GameScoreExtended_2" = "scored %@ in {game}";
"Notification.GameScoreExtended_3_10" = "scored %@ in {game}";
"Notification.GameScoreExtended_any" = "scored %@ in {game}";
"Notification.GameScoreExtended_many" = "scored %@ in {game}";
"Notification.GameScoreExtended_0" = "scored %@ in {game}";

"Notification.GameScoreSelfExtended_1" = "scored %@ in {game}";
"Notification.GameScoreSelfExtended_2" = "scored %@ in {game}";
"Notification.GameScoreSelfExtended_3_10" = "scored %@ in {game}";
"Notification.GameScoreSelfExtended_any" = "scored %@ in {game}";
"Notification.GameScoreSelfExtended_many" = "scored %@ in {game}";
"Notification.GameScoreSelfExtended_0" = "scored %@ in {game}";

"Notification.GameScoreSimple_1" = "scored %@";
"Notification.GameScoreSimple_2" = "scored %@";
"Notification.GameScoreSimple_3_10" = "scored %@";
"Notification.GameScoreSimple_any" = "scored %@";
"Notification.GameScoreSimple_many" = "scored %@";
"Notification.GameScoreSimple_0" = "scored %@";

"Notification.GameScoreSelfSimple_1" = "scored %@";
"Notification.GameScoreSelfSimple_2" = "scored %@";
"Notification.GameScoreSelfSimple_3_10" = "scored %@";
"Notification.GameScoreSelfSimple_any" = "scored %@";
"Notification.GameScoreSelfSimple_many" = "scored %@";
"Notification.GameScoreSelfSimple_0" = "scored %@";

"Stickers.Install" = "ADD";
"Stickers.Installed" = "ADDED";

"MaskStickerSettings.Title" = "Masks";
"MaskStickerSettings.Info" = "You can add masks to photos and videos you send. To do this, open the photo editor before sending a photo or video.";

"StickerPack.Add" = "Add";
"StickerPack.AddMaskCount_1" = "Add 1 Mask";
"StickerPack.AddMaskCount_2" = "Add 2 Masks";
"StickerPack.AddMaskCount_3_10" = "Add %@ Masks";
"StickerPack.AddMaskCount_any" = "Add %@ Masks";
"StickerPack.AddMaskCount_many" = "Add %@ Masks";
"StickerPack.AddMaskCount_0" = "Add %@ Masks";

"StickerPack.RemoveMaskCount_1" = "Remove 1 Mask";
"StickerPack.RemoveMaskCount_2" = "Remove 2 Masks";
"StickerPack.RemoveMaskCount_3_10" = "Remove %@ Masks";
"StickerPack.RemoveMaskCount_any" = "Remove %@ Masks";
"StickerPack.RemoveMaskCount_many" = "Remove %@ Masks";
"StickerPack.RemoveMaskCount_0" = "Remove %@ Masks";

"Conversation.BotInteractiveUrlAlert" = "Allow %@ to pass your Telegram name and id (not your phone number) to pages you open with this bot?";
"StickerPacksSettings.ArchivedMasks" = "Archived Masks";
"StickerSettings.MaskContextInfo" = "If you archive a set of masks, you can quickly restore it later from the Archived Masks section.";
"StickerPacksSettings.ArchivedMasks.Info" = "You can have up to 200 sets of masks.
Unused sets are archived when you add more.";

"CloudStorage.Title" = "Cloud Storage";

"Widget.AuthRequired" = "Log in to Telegram";
"Widget.NoUsers" = "Start messaging to see your friends here";
"Widget.GalleryTitle" = "Telegram";
"Widget.GalleryDescription" = "Select chats";

"ShareMenu.CopyShareLinkGame" = "Copy link to game";

"Message.PinnedGame" = "pinned a game";
"Message.AuthorPinnedGame" = "%@ pinned a game";

"Target.ShareGameConfirmationPrivate" = "Share the game with %@?";
"Target.ShareGameConfirmationGroup" = "Share the game with \"%@\"?";

"Activity.PlayingGame" = "playing game";
"Activity.UploadingVideoMessage" = "sending video";

"DialogList.SinglePlayingGameSuffix" = "%@ is playing a game";

"UserInfo.GroupsInCommon" = "Groups In Common";
"Conversation.InstantPagePreview" = "INSTANT VIEW";

"StickerPack.ViewPack" = "View Sticker Set";
"InstantPage.AuthorAndDateTitle" = "By %1$@ • %2$@";
"InstantPage.FeedbackButton" = "Leave feedback about this preview";
"Conversation.JumpToDate" = "Jump To Date";
"Conversation.AddToReadingList" = "Add to Reading List";

"AccessDenied.CallMicrophone" = "Telegram needs access to your microphone for voice calls.\n\nPlease go to Settings > Privacy > Microphone and set Telegram to ON.";

"Call.EncryptionKey.Title" = "Encryption Key";

"Application.Name" = "Telegram";
"DialogList.Pin" = "Pin";
"DialogList.Unpin" = "Unpin";
"DialogList.PinLimitError" = "Sorry, you can pin no more than %@ chats to the top.";
"DialogList.UnknownPinLimitError" = "Sorry, you can't pin any more chats to the top.";

"Conversation.DeleteMessagesForMe" = "Delete for me";
"Conversation.DeleteMessagesFor" = "Delete for me and %@";
"Conversation.DeleteMessagesForEveryone" = "Delete for everyone";

"NetworkUsageSettings.Title" = "Network Usage";
"NetworkUsageSettings.Cellular" = "Cellular";
"NetworkUsageSettings.Wifi" = "Wi-Fi";

"NetworkUsageSettings.GeneralDataSection" = "MESSAGES";
"NetworkUsageSettings.MediaImageDataSection" = "PHOTOS";
"NetworkUsageSettings.MediaVideoDataSection" = "VIDEOS";
"NetworkUsageSettings.MediaAudioDataSection" = "AUDIO";
"NetworkUsageSettings.MediaDocumentDataSection" = "DOCUMENTS";
"NetworkUsageSettings.TotalSection" = "TOTAL BYTES";
"NetworkUsageSettings.BytesSent" = "Bytes Sent";
"NetworkUsageSettings.BytesReceived" = "Bytes Received";

"NetworkUsageSettings.ResetStats" = "Reset Statistics";
"NetworkUsageSettings.ResetStatsConfirmation" = "Do you want to reset your usage statistics?";
"NetworkUsageSettings.CellularUsageSince" = "Cellular usage since %@";
"NetworkUsageSettings.WifiUsageSince" = "Wi-Fi usage since %@";

"Settings.CallSettings" = "Voice Calls";

"Calls.TabTitle" = "Calls";
"Calls.All" = "All";
"Calls.Missed" = "Missed";

"CallSettings.Title" = "Voice Calls";
"CallSettings.RecentCalls" = "Recent Calls";
"CallSettings.TabIcon" = "Show Calls Tab";
"CallSettings.TabIconDescription" = "A call icon will appear in the tab bar.";
"CallSettings.UseLessData" = "Use Less Data";
"CallSettings.Never" = "Never";
"CallSettings.OnMobile" = "On Mobile Network";
"CallSettings.Always" = "Always";
"CallSettings.UseLessDataLongDescription" = "Using less data may improve your experience on bad networks, but will slightly decrease audio quality.";

"Calls.CallTabTitle" = "Calls Tab";
"Calls.CallTabDescription" = "You can add a Calls Tab to the tab bar.";
"Calls.NotNow" = "Not Now";
"Calls.AddTab" = "Add Tab";
"Calls.NewCall" = "New Call";

"Calls.RatingTitle" = "Please rate the quality\nof your Telegram call";
"Calls.SubmitRating" = "Submit";

"Call.Seconds_1" = "%@ second";
"Call.Seconds_2" = "%@ seconds";
"Call.Seconds_3_10" = "%@ seconds";
"Call.Seconds_any" = "%@ seconds";
"Call.Seconds_many" = "%@ seconds";
"Call.Seconds_0" = "%@ seconds";
"Call.Minutes_1" = "%@ minute";
"Call.Minutes_2" = "%@ minutes";
"Call.Minutes_3_10" = "%@ minutes";
"Call.Minutes_any" = "%@ minutes";
"Call.Minutes_many" = "%@ minutes";
"Call.Minutes_0" = "%@ minutes";
"Call.Hours_1" = "%@ hour";
"Call.Hours_2" = "%@ hours";
"Call.Hours_3_10" = "%@ hours";
"Call.Hours_any" = "%@ hours";
"Call.Hours_many" = "%@ hours";
"Call.Hours_0" = "%@ hours";
"Call.Days_1" = "%@ day";
"Call.Days_2" = "%@ days";
"Call.Days_3_10" = "%@ days";
"Call.Days_any" = "%@ days";
"Call.Days_many" = "%@ days";
"Call.Days_0" = "%@ days";


"Call.ShortSeconds_1" = "%@ sec";
"Call.ShortSeconds_2" = "%@ sec";
"Call.ShortSeconds_3_10" = "%@ sec";
"Call.ShortSeconds_any" = "%@ sec";
"Call.ShortSeconds_many" = "%@ sec";
"Call.ShortSeconds_0" = "%@ sec";
"Call.ShortMinutes_1" = "%@ min";
"Call.ShortMinutes_2" = "%@ min";
"Call.ShortMinutes_3_10" = "%@ min";
"Call.ShortMinutes_any" = "%@ min";
"Call.ShortMinutes_many" = "%@ min";
"Call.ShortMinutes_0" = "%@ min";

"Notification.CallTimeFormat" = "%1$@ (%2$@)"; // 1 - type, 2 - duration
"Notification.CallOutgoing" = "Outgoing Call";
"Notification.VideoCallOutgoing" = "Outgoing Video Call";
"Notification.CallIncoming" = "Incoming Call";
"Notification.VideoCallIncoming" = "Incoming Video Call";
"Notification.CallMissed" = "Missed Call";
"Notification.VideoCallMissed" = "Missed Video Call";
"Notification.CallCanceled" = "Cancelled Call";
"Notification.VideoCallCanceled" = "Cancelled Video Call";
"Notification.CallOutgoingShort" = "Outgoing";
"Notification.CallIncomingShort" = "Incoming";
"Notification.CallMissedShort" = "Missed";
"Notification.CallCanceledShort" = "Cancelled";
"Notification.CallFormat" = "%1$@, %2$@"; // 1 - time, 2 - duration

"Call.ConnectionErrorTitle" = "Unable to Call";
"Call.ConnectionErrorMessage" = "Please check your internet connection and try again.";

"Call.CallAgain" = "Call Again";

"Login.PhoneFloodError" = "Sorry, you have deleted and re-created your account too many times recently. Please wait for a few days before signing up again.";

"Checkout.Title" = "Checkout";
"Checkout.TotalAmount" = "Total";
"Checkout.TotalPaidAmount" = "Total Paid";
"Checkout.PaymentMethod" = "Payment Method";
"Checkout.ShippingMethod" = "Shipping Method";
"Checkout.ShippingAddress" = "Shipping Information";
"Checkout.Name" = "Name";
"Checkout.Email" = "E-Mail";
"Checkout.Phone" = "Phone";
"Checkout.PayPrice" = "Pay %@";
"Checkout.PayNone" = "Pay";

"Checkout.PaymentMethod.Title" = "Payment Method";
"Checkout.PaymentMethod.New" = "New Card...";

"Checkout.NewCard.Title" = "New Card";
"Checkout.NewCard.PaymentCard" = "PAYMENT CARD";
"Checkout.NewCard.SaveInfo" = "Save Payment Information";
"Checkout.NewCard.SaveInfoEnableHelp" = "You can save your payment information for future use.\nPlease [turn on Two-Step Verification] to enable this.";
"Checkout.NewCard.SaveInfoHelp" = "You can save your payment information for future use.";
"Checkout.NewCard.CardholderNameTitle" = "CARDHOLDER";
"Checkout.NewCard.CardholderNamePlaceholder" = "Cardholder Name";
"Checkout.NewCard.PostcodeTitle" = "BILLING ADDRESS";
"Checkout.NewCard.PostcodePlaceholder" = "Zip Code";

"Checkout.ShippingOption.Title" = "Shipping Method";

"Checkout.ErrorProviderAccountInvalid" = "This bot can't accept payments at the moment. Please try again later.";
"Checkout.ErrorProviderAccountTimeout" = "This bot can't process payments at the moment. Please try again later.";
"Checkout.ErrorInvoiceAlreadyPaid" = "You have already paid for this item.";

"Checkout.ErrorGeneric" = "An error occurred while processing your payment. Your card has not been billed.";
"Checkout.ErrorPaymentFailed" = "Payment failed. Your card has not been billed.";
"Checkout.ErrorPrecheckoutFailed" = "The bot couldn't process your payment. Your card has not been billed.";

"CheckoutInfo.Title" = "Shipping Information";
"CheckoutInfo.ShippingInfoTitle" = "SHIPPING ADDRESS";
"CheckoutInfo.ShippingInfoAddress1" = "Address 1";
"CheckoutInfo.ShippingInfoAddress1Placeholder" = "Address";
"CheckoutInfo.ShippingInfoAddress2" = "Address 2";
"CheckoutInfo.ShippingInfoAddress2Placeholder" = "Address";
"CheckoutInfo.ShippingInfoState" = "State";
"CheckoutInfo.ShippingInfoStatePlaceholder" = "State";
"CheckoutInfo.ShippingInfoCity" = "City";
"CheckoutInfo.ShippingInfoCityPlaceholder" = "City";
"CheckoutInfo.ShippingInfoCountry" = "Country";
"CheckoutInfo.ShippingInfoCountryPlaceholder" = "Country";
"CheckoutInfo.ShippingInfoPostcode" = "Postcode";
"CheckoutInfo.ShippingInfoPostcodePlaceholder" = "Postcode";
"CheckoutInfo.ReceiverInfoTitle" = "RECEIVER";
"CheckoutInfo.ReceiverInfoName" = "Name";
"CheckoutInfo.ReceiverInfoNamePlaceholder" = "Name Surname";
"CheckoutInfo.ReceiverInfoEmail" = "Email";
"CheckoutInfo.ReceiverInfoEmailPlaceholder" = "Email";
"CheckoutInfo.ReceiverInfoPhone" = "Phone";
"CheckoutInfo.SaveInfo" = "Save Info";
"CheckoutInfo.SaveInfoHelp" = "You can save your shipping information for future use.";
"CheckoutInfo.Pay" = "Pay";

"Checkout.Receipt.Title" = "Receipt";

"Message.ReplyActionButtonShowReceipt" = "Show Receipt";
"Message.InvoiceLabel" = "INVOICE";

"CheckoutInfo.ErrorShippingNotAvailable" = "Shipping to the selected country is not available.";
"CheckoutInfo.ErrorPostcodeInvalid" = "Please enter a valid postcode.";
"CheckoutInfo.ErrorStateInvalid" = "Please enter a valid state.";
"CheckoutInfo.ErrorCityInvalid" = "Please enter a valid city.";
"CheckoutInfo.ErrorNameInvalid" = "Please enter a valid name.";
"CheckoutInfo.ErrorEmailInvalid" = "Please enter a valid e-mail address.";
"CheckoutInfo.ErrorPhoneInvalid" = "Please enter a valid phone number.";

"Checkout.WebConfirmation.Title" = "Complete Payment";
"Checkout.PasswordEntry.Title" = "Payment Confirmation";
"Checkout.PasswordEntry.Pay" = "Pay";
"Checkout.PasswordEntry.Text" = "Your card %@ is on file. To pay with this card, please enter your 2-Step-Verification password.";

"Checkout.SavePasswordTimeout" = "Would you like to save your password for %@?";
"Checkout.SavePasswordTimeoutAndTouchId" = "Would you like to save your password for %@ and use Touch ID instead?";
"Checkout.PayWithTouchId" = "Pay with Touch ID";
"Checkout.EnterPassword" = "Enter Password";

"Your_card_has_expired" = "Your card has expired.";

/* Error when the card was declined by the credit card networks */
"Your_card_was_declined" = "Your card was declined.";

/* Error when the card's expiration month is not valid */
"Your_cards_expiration_month_is_invalid" ="You've entered an invalid expiration month.";

/* Error when the card's expiration year is not valid */
"Your_cards_expiration_year_is_invalid" ="You've entered an invalid expiration year.";

/* Error when the card number is not valid */
"Your_cards_number_is_invalid" = "You've entered an invalid card number.";

/* Error when the card's CVC is not valid */
"Your_cards_security_code_is_invalid" = "You've entered an invalid security code.";

"MESSAGE_INVOICE" = "%1$@ sent you an invoice for %2$@";
"CHAT_MESSAGE_INVOICE" = "%1$@ sent an invoice for %3$@ to the group %2$@";
"PINNED_INVOICE" = "%1$@ pinned an invoice";

"Message.PinnedInvoice" = "pinned an invoice";

"User.DeletedAccount" = "Deleted Account";

"Settings.SaveEditedPhotos" = "Save Edited Photos";

"Message.PaymentSent" = "Payment: %@";
"Notification.PaymentSent" = "You have just successfully transferred {amount} to {name} for {title}";

"Common.NotNow" = "Not Now";

"Calls.RatingFeedback" = "Write a comment...";

"Call.StatusIncoming" = "Telegram Audio...";
"Call.IncomingVoiceCall" = "Incoming Voice Call";
"Call.IncomingVideoCall" = "Incoming Video Call";
"Call.StatusRequesting" = "Contacting...";
"Call.StatusWaiting" = "Waiting...";
"Call.StatusRinging" = "Ringing...";
"Call.StatusConnecting" = "Connecting...";
"Call.StatusOngoing" = "Telegram Audio %@";
"Call.StatusEnded" = "Call Ended";
"Call.StatusFailed" = "Call Failed";
"Call.StatusBusy" = "Busy";
"Call.Accept" = "Accept";
"Call.Decline" = "Decline";

"Call.StatusBar" = "Touch to return to call %@";

"Call.ParticipantVersionOutdatedError" = "%@'s app does not support calls. They need to update their app before you can call them.";
"Call.ParticipantVideoVersionOutdatedError" = "%@'s app does not support video calls. They need to update their app before you can call them.";

"Privacy.Calls" = "Voice Calls";

"Privacy.Calls.WhoCanCallMe" = "WHO CAN CALL ME";
"Privacy.Calls.CustomHelp" = "You can restrict who can call you with granular precision.";
"Privacy.Calls.AlwaysAllow" = "Always Allow";
"Privacy.Calls.NeverAllow" = "Never Allow";
"Privacy.Calls.CustomShareHelp" = "These users will or will not be able to call you regardless of the settings above.";

"Privacy.Calls.AlwaysAllow.Title" = "Always Allow";
"Privacy.Calls.AlwaysAllow.Placeholder" = "Always allow...";
"Privacy.Calls.NeverAllow.Title" = "Never Allow";
"Privacy.Calls.NeverAllow.Placeholder" = "Never allow...";

"PhotoEditor.QualityTool" = "Quality";
"PhotoEditor.QualityVeryLow" = "Very Low";
"PhotoEditor.QualityLow" = "Low";
"PhotoEditor.QualityMedium" = "Medium";
"PhotoEditor.QualityHigh" = "High";
"PhotoEditor.QualityVeryHigh" = "Very High";

"Settings.SaveEditedPhotos" = "Save Edited Photos";

"Calls.NoCallsPlaceholder" = "Your recent calls will appear here";
"Calls.NoMissedCallsPlacehoder" = "You have no missed calls";

"Call.CallInProgressTitle" = "Call in Progress";
"Call.CallInProgressMessage" = "Finish call with %1$@ and start a new one with %2$@?";
"Call.CallInProgressVoiceChatMessage" = "Finish call with %1$@ and start a voice chat with %2$@?";
"Call.CallInProgressLiveStreamMessage" = "Finish call with %1$@ and start a live stream with %2$@?";
"Call.ExternalCallInProgressMessage" = "Please finish the current call first.";

"Call.VoiceChatInProgressTitle" = "Voice Chat in Progress";
"Call.LiveStreamInProgressTitle" = "Live Stream in Progress";
"Call.VoiceChatInProgressMessage" = "Leave voice chat in %1$@ and start a new one with %2$@?";
"Call.LiveStreamInProgressMessage" = "Leave live stream in %1$@ and start a new one with %2$@?";
"Call.VoiceChatInProgressCallMessage" = "Leave voice chat in %1$@ and start a call with %2$@?";
"Call.LiveStreamInProgressCallMessage" = "Leave live stream in %1$@ and start a call with %2$@?";

"Call.Message" = "Message";

"UserInfo.TapToCall" = "Tap to make an end-to-end encrypted call";
"Call.GroupFormat" = "%1$@ (%2$@)";

"NetworkUsageSettings.CallDataSection" = "CALLS";

"Call.PrivacyErrorMessage" = "Sorry, %@ doesn't accept calls.";

"Notification.CallBack" = "Call Back";

"Call.AudioRouteSpeaker" = "Speaker";
"Call.AudioRouteHeadphones" = "Headphones";
"Call.AudioRouteHide" = "Hide";

"Call.PhoneCallInProgressMessage" = "You can’t place a Telegram call if you’re already on a phone call.";
"Call.RecordingDisabledMessage" = "Please end your call before recording a voice message.";

"Call.EmojiDescription" = "If these emoji are the same on %@'s screen, this call is 100%% secure.";

"Message.VideoMessage" = "Video Message";

"Conversation.HoldForAudio" = "Hold to record audio. Tap to switch to video.";
"Conversation.HoldForVideo" = "Hold to record video. Tap to switch to audio.";

"UserInfo.TelegramCall" = "Telegram Call";
"UserInfo.PhoneCall" = "Phone Call";

"SharedMedia.CategoryMedia" = "Media";
"SharedMedia.CategoryDocs" = "Docs";
"SharedMedia.CategoryLinks" = "Links";
"SharedMedia.CategoryOther" = "Audio";

"AccessDenied.VideoMessageCamera" = "Telegram needs access to your camera to send video messages.\n\nPlease go to Settings > Privacy > Camera and set Telegram to ON.";
"AccessDenied.VideoMessageMicrophone" = "Telegram needs access to your microphone to send video messages.\n\nPlease go to Settings > Privacy > Microphone and set Telegram to ON.";

"ChatSettings.AutomaticVideoMessageDownload" = "AUTOMATIC VIDEO MESSAGE DOWNLOAD";

"ForwardedVideoMessages_1" = "Forwarded video message";
"ForwardedVideoMessages_2" = "2 forwarded video messages";
"ForwardedVideoMessages_3_10" = "%@ forwarded video messages";
"ForwardedVideoMessages_any" = "%@ forwarded video messages";
"ForwardedVideoMessages_many" = "%@ forwarded video messages";
"ForwardedVideoMessages_0" = "%@ forwarded video messages";

"Conversation.DiscardVoiceMessageTitle" = "Discard Voice Message";
"Conversation.DiscardVoiceMessageDescription" = "Are you sure you want to stop recording and discard\nyour voice message?";
"Conversation.DiscardVoiceMessageAction" = "Discard";

"Message.ForwardedMessageShort" = "Forwarded From\n%@";

"Checkout.LiabilityAlertTitle" = "Warning";

"Settings.AppLanguage" = "Language";
"Settings.AppLanguage.Unofficial" = "UNOFFICIAL";

"InstantPage.AutoNightTheme" = "Auto-Night Theme";

"Privacy.PaymentsTitle" = "PAYMENTS";
"Privacy.PaymentsClearInfo" = "Clear payment & shipping info";
"Privacy.PaymentsClearInfoHelp" = "You can delete your shipping info and instruct all payment providers to remove your saved credit cards. Note that Telegram never stores your credit card data.";
"Privacy.PaymentsClear.PaymentInfo" = "Payment Info";
"Privacy.PaymentsClear.ShippingInfo" = "Shipping Info";

"Channel.EditAdmin.PermissionsHeader" = "WHAT CAN THIS ADMIN DO?";
"Channel.EditAdmin.PermissionChangeInfo" = "Change Channel Info";
"Group.EditAdmin.PermissionChangeInfo" = "Change Group Info";
"Channel.EditAdmin.PermissionPostMessages" = "Post Messages";
"Channel.EditAdmin.PermissionEditMessages" = "Edit Messages";
"Channel.EditAdmin.PermissionDeleteMessages" = "Delete Messages";
"Channel.EditAdmin.PermissionBanUsers" = "Ban Users";
"Channel.EditAdmin.PermissionInviteSubscribers" = "Add Subscribers";
"Channel.EditAdmin.PermissionInviteMembers" = "Add Members";
"Channel.EditAdmin.PermissionInviteViaLink" = "Invite Users via Link";
"Channel.EditAdmin.PermissionPinMessages" = "Pin Messages";
"Channel.EditAdmin.PermissionAddAdmins" = "Add New Admins";

"Channel.EditAdmin.PermissinAddAdminOn" = "This Admin will be able to add new admins with the same (or more limited) permissions.";
"Channel.EditAdmin.PermissinAddAdminOff" = "This Admin will not be able to add new admins.";

"Login.ContinueWithLocalization" = "Continue with English";
"Localization.LanguageName" = "English";
"Localization.ChooseLanguage" = "Choose Your Language";
"Localization.EnglishLanguageName" = "English";
"Localization.LanguageOther" = "Other";
"Localization.LanguageCustom" = "Custom";

"Channel.BanUser.Title" = "Ban User";
"Channel.BanUser.PermissionsHeader" = "User Restrictions";
"Channel.BanUser.PermissionReadMessages" = "Can Read Messages";
"Channel.BanUser.PermissionSendMessages" = "Can Send Messages";
"Channel.BanUser.PermissionSendMedia" = "Can Send Media";
"Channel.BanUser.PermissionSendStickersAndGifs" = "Can Send Stickers & GIFs";
"Channel.BanUser.PermissionEmbedLinks" = "Can Embed Links";
"Channel.BanUser.PermissionSendPolls" = "Send Polls";
"Channel.BanUser.PermissionChangeGroupInfo" = "Change Group Info";
"Channel.BanUser.PermissionAddMembers" = "Add Members";
"Channel.BanUser.Unban" = "Unban";

"Channel.BanUser.BlockFor" = "Block For";

"Channel.BanList.BlockedTitle" = "BLOCKED";
"Channel.BanList.RestrictedTitle" = "RESTRICTED";

"Group.Info.AdminLog" = "Recent Actions";
"Channel.AdminLog.InfoPanelTitle" = "What Is This?";
"Channel.AdminLog.InfoPanelAlertTitle" = "What is the event log?";
"Channel.AdminLog.InfoPanelAlertText" = "This is a list of all service actions taken by the group's members and admins in the last 48 hours.";
"Channel.AdminLog.InfoPanelChannelAlertText" = "This is a list of all service actions taken by the channel's admins in the last 48 hours.";

"Channel.AdminLog.BanReadMessages" = "Read Messages";
"Channel.AdminLog.BanSendMessages" = "Send Messages";
"Channel.AdminLog.BanSendMedia" = "Send Media";
"Channel.AdminLog.BanSendStickersAndGifs" = "Send Stickers & GIFs";
"Channel.AdminLog.BanEmbedLinks" = "Embed Links";
"Channel.AdminLog.MessageRestricted" = "%@ changed restrictions for %@ (%@)";
"Channel.AdminLog.MessageAdmin" = "%@ changed privileges for %@ (%@)";
"Channel.AdminLog.ChangeInfo" = "Change Info";
"Channel.AdminLog.PinMessages" = "Pin Messages";
"Channel.AdminLog.AddMembers" = "Add Members";
"Channel.AdminLog.SendPolls" = "Send Polls";

"Channel.AdminLog.CanChangeInfo" = "Change Info";
"Channel.AdminLog.CanSendMessages" = "Post Messages";
"Channel.AdminLog.CanDeleteMessages" = "Delete Messages";
"Channel.AdminLog.CanBanUsers" = "Ban Users";
"Channel.AdminLog.CanInviteUsers" = "Add Users";
"Channel.AdminLog.CanPinMessages" = "Pin Messages";
"Channel.AdminLog.CanAddAdmins" = "Add New Admins";
"Channel.AdminLog.CanBeAnonymous" = "Remain Anonymous";
"Channel.AdminLog.CanEditMessages" = "Edit Messages";
"Channel.AdminLog.CanManageCalls" = "Manage Voice Chats";
"Channel.AdminLog.CanManageLiveStreams" = "Manage Live Streams";

"Channel.AdminLog.MessageToggleInvitesOn" = "%@ enabled group invites";
"Channel.AdminLog.MessageToggleInvitesOff" = "%@ disabled group invites";

"Channel.AdminLog.MessageUnpinned" = "%@ unpinned message";

"Channel.AdminLog.MessageToggleSignaturesOn" = "%@ enabled signatures";
"Channel.AdminLog.MessageToggleSignaturesOff" = "%@ disabled signatures";

"Channel.AdminLog.MessageChangedGroupUsername" = "%@ changed group link:";
"Channel.AdminLog.MessageChangedChannelUsername" = "%@ changed channel link:";
"Channel.AdminLog.MessageRemovedGroupUsername" = "%@ removed group link";
"Channel.AdminLog.MessageRemovedChannelUsername" = "%@ removed channel link";

"Channel.AdminLog.MessageChangedGroupAbout" = "%@ edited group description";
"Channel.AdminLog.MessageChangedChannelAbout" = "%@ edited channel description";

"Channel.AdminLog.MessageEdited" = "%@ edited message:";
"Channel.AdminLog.CaptionEdited" = "%@ edited caption:";
"Channel.AdminLog.MessageDeleted" = "%@ deleted message:";
"Channel.AdminLog.MessagePinned" = "%@ pinned message:";
"Channel.AdminLog.MessageUnpinnedExtended" = "%@ unpinned message:";

"Channel.AdminLog.MessageInvitedName" = "invited %1$@";
"Channel.AdminLog.MessageInvitedNameUsername" = "invited %1$@ (%2$@)";
"Channel.AdminLog.MessageKickedName" = "banned %1$@";
"Channel.AdminLog.MessageKickedNameUsername" = "banned %1$@ (%2$@)";
"Channel.AdminLog.MessageUnkickedName" = "unbanned %1$@";
"Channel.AdminLog.MessageUnkickedNameUsername" = "unbanned %1$@ (%2$@)";
"Channel.AdminLog.MessageRestrictedName" = "changed restrictions for %1$@";
"Channel.AdminLog.MessageRestrictedNameUsername" = "changed restrictions for %1$@ (%2$@)";
"Channel.AdminLog.MessagePromotedName" = "changed privileges for %1$@";
"Channel.AdminLog.MessagePromotedNameUsername" = "changed privileges for %1$@ (%2$@)";
"Channel.AdminLog.MessageRestrictedUntil" = "until %@";
"Channel.AdminLog.MessageRestrictedForever" = "indefinitely";
"Channel.AdminLog.MessageRestrictedNewSetting" = "now: %@";

"Channel.AdminLog.MessagePreviousMessage" = "Original message";
"Channel.AdminLog.MessagePreviousCaption" = "Original caption";
"Channel.AdminLog.MessagePreviousLink" = "Previous link";
"Channel.AdminLog.MessagePreviousDescription" = "Previous description";

"Contacts.MemberSearchSectionTitleGroup" = "Group Members";

"Channel.AdminLog.TitleAllEvents" = "All Actions";
"Channel.AdminLog.TitleSelectedEvents" = "Selected Actions";
"Channel.AdminLogFilter.Title" = "Filter";
"Channel.AdminLogFilter.EventsTitle" = "ACTIONS";
"Channel.AdminLogFilter.EventsAll" = "All Actions";
"Channel.AdminLogFilter.EventsRestrictions" = "New Restrictions";
"Channel.AdminLogFilter.EventsAdmins" = "New Admins";
"Channel.AdminLogFilter.EventsNewMembers" = "New Members";
"Channel.AdminLogFilter.EventsInfo" = "Group Info";
"Channel.AdminLogFilter.ChannelEventsInfo" = "Channel Info";
"Channel.AdminLogFilter.EventsDeletedMessages" = "Deleted Messages";
"Channel.AdminLogFilter.EventsEditedMessages" = "Edited Messages";
"Channel.AdminLogFilter.EventsPinned" = "Pinned Messages";
"Channel.AdminLogFilter.EventsLeaving" = "Members Removed";
"Channel.AdminLogFilter.EventsCalls" = "Voice Chats";
"Channel.AdminLogFilter.EventsLiveStreams" = "Live Streams";
"Channel.AdminLogFilter.EventsInviteLinks" = "Invite Links";
"Channel.AdminLogFilter.AdminsTitle" = "ADMINS";
"Channel.AdminLogFilter.AdminsAll" = "All Admins";

"Group.ErrorSendRestrictedStickers" = "Sorry, the admins of this group have restricted you from sending stickers.";
"Group.ErrorSendRestrictedMedia" = "Sorry, the admins of this group have restricted you from sending media.";

"SharedMedia.ViewInChat" = "View in Chat";

"Channel.Info.BlackList" = "Blacklist";

"Channel.Management.PromotedBy" = "Promoted by %@";
"DialogList.LanguageTooltip" = "You can change the language later in Settings";

"Contacts.PhoneNumber" = "Phone Number";
"Contacts.AddPhoneNumber" = "Add %@";
"Contacts.ShareTelegram" = "Share Telegram";

"Conversation.ViewChannel" = "VIEW CHANNEL";
"Conversation.ViewGroup" = "VIEW GROUP";
"Conversation.ViewBot" = "VIEW BOT";

"GroupInfo.ActionPromote" = "Promote";
"GroupInfo.ActionRestrict" = "Restrict";

"Conversation.RestrictedTextTimed" = "The admins of this group have restricted you from writing here until %@.";
"Conversation.RestrictedText" = "The admins of this group have restricted you from writing here.";
"Conversation.DefaultRestrictedText" = "Writing messages isn’t allowed in this group.";

"Conversation.RestrictedInlineTimed" = "The admins of this group have restricted you from posting inline content here until %@.";
"Conversation.RestrictedInline" = "The admins of this group have restricted you from posting inline content here.";
"Conversation.DefaultRestrictedInline" = "Posting inline content isn’t allowed in this group.";

"Conversation.RestrictedMediaTimed" = "The admins of this group have restricted you from posting media content here until %@.";
"Conversation.RestrictedMedia" = "The admins of this group have restricted you from posting media content here.";
"Conversation.DefaultRestrictedMedia" = "Posting media content isn’t allowed in this group.";

"Conversation.RestrictedStickersTimed" = "The admins of this group have restricted you from posting stickers here until %@.";
"Conversation.RestrictedStickers" = "The admins of this group have restricted you from posting stickers here.";
"Conversation.DefaultRestrictedStickers" = "Posting stickers isn’t allowed in this group.";

"ChatSettings.ConnectionType.Title" = "CONNECTION TYPE";
"ChatSettings.ConnectionType.UseProxy" = "Use Proxy";
"ChatSettings.ConnectionType.UseSocks5" = "SOCKS5";

"SocksProxySetup.Title" = "Proxy";

"SocksProxySetup.TypeNone" = "Disabled";
"SocksProxySetup.TypeSocks" = "SOCKS5";

"SocksProxySetup.Connection" = "CONNECTION";
"SocksProxySetup.Hostname" = "Server";
"SocksProxySetup.Port" = "Port";

"SocksProxySetup.Credentials" = "CREDENTIALS (OPTIONAL)";
"SocksProxySetup.Username" = "Username";
"SocksProxySetup.Password" = "Password";

"Channel.AdminLog.EmptyTitle" = "No actions here yet";
"Channel.AdminLog.EmptyText" = "No service actions were taken by the channel members and admins in the last 48 hours.";
"Group.AdminLog.EmptyText" = "No service actions were taken by the group's members and admins in the last 48 hours.";
"Broadcast.AdminLog.EmptyText" = "No service actions were taken by the channel's admins in the last 48 hours.";

"Channel.AdminLog.EmptyFilterTitle" = "No actions found";
"Channel.AdminLog.EmptyFilterQueryText" = "No recent actions that contain '%@' have been found.";
"Channel.AdminLog.EmptyFilterText" = "No recent actions that match your query have been found.";

"Channel.AdminLog.EmptyMessageText" = "Empty";

"Camera.Title" = "Take Photo or Video";

"Channel.Members.AddAdminErrorNotAMember" = "Sorry, you can't add this user as an admin because they are not a member of this group and you are not allowed to invite them.";

"Channel.Members.AddAdminErrorBlacklisted" = "Sorry, you can't add this user as an admin because they are in the blacklist and you can't unban them.";

"Channel.Members.AddBannedErrorAdmin" = "Sorry, you can't ban this user because they are an admin in this group and you are not allowed to demote them.";

"Group.Members.AddMemberBotErrorNotAllowed" = "Sorry, you don't have the necessary permissions to add bots to this group.";

"Privacy.Calls.P2P" = "Peer-to-Peer";
"Privacy.Calls.P2PHelp" = "Disabling peer-to-peer will relay all calls through Telegram servers to avoid revealing your IP address, but will slightly decrease audio quality.";

"Privacy.Calls.Integration" = "iOS Call Integration";
"Privacy.Calls.IntegrationHelp" = "iOS Call Integration shows Telegram calls on the lock screen and in the system's call history. If iCloud sync is enabled, your call history is shared with Apple.";

"Call.ReportPlaceholder" = "What went wrong?";
"Call.ReportIncludeLog" = "Send technical information";
"Call.ReportIncludeLogDescription" = "This won't reveal the contents of your conversation, but will help us fix the issue sooner.";
"Call.ReportSkip" = "Skip";
"Call.ReportSend" = "Send";

"Channel.EditAdmin.CannotEdit" = "You cannot edit the rights of this admin.";
"Call.RateCall" = "Rate This Call";
"Call.ShareStats" = "Share Statistics";

"Settings.ApplyProxyAlert" = "Are you sure you want to enable this proxy?\nServer: %1$@\nPort: %2$@\n\nYou can change your proxy server later it in the Settings (Data and Storage).";
"Settings.ApplyProxyAlertCredentials" = "Are you sure you want to enable this proxy?\nServer: %1$@\nPort: %2$@\nUsername: %3$@\nPassword: %4$@\n\nYou can change your proxy server later it in the Settings (Data and Storage).";
"Settings.ApplyProxyAlertEnable" = "Enable";

"Channel.Management.RestrictedBy" = "Restricted by %@";

"Stickers.FrequentlyUsed" = "Recently Used";

"Contacts.ImportersCount_1" = "1 contact on Telegram";
"Contacts.ImportersCount_2" = "2 contacts on Telegram";
"Contacts.ImportersCount_3_10" = "%@ contacts on Telegram";
"Contacts.ImportersCount_any" = "%@ contacts on Telegram";
"Contacts.ImportersCount_many" = "%@ contacts on Telegram";
"Contacts.ImportersCount_0" = "%@ contacts on Telegram";

"Conversation.ContextMenuBan" = "Restrict";

"SocksProxySetup.UseForCalls" = "Use for calls";
"SocksProxySetup.UseForCallsHelp" = "Proxy servers may degrade the quality of your calls.";

"InviteText.URL" = "https://telegram.org/dl";
"InviteText.SingleContact" = "Hey, I'm using Telegram to chat. Join me! Download it here: %@";
"InviteText.ContactsCountText_1" = "Hey, I'm using Telegram to chat. Join me! Download it here: {url}";
"InviteText.ContactsCountText_2" = "Hey, I'm using Telegram to chat – and so are 2 of our other contacts. Join us! Download it here: {url}";
"InviteText.ContactsCountText_3_10" = "Hey, I'm using Telegram to chat – and so are %@ of our other contacts. Join us! Download it here: {url}";
"InviteText.ContactsCountText_any" = "Hey, I'm using Telegram to chat – and so are %@ of our other contacts. Join us! Download it here: {url}";
"InviteText.ContactsCountText_many" = "Hey, I'm using Telegram to chat – and so are %@ of our other contacts. Join us! Download it here: {url}";
"InviteText.ContactsCountText_0" = "Hey, I'm using Telegram to chat. Join me! Download it here: {url}";

"Invite.LargeRecipientsCountWarning" = "Please note that it may take some time for your device to send all of these invitations";

"Contacts.InviteSearchLabel" = "Search for contacts";

"Message.ImageExpired" = "Photo has expired";
"Message.VideoExpired" = "Video has expired";

"SecretImage.Title" = "Disappearing Photo";
"SecretVideo.Title" = "Disappearing Video";
"SecretGif.Title" = "Disappearing GIF";
"SecretTimer.ImageDescription" = "If you set a timer, the photo will self-destruct after it was viewed.";
"SecretTimer.VideoDescription" = "If you set a timer, the video will self-destruct after it was viewed.";

"PhotoEditor.TiltShift" = "Tilt Shift";

"Notification.SecretChatMessageScreenshotSelf" = "You took a screenshot!";

"Settings.AboutEmpty" = "Add";

"SecretImage.NotViewedYet" = "%@ hasn't opened this photo yet";
"SecretVideo.NotViewedYet" = "%@ hasn't played this video yet";
"SecretGIF.NotViewedYet" = "%@ hasn't played this GIF yet";

"UserInfo.About.Placeholder" = "Bio";

"Call.StatusNoAnswer" = "No Answer";

"Conversation.SearchByName.Prefix" = "from: ";
"Conversation.SearchByName.Placeholder" = "Search Members";

"Login.PhoneBannedError" = "Your phone was banned.";

"Clipboard.SendPhoto" = "Send Photo";

"HashtagSearch.AllChats" = "All Chats";

"Stickers.AddToFavorites" = "Add to Favorites";
"Stickers.RemoveFromFavorites" = "Remove from Favorites";

"Channel.Info.Stickers" = "Group Sticker Set";
"Channel.Stickers.Placeholder" = "stickerset";
"Channel.Stickers.YourStickers" = "CHOOSE FROM YOUR STICKERS";

"Stickers.FavoriteStickers" = "Favorite Stickers";
"Stickers.GroupStickers" = "Group Stickers";
"Stickers.GroupChooseStickerPack" = "CHOOSE STICKER SET";
"Stickers.GroupStickersHelp" = "You can choose a set that will be available to all group members when they are chatting in this group.";

"Channel.AdminLog.MessageChangedGroupStickerPack" = "%@ changed group sticker set";
"Channel.AdminLog.MessageRemovedGroupStickerPack" = "%@ removed group sticker set";

"Conversation.ContextMenuCopyLink" = "Copy Link";

"Channel.Stickers.Searching" = "Searching...";
"Channel.Stickers.NotFound" = "No such sticker set found";
"Channel.Stickers.NotFoundHelp" = "Try again or choose from the list below";
"Channel.Stickers.CreateYourOwn" = "You can create your own custom sticker set using @stickers bot.";

"MediaPicker.TimerTooltip" = "You can now set a self-destruct timer";

"UserInfo.BlockConfirmation" = "Block %@?";

"FastTwoStepSetup.Title" = "Password & Email";
"FastTwoStepSetup.PasswordSection" = "PASSWORD";
"FastTwoStepSetup.PasswordPlaceholder" = "Enter a password";
"FastTwoStepSetup.PasswordConfirmationPlaceholder" = "Re-enter your password";
"FastTwoStepSetup.PasswordHelp" = "Please create a password to protect your payment info. You'll be asked to enter it when you log in.";
"FastTwoStepSetup.EmailSection" = "RECOVERY E-MAIL";
"FastTwoStepSetup.EmailPlaceholder" = "Your E-Mail";
"FastTwoStepSetup.EmailHelp" = "Please add your valid e-mail. It is the only way to recover a forgotten password.";

"Conversation.ViewMessage" = "VIEW MESSAGE";
"Conversation.ViewPost" = "VIEW POST";

"GroupInfo.GroupHistory" = "History For New Members";
"GroupInfo.GroupHistoryVisible" = "Visible";
"GroupInfo.GroupHistoryHidden" = "Hidden";

"Group.Setup.HistoryTitle" = "Chat History Settings";
"Group.Setup.HistoryHeader" = "HISTORY FOR NEW MEMBERS";
"Group.Setup.HistoryVisible" = "Visible";
"Group.Setup.HistoryHidden" = "Hidden";

"Group.Setup.HistoryVisibleHelp" = "New members will see messages that were sent before they joined.";
"Group.Setup.HistoryHiddenHelp" = "New members won't see earlier messages.";
"Group.Setup.BasicHistoryHiddenHelp" = "New members won't see more than 100 previous messages.";


"Channel.AdminLog.MessageGroupPreHistoryVisible" = "%@ made the group history visible for new members";
"Channel.AdminLog.MessageGroupPreHistoryHidden" = "%@ made the group history hidden from new members";

"Map.PullUpForPlaces" = "PULL UP TO SEE PLACES NEARBY";
"Map.ShareLiveLocation" = "Share My Live Location for...";
"Map.ShareLiveLocationHelp" = "Updated in real time as you move";
"Map.StopLiveLocation" = "Stop Sharing Location";
"Map.Directions" = "Directions";
"Map.DirectionsDriveEta" = "%@ drive";
"Map.Location" = "Location";
"Map.YouAreHere" = "you are here";
"Map.LiveLocationShowAll" = "Show All";

"Map.LiveLocationTitle" = "Live Location";
"Map.LiveLocationPrivateDescription" = "Choose for how long %@ will see your accurate location.";
"Map.LiveLocationGroupDescription" = "Choose for how long people in this chat will see your accurate location.";
"Map.LiveLocationFor15Minutes" = "for 15 minutes";
"Map.LiveLocationFor1Hour" = "for 1 hour";
"Map.LiveLocationFor8Hours" = "for 8 hours";
"Map.LiveLocationShortHour" = "%@h";

"Message.LiveLocation" = "Live Location";
"Conversation.LiveLocation" = "Live Location";

"Conversation.LiveLocationYou" = "You";
"Conversation.LiveLocationYouAnd" = "*You* and %@";
"Conversation.LiveLocationMembersCount_1" = "1 member";
"Conversation.LiveLocationMembersCount_2" = "2 members";
"Conversation.LiveLocationMembersCount_3_10" = "%@ members";
"Conversation.LiveLocationMembersCount_any" = "%@ members";
"Conversation.LiveLocationMembersCount_many" = "%@ members";
"Conversation.LiveLocationMembersCount_0" = "%@ members";

"Conversation.Admin" = "admin";

"LiveLocationUpdated.JustNow" = "updated just now";
"LiveLocationUpdated.MinutesAgo_0" = "updated %@ minutes ago"; //three to ten
"LiveLocationUpdated.MinutesAgo_1" = "updated 1 minute ago"; //one
"LiveLocationUpdated.MinutesAgo_2" = "updated 2 minutes ago"; //two
"LiveLocationUpdated.MinutesAgo_3_10" = "updated %@ minutes ago"; //three to ten
"LiveLocationUpdated.MinutesAgo_many" = "updated %@ minutes ago"; // more than ten
"LiveLocationUpdated.MinutesAgo_any" = "updated %@ minutes ago"; // more than ten
"LiveLocationUpdated.TodayAt" = "updated at %@";
"LiveLocationUpdated.YesterdayAt" = "updated yesterday at %@";

"LiveLocation.MenuChatsCount_1" = "You are sharing Live Location with 1 chat.";
"LiveLocation.MenuChatsCount_2" = "You are sharing Live Location with 2 chats.";
"LiveLocation.MenuChatsCount_3_10" = "You are sharing Live Location with %@ chats.";
"LiveLocation.MenuChatsCount_any" = "You are sharing Live Location with %@ chats.";
"LiveLocation.MenuChatsCount_many" = "You are sharing Live Location with %@ chats.";
"LiveLocation.MenuChatsCount_0" = "You are sharing Live Location with %@ chats.";
"LiveLocation.MenuStopAll" = "Stop All";

"DialogList.LiveLocationSharingTo" = "sharing with %@";
"DialogList.LiveLocationChatsCount_1" = "sharing with 1 chat";
"DialogList.LiveLocationChatsCount_2" = "sharing with 2 chats";
"DialogList.LiveLocationChatsCount_3_10" = "sharing with %@ chats";
"DialogList.LiveLocationChatsCount_any" = "sharing with %@ chats";
"DialogList.LiveLocationChatsCount_many" = "sharing with %@ chats";
"DialogList.LiveLocationChatsCount_0" = "sharing with %@ chats";

"Notification.PinnedLiveLocationMessage" = "%@ pinned a live location";
"Message.PinnedLiveLocationMessage" = "pinned live location";

"NotificationSettings.ContactJoined" = "New Contacts";

"AccessDenied.LocationAlwaysDenied" = "If you'd like to share your Live Location with friends, Telegram needs location access when the app is in the background.\n\nPlease go to Settings > Privacy > Location Services and set Telegram to Always.";

"UserInfo.UnblockConfirmation" = "Unblock %@?";

"Login.BannedPhoneSubject" = "Banned phone number: %@";
"Login.BannedPhoneBody" = "I'm trying to use my mobile phone number: %@\nBut Telegram says it's banned. Please help.";

"Conversation.StopLiveLocation" = "Stop Sharing";

"Settings.SavedMessages" = "Saved Messages";
"Conversation.SavedMessages" = "Saved Messages";
"DialogList.SavedMessages" = "Saved Messages";

"MediaPicker.TapToUngroupDescription" = "Tap to send media separately";
"MediaPicker.GroupDescription" = "Group media into one message";
"MediaPicker.UngroupDescription" = "Show media as separate messages";

"EditProfile.Title" = "Edit Profile";
"EditProfile.NameAndPhotoHelp" = "Enter your name and add an optional profile photo.";

"Settings.SetUsername" = "Set Username";

"DialogList.SearchSubtitleFormat" = "%1$@, %2$@";

"Media.ShareThisPhoto" = "This Photo";
"Media.SharePhoto_1" = "%@ Photo";
"Media.SharePhoto_2" = "All %@ Photos";
"Media.SharePhoto_3_10" = "All %@ Photos";
"Media.SharePhoto_any" = "All %@ Photos";
"Media.SharePhoto_many" = "All %@ Photos";
"Media.SharePhoto_0" = "All %@ Photos";

"Media.ShareThisVideo" = "This Video";
"Media.ShareVideo_1" = "%@ Video";
"Media.ShareVideo_2" = "All %@ Videos";
"Media.ShareVideo_3_10" = "All %@ Videos";
"Media.ShareVideo_any" = "All %@ Videos";
"Media.ShareVideo_many" = "All %@ Videos";
"Media.ShareVideo_0" = "All %@ Videos";

"Media.ShareItem_1" = "%@ Item";
"Media.ShareItem_2" = "All %@ Items";
"Media.ShareItem_3_10" = "All %@ Items";
"Media.ShareItem_any" = "All %@ Items";
"Media.ShareItem_many" = "All %@ Items";
"Media.ShareItem_0" = "All %@ Items";

"Settings.ViewPhoto" = "View Photo";

"DialogList.SavedMessagesTooltip" = "You can find your Saved Messages in Settings";

"PasscodeSettings.UnlockWithFaceId" = "Unlock with Face ID";
"Checkout.SavePasswordTimeoutAndFaceId" = "Would you like to save your password for %@ and use Face ID instead?";
"Checkout.PayWithFaceId" = "Pay with Face ID";

"Conversation.StatusSubscribers_0" = "%@ subscribers";
"Conversation.StatusSubscribers_1" = "%@ subscriber";
"Conversation.StatusSubscribers_2" = "%@ subscribers";
"Conversation.StatusSubscribers_3_10" = "%@ subscribers";
"Conversation.StatusSubscribers_many" = "%@ subscribers";
"Conversation.StatusSubscribers_any" = "%@ subscribers";

"DialogList.SavedMessagesHelp" = "Forward messages here for quick access";

"PrivacySettings.PasscodeAndTouchId" = "Passcode & Touch ID";
"PrivacySettings.PasscodeAndFaceId" = "Passcode & Face ID";

"TwoStepAuth.AdditionalPassword" = "Additional Password";

"PasscodeSettings.HelpTop" = "When you set up an additional passcode, a lock icon will appear on the chats page. Tap it to lock and unlock the app.";
"PasscodeSettings.HelpBottom" = "Note: if you forget the passcode, you'll need to delete and reinstall the app. All secret chats will be lost.";

"Channel.Setup.TypePublicHelp" = "Public channels can be found in search, channel history is available to everyone and anyone can join.";
"Channel.Setup.TypePrivateHelp" = "Private channels can only be joined if you were invited or have an invite link.";
"Group.Username.InvalidTooShort" = "Group names must have at least 5 characters.";
"Group.Username.InvalidStartsWithNumber" = "Group names can't start with a number.";
"Group.Username.CreatePublicLinkHelp" = "People can share this link with others and find your group using Telegram search.";
"Channel.TypeSetup.Title" = "Channel Type";

"Group.Setup.TypePrivate" = "Private";
"Group.Setup.TypePublic" = "Public";

"Channel.Info.Subscribers" = "Subscribers";
"Channel.Subscribers.Title" = "Subscribers";
"Conversation.InfoGroup" = "Group";

"Privacy.PaymentsClearInfoDoneHelp" = "Payment & shipping info cleared.";

"InfoPlist.NSContactsUsageDescription" = "Telegram will continuously upload your contacts to its heavily encrypted cloud servers to let you connect with your friends across all your devices.";
"InfoPlist.NSLocationWhenInUseUsageDescription" = "When you send your location to your friends, Telegram needs access to show them a map.";
"InfoPlist.NSCameraUsageDescription" = "We need this so that you can take and share photos and videos, as well as make video calls.";
"InfoPlist.NSPhotoLibraryUsageDescription" = "We need this so that you can share photos and videos from your photo library.";
"InfoPlist.NSPhotoLibraryAddUsageDescription" = "We need this so that you can save photos and videos to your photo library.";
"InfoPlist.NSMicrophoneUsageDescription" = "We need this so that you can record and share voice messages and videos with sound.";
"InfoPlist.NSSiriUsageDescription" = "You can use Siri to send messages.";
"InfoPlist.NSLocationAlwaysAndWhenInUseUsageDescription" = "When you choose to share your Live Location with friends in a chat, Telegram needs background access to your location to keep them updated for the duration of the live sharing.";
"InfoPlist.NSLocationAlwaysUsageDescription" = "When you choose to share your live location with friends in a chat, Telegram needs background access to your location to keep them updated for the duration of the live sharing. You also need this to send locations from an Apple Watch.";
"InfoPlist.NSLocationWhenInUseUsageDescription" = "When you send your location to your friends, Telegram needs access to show them a map.";
"InfoPlist.NSFaceIDUsageDescription" = "You can use Face ID to unlock the app.";

"Privacy.Calls.P2PNever" = "Never";
"Privacy.Calls.P2PContacts" = "My Contacts";
"Privacy.Calls.P2PAlways" = "Always";

"ChatSettings.AutoDownloadTitle" = "AUTO-DOWNLOAD MEDIA";
"ChatSettings.AutoDownloadEnabled" = "Auto-Download Media";
"ChatSettings.AutoDownloadPhotos" = "Photos";
"ChatSettings.AutoDownloadVideos" = "Videos";
"ChatSettings.AutoDownloadDocuments" = "Documents";
"ChatSettings.AutoDownloadVoiceMessages" = "Voice Messages";
"ChatSettings.AutoDownloadVideoMessages" = "Video Messages";
"ChatSettings.AutoDownloadReset" = "Reset Auto-Download Settings";

"AutoDownloadSettings.Title" = "Auto-Download";

"AutoDownloadSettings.PhotosTitle" = "Photos";
"AutoDownloadSettings.VideosTitle" = "Videos";
"AutoDownloadSettings.DocumentsTitle" = "Documents";
"AutoDownloadSettings.VoiceMessagesTitle" = "Voice Messages";
"AutoDownloadSettings.VideoMessagesTitle" = "Video Messages";

"AutoDownloadSettings.Cellular" = "CELLULAR";
"AutoDownloadSettings.WiFi" = "WI-FI";
"AutoDownloadSettings.Contacts" = "Contacts";
"AutoDownloadSettings.PrivateChats" = "Other Private Chats";
"AutoDownloadSettings.GroupChats" = "Group Chats";
"AutoDownloadSettings.Channels" = "Channels";
"AutoDownloadSettings.LimitBySize" = "LIMIT BY SIZE";
"AutoDownloadSettings.UpTo" = "up to %@";
"AutoDownloadSettings.Unlimited" = "unlimited";

"AutoDownloadSettings.Reset" = "Reset";
"AutoDownloadSettings.ResetHelp" = "Undo all custom auto-download settings.";

"SaveIncomingPhotosSettings.Title" = "Save Incoming Photos";
"SaveIncomingPhotosSettings.From" = "SAVE INCOMING PHOTOS FROM";

"Channel.AdminLog.ChannelEmptyText" = "No service actions were taken by the channel's subscribers and admins in the last 48 hours.";
"Channel.AdminLogFilter.EventsNewSubscribers" = "New Subscribers";
"Channel.AdminLogFilter.EventsLeavingSubscribers" = "Subscribers Removed";

"Conversation.ClearPrivateHistory" = "This will delete all messages and media in this chat from your Telegram cloud. Your chat partner will still have them.";
"Conversation.ClearGroupHistory" = "This will delete all messages and media in this chat from your Telegram cloud. Other members of the group will still have them.";
"Conversation.ClearSecretHistory" = "This will delete all messages and media in this chat for both you and your chat partner.";
"Conversation.ClearSelfHistory" = "This will delete all messages and media in this chat from your Telegram cloud.";

"MediaPicker.LivePhotoDescription" = "The live photo will be sent as a GIF.";

"Settings.Appearance" = "Appearance";
"Appearance.Title" = "Appearance";
"Appearance.Preview" = "CHAT PREVIEW";
"Appearance.ColorTheme" = "COLOR THEME";
"Appearance.ThemeDayClassic" = "Day Classic";
"Appearance.ThemeDay" = "Day";
"Appearance.ThemeNight" = "Night";
"Appearance.ThemeNightBlue" = "Night Blue";
"Appearance.PreviewReplyAuthor" = "Lucio";
"Appearance.PreviewReplyText" = "Reinhardt, we need to find you some...";
"Appearance.PreviewIncomingText" = "Ah you kids today with techno music! Enjoy the classics, like Hasselhoff!";
"Appearance.PreviewOutgoingText" = "I can't take you seriously right now. Sorry..";
"Appearance.AccentColor" = "Accent Color";
"Appearance.PickAccentColor" = "Pick an Accent Color";

"Appearance.AutoNightTheme" = "Auto-Night Theme";
"Appearance.AutoNightThemeDisabled" = "Disabled";

"AutoNightTheme.Title" = "Auto-Night Theme";
"AutoNightTheme.Disabled" = "Disabled";
"AutoNightTheme.Scheduled" = "Scheduled";
"AutoNightTheme.Automatic" = "Automatic";

"AutoNightTheme.ScheduleSection" = "SCHEDULE";
"AutoNightTheme.UseSunsetSunrise" = "Use Location Sunset & Sunrise";
"AutoNightTheme.ScheduledFrom" = "From";
"AutoNightTheme.ScheduledTo" = "To";

"AutoNightTheme.UpdateLocation" = "Update Location";
"AutoNightTheme.LocationHelp" = "Calculating sunset & sunrise times requires a one-time check of your approximate location. Note that this location is stored locally on your device only.\n\nSunset: %@\nSunrise: %@";
"AutoNightTheme.NotAvailable" = "N/A";

"AutoNightTheme.AutomaticSection" = "BRIGHTNESS THRESHOLD";
"AutoNightTheme.AutomaticHelp" = "Switch to night theme when brightness is %@%% or less. Auto-brightness should be enabled for this feature to work correctly.";

"AutoNightTheme.PreferredTheme" = "PREFERRED THEME";

"AuthSessions.Sessions" = "Sessions";
"AuthSessions.LoggedIn" = "Websites";
"AuthSessions.LogOutApplications" = "Disconnect All Websites";
"AuthSessions.LogOutApplicationsHelp" = "You can log in on websites that support signing in with Telegram.";
"AuthSessions.LoggedInWithTelegram" = "CONNECTED WEBSITES";
"AuthSessions.LogOut" = "Disconnect";
"AuthSessions.Message" = "You allowed this bot to message you when you logged in on %@.";

"Conversation.ContextMenuReport" = "Report";

"Stickers.Search" = "Search Stickers";
"Stickers.NoStickersFound" = "No Stickers Found";

"Camera.Discard" = "Discard All";

"Stickers.SuggestStickers" = "Suggest Stickers by Emoji";
"Stickers.SuggestAll" = "All Sets";
"Stickers.SuggestAdded" = "My Sets";
"Stickers.SuggestNone" = "None";

"Settings.Proxy" = "Proxy";
"Settings.ProxyDisabled" = "Disabled";
"Settings.ProxyConnecting" = "Connecting...";
"Settings.ProxyConnected" = "Connected";

"SocksProxySetup.UseProxy" = "Use Proxy";
"SocksProxySetup.SavedProxies" = "SAVED PROXIES";
"SocksProxySetup.AddProxy" = "Add Proxy";
"SocksProxySetup.SaveProxy" = "Save Proxy";
"SocksProxySetup.ConnectAndSave" = "Connect Proxy";
"SocksProxySetup.AddProxyTitle" = "Add Proxy";
"SocksProxySetup.ProxyDetailsTitle" = "Proxy Details";
"SocksProxySetup.ProxyStatusChecking" = "checking...";
"SocksProxySetup.ProxyStatusPing" = "%@ ms ping";
"SocksProxySetup.ProxyStatusUnavailable" = "unavailable";
"SocksProxySetup.ProxyStatusConnecting" = "connecting";
"SocksProxySetup.ProxyStatusConnected" = "connected";

"SocksProxySetup.ProxyType" = "TYPE";
"SocksProxySetup.ProxySocks5" = "SOCKS5";
"SocksProxySetup.ProxyTelegram" = "MTProto";
"SocksProxySetup.HostnamePlaceholder" = "Server";
"SocksProxySetup.PortPlaceholder" = "Port";
"SocksProxySetup.UsernamePlaceholder" = "Username";
"SocksProxySetup.PasswordPlaceholder" = "Password";
"SocksProxySetup.Secret" = "Secret";
"SocksProxySetup.SecretPlaceholder" = "Secret";
"SocksProxySetup.RequiredCredentials" = "CREDENTIALS";

"SocksProxySetup.Connecting" = "Connecting...";
"SocksProxySetup.FailedToConnect" = "Failed to connect";

"SocksProxySetup.ProxyEnabled" = "Proxy\nEnabled";

"DialogList.AdLabel" = "Proxy Sponsor";
"DialogList.AdNoticeAlert" = "The proxy you are using displays a sponsored channel in your chat list.";
"SocksProxySetup.AdNoticeHelp" = "This proxy may display a sponsored channel in your chat list. This doesn't reveal your Telegram traffic.";

"SocksProxySetup.ShareProxyList" = "Share Proxy List";

"Privacy.SecretChatsTitle" = "SECRET CHATS";
"Privacy.SecretChatsLinkPreviews" = "Link Previews";
"Privacy.SecretChatsLinkPreviewsHelp" = "Link previews will be generated on Telegram servers. We do not store data about the links you send.";

"Privacy.ContactsTitle" = "CONTACTS";
"Privacy.ContactsSync" = "Sync Contacts";
"Privacy.ContactsSyncHelp" = "Turn on to continuously sync contacts from this device with your account.";
"Privacy.ContactsReset" = "Delete Synced Contacts";
"Privacy.ContactsResetConfirmation" = "This will remove your contacts from the Telegram servers.\nIf 'Sync Contacts' is enabled, contacts will be re-synced.";

"Login.TermsOfServiceDecline" = "Decline";
"Login.TermsOfServiceAgree" = "Agree & Continue";

"Login.TermsOfService.ProceedBot" = "Please agree and proceed to %@.";

"Login.TermsOfServiceSignupDecline" = "We're very sorry, but this means you can't sign up for Telegram.\n\nUnlike others, we don't use your data for ad targeting or other commercial purposes. Telegram only stores the information it needs to function as a feature-rich cloud service. You can adjust how we use your data (e.g., delete synced contacts) in Privacy & Security settings.\n\nBut if you're generally not OK with Telegram's modest needs, it won't be possible for us to provide this service.";

"UserInfo.BotPrivacy" = "Privacy Policy";

"PrivacyPolicy.Title" = "Privacy Policy and Terms of Service";
"PrivacyPolicy.Decline" = "Decline";
"PrivacyPolicy.Accept" = "Agree & Continue";

"PrivacyPolicy.AgeVerificationTitle" = "Age Verification";
"PrivacyPolicy.AgeVerificationMessage" = "Tap Agree to confirm that you are %@ or over.";
"PrivacyPolicy.AgeVerificationAgree" = "Agree";

"PrivacyPolicy.DeclineTitle" = "Decline";
"PrivacyPolicy.DeclineMessage" = "We're very sorry, but this means we must part ways here. Unlike others, we don't use your data for ad targeting or other commercial purposes. Telegram only stores the information it needs to function as a feature-rich cloud service. You can adjust how we use your data (e.g., delete synced contacts) in Privacy & Security settings.\n\nBut if you're generally not OK with Telegram's modest needs, it won't be possible for us to provide this service.";
"PrivacyPolicy.DeclineDeclineAndDelete" = "Decline and Delete";

"PrivacyPolicy.DeclineLastWarning" = "Warning, this will irreversibly delete your Telegram account along with all the data you store in the Telegram cloud.\n\nWe will provide a tool to download your data before June, 23 – so you may want to wait a little before deleting.";
"PrivacyPolicy.DeclineDeleteNow" = "Delete Now";

"Settings.Passport" = "Telegram Passport";

"Passport.Title" = "Passport";

"Passport.RequestHeader" = "%@ requests access to your personal data to sign you up for their services.";

"Passport.InfoTitle" = "What is Telegram Passport?";
"Passport.InfoText" = "With **Telegram Passport** you can easily sign up for websites and services that require identity verification.\n\nYour information, personal data, and documents are protected by end-to-end encryption. Nobody, including Telegram, can access them without your permission.";
"Passport.InfoLearnMore" = "Learn More";
"Passport.InfoFAQ_URL" = "https://telegram.org/faq#passport";

"Passport.PassportInformation" = "PASSPORT INFORMATION";
"Passport.RequestedInformation" = "REQUESTED INFORMATION";
"Passport.FieldIdentity" = "Identity Document";
"Passport.FieldIdentityDetailsHelp" = "Fill in your personal details";
"Passport.FieldIdentityUploadHelp" = "Upload a scan of your passport or other ID";
"Passport.FieldIdentitySelfieHelp" = "Take a selfie with your document";
"Passport.FieldAddress" = "Residential Address";
"Passport.FieldAddressHelp" = "Please provide your address";
"Passport.FieldAddressUploadHelp" = "Upload proof of your address";
"Passport.FieldPhone" = "Phone Number";
"Passport.FieldPhoneHelp" = "Provide your contact phone number";
"Passport.FieldEmail" = "Email Address";
"Passport.FieldEmailHelp" = "Provide your contact email address";
"Passport.PrivacyPolicy" = "You accept the [%1$@ Privacy Policy] and allow their @%2$@ to send you messages.";
"Passport.AcceptHelp" = "You are sending your documents directly to %1$@ and allowing their @%2$@ to send you messages.";
"Passport.Authorize" = "Authorize";

"Passport.DeletePassport" = "Delete Telegram Passport";
"Passport.DeletePassportConfirmation" = "Are you sure you want to delete your Telegram Passport? All details will be lost.";

"Passport.PasswordHelp" = "Please enter your Telegram Password\nto decrypt your data";
"Passport.PasswordPlaceholder" = "Enter your password";
"Passport.InvalidPasswordError" = "Invalid password. Please try again.";
"Passport.FloodError" = "Limit exceeded. Please try again later.";
"Passport.UpdateRequiredError" = "Sorry, your Telegram app is out of date and can’t handle this request. Please update Telegram.";

"Passport.ForgottenPassword" = "Forgotten Password";
"Passport.PasswordReset" = "All documents uploaded to your Telegram Passport will be lost. You will be able to upload new documents.";

"Passport.PasswordDescription" = "Please create a password to secure your personal data with end-to-end encryption.\n\nThis password will also be required whenever you log in to Telegram on a new device.";
"Passport.PasswordCreate" = "Create a Password";
"Passport.PasswordCompleteSetup" = "Complete Password Setup";
"Passport.PasswordNext" = "Next";

"Passport.DeletePersonalDetails" = "Delete Personal Details";
"Passport.DeletePersonalDetailsConfirmation" = "Are you sure you want to delete personal details?";

"Passport.DeleteAddress" = "Delete Address";
"Passport.DeleteAddressConfirmation" = "Are you sure you want to delete address?";

"Passport.DeleteDocument" = "Delete Document";
"Passport.DeleteDocumentConfirmation" = "Are you sure you want to delete this document? All details will be lost.";

"Passport.ScansHeader" = "SCANS";
"Passport.Scans.Upload" = "Upload Scan";
"Passport.Scans.UploadNew" = "Upload Additional Scan";
"Passport.Scans.ScanIndex" = "Scan %@";

"Passport.Identity.TypePersonalDetails" = "Personal Details";
"Passport.Identity.TypePassport" = "Passport";
"Passport.Identity.TypePassportUploadScan" = "Upload a scan of your passport";
"Passport.Identity.TypeInternalPassport" = "Internal Passport";
"Passport.Identity.TypeInternalPassportUploadScan" = "Upload a scan of your internal passport";
"Passport.Identity.TypeIdentityCard" = "Identity Card";
"Passport.Identity.TypeIdentityCardUploadScan" = "Upload a scan of your identity card";
"Passport.Identity.TypeDriversLicense" = "Driver's License";
"Passport.Identity.TypeDriversLicenseUploadScan" = "Upload a scan of your driver's license";

"Passport.Identity.AddPersonalDetails" = "Add Personal Details";
"Passport.Identity.AddPassport" = "Add Passport";
"Passport.Identity.AddInternalPassport" = "Add Internal Passport";
"Passport.Identity.AddIdentityCard" = "Add Identity Card";
"Passport.Identity.AddDriversLicense" = "Add Driver's License";

"Passport.Identity.EditPersonalDetails" = "Edit Personal Details";
"Passport.Identity.EditPassport" = "Edit Passport";
"Passport.Identity.EditInternalPassport" = "Edit Internal Passport";
"Passport.Identity.EditIdentityCard" = "Edit Identity Card";
"Passport.Identity.EditDriversLicense" = "Edit Driver's License";

"Passport.Identity.DocumentDetails" = "DOCUMENT DETAILS";
"Passport.Identity.Name" = "First Name";
"Passport.Identity.NamePlaceholder" = "First Name";
"Passport.Identity.MiddleName" = "Middle Name";
"Passport.Identity.MiddleNamePlaceholder" = "Middle Name";
"Passport.Identity.Surname" = "Last Name";
"Passport.Identity.SurnamePlaceholder" = "Last Name";
"Passport.Identity.DateOfBirth" = "Date of Birth";
"Passport.Identity.DateOfBirthPlaceholder" = "Date of Birth";
"Passport.Identity.Gender" = "Gender";
"Passport.Identity.GenderPlaceholder" = "Gender";
"Passport.Identity.GenderMale" = "Male";
"Passport.Identity.GenderFemale" = "Female";
"Passport.Identity.Country" = "Citizenship";
"Passport.Identity.CountryPlaceholder" = "Citizenship";
"Passport.Identity.ResidenceCountry" = "Residence";
"Passport.Identity.ResidenceCountryPlaceholder" = "Residence";
"Passport.Identity.DocumentNumber" = "Document #";
"Passport.Identity.DocumentNumberPlaceholder" = "Document Number";
"Passport.Identity.IssueDate" = "Issue Date";
"Passport.Identity.IssueDatePlaceholder" = "Issue Date";
"Passport.Identity.ExpiryDate" = "Expiry Date";
"Passport.Identity.ExpiryDatePlaceholder" = "Expiry Date";
"Passport.Identity.ExpiryDateNone" = "None";
"Passport.Identity.DoesNotExpire" = "Does Not Expire";

"Passport.Identity.FilesTitle" = "REQUESTED FILES";
"Passport.Identity.ScansHelp" = "The document must contain your photograph, first and last name, date of birth, document number, country of issue, and expiry date.";
"Passport.Identity.FilesView" = "View";
"Passport.Identity.FilesUploadNew" = "Upload New";
"Passport.Identity.MainPage" = "Main Page";
"Passport.Identity.MainPageHelp" = "Upload a main page photo of the document";
"Passport.Identity.FrontSide" = "Front Side";
"Passport.Identity.FrontSideHelp" = "Upload a front side photo of the document";
"Passport.Identity.ReverseSide" = "Reverse Side";
"Passport.Identity.ReverseSideHelp" = "Upload a reverse side photo of the document";
"Passport.Identity.Selfie" = "Selfie";
"Passport.Identity.SelfieHelp" = "Upload a selfie holding this document";
"Passport.Identity.Translation" = "Translation";
"Passport.Identity.TranslationHelp" = "Upload a translation of this document";

"Passport.Address.TypeResidentialAddress" = "Residential Address";
"Passport.Address.TypePassportRegistration" = "Passport Registration";
"Passport.Address.TypeUtilityBill" = "Utility Bill";
"Passport.Address.TypeBankStatement" = "Bank Statement";
"Passport.Address.TypeRentalAgreement" = "Tenancy Agreement";
"Passport.Address.TypeTemporaryRegistration" = "Temporary Registration";

"Passport.Address.AddResidentialAddress" = "Add Residential Address";
"Passport.Address.AddPassportRegistration" = "Add Passport Registration";
"Passport.Address.AddUtilityBill" = "Add Utility Bill";
"Passport.Address.AddBankStatement" = "Add Bank Statement";
"Passport.Address.AddRentalAgreement" = "Add Tenancy Agreement";
"Passport.Address.AddTemporaryRegistration" = "Add Temporary Registration";

"Passport.Address.EditResidentialAddress" = "Edit Residential Address";
"Passport.Address.EditPassportRegistration" = "Edit Passport Registration";
"Passport.Address.EditUtilityBill" = "Edit Utility Bill";
"Passport.Address.EditBankStatement" = "Edit Bank Statement";
"Passport.Address.EditRentalAgreement" = "Edit Tenancy Agreement";
"Passport.Address.EditTemporaryRegistration" = "Edit Temporary Registration";

"Passport.Address.Address" = "ADDRESS";
"Passport.Address.Street" = "Street";
"Passport.Address.Street1Placeholder" = "Street and number, P.O. box";
"Passport.Address.Street2Placeholder" = "Apt., suite, unit, building, floor";
"Passport.Address.Postcode" = "Postcode";
"Passport.Address.PostcodePlaceholder" = "Postcode";
"Passport.Address.City" = "City";
"Passport.Address.CityPlaceholder" = "City";
"Passport.Address.Region" = "Region";
"Passport.Address.RegionPlaceholder" = "State / Province / Region";
"Passport.Address.Country" = "Country";
"Passport.Address.CountryPlaceholder" = "Country";

"Passport.Address.ScansHelp" = "The document must contain your first and last name, your residential address, a stamp / barcode / QR code / logo, and issue date, no more than 3 months ago.";

"Passport.Phone.Title" = "Phone Number";
"Passport.Phone.UseTelegramNumber" = "Use %@";
"Passport.Phone.UseTelegramNumberHelp" = "Use the same phone number as on Telegram.";
"Passport.Phone.EnterOtherNumber" = "OR ENTER NEW PHONE NUMBER";
"Passport.Phone.Help" = "Note: You will receive a confirmation code on the phone number you provide.";
"Passport.Phone.Delete" = "Delete Phone Number";

"Passport.Email.Title" = "Email";
"Passport.Email.UseTelegramEmail" = "Use %@";
"Passport.Email.UseTelegramEmailHelp" = "Use the same address as on Telegram.";
"Passport.Email.EnterOtherEmail" = "OR ENTER NEW EMAIL ADDRESS";
"Passport.Email.EmailPlaceholder" = "Enter your email address";
"Passport.Email.Help" = "Note: You will receive a confirmation code to the email address you provide.";
"Passport.Email.Delete" = "Delete Email Address";
"Passport.Email.CodeHelp" = "Please enter the confirmation code we've just sent to %@";

"Notification.PassportValuesSentMessage" = "%1$@ received the following documents: %2$@";
"Notification.PassportValuePersonalDetails" = "personal details";
"Notification.PassportValueProofOfIdentity" = "proof of identity";
"Notification.PassportValueAddress" = "your address";
"Notification.PassportValueProofOfAddress" = "proof of address";
"Notification.PassportValuePhone" = "phone number";
"Notification.PassportValueEmail" = "email address";

"FastTwoStepSetup.HintSection" = "HINT";
"FastTwoStepSetup.HintPlaceholder" = "Enter a hint";
"FastTwoStepSetup.HintHelp" = "Please create an optional hint for your password.";

"Passport.DiscardMessageTitle" = "Discard Changes";
"Passport.DiscardMessageDescription" = "Are you sure you want to discard all changes?";
"Passport.DiscardMessageAction" = "Discard";

"Passport.ScanPassport" = "Scan Your Passport";
"Passport.ScanPassportHelp" = "Scan your passport or identity card with machine-readable zone to fill personal details automatically.";

"TwoStepAuth.PasswordRemovePassportConfirmation" = "Are you sure you want to disable your password?\n\nWarning! All data saved in your Telegram Passport will be lost!";

"Application.Update" = "Update";

"Conversation.EditingMessagePanelMedia" = "Tap to edit media";
"Conversation.EditingMessageMediaChange" = "Change Photo or Video";
"Conversation.EditingMessageMediaEditCurrentPhoto" = "Edit Current Photo";
"Conversation.EditingMessageMediaEditCurrentVideo" = "Edit Current Video";

"Conversation.InputTextCaptionPlaceholder" = "Caption";

"Conversation.ViewContactDetails" = "VIEW CONTACT";

"DialogList.Read" = "Read";
"DialogList.Unread" = "Unread";

"ContactInfo.Title" = "Contact Info";
"ContactInfo.PhoneLabelHome" = "home";
"ContactInfo.PhoneLabelWork" = "work";
"ContactInfo.PhoneLabelMobile" = "mobile";
"ContactInfo.PhoneLabelMain" = "main";
"ContactInfo.PhoneLabelHomeFax" = "home fax";
"ContactInfo.PhoneLabelWorkFax" = "work fax";
"ContactInfo.PhoneLabelPager" = "pager";
"ContactInfo.PhoneLabelOther" = "other";
"ContactInfo.URLLabelHomepage" = "homepage";
"ContactInfo.BirthdayLabel" = "birthday";
"ContactInfo.Job" = "job";

"UserInfo.NotificationsDefault" = "Default";
"UserInfo.NotificationsDefaultSound" = "Default (%@)";

"DialogList.ProxyConnectionIssuesTooltip" = "Can’t connect to your preferred proxy.\nTap to change settings.";

"Conversation.TapAndHoldToRecord" = "Tap and hold to record";

"Privacy.TopPeers" = "Suggest Frequent Contacts";
"Privacy.TopPeersHelp" = "Display people you message frequently at the top of the search section for quick access.";
"Privacy.TopPeersWarning" = "This will delete all data about the people you message frequently as well the inline bots you are likely to use.";
"Privacy.TopPeersDelete" = "Delete";

"Conversation.EditingCaptionPanelTitle" = "Edit Caption";

"Passport.CorrectErrors" = "Tap to correct errors";

"Passport.NotLoggedInMessage" = "Please log in to your account to use Telegram Passport";

"Update.Title" = "Telegram Update";
"Update.AppVersion" = "Telegram %@";
"Update.UpdateApp" = "Update Telegram";
"Update.Skip" = "Skip";

"ReportPeer.ReasonCopyright" = "Copyright";

"PrivacySettings.DataSettings" = "Data Settings";
"PrivacySettings.DataSettingsHelp" = "Control which of your data is stored in the cloud and used by Telegram to enable advanced features.";

"PrivateDataSettings.Title" = "Data Settings";
"Privacy.ChatsTitle" = "CHATS";
"Privacy.DeleteDrafts" = "Delete All Cloud Drafts";

"UserInfo.NotificationsDefaultEnabled" = "Default (Enabled)";
"UserInfo.NotificationsDefaultDisabled" = "Default (Disabled)";

"Notifications.MessageNotificationsExceptions" = "Exceptions";
"Notifications.GroupNotificationsExceptions" = "Exceptions";

"Notifications.ExceptionsNone" = "None";
"Notifications.Exceptions_1" = "%@ chat";
"Notifications.Exceptions_2" = "%@ chats";
"Notifications.Exceptions_3_10" = "%@ chats";
"Notifications.Exceptions_any" = "%@ chats";
"Notifications.Exceptions_many" = "%@ chats";
"Notifications.Exceptions_0" = "%@ chats";

"Notifications.ExceptionMuteExpires.Minutes_1" = "In 1 minute";
"Notifications.ExceptionMuteExpires.Minutes_2" = "In 2 minutes";
"Notifications.ExceptionMuteExpires.Minutes_3_10" = "In %@ minutes";
"Notifications.ExceptionMuteExpires.Minutes_any" = "In %@ minutes";
"Notifications.ExceptionMuteExpires.Minutes_many" = "In %@ minutes";
"Notifications.ExceptionMuteExpires.Minutes_0" = "In %@ minutes";

"Notifications.ExceptionMuteExpires.Hours_1" = "In 1 hour";
"Notifications.ExceptionMuteExpires.Hours_2" = "In 2 hours";
"Notifications.ExceptionMuteExpires.Hours_3_10" = "In %@ hours";
"Notifications.ExceptionMuteExpires.Hours_any" = "In %@ hours";
"Notifications.ExceptionMuteExpires.Hours_many" = "In %@ hours";
"Notifications.ExceptionMuteExpires.Hours_0" = "In %@ hours";

"Notifications.ExceptionMuteExpires.Days_1" = "In 1 day";
"Notifications.ExceptionMuteExpires.Days_2" = "In 2 days";
"Notifications.ExceptionMuteExpires.Days_3_10" = "In %@ days";
"Notifications.ExceptionMuteExpires.Days_any" = "In %@ days";
"Notifications.ExceptionMuteExpires.Days_many" = "In %@ days";
"Notifications.ExceptionMuteExpires.Days_0" = "In %@ days";

"Notifications.ExceptionsTitle" = "Exceptions";
"Notifications.ExceptionsChangeSound" = "Change Sound (%@)";
"Notifications.ExceptionsDefaultSound" = "Default";
"Notifications.ExceptionsMuted" = "Muted";
"Notifications.ExceptionsUnmuted" = "Unmuted";
"Notifications.AddExceptionTitle" = "Add Exception";

"Notifications.ExceptionsMessagePlaceholder" = "This section will list all private chats with non-default notification settings.";
"Notifications.ExceptionsGroupPlaceholder" = "This section will list all groups and channels with non-default notification settings.";

"Passport.Identity.LatinNameHelp" = "Enter your name using the Latin alphabet";
"Passport.Identity.NativeNameTitle" = "YOUR NAME IN %@";
"Passport.Identity.NativeNameGenericTitle" = "NAME IN DOCUMENT LANGUAGE";
"Passport.Identity.NativeNameHelp" = "Your name in the language of the country that issued the document.";
"Passport.Identity.NativeNameGenericHelp" = "Your name in the language of the country (%@) that issued the document.";

"Passport.Identity.Translations" = "TRANSLATION";
"Passport.Identity.TranslationsHelp" = "Upload scans of verified translation of the document.";
"Passport.FieldIdentityTranslationHelp" = "Upload a translation of your document";
"Passport.FieldAddressTranslationHelp" = "Upload a translation of your document";

"Passport.FieldOneOf.Or" = "%1$@ or %2$@";
"Passport.Identity.UploadOneOfScan" = "Upload a scan of your %@";
"Passport.Address.UploadOneOfScan" = "Upload a scan of your %@";

"Passport.Address.TypeUtilityBillUploadScan" = "Upload a scan of your utiliity bill";
"Passport.Address.TypeBankStatementUploadScan" = "Upload a scan of your bank statement";
"Passport.Address.TypeRentalAgreementUploadScan" = "Upload a scan of your tenancy agreement";
"Passport.Address.TypePassportRegistrationUploadScan" = "Upload a scan of your passport registration";
"Passport.Address.TypeTemporaryRegistrationUploadScan" = "Upload a scan of your temporary registration";

"Passport.Identity.OneOfTypePassport" = "passport";
"Passport.Identity.OneOfTypeInternalPassport" = "internal passport";
"Passport.Identity.OneOfTypeIdentityCard" = "identity card";
"Passport.Identity.OneOfTypeDriversLicense" = "driver's license";

"Passport.Address.OneOfTypePassportRegistration" = "passport registration";
"Passport.Address.OneOfTypeUtilityBill" = "utility bill";
"Passport.Address.OneOfTypeBankStatement" = "bank statement";
"Passport.Address.OneOfTypeRentalAgreement" = "tenancy agreement";
"Passport.Address.OneOfTypeTemporaryRegistration" = "temporary registration";

"Passport.FieldOneOf.Delimeter" = ", ";
"Passport.FieldOneOf.FinalDelimeter" = " or ";

"Passport.Scans_1" = "%@ scan";
"Passport.Scans_2" = "%@ scans";
"Passport.Scans_3_10" = "%@ scans";
"Passport.Scans_any" = "%@ scans";
"Passport.Scans_many" = "%@ scans";
"Passport.Scans_0" = "%@ scans";

"NotificationsSound.None" = "None";
"NotificationsSound.Note" = "Note";
"NotificationsSound.Aurora" = "Aurora";
"NotificationsSound.Bamboo" = "Bamboo";
"NotificationsSound.Chord" = "Chord";
"NotificationsSound.Circles" = "Circles";
"NotificationsSound.Complete" = "Complete";
"NotificationsSound.Hello" = "Hello";
"NotificationsSound.Input" = "Input";
"NotificationsSound.Keys" = "Keys";
"NotificationsSound.Popcorn" = "Popcorn";
"NotificationsSound.Pulse" = "Pulse";
"NotificationsSound.Synth" = "Synth";

"NotificationsSound.Tritone" = "Tri-tone";
"NotificationsSound.Tremolo" = "Tremolo";
"NotificationsSound.Alert" = "Alert";
"NotificationsSound.Bell" = "Bell";
"NotificationsSound.Calypso" = "Calypso";
"NotificationsSound.Chime" = "Chime";
"NotificationsSound.Glass" = "Glass";
"NotificationsSound.Telegraph" = "Telegraph";

"Settings.CopyPhoneNumber" = "Copy Phone Number";
"Settings.CopyUsername" = "Copy Username";

"Passport.Language.ar" = "Arabic";
"Passport.Language.az" = "Azerbaijani";
"Passport.Language.bg" = "Bulgarian";
"Passport.Language.bn" = "Bangla";
"Passport.Language.cs" = "Czech";
"Passport.Language.da" = "Danish";
"Passport.Language.de" = "German";
"Passport.Language.dv" = "Divehi";
"Passport.Language.dz" = "Dzongkha";
"Passport.Language.el" = "Greek";
"Passport.Language.en" = "English";
"Passport.Language.es" = "Spanish";
"Passport.Language.et" = "Estonian";
"Passport.Language.fa" = "Persian";
"Passport.Language.fr" = "French";
"Passport.Language.he" = "Hebrew";
"Passport.Language.hr" = "Croatian";
"Passport.Language.hu" = "Hungarian";
"Passport.Language.hy" = "Armenian";
"Passport.Language.id" = "Indonesian";
"Passport.Language.is" = "Icelandic";
"Passport.Language.it" = "Italian";
"Passport.Language.ja" = "Japanese";
"Passport.Language.ka" = "Georgian";
"Passport.Language.km" = "Khmer";
"Passport.Language.ko" = "Korean";
"Passport.Language.lo" = "Lao";
"Passport.Language.lt" = "Lithuanian";
"Passport.Language.lv" = "Latvian";
"Passport.Language.mk" = "Macedonian";
"Passport.Language.mn" = "Mongolian";
"Passport.Language.ms" = "Malay";
"Passport.Language.my" = "Burmese";
"Passport.Language.ne" = "Nepali";
"Passport.Language.nl" = "Dutch";
"Passport.Language.pl" = "Polish";
"Passport.Language.pt" = "Portuguese";
"Passport.Language.ro" = "Romanian";
"Passport.Language.ru" = "Russian";
"Passport.Language.sk" = "Slovak";
"Passport.Language.sl" = "Slovenian";
"Passport.Language.th" = "Thai";
"Passport.Language.tk" = "Turkmen";
"Passport.Language.tr" = "Turkish";
"Passport.Language.uk" = "Ukrainian";
"Passport.Language.uz" = "Uzbek";
"Passport.Language.vi" = "Vietnamese";

"Conversation.EmptyGifPanelPlaceholder" = "You have no saved GIFs yet.\nEnter @gif to search.";
"DialogList.MultipleTyping" = "%@ and %@";
"Contacts.NotRegisteredSection" = "Phonebook";

"SocksProxySetup.PasteFromClipboard" = "Paste From Clipboard";

"Share.AuthTitle" = "Log in to Telegram";
"Share.AuthDescription" = "Open Telegram and log in to share.";

"Notifications.DisplayNamesOnLockScreen" = "Names on lock-screen";
"Notifications.DisplayNamesOnLockScreenInfoWithLink" = "Display names in notifications when the device is locked. To disable, make sure that \"Show Previews\" is also set to \"When Unlocked\" or \"Never\" in [iOS Settings]";

"Notifications.Badge" = "BADGE COUNTER";
"Notifications.Badge.IncludeMutedChats" = "Include Muted Chats";
"Notifications.Badge.IncludePublicGroups" = "Include Public Groups";
"Notifications.Badge.IncludeChannels" = "Include Channels";
"Notifications.Badge.CountUnreadMessages" = "Count Unread Messages";
"Notifications.Badge.CountUnreadMessages.InfoOff" = "Switch on to show the number of unread messages instead of chats.";
"Notifications.Badge.CountUnreadMessages.InfoOn" = "Switch off to show the number of unread chats instead of messages.";

"Appearance.ReduceMotion" = "Reduce Motion";
"Appearance.ReduceMotionInfo" = "Disable animations in message bubbles and in the chats list.";

"Appearance.Animations" = "ANIMATIONS";

"Weekday.Monday" = "Monday";
"Weekday.Tuesday" = "Tuesday";
"Weekday.Wednesday" = "Wednesday";
"Weekday.Thursday" = "Thursday";
"Weekday.Friday" = "Friday";
"Weekday.Saturday" = "Saturday";
"Weekday.Sunday" = "Sunday";

"Watch.Message.Call" = "Call";
"Watch.Message.Game" = "Game";
"Watch.Message.Invoice" = "Invoice";
"Watch.Message.Poll" = "Poll";
"Watch.Message.Unsupported" = "Unsupported Message";

"Notifications.ExceptionsResetToDefaults" = "Reset to Defaults";

"AuthSessions.IncompleteAttempts" = "INCOMPLETE LOGIN ATTEMPTS";
"AuthSessions.IncompleteAttemptsInfo" = "These devices have no access to your account. The code was entered correctly, but no correct password was given.";

"AuthSessions.Terminate" = "Terminate";

"ApplyLanguage.ChangeLanguageAlreadyActive" = "The language %1$@ is already active.";
"ApplyLanguage.ChangeLanguageTitle" = "Change Language?";
"ApplyLanguage.ChangeLanguageUnofficialText" = "You are about to apply a custom language pack **%1$@** that is %2$@% complete.\n\nThis will translate the entire interface. You can suggest corrections in the [translation panel]().\n\nYou can change your language back at any time in Settings.";
"ApplyLanguage.ChangeLanguageOfficialText" = "You are about to apply a language pack **%1$@**.\n\nThis will translate the entire interface. You can suggest corrections in the [translation panel]().\n\nYou can change your language back at any time in Settings.";
"ApplyLanguage.ChangeLanguageAction" = "Change";
"ApplyLanguage.ApplyLanguageAction" = "Change";
"ApplyLanguage.UnsufficientDataTitle" = "Insufficient Data";
"ApplyLanguage.UnsufficientDataText" = "Unfortunately, this custom language pack (%1$@) doesn't contain data for Telegram iOS. You can contribute to this language pack using the [translations platform]()";
"ApplyLanguage.LanguageNotSupportedError" = "Sorry, this language doesn't seem to exist.";
"ApplyLanguage.ApplySuccess" = "Language changed";

"TextFormat.Bold" = "Bold";
"TextFormat.Italic" = "Italic";
"TextFormat.Monospace" = "Monospace";

"TwoStepAuth.SetupPasswordTitle" = "Create a Password";
"TwoStepAuth.SetupPasswordDescription" = "Please create a password which will be used to protect your data.";
"TwoStepAuth.ChangePassword" = "Change Password";
"TwoStepAuth.ChangePasswordDescription" = "Please enter a new password which will be used to protect your data.";
"TwoStepAuth.ReEnterPasswordTitle" = "Re-enter your Password";
"TwoStepAuth.ReEnterPasswordDescription" = "Please confirm your password.";
"TwoStepAuth.AddHintTitle" = "Add a Hint";
"TwoStepAuth.AddHintDescription" = "You can create an optional hint for your password.";
"TwoStepAuth.HintPlaceholder" = "Hint";
"TwoStepAuth.RecoveryEmailTitle" = "Recovery Email";
"TwoStepAuth.RecoveryEmailAddDescription" = "Please add your valid e-mail. It is the only way to recover a forgotten password.";
"TwoStepAuth.RecoveryEmailChangeDescription" = "Please enter your new recovery email. It is the only way to recover a forgotten password.";
"TwoStepAuth.ChangeEmail" = "Change Email";
"TwoStepAuth.ConfirmEmailDescription" = "Please enter the code we've just emailed at %1$@.";
"TwoStepAuth.ConfirmEmailCodePlaceholder" = "Code";
"TwoStepAuth.ConfirmEmailResendCode" = "Resend Code";

"TwoStepAuth.SetupPendingEmail" = "Your recovery email %@ needs to be confirmed and is not yet active.\n\nPlease check your email and enter the confirmation code to complete Two-Step Verification setup. Be sure to check the spam folder as well.";
"TwoStepAuth.SetupResendEmailCode" = "Resend Code";
"TwoStepAuth.SetupResendEmailCodeAlert" = "The code has been sent. Please check your e-mail. Be sure to check the spam folder as well.";
"TwoStepAuth.EnterEmailCode" = "Enter Code";

"TwoStepAuth.EnabledSuccess" = "Two-Step verification\nis enabled.";
"TwoStepAuth.DisableSuccess" = "Two-Step verification\nis disabled.";
"TwoStepAuth.PasswordChangeSuccess" = "Your password\nhas been changed.";
"TwoStepAuth.EmailAddSuccess" = "Your recovery e-mail\nhas been added.";
"TwoStepAuth.EmailChangeSuccess" = "Your recovery e-mail\nhas been changed.";

"Conversation.SendMessageErrorGroupRestricted" = "Sorry, you are currently restricted from posting to public groups.";

"InstantPage.TapToOpenLink" = "Tap to open the link:";
"InstantPage.RelatedArticleAuthorAndDateTitle" = "%1$@ • %2$@";

"AuthCode.Alert" = "Your login code is %@. Enter it in the Telegram app where you are trying to log in.\n\nDo not give this code to anyone.";
"Login.CheckOtherSessionMessages" = "Check your Telegram messages";
"Login.SendCodeViaSms" = "Get the code via SMS";
"Login.SendCodeViaCall" = "Call me to dictate the code";
"Login.SendCodeViaFlashCall" = "Get the code via phone call";
"Login.CancelPhoneVerification" = "Do you want to stop the phone number verification process?";
"Login.CancelPhoneVerificationStop" = "Stop";
"Login.CancelPhoneVerificationContinue" = "Continue";
"Login.CodeExpired" = "Code expired, please login again.";
"Login.CancelSignUpConfirmation" = "Do you want to stop the registration process?";

"Passcode.AppLockedAlert" = "Telegram\nLocked";

"ChatList.ReadAll" = "Read All";
"ChatList.Read" = "Read";
"ChatList.DeleteConfirmation_1" = "Delete";
"ChatList.DeleteConfirmation_2" = "Delete 2 Chats";
"ChatList.DeleteConfirmation_3_10" = "Delete %@ Chats";
"ChatList.DeleteConfirmation_any" = "Delete %@ Chats";
"ChatList.DeleteConfirmation_many" = "Delete %@ Chats";
"ChatList.DeleteConfirmation_0" = "Delete %@ Chats";

"Username.TooManyPublicUsernamesError" = "Sorry, you have reserved too many public usernames.";
"Group.Username.RevokeExistingUsernamesInfo" = "You can revoke the link from one of your older groups or channels, or create a private group instead.";
"Channel.Username.RevokeExistingUsernamesInfo" = "You can revoke the link from one of your older groups or channels, or create a private channel instead.";

"InstantPage.Reference" = "Reference";

"Permissions.Skip" = "Skip";

"Permissions.ContactsTitle.v0" = "Sync Your Contacts";
"Permissions.ContactsText.v0" = "See who's on Telegram and switch seamlessly, without having to \"add\" your friends.";
"Permissions.ContactsAllow.v0" = "Allow Access";
"Permissions.ContactsAllowInSettings.v0" = "Allow in Settings";

"Permissions.NotificationsTitle.v0" = "Turn ON Notifications";
"Permissions.NotificationsText.v0" = "Don't miss important messages from your friends and coworkers.";
"Permissions.NotificationsUnreachableText.v0" = "Please note that you partly disabled message notifications in your Settings.";
"Permissions.NotificationsAllow.v0" = "Turn Notifications ON";
"Permissions.NotificationsAllowInSettings.v0" = "Turn ON in Settings";

"Permissions.CellularDataTitle.v0" = "Enable Cellular Data";
"Permissions.CellularDataText.v0" = "Don't worry, Telegram keeps network usage to a minimum. You can further control this in Settings > Data and Storage.";
"Permissions.CellularDataAllowInSettings.v0" = "Turn ON in Settings";

"Permissions.SiriTitle.v0" = "Turn ON Siri";
"Permissions.SiriText.v0" = "Use Siri to send messages and make calls.";
"Permissions.SiriAllow.v0" = "Turn Siri ON";
"Permissions.SiriAllowInSettings.v0" = "Turn ON in Settings";

"Permissions.PrivacyPolicy" = "Privacy Policy";

"Contacts.PermissionsTitle" = "Access to Contacts";
"Contacts.PermissionsText" = "Please allow Telegram access to your phonebook to seamlessly find all your friends.";
"Contacts.PermissionsAllow" = "Allow Access";
"Contacts.PermissionsAllowInSettings" = "Allow in Settings";
"Contacts.PermissionsSuppressWarningTitle" = "Keep contacts disabled?";
"Contacts.PermissionsSuppressWarningText" = "You won't know when your friends join Telegram and become available to chat. We recommend enabling access to contacts in Settings.";
"Contacts.PermissionsKeepDisabled" = "Keep Disabled";
"Contacts.PermissionsEnable" = "Enable";

"Notifications.PermissionsTitle" = "Turn ON Notifications";
"Notifications.PermissionsText" = "Don't miss important messages from your friends and coworkers.";
"Notifications.PermissionsUnreachableTitle" = "Check Notification Settings";
"Notifications.PermissionsUnreachableText" = "Please note that you partly disabled message notifications in your Settings.";
"Notifications.PermissionsAllow" = "Turn Notifications ON";
"Notifications.PermissionsAllowInSettings" = "Turn ON in Settings";
"Notifications.PermissionsOpenSettings" = "Open Settings";
"Notifications.PermissionsSuppressWarningTitle" = "Keep notifications disabled?";
"Notifications.PermissionsSuppressWarningText" = "You may miss important messages on Telegram due to your current settings.\n\nFor better results, enable alerts or banners and try muting certain chats or chat types in Telegram settings.";
"Notifications.PermissionsKeepDisabled" = "Keep Disabled";
"Notifications.PermissionsEnable" = "Enable";

"ChatSettings.DownloadInBackground" = "Background Download";
"ChatSettings.DownloadInBackgroundInfo" = "The app will continue downloading media files for a limited time.";

"Cache.ServiceFiles" = "Service Files";

"SharedMedia.SearchNoResults" = "No Results";
"SharedMedia.SearchNoResultsDescription" = "There were no results for \"%@\".\nTry a new search.";

"MessagePoll.LabelAnonymous" = "Anonymous Poll";
"MessagePoll.LabelClosed" = "Final Results";
"MessagePoll.NoVotes" = "No votes";
"MessagePoll.VotedCount_0" = "%@ votes";
"MessagePoll.VotedCount_1" = "1 vote";
"MessagePoll.VotedCount_2" = "2 votes";
"MessagePoll.VotedCount_3_10" = "%@ votes";
"MessagePoll.VotedCount_many" = "%@ votes";
"MessagePoll.VotedCount_any" = "%@ votes";
"AttachmentMenu.Poll" = "Poll";
"Conversation.PinnedPoll" = "Pinned Poll";
"Conversation.PinnedQuiz" = "Pinned Quiz";

"CreatePoll.Title" = "New Poll";
"CreatePoll.Create" = "Send";
"CreatePoll.TextHeader" = "QUESTION";
"CreatePoll.TextPlaceholder" = "Ask a question";
"CreatePoll.OptionsHeader" = "POLL OPTIONS";
"CreatePoll.OptionPlaceholder" = "Option";
"CreatePoll.AddOption" = "Add an Option";

"CreatePoll.AddMoreOptions_0" = "You can add %@ more options.";
"CreatePoll.AddMoreOptions_1" = "You can add 1 more option.";
"CreatePoll.AddMoreOptions_2" = "You can add 2 more options.";
"CreatePoll.AddMoreOptions_3_10" = "You can add %@ more options.";
"CreatePoll.AddMoreOptions_many" = "You can add %@ more options.";
"CreatePoll.AddMoreOptions_any" = "You can add %@ more options.";
"CreatePoll.AllOptionsAdded" = "You have added the maximum number of options.";

"CreatePoll.CancelConfirmation" = "Are you sure you want to discard this poll?";

"ForwardedPolls_1" = "Forwarded poll";
"ForwardedPolls_2" = "2 forwarded polls";
"ForwardedPolls_3_10" = "%@ forwarded polls";
"ForwardedPolls_any" = "%@ forwarded polls";
"ForwardedPolls_many" = "%@ forwarded polls";
"ForwardedPolls_0" = "%@ forwarded polls";

"Conversation.UnvotePoll" = "Retract Vote";
"Conversation.StopPoll" = "Stop Poll";
"Conversation.StopPollConfirmationTitle" = "If you stop this poll now, nobody will be able to vote in it anymore. This action cannot be undone.";
"Conversation.StopPollConfirmation" = "Stop Poll";

"AttachmentMenu.WebSearch" = "Web Search";

"Conversation.UnsupportedMediaPlaceholder" = "This message is not supported on your version of Telegram. Please update to the latest version.";
"Conversation.UpdateTelegram" = "UPDATE TELEGRAM";

"Cache.LowDiskSpaceText" = "Your phone has run out of available storage. Please free some space to download or upload media.";

"Contacts.SortBy" = "Sort by:";
"Contacts.SortByName" = "Name";
"Contacts.SortByPresence" = "Last Seen Time";
"Contacts.SortedByName" = "Sorted by Name";
"Contacts.SortedByPresence" = "Sorted by Last Seen Time";

"NotificationSettings.ContactJoinedInfo" = "Receive push notifications when one of your contacts becomes available on Telegram.";

"GroupInfo.Permissions" = "Permissions";
"GroupInfo.Permissions.Title" = "Permissions";
"GroupInfo.Permissions.SectionTitle" = "WHAT CAN MEMBERS OF THIS GROUP DO?";
"GroupInfo.Permissions.Removed" = "Removed Users";
"GroupInfo.Permissions.Exceptions" = "EXCEPTIONS";
"GroupInfo.Permissions.AddException" = "Add Exception";
"GroupInfo.Permissions.SearchPlaceholder" = "Search Exceptions";

"GroupInfo.Administrators" = "Administrators";
"GroupInfo.Administrators.Title" = "Administrators";

"GroupPermission.NoSendMessages" = "no messages";
"GroupPermission.NoSendMedia" = "no media";
"GroupPermission.NoSendGifs" = "no GIFs";
"GroupPermission.NoSendPolls" = "no polls";
"GroupPermission.NoSendLinks" = "no links";
"GroupPermission.NoChangeInfo" = "no info";
"GroupPermission.NoAddMembers" = "no add";
"GroupPermission.NoPinMessages" = "no pin";

"GroupPermission.Title" = "Exception";
"GroupPermission.NewTitle" = "New Exception";
"GroupPermission.SectionTitle" = "WHAT CAN THIS MEMBER DO?";
"GroupPermission.Duration" = "Duration";
"GroupPermission.AddedInfo" = "Exception added by %1$@ %2$@";
"GroupPermission.Delete" = "Delete Exception";
"GroupPermission.ApplyAlertText" = "You have changed this user's rights in %@.\nApply Changes?";
"GroupPermission.ApplyAlertAction" = "Apply";
"GroupPermission.AddSuccess" = "Exception Added";
"GroupPermission.NotAvailableInPublicGroups" = "This permission is not available in public groups.";
"GroupPermission.AddMembersNotAvailable" = "You don't have persmission to add members.";

"Channel.EditAdmin.PermissionEnabledByDefault" = "This option is permitted for all members in Group Permissions.";

"GroupPermission.EditingDisabled" = "You cannot edit restrictions of this user.";
"GroupPermission.PermissionDisabledByDefault" = "This option is disabled for all members in Group Permissions.";

"Channel.Management.RemovedBy" = "Removed by %@";

"GroupRemoved.Title" = "Removed Users";
"GroupRemoved.Remove" = "Remove User";
"GroupRemoved.RemoveInfo" = "Users removed from the group by admins cannot rejoin it via invite links.";
"ChannelRemoved.RemoveInfo" = "Users removed from the channel by admins cannot rejoin it via invite links.";
"GroupRemoved.UsersSectionTitle" = "REMOVED USERS";
"GroupRemoved.ViewUserInfo" = "View User Info";
"GroupRemoved.AddToGroup" = "Add To Group";
"GroupRemoved.DeleteUser" = "Delete";

"EmptyGroupInfo.Title" = "You have created a group";
"EmptyGroupInfo.Subtitle" = "Groups can have:";
"EmptyGroupInfo.Line1" = "Up to %@ members";
"EmptyGroupInfo.Line2" = "Persistent chat history";
"EmptyGroupInfo.Line3" = "Public links such as t.me/title";
"EmptyGroupInfo.Line4" = "Admins with different rights";

"WallpaperPreview.Title" = "Background Preview";
"WallpaperPreview.PreviewTopText" = "Press Set to apply the background";
"WallpaperPreview.PreviewBottomText" = "Enjoy the view";

"WallpaperPreview.SwipeTopText" = "Swipe left or right to preview more backgrounds";
"WallpaperPreview.SwipeBottomText" = "Backgrounds for the god of backgrounds!";
"WallpaperPreview.SwipeColorsTopText" = "Swipe left or right to see more colors";
"WallpaperPreview.SwipeColorsBottomText" = "Salmon is a fish, not a color";
"WallpaperPreview.CustomColorTopText" = "Use sliders to adjust color";
"WallpaperPreview.CustomColorBottomText" = "Something to match your curtains";
"WallpaperPreview.CropTopText" = "Pinch and pan to adjust background";
"WallpaperPreview.CropBottomText" = "Pinch me, I'm dreaming";
"WallpaperPreview.Motion" = "Motion";
"WallpaperPreview.Blurred" = "Blurred";
"WallpaperPreview.Pattern" = "Pattern";

"Wallpaper.Search" = "Search Backgrounds";
"Wallpaper.SearchShort" = "Search";
"Wallpaper.SetColor" = "Set a Color";
"Wallpaper.SetCustomBackground" = "Choose from Gallery";
"Wallpaper.SetCustomBackgroundInfo" = "You can set a custom background image and share it with your friends.";

"Wallpaper.DeleteConfirmation_1" = "Delete Background";
"Wallpaper.DeleteConfirmation_2" = "Delete 2 Backgrounds";
"Wallpaper.DeleteConfirmation_3_10" = "Delete %@ Backgrounds";
"Wallpaper.DeleteConfirmation_any" = "Delete %@ Backgrounds";
"Wallpaper.DeleteConfirmation_many" = "Delete %@ Backgrounds";
"Wallpaper.DeleteConfirmation_0" = "Delete %@ Backgrounds";

"WallpaperColors.Title" = "Set a Color";
"WallpaperColors.SetCustomColor" = "Set Custom Color";

"WallpaperSearch.ColorTitle" = "SEARCH BY COLOR";
"WallpaperSearch.Recent" = "RECENT";
"WallpaperSearch.ColorPrefix" = "color: ";
"WallpaperSearch.ColorBlue" = "Blue";
"WallpaperSearch.ColorRed" = "Red";
"WallpaperSearch.ColorOrange" = "Orange";
"WallpaperSearch.ColorYellow" = "Yellow";
"WallpaperSearch.ColorGreen" = "Green";
"WallpaperSearch.ColorTeal" = "Teal";
"WallpaperSearch.ColorPurple" = "Purple";
"WallpaperSearch.ColorPink" = "Pink";
"WallpaperSearch.ColorBrown" = "Brown";
"WallpaperSearch.ColorBlack" = "Black";
"WallpaperSearch.ColorGray" = "Gray";
"WallpaperSearch.ColorWhite" = "White";

"Channel.AdminLog.DefaultRestrictionsUpdated" = "changed default permissions";
"Channel.AdminLog.PollStopped" = "%@ stopped poll";

"ChatList.DeleteChat" = "Delete Chat";
"ChatList.DeleteChatConfirmation" = "Are you sure you want to delete chat\nwith %@?";
"ChatList.DeleteSecretChatConfirmation" = "Are you sure you want to delete secret chat\nwith %@?";
"ChatList.LeaveGroupConfirmation" = "Are you sure you want to leave %@?";
"ChatList.DeleteAndLeaveGroupConfirmation" = "Are you sure you want to leave and delete %@?";
"ChatList.DeleteSavedMessagesConfirmation" = "Are you sure you want to delete\nSaved Messages?";

"Undo.Undo" = "Undo";
"Undo.ChatDeleted" = "Chat deleted";
"Undo.ChatCleared" = "Chat cleared";
"Undo.ChatClearedForBothSides" = "Chat cleared for both sides";
"Undo.SecretChatDeleted" = "Secret Chat deleted";
"Undo.LeftChannel" = "Left channel";
"Undo.LeftGroup" = "Left group";
"Undo.DeletedChannel" = "Deleted channel";
"Undo.DeletedGroup" = "Deleted group";

"AccessDenied.Wallpapers" = "Telegram needs access to your photo library to set a custom chat background.\n\nPlease go to Settings > Privacy > Photos and set Telegram to ON.";

"Conversation.ChatBackground" = "Chat Background";
"Conversation.ViewBackground" = "VIEW BACKGROUND";

"SocksProxySetup.ShareQRCodeInfo" = "Your friends can add this proxy by scanning this code with phone or in-app camera.";
"SocksProxySetup.ShareQRCode" = "Share QR Code";
"SocksProxySetup.ShareLink" = "Share Lisnk";

"CallFeedback.Title" = "Call Feedback";
"CallFeedback.WhatWentWrong" = "WHAT WENT WRONG?";
"CallFeedback.ReasonEcho" = "I heard my own voice";
"CallFeedback.ReasonNoise" = "I heard background noise";
"CallFeedback.ReasonInterruption" = "The other side kept disappearing";
"CallFeedback.ReasonDistortedSpeech" = "Speech was distorted";
"CallFeedback.ReasonSilentLocal" = "I couldn't hear the other side";
"CallFeedback.ReasonSilentRemote" = "The other side couldn't hear me";
"CallFeedback.ReasonDropped" = "Call ended unexpectedly";
"CallFeedback.VideoReasonDistorted" = "Video was distorted";
"CallFeedback.VideoReasonLowQuality" = "Video was pixelated";
"CallFeedback.AddComment" = "Add an optional comment";
"CallFeedback.IncludeLogs" = "Include technical information";
"CallFeedback.IncludeLogsInfo" = "This won't reveal the contents of your conversation, but will help us fix the issue sooner.";
"CallFeedback.Send" = "Send";
"CallFeedback.Success" = "Thanks for\nyour feedback";

"Settings.AddAccount" = "Add Account";
"WebSearch.SearchNoResults" = "No Results";
"WebSearch.SearchNoResultsDescription" = "There were no results for \"%@\".\nTry a new search.";

"WallpaperPreview.PatternIntensity" = "Pattern Intensity";

"Message.Wallpaper" = "Chat Background";

"Wallpaper.ResetWallpapers" = "Reset Chat Backgrounds";
"Wallpaper.ResetWallpapersInfo" = "Remove all uploaded chat backgrounds and restore pre-installed backgrounds for all themes.";
"Wallpaper.ResetWallpapersConfirmation" = "Reset Chat Backgrounds";

"Proxy.TooltipUnavailable" = "The proxy may be unavailable. Try selecting another one.";

"SocksProxySetup.Status" = "Status";
"Login.PhoneNumberAlreadyAuthorized" = "This account is already logged in from this app.";

"Login.PhoneNumberAlreadyAuthorizedSwitch" = "Switch";

"Call.AnsweringWithAccount" = "Answering as %@";

"AutoDownloadSettings.CellularTitle" = "Using Cellular";
"AutoDownloadSettings.WifiTitle" = "Using Wi-Fi";
"AutoDownloadSettings.AutoDownload" = "Auto-Download Media";
"AutoDownloadSettings.MediaTypes" = "TYPES OF MEDIA";
"AutoDownloadSettings.Photos" = "Photos";
"AutoDownloadSettings.Videos" = "Videos";
"AutoDownloadSettings.Files" = "Files";
"AutoDownloadSettings.VoiceMessagesInfo" = "Voice messages are tiny and always downloaded automatically.";
"AutoDownloadSettings.ResetSettings" = "Reset Auto-Download Settings";
"AutoDownloadSettings.AutodownloadPhotos" = "AUTO-DOWNLOAD PHOTOS";
"AutoDownloadSettings.AutodownloadVideos" = "AUTO-DOWNLOAD VIDEOS AND GIFS";
"AutoDownloadSettings.AutodownloadFiles" = "AUTO-DOWNLOAD FILES AND MUSIC";
"AutoDownloadSettings.MaxVideoSize" = "MAXIMUM VIDEO SIZE";
"AutoDownloadSettings.MaxFileSize" = "MAXIMUM FILE SIZE";
"AutoDownloadSettings.DataUsage" = "DATA USAGE";
"AutoDownloadSettings.DataUsageLow" = "Low";
"AutoDownloadSettings.DataUsageMedium" = "Medium";
"AutoDownloadSettings.DataUsageHigh" = "High";
"AutoDownloadSettings.DataUsageCustom" = "Custom";
"AutoDownloadSettings.OnForAll" = "On for all chats";
"AutoDownloadSettings.OnFor" = "On for %@";
"AutoDownloadSettings.TypeContacts" = "Contacts";
"AutoDownloadSettings.TypePrivateChats" = "PM";
"AutoDownloadSettings.TypeGroupChats" = "Groups";
"AutoDownloadSettings.TypeChannels" = "Channels";
"AutoDownloadSettings.UpToForAll" = "Up to %@ for all chats";
"AutoDownloadSettings.UpToFor" = "Up to %1$@ for %2$@";
"AutoDownloadSettings.OffForAll" = "Off for all chats";
"AutoDownloadSettings.Delimeter" = ", ";
"AutoDownloadSettings.LastDelimeter" = " and ";
"AutoDownloadSettings.PreloadVideo" = "Preload Larger Videos";
"AutoDownloadSettings.PreloadVideoInfo" = "Preload first seconds of videos larger than %@ for instant playback.";

"ChatSettings.AutoDownloadUsingCellular" = "Using Cellular";
"ChatSettings.AutoDownloadUsingWiFi" = "Using Wi-Fi";
"ChatSettings.AutoPlayTitle" = "AUTO-PLAY MEDIA";
"ChatSettings.AutoPlayGifs" = "GIFs";
"ChatSettings.AutoPlayVideos" = "Videos";

"ChatSettings.AutoDownloadSettings.TypePhoto" = "Photos";
"ChatSettings.AutoDownloadSettings.TypeVideo" = "Videos (%@)";
"ChatSettings.AutoDownloadSettings.TypeMedia" = "Media (%@)";
"ChatSettings.AutoDownloadSettings.TypeFile" = "Files (%@)";
"ChatSettings.AutoDownloadSettings.OffForAll" = "Disabled";
"ChatSettings.AutoDownloadSettings.Delimeter" = ", ";

"LogoutOptions.Title" = "Log out";
"LogoutOptions.AlternativeOptionsSection" = "ALTERNATIVE OPTIONS";
"LogoutOptions.AddAccountTitle" = "Add another account";
"LogoutOptions.AddAccountText" = "Set up multiple phone numbers and easily switch between them.";
"LogoutOptions.SetPasscodeTitle" = "Set a Passcode";
"LogoutOptions.SetPasscodeText" = "Lock the app with a passcode so that others can't open it.";
"LogoutOptions.ClearCacheTitle" = "Clear Cache";
"LogoutOptions.ClearCacheText" = "Free up disk space on your device; your media will stay in the cloud.";
"LogoutOptions.ChangePhoneNumberTitle" = "Change Phone Number";
"LogoutOptions.ChangePhoneNumberText" = "Move your contacts, groups, messages and media to a new number.";
"LogoutOptions.ContactSupportTitle" = "Contact Support";
"LogoutOptions.ContactSupportText" = "Tell us about any issues; logging out doesn't usually help.";
"LogoutOptions.LogOut" = "Log Out";
"LogoutOptions.LogOutInfo" = "Remember, logging out kills all your Secret Chats.";

"GroupPermission.PermissionGloballyDisabled" = "This permission is disabled in this group.";

"ChannelInfo.Stats" = "View Statistics";

"Conversation.PressVolumeButtonForSound" = "Press volume button\nto unmute the video";

"ChatList.SelectedChats_1" = "%@ Chat Selected";
"ChatList.SelectedChats_2" = "%@ Chats Selected";
"ChatList.SelectedChats_3_10" = "%@ Chats Selected";
"ChatList.SelectedChats_any" = "%@ Chats Selected";
"ChatList.SelectedChats_many" = "%@ Chats Selected";
"ChatList.SelectedChats_0" = "%@ Chats Selected";

"NotificationSettings.ShowNotificationsFromAccountsSection" = "SHOW NOTIFICATIONS FROM";
"NotificationSettings.ShowNotificationsAllAccounts" = "All Accounts";
"NotificationSettings.ShowNotificationsAllAccountsInfoOn" = "Turn this off if you want to receive notifications only from your active account.";
"NotificationSettings.ShowNotificationsAllAccountsInfoOff" = "Turn this on if you want to receive notifications from all your accounts.";

"Gif.Search" = "Search GIFs";
"Gif.NoGifsFound" = "No GIFs Found";
"Gif.NoGifsPlaceholder" = "You have no saved GIFs yet.";

"Privacy.ProfilePhoto" = "Profile Photo";
"Privacy.Forwards" = "Forwarded Messages";

"Privacy.ProfilePhoto.WhoCanSeeMyPhoto" = "WHO CAN SEE MY PROFILE PHOTO";
"Privacy.ProfilePhoto.CustomHelp" = "You can restrict who can see your profile photo with granular precision.";
"Privacy.ProfilePhoto.AlwaysShareWith.Title" = "Always Share With";
"Privacy.ProfilePhoto.NeverShareWith.Title" = "Never Share With";

"Privacy.Forwards.WhoCanForward" = "WHO CAN ADD LINK TO MY ACCOUNT WHEN FORWARDING MY MESSAGES";
"Privacy.Forwards.CustomHelp" = "When forwarded to other chats, messages you send will not link back to your account.";
"Privacy.Forwards.AlwaysAllow.Title" = "Always Allow";
"Privacy.Forwards.NeverAllow.Title" = "Never Allow";

"Conversation.ContextMenuCancelSending" = "Cancel Sending";

"Conversation.ForwardAuthorHiddenTooltip" = "The account was hidden by the user";

"Privacy.Forwards.Preview" = "PREVIEW";
"Privacy.Forwards.PreviewMessageText" = "Reinhardt, we need to find you some new music.";
"Privacy.Forwards.AlwaysLink" = "Link to your account";
"Privacy.Forwards.LinkIfAllowed" = "Link if allowed by settings below";
"Privacy.Forwards.NeverLink" = "Not a link to your account";

"Chat.UnsendMyMessagesAlertTitle" = "Unsending will also delete messages you sent on %@'s side.";
"Chat.UnsendMyMessages" = "Unsend My Messages";

"Chat.DeleteMessagesConfirmation_1" = "Delete message";
"Chat.DeleteMessagesConfirmation_any" = "Delete %@ messages";

"Settings.Search" = "Search Settings";

"SettingsSearch.FAQ" = "FAQ";

"SettingsSearch.Synonyms.EditProfile.Title" = " ";
"SettingsSearch.Synonyms.EditProfile.Bio" = " ";
"SettingsSearch.Synonyms.EditProfile.PhoneNumber" = " ";
"SettingsSearch.Synonyms.EditProfile.Username" = " ";
"SettingsSearch.Synonyms.EditProfile.AddAccount" = " ";
"SettingsSearch.Synonyms.EditProfile.Logout" = " ";

"SettingsSearch.Synonyms.Calls.Title" = " ";
"SettingsSearch.Synonyms.Calls.CallTab" = " ";

"SettingsSearch.Synonyms.Stickers.Title" = " ";
"SettingsSearch.Synonyms.Stickers.SuggestStickers" = " ";
"SettingsSearch.Synonyms.Stickers.FeaturedPacks" = " ";
"SettingsSearch.Synonyms.Stickers.ArchivedPacks" = " ";
"SettingsSearch.Synonyms.Stickers.Masks" = " ";

"SettingsSearch.Synonyms.Notifications.Title" = " ";
"SettingsSearch.Synonyms.Notifications.MessageNotificationsAlert" = " ";
"SettingsSearch.Synonyms.Notifications.MessageNotificationsPreview" = " ";
"SettingsSearch.Synonyms.Notifications.MessageNotificationsSound" = " ";
"SettingsSearch.Synonyms.Notifications.MessageNotificationsExceptions" = " ";
"SettingsSearch.Synonyms.Notifications.GroupNotificationsAlert" = " ";
"SettingsSearch.Synonyms.Notifications.GroupNotificationsPreview" = " ";
"SettingsSearch.Synonyms.Notifications.GroupNotificationsSound" = " ";
"SettingsSearch.Synonyms.Notifications.GroupNotificationsExceptions" = " ";
"SettingsSearch.Synonyms.Notifications.ChannelNotificationsAlert" = " ";
"SettingsSearch.Synonyms.Notifications.ChannelNotificationsPreview" = " ";
"SettingsSearch.Synonyms.Notifications.ChannelNotificationsSound" = " ";
"SettingsSearch.Synonyms.Notifications.ChannelNotificationsExceptions" = " ";
"SettingsSearch.Synonyms.Notifications.InAppNotificationsSound" = " ";
"SettingsSearch.Synonyms.Notifications.InAppNotificationsVibrate" = " ";
"SettingsSearch.Synonyms.Notifications.InAppNotificationsPreview" = " ";
"SettingsSearch.Synonyms.Notifications.DisplayNamesOnLockScreen" = " ";
"SettingsSearch.Synonyms.Notifications.BadgeIncludeMutedChats" = " ";
"SettingsSearch.Synonyms.Notifications.BadgeIncludeMutedPublicGroups" = " ";
"SettingsSearch.Synonyms.Notifications.BadgeIncludeMutedChannels" = " ";
"SettingsSearch.Synonyms.Notifications.BadgeCountUnreadMessages" = " ";
"SettingsSearch.Synonyms.Notifications.ContactJoined" = " ";
"SettingsSearch.Synonyms.Notifications.ResetAllNotifications" = " ";

"SettingsSearch.Synonyms.Privacy.Title" = " ";
"SettingsSearch.Synonyms.Privacy.BlockedUsers" = " ";
"SettingsSearch.Synonyms.Privacy.LastSeen" = " ";
"SettingsSearch.Synonyms.Privacy.ProfilePhoto" = " ";
"SettingsSearch.Synonyms.Privacy.Forwards" = " ";
"SettingsSearch.Synonyms.Privacy.Calls" = " ";
"SettingsSearch.Synonyms.Privacy.GroupsAndChannels" = " ";
"SettingsSearch.Synonyms.Privacy.Passcode" = " ";
"SettingsSearch.Synonyms.Privacy.PasscodeAndTouchId" = " ";
"SettingsSearch.Synonyms.Privacy.PasscodeAndFaceId" = " ";
"SettingsSearch.Synonyms.Privacy.TwoStepAuth" = "Password";
"SettingsSearch.Synonyms.Privacy.AuthSessions" = " ";
"SettingsSearch.Synonyms.Privacy.DeleteAccountIfAwayFor" = " ";

"SettingsSearch.Synonyms.Privacy.Data.Title" = " ";
"SettingsSearch.Synonyms.Privacy.Data.ContactsReset" = " ";
"SettingsSearch.Synonyms.Privacy.Data.ContactsSync" = " ";
"SettingsSearch.Synonyms.Privacy.Data.TopPeers" = " ";
"SettingsSearch.Synonyms.Privacy.Data.DeleteDrafts" = " ";
"SettingsSearch.Synonyms.Privacy.Data.ClearPaymentsInfo" = " ";
"SettingsSearch.Synonyms.Privacy.Data.SecretChatLinkPreview" = " ";

"SettingsSearch.Synonyms.Data.Title" = " ";
"SettingsSearch.Synonyms.Data.Storage.Title" = "Cache";
"SettingsSearch.Synonyms.Data.Storage.KeepMedia" = " ";
"SettingsSearch.Synonyms.Data.Storage.ClearCache" = " ";
"SettingsSearch.Synonyms.Data.NetworkUsage" = " ";
"SettingsSearch.Synonyms.Data.AutoDownloadUsingCellular" = " ";
"SettingsSearch.Synonyms.Data.AutoDownloadUsingWifi" = " ";
"SettingsSearch.Synonyms.Data.AutoDownloadReset" = " ";
"SettingsSearch.Synonyms.Data.AutoplayGifs" = " ";
"SettingsSearch.Synonyms.Data.AutoplayVideos" = " ";
"SettingsSearch.Synonyms.Data.CallsUseLessData" = " ";
"SettingsSearch.Synonyms.Data.SaveIncomingPhotos" = " ";
"SettingsSearch.Synonyms.Data.SaveEditedPhotos" = " ";
"SettingsSearch.Synonyms.Data.DownloadInBackground" = " ";

"SettingsSearch.Synonyms.Proxy.Title" = "SOCKS5\nMTProto";
"SettingsSearch.Synonyms.Proxy.AddProxy" = " ";
"SettingsSearch.Synonyms.Proxy.UseForCalls" = " ";

"SettingsSearch.Synonyms.Appearance.Title" = " ";
"SettingsSearch.Synonyms.Appearance.TextSize" = " ";
"SettingsSearch.Synonyms.Appearance.ChatBackground" = "Wallpaper";
"SettingsSearch.Synonyms.Appearance.ChatBackground.SetColor" = " ";
"SettingsSearch.Synonyms.Appearance.ChatBackground.Custom" = " ";
"SettingsSearch.Synonyms.Appearance.AutoNightTheme" = " ";
"SettingsSearch.Synonyms.Appearance.ColorTheme" = " ";
"SettingsSearch.Synonyms.Appearance.LargeEmoji" = " ";
"SettingsSearch.Synonyms.Appearance.Animations" = "Animations";

"SettingsSearch.Synonyms.SavedMessages" = " ";
"SettingsSearch.Synonyms.AppLanguage" = " ";
"SettingsSearch.Synonyms.Passport" = " ";
"SettingsSearch.Synonyms.Watch" = "Apple Watch";
"SettingsSearch.Synonyms.Support" = "Support";
"SettingsSearch.Synonyms.FAQ" = " ";

"ChatList.DeleteForCurrentUser" = "Delete just for me";
"ChatList.DeleteForEveryone" = "Delete for me and %@";
"ChatList.DeleteForEveryoneConfirmationTitle" = "Warning!";
"ChatList.DeleteForEveryoneConfirmationText" = "This will **delete all messages** in this chat for **both participants**.";
"ChatList.DeleteForEveryoneConfirmationAction" = "Delete All";
"ChatList.DeleteForAllMembers" = "Delete for all members";
"ChatList.DeleteForAllSubscribers" = "Delete for all subscribers";
"ChatList.DeleteForAllMembersConfirmationText" = "This will **delete all messages** in this chat for **all participants**.";
"ChatList.DeleteForAllSubscribersConfirmationText" = "This will **delete all messages** in this channel for **all subscribers**.";

"ChatList.DeleteSavedMessagesConfirmationTitle" = "Warning!";
"ChatList.DeleteSavedMessagesConfirmationText" = "This will **delete all messages** in this chat.";
"ChatList.DeleteSavedMessagesConfirmationAction" = "Delete All";

"ChatList.ClearChatConfirmation" = "Are you sure you want to delete all\nmessages in the chat with %@?";

"Settings.CheckPhoneNumberTitle" = "Is %@ still your number?";
"Settings.CheckPhoneNumberText" = "Keep your number up to date to ensure you can always log in to Telegram. [Learn more]()";
"Settings.KeepPhoneNumber" = "Keep %@";
"Settings.ChangePhoneNumber" = "Change Number";
"Settings.CheckPhoneNumberFAQAnchor" = "q-i-have-a-new-phone-number-what-do-i-do";

"Undo.ChatDeletedForBothSides" = "Chat deleted for both sides";

"AppUpgrade.Running" = "Optimizing Telegram...
This may take a while, depending on the size of the database. Please keep the app open until the process is finished.

Sorry for the inconvenience.";

"Call.Mute" = "mute";
"Call.Camera" = "camera";
"Call.Flip" = "flip";
"Call.End" = "end";
"Call.Speaker" = "speaker";

"MemberSearch.BotSection" = "BOTS";

"Conversation.PrivateMessageLinkCopied" = "This link will only work for members of this chat.";
"Conversation.ErrorInaccessibleMessage" = "Unfortunately, you can't access this message. You are not a member of the chat where it was posted.";

"Stickers.ClearRecent" = "Clear Recent Stickers";

"Appearance.Other" = "Other";
"Appearance.LargeEmoji" = "Large Emoji";

"ChatList.ArchiveAction" = "Archive";
"ChatList.UnarchiveAction" = "Unarchive";
"ChatList.HideAction" = "Hide";
"ChatList.UnhideAction" = "Pin";

"ChatList.UndoArchiveTitle" = "Chat archived";
"ChatList.UndoArchiveMultipleTitle" = "Chats archived";
"ChatList.UndoArchiveText1" = "Hide the archive by swiping left on it.";
"ChatList.UndoArchiveHiddenTitle" = "Archive hidden";
"ChatList.UndoArchiveHiddenText" = "Swipe down to see archive.";
"ChatList.UndoArchiveRevealedTitle" = "Archive pinned";
"ChatList.UndoArchiveRevealedText" = "Swipe left on the archive to hide it.";
"ChatList.ArchivedChatsTitle" = "Archived Chats";

"PasscodeSettings.PasscodeOptions" = "Passcode Options";
"PasscodeSettings.DoNotMatch" = "Passcodes don't match. Please try again.";

"Conversation.PrivateChannelTooltip" = "This channel is private";

"PasscodeSettings.PasscodeOptions" = "Passcode Options";
"PasscodeSettings.AlphanumericCode" = "Custom Alphanumeric Code";
"PasscodeSettings.4DigitCode" = "4-Digit Numeric Code";
"PasscodeSettings.6DigitCode" = "6-Digit Numeric Code";

"Conversation.ScamWarning" = "⚠️ Warning: Many users reported this account as a scam. Please be careful, especially if it asks you for money.";

"Conversation.ClearChatConfirmation" = "Warning, this will delete your **entire chat history** with %@.";

"ArchivedChats.IntroTitle1" = "This is your archive";
"ArchivedChats.IntroText1" = "Chats with enabled notifications get unarchived when new notifications arrive.";
"ArchivedChats.IntroTitle2" = "Muted Chats";
"ArchivedChats.IntroText2" = "Muted chats stay archived when new messages arrive.";
"ArchivedChats.IntroTitle3" = "Pinned Chats";
"ArchivedChats.IntroText3" = "You can pin up to 100 archived chats to the top.";

"UserInfo.ScamUserWarning" = "⚠️ Warning: Many users reported this user as a scam. Please be careful, especially if it asks you for money.";
"UserInfo.ScamBotWarning" = "⚠️ Warning: Many users reported this user as a scam. Please be careful, especially if it asks you for money.";
"ChannelInfo.ScamChannelWarning" = "⚠️ Warning: Many users reported this channel as a scam. Please be careful, especially if it asks you for money.";
"GroupInfo.ScamGroupWarning" = "⚠️ Warning: Many users reported this group as a scam. Please be careful, especially if it asks you for money.";

"Privacy.AddNewPeer" = "Add Users or Groups";
"PrivacyPhoneNumberSettings.WhoCanSeeMyPhoneNumber" = "WHO CAN SEE MY PHONE NUMBER";
"PrivacyPhoneNumberSettings.CustomHelp" = "Users who already have your number saved in the contacts will also see it on Telegram.";
"PrivacyPhoneNumberSettings.CustomDisabledHelp" = "Users who add your number to their contacts will see it on Telegram only if they are your contacts.";

"PrivacyPhoneNumberSettings.DiscoveryHeader" = "WHO CAN FIND ME BY MY NUMBER";

"Privacy.PhoneNumber" = "Phone Number";
"PrivacySettings.PhoneNumber" = "Phone Number";
"Contacts.SearchUsersAndGroupsLabel" = "Search for users and groups";

"PrivacySettings.PasscodeOff" = "Off";
"PrivacySettings.PasscodeOn" = "On";

"UserInfo.BlockConfirmationTitle" = "Do you want to block %@ from messaging and calling you on Telegram?";
"UserInfo.BlockActionTitle" = "Block %@";
"ReportSpam.DeleteThisChat" = "Delete this Chat";

"PrivacySettings.BlockedPeersEmpty" = "None";

"Channel.DiscussionGroup" = "Discussion";
"Group.LinkedChannel" = "Linked Channel";
"Channel.DiscussionGroupAdd" = "Add";
"Channel.DiscussionGroupInfo" = "Add group chat for comments.";
"Channel.DiscussionGroup.Header" = "Select a group chat for discussion that will be displayed in your channel.";
"Channel.DiscussionGroup.HeaderSet" = "A link to %@ is shown to all subscribers in the bottom panel.";
"Channel.DiscussionGroup.HeaderGroupSet" = "%@ is linking the group as it's discussion board.";
"Channel.DiscussionGroup.HeaderLabel" = "Discuss";
"Channel.DiscussionGroup.Create" = "Create New Group";
"Channel.DiscussionGroup.PrivateGroup" = "private group";
"Channel.DiscussionGroup.PrivateChannel" = "private channel";
"Channel.DiscussionGroup.Info" = "Everything you post in the channel will be forwarded to this group.";
"Channel.DiscussionGroup.LinkGroup" = "Link Group";
"Channel.DiscussionGroup.UnlinkGroup" = "Unlink Group";
"Channel.DiscussionGroup.UnlinkChannel" = "Unlink Channel";
"Channel.DiscussionGroup.PublicChannelLink" = "Do you want to make %1$@ the discussion board for %2$@?";
"Channel.DiscussionGroup.PrivateChannelLink" = "Do you want to make %1$@ the discussion board for %2$@?\n\nAny member of this group will be able to see messages in the channel.";
"Channel.DiscussionGroup.MakeHistoryPublic" = "Warning: If you set this private group as the disccussion group for your channel, all channel subscribers will be able to access the group. \"Chat history for new members\" will be switched to Visible.";
"Channel.DiscussionGroup.MakeHistoryPublicProceed" = "Proceed";

"Channel.DiscussionGroup.SearchPlaceholder" = "Search";

"Channel.AdminLog.MessageChangedLinkedGroup" = "%1$@ made %2$@ the discussion group for this channel.";
"Channel.AdminLog.MessageChangedLinkedChannel" = "%1$@ linked this group to %2$@";
"Channel.AdminLog.MessageChangedUnlinkedGroup" = "%1$@ removed the discussion group %2$@";
"Channel.AdminLog.MessageChangedUnlinkedChannel" = "%1$@ unlinked this group from %2$@";

"Conversation.OpenBotLinkTitle" = "Open Link";
"Conversation.OpenBotLinkText" = "Do you want to open\n**%@**?";
"Conversation.OpenBotLinkLogin" = "Log in to **%1$@** as %2$@";
"Conversation.OpenBotLinkAllowMessages" = "Allow **%@** to send me messages";
"Conversation.OpenBotLinkOpen" = "Open";

"TextFormat.Link" = "Link";
"TextFormat.Strikethrough" = "Strikethrough";
"TextFormat.Underline" = "Underline";

"TextFormat.AddLinkTitle" = "Add Link";
"TextFormat.AddLinkText" = "The link will be displayed as \"%@\".";
"TextFormat.AddLinkPlaceholder" = "URL";

"Channel.AddBotErrorHaveRights" = "Bots can only be added as administrators.";
"Channel.AddBotAsAdmin" = "Make Admin";
"Channel.AddBotErrorNoRights" = "Sorry, bots can only be added to channels as administrators.";

"Appearance.AppIcon" = "App Icon";
"Appearance.AppIconDefault" = "Default";
"Appearance.AppIconDefaultX" = "Default X";
"Appearance.AppIconClassic" = "Classic";
"Appearance.AppIconClassicX" = "Classic X";
"Appearance.AppIconFilled" = "Filled";
"Appearance.AppIconFilledX" = "Filled X";
"Appearance.AppIconNew1" = "Sunset";
"Appearance.AppIconNew2" = "Aqua";

"Appearance.ThemeCarouselClassic" = "Classic";
"Appearance.ThemeCarouselDay" = "Day";
"Appearance.ThemeCarouselNightBlue" = "Night Blue";
"Appearance.ThemeCarouselNight" = "Monochrome";

"Notification.Exceptions.DeleteAll" = "Delete All";
"Notification.Exceptions.DeleteAllConfirmation" = "Are you sure you want to delete all exceptions?";
"Notification.Exceptions.Add" = "Add";
"Exceptions.AddToExceptions" = "ADD TO EXCEPTIONS";

"Notification.Exceptions.NewException.MessagePreviewHeader" = "MESSAGE PREVIEW";
"Notification.Exceptions.PreviewAlwaysOn" = "Show Preview";
"Notification.Exceptions.PreviewAlwaysOff" = "Hide Preview";
"Notification.Exceptions.RemoveFromExceptions" = "Remove from Exceptions";
"Conversation.Block" = "Block";
"Conversation.BlockUser" = "Block User";
"Conversation.ShareMyPhoneNumber" = "Share My Phone Number";
"Conversation.ShareMyPhoneNumberConfirmation" = "Are you sure you want to share your phone number %1$@ with %2$@?";
"Conversation.AddToContacts" = "Add to Contacts";
"Conversation.AddNameToContacts" = "Add %@ to Contacts";

"AddContact.ContactWillBeSharedAfterMutual" = "Phone number will be visible once %1$@ adds you as a contact.";
"AddContact.SharedContactException" = "Share My Phone Number";
"AddContact.SharedContactExceptionInfo" = "You can make your phone visible to %@.";
"AddContact.StatusSuccess" = "%@ is now in your contacts list.";
"Conversation.ShareMyPhoneNumber.StatusSuccess" = "%@ can now see your phone number.";

"Group.EditAdmin.TransferOwnership" = "Transfer Group Ownership";
"Channel.EditAdmin.TransferOwnership" = "Transfer Channel Ownership";

"OwnershipTransfer.SecurityCheck" = "Security Check";
"OwnershipTransfer.SecurityRequirements" = "Ownership transfers are available if:\n\n• 2-Step verification was enabled for your account more than **7 days** ago.\n\n• You have logged in on this device more than **24 hours** ago.";
"OwnershipTransfer.ComeBackLater" = "\n\nPlease come back later.";
"OwnershipTransfer.SetupTwoStepAuth" = "Enable 2-Step Verification";

"Channel.OwnershipTransfer.Title" = "Transfer Channel Ownership";
"Channel.OwnershipTransfer.DescriptionInfo" = "This will transfer the full **owner rights** for **%1$@** to **%2$@**.\n\nYou will no longer be considered the creator of the channel. The new owner will be free to remove any of your admin privileges or even ban you.";
"Group.OwnershipTransfer.Title" = "Transfer Group Ownership";
"Group.OwnershipTransfer.DescriptionInfo" = "This will transfer the full **owner rights** for **%1$@** to **%2$@**.\n\nYou will no longer be considered the creator of the group. The new owner will be free to remove any of your admin privileges or even ban you.";
"Channel.OwnershipTransfer.ChangeOwner" = "Change Owner";

"Channel.OwnershipTransfer.ErrorPublicChannelsTooMuch" = "Sorry, the target user has too many public groups or channels already. Please ask them to make one of their existing groups or channels private first.";
"Group.OwnershipTransfer.ErrorLocatedGroupsTooMuch" = "Sorry, the target user has too many location-based groups already. Please ask them to delete or transfer one of their existing ones first.";

"Group.OwnershipTransfer.ErrorAdminsTooMuch" = "Sorry, this group has too many admins and the new owner can't be added. Please remove one of the existing admins first.";
"Channel.OwnershipTransfer.ErrorAdminsTooMuch" = "Sorry, this channel has too many admins and the new owner can't be added. Please remove one of the existing admins first.";

"Group.OwnershipTransfer.ErrorPrivacyRestricted" = "Sorry, this user is not a member of this group and their privacy settings prevent you from adding them manually.";
"Channel.OwnershipTransfer.ErrorPrivacyRestricted" = "Sorry, this user is not a member of this channel and their privacy settings prevent you from adding them manually.";

"Channel.OwnershipTransfer.EnterPassword" = "Enter Password";
"Channel.OwnershipTransfer.EnterPasswordText" = "Please enter your 2-Step Verification password to complete the transfer.";
"Channel.OwnershipTransfer.PasswordPlaceholder" = "Password";

"Channel.OwnershipTransfer.TransferCompleted" = "**%1$@** is now the owner of **%2$@**";

"Contacts.AddPeopleNearby" = "Add People Nearby";

"PeopleNearby.Title" = "People Nearby";
"PeopleNearby.Description" = "Ask your friend nearby to open this page to exchange phone numbers.";
"PeopleNearby.Users" = "People Nearby";
"PeopleNearby.UsersEmpty" = "Looking for users around you...";
"PeopleNearby.Groups" = "Groups Nearby";
"PeopleNearby.CreateGroup" = "Create a Group Here";
"PeopleNearby.NoMembers" = "no members";

"Channel.Management.LabelOwner" = "Owner";
"Channel.Management.LabelAdministrator" = "Administrator";
"ContactInfo.PhoneNumberHidden" = "Hidden";

"Common.ActionNotAllowedError" = "Sorry, you are not allowed to do this.";

"Group.Location.Title" = "Location";
"Group.Location.ChangeLocation" = "Change Location";
"Group.Location.Info" = "People can find your group using People Nearby section.";

"Channel.AdminLog.MessageTransferedName" = "transferred ownership to %1$@";
"Channel.AdminLog.MessageTransferedNameUsername" = "transferred ownership to %1$@ (%2$@)";

"Channel.AdminLog.MessageChangedGroupGeoLocation" = "changed group location to \"%@\"";

"Map.SetThisLocation" = "Set This Location";

"Permissions.PeopleNearbyTitle.v0" = "People Nearby";
"Permissions.PeopleNearbyText.v0" = "Use this section to quickly add people near you and discover nearby group chats.\n\nPlease allow location access\nto start using this feature.";
"Permissions.PeopleNearbyAllow.v0" = "Allow Access";
"Permissions.PeopleNearbyAllowInSettings.v0" = "Allow in Settings";

"Conversation.ReportGroupLocation" = "Group unrelated to location?";
"ReportGroupLocation.Title" = "Report Unrelated Group";
"ReportGroupLocation.Text" = "Please tell us if this group is not related to this location.";
"ReportGroupLocation.Report" = "Report";

"LocalGroup.Title" = "Create a Local Group";
"LocalGroup.Text" = "Anyone close to this location (neighbors, co-workers, fellow students, event attendees, visitors of a venue) will see your group in the People Nearby section.";
"LocalGroup.ButtonTitle" = "Start Group";
"LocalGroup.IrrelevantWarning" = "If you start an unrelated group at this location, you may get restricted in creating new location-based groups.";

"GroupInfo.Location" = "Location";
"GroupInfo.PublicLink" = "Public Link";
"GroupInfo.PublicLinkAdd" = "Add";

"Group.PublicLink.Title" = "Public Link";
"Group.PublicLink.Placeholder" = "link";
"Group.PublicLink.Info" = "People can share this link with others and find your group using Telegram search.\n\nYou can use **a-z**, **0-9** and underscores. Minimum length is **5** characters.";

"CreateGroup.ErrorLocatedGroupsTooMuch" = "Sorry, you have too many location-based groups already. Please delete one of your existing ones first.";

"GroupInfo.LabelOwner" = "owner";

"Activity.RemindAboutGroup" = "Send message to %@";
"Activity.RemindAboutUser" = "Send message to %@";
"Activity.RemindAboutChannel" = "Read %@";

"CreateGroup.ChannelsTooMuch" = "Sorry, you are a member of too many groups and channels. Please leave some before creating a new one.";
"Join.ChannelsTooMuch" = "Sorry, you are a member of too many groups and channels. Please leave some before joining one.";
"Invite.ChannelsTooMuch" = "Sorry, the target user is a member of too many groups and channels. Please ask them to leave some first.";

"Appearance.TintAllColors" = "Tint All Colors";

"Contacts.DeselectAll" = "Deselect All";

"Channel.TooMuchBots" = "Sorry, there are already too many bots in this group. Please remove some of the bots you're not using first.";
"Channel.BotDoesntSupportGroups" = "Sorry, this bot is telling us it doesn't want to be added to groups. You can't add this bot unless its developers change their mind.";

"StickerPacksSettings.AnimatedStickers" = "Loop Animated Stickers";
"StickerPacksSettings.AnimatedStickersInfo" = "Animated stickers will play in chat continuously.";
"GroupInfo.Permissions.SlowmodeHeader" = "SLOWMODE";
"GroupInfo.Permissions.SlowmodeInfo" = "Members will be restricted to send one message per this interval.";
"Channel.AdminLog.DisabledSlowmode" = "%@ disabled slowmode";
"Channel.AdminLog.SetSlowmode" = "%1$@ set slowmode to %2$@";

"GroupInfo.Permissions.EditingDisabled" = "You cannot edit this permission.";

"Chat.SlowmodeTooltip" = "Slowmode is enabled. You can send\nyour next message in %@.";
"Chat.SlowmodeTooltipPending" = "Slowmode is enabled. You can't send more than one message at once.";
"Chat.AttachmentLimitReached" = "You can't select more items.";
"Chat.SlowmodeAttachmentLimitReached" = "Slowmode is enabled. You can't select more items.";
"Chat.AttachmentMultipleFilesDisabled" = "Slowmode is enabled. You can't send multiple files at once.";
"Chat.AttachmentMultipleForwardDisabled" = "Slowmode is enabled. You can't forward multiple messages at once.";
"Chat.MultipleTextMessagesDisabled" = "Slowmode is enabled. You can't send multiple messages at once.";
"Share.MultipleMessagesDisabled" = "Slowmode is enabled. You can't send multiple messages at once.";
"Chat.SlowmodeSendError" = "Slowmode is enabled.";
"StickerPacksSettings.AnimatedStickersInfo" = "Animated stickers in a chat will play continuously.";

"Conversation.Owner" = "owner";

"Group.EditAdmin.RankTitle" = "CUSTOM TITLE";
"Group.EditAdmin.RankInfo" = "A title that will be shown instead of '%@'.";
"Group.EditAdmin.RankOwnerPlaceholder" = "owner";
"Group.EditAdmin.RankAdminPlaceholder" = "admin";

"Conversation.SendMessage.SendSilently" = "Send Without Sound";
"Conversation.SendMessage.ScheduleMessage" = "Schedule Message";

"Appearance.ThemeCarouselTintedNight" = "Tinted Night";
"Appearance.ThemeCarouselNewNight" = "Night";

"Channel.AdminLog.MessageRankName" = "changed custom title for %1$@:\n%2$@";
"Channel.AdminLog.MessageRankUsername" = "changed custom title for %1$@ (%2$@):\n%3$@";
"Channel.AdminLog.MessageRank" = "changed custom title:\n%1$@";

"VoiceOver.Editing.ClearText" = "Clear text";
"VoiceOver.Recording.StopAndPreview" = "Stop and preview";
"VoiceOver.Media.PlaybackRate" = "Playback rate";
"VoiceOver.Media.PlaybackRateNormal" = "Normal";
"VoiceOver.Media.PlaybackRateFast" = "Fast";
"VoiceOver.Media.PlaybackRateChange" = "Double tap to change";
"VoiceOver.Media.PlaybackStop" = "Stop playback";
"VoiceOver.Media.PlaybackPlay" = "Play";
"VoiceOver.Media.PlaybackPause" = "Pause";
"VoiceOver.Navigation.Compose" = "Compose";
"VoiceOver.Navigation.Search" = "Search";
"VoiceOver.Navigation.ProxySettings" = "Proxy settings";
"VoiceOver.DiscardPreparedContent" = "Discard";
"VoiceOver.AttachMedia" = "Send media";
"VoiceOver.Chat.RecordPreviewVoiceMessage" = "Preview voice message";
"VoiceOver.Chat.RecordModeVoiceMessage" = "Voice message";
"VoiceOver.Chat.RecordModeVoiceMessageInfo" = "Double tap and hold to record voice message. Slide up to pin recording, slide left to cancel. Double tap to switch to video.";
"VoiceOver.Chat.RecordModeVideoMessage" = "Video message";
"VoiceOver.Chat.RecordModeVideoMessageInfo" = "Double tap and hold to record video message. Slide up to pin recording, slide left to cancel. Double tap to switch to audio.";
"VoiceOver.Chat.Message" = "Message";
"VoiceOver.Chat.YourMessage" = "Your message";
"VoiceOver.Chat.ReplyFrom" = "Reply to message from: %@";
"VoiceOver.Chat.Reply" = "Reply to message";
"VoiceOver.Chat.ReplyToYourMessage" = "Reply to your message";
"VoiceOver.Chat.ForwardedFrom" = "Forwarded from: %@";
"VoiceOver.Chat.ForwardedFromYou" = "Forwarded from you";
"VoiceOver.Chat.PhotoFrom" = "Photo, from: %@";
"VoiceOver.Chat.Photo" = "Photo";
"VoiceOver.Chat.YourPhoto" = "Your photo";
"VoiceOver.Chat.VoiceMessageFrom" = "Voice message, from: %@";
"VoiceOver.Chat.VoiceMessage" = "Voice message";
"VoiceOver.Chat.YourVoiceMessage" = "Your voice message";
"VoiceOver.Chat.MusicFrom" = "Music file, from: %@";
"VoiceOver.Chat.Music" = "Music message";
"VoiceOver.Chat.YourMusic" = "Your music message";
"VoiceOver.Chat.VideoFrom" = "Video, from: %@";
"VoiceOver.Chat.Video" = "Video";
"VoiceOver.Chat.YourVideo" = "Your video";
"VoiceOver.Chat.VideoMessageFrom" = "Video message, from: %@";
"VoiceOver.Chat.VideoMessage" = "Video message";
"VoiceOver.Chat.YourVideoMessage" = "Your video message";
"VoiceOver.Chat.FileFrom" = "File, from: %@";
"VoiceOver.Chat.File" = "File";
"VoiceOver.Chat.YourFile" = "Your file";
"VoiceOver.Chat.StickerFrom" = "Sticker, from: %@";
"VoiceOver.Chat.Sticker" = "Sticker";
"VoiceOver.Chat.YourSticker" = "Your sticker";
"VoiceOver.Chat.AnimatedStickerFrom" = "Animated sticker, from: %@";
"VoiceOver.Chat.AnimatedSticker" = "Animated sticker";
"VoiceOver.Chat.YourAnimatedSticker" = "Your animated sticker";
"VoiceOver.Chat.ContactFrom" = "Shared contact, from: %@";
"VoiceOver.Chat.Contact" = "Shared contact";
"VoiceOver.Chat.ContactPhoneNumberCount_1" = "%@ phone number";
"VoiceOver.Chat.ContactPhoneNumberCount_any" = "%@ phone numbers";
"VoiceOver.Chat.ContactPhoneNumber" = "Phone number";
"VoiceOver.Chat.ContactEmailCount_1" = "%@ email address";
"VoiceOver.Chat.ContactEmailCount_any" = "%@ email addresses";
"VoiceOver.Chat.ContactEmail" = "Email";
"VoiceOver.Chat.ContactOrganization" = "Organization: %@";
"VoiceOver.Chat.YourContact" = "Your shared contact";
"VoiceOver.Chat.AnonymousPollFrom" = "Anonymous poll, from: %@";
"VoiceOver.Chat.AnonymousPoll" = "Anonymous poll";
"VoiceOver.Chat.YourAnonymousPoll" = "Your Anonymous poll";
"VoiceOver.Chat.PollOptionCount_1" = "%@ option:";
"VoiceOver.Chat.PollOptionCount_any" = "%@ options:";
"VoiceOver.Chat.PollVotes_1" = "%@ vote";
"VoiceOver.Chat.PollVotes_any" = "%@ votes";
"VoiceOver.Chat.PollNoVotes" = "No votes";
"VoiceOver.Chat.PollFinalResults" = "Final results";
"VoiceOver.Chat.OptionSelected" = "selected";
"VoiceOver.Chat.PagePreview" = "Page preview";
"VoiceOver.Chat.Title" = "Title: %@";
"VoiceOver.Chat.Caption" = "Caption: %@";
"VoiceOver.Chat.Duration" = "Duration: %@";
"VoiceOver.Chat.Size" = "Size: %@";
"VoiceOver.Chat.MusicTitle" = "%1$@, by %2$@";
"VoiceOver.Chat.PlayHint" = "Double tap to play";
"VoiceOver.Chat.OpenHint" = "Double tap to open";
"VoiceOver.Chat.OpenLinkHint" = "Double tap to open link";
"VoiceOver.Chat.SeenByRecipient" = "Seen by recipient";
"VoiceOver.Chat.SeenByRecipients" = "Seen by recipients";
"VoiceOver.Chat.Selected" = "Selected";
"VoiceOver.MessageContextDelete" = "Delete";
"VoiceOver.MessageContextReport" = "Report";
"VoiceOver.MessageContextForward" = "Forward";
"VoiceOver.MessageContextShare" = "Share";
"VoiceOver.MessageContextSend" = "Send";
"VoiceOver.MessageContextReply" = "Reply";
"VoiceOver.MessageContextOpenMessageMenu" = "Open message menu";

"VoiceOver.Keyboard" = "Keyboard";
"VoiceOver.Stickers" = "Stickers";
"VoiceOver.ScheduledMessages" = "Scheduled Messages";
"VoiceOver.BotCommands" = "Bot Commands";
"VoiceOver.BotKeyboard" = "Bot Keyboard";
"VoiceOver.SilentPostOn" = "Silent Broadcast On";
"VoiceOver.SilentPostOff" = "Silent Broadcast Off";
"VoiceOver.SelfDestructTimerOn" = "Self-destruct Timer: %@";
"VoiceOver.SelfDestructTimerOff" = "Self-destruct Timer Off";

"ProxyServer.VoiceOver.Active" = "Active";

"Conversation.ScheduleMessage.Title" = "Schedule Message";
"Conversation.ScheduleMessage.SendToday" = "Send today at %@";
"Conversation.ScheduleMessage.SendTomorrow" = "Send tomorrow at %@";
"Conversation.ScheduleMessage.SendOn" = "Send on %@ at %@";

"Conversation.SetReminder.Title" = "Set a Reminder";
"Conversation.SetReminder.RemindToday" = "Remind today at %@";
"Conversation.SetReminder.RemindTomorrow" = "Remind tomorrow at %@";
"Conversation.SetReminder.RemindOn" = "Remind on %@ at %@";

"ScheduledMessages.Title" = "Scheduled Messages";
"ScheduledMessages.RemindersTitle" = "Reminders";
"ScheduledMessages.ScheduledDate" = "Scheduled for %@";
"ScheduledMessages.ScheduledToday" = "Scheduled for today";
"ScheduledMessages.SendNow" = "Send Now";
"ScheduledMessages.EditTime" = "Reschedule";
"ScheduledMessages.ClearAll" = "Clear All";
"ScheduledMessages.ClearAllConfirmation" = "Clear Scheduled Messages";
"ScheduledMessages.Delete" = "Delete Scheduled Message";
"ScheduledMessages.DeleteMany" = "Delete Scheduled Messages";
"ScheduledMessages.EmptyPlaceholder" = "No scheduled messages here yet...";
"ScheduledMessages.BotActionUnavailable" = "This action will become available after the message is published.";
"ScheduledMessages.PollUnavailable" = "Voting will become available after the message is published.";
"ScheduledMessages.ReminderNotification" = "📅 Reminder";

"Conversation.SendMessage.SetReminder" = "Set a Reminder";

"Conversation.SelectedMessages_1" = "%@ Selected";
"Conversation.SelectedMessages_2" = "%@ Selected";
"Conversation.SelectedMessages_3_10" = "%@ Selected";
"Conversation.SelectedMessages_any" = "%@ Selected";
"Conversation.SelectedMessages_many" = "%@ Selected";
"Conversation.SelectedMessages_0" = "%@ Selected";

"AccentColor.Title" = "Accent Color";

"Appearance.ThemePreview.ChatList.1.Name" = "Alicia Torreaux";
"Appearance.ThemePreview.ChatList.1.Text" = "Bob says hi. 😊 ❤️ 😱";
"Appearance.ThemePreview.ChatList.2.Name" = "Roberto";
"Appearance.ThemePreview.ChatList.2.Text" = "Say hello to Alice 👋";
"Appearance.ThemePreview.ChatList.3.Name" = "Campus Public Chat";
"Appearance.ThemePreview.ChatList.3.AuthorName" = "Jennie Alpha";
"Appearance.ThemePreview.ChatList.3.Text" = "We just reached 2,500 members! WOO!";
"Appearance.ThemePreview.ChatList.4.Name" = "Veronica";
"Appearance.ThemePreview.ChatList.4.Text" = "Table for four, 2PM. Be there.";
"Appearance.ThemePreview.ChatList.5.Name" = "Animal Videos";
"Appearance.ThemePreview.ChatList.5.Text" = "Vote now! Moar cat videos in this channel?";
"Appearance.ThemePreview.ChatList.6.Name" = "Little Sister";
"Appearance.ThemePreview.ChatList.6.Text" = "Don't tell mom yet, but I got the job! I'm going to ROME!";
"Appearance.ThemePreview.ChatList.7.Name" = "Jennie Alpha";
"Appearance.ThemePreview.ChatList.7.Text" = "🖼 Check these out";

"Appearance.ThemePreview.Chat.1.Text" = "Does he want me to, to turn from the right or turn from the left? 🤔";
"Appearance.ThemePreview.Chat.2.ReplyName" = "Bob Harris";
"Appearance.ThemePreview.Chat.2.Text" = "Right side. And, uh, with intensity.";
"Appearance.ThemePreview.Chat.3.Text" = "Is that everything? It seemed like he said quite a bit more than that. 😯";
"Appearance.ThemePreview.Chat.3.TextWithLink" = "Is that everything? It seemed like he said [quite a bit more] than that. 😯";

"Appearance.ThemePreview.Chat.4.Text" = "For relaxing times, make it Suntory time. 😎";
"Appearance.ThemePreview.Chat.5.Text" = "He wants you to turn, look in camera. O.K.?";
"Appearance.ThemePreview.Chat.6.Text" = "That’s all he said?";
"Appearance.ThemePreview.Chat.7.Text" = "Yes, turn to camera.";

"GroupInfo.Permissions.SlowmodeValue.Off" = "Off";

"Undo.ScheduledMessagesCleared" = "Scheduled messages cleared";

"Appearance.CreateTheme" = "Create New Theme";
"Appearance.EditTheme" = "Edit Theme";
"Appearance.ShareTheme" = "Share";
"Appearance.RemoveTheme" = "Remove";
"Appearance.RemoveThemeConfirmation" = "Remove Theme";

"Conversation.Theme" = "Color Theme";
"Conversation.ViewTheme" = "VIEW THEME";

"Message.Theme" = "Color Theme";

"EditTheme.CreateTitle" = "Create Theme";
"EditTheme.EditTitle" = "Edit Theme";
"EditTheme.Title" = "Theme Name";
"EditTheme.ShortLink" = "link";
"EditTheme.Preview" = "CHAT PREVIEW";
"EditTheme.UploadNewTheme" = "Create from File...";
"EditTheme.UploadEditedTheme" = "Update from File...";
"EditTheme.ThemeTemplateAlertTitle" = "New Theme Added";
"EditTheme.ThemeTemplateAlertText" = "Press and hold on your theme to edit it or get a sharing link. Users who install your theme will get automatic updates each time you change it.\n\nFor advanced editing purposes, you can find a file with your theme in Saved Messages.";
"EditTheme.FileReadError" = "Invalid theme file";

"EditTheme.Create.TopInfo" = "The theme will be based on your currently selected colors and wallpaper.";
"EditTheme.Create.BottomInfo" = "You can also use a manually edited custom theme file.";

"EditTheme.Expand.TopInfo" = "The theme will be based on your currently selected colors and wallpaper.";
"EditTheme.Expand.BottomInfo" = "You can also use a manually edited custom theme file.";

"EditTheme.Edit.TopInfo" = "Your theme will be updated for all users each time you change it. Anyone can install it using this link.\n\nTheme links must be at least **5** characters long and can use **a-z**, **0-9** and underscores.";
"EditTheme.Edit.BottomInfo" = "You can select a new file to update the theme. It will be updated for all users.";

"EditTheme.Create.Preview.IncomingReplyName" = "Bob";
"EditTheme.Create.Preview.IncomingReplyText" = "How does it work?";
"EditTheme.Create.Preview.IncomingText" = "Use your current colors";
"EditTheme.Create.Preview.OutgoingText" = "Or upload a theme file";

"EditTheme.Expand.Preview.IncomingReplyName" = "Bob";
"EditTheme.Expand.Preview.IncomingReplyText" = "How does it work?";
"EditTheme.Expand.Preview.IncomingText" = "Use your current colors";
"EditTheme.Expand.Preview.OutgoingText" = "Or upload a theme file";

"EditTheme.Edit.Preview.IncomingReplyName" = "Bob";
"EditTheme.Edit.Preview.IncomingReplyText" = "How does it work?";
"EditTheme.Edit.Preview.IncomingText" = "Use your current colors";
"EditTheme.Edit.Preview.OutgoingText" = "Or upload a theme file";

"EditTheme.ErrorLinkTaken" = "Sorry, this link is already taken";
"EditTheme.ErrorInvalidCharacters" = "Sorry, this link is invalid.";

"Wallpaper.ErrorNotFound" = "Sorry, this chat background doesn't seem to exist.";
"Theme.ErrorNotFound" = "Sorry, this color theme doesn't seem to exist.";
"Theme.Unsupported" = "Sorry, this color theme doesn't support your device yet.";

"Theme.UsersCount_1" = "%@ person is using this theme";
"Theme.UsersCount_2" = "%@ people are using this theme";
"Theme.UsersCount_3_10" = "%@ people are using this theme";
"Theme.UsersCount_any" = "%@ people are using this theme";
"Theme.UsersCount_many" = "%@ people are using this theme";
"Theme.UsersCount_0" = "%@ people are using this theme";

"Conversation.SendMessageErrorTooMuchScheduled" = "Sorry, you can not schedule more than 100 messages.";

"ChatList.Context.MarkAllAsRead" = "Mark All as Read";
"ChatList.Context.HideArchive" = "Hide Above the List";
"ChatList.Context.UnhideArchive" = "Pin in the list";
"ChatList.Context.RemoveFromRecents" = "Clear from Recents";
"ChatList.Context.AddToContacts" = "Add to Contacts";
"ChatList.Context.MarkAsRead" = "Mark as Read";
"ChatList.Context.MarkAsUnread" = "Mark as Unread";
"ChatList.Context.Archive" = "Archive";
"ChatList.Context.Unarchive" = "Unarchive";
"ChatList.Context.Pin" = "Pin";
"ChatList.Context.Unpin" = "Unpin";
"ChatList.Context.Mute" = "Mute";
"ChatList.Context.Unmute" = "Unmute";
"ChatList.Context.JoinChannel" = "Join Channel";
"ChatList.Context.JoinChat" = "Join Chat";
"ChatList.Context.Delete" = "Delete";

"ContactList.Context.SendMessage" = "Send Message";
"ContactList.Context.StartSecretChat" = "Start Secret Chat";
"ContactList.Context.Call" = "Call";
"ContactList.Context.VideoCall" = "Video Call";

"Theme.Context.Apply" = "Apply";

"Settings.Context.Logout" = "Logout";

"Channel.EditAdmin.PermissionDeleteMessagesOfOthers" = "Delete Messages of Others";
"Channel.AdminLog.CanDeleteMessagesOfOthers" = "Delete Messages of Others";

"ChatSearch.ResultsTooltip" = "Tap to view as a list.";

"Conversation.ClearCache" = "Clear Cache";
"ClearCache.Description" = "Media files will be deleted from your phone, but available for re-downloading when necessary.";
"ClearCache.FreeSpaceDescription" = "If you want to save space on your device, you don't need to delete anything.\n\nYou can use cache settings to remove unnecessary media — and re-download files if you need them again.";
"ClearCache.FreeSpace" = "Free Space";
"ClearCache.Success" = "**%@** freed on your %@!";
"ClearCache.StorageUsage" = "Storage Usage";

"Conversation.ScheduleMessage.SendWhenOnline" = "Send When Online";
"ScheduledMessages.ScheduledOnline" = "Scheduled until online";

"Conversation.SwipeToReplyHintTitle" = "Swipe To Reply";
"Conversation.SwipeToReplyHintText" = "Swipe left on any message to reply to it.";

"TwoFactorSetup.Intro.Title" = "Additional Password";
"TwoFactorSetup.Intro.Text" = "You can set a password that will be\nrequired when you log in on a new device in addition to the code you get via SMS.";
"TwoFactorSetup.Intro.Action" = "Set Additional Password";

"TwoFactorSetup.Password.Title" = "Create Password";
"TwoFactorSetup.Password.PlaceholderPassword" = "Password";
"TwoFactorSetup.Password.PlaceholderConfirmPassword" = "Re-enter Password";
"TwoFactorSetup.Password.Action" = "Create Password";

"TwoFactorSetup.Email.Title" = "Recovery Email";
"TwoFactorSetup.Email.Text" = "You can set a recovery email to be able to reset you password and restore access to your Telegram account.";
"TwoFactorSetup.Email.Placeholder" = "Your email address";
"TwoFactorSetup.Email.Action" = "Continue";
"TwoFactorSetup.Email.SkipAction" = "Skip setting email";
"TwoFactorSetup.Email.SkipConfirmationTitle" = "No, seriously.";
"TwoFactorSetup.Email.SkipConfirmationText" = "If you forget your password, you will lose access to your Telegram account. There will be no way to restore it.";
"TwoFactorSetup.Email.SkipConfirmationSkip" = "Skip";

"TwoFactorSetup.EmailVerification.Title" = "Recovery Email";
"TwoFactorSetup.EmailVerification.Text" = "Please enter code we've just emailed at %@";
"TwoFactorSetup.EmailVerification.Placeholder" = "Code";
"TwoFactorSetup.EmailVerification.Action" = "Continue";
"TwoFactorSetup.EmailVerification.ChangeAction" = "Change Email";
"TwoFactorSetup.EmailVerification.ResendAction" = "Re-send Code";

"TwoFactorSetup.Hint.Title" = "Hint";
"TwoFactorSetup.Hint.Text" = "You can create an optional hint for\nyour password.";
"TwoFactorSetup.Hint.Placeholder" = "Hint (optional)";
"TwoFactorSetup.Hint.Action" = "Continue";
"TwoFactorSetup.Hint.SkipAction" = "Skip setting hint";

"TwoFactorSetup.Done.Title" = "Password Set!";
"TwoFactorSetup.Done.Text" = "This password will be required when you log in on a new device in addition to the code you get via SMS.";
"TwoFactorSetup.Done.Action" = "Return to Settings";

"AutoNightTheme.System" = "System";

"ChatSettings.OpenLinksIn" = "Open Links in";
"SettingsSearch.Synonyms.ChatSettings.OpenLinksIn" = "Browser";

"WebBrowser.Title" = "Web Browser";
"WebBrowser.DefaultBrowser" = "DEFAULT WEB BROWSER";
"WebBrowser.InAppSafari" = "In-App Safari";

"Widget.ApplicationLocked" = "Unlock the app to use the widget";

"Group.ErrorSupergroupConversionNotPossible" = "Sorry, you are a member of too many groups and channels. Please leave some before creating a new one.";

"ClearCache.StorageTitle" = "%@ STORAGE";
"ClearCache.StorageCache" = "Telegram Cache";
"ClearCache.StorageServiceFiles" = "Telegram Service Files";
"ClearCache.StorageOtherApps" = "Other Apps";
"ClearCache.StorageFree" = "Free";
"ClearCache.ClearCache" = "Clear Telegram Cache";
"ClearCache.Clear" = "Clear";
"ClearCache.Forever" = "Forever";

"ChatList.DeletedChats_1" = "Deleted 1 chat";
"ChatList.DeletedChats_any" = "Deleted %@ chats";

"Appearance.ColorThemeNight" = "COLOR THEME — AUTO-NIGHT MODE";

"UserInfo.StartSecretChatConfirmation" = "Are you sure you want to start a secret chat with\n%@?";
"UserInfo.StartSecretChatStart" = "Start";

"GroupInfo.ShowMoreMembers_0" = "%@ more";
"GroupInfo.ShowMoreMembers_1" = "%@ more";
"GroupInfo.ShowMoreMembers_2" = "%@ more";
"GroupInfo.ShowMoreMembers_3_10" = "%@ more";
"GroupInfo.ShowMoreMembers_many" = "%@ more";
"GroupInfo.ShowMoreMembers_any" = "%@ more";

"ContactInfo.Note" = "note";

"Group.Location.CreateInThisPlace" = "Create a group in this place";

"Theme.Colors.Accent" = "Accent";
"Theme.Colors.Background" = "Background";
"Theme.Colors.Messages" = "Messages";
"Theme.Colors.ColorWallpaperWarning" = "Are you sure you want to change your chat wallpaper to a color?";
"Theme.Colors.ColorWallpaperWarningProceed" = "Proceed";

"ChatSettings.IntentsSettings" = "Share Sheet";
"IntentsSettings.Title" = "Share Sheet";
"IntentsSettings.MainAccount" = "Main Account";
"IntentsSettings.MainAccountInfo" = "Choose an account for Siri and share suggestions.";
"IntentsSettings.SuggestedChats" = "Suggested Chats";
"IntentsSettings.SuggestedChatsContacts" = "Contacts";
"IntentsSettings.SuggestedChatsSavedMessages" = "Saved Messages";
"IntentsSettings.SuggestedChatsPrivateChats" = "Private Chats";
"IntentsSettings.SuggestedChatsGroups" = "Groups";
"IntentsSettings.SuggestedChatsInfo" = "Archived chats will not be suggested.";
"IntentsSettings.SuggestedAndSpotlightChatsInfo" = "Suggestions will appear in the Share Sheet and Spotlight search results. Archived chats will not be suggested.";
"IntentsSettings.SuggestBy" = "Suggest By";
"IntentsSettings.SuggestByAll" = "All Sent Messages";
"IntentsSettings.SuggestByShare" = "Only Shared Messages";
"IntentsSettings.ResetAll" = "Reset All Share Suggestions";
"IntentsSettings.Reset" = "Reset";

"Conversation.SendingOptionsTooltip" = "Hold this button to schedule your message\nor send it without sound.";

"Appearance.TextSizeSetting" = "Text Size";
"Appearance.TextSize.Automatic" = "System";
"Appearance.TextSize.Title" = "Text Size";
"Appearance.TextSize.UseSystem" = "User System Text Size";
"Appearance.TextSize.Apply" = "Set";

"Shortcut.SwitchAccount" = "Switch Account";

"Settings.Devices" = "Devices";
"Settings.AddDevice" = "Scan QR";
"AuthSessions.DevicesTitle" = "Devices";
"AuthSessions.AddDevice" = "Scan QR";
"AuthSessions.AddDevice.ScanInfo" = "Scan a QR code to log into\nthis account on another device.";
"AuthSessions.AddDevice.ScanTitle" = "Scan QR Code";
"AuthSessions.AddDevice.InvalidQRCode" = "Invalid QR Code";
"AuthSessions.AddDeviceIntro.Title" = "Log in by QR Code";
"AuthSessions.AddDeviceIntro.Text1" = "Download Telegram on your computer from [desktop.telegram.org]()";
"AuthSessions.AddDeviceIntro.Text2" = "Run Telegram on your computer to get the QR code";
"AuthSessions.AddDeviceIntro.Text3" = "Scan the QR code to connect your account";
"AuthSessions.AddDeviceIntro.Action" = "Scan QR Code";
"AuthSessions.AddedDeviceTitle" = "Login Successful";
"AuthSessions.AddedDeviceTerminate" = "Terminate";

"Map.SendThisPlace" = "Send This Place";
"Map.SetThisPlace" = "Set This Place";
"Map.AddressOnMap" = "Address On Map";
"Map.PlacesNearby" = "Places Nearby";
"Map.Home" = "Home";
"Map.Work" = "Work";
"Map.HomeAndWorkTitle" = "Home & Work Addresses";
"Map.HomeAndWorkInfo" = "Telegram uses the Home and Work addresses from your Contact Card.\n\nKeep your Contact Card up to date for quick access to sending Home and Work addresses.";
"Map.SearchNoResultsDescription" = "There were no results for \"%@\".\nTry a new search.";

"ChatList.Search.ShowMore" = "Show more";
"ChatList.Search.ShowLess" = "Show less";

"AuthSessions.OtherDevices" = "The official Telegram App is available for iPhone, iPad, Android, macOS, Windows and Linux. [Learn More]()";

"MediaPlayer.UnknownArtist" = "Unknown Artist";
"MediaPlayer.UnknownTrack" = "Unknown Track";

"Contacts.InviteContacts_1" = "Invite %@ Contact";
"Contacts.InviteContacts_2" = "Invite %@ Contacts";
"Contacts.InviteContacts_3_10" = "Invite %@ Contacts";
"Contacts.InviteContacts_any" = "Invite %@ Contacts";
"Contacts.InviteContacts_many" = "Invite %@ Contacts";
"Contacts.InviteContacts_0" = "Invite %@ Contacts";

"Theme.Context.ChangeColors" = "Change Colors";

"EditTheme.ChangeColors" = "Change Colors";

"Theme.Colors.Proceed" = "Proceed";

"AuthSessions.AddDevice.UrlLoginHint" = "This code can be used to allow someone to log in to your Telegram account.\n\nTo confirm Telegram login, please go to Settings > Devices > Scan QR and scan the code.";

"Appearance.RemoveThemeColor" = "Remove";
"Appearance.RemoveThemeColorConfirmation" = "Remove Color";

"WallpaperPreview.PatternTitle" = "Choose Pattern";
"WallpaperPreview.PatternPaternDiscard" = "Discard";
"WallpaperPreview.PatternPaternApply" = "Apply";

"ChatContextMenu.TextSelectionTip" = "Hold a word, then move cursor to select more| text to copy.";

"OldChannels.Title" = "Limit Reached";
"OldChannels.NoticeTitle" = "Too Many Groups and Channels";
"OldChannels.NoticeText" = "Sorry, you are member of too many groups and channels.\nPlease leave some before joining new one.";
"OldChannels.NoticeCreateText" = "Sorry, you are member of too many groups and channels.\nPlease leave some before creating a new one.";
"OldChannels.NoticeUpgradeText" = "Sorry, you are a member of too many groups and channels.\nFor technical reasons, you need to leave some first before changing this setting in your groups.";
"OldChannels.ChannelsHeader" = "MOST INACTIVE";
"OldChannels.Leave_1" = "Leave %@ Chat";
"OldChannels.Leave_any" = "Leave %@ Chats";

"OldChannels.ChannelFormat" = "channel, ";
"OldChannels.GroupEmptyFormat" = "group, ";
"OldChannels.GroupFormat_1" = "%@ member ";
"OldChannels.GroupFormat_any" = "%@ members ";

"OldChannels.InactiveWeek_1" = "inactive %@ week";
"OldChannels.InactiveWeek_any" = "inactive %@ weeks";

"OldChannels.InactiveMonth_1" = "inactive %@ month";
"OldChannels.InactiveMonth_any" = "inactive %@ months";

"OldChannels.InactiveYear_1" = "inactive %@ year";
"OldChannels.InactiveYear_any" = "inactive %@ years";

"PrivacySettings.WebSessions" = "Active Websites";

"Appearance.ShareThemeColor" = "Share";

"Theme.ThemeChanged" = "Color Theme Changed";
"Theme.ThemeChangedText" = "You can change it back in\n[Settings > Appearance]().";

"StickerPackActionInfo.AddedTitle" = "Stickers Added";
"StickerPackActionInfo.AddedText" = "%@ has been added to your stickers.";
"StickerPackActionInfo.RemovedTitle" = "Stickers Removed";
"StickerPackActionInfo.ArchivedTitle" = "Stickers Archived";
"StickerPackActionInfo.RemovedText" = "%@ is no longer in your stickers.";

"Conversation.ContextMenuCancelEditing" = "Cancel Editing";

"Map.NoPlacesNearby" = "There are no known places nearby.\nTry a different location.";

"CreatePoll.QuizTitle" = "New Quiz";
"CreatePoll.QuizOptionsHeader" = "QUIZ ANSWERS";
"CreatePoll.Anonymous" = "Anonymous Voting";
"CreatePoll.MultipleChoice" = "Multiple Choice";
"CreatePoll.MultipleChoiceQuizAlert" = "A quiz has one correct answer.";
"CreatePoll.Quiz" = "Quiz Mode";
"CreatePoll.QuizInfo" = "Polls in Quiz Mode have one correct answer. Users can't revoke their answers.";
"CreatePoll.QuizTip" = "Tap to choose the correct answer";

"MessagePoll.LabelPoll" = "Public Poll";
"MessagePoll.LabelAnonymousQuiz" = "Anonymous Quiz";
"MessagePoll.LabelQuiz" = "Quiz";
"MessagePoll.SubmitVote" = "Vote";
"MessagePoll.ViewResults" = "View Results";
"MessagePoll.QuizNoUsers" = "Nobody answered yet";
"MessagePoll.QuizCount_0" = "%@ answered";
"MessagePoll.QuizCount_1" = "1 answered";
"MessagePoll.QuizCount_2" = "2 answered";
"MessagePoll.QuizCount_3_10" = "%@ answered";
"MessagePoll.QuizCount_many" = "%@ answered";
"MessagePoll.QuizCount_any" = "%@ answered";

"PollResults.Title" = "Poll Results";
"PollResults.Collapse" = "COLLAPSE";
"PollResults.ShowMore_1" = "Show More (%@)";
"PollResults.ShowMore_any" = "Show More (%@)";

"Conversation.StopQuiz" = "Stop Quiz";
"Conversation.StopQuizConfirmationTitle" = "If you stop this quiz now, nobody will be able to submit answers. This action cannot be undone.";
"Conversation.StopQuizConfirmation" = "Stop Quiz";

"Forward.ErrorDisabledForChat" = "Sorry, you can't forward messages to this chat.";
"Forward.ErrorPublicPollDisabledInChannels" = "Sorry, public polls can’t be forwarded to channels.";
"Forward.ErrorPublicQuizDisabledInChannels" = "Sorry, public polls can’t be forwarded to channels.";

"Map.PlacesInThisArea" = "Places In This Area";

"Appearance.BubbleCornersSetting" = "Message Corners";
"Appearance.BubbleCorners.Title" = "Message Corners";
"Appearance.BubbleCorners.AdjustAdjacent" = "Adjust Adjacent Corners";
"Appearance.BubbleCorners.Apply" = "Set";

"Conversation.LiveLocationYouAndOther" = "**You** and %@";

"PeopleNearby.MakeVisible" = "Make Myself Visible";
"PeopleNearby.MakeInvisible" = "Stop Showing Me";

"PeopleNearby.ShowMorePeople_0" = "Show %@ More People";
"PeopleNearby.ShowMorePeople_1" = "Show %@ More People";
"PeopleNearby.ShowMorePeople_2" = "Show %@ More People";
"PeopleNearby.ShowMorePeople_3_10" = "Show %@ More People";
"PeopleNearby.ShowMorePeople_many" = "Show %@ More People";
"PeopleNearby.ShowMorePeople_any" = "Show %@ More People";

"PeopleNearby.VisibleUntil" = "visible until %@";

"PeopleNearby.MakeVisibleTitle" = "Make Myself Visible";
"PeopleNearby.MakeVisibleDescription" = "Users nearby will be able to view your profile and send you messages. This may help you find new friends, but could also attract excessive attention. You can stop sharing your profile at any time.\n\nYour phone number will remain hidden.";

"PeopleNearby.DiscoverDescription" = "Exchange contact info with people nearby\nand find new friends.";

"Time.TomorrowAt" = "tomorrow at %@";

"PeerInfo.ButtonMessage" = "Message";
"PeerInfo.ButtonDiscuss" = "Discuss";
"PeerInfo.ButtonCall" = "Call";
"PeerInfo.ButtonVideoCall" = "Video";
"PeerInfo.ButtonMute" = "Mute";
"PeerInfo.ButtonUnmute" = "Unmute";
"PeerInfo.ButtonMore" = "More";
"PeerInfo.ButtonAddMember" = "Add Members";
"PeerInfo.ButtonSearch" = "Search";
"PeerInfo.ButtonLeave" = "Leave";

"PeerInfo.PaneMedia" = "Media";
"PeerInfo.PaneFiles" = "Files";
"PeerInfo.PaneLinks" = "Links";
"PeerInfo.PaneVoiceAndVideo" = "Voice";
"PeerInfo.PaneAudio" = "Audio";
"PeerInfo.PaneGroups" = "Groups";
"PeerInfo.PaneMembers" = "Members";
"PeerInfo.PaneGifs" = "GIFs";

"PeerInfo.AddToContacts" = "Add to Contacts";

"PeerInfo.BioExpand" = "more";

"External.OpenIn" = "Open in %@";

"ChatList.EmptyChatList" = "You have no\nconversations yet.";
"ChatList.EmptyChatListFilterTitle" = "Folder is empty.";
"ChatList.EmptyChatListFilterText" = "No chats currently match this folder.";

"ChatList.EmptyChatListNewMessage" = "New Message";
"ChatList.EmptyChatListEditFilter" = "Edit Folder";

"ChatListFilter.AddChatsTitle" = "Add Chats...";

"Stats.Overview" = "OVERVIEW";
"Stats.Followers" = "Followers";
"Stats.EnabledNotifications" = "Enabled Notifications";
"Stats.ViewsPerPost" = "Views Per Post";
"Stats.SharesPerPost" = "Shares Per Post";

"Stats.GrowthTitle" = "GROWTH";
"Stats.FollowersTitle" = "FOLLOWERS";
"Stats.NotificationsTitle" = "NOTIFICATIONS";
"Stats.InteractionsTitle" = "INTERACTIONS";
"Stats.InstantViewInteractionsTitle" = "INSTANT VIEW INTERACTIONS";
"Stats.ViewsBySourceTitle" = "VIEWS BY SOURCE";
"Stats.ViewsByHoursTitle" = "VIEWS BY HOURS";
"Stats.FollowersBySourceTitle" = "FOLLOWERS BY SOURCE";
"Stats.LanguagesTitle" = "LANGUAGES";
"Stats.PostsTitle" = "RECENT POSTS";

"Stats.MessageViews_0" = "%@ views";
"Stats.MessageViews_1" = "%@ view";
"Stats.MessageViews_2" = "%@ views";
"Stats.MessageViews_3_10" = "%@ views";
"Stats.MessageViews_many" = "%@ views";
"Stats.MessageViews_any" = "%@ views";

"Stats.MessageForwards_0" = "%@ forwards";
"Stats.MessageForwards_1" = "%@ forward";
"Stats.MessageForwards_2" = "%@ forwards";
"Stats.MessageForwards_3_10" = "%@ forwards";
"Stats.MessageForwards_many" = "%@ forwards";
"Stats.MessageForwards_any" = "%@ forwards";

"Stats.LoadingTitle" = "Preparing stats";
"Stats.LoadingText" = "Please wait a few moments while\nwe generate your stats";

"Stats.ZoomOut" = "Zoom Out";
"Stats.Total" = "Total";

"InstantPage.Views_0" = "%@ views";
"InstantPage.Views_1" = "%@ view";
"InstantPage.Views_2" = "%@ views";
"InstantPage.Views_3_10" = "%@ views";
"InstantPage.Views_many" = "%@ views";
"InstantPage.Views_any" = "%@ views";
"InstantPage.FeedbackButtonShort" = "Wrong layout?";

"ChatList.EditFolder" = "Edit Folder";
"ChatList.AddChatsToFolder" = "Add Chats";
"ChatList.RemoveFolderConfirmation" = "This will remove the folder, your chats will not be deleted.";
"ChatList.RemoveFolderAction" = "Remove";
"ChatList.RemoveFolder" = "Remove";
"ChatList.ReorderTabs" = "Reorder Tabs";
"ChatList.TabIconFoldersTooltipNonEmptyFolders" = "Hold on 'Chats' to edit folders and switch between views.";
"ChatList.TabIconFoldersTooltipEmptyFolders" = "Hold to organize your chats with folders.";
"ChatList.AddFolder" = "Add Folder";
"ChatList.EditFolders" = "Edit Folders";
"ChatList.FolderAllChats" = "All Chats";
"ChatList.Tabs.AllChats" = "All Chats";
"ChatList.Tabs.All" = "All";
"Settings.ChatFolders" = "Chat Folders";
"ChatList.ChatTypesSection" = "CHAT TYPES";
"ChatList.PeerTypeNonContact" = "user";
"ChatList.PeerTypeContact" = "contact";
"ChatList.PeerTypeBot" = "bot";
"ChatList.PeerTypeGroup" = "group";
"ChatList.PeerTypeChannel" = "channel";
"ChatListFolderSettings.Info" = "Create folders for different groups of chats and\nquickly switch between them.";

"ChatListFolderSettings.Title" = "Folders";
"ChatListFolderSettings.FoldersSection" = "FOLDERS";
"ChatListFolderSettings.NewFolder" = "Create New Folder";
"ChatListFolderSettings.EditFoldersInfo" = "Tap \"Edit\" to change the order or delete folders.";
"ChatListFolderSettings.RecommendedFoldersSection" = "RECOMMENDED FOLDERS";
"ChatListFolderSettings.RecommendedNewFolder" = "Add Custom Folder";

"ChatListFolder.TitleCreate" = "New Folder";
"ChatListFolder.TitleEdit" = "Edit Folder";
"ChatListFolder.CategoryContacts" = "Contacts";
"ChatListFolder.CategoryNonContacts" = "Non-Contacts";
"ChatListFolder.CategoryBots" = "Bots";
"ChatListFolder.CategoryGroups" = "Groups";
"ChatListFolder.CategoryChannels" = "Channels";
"ChatListFolder.CategoryMuted" = "Muted";
"ChatListFolder.CategoryRead" = "Read";
"ChatListFolder.CategoryArchived" = "Archived";
"ChatListFolder.NameSectionHeader" = "FOLDER NAME";
"ChatListFolder.NamePlaceholder" = "Folder Name";
"ChatListFolder.IncludedSectionHeader" = "INCLUDED CHATS";
"ChatListFolder.AddChats" = "Add Chats";
"ChatListFolder.IncludeSectionInfo" = "Choose chats and types of chats that will appear in this folder.";
"ChatListFolder.ExcludedSectionHeader" = "EXCLUDED CHATS";
"ChatListFolder.ExcludeSectionInfo" = "Choose chats and types of chats that will never appear in this folder.";
"ChatListFolder.NameNonMuted" = "Not Muted";
"ChatListFolder.NameUnread" = "Unread";
"ChatListFolder.NameChannels" = "Channels";
"ChatListFolder.NameContacts" = "Contacts";
"ChatListFolder.NameNonContacts" = "Non-Contacts";
"ChatListFolder.NameBots" = "Bots";
"ChatListFolder.NameGroups" = "Groups";
"ChatListFolder.DiscardConfirmation" = "You have changed the filter. Discard changes?";
"ChatListFolder.DiscardDiscard" = "Discard";
"ChatListFolder.DiscardCancel" = "No";
"ChatListFolder.IncludeChatsTitle" = "Include Chats";
"ChatListFolder.ExcludeChatsTitle" = "Exclude Chats";

"ChatListFolderSettings.AddRecommended" = "ADD";

"ChatListFilter.ShowMoreChats_0" = "Show %@ More Chats";
"ChatListFilter.ShowMoreChats_1" = "Show %@ More Chat";
"ChatListFilter.ShowMoreChats_2" = "Show %@ More Chats";
"ChatListFilter.ShowMoreChats_3_10" = "Show %@ More Chats";
"ChatListFilter.ShowMoreChats_many" = "Show %@ More Chats";
"ChatListFilter.ShowMoreChats_any" = "Show %@ More Chats";

"MuteFor.Forever" = "Mute Forever";

"Conversation.Dice.u1F3B2" = "Send a dice emoji to any chat to roll a die.";
"Conversation.Dice.u1F3AF" = "Send a dart emoji to try your luck.";
"Conversation.SendDice" = "Send";

"Conversation.ContextMenuDiscuss" = "Discuss";

"CreatePoll.ExplanationHeader" = "EXPLANATION";
"CreatePoll.Explanation" = "Add a Comment (Optional)";
"CreatePoll.ExplanationInfo" = "Users will see this comment after choosing a wrong answer, good for educational purposes.";

"FeaturedStickers.OtherSection" = "OTHER STICKERS";

"ChatList.GenericPsaAlert" = "This provides public service announcements in your chat list.";
"ChatList.PsaAlert.covid" = "This message provides you with a public service announcement in relation to the undergoing pandemics. Learn more about this initiative at https://telegram.org/blog/coronavirus";
"ChatList.GenericPsaLabel" = "PSA";
"ChatList.PsaLabel.covid" = "Covid-19";
"Chat.GenericPsaTooltip" = "This is a public service announcement";
"Chat.PsaTooltip.covid" = "This message provides you with a public service announcement in relation to the undergoing pandemics. Learn more about this initiative at https://telegram.org/blog/coronavirus";

"Message.GenericForwardedPsa" = "Public Service Announcement\nFrom: %@";
"Message.ForwardedPsa.covid" = "Covid-19 Notification\nFrom: %@";

"Channel.AboutItem" = "about";
"PeerInfo.GroupAboutItem" = "about";

"Widget.ApplicationStartRequired" = "Open the app to use the widget";

"ChatList.Context.AddToFolder" = "Add to Folder";
"ChatList.Context.RemoveFromFolder" = "Remove from Folder";
"ChatList.Context.Back" = "Back";
"ChatList.AddedToFolderTooltip" = "%1$@ has been added to folder %2$@";
"ChatList.RemovedFromFolderTooltip" = "%1$@ has been removed from folder %2$@";

"OwnershipTransfer.Transfer" = "Transfer";

"TwoStepAuth.Disable" = "Disable";

"Chat.Gifs.TrendingSectionHeader" = "TRENDING GIFS";
"Chat.Gifs.SavedSectionHeader" = "MY GIFS";

"Paint.Framed" = "Framed";

"Media.SendingOptionsTooltip" = "Hold this button to send your message with a self-destruct timer.";
"Media.SendWithTimer" = "Send With Timer";

"Conversation.Timer.Title" = "Send With Timer";
"Conversation.Timer.Send" = "Send With Timer";

"Paint.Pen" = "Pen";
"Paint.Marker" = "Marker";
"Paint.Neon" = "Neon";
"Paint.Arrow" = "Arrow";

"Conversation.NoticeInvitedByInChannel" = "%@ invited you to this channel";
"Conversation.NoticeInvitedByInGroup" = "%@ invited you to this group";

"ChatList.MessagePhotos_1" = "1 Photo";
"ChatList.MessagePhotos_any" = "%@ Photos";
"ChatList.MessageVideos_1" = "1 Videos";
"ChatList.MessageVideos_any" = "%@ Videos";

"Conversation.PrivateChannelTimeLimitedAlertTitle" = "Join Channel";
"Conversation.PrivateChannelTimeLimitedAlertText" = "This channel is private. Please join it to continue viewing its content.";
"Conversation.PrivateChannelTimeLimitedAlertJoin" = "Join";

"KeyCommand.SearchInChat" = "Search in Chat";

"PhotoEditor.SkinTool" = "Soften Skin";
"PhotoEditor.BlurToolPortrait" = "Portrait";
"PhotoEditor.SelectCoverFrame" = "Choose a cover for your profile video";

"Conversation.PeerNearbyTitle" = "%1$@ is %2$@ away";
"Conversation.PeerNearbyText" = "Send a message or tap on the greeting below to show that you are ready to chat.";
"Conversation.PeerNearbyDistance" = "%1$@ is %2$@ away";

"ProfilePhoto.MainPhoto" = "Main Photo";
"ProfilePhoto.SetMainPhoto" = "Set as Main Photo";

"ProfilePhoto.MainVideo" = "Main Video";
"ProfilePhoto.SetMainVideo" = "Set as Main Video";

"Stats.GroupOverview" = "OVERVIEW";
"Stats.GroupMembers" = "Members";
"Stats.GroupMessages" = "Messages";
"Stats.GroupViewers" = "Viewing Members";
"Stats.GroupPosters" = "Posting Members";

"Stats.GroupGrowthTitle" = "GROWTH";
"Stats.GroupMembersTitle" = "GROUP MEMBERS";
"Stats.GroupNewMembersBySourceTitle" = "NEW MEMBERS BY SOURCE";
"Stats.GroupLanguagesTitle" = "MEMBERS' PRIMARY LANGUAGE";
"Stats.GroupMessagesTitle" = "MESSAGES";
"Stats.GroupActionsTitle" = "ACTIONS";
"Stats.GroupTopHoursTitle" = "TOP HOURS";
"Stats.GroupTopWeekdaysTitle" = "TOP DAYS OF WEEK";
"Stats.GroupTopPostersTitle" = "TOP MEMBERS";
"Stats.GroupTopAdminsTitle" = "TOP ADMINS";
"Stats.GroupTopInvitersTitle" = "TOP INVITERS";

"Stats.GroupTopPosterMessages_0" = "%@ messages";
"Stats.GroupTopPosterMessages_1" = "%@ message";
"Stats.GroupTopPosterMessages_2" = "%@ messages";
"Stats.GroupTopPosterMessages_3_10" = "%@ messages";
"Stats.GroupTopPosterMessages_many" = "%@ messages";
"Stats.GroupTopPosterMessages_any" = "%@ messages";

"Stats.GroupTopPosterChars_0" = "%@ symbols per message";
"Stats.GroupTopPosterChars_1" = "%@ symbol per message";
"Stats.GroupTopPosterChars_2" = "%@ symbols per message";
"Stats.GroupTopPosterChars_3_10" = "%@ symbols per message";
"Stats.GroupTopPosterChars_many" = "%@ symbols per message";
"Stats.GroupTopPosterChars_any" = "%@ symbols per message";

"Stats.GroupTopPoster.History" = "History";
"Stats.GroupTopPoster.Promote" = "Promote";

"Stats.GroupTopAdminDeletions_0" = "%@ deletions";
"Stats.GroupTopAdminDeletions_1" = "%@ deletion";
"Stats.GroupTopAdminDeletions_2" = "%@ deletions";
"Stats.GroupTopAdminDeletions_3_10" = "%@ deletions";
"Stats.GroupTopAdminDeletions_many" = "%@ deletions";
"Stats.GroupTopAdminDeletions_any" = "%@ deletions";

"Stats.GroupTopAdminKicks_0" = "%@ kicks";
"Stats.GroupTopAdminKicks_1" = "%@ kick";
"Stats.GroupTopAdminKicks_2" = "%@ kicks";
"Stats.GroupTopAdminKicks_3_10" = "%@ kicks";
"Stats.GroupTopAdminKicks_many" = "%@ kicks";
"Stats.GroupTopAdminKicks_any" = "%@ kicks";

"Stats.GroupTopAdminBans_0" = "%@ bans";
"Stats.GroupTopAdminBans_1" = "%@ ban";
"Stats.GroupTopAdminBans_2" = "%@ bans";
"Stats.GroupTopAdminBans_3_10" = "%@ bans";
"Stats.GroupTopAdminBans_many" = "%@ bans";
"Stats.GroupTopAdminBans_any" = "%@ bans";

"Stats.GroupTopAdmin.Actions" = "Actions";
"Stats.GroupTopAdmin.Promote" = "Promote";

"Stats.GroupTopInviterInvites_0" = "%@ invitations";
"Stats.GroupTopInviterInvites_1" = "%@ invitation";
"Stats.GroupTopInviterInvites_2" = "%@ invitations";
"Stats.GroupTopInviterInvites_3_10" = "%@ invitations";
"Stats.GroupTopInviterInvites_many" = "%@ invitations";
"Stats.GroupTopInviterInvites_any" = "%@ invitations";

"Stats.GroupTopInviter.History" = "History";
"Stats.GroupTopInviter.Promote" = "Promote";

"PrivacySettings.AutoArchiveTitle" = "NEW CHATS FROM UNKNOWN USERS";
"PrivacySettings.AutoArchive" = "Archive and Mute";
"PrivacySettings.AutoArchiveInfo" = "Automatically archive and mute new chats, groups and channels from non-contacts.";

"Call.RemoteVideoPaused" = "%@'s video is paused";

"Settings.SetProfilePhotoOrVideo" = "Set Photo or Video";
"Settings.SetNewProfilePhotoOrVideo" = "Set New Photo or Video";
"Settings.ViewVideo" = "View Video";
"Settings.RemoveVideo" = "Remove Video";

"Conversation.Unarchive" = "Unarchive";
"Conversation.UnarchiveDone" = "The chat was moved to your main list.";

"ChatList.AutoarchiveSuggestion.Title" = "Hide new chats?";
"ChatList.AutoarchiveSuggestion.Text" = "You are receiving lots of new chats from users who are not in your Contact List. Do you want to have such chats **automatically muted** and **archived**?";
"ChatList.AutoarchiveSuggestion.OpenSettings" = "Go to Settings";

"SettingsSearch.Synonyms.ChatSettings.IntentsSettings" = "Siri Suggestions";

"Stats.GroupShowMoreTopPosters_0" = "Show %@ More";
"Stats.GroupShowMoreTopPosters_1" = "Show %@ More";
"Stats.GroupShowMoreTopPosters_2" = "Show %@ More";
"Stats.GroupShowMoreTopPosters_3_10" = "Show %@ More";
"Stats.GroupShowMoreTopPosters_many" = "Show %@ More";
"Stats.GroupShowMoreTopPosters_any" = "Show %@ More";

"Stats.GroupShowMoreTopAdmins_0" = "Show %@ More";
"Stats.GroupShowMoreTopAdmins_1" = "Show %@ More";
"Stats.GroupShowMoreTopAdmins_2" = "Show %@ More";
"Stats.GroupShowMoreTopAdmins_3_10" = "Show %@ More";
"Stats.GroupShowMoreTopAdmins_many" = "Show %@ More";
"Stats.GroupShowMoreTopAdmins_any" = "Show %@ More";

"Stats.GroupShowMoreTopInviters_0" = "Show %@ More";
"Stats.GroupShowMoreTopInviters_1" = "Show %@ More";
"Stats.GroupShowMoreTopInviters_2" = "Show %@ More";
"Stats.GroupShowMoreTopInviters_3_10" = "Show %@ More";
"Stats.GroupShowMoreTopInviters_many" = "Show %@ More";
"Stats.GroupShowMoreTopInviters_any" = "Show %@ More";

"Settings.AddAnotherAccount" = "Add Another Account";
"Settings.AddAnotherAccount.Help" = "You can add up to three accounts with different phone numbers.";

"ProfilePhoto.OpenGallery" = "Open Gallery";
"ProfilePhoto.SearchWeb" = "Search Web";
"ProfilePhoto.OpenInEditor" = "Open in Editor";

"Settings.EditAccount" = "Edit Account";
"Settings.EditPhoto" = "Edit";
"Settings.EditVideo" = "Edit";
"Settings.CancelUpload" = "Cancel Upload";

"Settings.FrequentlyAskedQuestions" = "Frequently Asked Questions";

"Notification.ChangedGroupVideo" = "%@ changed group video";
"Group.MessageVideoUpdated" = "Group video updated";
"Channel.MessageVideoUpdated" = "Channel video updated";

"Conversation.Dice.u1F3C0" = "Send a basketball emoji to try your luck.";
"Conversation.Dice.u26BD" = "Send a football emoji to try your luck.";

"SettingsSearch_Synonyms_ChatFolders" = "";

"EditProfile.NameAndPhotoOrVideoHelp" = "Enter your name and add an optional profile photo or video.";

"Settings.RemoveConfirmation" = "Remove";

"Conversation.ContextMenuOpenProfile" = "Open Profile";
"Conversation.ContextMenuSendMessage" = "Send Message";
"Conversation.ContextMenuMention" = "Mention";

"Conversation.ContextMenuOpenChannelProfile" = "Open Profile";
"Conversation.ContextMenuOpenChannel" = "Open Channel";

"Cache.KeepMediaHelp" = "Photos, videos and other files from cloud chats that you have **not accessed** during this period will be removed from this device to save disk space.";


"Cache.MaximumCacheSize" = "Maximum Cache Size";
"Cache.NoLimit" = "No Limit";
"Cache.MaximumCacheSizeHelp" = "If your cache size exceeds this limit, the oldest media will be deleted.\n\nAll media will stay in the Telegram cloud and can be re-downloaded if you need it again.";

"Stats.MessageTitle" = "Message Statistics";
"Stats.MessageOverview" = "Overview";
"Stats.MessageInteractionsTitle" = "Interactions";
"Stats.MessagePublicForwardsTitle" = "Public Shares";

"Call.CameraTooltip" = "Tap here to turn on your camera";
"Call.CameraOrScreenTooltip" = "Turn on your camera or screensharing";
"Call.CameraConfirmationText" = "Switch to video call?";
"Call.CameraConfirmationConfirm" = "Switch";

"Call.YourMicrophoneOff" = "Your microphone is off";
"Call.MicrophoneOff" = "%@'s microphone is off";
"Call.CameraOff" = "%@'s camera is off";
"Call.BatteryLow" = "%@'s battery level is low";

"Call.Audio" = "audio";
"Call.AudioRouteMute" = "Mute Yourself";

"AccessDenied.VideoCallCamera" = "Telegram needs access to your camera to make video calls.\n\nPlease go to Settings > Privacy > Camera and set Telegram to ON.";

"Call.AccountIsLoggedOnCurrentDevice" = "Sorry, you can't call %@ because that account is logged in to Telegram on the device you're using for the call.";

"ChatList.Search.FilterChats" = "Chats";
"ChatList.Search.FilterMedia" = "Media";
"ChatList.Search.FilterLinks" = "Links";
"ChatList.Search.FilterFiles" = "Files";
"ChatList.Search.FilterMusic" = "Music";
"ChatList.Search.FilterVoice" = "Voice";

"ChatList.Search.NoResults" = "No Results";
"ChatList.Search.NoResultsQueryDescription" = "There were no results for \"%@\".\nTry a new search.";
"ChatList.Search.NoResultsDescription" = "There were no results.\nTry a new search.";

"ChatList.Search.NoResultsFilter" = "Nothing Yet";
"ChatList.Search.NoResultsFitlerMedia" = "Photos and videos from all your chats will be shown here.";
"ChatList.Search.NoResultsFitlerLinks" = "Links from all your chats will be shown here.";
"ChatList.Search.NoResultsFitlerFiles" = "Files from all your chats will be shown here.";
"ChatList.Search.NoResultsFitlerMusic" = "Music from all your chats will be shown here.";
"ChatList.Search.NoResultsFitlerVoice" = "Voice and video messages from all your chats will be shown here.";

"ChatList.Search.Messages_0" = "%@ messages";
"ChatList.Search.Messages_1" = "%@ message";
"ChatList.Search.Messages_2" = "%@ messages";
"ChatList.Search.Messages_3_10" = "%@ messages";
"ChatList.Search.Messages_many" = "%@ messages";
"ChatList.Search.Messages_any" = "%@ messages";

"Conversation.InputTextAnonymousPlaceholder" = "Send anonymously";

"DialogList.Replies" = "Replies";

"Conversation.ContextViewReplies_1" = "View %@ Reply";
"Conversation.ContextViewReplies_any" = "View %@ Replies";
"Conversation.ContextViewThread" = "View Thread";

"Conversation.ViewReply" = "View Reply";

"Conversation.MessageViewComments_1" = "[%@]Comment";
"Conversation.MessageViewComments_any" = "[%@]Comments";
"Conversation.MessageViewCommentsFormat" = "%1$@ %2$@";

"Conversation.TitleCommentsEmpty" = "Comments";
"Conversation.TitleComments_1" = "[%@]Comment";
"Conversation.TitleComments_any" = "[%@]Comments";
"Conversation.TitleCommentsFormat" = "%1$@ %2$@";

"Conversation.TitleRepliesEmpty" = "Replies";
"Conversation.TitleReplies_1" = "[%@]Reply";
"Conversation.TitleReplies_any" = "[%@]Replies";
"Conversation.TitleRepliesFormat" = "%1$@ %2$@";

"Conversation.MessageLeaveComment" = "Leave a Comment";
"Conversation.MessageLeaveCommentShort" = "Comment";

"Conversation.DiscussionNotStarted" = "No comments here yet...";
"Conversation.DiscussionStarted" = "Discussion started";

"Conversation.InputTextPlaceholderReply" = "Reply";
"Conversation.InputTextPlaceholderComment" = "Comment";

"Conversation.TitleNoComments" = "Comments";

"Conversation.ContextMenuBlock" = "Block User";

"Replies.BlockAndDeleteRepliesActionTitle" = "Block and Delete Replies";

"Channel.CommentsGroup.Header" = "Select a group chat that will be used to host comments from your channel.";
"Channel.CommentsGroup.HeaderSet" = "%@ is selected as the group that will be used to host comments for your channel.";
"Channel.CommentsGroup.HeaderGroupSet" = "%@ is linking the group as it's discussion board.";

"RepliesChat.DescriptionText" = "This chat helps you keep track of replies to your comments in Channels.";

"Channel.DiscussionMessageUnavailable" = "Sorry, this post has been removed from the discussion group.";

"Conversation.ContextViewStats" = "View Statistics";

"ChatList.MessageMusic_1" = "%@ Music File";
"ChatList.MessageMusic_any" = "%@ Music Files";

"Conversation.PinOlderMessageAlertTitle" = "Pin Message";
"Conversation.PinOlderMessageAlertText" = "Do you want to pin an older message while leaving a more recent one pinned?";
"Conversation.PinMessageAlertPin" = "Pin";

"Conversation.ContextMenuSelect" = "Select";

"Conversation.ContextMenuSelectAll_0" = "Select All %@ Items";
"Conversation.ContextMenuSelectAll_1" = "Select All %@ Items";
"Conversation.ContextMenuSelectAll_2" = "Select All %@ Items";
"Conversation.ContextMenuSelectAll_3_10" = "Select All %@ Items";
"Conversation.ContextMenuSelectAll_many" = "Select All %@ Items";
"Conversation.ContextMenuSelectAll_any" = "Select All %@ Items";

"Conversation.Dice.u1F3B0" = "Send a slot machine emoji to try your luck.";

"Notification.ProximityReached" = "%1$@ is now within %2$@ from %3$@";
"Notification.ProximityReachedYou" = "%1$@ is now within %2$@ from you";
"Notification.ProximityYouReached" = "You are now within %1$@ from %2$@";

"Location.ProximityNotification.Title" = "Proximity Alert";
"Location.ProximityNotification.Notify" = "Notify me within %@";
"Location.ProximityNotification.NotifyLong" = "Notify when %1$@ is within %2$@";
"Location.ProximityNotification.AlreadyClose" = "You are already closer than %@";
"Location.ProximityNotification.DistanceKM" = "km";
"Location.ProximityNotification.DistanceM" = "m";
"Location.ProximityNotification.DistanceMI" = "mi";

"Location.ProximityTip" = "Alert when %@ is close";
"Location.ProximityGroupTip" = "Alert when any group member is close";

"ChatList.MessageFiles_1" = "%@ File";
"ChatList.MessageFiles_any" = "%@ Files";

"Chat.TitlePinnedMessages_1" = "Pinned Message";
"Chat.TitlePinnedMessages_any" = "%@ Pinned Messages";

"Chat.PanelHidePinnedMessages" = "Don't Show Pinned Messages";
"Chat.PanelUnpinAllMessages" = "Unpin All Messages";

"Chat.MessagesUnpinned_1" = "Message Unpinned";
"Chat.MessagesUnpinned_any" = "%@ Messages Unpinned";

"Chat.PinnedMessagesHiddenTitle" = "Pinned Messages Hidden";
"Chat.PinnedMessagesHiddenText" = "You will see the bar with pinned messages only if a new message is pinned.";

"OpenFile.PotentiallyDangerousContentAlert" = "Previewing this file can potentially expose your IP address to its sender. Continue?";
"OpenFile.Proceed" = "Proceed";

"Chat.PinnedListPreview.ShowAllMessages" = "Show All Messages";
"Chat.PinnedListPreview.UnpinAllMessages" = "Unpin All Messages";
"Chat.PinnedListPreview.HidePinnedMessages" = "Hide Pinned Messages";

"Conversation.PinMessagesForMe" = "Pin for me";
"Conversation.PinMessagesFor" = "Pin for me and %@";

"Location.LiveLocationRequired.Title" = "Share Location";
"Location.LiveLocationRequired.Description" = "For the alert to work, please share your live location in this chat.";
"Location.LiveLocationRequired.ShareLocation" = "Share Location";

"Location.ProximityAlertSetTitle" = "Proximity alert set";
"Location.ProximityAlertSetText" = "We will notify you once %1$@ is within %2$@ from you.";
"Location.ProximityAlertSetTextGroup" = "We will notify you once any other group member is within %@ from you.";
"Location.ProximityAlertCancelled" = "Proximity alert cancelled";

"Stats.Message.Views" = "Views";
"Stats.Message.PublicShares" = "Public Shares";
"Stats.Message.PrivateShares" = "Private Shares";

"ChatSettings.WidgetSettings" = "Widget";

"Conversation.EditingPhotoPanelTitle" = "Edit Photo";

"Conversation.TextCopied" = "Text copied to clipboard";

"Media.LimitedAccessTitle" = "Limited Access to Media";
"Media.LimitedAccessText" = "You've given Telegram access only to select number of photos.";
"Media.LimitedAccessManage" = "Manage";
"Media.LimitedAccessSelectMore" = "Select More Photos...";
"Media.LimitedAccessChangeSettings" = "Change Settings";

"VoiceChat.StatusSpeaking" = "speaking";
"VoiceChat.StatusSpeakingVolume" = "%@ speaking";
"VoiceChat.StatusListening" = "listening";
"VoiceChat.StatusInvited" = "invited";

"VoiceChat.Connecting" = "Connecting...";
"VoiceChat.Reconnecting" = "Reconnecting...";

"VoiceChat.Unmute" = "Unmute";
"VoiceChat.UnmuteHelp" = "or hold and speak";
"VoiceChat.Live" = "You're Live";
"VoiceChat.Mute" = "Tap to Mute";
"VoiceChat.Muted" = "Muted";
"VoiceChat.MutedHelp" = "You are in Listen Only mode";

"VoiceChat.Audio" = "audio";
"VoiceChat.Leave" = "leave";

"VoiceChat.SpeakPermissionEveryone" = "New participants can speak";
"VoiceChat.SpeakPermissionAdmin" = "New paricipants are muted";
"VoiceChat.Share" = "Share Invite Link";
"VoiceChat.EndVoiceChat" = "End Voice Chat";
"VoiceChat.EndLiveStream" = "End Live Stream";

"VoiceChat.CopyInviteLink" = "Copy Invite Link";
"VoiceChat.InviteLinkCopiedText" = "Invite link copied to clipboard";

"VoiceChat.UnmutePeer" = "Allow to Speak";
"VoiceChat.MutePeer" = "Mute";
"VoiceChat.RemovePeer" = "Remove";
"VoiceChat.RemovePeerConfirmation" = "Are you sure you want to remove %@ from the group chat?";
"VoiceChat.RemovePeerRemove" = "Remove";

"VoiceChat.PanelJoin" = "Join";
"VoiceChat.Title" = "Voice Chat";
"VoiceChatChannel.Title" = "Live Stream";

"VoiceChat.InviteMember" = "Invite Member";

"Notification.VoiceChatInvitation" = "%1$@ invited %2$@ to the voice chat";
"Notification.VoiceChatInvitationForYou" = "%1$@ invited you to the voice chat";

"VoiceChat.InvitedPeerText" = "You invited %@ to the voice chat";
"LiveStream.InvitedPeerText" = "You invited %@ to the live stream";
"VoiceChat.RemovedPeerText" = "You removed %@ from this group";

"Notification.VoiceChatStarted" = "%1$@ started a voice chat";
"Notification.VoiceChatEnded" = "Voice chat ended (%@)";
"Notification.LiveStreamEnded" = "Live stream ended (%@)";
"Notification.VoiceChatEndedGroup" = "%1$@ ended the voice chat (%2$@)";

"VoiceChat.Panel.TapToJoin" = "Tap to join";
"VoiceChat.Panel.Members_0" = "%@ participants";
"VoiceChat.Panel.Members_1" = "%@ participant";
"VoiceChat.Panel.Members_2" = "%@ participants";
"VoiceChat.Panel.Members_3_10" = "%@ participants";
"VoiceChat.Panel.Members_many" = "%@ participants";
"VoiceChat.Panel.Members_any" = "%@ participants";

"VoiceChat.Status.Members_0" = "[%@]participants";
"VoiceChat.Status.Members_1" = "[%@]participant";
"VoiceChat.Status.Members_2" = "[%@]participants";
"VoiceChat.Status.Members_3_10" = "[%@]participants";
"VoiceChat.Status.Members_many" = "[%@]participants";
"VoiceChat.Status.Members_any" = "[%@]participants";
"VoiceChat.Status.MembersFormat" = "%1$@ %2$@";

"ChannelInfo.CreateVoiceChat" = "Start Voice Chat";
"ChannelInfo.CreateLiveStream" = "Start Live Stream";

"VoiceChat.AnonymousDisabledAlertText" = "Sorry, you can't join voice chat as an anonymous admin.";
"LiveStream.AnonymousDisabledAlertText" = "Sorry, you can't join live stream as an anonymous admin.";
"VoiceChat.ChatFullAlertText" = "Sorry, this voice chat has too many participants at the moment.";
"LiveStream.ChatFullAlertText" = "Sorry, this live stream has too many participants at the moment.";

"VoiceChat.EndConfirmationTitle" = "End voice chat";
"LiveStream.EndConfirmationTitle" = "End live stream";
"VoiceChat.EndConfirmationText" = "Are you sure you want to end this voice chat?";
"LiveStream.EndConfirmationText" = "Are you sure you want to end this live stream?";
"VoiceChat.EndConfirmationEnd" = "End";

"VoiceChat.InviteMemberToGroupFirstText" = "%1$@ isn't a member of \"%2$@\" yet. Add them to the group?";
"VoiceChat.InviteMemberToChannelFirstText" = "%1$@ isn't a subscriber of \"%2$@\" yet. Add them to the channel?";
"VoiceChat.InviteMemberToGroupFirstAdd" = "Add";

"VoiceChat.CreateNewVoiceChatText" = "Voice chat ended. Start a new one?";
"LiveStream.CreateNewVoiceChatText" = "Live stream ended. Start a new one?";
"VoiceChat.CreateNewVoiceChatStart" = "Start";
"VoiceChat.CreateNewVoiceChatStartNow" = "Start Now";
"VoiceChat.CreateNewVoiceChatSchedule" = "Schedule";

"PUSH_CHAT_VOICECHAT_START" = "%2$@|%1$@ started a voice chat";
"PUSH_CHAT_VOICECHAT_INVITE" = "%2$@|%1$@ invited %3$@ to the voice chat";
"PUSH_CHAT_VOICECHAT_INVITE_YOU" = "%2$@|%1$@ invited you to the voice chat";
"PUSH_CHAT_VOICECHAT_END" = "%2$@|%1$@ has ended the voice chat";

"PUSH_CHAT_LIVESTREAM_START" = "%2$@|%1$@ started a live stream";
"PUSH_CHAT_LIVESTREAM_INVITE" = "%2$@|%1$@ invited %3$@ to the live stream";
"PUSH_CHAT_LIVESTREAM_INVITE_YOU" = "%2$@|%1$@ invited you to the live stream";
"PUSH_CHAT_LIVESTREAM_END" = "%2$@|%1$@ has ended the live stream";

"Conversation.Dice.u1F3B3" = "Send a bowling emoji to try your luck.";

"VoiceOver.Common.SwitchHint" = "Double Tap To Toggle";
"VoiceOver.Common.On" = "On";
"VoiceOver.Common.Off" = "Off";

"VoiceOver.Chat.MessagesSelected_0" = "%@ messages selected";
"VoiceOver.Chat.MessagesSelected_1" = "%@ message selected";
"VoiceOver.Chat.MessagesSelected_2" = "%@ messages selected";
"VoiceOver.Chat.MessagesSelected_3_10" = "%@ messages selected";
"VoiceOver.Chat.MessagesSelected_many" = "%@ messages selected";
"VoiceOver.Chat.MessagesSelected_any" = "%@ messages selected";

"Channel.AdminLog.StartedVoiceChat" = "%1$@ started voice chat";
"Channel.AdminLog.StartedLiveStream" = "%1$@ started live stream";
"Channel.AdminLog.EndedVoiceChat" = "%1$@ ended voice chat";
"Channel.AdminLog.EndedLiveStream" = "%1$@ ended live stream";
"Channel.AdminLog.MutedParticipant" = "%1$@ muted %2$@";
"Channel.AdminLog.UnmutedMutedParticipant" = "%1$@ unmuted %2$@";
"Channel.AdminLog.AllowedNewMembersToSpeak" = "%1$@ allowed new members to speak";
"Channel.AdminLog.MutedNewMembers" = "%1$@ muted new members";

"Group.GroupMembersHeader" = "GROUP MEMBERS";

"Conversation.VoiceChatMediaRecordingRestricted" = "You can't record voice and video messages during a voice chat.";
"Conversation.LiveStreamMediaRecordingRestricted" = "You can't record voice and video messages during a live stream.";

"CallList.ActiveVoiceChatsHeader" = "ACTIVE VOICE CHATS";
"CallList.RecentCallsHeader" = "RECENT CALLS";

"VoiceChat.PeerJoinedText" = "%@ joined the voice chat";
"LiveStream.PeerJoinedText" = "%@ joined the live stream";

"VoiceChat.StartRecording" = "Start Recording";
"LiveStream.StartRecording" = "Start Recording";
"VoiceChat.StopRecording" = "Stop Recording";

"VoiceChat.StartRecordingTitle" = "Start Recording";
"LiveStream.StartRecordingTitle" = "Start Recording";
"VoiceChat.StartRecordingText" = "Do you want to start recording this chat and save the result into an audio file?\n\nOther members will see that the chat is being recorded.";
"LiveStream.StartRecordingText" = "Do you want to start recording this live stream and save the result into an audio file?\n\nOther members will see that the chat is being recorded.";
"VoiceChat.StartRecordingStart" = "Start";
"VoiceChat.StartRecordingTextVideo" = "Do you want to start recording this chat and save the result into a video file?\n\nOther members will see that the chat is being recorded.";
"LiveStream.StartRecordingTextVideo" = "Do you want to start recording this live stream and save the result into a video file?\n\nOther members will see that the chat is being recorded.";

"VoiceChat.RecordingTitlePlaceholder" = "Audio Title (Optional)";
"VoiceChat.RecordingTitlePlaceholderVideo" = "Video Title (Optional)";
"VoiceChat.RecordingStarted" = "Voice chat recording started";
"LiveStream.RecordingStarted" = "Live stream recording started";
"VoiceChat.RecordingInProgress" = "Voice chat is being recorded";
"LiveStream.RecordingInProgress" = "Live stream is being recorded";

"VoiceChat.StopRecordingTitle" = "Stop Recording?";
"VoiceChat.StopRecordingStop" = "Stop";

"VoiceChat.RecordingSaved" = "Audio saved to **Saved Messages**.";

"VoiceChat.StatusMutedForYou" = "muted for you";
"VoiceChat.StatusMutedYou" = "put you on mute";

"VoiceOver.DismissContextMenu" = "Dismiss Context Menu";

"Call.VoiceOver.VoiceCallOutgoing" = "Outgoing Voice Call";
"Call.VoiceOver.VideoCallOutgoing" = "Outgoing Video Call";
"Call.VoiceOver.VoiceCallIncoming" = "Incoming Voice Call";
"Call.VoiceOver.VideoCallIncoming" = "Incoming Video Call";
"Call.VoiceOver.VoiceCallMissed" = "Missed Voice Call";
"Call.VoiceOver.VideoCallMissed" = "Missed Video Call";
"Call.VoiceOver.VoiceCallCanceled" = "Cancelled Voice Call";
"Call.VoiceOver.VideoCallCanceled" = "Cancelled Video Call";

"VoiceChat.UnmuteForMe" = "Unmute for Me";
"VoiceChat.MuteForMe" = "Mute for Me";

"PeerInfo.ButtonVoiceChat" = "Voice Chat";
"PeerInfo.ButtonLiveStream" = "Live Stream";
"VoiceChat.OpenChat" = "Open Chat";

"GroupInfo.InviteLinks" = "Invite Links";

"InviteLink.Title" = "Invite Links";
"InviteLink.PermanentLink" = "Permanent Link";
"InviteLink.PublicLink" = "Public Link";
"InviteLink.Share" = "Share Link";
"InviteLink.PeopleJoinedNone" = "no one joined yet";
"InviteLink.PeopleJoined_1" = "%@ people joined";
"InviteLink.PeopleJoined_2" = "%@ people joined";
"InviteLink.PeopleJoined_3_10" = "%@ people joined";
"InviteLink.PeopleJoined_many" = "%@ people joined";
"InviteLink.PeopleJoined_any" = "%@ people joined";
"InviteLink.CreatePrivateLinkHelp" = "Anyone who has Telegram installed will be able to join your group by following this link.";
"InviteLink.CreatePrivateLinkHelpChannel" = "Anyone who has Telegram installed will be able to join your channel by following this link.";
"InviteLink.Manage" = "Manage Invite Links";

"InviteLink.PeopleJoinedShortNoneExpired" = "no one joined";
"InviteLink.PeopleJoinedShortNone" = "no one joined yet";
"InviteLink.PeopleJoinedShort_1" = "%@ joined";
"InviteLink.PeopleJoinedShort_2" = "%@ joined";
"InviteLink.PeopleJoinedShort_3_10" = "%@ joined";
"InviteLink.PeopleJoinedShort_many" = "%@ joined";
"InviteLink.PeopleJoinedShort_any" = "%@ joined";

"InviteLink.PeopleCanJoin_1" = "%@ can join";
"InviteLink.PeopleCanJoin_2" = "%@ can join";
"InviteLink.PeopleCanJoin_3_10" = "%@ can join";
"InviteLink.PeopleCanJoin_many" = "%@ can join";
"InviteLink.PeopleCanJoin_any" = "%@ can join";

"InviteLink.PeopleRemaining_1" = "%@ remaining";
"InviteLink.PeopleRemaining_2" = "%@ remaining";
"InviteLink.PeopleRemaining_3_10" = "%@ remaining";
"InviteLink.PeopleRemaining_many" = "%@ remaining";
"InviteLink.PeopleRemaining_any" = "%@ remaining";

"InviteLink.Expired" = "expired";
"InviteLink.UsageLimitReached" = "limit reached";
"InviteLink.Revoked" = "revoked";

"InviteLink.AdditionalLinks" = "Additional Links";
"InviteLink.Create" = "Create a New Link";
"InviteLink.CreateInfo" = "You can create additional invite links that have limited time or number of usages.";

"InviteLink.RevokedLinks" = "Revoked Links";
"InviteLink.DeleteAllRevokedLinks" = "Delete All Revoked Links";

"InviteLink.ContextCopy" = "Copy";
"InviteLink.ContextEdit" = "Edit";
"InviteLink.ContextGetQRCode" = "Get QR Code";
"InviteLink.ContextShare" = "Share";
"InviteLink.ContextRevoke" = "Revoke";
"InviteLink.ContextDelete" = "Delete";

"InviteLink.Create.Title" = "New Link";
"InviteLink.Create.EditTitle" = "Edit Link";

"InviteLink.Create.TimeLimit" = "Limit By Time Period";
"InviteLink.Create.TimeLimitExpiryDate" = "Expiry Date";
"InviteLink.Create.TimeLimitExpiryDateNever" = "Never";
"InviteLink.Create.TimeLimitExpiryTime" = "Time";
"InviteLink.Create.TimeLimitInfo" = "You can make the link expire after a certain time.";
"InviteLink.Create.TimeLimitNoLimit" = "No Limit";

"InviteLink.Create.UsersLimit" = "Limit By Number Of Users";
"InviteLink.Create.UsersLimitNumberOfUsers" = "Number of Uses";
"InviteLink.Create.UsersLimitNumberOfUsersUnlimited" = "Unlimited";
"InviteLink.Create.UsersLimitInfo" = "You can make the link expire after it has been used for a certain number of times.";
"InviteLink.Create.UsersLimitNoLimit" = "No Limit";

"InviteLink.Create.Revoke" = "Revoke Link";

"InviteLink.QRCode.Title" = "Invite by QR Code";
"InviteLink.QRCode.Info" = "Everyone on Telegram can scan this code to join your group.";
"InviteLink.QRCode.InfoChannel" = "Everyone on Telegram can scan this code to join your channel.";
"InviteLink.QRCode.Share" = "Share QR Code";

"InviteLink.InviteLink" = "Invite Link";
"InviteLink.ExpiredLink" = "Expired Link";
"InviteLink.ExpiredLinkStatus" = "time limit has expired";
"InviteLink.CreatedBy" = "Link Created By";

"InviteLink.ReactivateLink" = "Reactivate Link";

"InviteLink.DeleteLinkAlert.Text" = "Are you sure you want to delete this link? It will be completely gone.";
"InviteLink.DeleteLinkAlert.Action" = "Delete";

"InviteLink.DeleteAllRevokedLinksAlert.Text" = "This will delete all revoked links.";
"InviteLink.DeleteAllRevokedLinksAlert.Action" = "Delete All";

"InviteLink.ExpiresIn" = "expires in %@";

"InviteLink.InviteLinkCopiedText" = "Invite link copied to clipboard";

"InviteLink.OtherAdminsLinks" = "Invite Links Created By Other Admins";
"InviteLink.OtherPermanentLinkInfo" = "**%1$@** can see this link and use it to invite new members to **%2$@**.";

"InviteLink.InviteLinks_0" = "%@ invite links";
"InviteLink.InviteLinks_1" = "%@ invite link";
"InviteLink.InviteLinks_2" = "%@ invite links";
"InviteLink.InviteLinks_3_10" = "%@ invite links";
"InviteLink.InviteLinks_many" = "%@ invite links";
"InviteLink.InviteLinks_any" = "%@ invite links";

"InviteLink.InviteLinkRevoked" = "The invite link has been revoked.";

"Conversation.ChecksTooltip.Delivered" = "Delivered";
"Conversation.ChecksTooltip.Read" = "Read";

"DialogList.MultipleTypingPair" = "%@ and %@ are typing";

"Common.Save" = "Save";

"UserInfo.FakeUserWarning" = "⚠️ Warning: Many users reported that this account impersonates a famous person or organization.";
"UserInfo.FakeBotWarning" = "⚠️ Warning: Many users reported that this account impersonates a famous person or organization.";
"GroupInfo.FakeGroupWarning" = "⚠️ Warning: Many users reported that this account impersonates a famous person or organization.";
"ChannelInfo.FakeChannelWarning" = "⚠️ Warning: Many users reported that this account impersonates a famous person or organization.";

"ReportPeer.ReasonFake" = "Fake Account";

"ChatList.HeaderImportIntoAnExistingGroup" = "SELECT A CHAT TO IMPORT MESSAGES TO";

"Group.ErrorAdminsTooMuch" = "Sorry, too many administrators in this group.";
"Channel.ErrorAdminsTooMuch" = "Sorry, too many administrators in this channel.";

"Conversation.AddMembers" = "Add Members";

"Conversation.ImportedMessageHint" = "This message was imported from another app. We can't guarantee it's real.";

"Conversation.GreetingText" = "Send a message or tap on the greeting below.";

"CallList.DeleteAllForMe" = "Delete for me";
"CallList.DeleteAllForEveryone" = "Delete for me and Others";
"Conversation.ImportProgress" = "Importing Messages... %@%";

"Conversation.AudioRateTooltipSpeedUp" = "Audio will play two times faster.";
"Conversation.AudioRateTooltipNormal" = "Audio will play at normal speed.";

"ChatImport.Title" = "Select Chat";
"ChatImport.SelectionErrorNotAdmin" = "You must to be an admin in the group to import messages to it.";
"ChatImport.SelectionErrorGroupGeneric" = "Sorry, you can't import history to this group.";
"ChatImport.SelectionConfirmationGroupWithTitle" = "Do you want to import messages from **%1$@** into **%2$@**?";
"ChatImport.SelectionConfirmationGroupWithoutTitle" = "Do you want to import messages into **%@**?";
"ChatImport.SelectionConfirmationAlertTitle" = "Import Messages";
"ChatImport.SelectionConfirmationAlertImportAction" = "Import";
"ChatImport.CreateGroupAlertTitle" = "Create Group and Import Messages";
"ChatImport.CreateGroupAlertText" = "Do you want to create the group **%@** and import messages from another messaging app?";
"ChatImport.CreateGroupAlertImportAction" = "Create and Import";
"ChatImport.UserErrorNotMutual" = "You can only import messages into private chats with users who are mutual contacts.";
"ChatImport.SelectionConfirmationUserWithTitle" = "Do you want to import messages from **%1$@** into the chat with **%2$@**?";
"ChatImport.SelectionConfirmationUserWithoutTitle" = "Do you want to import messages into the chat with **%@?**";

"PeerSelection.ImportIntoNewGroup" = "Import to a New Group";
"Message.ImportedDateFormat" = "%1$@, %2$@ Imported %3$@";

"ChatImportActivity.Title" = "Importing Chat";
"ChatImportActivity.OpenApp" = "Open Telegram";
"ChatImportActivity.Retry" = "Retry";
"ChatImportActivity.InProgress" = "Please keep this window open\nuntil the import is completed.";
"ChatImportActivity.ErrorNotAdmin" = "You need to be an admin in the group to import messages.";
"ChatImportActivity.ErrorInvalidChatType" = "Wrong type of chat for the messages you are trying to import.";
"ChatImportActivity.ErrorUserBlocked" = "Unable to import messages due to privacy settings.";
"ChatImportActivity.ErrorGeneric" = "An error occurred.";
"ChatImportActivity.ErrorLimitExceeded" = "Daily maximum reached,\nplease come back tomorrow.";
"ChatImportActivity.Success" = "Chat imported\nsuccessfully.";

"VoiceOver.Chat.GoToOriginalMessage" = "Go to message";
"VoiceOver.Chat.UnreadMessages_0" = "%@ unread messages";
"VoiceOver.Chat.UnreadMessages_1" = "%@ unread message";
"VoiceOver.Chat.UnreadMessages_2" = "%@ unread messages";
"VoiceOver.Chat.UnreadMessages_3_10" = "%@ unread messages";
"VoiceOver.Chat.UnreadMessages_many" = "%@ unread messages";
"VoiceOver.Chat.UnreadMessages_any" = "%@ unread messages";

"VoiceOver.ChatList.Message" = "Message";
"VoiceOver.ChatList.OutgoingMessage" = "Outgoing Message";
"VoiceOver.ChatList.MessageFrom" = "From: %@";
"VoiceOver.ChatList.MessageRead" = "Read";
"VoiceOver.ChatList.MessageEmpty" = "Empty";

"VoiceOver.Chat.Profile" = "Profile";
"VoiceOver.Chat.GroupInfo" = "Group Info";
"VoiceOver.Chat.ChannelInfo" = "Channel Info";

"Conversation.ForwardTooltip.Chat.One" = "Message forwarded to **%@**";
"Conversation.ForwardTooltip.Chat.Many" = "Messages forwarded to **%@**";
"Conversation.ForwardTooltip.TwoChats.One" = "Message forwarded to **%@** and **%@**";
"Conversation.ForwardTooltip.TwoChats.Many" = "Messages forwarded to **%@** and **%@**";
"Conversation.ForwardTooltip.ManyChats.One" = "Message forwarded to **%@** and %@ others";
"Conversation.ForwardTooltip.ManyChats.Many" = "Messages forwarded to **%@** and %@ others";
"Conversation.ForwardTooltip.SavedMessages.One" = "Message forwarded to **Saved Messages**";
"Conversation.ForwardTooltip.SavedMessages.Many" = "Messages forwarded to **Saved Messages**";

"Channel.AdminLog.UpdatedParticipantVolume" = "%1$@ changed %2$@ volume to %3$@";

"Channel.AdminLog.DeletedInviteLink" = "%1$@ deleted invite link %2$@";
"Channel.AdminLog.RevokedInviteLink" = "%1$@ revoked invite link %2$@";
"Channel.AdminLog.EditedInviteLink" = "%1$@ edited invite link %2$@";
"Channel.AdminLog.CreatedInviteLink" = "%1$@ created invite link %2$@";

"Channel.AdminLog.JoinedViaInviteLink" = "%1$@ joined via invite link %2$@";

"GroupInfo.Permissions.BroadcastTitle" = "Broadcast Group";
"GroupInfo.Permissions.BroadcastConvert" = "Convert to Broadcast Group";
"GroupInfo.Permissions.BroadcastConvertInfo" = "Broadcast groups can have over %@ members, but only admins can send messages in them.";

"GroupInfo.GroupHistoryShort" = "Chat History";

"PeerInfo.CustomizeNotifications" = "Customize";

"Conversation.ContextMenuSpeak" = "Speak";

"Conversation.SelectMessages" = "Select Messages";
"Conversation.ReportMessages" = "Report Messages";

"Report.AdditionalDetailsText" = "Please enter any additional details relevant for your report.";
"Report.AdditionalDetailsPlaceholder" = "Additional details...";
"Report.Report" = "Report";
"Report.Succeed" = "Telegram moderators will study your report. Thank you!";

"Conversation.AutoremoveRemainingTime" = "auto-deletes in %@";
"Conversation.AutoremoveRemainingDays_1" = "auto-deletes in %@ day";
"Conversation.AutoremoveRemainingDays_any" = "auto-deletes in %@ days";

"PeerInfo.AutoremoveMessages" = "Auto-Delete Messages";
"PeerInfo.AutoremoveMessagesDisabled" = "Never";

"Conversation.AutoremoveChanged" = "Auto-Delete timer set to %@";
"Conversation.AutoremoveOff" = "Auto-Delete is now off.";

"PeerInfo.ReportProfilePhoto" = "Report Profile Photo";
"PeerInfo.ReportProfileVideo" = "Report Profile Video";

"Channel.AdminLog.CanInviteUsersViaLink" = "Invite Users via Link";

"BroadcastGroups.IntroTitle" = "Broadcast Groups";
"BroadcastGroups.IntroText" = "• No limit on the number of members.\n\n• Only admins can post.\n\n• Can't be turned back into a regular group.";
"BroadcastGroups.Convert" = "Convert to Broadcast Group";
"BroadcastGroups.Cancel" = "Leave as regular group";

"BroadcastGroups.ConfirmationAlert.Title" = "Are you sure?";
"BroadcastGroups.ConfirmationAlert.Text" = "Regular members of the group (non-admins) will irrevocably lose their right to post messages in the group.\n\nThis action **cannot** be undone.";
"BroadcastGroups.ConfirmationAlert.Convert" = "Convert";

"BroadcastGroups.Success" = "Your group can now have more than %@ members.";

"BroadcastGroups.LimitAlert.Title" = "Limit Reached";
"BroadcastGroups.LimitAlert.Text" = "Your group has reached a limit of **%@** members.\n\nYou can increase this limit by converting the group to a **broadcast group** where only admins can post. Interested?";
"BroadcastGroups.LimitAlert.LearnMore" = "Learn More";
"BroadcastGroups.LimitAlert.SettingsTip" = "If you change your mind, go to the settings of your group.";

"VoiceOver.AuthSessions.CurrentSession" = "Current Session";

"Channel.AdminLog.MessageChangedAutoremoveTimeoutSet" = "%1$@ set auto-remove timer to %2$@";
"Channel.AdminLog.MessageChangedAutoremoveTimeoutRemove" = "%1$@ disabled auto-remove timer";

"ChannelInfo.InviteLink.RevokeAlert.Text" = "Are you sure you want to revoke this link? Once you do, no one will be able to join the channel using it.";

"Group.Info.Members" = "Members";

"Group.Members.Title" = "Members";
"Group.Members.AddMembers" = "Add Members";
"Group.Members.AddMembersHelp" = "Only group admins can see this list.";

"Conversation.AlsoClearCacheTitle" = "You can use \"clear cache\" to remove unnecessary media — and re-downloaded files if you need them again.";
"Conversation.DeleteAllMessagesInChat" = "Are you sure you want to delete all messages in %@?";

"InviteLinks.InviteLinkExpired" = "This invite link has expired.";

"Conversation.AutoremoveTimerSetUserYou" = "You set messages to automatically delete after %1$@";
"Conversation.AutoremoveTimerSetUser" = "%1$@ set messages to automatically delete after %2$@";
"Conversation.AutoremoveTimerRemovedUserYou" = "You disabled the auto-delete timer";
"Conversation.AutoremoveTimerRemovedUser" = "%1$@ disabled the auto-delete timer";
"Conversation.AutoremoveTimerSetGroup" = "A group admin set messages to automatically delete after %1$@";
"Conversation.AutoremoveTimerRemovedGroup" = "A group admin disabled the auto-delete timer";
"Conversation.AutoremoveTimerSetChannel" = "Messages in this channel will be automatically deleted after %1$@";
"Conversation.AutoremoveTimerRemovedChannel" = "Messages in this channel will no longer be automatically deleted";

"AutoremoveSetup.Title" = "Auto-Deletion";
"AutoremoveSetup.TimeSectionHeader" = "AUTO-DELETE MESSAGES";
"AutoremoveSetup.TimerInfoChannel" = "Automatically delete messages sent in this channel after a certain period of time.";
"AutoremoveSetup.TimerInfoChat" = "Automatically delete messages sent in this chat after a certain period of time.";
"AutoremoveSetup.TimerValueNever" = "Never";
"AutoremoveSetup.TimerValueAfter" = "After %@";

"Conversation.ClearChannel" = "Clear Channel";

"Conversation.AutoremoveTimerSetToastText" = "Messages in this chat are automatically\ndeleted %@ after they have been sent.";
"Conversation.AutoremoveActionEnable" = "Enable Auto-Delete";
"Conversation.AutoremoveActionEdit" = "Edit Auto-Delete Settings";

"Widget.ChatsGalleryTitle" = "Chats";
"Widget.ChatsGalleryDescription" = "Display the latest message from the most important chats.";
"Widget.ShortcutsGalleryTitle" = "Shortcuts";
"Widget.ShortcutsGalleryDescription" = "Display shortcuts of your most important chats to always have quick access to them.";

"Widget.MessageAutoremoveTimerUpdated" = "Auto-delete timer updated";
"Widget.MessageAutoremoveTimerRemoved" = "Auto-delete timer disabled";

"Widget.LongTapToEdit" = "Tap or hold to edit widget.";
"Widget.UpdatedTodayAt" = "Updated at {}";
"Widget.UpdatedAt" = "Updated {}";

"Intents.ErrorLockedTitle" = "Locked";
"Intents.ErrorLockedText" = "Open Telegram and enter passcode to edit widget.";

"Conversation.GigagroupDescription" = "Only admins can send messages in this group.";

"Channel.AdminLog.MessageAddedAdminName" = "promoted %1$@";
"Channel.AdminLog.MessageAddedAdminNameUsername" = "promoted %1$@ (%2$@)";
"Channel.AdminLog.MessageRemovedAdminName" = "demoted %1$@";
"Channel.AdminLog.MessageRemovedAdminNameUsername" = "demoted %1$@ (%2$@)";

"Notification.Exceptions.MessagePreviewAlwaysOn" = "Always On";
"Notification.Exceptions.MessagePreviewAlwaysOff" = "Always Off";

"Channel.Setup.LinkTypePublic" = "Public";
"Channel.Setup.LinkTypePrivate" = "Private";

"VoiceOver.ScrollStatus" = "Row %1$@ of %2$@";

"Conversation.UsersTooMuchError" = "Sorry, this group is full.";

"Conversation.UploadFileTooLarge" = "File could not be sent, because it is larger than 2 GB.\n\nYou can send as many files as you like, but each must be smaller than 2 GB.";

"Channel.AddUserLeftError" = "Sorry, if a person is no longer part of a channel, you need to be in their Telegram contacts in order to add them back.\n\nNote that they can still join via the channel's invite link as long as they are not in the Removed Users list.";

"Message.ScamAccount" = "Scam";
"Message.FakeAccount" = "Fake";

"InstantPage.FontSanFrancisco" = "San Francisco";
"InstantPage.FontNewYork" = "New York";
"InstantPage.Search" = "Search";
"InstantPage.OpenInBrowser" = "Open in %@";
"InstantPage.VoiceOver.IncreaseFontSize" = "Increase Font Size";
"InstantPage.VoiceOver.DecreaseFontSize" = "Decrease Font Size";
"InstantPage.VoiceOver.ResetFontSize" = "Reset Font Size";

"Contacts.VoiceOver.AddContact" = "Add Contact";

"VoiceChat.SelectAccount" = "Select Account";
"VoiceChat.DisplayAs" = "Display Me As...";
"VoiceChat.DisplayAsInfo" = "Choose whether you want to be displayed as your personal account or as your channel.";
"VoiceChat.DisplayAsInfoGroup" = "Choose whether you want to be displayed as your personal account, this group, or one of your channels.";
"VoiceChat.DisplayAsSuccess" = "Members of this voice chat will now see your as **%@**.";
"LiveStream.DisplayAsSuccess" = "Members of this live stream will now see your as **%@**.";
"VoiceChat.PersonalAccount" = "personal account";
"VoiceChat.EditTitle" = "Edit Voice Chat Title";
"LiveStream.EditTitle" = "Edit Live Stream Title";
"VoiceChat.EditPermissions" = "Edit Permissions";

"VoiceChat.OpenChannel" = "Open Channel";

"VoiceChat.EditTitleText" = "Edit a title of this voice chat.";
"LiveStream.EditTitleText" = "Edit a title of this live stream.";
"VoiceChat.EditTitleSuccess" = "Voice chat title changed to **%@**.";
"LiveStream.EditTitleSuccess" = "Live stream title changed to **%@**.";
"VoiceChat.EditTitleRemoveSuccess" = "Voice chat title removed.";
"LiveStream.EditTitleRemoveSuccess" = "Live Stream title removed.";

"VoiceChat.InviteLink.Speaker" = "Speaker";
"VoiceChat.InviteLink.Listener" = "Listener";
"VoiceChat.InviteLink.CopySpeakerLink" = "Copy Speaker Link";
"VoiceChat.InviteLink.CopyListenerLink" = "Copy Listener Link";

"VoiceChat.InviteLink.InviteSpeakers_0" = "[%@] Invite Speakers";
"VoiceChat.InviteLink.InviteSpeakers_1" = "[%@] Invite Speaker";
"VoiceChat.InviteLink.InviteSpeakers_2" = "[%@] Invite Speakers";
"VoiceChat.InviteLink.InviteSpeakers_3_10" = "[%@] Invite Speakers";
"VoiceChat.InviteLink.InviteSpeakers_many" = "[%@] Invite Speakers";
"VoiceChat.InviteLink.InviteSpeakers_any" = "[%@] Invite Speakers";

"VoiceChat.InviteLink.InviteListeners_0" = "[%@] Invite Listeners";
"VoiceChat.InviteLink.InviteListeners_1" = "[%@] Invite Listener";
"VoiceChat.InviteLink.InviteListeners_2" = "[%@] Invite Listeners";
"VoiceChat.InviteLink.InviteListeners_3_10" = "[%@] Invite Listeners";
"VoiceChat.InviteLink.InviteListeners_many" = "[%@] Invite Listeners";
"VoiceChat.InviteLink.InviteListeners_any" = "[%@] Invite Listeners";

"Conversation.CancelForwardTitle" = "Cancel Forwarding";
"Conversation.CancelForwardText" = "Do you want to cancel forwarding or send messages to a different chat?";
"Conversation.CancelForwardCancelForward" = "Cancel Forwarding";
"Conversation.CancelForwardSelectChat" = "Select Another Chat";

"StickerPacks.ActionDelete" = "Delete";
"StickerPacks.ActionArchive" = "Archive";
"StickerPacks.ActionShare" = "Share";

"StickerPacks.DeleteStickerPacksConfirmation_0" = "Delete %@ Sticker Sets";
"StickerPacks.DeleteStickerPacksConfirmation_1" = "Delete %@ Sticker Set";
"StickerPacks.DeleteStickerPacksConfirmation_2" = "Delete %@ Sticker Sets";
"StickerPacks.DeleteStickerPacksConfirmation_3_10" = "Delete %@ Sticker Sets";
"StickerPacks.DeleteStickerPacksConfirmation_many" = "Delete %@ Sticker Sets";
"StickerPacks.DeleteStickerPacksConfirmation_any" = "Delete %@ Sticker Sets";

"StickerPacks.ArchiveStickerPacksConfirmation_0" = "Archive %@ Sticker Sets";
"StickerPacks.ArchiveStickerPacksConfirmation_1" = "Archive %@ Sticker Set";
"StickerPacks.ArchiveStickerPacksConfirmation_2" = "Archive %@ Sticker Sets";
"StickerPacks.ArchiveStickerPacksConfirmation_3_10" = "Archive %@ Sticker Sets";
"StickerPacks.ArchiveStickerPacksConfirmation_many" = "Archive %@ Sticker Sets";
"StickerPacks.ArchiveStickerPacksConfirmation_any" = "Archive %@ Sticker Sets";

"VoiceChat.StatusWantsToSpeak" = "wants to speak";

"VoiceChat.AskedToSpeak" = "You Asked To Speak";
"VoiceChat.AskedToSpeakHelp" = "We let the speakers know";

"VoiceChat.YouCanNowSpeak" = "You can now speak";
"VoiceChat.YouCanNowSpeakIn" = "You can now speak in **%@**";
"VoiceChat.UserCanNowSpeak" = "**%@** can now speak";

"VoiceChat.MutedByAdmin" = "Muted by Admin";
"VoiceChat.MutedByAdminHelp" = "Tap if you want to speak";
"Invitation.JoinVoiceChatAsSpeaker" = "Join as Speaker";
"Invitation.JoinVoiceChatAsListener" = "Join as Listener";

"VoiceChat.CancelSpeakRequest" = "Cancel Request to Speak";

"VoiceChat.RemovePeerConfirmationChannel" = "Are you sure you want to remove %@ from the channel?";
"VoiceChat.RemoveAndBanPeerConfirmation" = "Do you want to remove %1$@ from the voice chat and ban them in %2$@?";
"LiveStream.RemoveAndBanPeerConfirmation" = "Do you want to remove %1$@ from the live stream and ban them in %2$@?";

"Notification.VoiceChatStartedChannel" = "Voice chat started";
"Notification.LiveStreamStarted" = "Live stream started";

"Conversation.MessageCopied" = "Message copied to clipboard";
"Conversation.LinkCopied" = "Link copied to clipboard";
"Conversation.TextCopied" = "Text copied to clipboard";
"Conversation.ImageCopied" = "Image copied to clipboard";
"Conversation.HashtagCopied" = "Hashtag copied to clipboard";
"Conversation.PhoneCopied" = "Phone copied to clipboard";
"Conversation.EmailCopied" = "Email copied to clipboard";
"Conversation.UsernameCopied" = "Username copied to clipboard";
"Conversation.CardNumberCopied" = "Card number copied to clipboard";
"Conversation.PrivateMessageLinkCopiedLong" = "Link copied to clipboard. This link will only work for members of this chat.";

"Conversation.StickerAddedToFavorites" = "Sticker was added to Favorites";
"Conversation.StickerRemovedFromFavorites" = "Sticker was removed from Favorites";

"Conversation.DeletedFromContacts" = "**%@** deleted from your contacts";

"Conversation.VoiceChat" = "Voice Chat";
"Conversation.LiveStream" = "Live Stream";

"Conversation.JoinVoiceChatAsSpeaker" = "JOIN AS SPEAKER";
"Conversation.JoinVoiceChatAsListener" = "JOIN AS LISTENER";

"VoiceChat.LeaveConfirmation" = "Are you sure you want to leave this voice chat?";
"LiveStream.LeaveConfirmation" = "Are you sure you want to leave this live stream?";
"VoiceChat.LeaveVoiceChat" = "Leave Voice Chat";
"LiveStream.LeaveVoiceChat" = "Leave Live Stream";
"VoiceChat.LeaveAndEndVoiceChat" = "End Voice Chat";
"LiveStream.LeaveAndEndVoiceChat" = "End Live Stream";
"VoiceChat.LeaveAndCancelVoiceChat" = "Abort Voice Chat";
"LiveStream.LeaveAndCancelVoiceChat" = "Abort Live Stream";

"VoiceChat.ForwardTooltip.Chat" = "Invite link forwarded to **%@**";
"VoiceChat.ForwardTooltip.TwoChats" = "Invite link forwarded to **%@** and **%@**";
"VoiceChat.ForwardTooltip.ManyChats" = "Invite link forwarded to **%@** and %@ others";

"GroupRemoved.ViewChannelInfo" = "View Channel";

"UserInfo.ContactForwardTooltip.Chat.One" = "Contact forwarded to **%@**";
"UserInfo.ContactForwardTooltip.TwoChats.One" = "Contact forwarded to **%@** and **%@**";
"UserInfo.ContactForwardTooltip.ManyChats.One" = "Contact forwarded to **%@** and %@ others";
"UserInfo.ContactForwardTooltip.SavedMessages.One" = "Contact forwarded to **Saved Messages**";

"UserInfo.LinkForwardTooltip.Chat.One" = "Link forwarded to **%@**";
"UserInfo.LinkForwardTooltip.TwoChats.One" = "Link forwarded to **%@** and **%@**";
"UserInfo.LinkForwardTooltip.ManyChats.One" = "Link forwarded to **%@** and %@ others";
"UserInfo.LinkForwardTooltip.SavedMessages.One" = "Link forwarded to **Saved Messages**";

"VoiceChat.You" = "this is you";
"VoiceChat.ChangePhoto" = "Change Photo";
"VoiceChat.EditBio" = "Edit Bio";
"VoiceChat.EditBioTitle" = "Bio";
"VoiceChat.EditBioText" = "Any details such as age, occupation or city.";
"VoiceChat.EditBioPlaceholder" = "Bio";
"VoiceChat.EditBioSave" = "Save";
"VoiceChat.EditBioSuccess" = "Your bio is changed.";

"VoiceChat.EditDescription" = "Edit Description";
"VoiceChat.EditDescriptionTitle" = "Description";
"VoiceChat.EditDescriptionText" = "Any details such as age, occupation or city.";
"VoiceChat.EditDescriptionPlaceholder" = "Description";
"VoiceChat.EditDescriptionSave" = "Save";
"VoiceChat.EditDescriptionSuccess" = "Description is changed.";

"VoiceChat.SendPublicLinkText" = "%1$@ isn't a member of \"%2$@\" yet. Send them a public invite link instead?";
"VoiceChat.SendPublicLinkSend" = "Send";

"VoiceChat.TapToAddPhotoOrBio" = "tap to add photo or bio";
"VoiceChat.TapToAddPhoto" = "tap to add photo";
"VoiceChat.TapToAddBio" = "tap to add bio";
"VoiceChat.ImproveYourProfileText" = "You can improve your profile by adding missing information.";

"VoiceChat.AddPhoto" = "Add Photo";
"VoiceChat.AddBio" = "Add Bio";
"VoiceChat.ChangeName" = "Change Name";
"VoiceChat.ChangeNameTitle" = "Change Name";
"VoiceChat.EditNameSuccess" = "Your name is changed.";

"VoiceChat.Video" = "video";

"VoiceChat.PinVideo" = "Pin Video";
"VoiceChat.UnpinVideo" = "Unpin Video";

"Notification.VoiceChatScheduledChannel" = "Voice chat scheduled for %@";
"Notification.LiveStreamScheduled" = "Live stream scheduled for %@";
"Notification.VoiceChatScheduled" = "%1$@ scheduled a voice chat for %2$@";

"Notification.VoiceChatScheduledTodayChannel" = "Voice chat scheduled for today at %@";
"Notification.LiveStreamScheduledToday" = "Live stream scheduled for today at %@";
"Notification.VoiceChatScheduledToday" = "%1$@ scheduled a voice chat for today at %2$@";

"Notification.VoiceChatScheduledTomorrowChannel" = "Voice chat scheduled for tomorrow at %@";
"Notification.LiveStreamScheduledTomorrow" = "Live stream scheduled for tomorrow at %@";
"Notification.VoiceChatScheduledTomorrow" = "%1$@ scheduled a voice chat for tomorrow at %2$@";

"VoiceChat.StartsIn" = "Starts in";
"VoiceChat.LateBy" = "Late by";

"VoiceChat.StatusStartsIn" = "starts in %@";
"VoiceChat.StatusLateBy" = "late by %@";

"VoiceChat.Scheduled" = "Scheduled";

"VoiceChat.StartNow" = "Start Now";
"VoiceChat.SetReminder" = "Set Reminder";
"VoiceChat.CancelReminder" = "Cancel Reminder";

"VoiceChat.ShareShort" = "share";
"VoiceChat.TapToEditTitle" = "Tap to edit title";

"ChannelInfo.ScheduleVoiceChat" = "Schedule Voice Chat";
"ChannelInfo.ScheduleLiveStream" = "Schedule Live Stream";

"ScheduleVoiceChat.Title" = "Schedule Voice Chat";
"ScheduleLiveStream.Title" = "Schedule Live Stream";
"ScheduleVoiceChat.GroupText" = "The members of the group will be notified that the voice chat will start in %@.";
"ScheduleLiveStream.ChannelText" = "The members of the channel will be notified that the live stream will start in %@.";

"ScheduleVoiceChat.ScheduleToday" = "Start today at %@";
"ScheduleVoiceChat.ScheduleTomorrow" = "Start tomorrow at %@";
"ScheduleVoiceChat.ScheduleOn" = "Start on %@ at %@";

"Conversation.ScheduledVoiceChat" = "Scheduled Voice Chat";
"Conversation.ScheduledLiveStream" = "Scheduled Live Stream";

"Conversation.ScheduledVoiceChatStartsOn" = "Voice chat starts on %@";
"Conversation.ScheduledLiveStreamStartsOn" = "Live stream starts on %@";
"Conversation.ScheduledVoiceChatStartsOnShort" = "Starts on %@";
"Conversation.ScheduledVoiceChatStartsToday" = "Voice chat starts today at %@";
"Conversation.ScheduledLiveStreamStartsToday" = "Live stream starts today at %@";
"Conversation.ScheduledVoiceChatStartsTodayShort" = "Starts today at %@";
"Conversation.ScheduledVoiceChatStartsTomorrow" = "Voice chat starts tomorrow at %@";
"Conversation.ScheduledLiveStreamStartsTomorrow" = "Live stream starts tomorrow at %@";
"Conversation.ScheduledVoiceChatStartsTomorrowShort" = "Starts tomorrow at %@";

"VoiceChat.CancelVoiceChat" = "Abort Voice Chat";
"VoiceChat.CancelLiveStream" = "Abort Live Stream";
"VoiceChat.CancelConfirmationTitle" = "Abort Voice Chat";
"LiveStream.CancelConfirmationTitle" = "Abort Live Stream";
"VoiceChat.CancelConfirmationText" = "Do you want to abort the scheduled voice chat?";
"LiveStream.CancelConfirmationText" = "Do you want to abort the scheduled live stream?";
"VoiceChat.CancelConfirmationEnd" = "Abort";

"ScheduledIn.Seconds_1" = "%@ second";
"ScheduledIn.Seconds_2" = "%@ seconds";
"ScheduledIn.Seconds_3_10" = "%@ seconds";
"ScheduledIn.Seconds_any" = "%@ seconds";
"ScheduledIn.Seconds_many" = "%@ seconds";
"ScheduledIn.Seconds_0" = "%@ seconds";
"ScheduledIn.Minutes_1" = "%@ minute";
"ScheduledIn.Minutes_2" = "%@ minutes";
"ScheduledIn.Minutes_3_10" = "%@ minutes";
"ScheduledIn.Minutes_any" = "%@ minutes";
"ScheduledIn.Minutes_many" = "%@ minutes";
"ScheduledIn.Minutes_0" = "%@ minutes";
"ScheduledIn.Hours_1" = "%@ hour";
"ScheduledIn.Hours_2" = "%@ hours";
"ScheduledIn.Hours_3_10" = "%@ hours";
"ScheduledIn.Hours_any" = "%@ hours";
"ScheduledIn.Hours_many" = "%@ hours";
"ScheduledIn.Hours_0" = "%@ hours";
"ScheduledIn.Days_1" = "%@ day";
"ScheduledIn.Days_2" = "%@ days";
"ScheduledIn.Days_3_10" = "%@ days";
"ScheduledIn.Days_any" = "%@ days";
"ScheduledIn.Days_many" = "%@ days";
"ScheduledIn.Days_0" = "%@ days";
"ScheduledIn.Weeks_1" = "%@ week";
"ScheduledIn.Weeks_2" = "%@ weeks";
"ScheduledIn.Weeks_3_10" = "%@ weeks";
"ScheduledIn.Weeks_any" = "%@ weeks";
"ScheduledIn.Weeks_many" = "%@ weeks";
"ScheduledIn.Weeks_0" = "%@ weeks";
"ScheduledIn.Months_1" = "%@ month";
"ScheduledIn.Months_2" = "%@ months";
"ScheduledIn.Months_3_10" = "%@ months";
"ScheduledIn.Months_any" = "%@ months";
"ScheduledIn.Months_many" = "%@ months";
"ScheduledIn.Months_0" = "%@ months";
"ScheduledIn.Years_1" = "%@ year";
"ScheduledIn.Years_2" = "%@ years";
"ScheduledIn.Years_3_10" = "%@ years";
"ScheduledIn.Years_any" = "%@ years";
"ScheduledIn.Months_many" = "%@ years";

"Checkout.PaymentLiabilityAlert" = "Neither Telegram, nor {target} will have access to your credit card information. Credit card details will be handled only by the payment system, {payment_system}.\n\nPayments will go directly to the developer of {target}. Telegram cannot provide any guarantees, so proceed at your own risk. In case of problems, please contact the developer of {target} or your bank.";

"Checkout.OptionalTipItem" = "Tip (Optional)";
"Checkout.TipItem" = "Tip";
"Checkout.OptionalTipItemPlaceholder" = "Enter Custom";

"VoiceChat.ReminderNotify" = "We will notify you when it starts.";

"Checkout.SuccessfulTooltip" = "You paid %1$@ for %2$@.";

"Privacy.ContactsReset.ContactsDeleted" = "All synced contacts deleted.";

"Privacy.DeleteDrafts.DraftsDeleted" = "All cloud drafts deleted.";

"Privacy.PaymentsClear.PaymentInfoCleared" = "Payment info cleared.";
"Privacy.PaymentsClear.ShippingInfoCleared" = "Shipping info cleared.";
"Privacy.PaymentsClear.AllInfoCleared" = "Payment and shipping info cleared.";

"Settings.Tips" = "Telegram Features";
"Settings.TipsUsername" = "TelegramTips";

"Calls.NoVoiceAndVideoCallsPlaceholder" = "Your recent voice and video calls will appear here.";
"Calls.StartNewCall" = "Start New Call";

"VoiceChat.VideoPreviewTitle" = "Video Preview";
"VoiceChat.VideoPreviewDescription" = "Are you sure you want to share your video?";
"VoiceChat.VideoPreviewShareCamera" = "Share Camera Video";
"VoiceChat.VideoPreviewShareScreen" = "Share Screen";
"VoiceChat.VideoPreviewStopScreenSharing" = "Stop Screen Sharing";

"VoiceChat.TapToViewCameraVideo" = "Tap to view camera video";
"VoiceChat.TapToViewScreenVideo" = "Tap to view screen sharing";

"VoiceChat.ShareScreen" = "Share Screen";
"VoiceChat.StopScreenSharing" = "Stop Screen Sharing";
"VoiceChat.ParticipantIsSpeaking" = "%1$@ is speaking";

"WallpaperPreview.WallpaperColors" = "Colors";

"VoiceChat.UnmuteSuggestion" = "You are on mute. Tap here to speak.";

"VoiceChat.ContextAudio" = "Audio";

"VoiceChat.VideoPaused" = "Video is paused";
"VoiceChat.YouAreSharingScreen" = "You are sharing your screen";
"VoiceChat.StopScreenSharingShort" = "Stop Sharing";

"VoiceChat.OpenGroup" = "Open Group";

"VoiceChat.NoiseSuppression" = "Noise Suppression";
"VoiceChat.NoiseSuppressionEnabled" = "Enabled";
"VoiceChat.NoiseSuppressionDisabled" = "Disabled";

"VoiceChat.Unpin" = "Unpin";

"VoiceChat.VideoParticipantsLimitExceeded" = "Video is only available\nfor the first %@ members";

"ImportStickerPack.StickerCount_1" = "1 Sticker";
"ImportStickerPack.StickerCount_2" = "2 Stickers";
"ImportStickerPack.StickerCount_3_10" = "%@ Stickers";
"ImportStickerPack.StickerCount_any" = "%@ Stickers";
"ImportStickerPack.StickerCount_many" = "%@ Stickers";
"ImportStickerPack.StickerCount_0" = "%@ Stickers";
"ImportStickerPack.CreateStickerSet" = "Create Sticker Set";
"ImportStickerPack.CreateNewStickerSet" = "Create a New Sticker Set";
"ImportStickerPack.AddToExistingStickerSet" = "Add to an Existing Sticker Set";
"ImportStickerPack.ChooseStickerSet" = "Choose Sticker Set";
"ImportStickerPack.RemoveFromImport" = "Remove From Import";
"ImportStickerPack.ChooseName" = "Choose Name";
"ImportStickerPack.ChooseNameDescription" = "Please choose a name for your set.";
"ImportStickerPack.NamePlaceholder" = "Name";
"ImportStickerPack.GeneratingLink" = "generating link...";
"ImportStickerPack.CheckingLink" = "checking availability...";
"ImportStickerPack.ChooseLink" = "Choose Link";
"ImportStickerPack.ChooseLinkDescription" = "You can use a-z, 0-9 and underscores.";
"ImportStickerPack.LinkTaken" = "Sorry, this link is already taken.";
"ImportStickerPack.LinkAvailable" = "Link is available.";
"ImportStickerPack.ImportingStickers" = "Importing Stickers";
"ImportStickerPack.Of" = "%1$@ of %2$@ Imported";
"ImportStickerPack.InProgress" = "Please keep this window open\nuntil the import is completed.";
"ImportStickerPack.Create" = "Create";

"WallpaperPreview.PreviewBottomTextAnimatable" = "Tap the play button to view the background animation.";

"Conversation.InputMenu" = "Menu";
"Conversation.MessageDoesntExist" = "Message doesn't exist";

"Settings.CheckPasswordTitle" = "Your Password";
"Settings.CheckPasswordText" = "Your account is protected by 2-Step Verification. Do you still remember your password?";
"Settings.KeepPassword" = "Yes, definitely";
"Settings.TryEnterPassword" = "Not sure, let me try";

"TwoFactorSetup.PasswordRecovery.Title" = "Create New Password";
"TwoFactorSetup.PasswordRecovery.Text" = "You can now set a new password that will be used to log into your account.";
"TwoFactorSetup.PasswordRecovery.PlaceholderPassword" = "New Password";
"TwoFactorSetup.PasswordRecovery.PlaceholderConfirmPassword" = "Re-enter New Password";
"TwoFactorSetup.PasswordRecovery.Action" = "Continue";
"TwoFactorSetup.PasswordRecovery.Skip" = "Skip";
"TwoFactorSetup.PasswordRecovery.SkipAlertTitle" = "Attention!";
"TwoFactorSetup.PasswordRecovery.SkipAlertText" = "Skipping this step will disable 2-step verification for your account. Are you sure you want to skip?";
"TwoFactorSetup.PasswordRecovery.SkipAlertAction" = "Skip";

"TwoStepAuth.RecoveryUnavailableResetTitle" = "Reset Password";
"TwoStepAuth.RecoveryUnavailableResetText" = "Since you didn’t provide a recovery email when setting up your password, your remaining options are either to remember your password or wait 7 days until your password is reset.";
"TwoStepAuth.RecoveryEmailResetText" = "If you don't have access to your recovery email, your remaining options are either to remember your password or wait 7 days until your password resets.";
"TwoStepAuth.RecoveryUnavailableResetAction" = "Reset";
"TwoStepAuth.ResetPendingText" = "You can reset your password in %@.";
"TwoStepAuth.CancelResetTitle" = "Cancel Reset";
"TwoStepAuth.ResetAction" = "Reset Password";
"TwoStepAuth.CancelResetText" = "Cancel the password reset process? If you request a new reset later, it will take another 7 days.";
"TwoStepAuth.RecoveryEmailResetNoAccess" = "Can’t access your email?";

"TwoFactorSetup.ResetDone.Title" = "New Password Set!";
"TwoFactorSetup.ResetDone.Text" = "This password will be required when you log in on a new device in addition to the code you get via SMS.";
"TwoFactorSetup.ResetDone.Action" = "Continue";

"TwoFactorSetup.ResetDone.TitleNoPassword" = "Password Removed";
"TwoFactorSetup.ResetDone.TextNoPassword" = "You can always set a new password in\n\n\nSettings>Privacy & Security>Two-Step Verification";

"TwoFactorSetup.ResetFloodWait" = "You recently requested a password reset that was cancelled. Please wait %@ before making a new request.";
"TwoFactorSetup.ResetFloodWait" = "You have recently requested a password reset that was canceled. Please wait for %@ before making a new request.";

"TwoFactorRemember.Title" = "Enter Your Password";
"TwoFactorRemember.Text" = "Do you still remeber your password?";
"TwoFactorRemember.Placeholder" = "Password";
"TwoFactorRemember.Forgot" = "Forgot Password?";
"TwoFactorRemember.CheckPassword" = "Check Password";
"TwoFactorRemember.WrongPassword" = "This password is incorrect.";
"TwoFactorRemember.Done.Title" = "Perfect!";
"TwoFactorRemember.Done.Text" = "You still remember your password.";
"TwoFactorRemember.Done.Action" = "Back to Settings";

"VoiceChat.VideoPreviewPhoneScreen" = "Phone Screen";
"VoiceChat.VideoPreviewTabletScreen" = "Phone Screen";
"VoiceChat.VideoPreviewFrontCamera" = "Front Camera";
"VoiceChat.VideoPreviewBackCamera" = "Back Camera";
"VoiceChat.VideoPreviewContinue" = "Continue";
"VoiceChat.VideoPreviewShareScreenInfo" = "Everything on your screen\nwill be shared";

"Gallery.SaveToGallery" = "Save to Gallery";
"Gallery.ImageSaved" = "Image Saved";
"Gallery.VideoSaved" = "Video Saved";
"Gallery.ImagesAndVideosSaved" = "Media Saved";
"Gallery.WaitForVideoDownoad" = "Please wait for the video to be fully downloaded.";

"Gallery.SaveImage" = "Save Image";
"Gallery.SaveVideo" = "Save Video";

"VoiceChat.VideoParticipantsLimitExceededExtended" = "The voice chat is over %@ members.\nNew participants only have access to audio stream. ";

"PlaybackSpeed.Title" = "Playback Speed";
"PlaybackSpeed.Normal" = "Normal";

"Chat.NextChannelSameLocationSwipeProgress" = "Swipe up to go to the next unread channel";
"Chat.NextChannelSameLocationSwipeAction" = "Release to go to the next unread channel";
"Chat.NextChannelFolderSwipeProgress" = "Swipe up to go to the %@ folder";
"Chat.NextChannelFolderSwipeAction" = "Release to go to the %@ folder";
"Chat.NextChannelArchivedSwipeProgress" = "Swipe up to go to archived channels";
"Chat.NextChannelArchivedSwipeAction" = "Release to go to archived channels";
"Chat.NextChannelUnarchivedSwipeProgress" = "Swipe up to go to unarchived channels";
"Chat.NextChannelUnarchivedSwipeAction" = "Release to go to unarchived channels";

"Conversation.ForwardOptions.Text" = "What whould you like to do with %1$@ from %2$@?";
"Conversation.ForwardOptions.TextPersonal" = "What whould you like to do with %1$@ from your chat with %2$@?";
"Conversation.ForwardOptions.ShowOptions" = "Show Forwarding Options";
"Conversation.ForwardOptions.CancelForwarding" = "Cancel Forwarding";

"Conversation.ForwardOptions.HideSendersName" = "Hide Sender's Name";
"Conversation.ForwardOptions.ShowSendersName" = "Show Sender's Name";

"Conversation.ForwardOptions.HideSendersNames" = "Hide Senders' Names";
"Conversation.ForwardOptions.ShowSendersNames" = "Show Senders' Names";

"Conversation.ForwardOptions.ShowCaption" = "Show Captions";
"Conversation.ForwardOptions.HideCaption" = "Hide Captions";

"Conversation.ForwardOptions.ChangeRecipient" = "Change Recipient";
"Conversation.ForwardOptions.SendMessage" = "Send Message";
"Conversation.ForwardOptions.SendMessages" = "Send Messages";

"Conversation.ForwardOptions.TapForOptions" = "Tap here for forwarding options";
"Conversation.ForwardOptions.TapForOptionsShort" = "Tap here for options";

"Conversation.ForwardOptions.UserMessageForwardVisible" = "%@ will see that it was forwarded";
"Conversation.ForwardOptions.UserMessageForwardHidden" = "%@ won't see that it was forwarded";
"Conversation.ForwardOptions.UserMessagesForwardVisible" = "%@ will see they were forwarded";
"Conversation.ForwardOptions.UserMessagesForwardHidden" = "%@ won't see they were forwarded";

"Conversation.ForwardOptions.GroupMessageForwardVisible" = "Members will see that it was forwarded";
"Conversation.ForwardOptions.GroupMessageForwardHidden" = "Members won't see that it was forwarded";
"Conversation.ForwardOptions.GroupMessagesForwardVisible" = "Members will see they were forwarded";
"Conversation.ForwardOptions.GroupMessagesForwardHidden" = "Members won't see they were forwarded";

"Conversation.ForwardOptions.ChannelMessageForwardVisible" = "Subscribers will see that it was forwarded";
"Conversation.ForwardOptions.ChannelMessageForwardHidden" = "Subscribers won't see that it was forwarded";
"Conversation.ForwardOptions.ChannelMessagesForwardVisible" = "Subscribers will see they were forwarded";
"Conversation.ForwardOptions.ChannelMessagesForwardHidden" = "Subscribers won't see they were forwarded";

"Conversation.ForwardOptions.ForwardTitleSingle" = "Forward Message";
"Conversation.ForwardOptions.ForwardTitle_1" = "Forward %@ Message";
"Conversation.ForwardOptions.ForwardTitle_2" = "Forward %@ Messages";
"Conversation.ForwardOptions.ForwardTitle_3_10" = "Forward %@ Messages";
"Conversation.ForwardOptions.ForwardTitle_any" = "Forward %@ Messages";
"Conversation.ForwardOptions.ForwardTitle_many" = "Forward %@ Messages";
"Conversation.ForwardOptions.ForwardTitle_0" = "Forward %@ Messages";

"Conversation.ForwardOptions.Title_1" = "%@ Message";
"Conversation.ForwardOptions.Title_2" = "%@ Messages";
"Conversation.ForwardOptions.Title_3_10" = "%@ Messages";
"Conversation.ForwardOptions.Title_any" = "%@ Messages";
"Conversation.ForwardOptions.Title_many" = "%@ Messages";
"Conversation.ForwardOptions.Title_0" = "%@ Messages";

"Conversation.ForwardOptions.Messages_1" = "%@ message";
"Conversation.ForwardOptions.Messages_2" = "%@ messages";
"Conversation.ForwardOptions.Messages_3_10" = "%@ messages";
"Conversation.ForwardOptions.Messages_any" = "%@ messages";
"Conversation.ForwardOptions.Messages_many" = "%@ messages";
"Conversation.ForwardOptions.Messages_0" = "%@ messages";

"Activity.ChoosingSticker" = "choosing sticker";
"DialogList.SingleChoosingStickerSuffix" = "%@ is choosing sticker";

"Activity.TappingInteractiveEmoji" = "tapping on %@";

"WallpaperPreview.Animate" = "Animate";
"WallpaperPreview.AnimateDescription" = "Colors will move when you send messages";

"Username.InvalidStartsWithUnderscore" = "Sorry, a username can't start with an underscore.";
"Username.InvalidEndsWithUnderscore" = "Sorry, a username can't end with an underscore.";

"Channel.Username.InvalidStartsWithUnderscore" = "Channel names can't start with an underscore.";
"Channel.Username.InvalidEndsWithUnderscore" = "Channel names can't end with an underscore.";

"Group.Username.InvalidStartsWithUnderscore" = "Group names can't start with an underscore.";
"Group.Username.InvalidEndsWithUnderscore" = "Group names can't end with an underscore.";

"UserInfo.ChangeColors" = "Change Colors";

"Conversation.Theme.Title" = "Select Theme";
"Conversation.Theme.Subtitle" = "Theme will be also applied for %@";
"Conversation.Theme.Apply" = "Apply Theme";
"Conversation.Theme.NoTheme" = "No\nTheme";
"Conversation.Theme.Reset" = "Reset Theme for This Chat";
"Conversation.Theme.DontSetTheme" = "Do Not Set Theme";
"Conversation.Theme.SwitchToDark" = "Switch to dark appearance";
"Conversation.Theme.SwitchToLight" = "Switch to light appearance";
"Conversation.Theme.PreviewDark" = "Tap to see how chat will appear to\n%@ when using night mode.";
"Conversation.Theme.PreviewLight" = "Tap to see how chat will appear to\n%@ when using day mode.";
"Conversation.Theme.DismissAlert" = "Do you want to apply the selected theme to the chat?";
"Conversation.Theme.DismissAlertApply" = "Apply";

"Notification.ChangedTheme" = "%1$@ changed chat theme to %2$@";
"Notification.DisabledTheme" = "%@ disabled chat theme";

"Notification.YouChangedTheme" = "You changed chat theme to %@";
"Notification.YouDisabledTheme" = "You disabled chat theme";

"Notification.ChannelChangedTheme" = "Channel theme changed to %1$@";
"Notification.ChannelDisabledTheme" = "Channel theme disabled";

"Appstore.Cloud" = "**Cloud-based**\nUnlimited storage for chats,\nmedia and documents.";
"Appstore.Cloud.Profile" = "**Jennifer**\n23 y.o. designer from San Francisco.";
"Appstore.Creative" = "**Creative**\nColor themes, stickers, GIFs,\nvideo messages and more.";
"Appstore.Creative.Chat" = "**You**\nSend a dice emoji to roll a die!\n**You**\nAdvance to Illinois Ave. If you pass Go, collect coffee\n**Gabriella**\nPassed!\n**You**\nOkay\nWait for me there.";
"Appstore.Creative.Chat.Name" = "**Gabriella**";
"Appstore.Fast" = "**Fast**\nSimple, reliable and synced\nacross all your devices.";
"Appstore.Fast.Chat1" = "**Alicia Torreaux**\nBob says hi.";
"Appstore.Fast.Chat2" = "**Roberto**\nSay hello to Alice.";
"Appstore.Fast.Chat3" = "**Digital Nomads**\nJennie\nWe just reached 2,500 members! WOO!";
"Appstore.Fast.Chat4" = "**Veronica**\nTable for four, 2 PM. Be there.";
"Appstore.Fast.Chat5" = "**Animal Videos**\nVote now! Moar cat videos in this channel?";
"Appstore.Fast.Chat6" = "**Little Sister**\nDon't tell mom yet, but I got the job! I'm going to ROME!";
"Appstore.Fast.Chat7" = "**James**\nCheck these out";
"Appstore.Fast.Chat8" = "**Study Group**\nEmma\nSticker";
"Appstore.Fast.Chat9" = "**Digital Nomads**";
"Appstore.Free.Chat" = "**Jessica**\nPaper airplane is lyfted by...\nWings\nPropeller\n**You**\nIs this from Monday’s test?\n**Harry**\nOnlinePartyPlan.ppd\nLet's get back to planning!\n**You**\n550 MB keynote file??\n**Helene**\nHe added fireworks videos";
"Appstore.Free.Chat.Name" = "**Study Group**";
"Appstore.Open" = "**Open**\nNo ads, no fees. Open source\ncode free for everyone.";
"Appstore.Powerful" = "**Powerful**\nNo limits on the size of\ngroups and broadcasts.";
"Appstore.Powerful.Chat" = "**James**\nGood morning!\n\nDwayne joined the group\n\n**You**\nDo you have any idea what time it is?\n**Roxanne**\nIs it still morning?\nSure!\nNot sure\n**Emma**\nVoice";
"Appstore.Private" = "**Private**\nYour data is never disclosed.\nOnly you are in control.";
"Appstore.Private.Chat" = "**You**\nNo limits on the size of your cats.";
"Appstore.Private.Chat.Name" = "**Beatrice**";
"Appstore.Public" = "**Public**\nPublic channels, open groups,\nbots for integrations.";
"Appstore.Public.Chat1" = "**Financial Times**\nTruth is like the sun. You can shut it out for a time, but it ain’t goin’ away.";
"Appstore.Public.Chat2" = "**Bloomberg**\nWe'll be sending you a few big stories daily, which you can expect to start...";
"Appstore.Public.Chat3" = "**Health and Safety**\nIf you're looking for official news about the Novel Coronavirus and COVID-19";
"Appstore.Public.IV" = "We now have enough data to measure the relative effectiveness of major climate solutions. This simulator lets you see which ones would work best.\n\nBloomberg\n\nThe Best Way to Slow Global Warming? You Decide in This Climate Simulator\nIt was on Earth Day 2016 when more than 170 nations signed the Paris Agreement calling for limiting global warming \"to well below 2°C\".";
"Appstore.Secure" = "**Secure**\nAll chats are protected\nwith strong encryption.";
"Appstore.Secure.Chat" = "**Little Sister**\nAny gift ideas for mom?\n**You**A dog!\n**You**I'm serious. Let's get her a puppy. \n**You**\nI saw this!\n**Little Sister**\nI needed proof this was your idea!";
"Appstore.Secure.Chat.Name" = "**Little Sister**";

"Conversation.ReplyMessagePanelTitle" = "Reply to %@";

"Channel.AdminLog.MessageChangedThemeSet" = "%1$@ changed chat theme to %2$@";
"Channel.AdminLog.MessageChangedThemeRemove" = "%1$@ disabled chat theme";

"SponsoredMessageMenu.Info" = "What are sponsored\nmessages?";
"SponsoredMessageInfoScreen.Title" = "What are sponsored messages?";
"SponsoredMessageInfoScreen.Text" = "Unlike other apps, Telegram never uses your private data to target ads. You are seeing this message only because someone chose this public one-to many channel as a space to promote their messages. This means that no user data is mined or analyzed to display ads, and every user viewing a channel on Telegram sees the same sponsored message.\n\nUnline other apps, Telegram doesn't track whether you tapped on a sponsored message and doesn't profile you based on your activity. We also prevent external links in sponsored messages to ensure that third parties can't spy on our users. We believe that everyone has the right to privacy, and technological platforms should respect that.\n\nTelegram offers free and unlimited service to hundreds of millions of users, which involves significant server and traffic costs. In order to remain independent and stay true to its values, Telegram developed a paid tool to promote messages with user privacy in mind. We welcome responsible adverticers at:\n[url]\nAds should no longer be synonymous with abuse of user privacy. Let us redefine how a tech compony should operate — together.";
"SponsoredMessageInfo.Action" = "Learn More";
"SponsoredMessageInfo.Url" = "https://telegram.org/ads";

"Chat.NavigationNoChannels" = "You have no unread channels";

"Message.SponsoredLabel" = "sponsored";

"Stickers.Favorites" = "Favorites";
"Stickers.Recent" = "Recent";
"Stickers.Stickers" = "Stickers";
"Stickers.Gifs" = "GIFs";
"Stickers.Trending" = "Trending";
"Stickers.Settings" = "Settings";

"Gif.Emotion.Angry" = "Angry";
"Gif.Emotion.Surprised" = "Surprised";
"Gif.Emotion.Joy" = "Joy";
"Gif.Emotion.Kiss" = "Kiss";
"Gif.Emotion.Hearts" = "Hearts";
"Gif.Emotion.ThumbsUp" = "Thumbs Up";
"Gif.Emotion.ThumbsDown" = "Thumbs Down";
"Gif.Emotion.RollEyes" = "Roll-Eyes";
"Gif.Emotion.Cool" = "Cool";
"Gif.Emotion.Party" = "Party";

"Conversation.ForwardFrom" = "From: %@";

"Conversation.ContextMenuSeen_1" = "1 Seen";
"Conversation.ContextMenuSeen_any" = "%@ Seen";
"Conversation.ContextMenuListened_1" = "1 Listened";
"Conversation.ContextMenuListened_any" = "%@ Listened";
"Conversation.ContextMenuWatched_1" = "1 Watched";
"Conversation.ContextMenuWatched_any" = "%@ Watched";

"Conversation.ContextMenuNoViews" = "Nobody Viewed";
"Conversation.ContextMenuNobodyListened" = "Nobody Listened";
"Conversation.ContextMenuNobodyWatched" = "Nobody Watched";

"VideoChat.RecordingSaved" = "Video chat recording saved to **Saved Messages**.";
"LiveStream.RecordingSaved" = "Live stream recording saved to **Saved Messages**.";

"ChatContextMenu.MessageViewsPrivacyTip" = "To protect privacy, views are only stored for 7 days.";

"MESSAGE_NOTHEME" = "%1$@ changed theme to default one";
"CHAT_MESSAGE_NOTHEME" = "%1$@ set theme to default one in the group %2$@";

"Activity.EnjoyingAnimations" = "enjoying %@ animations";

"Conversation.InteractiveEmojiSyncTip" = "If %@ was viewing the chat right now, he would also enjoy this animation.";

"Contacts.Search.NoResults" = "No Results";
"Contacts.Search.NoResultsQueryDescription" = "There were no results for \"%@\".\nTry a new search.";

"LiveStream.Listening.Members_0" = "%@ listening";
"LiveStream.Listening.Members_1" = "%@ listening";
"LiveStream.Listening.Members_2" = "%@ listening";
"LiveStream.Listening.Members_3_10" = "%@ listening";
"LiveStream.Listening.Members_many" = "%@ listening";
"LiveStream.Listening.Members_any" = "%@ listening";

"LiveStream.Watching.Members_0" = "%@ watching";
"LiveStream.Watching.Members_1" = "%@ watching";
"LiveStream.Watching.Members_2" = "%@ watching";
"LiveStream.Watching.Members_3_10" = "%@ watching";
"LiveStream.Watching.Members_many" = "%@ watching";
"LiveStream.Watching.Members_any" = "%@ watching";

"VoiceChat.RecordTitle" = "Record Video Chat";
"LiveStream.RecordTitle" = "Record Live Stream";
"VoiceChat.RecordVideoAndAudio" = "Video and Audio";
"VoiceChat.RecordOnlyAudio" = "Only Audio";
"VoiceChat.RecordPortrait" = "Portrait";
"VoiceChat.RecordLandscape" = "Landscape";
"VoiceChat.RecordStartRecording" = "Start Recording";

"MediaPicker.JpegConversionText" = "Do you want to convert photos to JPEG?";
"MediaPicker.KeepHeic" = "Keep HEIC";
"MediaPicker.ConvertToJpeg" = "Convert to JPEG";

"GroupInfo.MemberRequests" = "Member Requests";

"InviteLink.Create.RequestApproval" = "Request Admin Approval";
"InviteLink.Create.RequestApprovalOffInfoGroup" = "New users will be able to join the group without being approved by the admins.";
"InviteLink.Create.RequestApprovalOffInfoChannel" = "New users will be able to join the channel without being approved by the admins.";
"InviteLink.Create.RequestApprovalOnInfoGroup" = "New users will be able to join the group only after having been approved by the admins.";
"InviteLink.Create.RequestApprovalOnInfoChannel" = "New users will be able to join the channel only after having been approved by the admins.";

"InviteLink.Create.LinkNameTitle" = "Link Name";
"InviteLink.Create.LinkName" = "Link Name (Optional)";
"InviteLink.Create.LinkNameInfo" = "Only you and other admins will see this name.";

"MemberRequests.Title" = "Member Requests";
"MemberRequests.DescriptionGroup" = "Some [additional links]() are set up to accept requests to join the group.";
"MemberRequests.DescriptionChannel" = "Some [additional links]() are set up to accept requests to join the channel.";

"MemberRequests.SearchPlaceholder" = "Search Join Requests";
"MemberRequests.PeopleRequested_1" = "%@ requested to join";
"MemberRequests.PeopleRequested_2" = "%@ requested to join";
"MemberRequests.PeopleRequested_3_10" = "%@ requested to join";
"MemberRequests.PeopleRequested_many" = "%@ requested to join";
"MemberRequests.PeopleRequested_any" = "%@ requested to join";

"MemberRequests.PeopleRequestedShort_1" = "%@ requested";
"MemberRequests.PeopleRequestedShort_2" = "%@ requested";
"MemberRequests.PeopleRequestedShort_3_10" = "%@ requested";
"MemberRequests.PeopleRequestedShort_many" = "%@ requested";
"MemberRequests.PeopleRequestedShort_any" = "%@ requested";

"MemberRequests.AddToGroup" = "Add to Group";
"MemberRequests.AddToChannel" = "Add to Channel";
"MemberRequests.Dismiss" = "Dismiss";

"MemberRequests.UserAddedToGroup" = "%@ has been added to the group.";
"MemberRequests.UserAddedToChannel" = "%@ has been added to the channel.";

"MemberRequests.NoRequests" = "No Member Requests";
"MemberRequests.NoRequestsDescriptionGroup" = "You have no pending requests to join the group.";
"MemberRequests.NoRequestsDescriptionChannel" = "You have no pending requests to join the channel.";

"Conversation.RequestsToJoin_1" = "%@ Request to Join";
"Conversation.RequestsToJoin_2" = "%@ Requests to Join";
"Conversation.RequestsToJoin_3_10" = "%@ Requests to Join";
"Conversation.RequestsToJoin_many" = "%@ Requests to Join";
"Conversation.RequestsToJoin_any" = "%@ Requests to Join";

"MemberRequests.RequestToJoinGroup" = "Request to Join Group";
"MemberRequests.RequestToJoinChannel" = "Request to Join Channel";

"MemberRequests.RequestToJoinDescriptionGroup" = "This group accepts new members only after they are approved by its admins.";
"MemberRequests.RequestToJoinDescriptionChannel" = "This channel accepts new subscribers only after they are approved by its admins.";

"MemberRequests.RequestToJoinSent" = "Request to join Sent";
"MemberRequests.RequestToJoinSentDescriptionGroup" = "You will be added to the group once it admins approve your request.";
"MemberRequests.RequestToJoinSentDescriptionChannel" = "You will be added to the channel once it admins approve your request.";

"Notification.JoinedChannelByRequestYou" = "Your request to join the channel was approved";
"Notification.JoinedGroupByRequestYou" = "Your request to join the group was approved";
"Notification.JoinedGroupByRequest" = "%@ was accepted to the group chat";

"Notification.JoinedGroupByLinkYou" = "You joined the group via invite link";

"InviteLink.InviteLinkForwardTooltip.Chat.One" = "Invite link forwarded to **%@**";
"InviteLink.InviteLinkForwardTooltip.TwoChats.One" = "Invite link forwarded to **%@** and **%@**";
"InviteLink.InviteLinkForwardTooltip.ManyChats.One" = "Invite link forwarded to **%@** and %@ others";
"InviteLink.InviteLinkForwardTooltip.SavedMessages.One" = "Invite link forwarded to **Saved Messages**";

"Conversation.RequestToJoinChannel" = "REQUEST TO JOIN";
"Conversation.RequestToJoinGroup" = "REQUEST TO JOIN";

"Channel.AdminLog.JoinedViaRequest" = "%1$@ joined via invite link %2$@, approved by %3$@";

"Appearance.NightTheme" = "Night Mode";

"Map.ETADays_0" = "%@ days";
"Map.ETADays_1" = "%@ day";
"Map.ETADays_2" = "%@ days";
"Map.ETADays_3_10" = "%@ days";
"Map.ETADays_many" = "%@ days";
"Map.ETADays_any" = "%@ days";

"ChatSettings.UseLessDataForCalls" = "Use Less Data for Calls";

"Time.JustNow" = "just now";
"Time.MinutesAgo_0" = "%@ minutes ago"; //three to ten
"Time.MinutesAgo_1" = "%@ minute ago"; //one
"Time.MinutesAgo_2" = "%@ minutes ago"; //two
"Time.MinutesAgo_3_10" = "%@ minutes ago"; //three to ten
"Time.MinutesAgo_many" = "%@ minutes ago"; // more than ten
"Time.MinutesAgo_any" = "%@ minutes ago"; // more than ten
"Time.HoursAgo_0" = "%@ hours ago";
"Time.HoursAgo_1" = "%@ hour ago";
"Time.HoursAgo_2" = "%@ hours ago";
"Time.HoursAgo_3_10" = "%@ hours ago";
"Time.HoursAgo_any" = "%@ hours ago";
"Time.HoursAgo_many" = "%@ hours ago";
"Time.HoursAgo_0" = "%@ hours ago";
"Time.AtDate" = "%@";

"Stickers.ShowMore" = "Show More";

"Notifications.PrivateChats" = "Private Chats";
"Notifications.GroupChats" = "Group Chats";
"Notifications.Channels" = "Channels";

"Notifications.PrivateChatsTitle" = "Private Chats";
"Notifications.GroupChatsTitle" = "Group Chats";
"Notifications.ChannelsTitle" = "Channels";

"Notifications.CategoryExceptions_0" = "%@ exceptions";
"Notifications.CategoryExceptions_1" = "%@ exception";
"Notifications.CategoryExceptions_2" = "%@ exceptions";
"Notifications.CategoryExceptions_3_10" = "%@ exceptions";
"Notifications.CategoryExceptions_many" = "%@ exceptions";
"Notifications.CategoryExceptions_any" = "%@ exceptions";

"Notifications.DeleteAllExceptions" = "Delete All Exceptions";

"Notifications.Options" = "Options";

"Notifications.On" = "On";
"Notifications.Off" = "Off";

"AuthSessions.View.Browser" = "Browser";
"AuthSessions.View.Device" = "Device";
"AuthSessions.View.Application" = "Application";
"AuthSessions.View.OS" = "Operating System";
"AuthSessions.View.Location" = "Location";
"AuthSessions.View.IP" = "IP Address";
"AuthSessions.View.TerminateSession" = "Terminate Session";
"AuthSessions.View.Logout" = "Log Out";

"MessageCalendar.Title" = "Calendar";
"MessageCalendar.DaysSelectedTitle_1" = "1 day selected";
"MessageCalendar.DaysSelectedTitle_any" = "%@ days selected";
"MessageCalendar.DeleteAlertText_1" = "Are you sure you want to delete all messages for the selected day?";
"MessageCalendar.DeleteAlertText_any" = "Are you sure you want to delete all messages for the selected %@ days?";

"SharedMedia.PhotoCount_1" = "1 photo";
"SharedMedia.PhotoCount_any" = "%@ photos";
"SharedMedia.VideoCount_1" = "1 video";
"SharedMedia.VideoCount_any" = "%@ videos";
"SharedMedia.GifCount_1" = "1 gif";
"SharedMedia.GifCount_any" = "%@ gifs";
"SharedMedia.FileCount_1" = "1 file";
"SharedMedia.FileCount_any" = "%@ files";
"SharedMedia.MusicCount_1" = "1 music file";
"SharedMedia.MusicCount_any" = "%@ music files";
"SharedMedia.VoiceMessageCount_1" = "1 voice message";
"SharedMedia.VoiceMessageCount_any" = "%@ voice messages";
"SharedMedia.LinkCount_1" = "1 link";
"SharedMedia.LinkCount_any" = "%@ links";

"SharedMedia.FastScrollTooltip" = "You can hold and move this bar for faster scrolling";
"SharedMedia.CalendarTooltip" = "Tap on this icon for calendar view";

"SharedMedia.ZoomIn" = "Zoom In";
"SharedMedia.ZoomOut" = "Zoom Out";
"SharedMedia.ShowCalendar" = "Show Calendar";
"SharedMedia.ShowPhotos" = "Show Photos";
"SharedMedia.ShowVideos" = "Show Videos";

"Settings.ChatThemes" = "Chat Themes";

"Themes.Title" = "Chat Themes";
"Themes.SelectTheme" = "Select Theme";
"Themes.BuildOwn" = "Build Your Own Theme";
"Themes.EditCurrentTheme" = "Edit Current Theme";
"Themes.CreateNewTheme" = "Create a New Theme";

"Chat.JumpToDate" = "Jump to Date";

"VoiceChat.DiscussionGroup" = "discussion group";

"Group.Edit.PrivatePublicLinkAlert" = "Please note that if you choose a public link for your group, anyone will be able to find it in search and join.\n\nDo not create this link if you want your group to stay private.";

"Conversation.CopyProtectionInfoGroup" = "Admins restricted members to copy or forward content from this group.";
"Conversation.CopyProtectionInfoChannel" = "Copying and forwarding is not allowed in this channel.";

"Conversation.CopyProtectionForwardingDisabledGroup" = "Forwards from this group are restricted";
"Conversation.CopyProtectionForwardingDisabledChannel" = "Forwards from this channel are restricted";
"Conversation.CopyProtectionSavingDisabledGroup" = "Saving from this group is restricted";
"Conversation.CopyProtectionSavingDisabledChannel" = "Saving from this channel is restricted";

"Channel.AdminLog.MessageToggleNoForwardsOn" = "%@ restricted message forwarding";
"Channel.AdminLog.MessageToggleNoForwardsOff" = "%@ allowed message forwarding";

"Group.Setup.ForwardingGroupTitle" = "Forwarding From This Group";
"Group.Setup.ForwardingChannelTitle" = "Saving And Copying Content";
"Group.Setup.ForwardingEnabled" = "Allow Saving Content";
"Group.Setup.ForwardingDisabled" = "Restrict Saving Content";
"Group.Setup.ForwardingGroupInfo" = "Participants will be able copy, save and forward content from this group.";
"Group.Setup.ForwardingChannelInfo" = "Participants will be able copy, save and forward content from this channel.";
"Group.Setup.ForwardingGroupInfoDisabled" = "Participants won't be able to copy, save and forward content from this group.";
"Group.Setup.ForwardingChannelInfoDisabled" = "Participants won't be able to copy, save and forward content from this channel.";

"AuthSessions.TerminateIfAwayTitle" = "Automatically Terminate Old Sessions";
"AuthSessions.TerminateIfAwayFor" = "If Inactive For";

"AuthSessions.View.LocationInfo" = "This location estimate is based on the IP address and may not always be accurate.";

"AuthSessions.View.AcceptTitle" = "Accept on This Device";
"AuthSessions.View.AcceptSecretChats" = "New Secret Chats";
"AuthSessions.View.AcceptIncomingCalls" = "Incoming Calls";

"Conversation.SendMesageAs" = "Send Message As...";
"Conversation.InviteRequestAdminGroup" = "%1$@ is an admin of %2$@, a group you requested to join.";
"Conversation.InviteRequestAdminChannel" = "%1$@ is an admin of %2$@, a channel you requested to join.";
"Conversation.InviteRequestInfo" = "You received this message because you requested to join %1$@ on %2$@.";
"Conversation.InviteRequestInfoConfirm" = "I understand";

"AuthSessions.HeaderInfo" = "Link [Telegram Desktop](desktop) or [Telegram Web](web) by scanning a QR code.";
"AuthSessions.LinkDesktopDevice" = "Link Desktop Device";
"AuthSessions.AddDevice.ScanInstallInfo" = "Go to [getdesktop.telegram.org](desktop) or [web.telegram.org](web) to get the QR code";

"Channel.AdminLog.MessageSent" = "%@ sent message:";

"ChatList.ClearSearchHistory" = "Are you sure you want to clear your search history?";

"AuthSessions.TerminateSessionText" = "Are you sure you want to terminate this session?";
"AuthSessions.TerminateOtherSessionsText" = "Are you sure you want to terminate all other sessions?";

"Notifications.ResetAllNotificationsText" = "Are you sure you want to reset all notification settings to default?";

"MessageCalendar.ClearHistoryForThisDay" = "Clear History For This Day";
"MessageCalendar.ClearHistoryForTheseDays" = "Clear History For These Days";
"MessageCalendar.EmptySelectionTooltip" = "Please select one or more days first.";
"Chat.MessageRangeDeleted.ForMe_1" = "Messages for 1 day deleted.";
"Chat.MessageRangeDeleted.ForMe_any" = "Messages for %@ days deleted.";
"Chat.MessageRangeDeleted.ForBothSides_1" = "Messages for 1 day deleted for both sides.";
"Chat.MessageRangeDeleted.ForBothSides_any" = "Messages for %@ days deleted for both sides.";

"ForcedPasswordSetup.Intro.Title" = "Set a Password";
"ForcedPasswordSetup.Intro.Text" = "If you want to log into your account frequently, please choose a password.";
"ForcedPasswordSetup.Intro.Action" = "Set a Password";
"ForcedPasswordSetup.Intro.DoneAction" = "Done";
"ForcedPasswordSetup.Intro.DismissTitle" = "Warning";
"ForcedPasswordSetup.Intro.DismissText_1" = "Proceed without a password? If you do not set a password, you will only be able to log into your account via SMS once every **day**.";
"ForcedPasswordSetup.Intro.DismissText_any" = "Proceed without a password? If you do not set a password, you will only be able to log into your account via SMS once every **%@ days**.";
"ForcedPasswordSetup.Intro.DismissActionCancel" = "No, let me set a password";
"ForcedPasswordSetup.Intro.DismissActionOK" = "Yes, I’m sure";

"Login.ShortCallTitle" = "Within a few seconds you should\nreceive a short call from:";
"Login.CodePhonePatternInfoText" = "Please enter the last digits\nof the missed call number.";
"Login.EnterMissingDigits" = "Enter the missing digits";

"Channel.AdminLogFilter.EventsSentMessages" = "Sent Messages";

"Contacts.AddContact" = "Add Contact";

"Conversation.LargeEmojiDisabledInfo" = "You have disabled large emoji, so they appear small and have no effects in chat.";
"Conversation.LargeEmojiEnable" = "Enable Large Emoji";
"Conversation.LargeEmojiEnabled" = "Large emoji enabled.";

"PeerInfo.QRCode.Title" = "QR Code";

"ChatList.Archive" = "Archive";

"TextFormat.Spoiler" = "Spoiler";

"Conversation.ContextMenuTranslate" = "Translate";

"ClearCache.ClearDescription" = "All media will stay in the Telegram cloud and can be re-downloaded if you need it again.";

"ChatSettings.StickersAndReactions" = "Stickers and Emoji";

"Localization.TranslateMessages" = "Translate Messages";
"Localization.ShowTranslate" = "Show Translate Button";
"Localization.ShowTranslateInfo" = "Show 'Translate' button in the message action menu.";
"Localization.DoNotTranslate" = "Do Not Translate";
"Localization.DoNotTranslateInfo" = "Do not show 'Translate' button in the message action menu for this language.";
"Localization.DoNotTranslateManyInfo" = "Do not show 'Translate' button in the message action menu for this languages.";
"Localization.InterfaceLanguage" = "Interface Language";

"DoNotTranslate.Title" = "Do Not Translate";

<<<<<<< HEAD
"Contacts.ScanQrCode" = "Scan QR Code";
"Contacts.QrCode.MyCode" = "My QR Code";
"Contacts.QrCode.NoCodeFound" = "No valid QR code found in the image. Please try again.";

"AccessDenied.QrCode" = "Telegram needs access to your photo library to scan QR codes.\n\nPlease go to Settings > Privacy > Photos and set Telegram to ON.";
"AccessDenied.QrCamera" = "Telegram needs access to your camera to scan QR codes.\n\nPlease go to Settings > Privacy > Camera and set Telegram to ON.";

"Share.ShareToInstagramStories" = "Share to Instagram Stories";
=======
"Channel.AdminLog.AllowedReactionsUpdated" = "%1$@ updated the list of allowed reactions to: %2$@";
"Channel.AdminLog.ReactionsDisabled" = "%1$@ disabled reactions";
>>>>>>> 01b3798e
<|MERGE_RESOLUTION|>--- conflicted
+++ resolved
@@ -7190,7 +7190,9 @@
 
 "DoNotTranslate.Title" = "Do Not Translate";
 
-<<<<<<< HEAD
+"Channel.AdminLog.AllowedReactionsUpdated" = "%1$@ updated the list of allowed reactions to: %2$@";
+"Channel.AdminLog.ReactionsDisabled" = "%1$@ disabled reactions";
+
 "Contacts.ScanQrCode" = "Scan QR Code";
 "Contacts.QrCode.MyCode" = "My QR Code";
 "Contacts.QrCode.NoCodeFound" = "No valid QR code found in the image. Please try again.";
@@ -7198,8 +7200,4 @@
 "AccessDenied.QrCode" = "Telegram needs access to your photo library to scan QR codes.\n\nPlease go to Settings > Privacy > Photos and set Telegram to ON.";
 "AccessDenied.QrCamera" = "Telegram needs access to your camera to scan QR codes.\n\nPlease go to Settings > Privacy > Camera and set Telegram to ON.";
 
-"Share.ShareToInstagramStories" = "Share to Instagram Stories";
-=======
-"Channel.AdminLog.AllowedReactionsUpdated" = "%1$@ updated the list of allowed reactions to: %2$@";
-"Channel.AdminLog.ReactionsDisabled" = "%1$@ disabled reactions";
->>>>>>> 01b3798e
+"Share.ShareToInstagramStories" = "Share to Instagram Stories";