/*
 * Author: Stephan Diederich
 *
 * Copyright (c) 2013 HockeyApp, Bit Stadium GmbH.
 * All rights reserved.
 *
 * Permission is hereby granted, free of charge, to any person
 * obtaining a copy of this software and associated documentation
 * files (the "Software"), to deal in the Software without
 * restriction, including without limitation the rights to use,
 * copy, modify, merge, publish, distribute, sublicense, and/or sell
 * copies of the Software, and to permit persons to whom the
 * Software is furnished to do so, subject to the following
 * conditions:
 *
 * The above copyright notice and this permission notice shall be
 * included in all copies or substantial portions of the Software.
 *
 * THE SOFTWARE IS PROVIDED "AS IS", WITHOUT WARRANTY OF ANY KIND,
 * EXPRESS OR IMPLIED, INCLUDING BUT NOT LIMITED TO THE WARRANTIES
 * OF MERCHANTABILITY, FITNESS FOR A PARTICULAR PURPOSE AND
 * NONINFRINGEMENT. IN NO EVENT SHALL THE AUTHORS OR COPYRIGHT
 * HOLDERS BE LIABLE FOR ANY CLAIM, DAMAGES OR OTHER LIABILITY,
 * WHETHER IN AN ACTION OF CONTRACT, TORT OR OTHERWISE, ARISING
 * FROM, OUT OF OR IN CONNECTION WITH THE SOFTWARE OR THE USE OR
 * OTHER DEALINGS IN THE SOFTWARE.
 */


#import "BITAuthenticator.h"
#import "HockeySDK.h"
#import "HockeySDKPrivate.h"
#import "BITAuthenticator_Private.h"
#import "BITHTTPOperation.h"
#import "BITHockeyAppClient.h"
#import "BITHockeyHelper.h"

static NSString* const kBITAuthenticatorAuthTokenKey = @"BITAuthenticatorAuthTokenKey";
static NSString* const kBITAuthenticatorAuthTokenTypeKey = @"BITAuthenticatorAuthTokenTypeKey";
static NSString* const kBITAuthenticatorAuthTokenVendorIdentifierKey = @"BITAuthenticatorAuthTokenVendorIdentifierKey";
static NSString* const kBITAuthenticatorLastAuthenticatedVersionKey = @"BITAuthenticatorLastAuthenticatedVersionKey";
static NSString* const kBITAuthenticatorDidSkipOptionalLogin = @"BITAuthenticatorDidSkipOptionalLogin";

@implementation BITAuthenticator {
  id _appDidBecomeActiveObserver;
  id _appWillResignActiveObserver;
  UIViewController *_authenticationController;
}

- (void)dealloc {
  [self unregisterObservers];
}

- (instancetype) initWithAppIdentifier:(NSString *)appIdentifier isAppStoreEnvironemt:(BOOL)isAppStoreEnvironment {
  self = [super initWithAppIdentifier:appIdentifier isAppStoreEnvironemt:isAppStoreEnvironment];
  if( self ) {
    _webpageURL = [NSURL URLWithString:@"https://rink.hockeyapp.net/"];
    
    _authenticationType = BITAuthenticatorAuthTypeUDIDProvider;
    _validationType = BITAuthenticatorValidationTypeNever;
  }
  return self;
}

#pragma mark - BITHockeyBaseManager overrides
- (void)startManager {
  //disabled in the appStore
  if([self isAppStoreEnvironment]) return;
  
  [self registerObservers];
  
  switch (self.validationType) {
    case BITAuthenticatorValidationTypeOnAppActive:
      [self validateInstallationWithCompletion:[self defaultValidationCompletionBlock]];
      break;
    case BITAuthenticatorValidationTypeOnFirstLaunch:
      if(![self.lastAuthenticatedVersion isEqualToString:self.executableUUID]) {
        self.installationIdentificationValidated = NO;
        [self validateInstallationWithCompletion:[self defaultValidationCompletionBlock]];
      } else {
        self.installationIdentificationValidated = YES;
      }
      break;
    case BITAuthenticatorValidationTypeOptional:
      self.installationIdentificationValidated = YES;
      if(NO == self.didSkipOptionalLogin) {
        [self validateInstallationWithCompletion:[self defaultValidationCompletionBlock]];
      }
      break;
    case BITAuthenticatorValidationTypeNever:
      self.installationIdentificationValidated = YES;
      break;
  }
}

#pragma mark -
- (NSString *)installationIdentification {
  NSString *authToken = self.authenticationToken;
  if(authToken) {
    return authToken;
  }
  return bit_appAnonID();
}

- (NSString*) installationIdentificationType {
  NSString *authToken = self.authenticationToken;
  if(nil == authToken) {
    return @"udid";
  } else {
    return [self authenticationTokenType];
  }
}

#pragma mark - Validation
- (void) validateInstallationWithCompletion:(tValidationCompletion) completion {
  if(nil == self.authenticationToken) {
    [self authenticateWithCompletion:^(NSString *authenticationToken, NSError *error) {
      if(nil == authenticationToken) {
        //if authentication fails, there's nothing to validate
        NSError *error = [NSError errorWithDomain:kBITAuthenticatorErrorDomain
                                             code:BITAuthenticatorNotAuthorized
                                         userInfo:nil];
        if(completion) completion(NO, error);
      } else {
        if(completion) completion(YES, nil);
      }
    }];
  } else {
    NSString *validationPath = [NSString stringWithFormat:@"api/3/apps/%@/identity/validate", self.encodedAppIdentifier];
    __weak typeof (self) weakSelf = self;
    [self.hockeyAppClient getPath:validationPath
       parameters:[self validationParameters]
       completion:^(BITHTTPOperation *operation, NSData* responseData, NSError *error) {
         typeof (self) strongSelf = weakSelf;
         if(nil == responseData) {
           NSDictionary *userInfo = nil;
           if(error) {
             userInfo = @{NSUnderlyingErrorKey : error};
           }
           NSError *error = [NSError errorWithDomain:kBITAuthenticatorErrorDomain
                                                code:BITAuthenticatorNetworkError
                                            userInfo:userInfo];
           [strongSelf validationFailedWithError:error completion:completion];
         } else {
           NSError *validationParseError = nil;
           BOOL isValidated = [strongSelf.class isValidationResponseValid:responseData error:&validationParseError];
           if(isValidated) {
             [strongSelf validationSucceededWithCompletion:completion];
           } else {
             [strongSelf validationFailedWithError:validationParseError completion:completion];
           }
         }
       }];
  }
}

- (NSDictionary*) validationParameters {
  NSParameterAssert(self.authenticationToken);
  NSParameterAssert(self.installationIdentificationType);
  return @{self.installationIdentificationType : self.authenticationToken};
}

+ (BOOL) isValidationResponseValid:(id) response error:(NSError **) error {
  NSParameterAssert(response);

  NSError *jsonParseError = nil;
  id jsonObject = [NSJSONSerialization JSONObjectWithData:response
                                                  options:0
                                                    error:&jsonParseError];
  if(nil == jsonObject) {
    if(error) {
      *error = [NSError errorWithDomain:kBITAuthenticatorErrorDomain
                                   code:BITAuthenticatorAPIServerReturnedInvalidResponse
<<<<<<< HEAD
                               userInfo:(jsonParseError ? @{NSUnderlyingErrorKey : jsonParseError} : nil)];
=======
                               userInfo:@{NSLocalizedDescriptionKey : BITHockeyLocalizedString(@"Failed to authenticate. Please try again later.")}];
>>>>>>> 681c67a9
    }
    return NO;
  }
  if(![jsonObject isKindOfClass:[NSDictionary class]]) {
    if(error) {
      *error = [NSError errorWithDomain:kBITAuthenticatorErrorDomain
                                   code:BITAuthenticatorAPIServerReturnedInvalidResponse
<<<<<<< HEAD
                               userInfo:nil];
=======
                               userInfo:@{NSLocalizedDescriptionKey : BITHockeyLocalizedString(@"Failed to authenticate. Please try again later.")}];
>>>>>>> 681c67a9
    }
    return NO;
  }
  
  NSString *status = jsonObject[@"status"];
  if([status isEqualToString:@"not authorized"]) {
    if(error) {
      *error = [NSError errorWithDomain:kBITAuthenticatorErrorDomain
                                   code:BITAuthenticatorNotAuthorized
                               userInfo:@{NSLocalizedDescriptionKey : BITHockeyLocalizedString(@"You are not authorized to use this app. Please check that you are a member of this app.")}];
    }
    return NO;
  } else if([status isEqualToString:@"not found"]) {
    if(error) {
      *error = [NSError errorWithDomain:kBITAuthenticatorErrorDomain
                                   code:BITAuthenticatorUnknownApplicationID
                               userInfo:@{NSLocalizedDescriptionKey : BITHockeyLocalizedString(@"Authorization error. Please contact the developer of the app.")}];
    }
    return NO;
  } else if([status isEqualToString:@"validated"]) {
    return YES;
  } else {
    if(error) {
      *error = [NSError errorWithDomain:kBITAuthenticatorErrorDomain
                                   code:BITAuthenticatorAPIServerReturnedInvalidResponse
<<<<<<< HEAD
                               userInfo:nil];
=======
                               userInfo:@{NSLocalizedDescriptionKey : BITHockeyLocalizedString(@"Failed to authenticate. Please try again later.")}];
>>>>>>> 681c67a9
    }
    return NO;
  }
}

#pragma mark - Authentication

- (void)authenticateWithCompletion:(tAuthenticationCompletion)completion {
  if(_authenticationController) {
    BITHockeyLog(@"Already authenticating. Ignoring request");
    return;
  }
  if(_authenticationType == BITAuthenticatorAuthTypeEmail && (nil == _authenticationSecret || !_authenticationSecret.length)) {
    if(completion) {
      NSError *error = [NSError errorWithDomain:kBITAuthenticatorErrorDomain
                                           code:BITAuthenticatorAuthorizationSecretMissing
                                       userInfo:@{NSLocalizedDescriptionKey: @"Authentication secret is not set but required."}];
      completion(nil, error);
    }
    return;
  }

  BITAuthenticationViewController *viewController = [[BITAuthenticationViewController alloc] initWithDelegate:self];
  switch (self.authenticationType) {
    case BITAuthenticatorAuthTypeEmailAndPassword:
      viewController.requirePassword = YES;
      break;
    case BITAuthenticatorAuthTypeEmail:
      viewController.requirePassword = NO;
      break;
    case BITAuthenticatorAuthTypeUDIDProvider:
      viewController.requirePassword = NO;
      viewController.showsLoginViaWebButton = YES;
      break;
  }
  
  switch (self.validationType) {
    case BITAuthenticatorValidationTypeNever:
    case BITAuthenticatorValidationTypeOptional:
      viewController.showsSkipButton = YES;
      break;
    case BITAuthenticatorValidationTypeOnAppActive:
    case BITAuthenticatorValidationTypeOnFirstLaunch:
      viewController.showsSkipButton = NO;
      break;
  }
  
  if([self.delegate respondsToSelector:@selector(authenticator:willShowAuthenticationController:)]) {
    [self.delegate authenticator:self willShowAuthenticationController:viewController];
  }
  
  _authenticationController = viewController;
  _authenticationCompletionBlock = completion;
  UIViewController *rootViewController = [self.findVisibleWindow rootViewController];
  UINavigationController *navController = [[UINavigationController alloc] initWithRootViewController:viewController];
  rootViewController.modalPresentationStyle = UIModalPresentationFullScreen;
  [rootViewController presentViewController:navController
                                   animated:YES
                                 completion:nil];
}

- (void) didAuthenticateWithToken:(NSString*) token {
  [_authenticationController dismissViewControllerAnimated:YES completion:nil];
  _authenticationController = nil;
  [self setAuthenticationToken:token withType:[self.class stringForAuthenticationType:self.authenticationType]];
  self.installationIdentificationValidated = YES;
  self.lastAuthenticatedVersion = [self executableUUID];
  if(self.authenticationCompletionBlock) {
    self.authenticationCompletionBlock(self.authenticationToken, nil);
    self.authenticationCompletionBlock = nil;
  }
}

+ (NSString*) stringForAuthenticationType:(BITAuthenticatorAuthType) authType {
  switch (authType) {
    case BITAuthenticatorAuthTypeEmail: return @"iuid";
    case BITAuthenticatorAuthTypeEmailAndPassword: return @"auid";
    case BITAuthenticatorAuthTypeUDIDProvider:
      //fallthrough
    default:
      return @"udid";
      break;
  }
}
#pragma mark - AuthenticationViewControllerDelegate
- (void) authenticationViewControllerDidSkip:(UIViewController *)viewController {
  [viewController dismissViewControllerAnimated:YES completion:nil];
  
  _authenticationController = nil;
  [self setAuthenticationToken:nil withType:nil];
  if(self.validationType == BITAuthenticatorValidationTypeOptional) {
    self.didSkipOptionalLogin = YES;
  }
  NSError *error = [NSError errorWithDomain:kBITAuthenticatorErrorDomain
                                       code:BITAuthenticatorAuthenticationCancelled
                                   userInfo:nil];
  if(self.authenticationCompletionBlock) {
    self.authenticationCompletionBlock(self.authenticationToken, error);
    self.authenticationCompletionBlock = nil;
  }
}

- (void)authenticationViewController:(UIViewController *)viewController
       handleAuthenticationWithEmail:(NSString *)email
                            password:(NSString *)password
                          completion:(void (^)(BOOL, NSError *))completion {
  NSParameterAssert(email && email.length);
  NSParameterAssert(self.authenticationType == BITAuthenticatorAuthTypeEmail || (password && password.length));
  NSURLRequest* request = [self requestForAuthenticationEmail:email password:password];
  __weak typeof (self) weakSelf = self;
  BITHTTPOperation *operation = [self.hockeyAppClient operationWithURLRequest:request
<<<<<<< HEAD
                                                                   completion:^(BITHTTPOperation *operation, id response, NSError *error) {
                        typeof (self) strongSelf = weakSelf;
                        if(nil == response) {
                          NSError *error = [NSError errorWithDomain:kBITAuthenticatorErrorDomain
                                                               code:BITAuthenticatorAPIServerReturnedInvalidResponse
                                                           userInfo:@{
                                                                      NSLocalizedDescriptionKey : BITHockeyLocalizedString(@"HockeyAuthenticationViewControllerNetworkError")
                                                                      }];
                          completion(NO, error);
                        } else if(401 == operation.response.statusCode) {
                          NSError *error = [NSError errorWithDomain:kBITAuthenticatorErrorDomain
                                                               code:BITAuthenticatorNotAuthorized
                                                           userInfo:@{
                                                                      NSLocalizedDescriptionKey : BITHockeyLocalizedString(@"HockeyAuthenticationViewControllerNotauthorized")
                                                                      }];
                          completion(NO, error);
                        } else {
                          NSError *authParseError = nil;
                          NSString *authToken = [strongSelf.class authenticationTokenFromReponse:response
                                                                                           error:&authParseError];
                          NSError *error = nil;
                          if(nil == authToken) {
                            if([authParseError.domain isEqualToString:kBITAuthenticatorErrorDomain] &&
                               authParseError.code == BITAuthenticatorNotAuthorized) {
                              error = [NSError errorWithDomain:kBITAuthenticatorErrorDomain
                                                          code:BITAuthenticatorNotAuthorized
                                                      userInfo:@{
                                                                 NSLocalizedDescriptionKey : BITHockeyLocalizedString(@"HockeyAuthenticationViewControllerNotauthorized"),
                                                                 NSUnderlyingErrorKey : authParseError
                                                                 }];
                            } else {
                              error = [NSError errorWithDomain:kBITAuthenticatorErrorDomain
                                                          code:BITAuthenticatorErrorUnknown
                                                      userInfo:@{
                                                                 NSLocalizedDescriptionKey : BITHockeyLocalizedString(@"HockeyAuthenticationViewControllerNetworkError"),
                                                                 NSUnderlyingErrorKey : authParseError
                                                                 }];
                            }
                            completion(NO, error);
                          } else {
                            //no need to call completion, we're dismissing it anyways
                            [self didAuthenticateWithToken:authToken];
                          }
                        }
                      }];
=======
                                                                   completion:^(BITHTTPOperation *operation, NSData* responseData, NSError *error) {
                                                                     typeof (self) strongSelf = weakSelf;
                                                                     NSError *authParseError = nil;
                                                                     NSString *authToken = [strongSelf.class authenticationTokenFromURLResponse:operation.response
                                                                                                                                           data:responseData
                                                                                                                                      error:&authParseError];
                                                                     if(nil == authToken) {
                                                                       completion(NO, authParseError);
                                                                     } else {
                                                                       //no need to call completion, we're dismissing it anyways
                                                                       [self didAuthenticateWithToken:authToken];
                                                                     }}];
>>>>>>> 681c67a9
  [self.hockeyAppClient enqeueHTTPOperation:operation];
}

- (NSURLRequest *) requestForAuthenticationEmail:(NSString*) email password:(NSString*) password {
  NSString *authenticationPath = [self authenticationPath];
  NSDictionary *params = nil;
  
  if(BITAuthenticatorAuthTypeEmail == self.authenticationType) {
    NSString *authCode = BITHockeyMD5([NSString stringWithFormat:@"%@%@",
                                       self.authenticationSecret ? : @"",
                                       email ? : @""]);
    params = @{
             @"email" : email ? : @"",
             @"authcode" : authCode.lowercaseString,
             };
  }

  NSMutableURLRequest *request = [self.hockeyAppClient requestWithMethod:@"POST"
                                                                    path:authenticationPath
                                                              parameters:params];
  if(BITAuthenticatorAuthTypeEmailAndPassword == self.authenticationType) {
    NSString *authStr = [NSString stringWithFormat:@"%@:%@", email, password];
    NSData *authData = [authStr dataUsingEncoding:NSASCIIStringEncoding];
    NSString *authValue = [NSString stringWithFormat:@"Basic %@", bit_base64String(authData, authData.length)];
    [request setValue:authValue forHTTPHeaderField:@"Authorization"];
  }
  return request;
}

- (NSString *) authenticationPath {
  if(BITAuthenticatorAuthTypeEmailAndPassword == self.authenticationType) {
    return [NSString stringWithFormat:@"api/3/apps/%@/identity/authorize", self.encodedAppIdentifier];
  } else {
    return [NSString stringWithFormat:@"api/3/apps/%@/identity/check", self.encodedAppIdentifier];
  }
}


+ (NSString *) authenticationTokenFromURLResponse:(NSHTTPURLResponse*) urlResponse data:(NSData*) data error:(NSError **) error {
  NSParameterAssert(urlResponse);
  if(nil == urlResponse) {
    if(error) {
      *error = [NSError errorWithDomain:kBITAuthenticatorErrorDomain
                                   code:BITAuthenticatorAPIServerReturnedInvalidResponse
<<<<<<< HEAD
                               userInfo:(jsonParseError ? @{NSUnderlyingErrorKey : jsonParseError} : nil)];
    }
    return nil;
  }
  if(![jsonObject isKindOfClass:[NSDictionary class]]) {
    if(error) {
      *error = [NSError errorWithDomain:kBITAuthenticatorErrorDomain
                                   code:BITAuthenticatorAPIServerReturnedInvalidResponse
                               userInfo:nil];
    }
=======
                               userInfo:@{ NSLocalizedDescriptionKey : BITHockeyLocalizedString(@"Failed to authenticate. Please try again later.")}];
    }
    return nil;
  }
  
  switch (urlResponse.statusCode) {
    case 404:
      if(error) {
        *error = [NSError errorWithDomain:kBITAuthenticatorErrorDomain
                                     code:BITAuthenticatorUnknownApplicationID
                                 userInfo:@{
                                            NSLocalizedDescriptionKey : BITHockeyLocalizedString(@"Authorization error. Please contact the developer of the app.")
                                            }];
      }
      break;
    case 401:
      if(error) {
        *error = [NSError errorWithDomain:kBITAuthenticatorErrorDomain
                                     code:BITAuthenticatorNotAuthorized
                                 userInfo:@{
                                            NSLocalizedDescriptionKey : BITHockeyLocalizedString(@"Wrong email or password. Please check your credentials and try again.")
                                            }];
      }
      break;
    case 200:
      //Do nothing, handled below
      break;
    default:
      if(error) {
        *error = [NSError errorWithDomain:kBITAuthenticatorErrorDomain
                                     code:BITAuthenticatorAPIServerReturnedInvalidResponse
                                 userInfo:@{ NSLocalizedDescriptionKey : BITHockeyLocalizedString(@"Failed to authenticate. Please try again later.")}];
        
      }
      return nil;
      break;
  }
  if(200 != urlResponse.statusCode) {
    //make sure we have an error created if user wanted to have one
    NSParameterAssert(0 == error || *error);
>>>>>>> 681c67a9
    return nil;
  }
  NSAssert(urlResponse.statusCode == 200, @"Should be 200 now. Everything else should've been handled above");
  
  NSError *jsonParseError = nil;
  id jsonObject = [NSJSONSerialization JSONObjectWithData:data
                                                  options:0
                                                    error:&jsonParseError];
  //no json or unexpected json
  if(nil == jsonObject || ![jsonObject isKindOfClass:[NSDictionary class]]) {
    if(error) {
      NSDictionary *userInfo = @{NSLocalizedDescriptionKey: BITHockeyLocalizedString(@"Failed to authenticate. Please try again later.")};
      if(jsonParseError) {
        NSMutableDictionary *userInfoMutable = [userInfo mutableCopy];
        userInfoMutable[NSUnderlyingErrorKey] = jsonParseError;
        userInfo = userInfoMutable;
      }
      *error = [NSError errorWithDomain:kBITAuthenticatorErrorDomain
                                   code:BITAuthenticatorAPIServerReturnedInvalidResponse
<<<<<<< HEAD
                               userInfo:nil];
=======
                               userInfo:userInfo];
>>>>>>> 681c67a9
    }
    return nil;
  }
  
  NSString *status = jsonObject[@"status"];
  NSString *authToken = nil;
  if([status isEqualToString:@"identified"]) {
    authToken = jsonObject[@"iuid"];
  } else if([status isEqualToString:@"authorized"]) {
    authToken = jsonObject[@"auid"];
  }
  if(nil == authToken && error) {
    *error = [NSError errorWithDomain:kBITAuthenticatorErrorDomain
                                 code:BITAuthenticatorAPIServerReturnedInvalidResponse
                             userInfo:@{NSLocalizedDescriptionKey: BITHockeyLocalizedString(@"Failed to authenticate. Please try again later.")}];
  }
  return authToken;
}

- (void)authenticationViewControllerDidTapWebButton:(UIViewController *)viewController {
  NSURL *hockeyWebbasedLoginURL = [self.webpageURL URLByAppendingPathComponent:[NSString stringWithFormat:@"apps/%@/authorize", self.encodedAppIdentifier]];
  [[UIApplication sharedApplication] openURL:hockeyWebbasedLoginURL];
}

- (BOOL) handleOpenURL:(NSURL *) url
     sourceApplication:(NSString *) sourceApplication
            annotation:(id) annotation {
  BOOL isValidURL = NO;
  NSString *udid = [self UDIDFromOpenURL:url annotation:annotation isValidURL:&isValidURL];
  if(NO == isValidURL) {
    //do nothing, was not for us
    return NO;
  }
  
  if(udid){
    [self didAuthenticateWithToken:udid];
  } else {
    //reset auth-token
    [self setAuthenticationToken:nil withType:nil];
    
    if(self.validationType == BITAuthenticatorValidationTypeOptional) {
      //dismiss view-controller if login was optional
      [_authenticationController dismissViewControllerAnimated:YES completion:nil];
      _authenticationController = nil;
    } else {
      //keep the viewcontroller and thus block the app
    }
  }
  return YES;
}

- (NSString *) UDIDFromOpenURL:(NSURL *) url annotation:(id) annotation isValidURL:(BOOL*) isValid{
  NSString *urlScheme = [NSString stringWithFormat:@"ha%@", self.appIdentifier];
  if([[url scheme] isEqualToString:urlScheme]) {
    if(isValid) {
      *isValid = YES;
    }
    NSString *query = [url query];
    NSString *udid = nil;
    //there should actually only one
    static NSString * const UDIDQuerySpecifier = @"udid";
    for(NSString *queryComponents in [query componentsSeparatedByString:@"&"]) {
      NSArray *parameterComponents = [queryComponents componentsSeparatedByString:@"="];
      if(2 == parameterComponents.count && [parameterComponents[0] isEqualToString:UDIDQuerySpecifier]) {
        udid = parameterComponents[1];
        break;
      }
    }
    return udid;
  } else {
    if(isValid) {
      *isValid = NO;
    }
    return nil;
  }
}

#pragma mark - Validation Pseudo-Delegate
- (void)validationFailedWithError:(NSError *)validationError completion:(tValidationCompletion) completion{
  if(completion) {
    completion(NO, validationError);
  }
}

- (void)validationSucceededWithCompletion:(tValidationCompletion) completion {
  self.installationIdentificationValidated = YES;
  if(completion) {
    completion(YES, nil);
  }
}

#pragma mark - Private helpers
- (UIDevice *)currentDevice {
  return _currentDevice ? : [UIDevice currentDevice];;
}

- (void) cleanupInternalStorage {
  [self removeKeyFromKeychain:kBITAuthenticatorAuthTokenKey];
  [self removeKeyFromKeychain:kBITAuthenticatorAuthTokenTypeKey];
  [self removeKeyFromKeychain:kBITAuthenticatorAuthTokenVendorIdentifierKey];
  [self removeKeyFromKeychain:kBITAuthenticatorDidSkipOptionalLogin];
  [self setLastAuthenticatedVersion:nil];
}

- (void) registerObservers {
  __weak typeof(self) weakSelf = self;
  if(nil == _appDidBecomeActiveObserver) {
    _appDidBecomeActiveObserver = [[NSNotificationCenter defaultCenter] addObserverForName:UIApplicationDidBecomeActiveNotification
                                                                                    object:nil
                                                                                     queue:NSOperationQueue.mainQueue
                                                                                usingBlock:^(NSNotification *note) {
                                                                                  typeof(self) strongSelf = weakSelf;
                                                                                  [strongSelf applicationDidBecomeActive:note];
                                                                                }];
  }
  if(nil == _appWillResignActiveObserver) {
    _appWillResignActiveObserver = [[NSNotificationCenter defaultCenter] addObserverForName:UIApplicationWillResignActiveNotification
                                                                                    object:nil
                                                                                     queue:NSOperationQueue.mainQueue
                                                                                usingBlock:^(NSNotification *note) {
                                                                                  typeof(self) strongSelf = weakSelf;
                                                                                  [strongSelf applicationWillResignActive:note];
                                                                                }];
  }
}

- (void) unregisterObservers {
  if(_appDidBecomeActiveObserver) {
    [[NSNotificationCenter defaultCenter] removeObserver:_appDidBecomeActiveObserver];
    _appDidBecomeActiveObserver = nil;
  }
  if(_appWillResignActiveObserver) {
    [[NSNotificationCenter defaultCenter] removeObserver:_appWillResignActiveObserver];
    _appWillResignActiveObserver = nil;
  }
}

#pragma mark - Property overrides
- (void)setAuthenticationToken:(NSString *)authenticationToken withType:(NSString*) authenticationTokenType {
  NSParameterAssert(nil == authenticationToken || nil != authenticationTokenType);
  if(![self.authenticationToken isEqualToString:authenticationToken] || ![self.authenticationTokenType isEqualToString:authenticationTokenType]) {
    [self willChangeValueForKey:@"installationIdentification"];
    if(nil == authenticationToken) {
      [self removeKeyFromKeychain:kBITAuthenticatorAuthTokenKey];
      [self removeKeyFromKeychain:kBITAuthenticatorAuthTokenTypeKey];
    } else {
      [self addStringValueToKeychain:authenticationToken forKey:kBITAuthenticatorAuthTokenKey];
      [self addStringValueToKeychain:authenticationTokenType forKey:kBITAuthenticatorAuthTokenTypeKey];
      NSString *identifierForVendor = self.currentDevice.identifierForVendor.UUIDString;
      [self addStringValueToKeychain:identifierForVendor forKey:kBITAuthenticatorAuthTokenVendorIdentifierKey];
    }
    [self didChangeValueForKey:@"installationIdentification"];
  }
}

- (NSString *)authenticationToken {
  NSString *authToken = [self stringValueFromKeychainForKey:kBITAuthenticatorAuthTokenKey];
  if(nil == authToken) return nil;
  
  //check if the auth token matches the current setting
  if(![self.authenticationTokenType isEqualToString:[self.class stringForAuthenticationType:self.authenticationType]]) {
    BITHockeyLog(@"Auth type mismatch for stored auth-token. Resetting.");
    [self removeKeyFromKeychain:kBITAuthenticatorAuthTokenVendorIdentifierKey];
    [self removeKeyFromKeychain:kBITAuthenticatorAuthTokenKey];
    return nil;
  }

  //check if this was generated on the same device we're running now
  NSString *currentVendorUUIDString = self.currentDevice.identifierForVendor.UUIDString;
  if(![currentVendorUUIDString isEqualToString:[self stringValueFromKeychainForKey:kBITAuthenticatorAuthTokenVendorIdentifierKey]]) {
    BITHockeyLog(@"Vendor identifier mismatch for stored auth-token. Resetting.");
    [self removeKeyFromKeychain:kBITAuthenticatorAuthTokenVendorIdentifierKey];
    [self removeKeyFromKeychain:kBITAuthenticatorAuthTokenKey];
    return nil;
  }
  return authToken;
}

- (NSString *)authenticationTokenType {
  NSString *authTokenType = [self stringValueFromKeychainForKey:kBITAuthenticatorAuthTokenTypeKey];
  return authTokenType;
}

- (void)setLastAuthenticatedVersion:(NSString *)lastAuthenticatedVersion {
  NSUserDefaults* defaults = [NSUserDefaults standardUserDefaults];
  if(nil == lastAuthenticatedVersion){
    [defaults removeObjectForKey:kBITAuthenticatorLastAuthenticatedVersionKey];
  } else {
    [defaults setObject:lastAuthenticatedVersion
                 forKey:kBITAuthenticatorLastAuthenticatedVersionKey];
    [defaults synchronize];
  }
}

- (NSString *)lastAuthenticatedVersion {
  return [[NSUserDefaults standardUserDefaults] objectForKey:kBITAuthenticatorLastAuthenticatedVersionKey];
}

- (void)setDidSkipOptionalLogin:(BOOL)didSkipOptionalLogin {
  NSUserDefaults* defaults = [NSUserDefaults standardUserDefaults];
  if(NO == didSkipOptionalLogin){
    [defaults removeObjectForKey:kBITAuthenticatorDidSkipOptionalLogin];
  } else {
    [defaults setObject:@(YES)
                 forKey:kBITAuthenticatorDidSkipOptionalLogin];
    [defaults synchronize];
  }
}

- (BOOL)didSkipOptionalLogin {
  return [[NSUserDefaults standardUserDefaults] objectForKey:kBITAuthenticatorDidSkipOptionalLogin];
}

#pragma mark - Application Lifecycle
- (void)applicationDidBecomeActive:(NSNotification *)note {
  if(BITAuthenticatorValidationTypeOnAppActive == self.validationType) {
    [self validateInstallationWithCompletion:[self defaultValidationCompletionBlock]];
  }
}

- (void)applicationWillResignActive:(NSNotification *)note {
  if(BITAuthenticatorValidationTypeOnAppActive == self.validationType) {
    self.installationIdentificationValidated = NO;
  }
}

#pragma mark - 
- (tValidationCompletion) defaultValidationCompletionBlock {
  return ^(BOOL validated, NSError *error) {
    switch (self.validationType) {
      case BITAuthenticatorValidationTypeNever:
      case BITAuthenticatorValidationTypeOptional:
        break;
      case BITAuthenticatorValidationTypeOnAppActive:
      case BITAuthenticatorValidationTypeOnFirstLaunch:
        if(!validated) {
          [self authenticateWithCompletion:nil];
        }
        break;
    }
  };
};
@end<|MERGE_RESOLUTION|>--- conflicted
+++ resolved
@@ -171,11 +171,7 @@
     if(error) {
       *error = [NSError errorWithDomain:kBITAuthenticatorErrorDomain
                                    code:BITAuthenticatorAPIServerReturnedInvalidResponse
-<<<<<<< HEAD
-                               userInfo:(jsonParseError ? @{NSUnderlyingErrorKey : jsonParseError} : nil)];
-=======
                                userInfo:@{NSLocalizedDescriptionKey : BITHockeyLocalizedString(@"Failed to authenticate. Please try again later.")}];
->>>>>>> 681c67a9
     }
     return NO;
   }
@@ -183,11 +179,7 @@
     if(error) {
       *error = [NSError errorWithDomain:kBITAuthenticatorErrorDomain
                                    code:BITAuthenticatorAPIServerReturnedInvalidResponse
-<<<<<<< HEAD
-                               userInfo:nil];
-=======
                                userInfo:@{NSLocalizedDescriptionKey : BITHockeyLocalizedString(@"Failed to authenticate. Please try again later.")}];
->>>>>>> 681c67a9
     }
     return NO;
   }
@@ -213,11 +205,7 @@
     if(error) {
       *error = [NSError errorWithDomain:kBITAuthenticatorErrorDomain
                                    code:BITAuthenticatorAPIServerReturnedInvalidResponse
-<<<<<<< HEAD
-                               userInfo:nil];
-=======
                                userInfo:@{NSLocalizedDescriptionKey : BITHockeyLocalizedString(@"Failed to authenticate. Please try again later.")}];
->>>>>>> 681c67a9
     }
     return NO;
   }
@@ -329,53 +317,6 @@
   NSURLRequest* request = [self requestForAuthenticationEmail:email password:password];
   __weak typeof (self) weakSelf = self;
   BITHTTPOperation *operation = [self.hockeyAppClient operationWithURLRequest:request
-<<<<<<< HEAD
-                                                                   completion:^(BITHTTPOperation *operation, id response, NSError *error) {
-                        typeof (self) strongSelf = weakSelf;
-                        if(nil == response) {
-                          NSError *error = [NSError errorWithDomain:kBITAuthenticatorErrorDomain
-                                                               code:BITAuthenticatorAPIServerReturnedInvalidResponse
-                                                           userInfo:@{
-                                                                      NSLocalizedDescriptionKey : BITHockeyLocalizedString(@"HockeyAuthenticationViewControllerNetworkError")
-                                                                      }];
-                          completion(NO, error);
-                        } else if(401 == operation.response.statusCode) {
-                          NSError *error = [NSError errorWithDomain:kBITAuthenticatorErrorDomain
-                                                               code:BITAuthenticatorNotAuthorized
-                                                           userInfo:@{
-                                                                      NSLocalizedDescriptionKey : BITHockeyLocalizedString(@"HockeyAuthenticationViewControllerNotauthorized")
-                                                                      }];
-                          completion(NO, error);
-                        } else {
-                          NSError *authParseError = nil;
-                          NSString *authToken = [strongSelf.class authenticationTokenFromReponse:response
-                                                                                           error:&authParseError];
-                          NSError *error = nil;
-                          if(nil == authToken) {
-                            if([authParseError.domain isEqualToString:kBITAuthenticatorErrorDomain] &&
-                               authParseError.code == BITAuthenticatorNotAuthorized) {
-                              error = [NSError errorWithDomain:kBITAuthenticatorErrorDomain
-                                                          code:BITAuthenticatorNotAuthorized
-                                                      userInfo:@{
-                                                                 NSLocalizedDescriptionKey : BITHockeyLocalizedString(@"HockeyAuthenticationViewControllerNotauthorized"),
-                                                                 NSUnderlyingErrorKey : authParseError
-                                                                 }];
-                            } else {
-                              error = [NSError errorWithDomain:kBITAuthenticatorErrorDomain
-                                                          code:BITAuthenticatorErrorUnknown
-                                                      userInfo:@{
-                                                                 NSLocalizedDescriptionKey : BITHockeyLocalizedString(@"HockeyAuthenticationViewControllerNetworkError"),
-                                                                 NSUnderlyingErrorKey : authParseError
-                                                                 }];
-                            }
-                            completion(NO, error);
-                          } else {
-                            //no need to call completion, we're dismissing it anyways
-                            [self didAuthenticateWithToken:authToken];
-                          }
-                        }
-                      }];
-=======
                                                                    completion:^(BITHTTPOperation *operation, NSData* responseData, NSError *error) {
                                                                      typeof (self) strongSelf = weakSelf;
                                                                      NSError *authParseError = nil;
@@ -388,7 +329,6 @@
                                                                        //no need to call completion, we're dismissing it anyways
                                                                        [self didAuthenticateWithToken:authToken];
                                                                      }}];
->>>>>>> 681c67a9
   [self.hockeyAppClient enqeueHTTPOperation:operation];
 }
 
@@ -433,18 +373,6 @@
     if(error) {
       *error = [NSError errorWithDomain:kBITAuthenticatorErrorDomain
                                    code:BITAuthenticatorAPIServerReturnedInvalidResponse
-<<<<<<< HEAD
-                               userInfo:(jsonParseError ? @{NSUnderlyingErrorKey : jsonParseError} : nil)];
-    }
-    return nil;
-  }
-  if(![jsonObject isKindOfClass:[NSDictionary class]]) {
-    if(error) {
-      *error = [NSError errorWithDomain:kBITAuthenticatorErrorDomain
-                                   code:BITAuthenticatorAPIServerReturnedInvalidResponse
-                               userInfo:nil];
-    }
-=======
                                userInfo:@{ NSLocalizedDescriptionKey : BITHockeyLocalizedString(@"Failed to authenticate. Please try again later.")}];
     }
     return nil;
@@ -485,7 +413,6 @@
   if(200 != urlResponse.statusCode) {
     //make sure we have an error created if user wanted to have one
     NSParameterAssert(0 == error || *error);
->>>>>>> 681c67a9
     return nil;
   }
   NSAssert(urlResponse.statusCode == 200, @"Should be 200 now. Everything else should've been handled above");
@@ -505,11 +432,7 @@
       }
       *error = [NSError errorWithDomain:kBITAuthenticatorErrorDomain
                                    code:BITAuthenticatorAPIServerReturnedInvalidResponse
-<<<<<<< HEAD
-                               userInfo:nil];
-=======
                                userInfo:userInfo];
->>>>>>> 681c67a9
     }
     return nil;
   }
