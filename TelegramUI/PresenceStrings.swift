import Foundation
import Postbox
import TelegramCore

func stringForTimestamp(day: Int32, month: Int32, year: Int32, dateTimeFormat: PresentationDateTimeFormat) -> String {
    let separator = dateTimeFormat.dateSeparator
    switch dateTimeFormat.dateFormat {
        case .monthFirst:
            return String(format: "%d%@%d%@%02d", month, separator, day, separator, year - 100)
        case .dayFirst:
            return String(format: "%d%@%02d%@%02d", day, separator, month, separator, year - 100)
    }
}

func stringForTimestamp(day: Int32, month: Int32, dateTimeFormat: PresentationDateTimeFormat) -> String {
    let separator = dateTimeFormat.dateSeparator
    switch dateTimeFormat.dateFormat {
    case .monthFirst:
        return String(format: "%d%@%d", month, separator, day)
    case .dayFirst:
        return String(format: "%d%@%02d", day, separator, month)
    }
}

func shortStringForDayOfWeek(strings: PresentationStrings, day: Int32) -> String {
    switch day {
        case 0:
            return strings.Weekday_ShortSunday
        case 1:
            return strings.Weekday_ShortMonday
        case 2:
            return strings.Weekday_ShortTuesday
        case 3:
            return strings.Weekday_ShortWednesday
        case 4:
            return strings.Weekday_ShortThursday
        case 5:
            return strings.Weekday_ShortFriday
        case 6:
            return strings.Weekday_ShortSaturday
        default:
            return ""
    }
}

func stringForMonth(strings: PresentationStrings, month: Int32) -> String {
    switch month {
        case 0:
            return strings.Month_GenJanuary
        case 1:
            return strings.Month_GenFebruary
        case 2:
            return strings.Month_GenMarch
        case 3:
            return strings.Month_GenApril
        case 4:
            return strings.Month_GenMay
        case 5:
            return strings.Month_GenJune
        case 6:
            return strings.Month_GenJuly
        case 7:
            return strings.Month_GenAugust
        case 8:
            return strings.Month_GenSeptember
        case 9:
            return strings.Month_GenOctober
        case 10:
            return strings.Month_GenNovember
        case 11:
            return strings.Month_GenDecember
        default:
            return ""
    }
}

func stringForMonth(strings: PresentationStrings, month: Int32, ofYear year: Int32) -> String {
    return stringForMonth(strings: strings, month: month) + " \(1900 + year)"
}

enum RelativeTimestampFormatDay {
    case today
    case yesterday
}

func stringForUserPresence(strings: PresentationStrings, day: RelativeTimestampFormatDay, dateTimeFormat: PresentationDateTimeFormat, hours: Int32, minutes: Int32) -> String {
    let dayString: String
    switch day {
        case .today:
            dayString = strings.LastSeen_AtDate(strings.Time_TodayAt(stringForShortTimestamp(hours: hours, minutes: minutes, dateTimeFormat: dateTimeFormat)).0).0
        case .yesterday:
<<<<<<< HEAD
            dayString = strings.LastSeen_YesterdayAt(stringForShortTimestamp(hours: hours, minutes: minutes, timeFormat: timeFormat)).0
=======
            dayString = strings.LastSeen_AtDate(strings.Time_YesterdayAt(stringForShortTimestamp(hours: hours, minutes: minutes, dateTimeFormat: dateTimeFormat)).0).0
>>>>>>> cb30aa60
    }
    return dayString
}

private func humanReadableStringForTimestamp(strings: PresentationStrings, day: RelativeTimestampFormatDay, dateTimeFormat: PresentationDateTimeFormat, hours: Int32, minutes: Int32) -> String {
    let dayString: String
    switch day {
    case .today:
        dayString = strings.Time_TodayAt(stringForShortTimestamp(hours: hours, minutes: minutes, dateTimeFormat: dateTimeFormat)).0
    case .yesterday:
        dayString = strings.Time_YesterdayAt(stringForShortTimestamp(hours: hours, minutes: minutes, dateTimeFormat: dateTimeFormat)).0
    }
    return dayString
}

func humanReadableStringForTimestamp(strings: PresentationStrings, dateTimeFormat: PresentationDateTimeFormat, timestamp: Int32) -> String {
    var t: time_t = time_t(timestamp)
    var timeinfo: tm = tm()
    localtime_r(&t, &timeinfo)
    
    let timestampNow = Int32(CFAbsoluteTimeGetCurrent() + NSTimeIntervalSince1970)
    var now: time_t = time_t(timestampNow)
    var timeinfoNow: tm = tm()
    localtime_r(&now, &timeinfoNow)
    
    if timeinfo.tm_year != timeinfoNow.tm_year {
        return "\(stringForTimestamp(day: timeinfo.tm_mday, month: timeinfo.tm_mon + 1, year: timeinfo.tm_year, dateTimeFormat: dateTimeFormat))"
    }
    
    let dayDifference = timeinfo.tm_yday - timeinfoNow.tm_yday
    if dayDifference == 0 || dayDifference == -1 {
        let day: RelativeTimestampFormatDay
        if dayDifference == 0 {
            day = .today
        } else {
            day = .yesterday
        }
        return humanReadableStringForTimestamp(strings: strings, day: day, dateTimeFormat: dateTimeFormat, hours: timeinfo.tm_hour, minutes: timeinfo.tm_min)
    } else {
        return "\(stringForTimestamp(day: timeinfo.tm_mday, month: timeinfo.tm_mon + 1, year: timeinfo.tm_year, dateTimeFormat: dateTimeFormat))"
    }
}

enum RelativeUserPresenceLastSeen {
    case justNow
    case minutesAgo(Int32)
    case hoursAgo(Int32)
    case todayAt(hours: Int32, minutes: Int32)
    case yesterdayAt(hours: Int32, minutes: Int32)
    case thisYear(month: Int32, day: Int32)
    case atDate(year: Int32, month: Int32)
}

enum RelativeUserPresenceStatus {
    case offline
    case online(at: Int32)
    case lastSeen(at: Int32)
    case recently
    case lastWeek
    case lastMonth
}

func relativeUserPresenceStatus(_ presence: TelegramUserPresence, relativeTo timestamp: Int32) -> RelativeUserPresenceStatus {
    switch presence.status {
        case .none:
            return .offline
        case let .present(statusTimestamp):
            if statusTimestamp >= timestamp {
                return .online(at: statusTimestamp)
            } else {
                return .lastSeen(at: statusTimestamp)
            }
        case .recently:
            return .recently
        case .lastWeek:
            return .lastWeek
        case .lastMonth:
            return .lastMonth
    }
}

func stringForRelativeTimestamp(strings: PresentationStrings, relativeTimestamp: Int32, relativeTo timestamp: Int32, dateTimeFormat: PresentationDateTimeFormat) -> String {
    var t: time_t = time_t(relativeTimestamp)
    var timeinfo: tm = tm()
    localtime_r(&t, &timeinfo)
    
    var now: time_t = time_t(timestamp)
    var timeinfoNow: tm = tm()
    localtime_r(&now, &timeinfoNow)
    
    if timeinfo.tm_year != timeinfoNow.tm_year {
        return stringForTimestamp(day: timeinfo.tm_mday, month: timeinfo.tm_mon + 1, year: timeinfo.tm_year, dateTimeFormat: dateTimeFormat)
    }
    
    let dayDifference = timeinfo.tm_yday - timeinfoNow.tm_yday
    if dayDifference > -7 {
        if dayDifference == 0 {
            return stringForShortTimestamp(hours: timeinfo.tm_hour, minutes: timeinfo.tm_min, dateTimeFormat: dateTimeFormat)
        } else {
            return shortStringForDayOfWeek(strings: strings, day: timeinfo.tm_wday)
        }
    } else {
        return stringForTimestamp(day: timeinfo.tm_mday, month: timeinfo.tm_mon + 1, dateTimeFormat: dateTimeFormat)
    }
}

func stringForRelativeLiveLocationTimestamp(strings: PresentationStrings, relativeTimestamp: Int32, relativeTo timestamp: Int32, dateTimeFormat: PresentationDateTimeFormat) -> String {
    let difference = timestamp - relativeTimestamp
    if difference < 60 {
        return strings.LiveLocationUpdated_JustNow
    } else if difference < 60 * 60 {
        let minutes = difference / 60
        return strings.LiveLocationUpdated_MinutesAgo(minutes)
    } else {
        var t: time_t = time_t(relativeTimestamp)
        var timeinfo: tm = tm()
        localtime_r(&t, &timeinfo)
        
        var now: time_t = time_t(timestamp)
        var timeinfoNow: tm = tm()
        localtime_r(&now, &timeinfoNow)
        
        let dayDifference = timeinfo.tm_yday - timeinfoNow.tm_yday
        
        let hours = timeinfo.tm_hour
        let minutes = timeinfo.tm_min
        
        if dayDifference == 0 {
            return strings.LiveLocationUpdated_TodayAt(stringForShortTimestamp(hours: hours, minutes: minutes, dateTimeFormat: dateTimeFormat)).0
        } else {
            return stringForFullDate(timestamp: relativeTimestamp, strings: strings, dateTimeFormat: dateTimeFormat)
        }
    }
}

func stringForRelativeLiveLocationUpdateTimestamp(strings: PresentationStrings, relativeTimestamp: Int32, relativeTo timestamp: Int32, dateTimeFormat: PresentationDateTimeFormat) -> String {
    var t: time_t = time_t(relativeTimestamp)
    var timeinfo: tm = tm()
    localtime_r(&t, &timeinfo)
    
    var now: time_t = time_t(timestamp)
    var timeinfoNow: tm = tm()
    localtime_r(&now, &timeinfoNow)
    
    if timeinfo.tm_year != timeinfoNow.tm_year {
        return stringForTimestamp(day: timeinfo.tm_mday, month: timeinfo.tm_mon + 1, year: timeinfo.tm_year, dateTimeFormat: dateTimeFormat)
    }
    
    let dayDifference = timeinfo.tm_yday - timeinfoNow.tm_yday
    if dayDifference > -7 {
        if dayDifference == 0 {
            return stringForShortTimestamp(hours: timeinfo.tm_hour, minutes: timeinfo.tm_min, dateTimeFormat: dateTimeFormat)
        } else {
            return shortStringForDayOfWeek(strings: strings, day: timeinfo.tm_wday)
        }
    } else {
        return stringForTimestamp(day: timeinfo.tm_mday, month: timeinfo.tm_mon + 1, dateTimeFormat: dateTimeFormat)
    }
}

func stringAndActivityForUserPresence(strings: PresentationStrings, dateTimeFormat: PresentationDateTimeFormat, presence: TelegramUserPresence, relativeTo timestamp: Int32) -> (String, Bool) {
    switch presence.status {
        case .none:
            return (strings.LastSeen_ALongTimeAgo, false)
        case let .present(statusTimestamp):
            if statusTimestamp >= timestamp {
                return (strings.Presence_online, true)
            } else {
                let difference = timestamp - statusTimestamp
                if difference < 60 {
                    return (strings.LastSeen_JustNow, false)
                } else if difference < 60 * 60 {
                    let minutes = difference / 60
                    return (strings.LastSeen_MinutesAgo(minutes), false)
                } else {
                    var t: time_t = time_t(statusTimestamp)
                    var timeinfo: tm = tm()
                    localtime_r(&t, &timeinfo)
                    
                    var now: time_t = time_t(timestamp)
                    var timeinfoNow: tm = tm()
                    localtime_r(&now, &timeinfoNow)
                    
                    if timeinfo.tm_year != timeinfoNow.tm_year {
                        return (strings.LastSeen_AtDate(stringForTimestamp(day: timeinfo.tm_mday, month: timeinfo.tm_mon + 1, year: timeinfo.tm_year, dateTimeFormat: dateTimeFormat)).0, false)
                    }
                    
                    let dayDifference = timeinfo.tm_yday - timeinfoNow.tm_yday
                    if dayDifference == 0 || dayDifference == -1 {
                        let day: RelativeTimestampFormatDay
                        if dayDifference == 0 {
                            let minutes = difference / (60 * 60)
                            return (strings.LastSeen_HoursAgo(minutes), false)
                        } else {
                            day = .yesterday
                        }
                        return (stringForUserPresence(strings: strings, day: day, dateTimeFormat: dateTimeFormat, hours: timeinfo.tm_hour, minutes: timeinfo.tm_min), false)
                    } else {
                        return (strings.LastSeen_AtDate(stringForTimestamp(day: timeinfo.tm_mday, month: timeinfo.tm_mon + 1, year: timeinfo.tm_year, dateTimeFormat: dateTimeFormat)).0, false)
                    }
                }
            }
        case .recently:
            return (strings.LastSeen_Lately, false)
        case .lastWeek:
            return (strings.LastSeen_WithinAWeek, false)
        case .lastMonth:
            return (strings.LastSeen_WithinAMonth, false)
    }
}

func userPresenceStringRefreshTimeout(_ presence: TelegramUserPresence, relativeTo timestamp: Int32) -> Double {
    switch presence.status {
        case let .present(statusTimestamp):
            if statusTimestamp >= timestamp {
                return Double(statusTimestamp - timestamp)
            } else {
                let difference = timestamp - statusTimestamp
                if difference < 30 {
                    return Double((30 - difference) + 1)
                } else if difference < 60 * 60 {
                    return Double((difference % 60) + 1)
                } else {
                    return Double.infinity
                }
                return Double.infinity
            }
        case .recently, .none, .lastWeek, .lastMonth:
            return Double.infinity
    }
}<|MERGE_RESOLUTION|>--- conflicted
+++ resolved
@@ -89,11 +89,7 @@
         case .today:
             dayString = strings.LastSeen_AtDate(strings.Time_TodayAt(stringForShortTimestamp(hours: hours, minutes: minutes, dateTimeFormat: dateTimeFormat)).0).0
         case .yesterday:
-<<<<<<< HEAD
             dayString = strings.LastSeen_YesterdayAt(stringForShortTimestamp(hours: hours, minutes: minutes, timeFormat: timeFormat)).0
-=======
-            dayString = strings.LastSeen_AtDate(strings.Time_YesterdayAt(stringForShortTimestamp(hours: hours, minutes: minutes, dateTimeFormat: dateTimeFormat)).0).0
->>>>>>> cb30aa60
     }
     return dayString
 }
